#include <cstdio>
#include <cstdlib>
#include <string.h>
#include <sys/time.h>
#include <assert.h>

#include <quda_internal.h>
#include <comm_quda.h>

#include <host_utils.h>

using namespace quda;

extern qudaStream_t *stream;
<<<<<<< HEAD
<<<<<<< HEAD
<<<<<<< HEAD:tests/face_gauge.cpp
=======
>>>>>>> 4950f6002df509bbe180f90c85acdb1f246e09df
  
=======

>>>>>>> feature/cuda-backend-2:utils/face_gauge.cpp
=======

>>>>>>> 7fc079cb
/**************************************************************
 * Staple exchange routine
 * used in fat link computation
 ***************************************************************/

enum {
  XUP = 0,
  YUP = 1,
  ZUP = 2,
  TUP = 3,
  TDOWN = 4,
  ZDOWN = 5,
  YDOWN = 6,
  XDOWN = 7
};


//FIXME remove this legacy macro
#define gauge_site_size 18 // real numbers per gauge field

static void* fwd_nbr_staple[4];
static void* back_nbr_staple[4];
static void* fwd_nbr_staple_sendbuf[4];
static void* back_nbr_staple_sendbuf[4];

static int dims[4];
static int X1,X2,X3,X4;
static int volumeCB;
static int Vs[4], Vsh[4];

#include "gauge_field.h"
// extern void setup_dims_in_gauge(int *XX);

static void
setup_dims(int* X)
{
  V = 1;
  for (int d=0; d< 4; d++) {
    V *= X[d];
    dims[d] = X[d];
  }
  volumeCB = V/2;
  
  X1=X[0];
  X2=X[1];
  X3=X[2];
  X4=X[3];

  Vs[0] = Vs_x = X[1]*X[2]*X[3];
  Vs[1] = Vs_y = X[0]*X[2]*X[3];
  Vs[2] = Vs_z = X[0]*X[1]*X[3];
  Vs[3] = Vs_t = X[0]*X[1]*X[2];

  Vsh[0] = Vsh_x = Vs_x/2;
  Vsh[1] = Vsh_y = Vs_y/2;
  Vsh[2] = Vsh_z = Vs_z/2;
  Vsh[3] = Vsh_t = Vs_t/2;
}

template <typename Float>
void packGhostAllStaples(Float *cpuStaple, Float **cpuGhostBack,Float**cpuGhostFwd, int nFace, int* X) {
  int XY=X[0]*X[1];
  int XYZ=X[0]*X[1]*X[2];
  int volumeCB = X[0]*X[1]*X[2]*X[3]/2;
  int faceVolumeCB[4]={
    X[1]*X[2]*X[3]/2,
    X[0]*X[2]*X[3]/2,
    X[0]*X[1]*X[3]/2,
    X[0]*X[1]*X[2]/2
  };

  //loop variables: a, b, c with a the most signifcant and c the least significant
  //A, B, C the maximum value
  //we need to loop in d as well, d's vlaue dims[dir]-3, dims[dir]-2, dims[dir]-1
  int A[4], B[4], C[4];

  //X dimension
  A[0] = X[3]; B[0] = X[2]; C[0] = X[1];

  //Y dimension
  A[1] = X[3]; B[1] = X[2]; C[1] = X[0];

  //Z dimension
  A[2] = X[3]; B[2] = X[1]; C[2] = X[0];

  //T dimension
  A[3] = X[2]; B[3] = X[1]; C[3] = X[0];

  //multiplication factor to compute index in original cpu memory
  int f[4][4]={
    {XYZ,    XY, X[0],     1},
    {XYZ,    XY,    1,  X[0]},
    {XYZ,  X[0],    1,    XY},
    { XY,  X[0],    1,   XYZ}
  };

  for(int ite = 0; ite < 2; ite++){
    //ite == 0: back
    //ite == 1: fwd
    Float** dst;
    if (ite == 0){
      dst = cpuGhostBack;
    }else{
      dst = cpuGhostFwd;
    }

    //collect back ghost staple
    for(int dir =0; dir < 4; dir++){
      int d;
      int a,b,c;
      //ther is only one staple in the same location
      for(int linkdir=0; linkdir < 1; linkdir ++){
	Float* even_src = cpuStaple;
        Float *odd_src = cpuStaple + volumeCB * gauge_site_size;

        Float *even_dst;
        Float *odd_dst;

        // switching odd and even ghost cpuLink when that dimension size is odd
        // only switch if X[dir] is odd and the gridsize in that dimension is greater than 1
        if ((X[dir] % 2 == 0) || (comm_dim(dir) == 1)) {
          even_dst = dst[dir];
          odd_dst = even_dst + nFace * faceVolumeCB[dir] * gauge_site_size;
        } else {
          odd_dst = dst[dir];
          even_dst = dst[dir] + nFace * faceVolumeCB[dir] * gauge_site_size;
        }

        int even_dst_index = 0;
        int odd_dst_index = 0;
        int startd;
        int endd;
        if (ite == 0) { // back
          startd = 0;
          endd = nFace;
        } else { // fwd
          startd = X[dir] - nFace;
          endd = X[dir];
        }
        for (d = startd; d < endd; d++) {
          for (a = 0; a < A[dir]; a++) {
            for (b = 0; b < B[dir]; b++) {
              for(c = 0; c < C[dir]; c++){
		int index = ( a*f[dir][0] + b*f[dir][1]+ c*f[dir][2] + d*f[dir][3])>> 1;
		int oddness = (a+b+c+d)%2;
		if (oddness == 0){ //even
		  for(int i=0;i < 18;i++){
		    even_dst[18*even_dst_index+i] = even_src[18*index + i];
		  }
		  even_dst_index++;
		}else{ //odd
		  for(int i=0;i < 18;i++){
		    odd_dst[18*odd_dst_index+i] = odd_src[18*index + i];
		  }
		  odd_dst_index++;
		}
	      }//c
            }  // b
          }    // a
        }      // d
        assert(even_dst_index == nFace * faceVolumeCB[dir]);
        assert(odd_dst_index == nFace * faceVolumeCB[dir]);
      }//linkdir
    }//dir
  }//ite
}


void pack_ghost_all_staples_cpu(void *staple, void **cpuGhostStapleBack, void** cpuGhostStapleFwd,
				int nFace, QudaPrecision precision, int* X) {
  if (precision == QUDA_DOUBLE_PRECISION) {
    packGhostAllStaples((double*)staple, (double**)cpuGhostStapleBack, (double**) cpuGhostStapleFwd, nFace, X);
  } else {
    packGhostAllStaples((float*)staple, (float**)cpuGhostStapleBack, (float**)cpuGhostStapleFwd, nFace, X);
  }
}

void pack_gauge_diag(void* buf, int* X, void** sitelink, int nu, int mu, int dir1, int dir2, QudaPrecision prec)
{
  /*
    nu |          |
    |__________|
    mu
    *
    * nu, mu are the directions we are working on
    * Since we are packing our own data, we need to go to the north-west corner in the diagram
    * i.e. x[nu] = X[nu]-1, x[mu]=0, and looop throught x[dir1],x[dir2]
    * in the remaining two directions (dir1/dir2), dir2 is the slowest changing dim when computing
    * index
    */

  int mul_factor[4]={1, X[0], X[1]*X[0], X[2]*X[1]*X[0]};

  int even_dst_idx = 0;
  int odd_dst_idx = 0;
  char* dst_even =(char*)buf;
  char *dst_odd = dst_even + (X[dir1] * X[dir2] / 2) * gauge_site_size * prec;
  char* src_even = (char*)sitelink[nu];
  char *src_odd = src_even + (X[0] * X[1] * X[2] * X[3] / 2) * gauge_site_size * prec;

  if( (X[nu]+X[mu]) % 2 == 1){
    //oddness will change between me and the diagonal neighbor
    //switch it now
    char* tmp = dst_odd;
    dst_odd = dst_even;
    dst_even = tmp;
  }

  for(int i=0;i < X[dir2]; i++){
    for(int j=0; j < X[dir1]; j++){
      int src_idx = ((X[nu]-1)*mul_factor[nu]+ 0*mul_factor[mu]+i*mul_factor[dir2]+j*mul_factor[dir1])>>1;
      int oddness = ( (X[nu]-1) + 0 + i + j) %2;
      if(oddness==0){
        for (int tmpidx = 0; tmpidx < gauge_site_size; tmpidx++) {
          memcpy(&dst_even[(18 * even_dst_idx + tmpidx) * prec], &src_even[(18 * src_idx + tmpidx) * prec], prec);
        }
        even_dst_idx++;
      }else{
        for (int tmpidx = 0; tmpidx < gauge_site_size; tmpidx++) {
          memcpy(&dst_odd[(18 * odd_dst_idx + tmpidx) * prec], &src_odd[(18 * src_idx + tmpidx) * prec], prec);
        }
        odd_dst_idx++;
      }//if
    }//for j
  }//for i
  if( (even_dst_idx != X[dir1]*X[dir2]/2)|| (odd_dst_idx != X[dir1]*X[dir2]/2)){
    errorQuda("even_dst_idx/odd_dst_idx(%d/%d) does not match the value of X[dir1]*X[dir2]/2 (%d)\n",
	      even_dst_idx, odd_dst_idx, X[dir1]*X[dir2]/2);
  }
  return ;
}

/*
  This is the packing kernel for the multi-dimensional ghost zone in
  the padded region.  This is called by cpuexchangesitelink in
  FaceBuffer (MPI only), which was called by loadLinkToGPU (defined at
  the bottom).

  Not currently included since it will be replaced by Guochun's new
  routine which uses an enlarged domain instead of a ghost zone.
*/
template <typename Float>
void packGhostAllLinks(Float **cpuLink, Float **cpuGhostBack,Float**cpuGhostFwd, int dir, int nFace, int* X) {
  int XY=X[0]*X[1];
  int XYZ=X[0]*X[1]*X[2];
  int volumeCB = X[0]*X[1]*X[2]*X[3]/2;
  int faceVolumeCB[4]={
    X[1]*X[2]*X[3]/2,
    X[0]*X[2]*X[3]/2,
    X[0]*X[1]*X[3]/2,
    X[0]*X[1]*X[2]/2
  };

  //loop variables: a, b, c with a the most signifcant and c the least significant
  //A, B, C the maximum value
  //we need to loop in d as well, d's vlaue dims[dir]-3, dims[dir]-2, dims[dir]-1
  int A[4], B[4], C[4];

  //X dimension
  A[0] = X[3]; B[0] = X[2]; C[0] = X[1];

  //Y dimension
  A[1] = X[3]; B[1] = X[2]; C[1] = X[0];

  //Z dimension
  A[2] = X[3]; B[2] = X[1]; C[2] = X[0];

  //T dimension
  A[3] = X[2]; B[3] = X[1]; C[3] = X[0];

  //multiplication factor to compute index in original cpu memory
  int f[4][4]={
    {XYZ,    XY, X[0],     1},
    {XYZ,    XY,    1,  X[0]},
    {XYZ,  X[0],    1,    XY},
    { XY,  X[0],    1,   XYZ}
  };

  for(int ite = 0; ite < 2; ite++){
    //ite == 0: back
    //ite == 1: fwd
    Float** dst;
    if (ite == 0){
      dst = cpuGhostBack;
    }else{
      dst = cpuGhostFwd;
    }
    //collect back ghost gauge field
    //for(int dir =0; dir < 4; dir++){
    int d;
    int a,b,c;

    //we need copy all 4 links in the same location
    for(int linkdir=0; linkdir < 4; linkdir ++){
      Float* even_src = cpuLink[linkdir];
      Float *odd_src = cpuLink[linkdir] + volumeCB * gauge_site_size;
      Float* even_dst;
      Float* odd_dst;

      //switching odd and even ghost cpuLink when that dimension size is odd
      //only switch if X[dir] is odd and the gridsize in that dimension is greater than 1
      if((X[dir] % 2 ==0) || (comm_dim(dir) == 1)){
        even_dst = dst[dir] + 2 * linkdir * nFace * faceVolumeCB[dir] * gauge_site_size;
        odd_dst = even_dst + nFace * faceVolumeCB[dir] * gauge_site_size;
      }else{
        odd_dst = dst[dir] + 2 * linkdir * nFace * faceVolumeCB[dir] * gauge_site_size;
        even_dst = odd_dst + nFace * faceVolumeCB[dir] * gauge_site_size;
      }

      int even_dst_index = 0;
      int odd_dst_index = 0;
      int startd;
      int endd;
      if(ite == 0){ //back
	startd = 0;
	endd= nFace;
      }else{//fwd
	startd = X[dir] - nFace;
	endd =X[dir];
      }
      for(d = startd; d < endd; d++){
	for(a = 0; a < A[dir]; a++){
	  for(b = 0; b < B[dir]; b++){
	    for(c = 0; c < C[dir]; c++){
	      int index = ( a*f[dir][0] + b*f[dir][1]+ c*f[dir][2] + d*f[dir][3])>> 1;
	      int oddness = (a+b+c+d)%2;
	      if (oddness == 0){ //even
		for(int i=0;i < 18;i++){
		  even_dst[18*even_dst_index+i] = even_src[18*index + i];
		}
		even_dst_index++;
	      }else{ //odd
		for(int i=0;i < 18;i++){
		  odd_dst[18*odd_dst_index+i] = odd_src[18*index + i];
		}
		odd_dst_index++;
	      }
	    }//c
	  }//b
	}//a
      }//d
      assert( even_dst_index == nFace*faceVolumeCB[dir]);
      assert( odd_dst_index == nFace*faceVolumeCB[dir]);
    }//linkdir
  }//ite
}


void pack_ghost_all_links(void **cpuLink, void **cpuGhostBack, void** cpuGhostFwd,
			  int dir, int nFace, QudaPrecision precision, int *X) {
  if (precision == QUDA_DOUBLE_PRECISION) {
    packGhostAllLinks((double**)cpuLink, (double**)cpuGhostBack, (double**) cpuGhostFwd, dir,  nFace, X);
  } else {
    packGhostAllLinks((float**)cpuLink, (float**)cpuGhostBack, (float**)cpuGhostFwd, dir, nFace, X);
  }
}

void exchange_llfat_init(QudaPrecision prec)
{
  static bool initialized = false;

  if (initialized) return;
  initialized = true;
  
  for (int i=0; i < 4; i++) {

    size_t packet_size = Vs[i] * gauge_site_size * prec;

    fwd_nbr_staple[i] = pinned_malloc(packet_size);
    back_nbr_staple[i] = pinned_malloc(packet_size);
    fwd_nbr_staple_sendbuf[i] = pinned_malloc(packet_size);
    back_nbr_staple_sendbuf[i] = pinned_malloc(packet_size);

  }
}


template<typename Float>
void exchange_sitelink_diag(int* X, Float** sitelink,  Float** ghost_sitelink_diag, int optflag)
{
  /*
    nu |          |
       |__________|
           mu 

  * There are total 12 different combinations for (nu,mu)
  * since nu/mu = X,Y,Z,T and nu != mu
  * For each combination, we need to communicate with the corresponding
  * neighbor and get the diag ghost data
  * The neighbor we need to get data from is dx[nu]=-1, dx[mu]= +1
  * and we need to send our data to neighbor with dx[nu]=+1, dx[mu]=-1
  */
  
  for(int nu = XUP; nu <=TUP; nu++){
    for(int mu = XUP; mu <= TUP; mu++){
      if(nu == mu){
	continue;
      }
      if(optflag && (!commDimPartitioned(mu) || !commDimPartitioned(nu))){
	continue;
      }

      int dir1, dir2; //other two dimensions
      for(dir1=0; dir1 < 4; dir1 ++){
	if(dir1 != nu && dir1 != mu){
	  break;
	}
      }
      for(dir2=0; dir2 < 4; dir2 ++){
	if(dir2 != nu && dir2 != mu && dir2 != dir1){
	  break;
	}
      }  
      
      if(dir1 == 4 || dir2 == 4){
	errorQuda("Invalid dir1/dir2");
      }
      int len = X[dir1] * X[dir2] * gauge_site_size * sizeof(Float);
      void *sendbuf = safe_malloc(len);
      
      pack_gauge_diag(sendbuf, X, (void**)sitelink, nu, mu, dir1, dir2, (QudaPrecision)sizeof(Float));
  
      int dx[4] = {0};
      dx[nu] = -1;
      dx[mu] = +1;
      MsgHandle *mh_recv = comm_declare_receive_displaced(ghost_sitelink_diag[nu*4+mu], dx, len);
      comm_start(mh_recv);

      dx[nu] = +1;
      dx[mu] = -1;
      MsgHandle *mh_send = comm_declare_send_displaced(sendbuf, dx, len);
      comm_start(mh_send);
      
      comm_wait(mh_send);
      comm_wait(mh_recv);
            
      comm_free(mh_send);
      comm_free(mh_recv);
            
      host_free(sendbuf);
    }
  }
}


template<typename Float>
void
exchange_sitelink(int*X, Float** sitelink, Float** ghost_sitelink, Float** ghost_sitelink_diag, 
		  Float** sitelink_fwd_sendbuf, Float** sitelink_back_sendbuf, int optflag)
{

  int nFace =1;
  for(int dir=0; dir < 4; dir++){
    if(optflag && !commDimPartitioned(dir)) continue;
    pack_ghost_all_links((void**)sitelink, (void**)sitelink_back_sendbuf, (void**)sitelink_fwd_sendbuf, dir, nFace, (QudaPrecision)(sizeof(Float)), X);
  }

  for (int dir = 0; dir < 4; dir++) {
    if(optflag && !commDimPartitioned(dir)) continue;
    int len = Vsh[dir] * gauge_site_size * sizeof(Float);
    Float* ghost_sitelink_back = ghost_sitelink[dir];
    Float *ghost_sitelink_fwd = ghost_sitelink[dir] + 8 * Vsh[dir] * gauge_site_size;

    MsgHandle *mh_recv_back;
    MsgHandle *mh_recv_fwd;
    MsgHandle *mh_send_fwd;
    MsgHandle *mh_send_back;

    mh_recv_back = comm_declare_receive_relative(ghost_sitelink_back, dir, -1, 8*len);
    mh_recv_fwd = comm_declare_receive_relative(ghost_sitelink_fwd, dir, +1, 8*len);
    mh_send_fwd = comm_declare_send_relative(sitelink_fwd_sendbuf[dir], dir, +1, 8*len);
    mh_send_back = comm_declare_send_relative(sitelink_back_sendbuf[dir], dir, -1, 8*len);

    comm_start(mh_recv_back);
    comm_start(mh_recv_fwd);
    comm_start(mh_send_fwd);
    comm_start(mh_send_back);

    comm_wait(mh_send_fwd);
    comm_wait(mh_send_back);
    comm_wait(mh_recv_back);
    comm_wait(mh_recv_fwd);

    comm_free(mh_send_fwd);
    comm_free(mh_send_back);
    comm_free(mh_recv_back);
    comm_free(mh_recv_fwd);
  }

  exchange_sitelink_diag(X, sitelink, ghost_sitelink_diag, optflag);
}


//this function is used for link fattening computation
//@optflag: if this flag is set, we only communicate in directions that are partitioned
//          if not set, then we communicate in all directions regradless of partitions
void exchange_cpu_sitelink(int* X,
			   void** sitelink, void** ghost_sitelink,
			   void** ghost_sitelink_diag,
			   QudaPrecision gPrecision, QudaGaugeParam* param, int optflag)
{  
  setup_dims(X);
  static void*  sitelink_fwd_sendbuf[4];
  static void*  sitelink_back_sendbuf[4];

  for (int i=0; i<4; i++) {
    int nbytes = 4 * Vs[i] * gauge_site_size * gPrecision;
    sitelink_fwd_sendbuf[i] = safe_malloc(nbytes);
    sitelink_back_sendbuf[i] = safe_malloc(nbytes);
    memset(sitelink_fwd_sendbuf[i], 0, nbytes);
    memset(sitelink_back_sendbuf[i], 0, nbytes);
  }
  
  if (gPrecision == QUDA_DOUBLE_PRECISION){
    exchange_sitelink(X, (double**)sitelink, (double**)(ghost_sitelink), (double**)ghost_sitelink_diag, 
		      (double**)sitelink_fwd_sendbuf, (double**)sitelink_back_sendbuf, optflag);
  }else{ //single
    exchange_sitelink(X, (float**)sitelink, (float**)(ghost_sitelink), (float**)ghost_sitelink_diag, 
		      (float**)sitelink_fwd_sendbuf, (float**)sitelink_back_sendbuf, optflag);
  }
  
  for(int i=0;i < 4;i++){
    host_free(sitelink_fwd_sendbuf[i]);
    host_free(sitelink_back_sendbuf[i]);
  }
}


#define MEMCOPY_GAUGE_FIELDS_GRID_TO_BUF(ghost_buf, dst_idx, sitelink, src_idx, num, dir, geom) \
  if(src_oddness) src_idx += Vh_ex;					\
  if(dst_oddness) dst_idx += R[dir]*slice_3d[dir]/2;			\
  if(cpu_order == QUDA_QDP_GAUGE_ORDER) {				\
    for(int linkdir=0; linkdir < 4; linkdir++){				\
      char* src = (char*) sitelink[linkdir] + (src_idx)*gaugebytes;	\
      char* dst = ((char*)ghost_buf[dir])+ linkdir*R[dir]*slice_3d[dir]*gaugebytes + (dst_idx)*gaugebytes; \
      memcpy(dst, src, gaugebytes*(num));				\
    }									\
  } else if (cpu_order == QUDA_MILC_GAUGE_ORDER) {			\
    char* src = ((char*)sitelink)+ (geom)*(src_idx)*gaugebytes;		\
    char* dst = ((char*)ghost_buf[dir]) + (geom)*(dst_idx)*gaugebytes;	\
    memcpy(dst, src, (geom)*gaugebytes*(num));				\
  } else {								\
    errorQuda("Unsupported gauge order");				\
  }									\

#define MEMCOPY_GAUGE_FIELDS_BUF_TO_GRID(sitelink, dst_idx, ghost_buf, src_idx, num, dir, geom) \
  if(oddness){								\
    if(commDimPartitioned(dir)){					\
      src_idx += R[dir]*slice_3d[dir]/2;				\
    }else{								\
      src_idx += Vh_ex;							\
    }									\
    dst_idx += Vh_ex;							\
  }									\
  if(cpu_order == QUDA_QDP_GAUGE_ORDER){				\
    for(int linkdir=0; linkdir < 4; linkdir++){				\
      char* src;							\
      if(commDimPartitioned(dir)){					\
	src = ((char*)ghost_buf[dir])+ linkdir*R[dir]*slice_3d[dir]*gaugebytes + (src_idx)*gaugebytes; \
      }else{								\
	src = ((char*)sitelink[linkdir])+ (src_idx)*gaugebytes;		\
      }									\
      char* dst = (char*) sitelink[linkdir] + (dst_idx)*gaugebytes;	\
      memcpy(dst, src, gaugebytes*(num));				\
    }									\
  } else if (cpu_order == QUDA_MILC_GAUGE_ORDER) {			\
    char* src;								\
    if(commDimPartitioned(dir)){					\
      src=((char*)ghost_buf[dir]) + (geom)*(src_idx)*gaugebytes;	\
    }else{								\
      src = ((char*)sitelink)+ (geom)*(src_idx)*gaugebytes;		\
    }									\
    char* dst = ((char*)sitelink) + (geom)*(dst_idx)*gaugebytes;	\
    memcpy(dst, src, (geom)*gaugebytes*(num));				\
  } else {								\
    errorQuda("Unsupported gauge order");				\
  }

#define MEMCOPY_GAUGE_FIELDS_BUF_TO_GRID_T(sitelink, ghost_buf, dst_face, src_face, dir, geom) \
  /*even*/								\
  int even_dst_idx = (dst_face*E[2]*E[1]*E[0])/2;				\
  int even_src_idx;							\
  if(commDimPartitioned(dir)){						\
    even_src_idx = 0;							\
  }else{								\
    even_src_idx = (src_face*E[2]*E[1]*E[0])/2;					\
  }									\
  /*odd*/								\
  int odd_dst_idx = even_dst_idx+Vh_ex;					\
  int odd_src_idx;							\
  if(commDimPartitioned(dir)){						\
    odd_src_idx = R[dir]*slice_3d[dir]/2;				\
  }else{								\
    odd_src_idx = even_src_idx+Vh_ex;					\
  }									\
  if(cpu_order == QUDA_QDP_GAUGE_ORDER){				\
    for(int linkdir=0; linkdir < 4; linkdir ++){			\
      char* dst = (char*)sitelink[linkdir];				\
      char* src;							\
      if(commDimPartitioned(dir)){					\
	src = ((char*)ghost_buf[dir]) + linkdir*R[dir]*slice_3d[dir]*gaugebytes; \
      }else{								\
	src = (char*)sitelink[linkdir];					\
      }									\
      memcpy(dst + even_dst_idx * gaugebytes, src + even_src_idx*gaugebytes, R[dir]*slice_3d[dir]*gaugebytes/2); \
      memcpy(dst + odd_dst_idx * gaugebytes, src + odd_src_idx*gaugebytes, R[dir]*slice_3d[dir]*gaugebytes/2); \
    }									\
  } else if (cpu_order == QUDA_MILC_GAUGE_ORDER) {			\
    char* dst = (char*)sitelink;					\
    char* src;								\
    if(commDimPartitioned(dir)){					\
      src = (char*)ghost_buf[dir];					\
    }else{								\
      src = (char*)sitelink;						\
    }									\
    memcpy(dst+(geom)*even_dst_idx*gaugebytes, src+(geom)*even_src_idx*gaugebytes, (geom)*R[dir]*slice_3d[dir]*gaugebytes/2); \
    memcpy(dst+(geom)*odd_dst_idx*gaugebytes, src+(geom)*odd_src_idx*gaugebytes, (geom)*R[dir]*slice_3d[dir]*gaugebytes/2); \
  } else {								\
    errorQuda("Unsupported gauge order\n");				\
  }

/* This function exchange the sitelink and store them in the correspoinding portion of 
 * the extended sitelink memory region
 * @sitelink: this is stored according to dimension size  (X4+R4) * (X1+R1) * (X2+R2) * (X3+R3)
 */

// gauge_site_size

void exchange_cpu_sitelink_ex(int* X, int *R, void** sitelink, QudaGaugeFieldOrder cpu_order,
			      QudaPrecision gPrecision, int optflag, int geometry)
{
  int E[4];
  for (int i=0; i<4; i++) E[i] = X[i] + 2*R[i];
  int Vh_ex = E[3]*E[2]*E[1]*E[0]/2;
  
  //...............x.........y.....z......t
  int starta[] = {R[3],      R[3],       R[3],     0};
  int enda[]   = {X[3]+R[3], X[3]+R[3],  X[3]+R[3], X[2]+2*R[2]};
  
  int startb[] = {R[2],     R[2],       0,     0};
  int endb[]   = {X[2]+R[2], X[2]+R[2], X[1]+2*R[1], X[1]+2*R[1]};
  
  int startc[] = {R[1],     0,       0,     0};
  int endc[]   = {X[1]+R[1], X[0]+2*R[0],  X[0]+2*R[0],  X[0]+2*R[0]};
  
  int f_main[4][4] = {
    {E[2]*E[1]*E[0], E[1]*E[0], E[0],              1},
    {E[2]*E[1]*E[0], E[1]*E[0],    1,           E[0]},
    {E[2]*E[1]*E[0],      E[0],    1,      E[1]*E[0]},
    {E[1]*E[0],           E[0],    1, E[2]*E[1]*E[0]}
  };  
  
  int f_bound[4][4]={
    {E[2]*E[1], E[1], 1, E[3]*E[2]*E[1]},
    {E[2]*E[0], E[0], 1, E[3]*E[2]*E[0]}, 
    {E[1]*E[0], E[0], 1, E[3]*E[1]*E[0]},
    {E[1]*E[0], E[0], 1, E[2]*E[1]*E[0]}
  };
  
  int slice_3d[] = { E[3]*E[2]*E[1], E[3]*E[2]*E[0], E[3]*E[1]*E[0], E[2]*E[1]*E[0]};  
  int len[4];
  for(int i=0; i<4;i++){
    len[i] = slice_3d[i] * R[i] * geometry * gauge_site_size * gPrecision; // 2 slices, 4 directions' links
  }

  void* ghost_sitelink_fwd_sendbuf[4];
  void* ghost_sitelink_back_sendbuf[4];
  void* ghost_sitelink_fwd[4];
  void* ghost_sitelink_back[4];  

  for(int i=0; i<4; i++) {
    if(!commDimPartitioned(i)) continue;
    ghost_sitelink_fwd_sendbuf[i] = safe_malloc(len[i]);
    ghost_sitelink_back_sendbuf[i] = safe_malloc(len[i]);
    ghost_sitelink_fwd[i] = safe_malloc(len[i]);
    ghost_sitelink_back[i] = safe_malloc(len[i]);
  }

  int gaugebytes = gauge_site_size * gPrecision;
  int a, b, c,d;
  for(int dir =0;dir < 4;dir++){
    if( (!commDimPartitioned(dir)) && optflag) continue;
    if(commDimPartitioned(dir)){
      //fill the sendbuf here
      //back
      for(d=R[dir]; d < 2*R[dir]; d++)
	for(a=starta[dir];a < enda[dir]; a++)
	  for(b=startb[dir]; b < endb[dir]; b++)

	    if(f_main[dir][2] != 1 || f_bound[dir][2] !=1){
	      for (c=startc[dir]; c < endc[dir]; c++){
		int oddness = (a+b+c+d)%2;
		int src_idx = ( a*f_main[dir][0] + b*f_main[dir][1]+ c*f_main[dir][2] + d*f_main[dir][3])>> 1;
		int dst_idx = ( a*f_bound[dir][0] + b*f_bound[dir][1]+ c*f_bound[dir][2] + (d-R[dir])*f_bound[dir][3])>> 1;	      
		
		int src_oddness = oddness;
		int dst_oddness = oddness;
		if((X[dir] % 2 ==1) && (commDim(dir) > 1)){ //switch even/odd position
		  dst_oddness = 1-oddness;
		}

		MEMCOPY_GAUGE_FIELDS_GRID_TO_BUF(ghost_sitelink_back_sendbuf, dst_idx, sitelink, src_idx, 1, dir, geometry);		

	      }//c
	    }else{
	      for(int loop=0; loop < 2; loop++){
		c=startc[dir]+loop;
		if(c < endc[dir]){
		  int oddness = (a+b+c+d)%2;
		  int src_idx = ( a*f_main[dir][0] + b*f_main[dir][1]+ c*f_main[dir][2] + d*f_main[dir][3])>> 1;
		  int dst_idx = ( a*f_bound[dir][0] + b*f_bound[dir][1]+ c*f_bound[dir][2] + (d-R[dir])*f_bound[dir][3])>> 1;	      
		  
		  int src_oddness = oddness;
		  int dst_oddness = oddness;
		  if((X[dir] % 2 ==1) && (commDim(dir) > 1)){ //switch even/odd position
		    dst_oddness = 1-oddness;
		  }
		  MEMCOPY_GAUGE_FIELDS_GRID_TO_BUF(ghost_sitelink_back_sendbuf, dst_idx, sitelink, src_idx, (endc[dir]-c+1)/2, dir, geometry);	

		}//if c
	      }//for loop
	    }//if
      
      
      //fwd
      for(d=X[dir]; d < X[dir]+R[dir]; d++) {
	for(a=starta[dir];a < enda[dir]; a++) {
	  for(b=startb[dir]; b < endb[dir]; b++) {
	    
	    if(f_main[dir][2] != 1 || f_bound[dir][2] !=1){
	      for (c=startc[dir]; c < endc[dir]; c++){
		int oddness = (a+b+c+d)%2;
		int src_idx = ( a*f_main[dir][0] + b*f_main[dir][1]+ c*f_main[dir][2] + d*f_main[dir][3])>> 1;
		int dst_idx = ( a*f_bound[dir][0] + b*f_bound[dir][1]+ c*f_bound[dir][2] + (d-X[dir])*f_bound[dir][3])>> 1;
		
		int src_oddness = oddness;
		int dst_oddness = oddness;
		if((X[dir] % 2 ==1) && (commDim(dir) > 1)){ //switch even/odd position
		  dst_oddness = 1-oddness;
		}
		
		MEMCOPY_GAUGE_FIELDS_GRID_TO_BUF(ghost_sitelink_fwd_sendbuf, dst_idx, sitelink, src_idx, 1,dir, geometry);
	      }//c
	    }else{
	      for(int loop=0; loop < 2; loop++){
		c=startc[dir]+loop;
		if(c < endc[dir]){
		  int oddness = (a+b+c+d)%2;
		  int src_idx = ( a*f_main[dir][0] + b*f_main[dir][1]+ c*f_main[dir][2] + d*f_main[dir][3])>> 1;
		  int dst_idx = ( a*f_bound[dir][0] + b*f_bound[dir][1]+ c*f_bound[dir][2] + (d-X[dir])*f_bound[dir][3])>> 1;
		  
		  int src_oddness = oddness;
		  int dst_oddness = oddness;
		  if((X[dir] % 2 ==1) && (commDim(dir) > 1)){ //switch even/odd position
		    dst_oddness = 1-oddness;
		  }
		  MEMCOPY_GAUGE_FIELDS_GRID_TO_BUF(ghost_sitelink_fwd_sendbuf, dst_idx, sitelink, src_idx, (endc[dir]-c+1)/2,dir, geometry);
		}
	      }//for loop
	    }//if

	  }
	}
      }
      
      MsgHandle *mh_recv_back;
      MsgHandle *mh_recv_fwd;
      MsgHandle *mh_send_fwd;
      MsgHandle *mh_send_back;
  
      mh_recv_back = comm_declare_receive_relative(ghost_sitelink_back[dir], dir, -1, len[dir]);
      mh_recv_fwd = comm_declare_receive_relative(ghost_sitelink_fwd[dir], dir, +1, len[dir]);
      mh_send_fwd = comm_declare_send_relative(ghost_sitelink_fwd_sendbuf[dir], dir, +1, len[dir]);
      mh_send_back = comm_declare_send_relative(ghost_sitelink_back_sendbuf[dir], dir, -1, len[dir]);

      comm_start(mh_recv_back);
      comm_start(mh_recv_fwd);
      comm_start(mh_send_fwd);
      comm_start(mh_send_back);

      comm_wait(mh_send_fwd);
      comm_wait(mh_send_back);
      comm_wait(mh_recv_back);
      comm_wait(mh_recv_fwd);

      comm_free(mh_send_fwd);
      comm_free(mh_send_back);
      comm_free(mh_recv_back);
      comm_free(mh_recv_fwd);
      
    }//if

    //use the messages to fill the sitelink data
    //back
    if (dir < 3 ) {

      for(d=0; d < R[dir]; d++) {
	for(a=starta[dir];a < enda[dir]; a++) {
	  for(b=startb[dir]; b < endb[dir]; b++) {

	    if(f_main[dir][2] != 1 || f_bound[dir][2] !=1){
	      for (c=startc[dir]; c < endc[dir]; c++){
		int oddness = (a+b+c+d)%2;
		int dst_idx = ( a*f_main[dir][0] + b*f_main[dir][1]+ c*f_main[dir][2] + d*f_main[dir][3])>> 1;
		int src_idx;
		if(commDimPartitioned(dir)){
		  src_idx = ( a*f_bound[dir][0] + b*f_bound[dir][1]+ c*f_bound[dir][2] + d*f_bound[dir][3])>> 1;
		}else{
		  src_idx = ( a*f_main[dir][0] + b*f_main[dir][1]+ c*f_main[dir][2] + (d+X[dir])*f_main[dir][3])>> 1;
		}

		MEMCOPY_GAUGE_FIELDS_BUF_TO_GRID(sitelink, dst_idx, ghost_sitelink_back, src_idx, 1, dir, geometry);
		
	      }//c    
	    }else{
	      //optimized copy
	      //first half:   startc[dir] -> end[dir] with step=2

	      for(int loop =0;loop <2;loop++){
		int c=startc[dir]+loop;
		if(c < endc[dir]){
		  int oddness = (a+b+c+d)%2;
		  int dst_idx = ( a*f_main[dir][0] + b*f_main[dir][1]+ c*f_main[dir][2] + d*f_main[dir][3])>> 1;
		  int src_idx;
		  if(commDimPartitioned(dir)){
		    src_idx = ( a*f_bound[dir][0] + b*f_bound[dir][1]+ c*f_bound[dir][2] + d*f_bound[dir][3])>> 1;
		  }else{
		    src_idx = ( a*f_main[dir][0] + b*f_main[dir][1]+ c*f_main[dir][2] + (d+X[dir])*f_main[dir][3])>> 1;
		  }

		  MEMCOPY_GAUGE_FIELDS_BUF_TO_GRID(sitelink, dst_idx, ghost_sitelink_back, src_idx, (endc[dir]-c+1)/2, dir, geometry);

		}//if c  		
	      }//for loop	      
	    }//if

	  }
	}
      }

    }else{
      //when dir == 3 (T direction), the data layout format in sitelink and the message is the same, we can do large copys  

      MEMCOPY_GAUGE_FIELDS_BUF_TO_GRID_T(sitelink, ghost_sitelink_back, 0, X[3], dir, geometry)
    }//if
    
    //fwd
    if( dir < 3 ){

      for(d=X[dir]+R[dir]; d < X[dir]+2*R[dir]; d++) {
	for(a=starta[dir];a < enda[dir]; a++) {
	  for(b=startb[dir]; b < endb[dir]; b++) {

	    if(f_main[dir][2] != 1 || f_bound[dir][2] != 1){
	      for (c=startc[dir]; c < endc[dir]; c++){
		int oddness = (a+b+c+d)%2;
		int dst_idx = ( a*f_main[dir][0] + b*f_main[dir][1]+ c*f_main[dir][2] + d*f_main[dir][3])>> 1;
		int src_idx;
		if(commDimPartitioned(dir)){
		  src_idx = ( a*f_bound[dir][0] + b*f_bound[dir][1]+ c*f_bound[dir][2] + (d-X[dir]-R[dir])*f_bound[dir][3])>> 1;
		}else{
		  src_idx =  ( a*f_main[dir][0] + b*f_main[dir][1]+ c*f_main[dir][2] + (d-X[dir])*f_main[dir][3])>> 1;
		}

		MEMCOPY_GAUGE_FIELDS_BUF_TO_GRID(sitelink, dst_idx, ghost_sitelink_fwd, src_idx, 1, dir, geometry);

	      }//c
	    }else{
	      for(int loop =0; loop < 2; loop++){
		//for (c=startc[dir]; c < endc[dir]; c++){
		c=startc[dir] + loop;
		if(c < endc[dir]){
		  int oddness = (a+b+c+d)%2;
		  int dst_idx = ( a*f_main[dir][0] + b*f_main[dir][1]+ c*f_main[dir][2] + d*f_main[dir][3])>> 1;
		  int src_idx;
		  if(commDimPartitioned(dir)){
		    src_idx = ( a*f_bound[dir][0] + b*f_bound[dir][1]+ c*f_bound[dir][2] + (d-X[dir]-R[dir])*f_bound[dir][3])>> 1;
		  }else{
		    src_idx =  ( a*f_main[dir][0] + b*f_main[dir][1]+ c*f_main[dir][2] + (d-X[dir])*f_main[dir][3])>> 1;
		  }
		  MEMCOPY_GAUGE_FIELDS_BUF_TO_GRID(sitelink, dst_idx, ghost_sitelink_fwd, src_idx, (endc[dir]-c+1)/2, dir, geometry);
		}//if		
	      }//for loop
	    }//if 

	  }
	}
      }
      

    } else {

      //when dir == 3 (T direction), the data layout format in sitelink and the message is the same, we can do large copys
      MEMCOPY_GAUGE_FIELDS_BUF_TO_GRID_T(sitelink, ghost_sitelink_fwd, (X[3]+R[3]), 2, dir, geometry) // TESTME 2

    }//if    

  }//dir for loop
    
  
  for(int dir=0;dir < 4;dir++){
    if(!commDimPartitioned(dir)) continue;
    host_free(ghost_sitelink_fwd_sendbuf[dir]);
    host_free(ghost_sitelink_back_sendbuf[dir]);    
    host_free(ghost_sitelink_fwd[dir]);
    host_free(ghost_sitelink_back[dir]);    
  }
    
}



template<typename Float>
void
do_exchange_cpu_staple(Float* staple, Float** ghost_staple, Float** staple_fwd_sendbuf, Float** staple_back_sendbuf, int* X)
{

  int nFace =1;
  pack_ghost_all_staples_cpu(staple, (void**)staple_back_sendbuf, 
			     (void**)staple_fwd_sendbuf,  nFace, (QudaPrecision)(sizeof(Float)), X);

  
  int Vsh[4] = {Vsh_x, Vsh_y, Vsh_z, Vsh_t};
  size_t len[4] = {Vsh_x * gauge_site_size * sizeof(Float), Vsh_y * gauge_site_size * sizeof(Float),
                   Vsh_z * gauge_site_size * sizeof(Float), Vsh_t * gauge_site_size * sizeof(Float)};

  for (int dir=0;dir < 4; dir++) {

    Float *ghost_staple_back = ghost_staple[dir];
    Float *ghost_staple_fwd = ghost_staple[dir] + 2 * Vsh[dir] * gauge_site_size;

    MsgHandle *mh_recv_back;
    MsgHandle *mh_recv_fwd;
    MsgHandle *mh_send_fwd;
    MsgHandle *mh_send_back;

    mh_recv_back = comm_declare_receive_relative(ghost_staple_back, dir, -1, 2*len[dir]);
    mh_recv_fwd = comm_declare_receive_relative(ghost_staple_fwd, dir, +1, 2*len[dir]);
    mh_send_fwd = comm_declare_send_relative(staple_fwd_sendbuf[dir], dir, +1, 2*len[dir]);
    mh_send_back = comm_declare_send_relative(staple_back_sendbuf[dir], dir, -1, 2*len[dir]);
    
    comm_start(mh_recv_back);
    comm_start(mh_recv_fwd);
    comm_start(mh_send_fwd);
    comm_start(mh_send_back);

    comm_wait(mh_send_fwd);
    comm_wait(mh_send_back);
    comm_wait(mh_recv_back);
    comm_wait(mh_recv_fwd);

    comm_free(mh_send_fwd);
    comm_free(mh_send_back);
    comm_free(mh_recv_back);
    comm_free(mh_recv_fwd);
  }
}


//this function is used for link fattening computation
void exchange_cpu_staple(int* X, void* staple, void** ghost_staple, QudaPrecision gPrecision)
{  
  setup_dims(X);

  int Vs[4] = {Vs_x, Vs_y, Vs_z, Vs_t};
  void *staple_fwd_sendbuf[4];
  void *staple_back_sendbuf[4];

  for(int i=0;i < 4; i++){
    staple_fwd_sendbuf[i] = safe_malloc(Vs[i] * gauge_site_size * gPrecision);
    staple_back_sendbuf[i] = safe_malloc(Vs[i] * gauge_site_size * gPrecision);
  }
  
  if (gPrecision == QUDA_DOUBLE_PRECISION) {
    do_exchange_cpu_staple((double*)staple, (double**)ghost_staple, 
			   (double**)staple_fwd_sendbuf, (double**)staple_back_sendbuf, X);
  } else { //single
    do_exchange_cpu_staple((float*)staple, (float**)ghost_staple, 
			   (float**)staple_fwd_sendbuf, (float**)staple_back_sendbuf, X);
  }
  
  for (int i=0;i < 4;i++) {
    host_free(staple_fwd_sendbuf[i]);
    host_free(staple_back_sendbuf[i]);
  }
}

void exchange_llfat_cleanup(void)
{
  for (int i=0; i<4; i++) {

    if(fwd_nbr_staple[i]){
      host_free(fwd_nbr_staple[i]); fwd_nbr_staple[i] = NULL;
    }
    if(back_nbr_staple[i]){
      host_free(back_nbr_staple[i]); back_nbr_staple[i] = NULL;
    }
    if(fwd_nbr_staple_sendbuf[i]){
      host_free(fwd_nbr_staple_sendbuf[i]); fwd_nbr_staple_sendbuf[i] = NULL;
    }
    if(back_nbr_staple_sendbuf[i]){
      host_free(back_nbr_staple_sendbuf[i]); back_nbr_staple_sendbuf[i] = NULL;
    }

  }
  checkQudaError();
}

#undef gauge_site_size<|MERGE_RESOLUTION|>--- conflicted
+++ resolved
@@ -12,18 +12,6 @@
 using namespace quda;
 
 extern qudaStream_t *stream;
-<<<<<<< HEAD
-<<<<<<< HEAD
-<<<<<<< HEAD:tests/face_gauge.cpp
-=======
->>>>>>> 4950f6002df509bbe180f90c85acdb1f246e09df
-  
-=======
-
->>>>>>> feature/cuda-backend-2:utils/face_gauge.cpp
-=======
-
->>>>>>> 7fc079cb
 /**************************************************************
  * Staple exchange routine
  * used in fat link computation
