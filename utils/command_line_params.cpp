--- conflicted
+++ resolved
@@ -132,13 +132,9 @@
 
 // we only actually support 4 here currently
 quda::mgarray<std::array<int, 4>> geo_block_size = {};
-<<<<<<< HEAD
 bool mg_use_mma = true;
 
-int nev = 8;
-=======
 int n_ev = 8;
->>>>>>> f1e40606
 int max_search_dim = 64;
 int deflation_grid = 16;
 double tol_restart = 5e+3 * tol;
