--- conflicted
+++ resolved
@@ -26,16 +26,7 @@
 #define QUDA_MEMORY_MAPPED 2
 #define QUDA_MEMORY_INVALID QUDA_INVALID_ENUM
 
-<<<<<<< HEAD
-#define QUDA_CUSOLVE_EXTLIB  0
-#define QUDA_EIGEN_EXTLIB    1
-#define QUDA_MAGMA_EXTLIB    2
-#define QUDA_EXTLIB_INVALID QUDA_INVALID_ENUM
-
 #define QUDA_SUN_LINKS      0
-=======
-#define QUDA_SU3_LINKS      0
->>>>>>> 0801d365
 #define QUDA_GENERAL_LINKS  1
 #define QUDA_THREE_LINKS    2
 #define QUDA_MOMENTUM_LINKS 3
@@ -483,7 +474,6 @@
 #define QUDA_STAGGERED_PHASE_INVALID QUDA_INVALID_ENUM
 
 #define QudaContractType integer(4)
-<<<<<<< HEAD
 #define QUDA_CONTRACT_TYPE_OPEN 0
 #define QUDA_CONTRACT_TYPE_OPEN_SUM_T 1 
 #define QUDA_CONTRACT_TYPE_OPEN_SUM_Z 2
@@ -492,10 +482,6 @@
 #define QUDA_CONTRACT_TYPE_DR 5
 #define QUDA_CONTRACT_TYPE_DR_FT_T 6
 #define QUDA_CONTRACT_TYPE_DR_FT_Z 7
-=======
-#define QUDA_CONTRACT_TYPE_OPEN ,
-#define QUDA_CONTRACT_TYPE_DR ,
->>>>>>> 0801d365
 #define QUDA_CONTRACT_TYPE_INVALID = QUDA_INVALID_ENUM
 
 #define QudaContractGamma integer(4)
