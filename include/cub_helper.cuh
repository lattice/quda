#pragma once

#include <target_device.h>

/**
   @file cub_helper.cuh

   @section Description
   Include this file as opposed to cub headers directly to ensure
   correct compilation with clang and nvrtc
 */

// ensures we use shfl_sync and not shfl when compiling with clang
#if defined(__clang__) && defined(__CUDA__)
#define CUB_USE_COOPERATIVE_GROUPS
#endif

<<<<<<< HEAD
#ifndef QUDA_BACKEND_OMPTARGET
#include <cub/block/block_reduce.cuh>
#endif
=======
using namespace quda;

#include <cub/block/block_reduce.cuh>

namespace quda {

  /**
     @brief This is a convenience wrapper that allows us to perform
     reductions at the warp or sub-warp level
  */
  template <typename T, int width> struct WarpReduce
  {
    static_assert(width <= device::warp_size(), "WarpReduce logical width must not be greater than the warp size");
    using warp_reduce_t = cub::WarpReduce<T, width>;

    __device__ inline auto& shared_state()
    {
      typename warp_reduce_t::TempStorage dummy;
      return dummy;
    }

    __device__ __host__ inline WarpReduce() {}

    __device__ __host__ inline T Sum(const T &value)
    {
#ifdef __CUDA_ARCH__
      warp_reduce_t warp_reduce(shared_state());
      return warp_reduce.Sum(value);
#else
      return value;
#endif
    }
  };

  /**
     @brief This is a convenience wrapper that allows us to perform
     reductions at the block level
  */
  template <typename T, int block_size_x, int batch_size = 1> struct BlockReduce
  {
    const int batch;

    using block_reduce_t = cub::BlockReduce<T, block_size_x, cub::BLOCK_REDUCE_WARP_REDUCTIONS>;

    __device__ inline auto& shared_state()
    {
      static __shared__ typename block_reduce_t::TempStorage storage[batch_size];
      return storage[batch];
    }

    __device__ __host__ inline BlockReduce(int batch = 0) : batch(batch) {}

    template <bool pipeline = false>
    __device__ __host__ inline T Sum(const T &value_)
    {
#ifdef __CUDA_ARCH__
      block_reduce_t block_reduce(shared_state());
      if (!pipeline) __syncthreads(); // only need to synchronize if we are not pipelining
      T value = block_reduce.Sum(value_);
#else
      T value = value_;
#endif
      return value;
    }

    template <bool pipeline = false>
    __device__ __host__ inline T AllSum(const T &value_)
    {
      T value = Sum<pipeline>(value_);
#ifdef __CUDA_ARCH__
      T &value_shared = reinterpret_cast<T&>(shared_state());
      if (threadIdx.x == 0 && threadIdx.y == 0) value_shared = value;
      __syncthreads();
      value = value_shared;
#endif
      return value;
    }
  };

} // namespace quda
>>>>>>> 0eb85f47
<|MERGE_RESOLUTION|>--- conflicted
+++ resolved
@@ -15,14 +15,11 @@
 #define CUB_USE_COOPERATIVE_GROUPS
 #endif
 
-<<<<<<< HEAD
+using namespace quda;
+
 #ifndef QUDA_BACKEND_OMPTARGET
 #include <cub/block/block_reduce.cuh>
 #endif
-=======
-using namespace quda;
-
-#include <cub/block/block_reduce.cuh>
 
 namespace quda {
 
@@ -33,7 +30,13 @@
   template <typename T, int width> struct WarpReduce
   {
     static_assert(width <= device::warp_size(), "WarpReduce logical width must not be greater than the warp size");
+#ifdef QUDA_BACKEND_OMPTARGET
+    struct warp_reduce_t {  // FIXME
+      using TempStorage = int;
+    };
+#else
     using warp_reduce_t = cub::WarpReduce<T, width>;
+#endif
 
     __device__ inline auto& shared_state()
     {
@@ -62,7 +65,13 @@
   {
     const int batch;
 
+#ifdef QUDA_BACKEND_OMPTARGET
+    struct block_reduce_t {  // FIXME
+      using TempStorage = int;
+    };
+#else
     using block_reduce_t = cub::BlockReduce<T, block_size_x, cub::BLOCK_REDUCE_WARP_REDUCTIONS>;
+#endif
 
     __device__ inline auto& shared_state()
     {
@@ -99,5 +108,4 @@
     }
   };
 
-} // namespace quda
->>>>>>> 0eb85f47
+} // namespace quda