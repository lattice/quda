#pragma once

#include <target_device.h>

/**
   @file cub_helper.cuh

   @section Description
   Include this file as opposed to cub headers directly to ensure
   correct compilation with clang and nvrtc
 */

// ensures we use shfl_sync and not shfl when compiling with clang
#if defined(__clang__) && defined(__CUDA__)
#define CUB_USE_COOPERATIVE_GROUPS
#endif

using namespace quda;

#ifndef QUDA_BACKEND_OMPTARGET
#include <cub/block/block_reduce.cuh>
#endif

namespace quda {

  /**
     @brief This is a convenience wrapper that allows us to perform
     reductions at the warp or sub-warp level
  */
  template <typename T, int width> struct WarpReduce
  {
    static_assert(width <= device::warp_size(), "WarpReduce logical width must not be greater than the warp size");
#ifdef QUDA_BACKEND_OMPTARGET
    struct warp_reduce_t {  // FIXME
      using TempStorage = int;
    };
#else
    using warp_reduce_t = cub::WarpReduce<T, width>;
#endif

    __device__ __host__ inline WarpReduce() {}

    template <bool is_device, typename dummy = void> struct sum { T operator()(const T &value) { return value; } };

    template <typename dummy> struct sum<true, dummy> {
      __device__ inline T operator()(const T &value) {
        typename warp_reduce_t::TempStorage dummy_storage;
        warp_reduce_t warp_reduce(dummy_storage);
        return warp_reduce.Sum(value);
      }
    };

    __device__ __host__ inline T Sum(const T &value) { return target::dispatch<sum>(value); }
  };

  /**
     @brief This is a convenience wrapper that allows us to perform
     reductions at the block level
  */
  template <typename T, int block_size_x, int batch_size = 1> struct BlockReduce
  {
<<<<<<< HEAD
    const int batch;

#ifdef QUDA_BACKEND_OMPTARGET
    struct block_reduce_t {  // FIXME
      using TempStorage = int;
    };
#else
    using block_reduce_t = cub::BlockReduce<T, block_size_x, cub::BLOCK_REDUCE_WARP_REDUCTIONS>;
#endif

    __device__ inline auto& shared_state()
    {
      static __shared__ typename block_reduce_t::TempStorage storage[batch_size];
      return storage[batch];
    }
=======
    using block_reduce_t = cub::BlockReduce<T, block_size_x, cub::BLOCK_REDUCE_WARP_REDUCTIONS>;
    const int batch;
>>>>>>> 78437212

    __device__ __host__ inline BlockReduce(int batch = 0) : batch(batch) {}

    template <bool is_device, typename dummy = void> struct sum { T operator()(const T &value, bool, int, bool) { return value; } };

    template <typename dummy> struct sum<true, dummy> {
      __device__ inline T operator()(const T &value_, bool pipeline, int batch, bool all_sum)
      {
        static __shared__ typename block_reduce_t::TempStorage storage[batch_size];
        block_reduce_t block_reduce(storage[batch]);
        if (!pipeline) __syncthreads(); // only synchronize if we are not pipelining
        T value = block_reduce.Sum(value_);

        if (all_sum) {
          T &value_shared = reinterpret_cast<T&>(storage[batch]);
          if (threadIdx.x == 0 && threadIdx.y == 0) value_shared = value;
          __syncthreads();
          value = value_shared;
        }
        return value;
      }
    };

    template <bool pipeline = false> __device__ __host__ inline T Sum(const T &value)
    {
      return target::dispatch<sum>(value, pipeline, batch, false);
    }

    template <bool pipeline = false> __device__ __host__ inline T AllSum(const T &value)
    {
      return target::dispatch<sum>(value, pipeline, batch, true);
    }
  };

} // namespace quda<|MERGE_RESOLUTION|>--- conflicted
+++ resolved
@@ -59,26 +59,14 @@
   */
   template <typename T, int block_size_x, int batch_size = 1> struct BlockReduce
   {
-<<<<<<< HEAD
-    const int batch;
-
 #ifdef QUDA_BACKEND_OMPTARGET
-    struct block_reduce_t {  // FIXME
+    struct block_reduce_t {  // FIXME THIS IS COMPLETELY WRONG, ONLY TO MAKE IT COMPILE
       using TempStorage = int;
     };
 #else
     using block_reduce_t = cub::BlockReduce<T, block_size_x, cub::BLOCK_REDUCE_WARP_REDUCTIONS>;
 #endif
-
-    __device__ inline auto& shared_state()
-    {
-      static __shared__ typename block_reduce_t::TempStorage storage[batch_size];
-      return storage[batch];
-    }
-=======
-    using block_reduce_t = cub::BlockReduce<T, block_size_x, cub::BLOCK_REDUCE_WARP_REDUCTIONS>;
     const int batch;
->>>>>>> 78437212
 
     __device__ __host__ inline BlockReduce(int batch = 0) : batch(batch) {}
 
