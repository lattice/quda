--- conflicted
+++ resolved
@@ -3,17 +3,6 @@
 #ifdef __cplusplus
 extern "C" {
 #endif
-<<<<<<< HEAD
-  /* layout_hyper */
-  /* These routines get a quda_* prefix to avoid
-     linker conflicts with MILC */
-  int quda_setup_layout(int len[], int nd, int numnodes);
-  int quda_node_number(const int x[]);
-  int quda_node_index(const int x[]);
-  void quda_get_coords(int x[], int node, int index);
-  int quda_num_sites(int node);
-  extern int quda_this_node;
-=======
 /* These routines get a quda_* prefix to avoid
    potential linker conflicts, with MILC */
 int quda_setup_layout(int len[], int nd, int numnodes, int single_parity);
@@ -22,7 +11,6 @@
 void quda_get_coords(int x[], int node, int index);
 int quda_num_sites(int node);
 extern int quda_this_node;
->>>>>>> 39c24bd7
 
 #ifdef __cplusplus
 }
