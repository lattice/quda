#pragma once

#include <quda_internal.h>
#include <color_spinor_field.h>
#include <gauge_field.h>
#include <clover_field.h>
#include <worker.h>
#include <domain_wall_helper.h>
#include <fast_intdiv.h>

namespace quda
{

  /**
     @brief Constants used by dslash and packing kernels
  */
  struct DslashConstant {
    int Vh;
    int_fastdiv X[QUDA_MAX_DIM];
    int Ls;

    int volume_4d;
    int_fastdiv volume_4d_cb;

    int_fastdiv face_X[4];
    int_fastdiv face_Y[4];
    int_fastdiv face_Z[4];
    int_fastdiv face_T[4];
    int_fastdiv face_XY[4];
    int_fastdiv face_XYZ[4];
    int_fastdiv face_XYZT[4];

    int ghostFace[QUDA_MAX_DIM + 1];
    int ghostFaceCB[QUDA_MAX_DIM + 1];

    int X2X1;
    int X3X2X1;
    int X4X3X2X1;

    int X2X1mX1;
    int X3X2X1mX2X1;
    int X4X3X2X1mX3X2X1;
    int X5X4X3X2X1mX4X3X2X1;
    int X4X3X2X1hmX3X2X1h;

    int_fastdiv dims[4][3];
  };

  /**
     @brief Helper function that sets which dimensions the packing
     kernel should be packing for.
     @param[in] dim_pack Array that specifies which dimenstions need
     to be packed.
  */
  void setPackComms(const int *dim_pack);

  bool getDslashLaunch();

  void createDslashEvents();
  void destroyDslashEvents();

  /**
     @brief Driver for applying the Wilson stencil

     out = D * in

     where D is the gauged Wilson linear operator.

     If kappa is non-zero, the operation is given by out = x + kappa * D in.
     This operator can be applied to both single parity
     (checker-boarded) fields, or to full fields.

     @param[out] out The output result field set
     @param[in] in The input field set
     @param[in] U The gauge field used for the operator
     @param[in] kappa Scale factor applied
     @param[in] x Vector field set we accumulate onto to
     @param[in] parity Destination parity
     @param[in] dagger Whether this is for the dagger operator
     @param[in] comm_override Override for which dimensions are partitioned
     @param[in] profile The TimeProfile used for profiling the dslash
  */
  void ApplyWilson(cvector_ref<ColorSpinorField> &out, cvector_ref<const ColorSpinorField> &in, const GaugeField &U,
                   double kappa, cvector_ref<const ColorSpinorField> &x, int parity, bool dagger,
                   const int *comm_override, TimeProfile &profile);

  /**
     @brief Driver for applying the Wilson stencil with distance preconditioning

     out = D' * in

     where D' is the gauged Wilson linear operator with distance preconditioning.

     If kappa is non-zero, the operation is given by out = x + kappa * D in.
     This operator can be applied to both single parity
     (checker-boarded) fields, or to full fields.

     @param[out] out The output result field
     @param[in] in The input field
     @param[in] U The gauge field used for the operator
     @param[in] kappa Scale factor applied
     @param[in] alpha0 Distance preconditioning parameter
     @param[in] t0 Distance preconditioning parameter
     @param[in] x Vector field we accumulate onto to
     @param[in] parity Destination parity
     @param[in] dagger Whether this is for the dagger operator
     @param[in] comm_override Override for which dimensions are partitioned
     @param[in] profile The TimeProfile used for profiling the dslash
  */
  void ApplyWilsonDistance(ColorSpinorField &out, const ColorSpinorField &in, const GaugeField &U, double kappa,
                           double alpha0, int t0, const ColorSpinorField &x, int parity, bool dagger,
                           const int *comm_override, TimeProfile &profile);

  /**
     @brief Driver for applying the Wilson-clover stencil

     out = A * x + kappa * D * in

     where D is the gauged Wilson linear operator.

     This operator can be applied to both single parity
     (checker-boarded) fields, or to full fields.

     @param[out] out The output result field set
     @param[in] in Input field set that D is applied to
     @param[in] x Input field set that A is applied to
     @param[in] U The gauge field used for the operator
     @param[in] A The clover field used for the operator
     @param[in] kappa Scale factor applied
     @param[in] x Vector field we accumulate onto to
     @param[in] parity Destination parity
     @param[in] dagger Whether this is for the dagger operator
     @param[in] comm_override Override for which dimensions are partitioned
     @param[in] profile The TimeProfile used for profiling the dslash
  */
  void ApplyWilsonClover(cvector_ref<ColorSpinorField> &out, cvector_ref<const ColorSpinorField> &in,
                         const GaugeField &U, const CloverField &A, double kappa, cvector_ref<const ColorSpinorField> &x,
                         int parity, bool dagger, const int *comm_override, TimeProfile &profile);

  /**
     @brief Driver for applying the Wilson-clover stencil with distance preconditioning

     out = A * x + kappa * D' * in

     where D' is the gauged Wilson linear operator with distance preconditioning.

     This operator can be applied to both single parity
     (checker-boarded) fields, or to full fields.

     @param[out] out The output result field
     @param[in] in Input field that D is applied to
     @param[in] U The gauge field used for the operator
     @param[in] A The clover field used for the operator
     @param[in] kappa Scale factor applied
     @param[in] alpha0 Distance preconditioning parameter
     @param[in] t0 Distance preconditioning parameter
     @param[in] x Vector field we accumulate onto to
     @param[in] parity Destination parity
     @param[in] dagger Whether this is for the dagger operator
     @param[in] comm_override Override for which dimensions are partitioned
     @param[in] profile The TimeProfile used for profiling the dslash
  */
  void ApplyWilsonCloverDistance(ColorSpinorField &out, const ColorSpinorField &in, const GaugeField &U,
                                 const CloverField &A, double kappa, double alpha0, int t0, const ColorSpinorField &x,
                                 int parity, bool dagger, const int *comm_override, TimeProfile &profile);

  /**
       @brief Driver for applying the Wilson-clover stencil

       out = A * x + kappa * D * in

       where D is the gauged Wilson linear operator.

       This operator can be applied to both single parity
       (checker-boarded) fields, or to full fields.

       @param[out] out The output result field set
       @param[in] in Input field set that D is applied to
       @param[in] x Input field set that A is applied to
       @param[in] U The gauge field used for the operator
       @param[in] A The clover field used for the operator
       @param[in] kappa Scale factor applied
       @param[in] mu Twist factor
       @param[in] x Vector field set we accumulate onto to
       @param[in] parity Destination parity
       @param[in] dagger Whether this is for the dagger operator
       @param[in] comm_override Override for which dimensions are partitioned
       @param[in] profile The TimeProfile used for profiling the dslash
    */
  void ApplyWilsonCloverHasenbuschTwist(cvector_ref<ColorSpinorField> &out, cvector_ref<const ColorSpinorField> &in,
                                        const GaugeField &U, const CloverField &A, double kappa, double mu,
                                        cvector_ref<const ColorSpinorField> &x, int parity, bool dagger,
                                        const int *comm_override, TimeProfile &profile);

  /**
     @brief Driver for applying the preconditioned Wilson-clover stencil

     out = A^{-1} * D * in + x

     where D is the gauged Wilson linear operator and A is the clover
     field.  This operator can (at present) be applied to only single
     parity (checker-boarded) fields.  When the dagger operator is
     requested, we do not transpose the order of operations, e.g.

     out = A^{-\dagger} D^\dagger  (no xpay term)

     Although not a conjugate transpose of the regular operator, this
     variant is used to enable kernel fusion between the application
     of D and the subsequent application of A, e.g., in the symmetric
     dagger operator we need to apply

     M = (1 - kappa^2 D^{\dagger} A^{-1} D^{\dagger} A^{-1} )

     and since cannot fuse D^{\dagger} A^{-\dagger}, we instead fused
     A^{-\dagger} D^{\dagger}.

     If kappa is non-zero, the operation is given by out = x + kappa * A^{-1} D in.
     This operator can (at present) be applied to only single parity
     (checker-boarded) fields.

     @param[out] out The output result field set
     @param[in] in The input field set
     @param[in] U The gauge field used for the operator
     @param[in] A The clover field used for the operator
     @param[in] kappa Scale factor applied
     @param[in] x Vector field set we accumulate onto to
     @param[in] parity Destination parity
     @param[in] dagger Whether this is for the dagger operator
     @param[in] comm_override Override for which dimensions are partitioned
     @param[in] profile The TimeProfile used for profiling the dslash
  */
  void ApplyWilsonCloverPreconditioned(cvector_ref<ColorSpinorField> &out, cvector_ref<const ColorSpinorField> &in,
                                       const GaugeField &U, const CloverField &A, double kappa,
                                       cvector_ref<const ColorSpinorField> &x, int parity, bool dagger,
                                       const int *comm_override, TimeProfile &profile);

  /**
<<<<<<< HEAD
     @brief Driver for applying the Wilson-clover with twist for Hasenbusch
=======
     @brief Driver for applying the preconditioned Wilson-clover stencil with distance preconditioning

     out = A^{-1} * D' * in + x

     where D' is the gauged Wilson linear operator with distance preconditioning and A is the clover
     field.  This operator can (at present) be applied to only single
     parity (checker-boarded) fields.  When the dagger operator is
     requested, we do not transpose the order of operations, e.g.

     out = A^{-\dagger} D^{\prime\dagger}  (no xpay term)

     Although not a conjugate transpose of the regular operator, this
     variant is used to enable kernel fusion between the application
     of D and the subsequent application of A, e.g., in the symmetric
     dagger operator we need to apply

     M = (1 - kappa^2 D^{\prime\dagger} A^{-1} D^{\prime\dagger} A^{-1} )

     and since cannot fuse D^{\prime\dagger} A^{-\dagger}, we instead fused
     A^{-\dagger} D^{\prime\dagger}.

     If kappa is non-zero, the operation is given by out = x + kappa * A^{-1} D' in.
     This operator can (at present) be applied to only single parity
     (checker-boarded) fields.

     @param[out] out The output result field
     @param[in] in The input field
     @param[in] U The gauge field used for the operator
     @param[in] A The clover field used for the operator
     @param[in] kappa Scale factor applied
     @param[in] alpha0 Distance preconditioning parameter
     @param[in] t0 Distance preconditioning parameter
     @param[in] x Vector field we accumulate onto to
     @param[in] parity Destination parity
     @param[in] dagger Whether this is for the dagger operator
     @param[in] comm_override Override for which dimensions are partitioned
     @param[in] profile The TimeProfile used for profiling the dslash
  */
  void ApplyWilsonCloverPreconditionedDistance(ColorSpinorField &out, const ColorSpinorField &in, const GaugeField &U,
                                               const CloverField &A, double kappa, double alpha0, int t0,
                                               const ColorSpinorField &x, int parity, bool dagger,
                                               const int *comm_override, TimeProfile &profile);

  /**
     @brief Driver for applying the twisted-mass stencil
>>>>>>> f8855bbe

     out = (1 +/- ig5 b A) * x + kappa * A^{-1}D * in

     where D is the gauged Wilson linear operator.

     This operator can be applied to both single parity
     (checker-boarded) fields, or to full fields.

     @param[out] out The output result field set
     @param[in] in Input field that D is applied to
     @param[in] x Input field that A is applied to
     @param[in] U The gauge field used for the operator
     @param[in] A The clover field used for the operator
     @param[in] kappa Scale factor applied
     @param[in] b Twist factor applied
     @param[in] x Vector field we accumulate onto to
     @param[in] parity Destination parity
     @param[in] dagger Whether this is for the dagger operator
     @param[in] comm_override Override for which dimensions are partitioned
     @param[in] profile The TimeProfile used for profiling the dslash
  */
  void ApplyWilsonCloverHasenbuschTwistPCClovInv(cvector_ref<ColorSpinorField> &out,
                                                 cvector_ref<const ColorSpinorField> &in, const GaugeField &U,
                                                 const CloverField &A, double kappa, double mu,
                                                 cvector_ref<const ColorSpinorField> &x, int parity, bool dagger,
                                                 const int *comm_override, TimeProfile &profile);

  /**
     @brief Driver for applying the Wilson-clover stencil with thist for Hasenbusch

     out = (1 +/- ig5 b A) * x + kappa * D * in

     where D is the gauged Wilson linear operator.

     This operator can be applied to both single parity
     (checker-boarded) fields, or to full fields.

     @param[out] out The output result field set
     @param[in] in Input field that D is applied to
     @param[in] x Input field that A is applied to
     @param[in] U The gauge field used for the operator
     @param[in] A The clover field used for the operator
     @param[in] kappa Scale factor applied
     @param[in] b Twist factor applied
     @param[in] x Vector field we accumulate onto to
     @param[in] parity Destination parity
     @param[in] dagger Whether this is for the dagger operator
     @param[in] comm_override Override for which dimensions are partitioned
     @param[in] profile The TimeProfile used for profiling the dslash
  */
  void ApplyWilsonCloverHasenbuschTwistPCNoClovInv(cvector_ref<ColorSpinorField> &out,
                                                   cvector_ref<const ColorSpinorField> &in, const GaugeField &U,
                                                   const CloverField &A, double kappa, double mu,
                                                   cvector_ref<const ColorSpinorField> &x, int parity, bool dagger,
                                                   const int *comm_override, TimeProfile &profile);

  /**
     @brief Driver for applying the twisted-mass stencil

     out = a * D * in + (1 + i*b*gamma_5) * x

     where D is the gauged Wilson linear operator.

     This operator can be applied to both single parity
     (checker-boarded) fields, or to full fields.

     @param[out] out The output result field set
     @param[in] in The input field set
     @param[in] U The gauge field used for the operator
     @param[in] a Scale factor applied to Wilson term (typically -kappa)
     @param[in] b Twist factor applied (typically 2*mu*kappa)
     @param[in] x Vector field we accumulate onto to
     @param[in] parity Destination parity
     @param[in] dagger Whether this is for the dagger operator
     @param[in] comm_override Override for which dimensions are partitioned
     @param[in] profile The TimeProfile used for profiling the dslash
  */
  void ApplyTwistedMass(cvector_ref<ColorSpinorField> &out, cvector_ref<const ColorSpinorField> &in,
                        const GaugeField &U, double a, double b, cvector_ref<const ColorSpinorField> &x, int parity,
                        bool dagger, const int *comm_override, TimeProfile &profile);

  /**
     @brief Driver for applying the preconditioned twisted-mass stencil

     out = a*(1 + i*b*gamma_5) * D * in + x

     where D is the gauged Wilson linear operator.  This operator can
     (at present) be applied to only single parity (checker-boarded)
     fields.  For the dagger operator, we generally apply the
     conjugate transpose operator

     out = x + D^\dagger A^{-\dagger}

     with the additional asymmetric special case, where we apply do not
     transpose the order of operations

     out = A^{-\dagger} D^\dagger  (no xpay term)

     This variant is required when have the asymmetric preconditioned
     operator and require the preconditioned twist term to remain in
     between the applications of D.  This would be combined with a
     subsequent non-preconditioned dagger operator, A*x - kappa^2 D, to
     form the full operator.

     @param[out] out The output result field set
     @param[in] in The input field set
     @param[in] U The gauge field used for the operator
     @param[in] a Scale factor applied to Wilson term ( typically kappa^2 / (1 + b*b) )
     @param[in] b Twist factor applied (typically -2*kappa*mu)
     @param[in] xpay Whether to do xpay or not
     @param[in] x Vector field we accumulate onto to when xpay is true
     @param[in] parity Destination parity
     @param[in] dagger Whether this is for the dagger operator
     @param[in] asymmetric Whether this is for the asymmetric preconditioned dagger operator (a*(1 - i*b*gamma_5) * D^dagger * in)
     @param[in] comm_override Override for which dimensions are partitioned
     @param[in] profile The TimeProfile used for profiling the dslash
  */
  void ApplyTwistedMassPreconditioned(cvector_ref<ColorSpinorField> &out, cvector_ref<const ColorSpinorField> &in,
                                      const GaugeField &U, double a, double b, bool xpay,
                                      cvector_ref<const ColorSpinorField> &x, int parity, bool dagger, bool asymmetric,
                                      const int *comm_override, TimeProfile &profile);

  /**
     @brief Driver for applying the non-degenerate twisted-mass
     stencil

     out = a * D * in + (1 + i*b*gamma_5*tau_3 + c*tau_1) * x

     where D is the gauged Wilson linear operator.  The quark fields
     out, in and x are five dimensional, with the fifth dimension
     corresponding to the flavor dimension.  The convention is that
     the first 4-d slice (s=0) corresponds to the positive twist and
     the second slice (s=1) corresponds to the negative twist.

     This operator can be applied to both single parity
     (4d checker-boarded) fields, or to full fields.

     @param[out] out The output result field set
     @param[in] in The input field set
     @param[in] U The gauge field used for the operator
     @param[in] a Scale factor applied to Wilson term (typically -kappa)
     @param[in] b Chiral twist factor applied (typically 2*mu*kappa)
     @param[in] c Flavor twist factor applied (typically -2*epsilon*kappa)
     @param[in] x Vector field we accumulate onto to
     @param[in] parity Destination parity
     @param[in] dagger Whether this is for the dagger operator
     @param[in] comm_override Override for which dimensions are partitioned
     @param[in] profile The TimeProfile used for profiling the dslash
  */
  void ApplyNdegTwistedMass(cvector_ref<ColorSpinorField> &out, cvector_ref<const ColorSpinorField> &in,
                            const GaugeField &U, double a, double b, double c, cvector_ref<const ColorSpinorField> &x,
                            int parity, bool dagger, const int *comm_override, TimeProfile &profile);

  /**
     @brief Driver for applying the preconditioned non-degenerate
     twisted-mass stencil

     out = a * (1 + i*b*gamma_5*tau_3 + c*tau_1) * D * in + x

     where D is the gauged Wilson linear operator.  The quark fields
     out, in and x are five dimensional, with the fifth dimension
     corresponding to the flavor dimension.  The convention is that
     the first 4-d slice (s=0) corresponds to the positive twist and
     the second slice (s=1) corresponds to the negative twist.

     This operator can (at present) be applied to only single parity
     (checker-boarded) fields.

     For the dagger operator, we generally apply the
     conjugate transpose operator

     out = x + D^\dagger A^{-\dagger}

     with the additional asymmetric special case, where we apply do not
     transpose the order of operations

     out = A^{-\dagger} D^\dagger  (no xpay term)

     This variant is required when have the asymmetric preconditioned
     operator and require the preconditioned twist term to remain in
     between the applications of D.  This would be combined with a
     subsequent non-preconditioned dagger operator, A*x - kappa^2 D, to
     form the full operator.

     @param[out] out The output result field set
     @param[in] in The input field set
     @param[in] U The gauge field used for the operator
     @param[in] a Scale factor applied to Wilson term (typically -kappa^2/(1 + b*b -c*c) )
     @param[in] b Chiral twist factor applied (typically -2*mu*kappa)
     @param[in] c Flavor twist factor applied (typically 2*epsilon*kappa)
     @param[in] xpay Whether to do xpay or not
     @param[in] x Vector field we accumulate onto to
     @param[in] parity Destination parity
     @param[in] dagger Whether this is for the dagger operator
     @param[in] asymmetric Whether this is for the asymmetric preconditioned dagger operator (a*(1 - i*b*gamma_5*tau3 +
     c*tau1) * D^dagger * in)
     @param[in] comm_override Override for which dimensions are partitioned
     @param[in] profile The TimeProfile used for profiling the dslash
  */
  void ApplyNdegTwistedMassPreconditioned(cvector_ref<ColorSpinorField> &out, cvector_ref<const ColorSpinorField> &in,
                                          const GaugeField &U, double a, double b, double c, bool xpay,
                                          cvector_ref<const ColorSpinorField> &x, int parity, bool dagger,
                                          bool asymmetric, const int *comm_override, TimeProfile &profile);

  /**
       @brief Driver for applying the twisted-clover stencil

       out = a * D * in + (C + i*b*gamma_5) * x

       where D is the gauged Wilson linear operator, and C is the clover
       field.

       This operator can be applied to both single parity
       (4d checker-boarded) fields, or to full fields.

       @param[out] out The output result field set
       @param[in] in The input field set
       @param[in] U The gauge field used for the operator
       @param[in] C The clover field used for the operator
       @param[in] a Scale factor applied to Wilson term (typically -kappa)
       @param[in] b Chiral twist factor applied (typically 2*mu*kappa)
       @param[in] x Vector field we accumulate onto to
       @param[in] parity Destination parity
       @param[in] dagger Whether this is for the dagger operator
       @param[in] comm_override Override for which dimensions are partitioned
       @param[in] profile The TimeProfile used for profiling the dslash
    */
  void ApplyTwistedClover(cvector_ref<ColorSpinorField> &out, cvector_ref<const ColorSpinorField> &in,
                          const GaugeField &U, const CloverField &C, double a, double b,
                          cvector_ref<const ColorSpinorField> &x, int parity, bool dagger, const int *comm_override,
                          TimeProfile &profile);

  /**
     @brief Driver for applying the preconditioned twisted-clover stencil

     out = a * (C + i*b*gamma_5)^{-1} * D * in + x
         = a * (C - i*b*gamma_5)/(C^2 + b^2) * D * in + x
         = A^{-1} * D * in + x

     where D is the gauged Wilson linear operator and C is the clover
     field.  This operator can (at present) be applied to only single
     parity (checker-boarded) fields.  When the dagger operator is
     requested, we do not transpose the order of operations, e.g.

     out = A^{-\dagger} D^\dagger  (no xpay term)

     Although not a conjugate transpose of the regular operator, this
     variant is used to enable kernel fusion between the application
     of D and the subsequent application of A, e.g., in the symmetric
     dagger operator we need to apply

     M = (1 - kappa^2 D^{\dagger} A^{-\dagger} D{^\dagger} A^{-\dagger} )

     and since cannot fuse D{^\dagger} A^{-\dagger}, we instead fused
     A^{-\dagger} D{^\dagger}.

     @param[out] out The output result field set
     @param[in] in The input field set
     @param[in] U The gauge field used for the operator
     @param[in] C The clover field used for the operator
     @param[in] a Scale factor applied to Wilson term ( typically 1 / (1 + b*b) or kappa^2 / (1 + b*b) )
     @param[in] b Twist factor applied (typically -2*kappa*mu)
     @param[in] xpay Whether to do xpay or not
     @param[in] x Vector field we accumulate onto to when xpay is true
     @param[in] parity Destination parity
     @param[in] dagger Whether this is for the dagger operator
     @param[in] comm_override Override for which dimensions are partitioned
     @param[in] profile The TimeProfile used for profiling the dslash
  */
  void ApplyTwistedCloverPreconditioned(cvector_ref<ColorSpinorField> &out, cvector_ref<const ColorSpinorField> &in,
                                        const GaugeField &U, const CloverField &C, double a, double b, bool xpay,
                                        cvector_ref<const ColorSpinorField> &x, int parity, bool dagger,
                                        const int *comm_override, TimeProfile &profile);

  /**
     @brief Driver for applying the non-degenerate twisted-clover
     stencil

     out = a * D * in + (C + i*b*gamma_5*tau_3 + c*tau_1) * x

     where D is the gauged Wilson linear operator. The quark fields
     out, in and x are five dimensional, with the fifth dimension
     corresponding to the flavor dimension.  The convention is that
     the first 4-d slice (s=0) corresponds to the positive twist and
     the second slice (s=1) corresponds to the negative twist.

     This operator can be applied to both single parity
     (4d checker-boarded) fields, or to full fields.

     @param[out] out The output result field set
     @param[in] in The input field set
     @param[in] U The gauge field used for the operator
     @param[in] C The clover field used for the operator
     @param[in] a Scale factor applied to Wilson term (typically -kappa)
     @param[in] b Chiral twist factor applied (typically 2*mu*kappa)
     @param[in] c Flavor twist factor applied (typically -2*epsilon*kappa)
     @param[in] x Vector field we accumulate onto to
     @param[in] parity Destination parity
     @param[in] dagger Whether this is for the dagger operator
     @param[in] comm_override Override for which dimensions are partitioned
     @param[in] profile The TimeProfile used for profiling the dslash
  */
  void ApplyNdegTwistedClover(cvector_ref<ColorSpinorField> &out, cvector_ref<const ColorSpinorField> &in,
                              const GaugeField &U, const CloverField &C, double a, double b, double c,
                              cvector_ref<const ColorSpinorField> &x, int parity, bool dagger, const int *comm_override,
                              TimeProfile &profile);

  /**
     @brief Driver for applying the non-degenerate preconditioned twisted-clover stencil

     out = a * (C + i*b*gamma_5*tau_3 - c*tau_1)^{-1} * D * in + x
         = a * (C - i*b*gamma_5*tau_3 + c*tau_1)/(C^2 + b^2 - c^2) * D * in + x
         = A^{-1} * D * in + x

     where D is the gauged Wilson linear operator and C is the clover
     field.  This operator can (at present) be applied to only single
     parity (checker-boarded) fields.  When the dagger operator is
     requested, we do not transpose the order of operations, e.g.

     out = A^{-\dagger} D^\dagger  (no xpay term)

     Although not a conjugate transpose of the regular operator, this
     variant is used to enable kernel fusion between the application
     of D and the subsequent application of A, e.g., in the symmetric
     dagger operator we need to apply

     M = (1 - kappa^2 D^{\dagger} A^{-\dagger} D{^\dagger} A^{-\dagger} )

     and since cannot fuse D{^\dagger} A^{-\dagger}, we instead fused
     A^{-\dagger} D{^\dagger}.

     @param[out] out The output result field set
     @param[in] in The input field set
     @param[in] U The gauge field used for the operator
     @param[in] C The clover field used for the operator
     @param[in] a Scale factor applied to Wilson term ( typically 1.0)
     @param[in] b chiral twist factor applied (typically -2*kappa*mu)
     @param[in] c flavor twist factor applied (typically 2*kappa*epsilon)
     @param[in] xpay Whether to do xpay or not
     @param[in] x Vector field we accumulate onto to when xpay is true
     @param[in] parity Destination parity
     @param[in] dagger Whether this is for the dagger operator
     @param[in] comm_override Override for which dimensions are partitioned
     @param[in] profile The TimeProfile used for profiling the dslash
  */
  void ApplyNdegTwistedCloverPreconditioned(cvector_ref<ColorSpinorField> &out, cvector_ref<const ColorSpinorField> &in,
                                            const GaugeField &U, const CloverField &C, double a, double b, double c,
                                            bool xpay, cvector_ref<const ColorSpinorField> &x, int parity, bool dagger,
                                            const int *comm_override, TimeProfile &profile);

  /**
     @brief Driver for applying the Domain-wall 5-d stencil to a
     5-d vector with 5-d preconditioned data order

     out = D_5 * in

     where D_5 is the 5-d wilson linear operator with fifth dimension
     boundary condition set by the fermion mass.

     If a is non-zero, the operation is given by out = x + a * D_5 in.
     This operator can be applied to both single parity
     (checker-boarded) fields, or to full fields.

     @param[out] out The output result field set
     @param[in] in The input field set
     @param[in] U The gauge field used for the operator
     @param[in] a Scale factor applied (typically -kappa_5)
     @param[in] m_f Fermion mass parameter
     @param[in] x Vector field set we accumulate onto to
     @param[in] parity Destination parity
     @param[in] dagger Whether this is for the dagger operator
     @param[in] comm_override Override for which dimensions are partitioned
     @param[in] profile The TimeProfile used for profiling the dslash
  */
  void ApplyDomainWall5D(cvector_ref<ColorSpinorField> &out, cvector_ref<const ColorSpinorField> &in,
                         const GaugeField &U, double a, double m_f, cvector_ref<const ColorSpinorField> &x, int parity,
                         bool dagger, const int *comm_override, TimeProfile &profile);

  /**
     @brief Driver for applying the batched Wilson 4-d stencil to a
     5-d vector with 4-d preconditioned data order

     out = D * in

     where D is the gauged Wilson linear operator.

     If a is non-zero, the operation is given by out = x + a * D in.
     This operator can be applied to both single parity
     (checker-boarded) fields, or to full fields.

     @param[out] out The output result field set
     @param[in] in The input field set
     @param[in] U The gauge field used for the operator
     @param[in] a Scale factor applied
     @param[in] m_5 Wilson mass shift
     @param[in] b_5 Mobius coefficient array (length Ls)
     @param[in] c_5 Mobius coefficient array (length Ls)
     @param[in] x Vector field set we accumulate onto to
     @param[in] parity Destination parity
     @param[in] dagger Whether this is for the dagger operator
     @param[in] comm_override Override for which dimensions are partitioned
     @param[in] profile The TimeProfile used for profiling the dslash
  */

  void ApplyDomainWall4D(cvector_ref<ColorSpinorField> &out, cvector_ref<const ColorSpinorField> &in,
                         const GaugeField &U, double a, double m_5, const Complex *b_5, const Complex *c_5,
                         cvector_ref<const ColorSpinorField> &x, int parity, bool dagger, const int *comm_override,
                         TimeProfile &profile);

  void ApplyDomainWall4DM5inv(cvector_ref<ColorSpinorField> &out, cvector_ref<const ColorSpinorField> &in,
                              const GaugeField &U, double a, double m_5, const Complex *b_5, const Complex *c_5,
                              cvector_ref<const ColorSpinorField> &x, cvector_ref<ColorSpinorField> &y, int parity,
                              bool dagger, const int *comm_override, double m_f, TimeProfile &profile);

  void ApplyDomainWall4DM5pre(cvector_ref<ColorSpinorField> &out, cvector_ref<const ColorSpinorField> &in,
                              const GaugeField &U, double a, double m_5, const Complex *b_5, const Complex *c_5,
                              cvector_ref<const ColorSpinorField> &x, cvector_ref<ColorSpinorField> &y, int parity,
                              bool dagger, const int *comm_override, double m_f, TimeProfile &profile);

  void ApplyDomainWall4DM5invM5pre(cvector_ref<ColorSpinorField> &out, cvector_ref<const ColorSpinorField> &in,
                                   const GaugeField &U, double a, double m_5, const Complex *b_5, const Complex *c_5,
                                   cvector_ref<const ColorSpinorField> &x, cvector_ref<ColorSpinorField> &y, int parity,
                                   bool dagger, const int *comm_override, double m_f, TimeProfile &profile);

  void ApplyDomainWall4DM5preM5inv(cvector_ref<ColorSpinorField> &out, cvector_ref<const ColorSpinorField> &in,
                                   const GaugeField &U, double a, double m_5, const Complex *b_5, const Complex *c_5,
                                   cvector_ref<const ColorSpinorField> &x, cvector_ref<ColorSpinorField> &y, int parity,
                                   bool dagger, const int *comm_override, double m_f, TimeProfile &profile);

  void ApplyDomainWall4DM5invM5inv(cvector_ref<ColorSpinorField> &out, cvector_ref<const ColorSpinorField> &in,
                                   const GaugeField &U, double a, double m_5, const Complex *b_5, const Complex *c_5,
                                   cvector_ref<const ColorSpinorField> &x, cvector_ref<ColorSpinorField> &y, int parity,
                                   bool dagger, const int *comm_override, double m_f, TimeProfile &profile);

  void ApplyDomainWall4DM5mob(cvector_ref<ColorSpinorField> &out, cvector_ref<const ColorSpinorField> &in,
                              const GaugeField &U, double a, double m_5, const Complex *b_5, const Complex *c_5,
                              cvector_ref<const ColorSpinorField> &x, cvector_ref<ColorSpinorField> &y, int parity,
                              bool dagger, const int *comm_override, double m_f, TimeProfile &profile);

  void ApplyDomainWall4DM5preM5mob(cvector_ref<ColorSpinorField> &out, cvector_ref<const ColorSpinorField> &in,
                                   const GaugeField &U, double a, double m_5, const Complex *b_5, const Complex *c_5,
                                   cvector_ref<const ColorSpinorField> &x, cvector_ref<ColorSpinorField> &y, int parity,
                                   bool dagger, const int *comm_override, double m_f, TimeProfile &profile);
  /**
     @brief Apply either the domain-wall / mobius Dslash5 operator or
     the M5 inverse operator.  In the current implementation, it is
     expected that the color-spinor fields are 4-d preconditioned.
     @param[out] out Result color-spinor field set
     @param[in] in Input color-spinor field set
     @param[in] x Auxilary input color-spinor field set
     @param[in] m_f Fermion mass parameter
     @param[in] m_5 Wilson mass shift
     @param[in] b_5 Mobius coefficient array (length Ls)
     @param[in] c_5 Mobius coefficient array (length Ls)
     @param[in] a Scale factor use in xpay operator
     @param[in] dagger Whether this is for the dagger operator
     @param[in] type Type of dslash we are applying
  */
  void ApplyDslash5(cvector_ref<ColorSpinorField> &out, cvector_ref<const ColorSpinorField> &in,
                    cvector_ref<const ColorSpinorField> &x, double m_f, double m_5, const Complex *b_5,
                    const Complex *c_5, double a, bool dagger, Dslash5Type type);

  // The EOFA stuff
  namespace mobius_eofa
  {
    void apply_dslash5(cvector_ref<ColorSpinorField> &out, cvector_ref<const ColorSpinorField> &in,
                       cvector_ref<const ColorSpinorField> &x, double m_f, double m_5, const Complex *b_5,
                       const Complex *c_5, double a, int eofa_pm, double inv, double kappa, const double *eofa_u,
                       const double *eofa_x, const double *eofa_y, double sherman_morrison, bool dagger,
                       Dslash5Type type);
  }

  /**
     @brief Driver for applying the Laplace stencil

     out = - kappa * A * in

     where A is the gauge laplace linear operator.

     If x is defined, the operation is given by out = x - kappa * A in.
     This operator can be applied to both single parity
     (checker-boarded) fields, or to full fields.

     @param[out] out The output result field set
     @param[in] in The input field set
     @param[in] U The gauge field used for the gauge Laplace
     @param[in] dir Direction of the derivative 0,1,2,3 to omit (-1 is full 4D)
     @param[in] a Scale factor applied to derivative
     @param[in] b Scale factor applied to aux field
     @param[in] x Vector field we accumulate onto to
  */
  void ApplyLaplace(cvector_ref<ColorSpinorField> &out, cvector_ref<const ColorSpinorField> &in, const GaugeField &U,
                    int dir, double a, double b, cvector_ref<const ColorSpinorField> &x, int parity, bool dagger,
                    const int *comm_override, TimeProfile &profile);

  /**
     @brief Driver for applying the covariant derivative

     out = U * in

     where U is the gauge field in a particular direction.

     This operator can be applied to both single parity
     (checker-boarded) fields, or to full fields.

     @param[out] out The output result field set
     @param[in] in The input field set
     @param[in] U The gauge field used for the covariant derivative
     @param[in] mu Direction of the derivative. For mu > 3 it goes backwards
     @param[in] parity Destination parity
     @param[in] dagger Whether this is for the dagger operator
     @param[in] comm_override Override for which dimensions are partitioned
     @param[in] profile The TimeProfile used for profiling the dslash
  */
  void ApplyCovDev(cvector_ref<ColorSpinorField> &out, cvector_ref<const ColorSpinorField> &in, const GaugeField &U,
                   int mu, int parity, bool dagger, const int *comm_override, TimeProfile &profile);

  /**
     @brief Apply clover-matrix field to a color-spinor field
     @param[out] out Result color-spinor field
     @param[in] in Input color-spinor field
     @param[in] clover Clover-matrix field
     @param[in] inverse Whether we are applying the inverse or not
     @param[in] Field parity (if color-spinor field is single parity)
  */
  void ApplyClover(cvector_ref<ColorSpinorField> &out, cvector_ref<const ColorSpinorField> &in,
                   const CloverField &clover, bool inverse, int parity);

  /**
     @brief Apply the staggered dslash operator to a color-spinor field.
     @param[out] out Result color-spinor field
     @param[in] in Input color-spinor field
     @param[in] U Gauge-Link (1-link or fat-link)
     @param[in] a xpay parameter (set to 0.0 for non-xpay version)
     @param[in] x Vector field we accumulate onto to
     @param[in] parity parity parameter
     @param[in] dagger Whether we are applying the dagger or not
     @param[in] improved whether to apply the standard-staggered (false) or asqtad (true) operator
  */
  void ApplyStaggered(cvector_ref<ColorSpinorField> &out, cvector_ref<const ColorSpinorField> &in, const GaugeField &U,
                      double a, cvector_ref<const ColorSpinorField> &x, int parity, bool dagger,
                      const int *comm_override, TimeProfile &profile);

  /**
     @brief Apply the improved staggered dslash operator to a color-spinor field.
     @param[out] out Result color-spinor field
     @param[in] in Input color-spinor field
     @param[in] U Gauge-Link (1-link or fat-link)
     @param[in] L Long-Links for asqtad
     @param[in] a xpay parameter (set to 0.0 for non-xpay version)
     @param[in] x Vector field we accumulate onto to
     @param[in] parity parity parameter
     @param[in] dagger Whether we are applying the dagger or not
     @param[in] improved whether to apply the standard-staggered (false) or asqtad (true) operator
  */
  void ApplyImprovedStaggered(cvector_ref<ColorSpinorField> &out, cvector_ref<const ColorSpinorField> &in,
                              const GaugeField &U, const GaugeField &L, double a, cvector_ref<const ColorSpinorField> &x,
                              int parity, bool dagger, const int *comm_override, TimeProfile &profile);

  /**
     @brief Apply the 2-link staggered operator to a color-spinor field.
     @param[out] out Result color-spinor field set
     @param[in] in Input color-spinor field set
     @param[in] U the 2-link field
     @param[in] t0 time-slice index
     @param[in] compute_time_slice whether we apply the operator to a single time-slice
     @param[in] parity parity parameter
     @param[in] dir Direction of the derivative 0,1,2,3 to omit (-1 is full 4D)
     @param[in] dagger (not used)
     @param[in] comm_override Overrides for communication directions
     @param[in] profile Timer used to profile operator application
  */
  void ApplyStaggeredQSmear(cvector_ref<ColorSpinorField> &out, cvector_ref<const ColorSpinorField> &in,
                            const GaugeField &U, int t0, bool compute_time_slice, int parity, int dir,
                            bool dagger, const int *comm_override, TimeProfile &profile);

  /**
     @brief Apply the (improved) staggered Kahler-Dirac inverse block to a color-spinor field.
     @param[out] out Result color-spinor field
     @param[in] in Input color-spinor field
     @param[in] Xinv Kahler-Dirac inverse field
     @param[in] dagger Whether we are applying the dagger or not
  */
  void ApplyStaggeredKahlerDiracInverse(ColorSpinorField &out, const ColorSpinorField &in, const GaugeField &Xinv,
                                        bool dagger);

  /**
     @brief Apply the twisted-mass gamma operator to a color-spinor field.
     @param[out] out Result color-spinor field set
     @param[in] in Input color-spinor field set
     @param[in] d Which gamma matrix we are applying (C counting, so gamma_5 has d=4)
     @param[in] kappa kappa parameter
     @param[in] mu mu parameter
     @param[in] epsilon epsilon parameter
     @param[in] dagger Whether we are applying the dagger or not
     @param[in] twist The type of kernel we are doing
  */
  void ApplyTwistGamma(cvector_ref<ColorSpinorField> &out, cvector_ref<const ColorSpinorField> &in, int d, double kappa, double mu,
		       double epsilon, int dagger, QudaTwistGamma5Type type);

  /**
     @brief Apply twisted clover-matrix field to a color-spinor field
     @param[out] out Result color-spinor field
     @param[in] in Input color-spinor field
     @param[in] clover Clover-matrix field
     @param[in] kappa kappa parameter
     @param[in] mu mu parameter
     @param[in] epsilon epsilon parameter
     @param[in] Field parity (if color-spinor field is single parity)
     @param[in] dagger Whether we are applying the dagger or not
     @param[in] twist The type of kernel we are doing
       if (twist == QUDA_TWIST_GAMMA5_DIRECT) apply (Clover + i*a*gamma_5) to the input spinor
       else if (twist == QUDA_TWIST_GAMMA5_INVERSE) apply (Clover + i*a*gamma_5)/(Clover^2 + a^2) to the input spinor
  */
  void ApplyTwistClover(cvector_ref<ColorSpinorField> &out, cvector_ref<const ColorSpinorField> &in,
                        const CloverField &clover, double kappa, double mu, double epsilon, int parity, int dagger,
                        QudaTwistGamma5Type twist);

  /**
     @brief Dslash face packing routine
     @param[out] ghost_buf Array of packed halos, order is [2*dim+dir]
     @param[in] halo ColorSpinorField container for the resulting ghost
     @param[in] field Set of ColorSpinorFields to be packed
     @param[in] location Locations where the packed fields are (Device, Host and/or Remote)
     @param[in] nFace Depth of halo
     @param[in] dagger Whether this is for the dagger operator
     @param[in] parity Field parity
     @param[in] spin_project Whether to spin_project when packing
     @param[in] a Twisted mass scale factor (for preconditioned twisted-mass dagger operator)
     @param[in] b Twisted mass chiral twist factor (for preconditioned twisted-mass dagger operator)
     @param[in] c Twisted mass flavor twist factor (for preconditioned non degenerate twisted-mass dagger operator)
     @param[in] stream Which stream are we executing in
  */
  void PackGhost(void *ghost[2 * QUDA_MAX_DIM], const ColorSpinorField &halo, cvector_ref<const ColorSpinorField> &in,
                 MemoryLocation location, int nFace, bool dagger, int parity, bool spin_project, double a, double b,
                 double c, int shmem, const qudaStream_t &stream);

  /**
     @brief Applies a gamma5 matrix to a spinor (wrapper to ApplyGamma)
     @param[out] out Output field
     @param[in] in Input field
  */
  void gamma5(ColorSpinorField &out, const ColorSpinorField &in);

} // namespace quda<|MERGE_RESOLUTION|>--- conflicted
+++ resolved
@@ -95,21 +95,22 @@
      This operator can be applied to both single parity
      (checker-boarded) fields, or to full fields.
 
-     @param[out] out The output result field
-     @param[in] in The input field
+     @param[out] out The output result field set
+     @param[in] in The input field set
      @param[in] U The gauge field used for the operator
      @param[in] kappa Scale factor applied
      @param[in] alpha0 Distance preconditioning parameter
      @param[in] t0 Distance preconditioning parameter
-     @param[in] x Vector field we accumulate onto to
-     @param[in] parity Destination parity
-     @param[in] dagger Whether this is for the dagger operator
-     @param[in] comm_override Override for which dimensions are partitioned
-     @param[in] profile The TimeProfile used for profiling the dslash
-  */
-  void ApplyWilsonDistance(ColorSpinorField &out, const ColorSpinorField &in, const GaugeField &U, double kappa,
-                           double alpha0, int t0, const ColorSpinorField &x, int parity, bool dagger,
-                           const int *comm_override, TimeProfile &profile);
+     @param[in] x Vector field set we accumulate onto to
+     @param[in] parity Destination parity
+     @param[in] dagger Whether this is for the dagger operator
+     @param[in] comm_override Override for which dimensions are partitioned
+     @param[in] profile The TimeProfile used for profiling the dslash
+  */
+  void ApplyWilsonDistance(cvector_ref<ColorSpinorField> &out, cvector_ref<const ColorSpinorField> &in,
+                           const GaugeField &U, double kappa, double alpha0, int t0,
+                           cvector_ref<const ColorSpinorField> &x, int parity, bool dagger, const int *comm_override,
+                           TimeProfile &profile);
 
   /**
      @brief Driver for applying the Wilson-clover stencil
@@ -147,22 +148,23 @@
      This operator can be applied to both single parity
      (checker-boarded) fields, or to full fields.
 
-     @param[out] out The output result field
-     @param[in] in Input field that D is applied to
+     @param[out] out The output result field set
+     @param[in] in Input field set that D is applied to
      @param[in] U The gauge field used for the operator
      @param[in] A The clover field used for the operator
      @param[in] kappa Scale factor applied
      @param[in] alpha0 Distance preconditioning parameter
      @param[in] t0 Distance preconditioning parameter
-     @param[in] x Vector field we accumulate onto to
-     @param[in] parity Destination parity
-     @param[in] dagger Whether this is for the dagger operator
-     @param[in] comm_override Override for which dimensions are partitioned
-     @param[in] profile The TimeProfile used for profiling the dslash
-  */
-  void ApplyWilsonCloverDistance(ColorSpinorField &out, const ColorSpinorField &in, const GaugeField &U,
-                                 const CloverField &A, double kappa, double alpha0, int t0, const ColorSpinorField &x,
-                                 int parity, bool dagger, const int *comm_override, TimeProfile &profile);
+     @param[in] x Vector field set we accumulate onto to
+     @param[in] parity Destination parity
+     @param[in] dagger Whether this is for the dagger operator
+     @param[in] comm_override Override for which dimensions are partitioned
+     @param[in] profile The TimeProfile used for profiling the dslash
+  */
+  void ApplyWilsonCloverDistance(cvector_ref<ColorSpinorField> &out, cvector_ref<const ColorSpinorField> &in,
+                                 const GaugeField &U, const CloverField &A, double kappa, double alpha0, int t0,
+                                 cvector_ref<const ColorSpinorField> &x, int parity, bool dagger,
+                                 const int *comm_override, TimeProfile &profile);
 
   /**
        @brief Driver for applying the Wilson-clover stencil
@@ -235,55 +237,7 @@
                                        const int *comm_override, TimeProfile &profile);
 
   /**
-<<<<<<< HEAD
      @brief Driver for applying the Wilson-clover with twist for Hasenbusch
-=======
-     @brief Driver for applying the preconditioned Wilson-clover stencil with distance preconditioning
-
-     out = A^{-1} * D' * in + x
-
-     where D' is the gauged Wilson linear operator with distance preconditioning and A is the clover
-     field.  This operator can (at present) be applied to only single
-     parity (checker-boarded) fields.  When the dagger operator is
-     requested, we do not transpose the order of operations, e.g.
-
-     out = A^{-\dagger} D^{\prime\dagger}  (no xpay term)
-
-     Although not a conjugate transpose of the regular operator, this
-     variant is used to enable kernel fusion between the application
-     of D and the subsequent application of A, e.g., in the symmetric
-     dagger operator we need to apply
-
-     M = (1 - kappa^2 D^{\prime\dagger} A^{-1} D^{\prime\dagger} A^{-1} )
-
-     and since cannot fuse D^{\prime\dagger} A^{-\dagger}, we instead fused
-     A^{-\dagger} D^{\prime\dagger}.
-
-     If kappa is non-zero, the operation is given by out = x + kappa * A^{-1} D' in.
-     This operator can (at present) be applied to only single parity
-     (checker-boarded) fields.
-
-     @param[out] out The output result field
-     @param[in] in The input field
-     @param[in] U The gauge field used for the operator
-     @param[in] A The clover field used for the operator
-     @param[in] kappa Scale factor applied
-     @param[in] alpha0 Distance preconditioning parameter
-     @param[in] t0 Distance preconditioning parameter
-     @param[in] x Vector field we accumulate onto to
-     @param[in] parity Destination parity
-     @param[in] dagger Whether this is for the dagger operator
-     @param[in] comm_override Override for which dimensions are partitioned
-     @param[in] profile The TimeProfile used for profiling the dslash
-  */
-  void ApplyWilsonCloverPreconditionedDistance(ColorSpinorField &out, const ColorSpinorField &in, const GaugeField &U,
-                                               const CloverField &A, double kappa, double alpha0, int t0,
-                                               const ColorSpinorField &x, int parity, bool dagger,
-                                               const int *comm_override, TimeProfile &profile);
-
-  /**
-     @brief Driver for applying the twisted-mass stencil
->>>>>>> f8855bbe
 
      out = (1 +/- ig5 b A) * x + kappa * A^{-1}D * in
 
@@ -339,6 +293,51 @@
                                                    const CloverField &A, double kappa, double mu,
                                                    cvector_ref<const ColorSpinorField> &x, int parity, bool dagger,
                                                    const int *comm_override, TimeProfile &profile);
+
+  /**
+     @brief Driver for applying the preconditioned Wilson-clover stencil with distance preconditioning
+
+     out = A^{-1} * D' * in + x
+
+     where D' is the gauged Wilson linear operator with distance preconditioning and A is the clover
+     field.  This operator can (at present) be applied to only single
+     parity (checker-boarded) fields.  When the dagger operator is
+     requested, we do not transpose the order of operations, e.g.
+
+     out = A^{-\dagger} D^{\prime\dagger}  (no xpay term)
+
+     Although not a conjugate transpose of the regular operator, this
+     variant is used to enable kernel fusion between the application
+     of D and the subsequent application of A, e.g., in the symmetric
+     dagger operator we need to apply
+
+     M = (1 - kappa^2 D^{\prime\dagger} A^{-1} D^{\prime\dagger} A^{-1} )
+
+     and since cannot fuse D^{\prime\dagger} A^{-\dagger}, we instead fused
+     A^{-\dagger} D^{\prime\dagger}.
+
+     If kappa is non-zero, the operation is given by out = x + kappa * A^{-1} D' in.
+     This operator can (at present) be applied to only single parity
+     (checker-boarded) fields.
+
+     @param[out] out The output result field set
+     @param[in] in The input field set
+     @param[in] U The gauge field used for the operator
+     @param[in] A The clover field used for the operator
+     @param[in] kappa Scale factor applied
+     @param[in] alpha0 Distance preconditioning parameter
+     @param[in] t0 Distance preconditioning parameter
+     @param[in] x Vector field set we accumulate onto to
+     @param[in] parity Destination parity
+     @param[in] dagger Whether this is for the dagger operator
+     @param[in] comm_override Override for which dimensions are partitioned
+     @param[in] profile The TimeProfile used for profiling the dslash
+  */
+  void ApplyWilsonCloverPreconditionedDistance(cvector_ref<ColorSpinorField> &out,
+                                               cvector_ref<const ColorSpinorField> &in, const GaugeField &U,
+                                               const CloverField &A, double kappa, double alpha0, int t0,
+                                               cvector_ref<const ColorSpinorField> &x, int parity, bool dagger,
+                                               const int *comm_override, TimeProfile &profile);
 
   /**
      @brief Driver for applying the twisted-mass stencil
