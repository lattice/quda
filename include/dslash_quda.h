--- conflicted
+++ resolved
@@ -765,7 +765,6 @@
   */
   void gamma5(ColorSpinorField &out, const ColorSpinorField &in);
 
-<<<<<<< HEAD
   /**
      @brief Applies a (1 \pm gamma5)/2 projection matrix to a spinor 
      @param[out] out Output field
@@ -810,7 +809,4 @@
   void computeWilsonForce(GaugeField& force, const GaugeField& U,
 			  std::vector<ColorSpinorField*> &x, std::vector<ColorSpinorField*> &p,
 			  std::vector<double> &coeff);
-}
-=======
-} // namespace quda
->>>>>>> 0a6dcb31
+} // namespace quda