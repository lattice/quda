--- conflicted
+++ resolved
@@ -631,20 +631,9 @@
   void ApplyDslash5(ColorSpinorField &out, const ColorSpinorField &in, const ColorSpinorField &x, double m_f,
                     double m_5, const Complex *b_5, const Complex *c_5, double a, bool dagger, Dslash5Type type);
 
-<<<<<<< HEAD
   void ApplyDslash5Mma(ColorSpinorField &out, const ColorSpinorField &in, const ColorSpinorField &x, double m_f,
                     double m_5, const Complex *b_5, const Complex *c_5, double a, bool dagger, Dslash5Type type);
 
-  // Tensor core functions for Mobius DWF
-  namespace mobius_tensor_core
-  {
-    void apply_fused_dslash(ColorSpinorField &out, const ColorSpinorField &in, const GaugeField &U, ColorSpinorField &y,
-                            const ColorSpinorField &x, double m_f, double m_5, const Complex *b_5, const Complex *c_5,
-                            bool dagger, int parity, int shift[4], int halo_shift[4], MdwfFusedDslashType type);
-  }
-
-=======
->>>>>>> e2b8cc28
   // The EOFA stuff
   namespace mobius_eofa
   {
