--- conflicted
+++ resolved
@@ -1,10 +1,7 @@
 #pragma once
 #include <cstdint>
-<<<<<<< HEAD
 #include <cstdlib>
-=======
 #include <vector>
->>>>>>> a1121d45
 #include <quda_constants.h>
 #include <quda_api.h>
 
