--- conflicted
+++ resolved
@@ -17,38 +17,25 @@
 
 namespace quda {
 
-<<<<<<< HEAD
   uint64_t fasthash64(const uint64_t* data, size_t size, uint64_t seed = 0);
 
-  class TuneParam {
-
-  public:
+  struct TuneParam {
     dim3 block;
-=======
-  struct TuneParam {
-    dim3 block = {1, 1, 1};
->>>>>>> d199bd36
-    dim3 grid;
+    dim3 grid = {1, 1, 1};
     unsigned int shared_bytes = 0;
     bool set_max_shared_bytes = false; // whether to opt in to max shared bytes per thread block
     int4 aux = {1, 1, 1, 1};           // free parameter used as an arbitrary autotuning dimension
 
     std::string comment;
-<<<<<<< HEAD
-    float time;
-    long long n_calls;
     uint64_t hash = 0;
-=======
     float time = FLT_MAX;
     long long n_calls = 0;
->>>>>>> d199bd36
 
     TuneParam();
     TuneParam(const TuneParam &) = default;
     TuneParam(TuneParam &&) = default;
     TuneParam &operator=(const TuneParam &) = default;
     TuneParam &operator=(TuneParam &&) = default;
-<<<<<<< HEAD
 
     void compute_hash()
     {
@@ -58,17 +45,6 @@
     }
 
     bool operator<(const TuneParam &other) const { return hash < other.hash ? true : false; }
-
-    friend std::ostream& operator<<(std::ostream& output, const TuneParam& param) {
-      output << "block=(" << param.block.x << "," << param.block.y << "," << param.block.z << "), ";
-      output << "grid=(" << param.grid.x << "," << param.grid.y << "," << param.grid.z << "), ";
-      output << "shared_bytes=" << param.shared_bytes;
-      output << ", aux=(" << param.aux.x << "," << param.aux.y << "," << param.aux.z << "," << param.aux.w << ")";
-      output << ", hash=" << param.hash;
-      return output;
-    }
-=======
->>>>>>> d199bd36
   };
 
   std::ostream &operator<<(std::ostream &, const TuneParam &);
