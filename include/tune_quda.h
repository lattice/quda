--- conflicted
+++ resolved
@@ -50,11 +50,7 @@
       output << "block = (" << param.block.x << ", " << param.block.y << ", " << param.block.z << ")" << std::endl;
       output << "grid = (" << param.grid.x << ", " << param.grid.y << ", " << param.grid.z << ")" << std::endl;
       output << "shared_bytes = " << param.shared_bytes << std::endl;
-<<<<<<< HEAD
-      output << "aux = (" << param.aux.x << ", " << param.aux.y << ", " << param.aux.z << ")" << std::endl;
-=======
       output << "aux = (" << param.aux.x << ", " << param.aux.y << ", " << param.aux.z << ", " << param.aux.w << ")" << std::endl;
->>>>>>> 310fcd9c
       output << param.comment << std::endl;
       return output;
     }
