#pragma once

#include <string>
#include <iostream>
#include <cstring>
#include <cfloat>
#include <algorithm>
#include <cstdarg>
#include <iomanip>
#include <typeinfo>
#include <map>

#include <tune_key.h>
#include <quda_internal.h>
#include <device.h>
#include <uint_to_char.h>

namespace quda {

  class TuneParam {

  public:
    dim3 block;
    dim3 grid;
    unsigned int shared_bytes;
    bool set_max_shared_bytes; // whether to opt in to max shared bytes per thread block
    int4 aux; // free parameter that can be used as an arbitrary autotuning dimension outside of launch parameters

    std::string comment;
    float time;
    long long n_calls;

    TuneParam();
    TuneParam(const TuneParam &) = default;
    TuneParam(TuneParam &&) = default;
    TuneParam &operator=(const TuneParam &) = default;
    TuneParam &operator=(TuneParam &&) = default;

    friend std::ostream& operator<<(std::ostream& output, const TuneParam& param) {
      output << "block=(" << param.block.x << "," << param.block.y << "," << param.block.z << "), ";
      output << "grid=(" << param.grid.x << "," << param.grid.y << "," << param.grid.z << "), ";
      output << "shared_bytes=" << param.shared_bytes;
      output << ", aux=(" << param.aux.x << "," << param.aux.y << "," << param.aux.z << "," << param.aux.w << ")";
      return output;
    }
  };

  /**
   * @brief Returns a reference to the tunecache map
   * @return tunecache reference
   */
  const std::map<TuneKey, TuneParam> &getTuneCache();

  class Tunable {

  protected:
    virtual long long flops() const { return 0; }
    virtual long long bytes() const { return 0; }

    // the minimum number of shared bytes per thread
    virtual unsigned int sharedBytesPerThread() const = 0;

    // the minimum number of shared bytes per thread block
    virtual unsigned int sharedBytesPerBlock(const TuneParam &param) const = 0;

    // override this if a specific thread count is required (e.g., if not grid size tuning)
    virtual unsigned int minThreads() const { return 1; }
    virtual bool tuneGridDim() const { return true; }
    virtual bool tuneAuxDim() const { return false; }
    virtual bool tuneSharedBytes() const { return true; }

    virtual bool advanceGridDim(TuneParam &param) const
    {
      if (tuneGridDim()) {
        const int step = gridStep();
        param.grid.x += step;
        if (param.grid.x > maxGridSize()) {
          param.grid.x = minGridSize();
          return false;
        } else {
          return true;
        }
      } else {
	return false;
      }
    }

    /**
       @brief Return the maximum block size in the x dimension
       explored by the autotuner.
     */
    virtual unsigned int maxBlockSize(const TuneParam &param) const
    {
      return device::max_threads_per_block() / (param.block.y * param.block.z);
    }

    /**
       @brief Return the maximum grid size in the x dimension explored
       by the autotuner.  This defaults to twice the number of
       processors on the GPU, since it's unlikely a large grid size
       will help (if a kernels needs more parallelism, the autotuner
       will find this through increased block size.
     */
    virtual unsigned int maxGridSize() const { return 2 * device::processor_count(); }

    /**
       @brief Return the minimum grid size in the x dimension explored
       by the autotuner.  Default is 1, but it may be desirable to
       increase this to pare down the tuning dimension size.
    */
    virtual unsigned int minGridSize() const { return 1; }

    /**
       @brief gridStep sets the step size when iterating the grid size
       in advanceGridDim.
       @return Grid step size
    */
    virtual int gridStep() const { return 1; }

    virtual int blockStep() const;
    virtual int blockMin() const;

    virtual void resetBlockDim(TuneParam &param) const {
      if (tuneGridDim()) {
        param.block.x = blockMin();
      } else { // not tuning the grid dimension so have to set a valid grid size
        const auto step = blockStep();
        const auto max_threads = maxBlockSize(param);
        const auto max_blocks = device::max_grid_size(0);

        // ensure the blockDim is large enough given the limit on gridDim
        param.block.x = (minThreads() + max_blocks - 1) / max_blocks;
        param.block.x = ((param.block.x + step - 1) / step) * step; // round up to nearest step size
        if (param.block.x > max_threads && param.block.y == 1 && param.block.z == 1)
	  errorQuda("Local lattice volume is too large for device");
      }
    }

    virtual bool advanceBlockDim(TuneParam &param) const
    {
      const unsigned int max_threads = maxBlockSize(param);
      const unsigned int max_shared = maxSharedBytesPerBlock();
      bool ret;

      param.block.x += blockStep();
      int nthreads = param.block.x * param.block.y * param.block.z;
      param.shared_bytes = std::max(sharedBytesPerThread() * nthreads, sharedBytesPerBlock(param));

      if (param.block.x > max_threads || param.shared_bytes > max_shared) {
        resetBlockDim(param);
        int nthreads = param.block.x * param.block.y * param.block.z;
        param.shared_bytes = std::max(sharedBytesPerThread() * nthreads, sharedBytesPerBlock(param));
        ret = false;
      } else {
        ret = true;
      }

      if (!tuneGridDim()) param.grid.x = (minThreads() + param.block.x - 1) / param.block.x;

      return ret;
    }

    /**
     * @brief Returns the maximum dynamic shared memory per block.
     * @return The maximum dynamic shared memory to CUDA thread block
     */
    unsigned int maxDynamicSharedBytesPerBlock() const { return device::max_dynamic_shared_memory(); }

    /**
     * @brief The maximum shared memory that a CUDA thread block can
     * use in the autotuner.  This isn't necessarily the same as
     * maxDynamicSharedMemoryPerBlock since that may need explicit opt
     * in to enable.  If the kernel in question does this opt in then
     * this function can be overloaded to return
     * maxDynamicSharedBytesPerBlock.
     * @return The maximum shared bytes limit per block the autotung
     * will utilize.
     */
    virtual unsigned int maxSharedBytesPerBlock() const { return device::max_default_shared_memory(); }

    /**
     * The goal here is to throttle the number of thread blocks per SM
     * by over-allocating shared memory (in order to improve L2
     * utilization, etc.).  We thus request the smallest amount of
     * dynamic shared memory that guarantees throttling to a given
     * number of blocks, in order to allow some extra leeway.
     */
    virtual bool advanceSharedBytes(TuneParam &param) const
    {
      if (tuneSharedBytes()) {
        const auto max_shared = maxSharedBytesPerBlock();
        const int max_blocks_per_sm
          = std::min(device::max_threads_per_processor() / (param.block.x * param.block.y * param.block.z),
                     device::max_blocks_per_processor());
        int blocks_per_sm = max_shared / (param.shared_bytes ? param.shared_bytes : 1);
	if (blocks_per_sm > max_blocks_per_sm) blocks_per_sm = max_blocks_per_sm;
	param.shared_bytes = (blocks_per_sm > 0 ? max_shared / blocks_per_sm + 1 : max_shared + 1);

	if (param.shared_bytes > max_shared) {
	  TuneParam next(param);
	  advanceBlockDim(next); // to get next blockDim
	  int nthreads = next.block.x * next.block.y * next.block.z;
          param.shared_bytes = std::max(sharedBytesPerThread() * nthreads, sharedBytesPerBlock(next));
          return false;
	} else {
	  return true;
	}
      } else {
	return false;
      }
    }

    virtual bool advanceAux(TuneParam &) const { return false; }

    char vol[TuneKey::volume_n];
    char aux[TuneKey::aux_n];

    int writeAuxString(const char *format, ...) {
      int n = 0;
      va_list arguments;
      va_start(arguments, format);
      n = vsnprintf(aux, TuneKey::aux_n, format, arguments);
      if (n < 0 || n >= TuneKey::aux_n) errorQuda("Error writing auxiliary string");
      return n;
    }

    /** This is the return result from kernels launched using jitify,
        and can also be used to allow user invalidation of a tuning
        configuration */
    qudaError_t launch_error;

    /**
       @brief Whether the present instance has already been tuned or not
       @return True if tuned, false if not
    */
    bool tuned()
    {
      // not tuning is equivalent to already tuned
      if (!getTuning()) return true;

      TuneKey key = tuneKey();
      if (use_managed_memory()) strcat(key.aux, ",managed");
      // if key is present in cache then already tuned
      return getTuneCache().find(key) != getTuneCache().end();
    }

  public:
    Tunable() : launch_error(QUDA_SUCCESS) { aux[0] = '\0'; }
    virtual ~Tunable() { }
    virtual TuneKey tuneKey() const = 0;
    virtual void apply(const qudaStream_t &stream) = 0;
    virtual void preTune() { }
    virtual void postTune() { }
    virtual int tuningIter() const { return 1; }

    virtual std::string paramString(const TuneParam &param) const
    {
      std::stringstream ps;
      ps << param;
      return ps.str();
    }

    virtual std::string perfString(float time) const
    {
      float gflops = flops() / (1e9 * time);
      float gbytes = bytes() / (1e9 * time);
      std::stringstream ss;
      ss << std::setiosflags(std::ios::fixed) << std::setprecision(2) << gflops << " Gflop/s, ";
      ss << gbytes << " GB/s";
      return ss.str();
    }

    virtual void initTuneParam(TuneParam &param) const
    {
      const unsigned int max_threads = device::max_threads_per_block_dim(0);
      const unsigned int max_blocks = device::max_grid_size(0);
      const int min_grid_size = minGridSize();
      const int min_block_size = blockMin();

      if (tuneGridDim()) {
	param.block = dim3(min_block_size,1,1);

	param.grid = dim3(min_grid_size,1,1);
      } else {
	// find the minimum valid blockDim
	param.block = dim3((minThreads()+max_blocks-1)/max_blocks, 1, 1);
	param.block.x = ((param.block.x+min_block_size-1) / min_block_size) * min_block_size; // round up to the nearest multiple of desired minimum block size
	if (param.block.x > max_threads) errorQuda("Local lattice volume is too large for device");

	param.grid = dim3((minThreads()+param.block.x-1)/param.block.x, 1, 1);
      }
      int nthreads = param.block.x*param.block.y*param.block.z;
      param.shared_bytes = std::max(sharedBytesPerThread() * nthreads, sharedBytesPerBlock(param));
    }

    /** sets default values for when tuning is disabled */
    virtual void defaultTuneParam(TuneParam &param) const
    {
      initTuneParam(param);
      if (tuneGridDim()) param.grid.x = maxGridSize(); // don't set y and z in case derived initTuneParam has
    }

    virtual bool advanceTuneParam(TuneParam &param) const
    {
      return advanceSharedBytes(param) || advanceBlockDim(param) || advanceGridDim(param) || advanceAux(param);
    }

    /**
     * Check the launch parameters of the kernel to ensure that they are
     * valid for the current device.
     */
    void checkLaunchParam(TuneParam &tp)
    {
      if (tp.block.x * tp.block.y * tp.block.z > device::max_threads_per_block())
        errorQuda("Requested block size %dx%dx%d=%d greater than max %d", tp.block.x, tp.block.y, tp.block.z,
                  tp.block.x * tp.block.y * tp.block.z, device::max_threads_per_block());

      if (tp.block.x > device::max_threads_per_block_dim(0))
        errorQuda("Requested X-dimension block size %d greater than max %d", tp.block.x,
                  device::max_threads_per_block_dim(0));

      if (tp.block.y > device::max_threads_per_block_dim(1))
        errorQuda("Requested Y-dimension block size %d greater than max %d", tp.block.y,
                  device::max_threads_per_block_dim(1));

      if (tp.block.z > device::max_threads_per_block_dim(2))
        errorQuda("Requested Z-dimension block size %d greater than max %d", tp.block.z,
                  device::max_threads_per_block_dim(2));

      if (tp.grid.x > device::max_grid_size(0))
        errorQuda("Requested X-dimension grid size %d greater than max %d", tp.grid.x, device::max_grid_size(0));

      if (tp.grid.y > device::max_grid_size(1))
        errorQuda("Requested Y-dimension grid size %d greater than max %d", tp.grid.y, device::max_grid_size(1));

      if (tp.grid.z > device::max_grid_size(2))
<<<<<<< HEAD
        errorQuda("Requested Z-dimension grid size %d greater than max %d",
                  tp.grid.z, device::max_grid_size(2));

      if (tuneAuxDim() && tp.aux.x == -1 && tp.aux.y == -1 && tp.aux.z == -1 && tp.aux.w == -1)
          errorQuda("aux tuning enabled but param.aux is not initialized");
=======
        errorQuda("Requested Z-dimension grid size %d greater than max %d", tp.grid.z, device::max_grid_size(2));

      if (tuneAuxDim() && tp.aux.x == -1 && tp.aux.y == -1 && tp.aux.z == -1 && tp.aux.w == -1)
        errorQuda("aux tuning enabled but param.aux is not initialized");
>>>>>>> 69b1d839
    }

    qudaError_t launchError() const { return launch_error; }
    qudaError_t &launchError() { return launch_error; }
  };

  /**
     @brief query if tuning is in progress
     @return tuning in progress?
  */
  bool activeTuning();

  void loadTuneCache();
  void saveTuneCache(bool error = false);

  /**
   * @brief Save profile to disk.
   */
  void saveProfile(const std::string label = "");

  /**
   * @brief Flush profile contents, setting all counts to zero.
   */
  void flushProfile();

  TuneParam tuneLaunch(Tunable &tunable, QudaTune enabled, QudaVerbosity verbosity);

  /**
   * @brief Post an event in the trace, recording where it was posted
   */
  void postTrace_(const char *func, const char *file, int line);

  /**
   * @brief Enable the profile kernel counting
   */
  void enableProfileCount();

  /**
   * @brief Disable the profile kernel counting
   */
  void disableProfileCount();

  /**
   * @brief Enable / disable whether are tuning a policy
   */
  void setPolicyTuning(bool);

  /**
   * @brief Query whether we are currently tuning a policy
   */
  bool policyTuning();

  /**
   * @brief Enable / disable whether we are tuning an uber kernel
   */
  void setUberTuning(bool);

  /**
   * @brief Query whether we are tuning an uber kernel
   */
  bool uberTuning();

} // namespace quda

#define postTrace() quda::postTrace_(__func__, quda::file_name(__FILE__), __LINE__)<|MERGE_RESOLUTION|>--- conflicted
+++ resolved
@@ -334,18 +334,10 @@
         errorQuda("Requested Y-dimension grid size %d greater than max %d", tp.grid.y, device::max_grid_size(1));
 
       if (tp.grid.z > device::max_grid_size(2))
-<<<<<<< HEAD
-        errorQuda("Requested Z-dimension grid size %d greater than max %d",
-                  tp.grid.z, device::max_grid_size(2));
-
-      if (tuneAuxDim() && tp.aux.x == -1 && tp.aux.y == -1 && tp.aux.z == -1 && tp.aux.w == -1)
-          errorQuda("aux tuning enabled but param.aux is not initialized");
-=======
         errorQuda("Requested Z-dimension grid size %d greater than max %d", tp.grid.z, device::max_grid_size(2));
 
       if (tuneAuxDim() && tp.aux.x == -1 && tp.aux.y == -1 && tp.aux.z == -1 && tp.aux.w == -1)
         errorQuda("aux tuning enabled but param.aux is not initialized");
->>>>>>> 69b1d839
     }
 
     qudaError_t launchError() const { return launch_error; }
