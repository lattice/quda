#pragma once

#include <typeinfo>
#include <quda_internal.h>
#include <timer.h>
#include <color_spinor_field.h>
#include <gauge_field.h>
#include <clover_field.h>
#include <blas_quda.h>
#include <field_cache.h>
#include <memory>

// temporary addition until multi-RHS for all Dirac operator functions
#ifdef __CUDACC__
#ifdef __NVCC_DIAG_PRAGMA_SUPPORT__
#pragma nv_diag_suppress 611
#else
#pragma diag_suppress 611
#endif
#endif

#ifdef __NVCOMPILER
#pragma diag_suppress partial_override
#endif

namespace quda {

  // Forward declare: MG Transfer Class
  class Transfer;

  // Forward declare: Dirac Op Base Class
  class Dirac;

  // Params for Dirac operator
  class DiracParam {

  public:
    QudaDiracType type;
    double kappa;
    double mass;
    double m5; // used by domain wall only
    int Ls;    // used by domain wall and twisted mass
    Complex b_5[QUDA_MAX_DWF_LS]; // used by mobius domain wall only
    Complex c_5[QUDA_MAX_DWF_LS]; // used by mobius domain wall only

    // The EOFA parameters. See the description in InvertParam
    double eofa_shift;
    int eofa_pm;
    double mq1;
    double mq2;
    double mq3;

    QudaMatPCType matpcType;
    QudaDagType dagger;
    GaugeField *gauge;
    GaugeField *fatGauge;  // used by staggered only
    GaugeField *longGauge; // used by staggered only
    int laplace3D;
    int covdev_mu;
    CloverField *clover;
    GaugeField *xInvKD; // used for the Kahler-Dirac operator only

    double mu; // used by twisted mass only
    double mu_factor; // used by multigrid only
    double epsilon; //2nd tm parameter (used by twisted mass only)
    double tm_rho;  // "rho"-type Hasenbusch mass used for twisted clover (like regular rho but
                    // applied like a twisted mass and ignored in the inverse)

<<<<<<< HEAD
    double distance_pc_alpha0; // used by distance preconditioning
    double distance_pc_t0;     // used by distance preconditioning

    int commDim[QUDA_MAX_DIM]; // whether to do comms or not
=======
    array<int, QUDA_MAX_DIM> commDim; // whether to do comms or not
>>>>>>> 40b91035

    QudaPrecision halo_precision; // only does something for DiracCoarse at present

    // for multigrid only
    Transfer *transfer;
    Dirac *dirac;
    bool need_bidirectional; // whether or not we need to force a bi-directional build
    bool setup_use_mma;      // whether to use tensor cores where applicable for setup
    bool dslash_use_mma;     // whether to use tensor cores where applicable for dslash
    bool allow_truncation; /** whether or not we let MG coarsening drop improvements, for ex drop long links for small aggregate dimensions */

    bool use_mobius_fused_kernel; // Whether or not use fused kernels for Mobius

    // Default constructor
    DiracParam() :
      type(QUDA_INVALID_DIRAC),
      kappa(0.0),
      m5(0.0),
      matpcType(QUDA_MATPC_INVALID),
      dagger(QUDA_DAG_INVALID),
      gauge(0),
      clover(0),
      mu(0.0),
      mu_factor(0.0),
      epsilon(0.0),
      tm_rho(0.0),
      distance_pc_alpha0(0.0),
      distance_pc_t0(-1),
      halo_precision(QUDA_INVALID_PRECISION),
      need_bidirectional(false),
#ifdef QUDA_MMA_AVAILABLE
      setup_use_mma(true),
#else
      setup_use_mma(false),
#endif
      dslash_use_mma(false),
      allow_truncation(false),
#ifdef NVSHMEM_COMMS
      use_mobius_fused_kernel(false)
#else
      use_mobius_fused_kernel(true)
#endif
    {
      for (int i=0; i<QUDA_MAX_DIM; i++) commDim[i] = 1;
    }

    // Pretty print the args struct
    void print() {
      printfQuda("Printing DslashParam\n");
      printfQuda("type = %d\n", type);
      printfQuda("kappa = %g\n", kappa);
      printfQuda("mass = %g\n", mass);
      printfQuda("laplace3D = %d\n", laplace3D);
      printfQuda("covdev_mu = %d\n", covdev_mu);
      printfQuda("m5 = %g\n", m5);
      printfQuda("Ls = %d\n", Ls);
      printfQuda("matpcType = %d\n", matpcType);
      printfQuda("dagger = %d\n", dagger);
      printfQuda("mu = %g\n", mu);
      printfQuda("tm_rho = %g\n", tm_rho);
      printfQuda("epsilon = %g\n", epsilon);
      printfQuda("distance_pc_alpha0 = %g\n", distance_pc_alpha0);
      printfQuda("distance_pc_t0 = %d\n", distance_pc_t0);
      printfQuda("halo_precision = %d\n", halo_precision);
      for (int i=0; i<QUDA_MAX_DIM; i++) printfQuda("commDim[%d] = %d\n", i, commDim[i]);
      for (int i = 0; i < Ls; i++)
        printfQuda(
            "b_5[%d] = %e %e \t c_5[%d] = %e %e\n", i, b_5[i].real(), b_5[i].imag(), i, c_5[i].real(), c_5[i].imag());
      printfQuda("setup_use_mma = %d\n", setup_use_mma);
      printfQuda("dslash_use_mma = %d\n", dslash_use_mma);
      printfQuda("allow_truncation = %d\n", allow_truncation);
      printfQuda("use_mobius_fused_kernel = %s\n", use_mobius_fused_kernel ? "true" : "false");
    }
  };

  // This is a free function:
  // Dirac params structure
  // inv_param structure
  // pc -> preconditioned.
  void setDiracParam(DiracParam &diracParam, QudaInvertParam *inv_param, bool pc);

  // This is a free function.
  void setDiracSloppyParam(DiracParam &diracParam, QudaInvertParam *inv_param, bool pc);

  // forward declarations
  class DiracMatrix; // What are the differences in these classes?
  class DiracM;
  class DiracMdagM;
  class DiracMdagMLocal;
  class DiracMMdag;
  class DiracMdag;
  class DiracG5M;
  //Forward declaration of multigrid Transfer class
  class Transfer;

  // Abstract base class
  class Dirac : public Object {

    friend class DiracMatrix;
    friend class DiracM;
    friend class DiracMdagM;
    friend class DiracMdagMLocal;
    friend class DiracMMdag;
    friend class DiracMdag;
    friend class DiracG5M;

  protected:
    GaugeField *gauge;
    double kappa;
    double mass;
    int laplace3D;
    QudaMatPCType matpcType;
    QudaParity this_parity;
    QudaParity other_parity;
    bool symmetric;
    mutable QudaDagType dagger; // mutable to simplify implementation of Mdag
    QudaDiracType type;
    mutable QudaPrecision halo_precision; // only does something for DiracCoarse at present

    mutable array<int, QUDA_MAX_DIM> commDim; // whether do comms or not

    bool use_mobius_fused_kernel; // Whether or not use fused kernels for Mobius

    mutable TimeProfile profile;

  public:
    Dirac(const DiracParam &param);       // construct from params
    Dirac(const Dirac &dirac);            // Copy construct
    virtual ~Dirac();                     // virtual destructor as this is a base class
    Dirac &operator=(const Dirac &dirac); // assignment

    /**
       @brief Enable / disable communications for the Dirac operator
       @param[in] commDim_ Array of booleans which determines whether
       communications are enabled
     */
    void setCommDim(const int commDim_[QUDA_MAX_DIM]) const {
      for (int i=0; i<QUDA_MAX_DIM; i++) { commDim[i] = commDim_[i]; }
    }

    /**
      @brief Whether the Dirac object is the DiracCoarse.
    */
    virtual bool isCoarse() const { return false; }

    /**
        @brief Check parity spinors are usable (check geometry ?)
    */
    virtual void checkParitySpinor(const ColorSpinorField &, const ColorSpinorField &) const;

    /**
        @brief check full spinors are compatible (check geometry ?)
    */
    virtual void checkFullSpinor(const ColorSpinorField &, const ColorSpinorField &) const;

    /**
        @brief check spinors do not alias
    */
    void checkSpinorAlias(const ColorSpinorField &, const ColorSpinorField &) const;

    /**
       @brief Whether or not the operator has a single-parity Dslash
    */
    virtual bool hasDslash() const { return true; }

    /**
       @brief apply 'dslash' operator for the DiracOp. This may be e.g. AD
    */
    virtual void Dslash(ColorSpinorField &out, const ColorSpinorField &in, const QudaParity parity) const = 0;

    /**
       @brief apply 'dslash' operator for the DiracOp. This may be e.g. AD
    */
    virtual void Dslash(cvector_ref<ColorSpinorField> &out, cvector_ref<const ColorSpinorField> &in,
                        const QudaParity parity) const
    {
      for (auto i = 0u; i < in.size(); i++) Dslash(out[i], in[i], parity);
    }

    /**
       @brief Xpay version of Dslash
    */
    virtual void DslashXpay(ColorSpinorField &out, const ColorSpinorField &in, const QudaParity parity,
                            const ColorSpinorField &x, const double &k) const = 0;

    /**
       @brief Xpay version of Dslash
    */
    virtual void DslashXpay(cvector_ref<ColorSpinorField> &out, cvector_ref<const ColorSpinorField> &in,
                            QudaParity parity, cvector_ref<const ColorSpinorField> &x, double k) const
    {
      for (auto i = 0u; i < in.size(); i++) DslashXpay(out[i], in[i], parity, x[i], k);
    }

    /**
       @brief Similar to the Xpay version of Dslash, but used only by the Laplace op for 
       smearing.
    */    
    virtual void SmearOp(ColorSpinorField &, const ColorSpinorField &, 
                         const double, const double, const int, const QudaParity) const
    {
      errorQuda("Not implemented.");
    }
    
    /**
       @brief Apply M for the dirac op. E.g. the Schur Complement operator
    */
    virtual void M(ColorSpinorField &out, const ColorSpinorField &in) const = 0;

    /**
       @brief Apply M for the dirac op. E.g. the Schur Complement operator
    */
    virtual void M(cvector_ref<ColorSpinorField> &out, cvector_ref<const ColorSpinorField> &in) const
    {
      for (auto i = 0u; i < in.size(); i++) M(out[i], in[i]);
    }

    /**
       @brief Apply MdagM operator which may be optimized
    */
    virtual void MdagM(ColorSpinorField &out, const ColorSpinorField &in) const = 0;

    /**
       @brief Apply MdagM operator which may be optimized
    */
    virtual void MdagM(cvector_ref<ColorSpinorField> &out, cvector_ref<const ColorSpinorField> &in) const
    {
      for (auto i = 0u; i < in.size(); i++) MdagM(out[i], in[i]);
    }

    /**
       @brief Apply the local MdagM operator: equivalent to applying
       zero Dirichlet boundary condition to MdagM on each
       rank. Depending on the number of stencil steps of the fermion
       type, this may require additional effort to include the terms
       that hop out of the boundary and then hop back.
    */
    virtual void MdagMLocal(ColorSpinorField &, const ColorSpinorField &) const { errorQuda("Not implemented!\n"); }

    /**
       @brief Apply the local MdagM operator: equivalent to applying
       zero Dirichlet boundary condition to MdagM on each
       rank. Depending on the number of stencil steps of the fermion
       type, this may require additional effort to include the terms
       that hop out of the boundary and then hop back.
    */
    virtual void MdagMLocal(cvector_ref<ColorSpinorField> &out, cvector_ref<const ColorSpinorField> &in) const
    {
      for (auto i = 0u; i < in.size(); i++) MdagMLocal(out[i], in[i]);
    }

    /**
       @brief Apply the local MdagM operator: equivalent to applying zero Dirichlet
              boundary condition to MdagM on each rank. Depending on the number of
              stencil steps of the fermion type, this may require additional effort
              to include the terms that hop out of the boundary and then hop back.
    */
    virtual void Dslash4(ColorSpinorField &, const ColorSpinorField &, const QudaParity) const
    {
      errorQuda("Not implemented!\n");
    }

    /**
       @brief Apply Mdag (daggered operator of M)
    */
    virtual void Mdag(cvector_ref<ColorSpinorField> &out, cvector_ref<const ColorSpinorField> &in) const;

    /**
       @brief Apply Mdag (daggered operator of M)
    */
    virtual void Mdag(ColorSpinorField &out, const ColorSpinorField &in) const
    {
      Mdag(cvector_ref<ColorSpinorField> {out}, cvector_ref<const ColorSpinorField> {in});
    }

    /**
       @brief Apply Normal Operator
    */
    virtual void MMdag(cvector_ref<ColorSpinorField> &out, cvector_ref<const ColorSpinorField> &in) const;

    /**
       @brief Apply Normal Operator
    */
    virtual void MMdag(ColorSpinorField &out, const ColorSpinorField &in) const
    {
      MMdag(cvector_ref<ColorSpinorField> {out}, cvector_ref<const ColorSpinorField> {in});
    }

    /**
       @brief Prepare the source and solution vectors for solving given the solution type
       @param[out] out Prepared solution vectors
       @param[out] in Prepared source vectors vectors
     */
    virtual void prepare(cvector_ref<ColorSpinorField> &out, cvector_ref<ColorSpinorField> &in,
                         cvector_ref<ColorSpinorField> &x, cvector_ref<const ColorSpinorField> &b,
                         const QudaSolutionType solType) const = 0;

    /**
       @brief Reconstruct the solution vectors given the solution type
       @param[in,out] x Reconstructed solution vectors
       @param[in] b Source vector we are solving against
     */
    virtual void reconstruct(cvector_ref<ColorSpinorField> &x, cvector_ref<const ColorSpinorField> &b,
                             const QudaSolutionType solType) const = 0;

    // special prepare/recon methods that go into PreconditionedSolve in MG
    virtual void prepareSpecialMG(cvector_ref<ColorSpinorField> &out, cvector_ref<ColorSpinorField> &in,
                                  cvector_ref<ColorSpinorField> &x, cvector_ref<const ColorSpinorField> &b,
                                  const QudaSolutionType solType) const
    {
      prepare(out, in, x, b, solType);
    }

    virtual void reconstructSpecialMG(cvector_ref<ColorSpinorField> &x, cvector_ref<const ColorSpinorField> &b,
                                      const QudaSolutionType solType) const
    {
      reconstruct(x, b, solType);
    }

    /**
       @brief specifies whether or not there's a specialized prepare/reconstruct
              used before/after transfering to/from the coarse level in MG

       @return whether or not a specialized routine should be used
    */
    virtual bool hasSpecialMG() const { return false; }

    void setMass(double mass){ this->mass = mass;}

    // Dirac operator factory
    /**
       @brief Creates a subclass from parameters
    */
    static Dirac* create(const DiracParam &param);

    /**
       @brief accessor for Kappa (mass parameter)
    */
    double Kappa() const { return kappa; }

    /**
       @brief accessor for Mass (in case of a factor of 2 for staggered)
    */
    virtual double Mass() const { return mass; } // in case of factor of 2 convention for staggered

    /**
       @brief accessor for twist parameter -- overrride can return better value
    */
    virtual double Mu() const { return 0.; }

    /**
       @brief accessor for mu factoo for MG/ -- override can return a better value
    */
    virtual double MuFactor() const { return 0.; }

    /**
       @brief accessor for if we let MG coarsening drop we can drop improvements, for ex long links for small aggregation dimensions
    */
    virtual bool AllowTruncation() const { return false; }

    /**
       @brief returns preconditioning type
    */
    QudaMatPCType getMatPCType() const { return matpcType; }

    /**
       @brief  I have no idea what this does
    */
    int getStencilSteps() const;

    /**
       @brief sets whether operator is daggered or not
    */
    void Dagger(QudaDagType dag) const { dagger = dag; }

    /**
       @brief Flips value of daggered
    */
    void flipDagger() const { dagger = (dagger == QUDA_DAG_YES) ? QUDA_DAG_NO : QUDA_DAG_YES; }

    /**
       @brief is operator hermitian
    */
    virtual bool hermitian() const { return false; }

    /** @brief returns the Dirac type

        @return Dirac type
     */
    virtual QudaDiracType getDiracType() const = 0;

    /**
        @brief Return the one-hop field for staggered operators for MG setup

        @return Error for non-staggered operators
    */
    virtual GaugeField *getStaggeredShortLinkField() const
    {
      errorQuda("Invalid dirac type %d", getDiracType());
      return nullptr;
    }

    /**
        @brief return the long link field for staggered operators for MG setup, if it exists

        @return Error for non-improved staggered operators
    */
    virtual GaugeField *getStaggeredLongLinkField() const
    {
      errorQuda("Invalid dirac type %d", getDiracType());
      return nullptr;
    }

    /**
     *  @brief Update the internal gauge, fat gauge, long gauge, clover field pointer as appropriate.
     *  These are pointers as opposed to references to support passing in `nullptr`.
     *
     *  @param gauge_in Updated gauge field
     *  @param fat_gauge_in Updated fat links
     *  @param long_gauge_in Updated long links
     *  @param clover_in Updated clover field
     */
    virtual void updateFields(GaugeField *gauge_in, GaugeField *, GaugeField *, CloverField *) { gauge = gauge_in; }

    /**
     * @brief Create the coarse operator (virtual parent)
     *
     * @param Y[out] Coarse link field
     * @param X[out] Coarse clover field
     * @param T[in] Transfer operator defining the coarse grid
     * @param kappa Kappa parameter for the coarse operator
     * @param mass Mass parameter for the coarse operator (gets explicitly built into clover, hard coded to zero for
     * non-staggered ops)
     * @param mu TM mu parameter for the coarse operator
     * @param mu_factor multiplicative factor for the mu parameter
     * @param allow_truncation [in] whether or not we let coarsening drop improvements, for ex dropping long links for
     * small aggregate sizes
     */
    virtual void createCoarseOp(GaugeField &, GaugeField &, const Transfer &, double, double, double, double, bool) const
    {errorQuda("Not implemented");}

    QudaPrecision HaloPrecision() const { return halo_precision; }
    void setHaloPrecision(QudaPrecision halo_precision_) const { halo_precision = halo_precision_; }

    /**
      @brief If managed memory and prefetch is enabled, prefetch
      the gauge field and temporary spinors to the CPU or GPU
      as requested. Overloads may also grab a clover term
      @param[in] mem_space Memory space we are prefetching to
      @param[in] stream Which stream to run the prefetch in (default 0)
    */
    virtual void prefetch(QudaFieldLocation mem_space, qudaStream_t stream = device::get_default_stream()) const;
  };

  // Full Wilson
  class DiracWilson : public Dirac {

  protected:
    double distance_pc_alpha0;
    int distance_pc_t0;
    void initConstants();

  public:
    DiracWilson(const DiracParam &param);
    DiracWilson(const DiracWilson &dirac);
    DiracWilson(const DiracParam &param, const int nDims); // to correctly adjust face for DW and non-deg twisted mass

    virtual ~DiracWilson();
    DiracWilson& operator=(const DiracWilson &dirac);

    virtual void Dslash(ColorSpinorField &out, const ColorSpinorField &in, const QudaParity parity) const;
    virtual void DslashXpay(ColorSpinorField &out, const ColorSpinorField &in, const QudaParity parity,
                            const ColorSpinorField &x, const double &k) const;
    virtual void M(ColorSpinorField &out, const ColorSpinorField &in) const;
    virtual void MdagM(ColorSpinorField &out, const ColorSpinorField &in) const;

    virtual void prepare(cvector_ref<ColorSpinorField> &out, cvector_ref<ColorSpinorField> &in,
                         cvector_ref<ColorSpinorField> &x, cvector_ref<const ColorSpinorField> &b,
                         const QudaSolutionType solType) const;
    virtual void reconstruct(cvector_ref<ColorSpinorField> &x, cvector_ref<const ColorSpinorField> &b,
                             const QudaSolutionType solType) const;

    virtual QudaDiracType getDiracType() const { return QUDA_WILSON_DIRAC; }

    /**
     * @brief Create the coarse Wilson operator.
     *
     * @details Takes the multigrid transfer class, which knows
     *          about the coarse grid blocking, as well as
     *          having prolongate and restrict member functions,
     *          and returns color matrices Y[0..2*dim-1] corresponding
     *          to the coarse grid hopping terms and X corresponding to
     *          the coarse grid "clover" term.
     *
     * @param Y[out] Coarse link field
     * @param X[out] Coarse clover field
     * @param T[in] Transfer operator defining the coarse grid
     * @param mass Mass parameter for the coarse operator (hard coded to 0 when CoarseOp is called)
     * @param kappa Kappa parameter for the coarse operator
     * @param allow_truncation [in] whether or not we let coarsening drop improvements, none available for Wilson operator
     */
    virtual void createCoarseOp(GaugeField &Y, GaugeField &X, const Transfer &T, double kappa, double mass = 0.,
                                double mu = 0., double mu_factor = 0., bool allow_truncation = false) const;
  };

  // Even-odd preconditioned Wilson
  class DiracWilsonPC : public DiracWilson {

  private:

  public:
    DiracWilsonPC(const DiracParam &param);
    DiracWilsonPC(const DiracWilsonPC &dirac);
    virtual ~DiracWilsonPC();
    DiracWilsonPC& operator=(const DiracWilsonPC &dirac);

    void M(ColorSpinorField &out, const ColorSpinorField &in) const;
    void MdagM(ColorSpinorField &out, const ColorSpinorField &in) const;

    virtual void prepare(cvector_ref<ColorSpinorField> &out, cvector_ref<ColorSpinorField> &in,
                         cvector_ref<ColorSpinorField> &x, cvector_ref<const ColorSpinorField> &b,
                         const QudaSolutionType solType) const;
    virtual void reconstruct(cvector_ref<ColorSpinorField> &x, cvector_ref<const ColorSpinorField> &b,
                             const QudaSolutionType solType) const;

    virtual QudaDiracType getDiracType() const { return QUDA_WILSONPC_DIRAC; }
  };

  // Full clover
  class DiracClover : public DiracWilson {

  protected:
    CloverField *clover;
    void checkParitySpinor(const ColorSpinorField &, const ColorSpinorField &) const;
    void initConstants();

  public:
    DiracClover(const DiracParam &param);
    DiracClover(const DiracClover &dirac);
    virtual ~DiracClover();
    DiracClover& operator=(const DiracClover &dirac);

    // Apply clover
    void Clover(ColorSpinorField &out, const ColorSpinorField &in, const QudaParity parity) const;

    virtual void DslashXpay(ColorSpinorField &out, const ColorSpinorField &in, const QudaParity parity,
			    const ColorSpinorField &x, const double &k) const;

    virtual void M(ColorSpinorField &out, const ColorSpinorField &in) const;
    virtual void MdagM(ColorSpinorField &out, const ColorSpinorField &in) const;

    virtual void prepare(cvector_ref<ColorSpinorField> &out, cvector_ref<ColorSpinorField> &in,
                         cvector_ref<ColorSpinorField> &x, cvector_ref<const ColorSpinorField> &b,
                         const QudaSolutionType solType) const;
    virtual void reconstruct(cvector_ref<ColorSpinorField> &x, cvector_ref<const ColorSpinorField> &b,
                             const QudaSolutionType solType) const;

    virtual QudaDiracType getDiracType() const { return QUDA_CLOVER_DIRAC; }

    /**
     *  @brief Update the internal gauge, fat gauge, long gauge, clover field pointer as appropriate.
     *  These are pointers as opposed to references to support passing in `nullptr`.
     *
     *  @param gauge_in Updated gauge field
     *  @param fat_gauge_in Updated fat links
     *  @param long_gauge_in Updated long links
     *  @param clover_in Updated clover field
     */
    virtual void updateFields(GaugeField *gauge_in, GaugeField *, GaugeField *, CloverField *clover_in)
    {
      DiracWilson::updateFields(gauge_in, nullptr, nullptr, nullptr);
      clover = clover_in;
    }

    /**
     * @brief Create the coarse clover operator
     *
     * @details Takes the multigrid transfer class, which knows
     *          about the coarse grid blocking, as well as
     *          having prolongate and restrict member functions,
     *          and returns color matrices Y[0..2*dim-1] corresponding
     *          to the coarse grid hopping terms and X corresponding to
     *          the coarse grid "clover" term.
     *
     * @param T[in] Transfer operator defining the coarse grid
     * @param Y[out] Coarse link field
     * @param X[out] Coarse clover field
     * @param kappa Kappa parameter for the coarse operator
     * @param mass Mass parameter for the coarse operator (hard coded to 0 when CoarseOp is called)
     * @param allow_truncation [in] whether or not we let coarsening drop improvements, none available for clover operator
     */
    void createCoarseOp(GaugeField &Y, GaugeField &X, const Transfer &T, double kappa, double mass = 0., double mu = 0.,
                        double mu_factor = 0., bool allow_truncation = false) const;

    /**
      @brief If managed memory and prefetch is enabled, prefetch
      all relevant memory fields (gauge, clover, temporary spinors)
      to the CPU or GPU as requested
      @param[in] mem_space Memory space we are prefetching to
      @param[in] stream Which stream to run the prefetch in (default 0)
    */
    virtual void prefetch(QudaFieldLocation mem_space, qudaStream_t stream = device::get_default_stream()) const;
  };

  // Even-odd preconditioned clover
  class DiracCloverPC : public DiracClover {

  public:
    DiracCloverPC(const DiracParam &param);
    DiracCloverPC(const DiracCloverPC &dirac);
    virtual ~DiracCloverPC();
    DiracCloverPC& operator=(const DiracCloverPC &dirac);

    // Clover is inherited from parent

    // Clover Inv is new
    void CloverInv(ColorSpinorField &out, const ColorSpinorField &in, const QudaParity parity) const;

    // Dslash is redefined as A_pp^{-1} D_p\bar{p}
    void Dslash(ColorSpinorField &out, const ColorSpinorField &in, const QudaParity parity) const;

    // out = x + k A_pp^{-1} D_p\bar{p}
    void DslashXpay(ColorSpinorField &out, const ColorSpinorField &in, const QudaParity parity,
                    const ColorSpinorField &x, const double &k) const;

    // Can implement: M as e.g. :  i) tmp_e = A^{-1}_ee D_eo in_o  (Dslash)
    //                            ii) out_o = in_o + A_oo^{-1} D_oe tmp_e (AXPY)
    void M(ColorSpinorField &out, const ColorSpinorField &in) const;

    // squared op
    void MdagM(ColorSpinorField &out, const ColorSpinorField &in) const;

    virtual void prepare(cvector_ref<ColorSpinorField> &out, cvector_ref<ColorSpinorField> &in,
                         cvector_ref<ColorSpinorField> &x, cvector_ref<const ColorSpinorField> &b,
                         const QudaSolutionType solType) const;
    virtual void reconstruct(cvector_ref<ColorSpinorField> &x, cvector_ref<const ColorSpinorField> &b,
                             const QudaSolutionType solType) const;

    virtual QudaDiracType getDiracType() const { return QUDA_CLOVERPC_DIRAC; }

    /**
     * @brief Create the coarse even-odd preconditioned clover
     * operator.  Unlike the Wilson operator, the coarsening of the
     * preconditioned clover operator differs from that of the
     * unpreconditioned clover operator, so we need to specialize it.
     *
     * @param T[in] Transfer operator defining the coarse grid
     * @param Y[out] Coarse link field
     * @param X[out] Coarse clover field
     * @param kappa Kappa parameter for the coarse operator
     * @param mass Mass parameter for the coarse operator (set to zero)
     * @param allow_truncation [in] whether or not we let coarsening drop improvements, none available for clover operator
     */
    void createCoarseOp(GaugeField &Y, GaugeField &X, const Transfer &T, double kappa, double mass = 0., double mu = 0.,
                        double mu_factor = 0., bool allow_truncation = false) const;

    /**
      @brief If managed memory and prefetch is enabled, prefetch
      all relevant memory fields (gauge, clover, temporary spinors).
      Will only grab the inverse clover unless the clover field
      is needed for asymmetric preconditioning
      to the CPU or GPU as requested
      @param[in] mem_space Memory space we are prefetching to
      @param[in] stream Which stream to run the prefetch in (default 0)
    */
    virtual void prefetch(QudaFieldLocation mem_space, qudaStream_t stream = device::get_default_stream()) const;
  };

  // Full clover with Hasenbusch Twist
  //
  //    [ A_ee                      -k D_eo ]
  //    [ -k D_oe    A_oo + i mu g_5 A_oo^2 ]
  //
  //    A_oo + i mu g_5 A_oo^2 = A_oo( 1 + i mu g_5 A_oo)

  class DiracCloverHasenbuschTwist : public DiracClover
  {

  protected:
    double mu;

  public:
    DiracCloverHasenbuschTwist(const DiracParam &param);
    DiracCloverHasenbuschTwist(const DiracCloverHasenbuschTwist &dirac);
    virtual ~DiracCloverHasenbuschTwist();
    DiracCloverHasenbuschTwist &operator=(const DiracCloverHasenbuschTwist &dirac);

    virtual void M(ColorSpinorField &out, const ColorSpinorField &in) const;
    virtual void MdagM(ColorSpinorField &out, const ColorSpinorField &in) const;

    virtual QudaDiracType getDiracType() const { return QUDA_CLOVER_HASENBUSCH_TWIST_DIRAC; }

    /**
     * @brief Create the coarse clover operator
     *
     * @param T[in] Transfer operator defining the coarse grid
     * @param Y[out] Coarse link field
     * @param X[out] Coarse clover field
     * @param kappa Kappa parameter for the coarse operator
     * @param mass Mass parameter for the coarse operator (hard coded to 0 when CoarseOp is called)
     * @param allow_truncation [in] whether or not we let coarsening drop improvements, none available for clover
     */
    void createCoarseOp(GaugeField &Y, GaugeField &X, const Transfer &T, double kappa, double mass = 0., double mu = 0.,
                        double mu_factor = 0., bool allow_truncation = false) const;
  };

  // Even-odd preconditioned clover
  class DiracCloverHasenbuschTwistPC : public DiracCloverPC
  {
  protected:
    double mu;

  public:
    DiracCloverHasenbuschTwistPC(const DiracParam &param);
    DiracCloverHasenbuschTwistPC(const DiracCloverHasenbuschTwistPC &dirac);
    virtual ~DiracCloverHasenbuschTwistPC();
    DiracCloverHasenbuschTwistPC &operator=(const DiracCloverHasenbuschTwistPC &dirac);

    // Clover is inherited from parent

    // Clover Inv is inherited from parent

    // Dslash is defined as A_pp^{-1} D_p\bar{p} and is inherited

    // DslashXPay is inherited (for reconstructs and such)

    // out = (1 +/- ig5 mu A)x  + k A^{-1} D in
    void DslashXpayTwistClovInv(ColorSpinorField &out, const ColorSpinorField &in, const QudaParity parity,
                                const ColorSpinorField &x, const double &k, const double &b) const;

    // out = ( 1+/- i g5 mu A) x - D in
    void DslashXpayTwistNoClovInv(ColorSpinorField &out, const ColorSpinorField &in, const QudaParity parity,
                                  const ColorSpinorField &x, const double &k, const double &b) const;

    // Can implement: M as e.g. :  i) tmp_e = A^{-1}_ee D_eo in_o  (Dslash)
    //                            ii) out_o = in_o + A_oo^{-1} D_oe tmp_e (AXPY)
    void M(ColorSpinorField &out, const ColorSpinorField &in) const;

    // squared op
    void MdagM(ColorSpinorField &out, const ColorSpinorField &in) const;

    virtual QudaDiracType getDiracType() const { return QUDA_CLOVER_HASENBUSCH_TWISTPC_DIRAC; }

    /**
     * @brief Create the coarse even-odd preconditioned clover
     * operator.  Unlike the Wilson operator, the coarsening of the
     * preconditioned clover operator differs from that of the
     * unpreconditioned clover operator, so we need to specialize it.
     *
     * @param T[in] Transfer operator defining the coarse grid
     * @param Y[out] Coarse link field
     * @param X[out] Coarse clover field
     * @param kappa Kappa parameter for the coarse operator
     * @param mass Mass parameter for the coarse operator (set to zero)
     * @param allow_truncation [in] whether or not we let coarsening drop improvements, none available for clover hasenbusch
     */
    void createCoarseOp(GaugeField &Y, GaugeField &X, const Transfer &T, double kappa, double mass = 0., double mu = 0.,
                        double mu_factor = 0., bool allow_truncation = false) const;
  };

  // Full domain wall
  class DiracDomainWall : public DiracWilson {

  protected:
    double m5;
    double kappa5;
    int Ls; // length of the fifth dimension

    /**
      @brief Check whether the input and output are valid 5D fields.
     */
    virtual void checkDWF(const ColorSpinorField &out, const ColorSpinorField &in) const;

  public:
    DiracDomainWall(const DiracParam &param);
    DiracDomainWall(const DiracDomainWall &dirac);
    virtual ~DiracDomainWall();
    DiracDomainWall& operator=(const DiracDomainWall &dirac);

    void Dslash(ColorSpinorField &out, const ColorSpinorField &in, const QudaParity parity) const;
    void DslashXpay(ColorSpinorField &out, const ColorSpinorField &in, const QudaParity parity,
                    const ColorSpinorField &x, const double &k) const;

    virtual void M(ColorSpinorField &out, const ColorSpinorField &in) const;
    virtual void MdagM(ColorSpinorField &out, const ColorSpinorField &in) const;

    virtual void prepare(cvector_ref<ColorSpinorField> &out, cvector_ref<ColorSpinorField> &in,
                         cvector_ref<ColorSpinorField> &x, cvector_ref<const ColorSpinorField> &b,
                         const QudaSolutionType solType) const;
    virtual void reconstruct(cvector_ref<ColorSpinorField> &x, cvector_ref<const ColorSpinorField> &b,
                             const QudaSolutionType solType) const;

    virtual QudaDiracType getDiracType() const { return QUDA_DOMAIN_WALL_DIRAC; }
  };

  // 5d Even-odd preconditioned domain wall
  class DiracDomainWallPC : public DiracDomainWall {

  private:

  public:
    DiracDomainWallPC(const DiracParam &param);
    DiracDomainWallPC(const DiracDomainWallPC &dirac);
    virtual ~DiracDomainWallPC();
    DiracDomainWallPC& operator=(const DiracDomainWallPC &dirac);

    void M(ColorSpinorField &out, const ColorSpinorField &in) const;
    void MdagM(ColorSpinorField &out, const ColorSpinorField &in) const;

    virtual void prepare(cvector_ref<ColorSpinorField> &out, cvector_ref<ColorSpinorField> &in,
                         cvector_ref<ColorSpinorField> &x, cvector_ref<const ColorSpinorField> &b,
                         const QudaSolutionType solType) const;
    virtual void reconstruct(cvector_ref<ColorSpinorField> &x, cvector_ref<const ColorSpinorField> &b,
                             const QudaSolutionType solType) const;

    virtual QudaDiracType getDiracType() const { return QUDA_DOMAIN_WALLPC_DIRAC; }
  };

  // Full domain wall, but with 4-d parity ordered fields
  class DiracDomainWall4D : public DiracDomainWall
  {

  public:
    DiracDomainWall4D(const DiracParam &param);
    DiracDomainWall4D(const DiracDomainWall4D &dirac);
    virtual ~DiracDomainWall4D();
    DiracDomainWall4D &operator=(const DiracDomainWall4D &dirac);

    void Dslash4(ColorSpinorField &out, const ColorSpinorField &in, const QudaParity parity) const;
    void Dslash5(ColorSpinorField &out, const ColorSpinorField &in) const;
    void Dslash4Xpay(ColorSpinorField &out, const ColorSpinorField &in,
		     const QudaParity parity, const ColorSpinorField &x, const double &k) const;
    void Dslash5Xpay(ColorSpinorField &out, const ColorSpinorField &in, const ColorSpinorField &x, const double &k) const;

    void M(ColorSpinorField &out, const ColorSpinorField &in) const;
    void MdagM(ColorSpinorField &out, const ColorSpinorField &in) const;

    virtual void prepare(cvector_ref<ColorSpinorField> &out, cvector_ref<ColorSpinorField> &in,
                         cvector_ref<ColorSpinorField> &x, cvector_ref<const ColorSpinorField> &b,
                         const QudaSolutionType solType) const;
    virtual void reconstruct(cvector_ref<ColorSpinorField> &x, cvector_ref<const ColorSpinorField> &b,
                             const QudaSolutionType solType) const;

    virtual QudaDiracType getDiracType() const { return QUDA_DOMAIN_WALL_4D_DIRAC; }
  };

  // 4d Even-odd preconditioned domain wall
  class DiracDomainWall4DPC : public DiracDomainWall4D
  {

  public:
    DiracDomainWall4DPC(const DiracParam &param);
    DiracDomainWall4DPC(const DiracDomainWall4DPC &dirac);
    virtual ~DiracDomainWall4DPC();
    DiracDomainWall4DPC &operator=(const DiracDomainWall4DPC &dirac);

    void M5inv(ColorSpinorField &out, const ColorSpinorField &in) const;
    void M5invXpay(ColorSpinorField &out, const ColorSpinorField &in, const ColorSpinorField &x, const double &k) const;

    void M(ColorSpinorField &out, const ColorSpinorField &in) const;
    void MdagM(ColorSpinorField &out, const ColorSpinorField &in) const;

    virtual void prepare(cvector_ref<ColorSpinorField> &out, cvector_ref<ColorSpinorField> &in,
                         cvector_ref<ColorSpinorField> &x, cvector_ref<const ColorSpinorField> &b,
                         const QudaSolutionType solType) const;
    virtual void reconstruct(cvector_ref<ColorSpinorField> &x, cvector_ref<const ColorSpinorField> &b,
                             const QudaSolutionType solType) const;

    virtual QudaDiracType getDiracType() const { return QUDA_DOMAIN_WALL_4DPC_DIRAC; }
  };

  // Full Mobius
  class DiracMobius : public DiracDomainWall {

  protected:
    //Mobius coefficients
      Complex b_5[QUDA_MAX_DWF_LS];
      Complex c_5[QUDA_MAX_DWF_LS];

      /**
         Whether we are using classical Mobius with constant real-valued
         b and c coefficients, or zMobius with complex-valued variable
         coefficients
      */
      bool zMobius;

      double mobius_kappa_b;
      double mobius_kappa_c;
      double mobius_kappa;

      /**
        @brief Check whether the input and output are valid 5D fields. If zMobius, we require that they
        have the same 5th dimension as the one in record.
       */
      virtual void checkDWF(const ColorSpinorField &out, const ColorSpinorField &in) const;

    public:
      DiracMobius(const DiracParam &param);
      // DiracMobius(const DiracMobius &dirac);
      // virtual ~DiracMobius();
      // DiracMobius& operator=(const DiracMobius &dirac);

      void Dslash4(ColorSpinorField &out, const ColorSpinorField &in, const QudaParity parity) const;
      void Dslash4pre(ColorSpinorField &out, const ColorSpinorField &in) const;
      void Dslash5(ColorSpinorField &out, const ColorSpinorField &in) const;

      void Dslash4Xpay(ColorSpinorField &out, const ColorSpinorField &in, const QudaParity parity,
                       const ColorSpinorField &x, const double &k) const;
      void Dslash4preXpay(ColorSpinorField &out, const ColorSpinorField &in, const ColorSpinorField &x,
                          const double &k) const;
      void Dslash5Xpay(ColorSpinorField &out, const ColorSpinorField &in, const ColorSpinorField &x,
                       const double &k) const;

      virtual void M(ColorSpinorField &out, const ColorSpinorField &in) const;
      virtual void MdagM(ColorSpinorField &out, const ColorSpinorField &in) const;

      virtual void prepare(cvector_ref<ColorSpinorField> &out, cvector_ref<ColorSpinorField> &in,
                           cvector_ref<ColorSpinorField> &x, cvector_ref<const ColorSpinorField> &b,
                           const QudaSolutionType solType) const;
      virtual void reconstruct(cvector_ref<ColorSpinorField> &x, cvector_ref<const ColorSpinorField> &b,
                               const QudaSolutionType solType) const;

      virtual QudaDiracType getDiracType() const { return QUDA_MOBIUS_DOMAIN_WALL_DIRAC; }
  };

  // 4d even-odd preconditioned Mobius domain wall
  class DiracMobiusPC : public DiracMobius {

  protected:
    mutable GaugeField *extended_gauge;

  private:
  public:
    DiracMobiusPC(const DiracParam &param);
    DiracMobiusPC(const DiracMobiusPC &dirac);
    virtual ~DiracMobiusPC();
    DiracMobiusPC& operator=(const DiracMobiusPC &dirac);

    void M5inv(ColorSpinorField &out, const ColorSpinorField &in) const;
    void M5invXpay(ColorSpinorField &out, const ColorSpinorField &in, const ColorSpinorField &x, const double &k) const;

    void Dslash4M5invM5pre(ColorSpinorField &out, const ColorSpinorField &in, const QudaParity parity) const;
    void Dslash4M5preM5inv(ColorSpinorField &out, const ColorSpinorField &in, const QudaParity parity) const;
    void Dslash4M5invXpay(ColorSpinorField &out, const ColorSpinorField &in, const QudaParity parity,
                          const ColorSpinorField &x, const double &a) const;
    void Dslash4M5preXpay(ColorSpinorField &out, const ColorSpinorField &in, const QudaParity parity,
                          const ColorSpinorField &x, const double &a) const;
    void Dslash4XpayM5mob(ColorSpinorField &out, const ColorSpinorField &in, const QudaParity parity,
                          const ColorSpinorField &x, const double &a) const;
    void Dslash4M5preXpayM5mob(ColorSpinorField &out, const ColorSpinorField &in, const QudaParity parity,
                               const ColorSpinorField &x, const double &a) const;
    void Dslash4M5invXpayM5inv(ColorSpinorField &out, const ColorSpinorField &in, const QudaParity parity,
                               const ColorSpinorField &x, const double &a, ColorSpinorField &y) const;

    void MdagMLocal(ColorSpinorField &out, const ColorSpinorField &in) const;

    void M(ColorSpinorField &out, const ColorSpinorField &in) const;
    void MdagM(ColorSpinorField &out, const ColorSpinorField &in) const;
    // this needs to be specialized for Mobius since we have a fused MdagM kernel
    void MMdag(ColorSpinorField &out, const ColorSpinorField &in) const;

    virtual void prepare(cvector_ref<ColorSpinorField> &out, cvector_ref<ColorSpinorField> &in,
                         cvector_ref<ColorSpinorField> &x, cvector_ref<const ColorSpinorField> &b,
                         const QudaSolutionType solType) const;
    virtual void reconstruct(cvector_ref<ColorSpinorField> &x, cvector_ref<const ColorSpinorField> &b,
                             const QudaSolutionType solType) const;

    virtual QudaDiracType getDiracType() const { return QUDA_MOBIUS_DOMAIN_WALLPC_DIRAC; }
  };

  // Full Mobius EOFA
  class DiracMobiusEofa : public DiracMobius
  {

  protected:
    // The EOFA parameters
    double m5inv_fac = 0.;
    double sherman_morrison_fac = 0.;
    double eofa_shift;
    int eofa_pm;
    double mq1;
    double mq2;
    double mq3;
    double eofa_u[QUDA_MAX_DWF_LS];
    double eofa_x[QUDA_MAX_DWF_LS];
    double eofa_y[QUDA_MAX_DWF_LS];

    /**
      @brief Check whether the input and output are valid 5D fields, and we require that they
      have the same 5th dimension as the one in record.
     */
    virtual void checkDWF(const ColorSpinorField &out, const ColorSpinorField &in) const;

  public:
    DiracMobiusEofa(const DiracParam &param);

    void m5_eofa(ColorSpinorField &out, const ColorSpinorField &in) const;
    void m5_eofa_xpay(ColorSpinorField &out, const ColorSpinorField &in, const ColorSpinorField &x, double a = -1.) const;

    virtual void M(ColorSpinorField &out, const ColorSpinorField &in) const;
    virtual void MdagM(ColorSpinorField &out, const ColorSpinorField &in) const;

    virtual void prepare(cvector_ref<ColorSpinorField> &out, cvector_ref<ColorSpinorField> &in,
                         cvector_ref<ColorSpinorField> &x, cvector_ref<const ColorSpinorField> &b,
                         const QudaSolutionType solType) const;
    virtual void reconstruct(cvector_ref<ColorSpinorField> &x, cvector_ref<const ColorSpinorField> &b,
                             const QudaSolutionType solType) const;

    virtual QudaDiracType getDiracType() const { return QUDA_MOBIUS_DOMAIN_WALL_EOFA_DIRAC; }
  };

  // 4d Even-odd preconditioned Mobius domain wall with EOFA
  class DiracMobiusEofaPC : public DiracMobiusEofa
  {

  public:
    DiracMobiusEofaPC(const DiracParam &param);

    void m5inv_eofa(ColorSpinorField &out, const ColorSpinorField &in) const;
    void m5inv_eofa_xpay(ColorSpinorField &out, const ColorSpinorField &in, const ColorSpinorField &x,
                         double a = -1.) const;

    void M(ColorSpinorField &out, const ColorSpinorField &in) const;
    void MdagM(ColorSpinorField &out, const ColorSpinorField &in) const;

    void full_dslash(ColorSpinorField &out,
                     const ColorSpinorField &in) const; // ye = Mee * xe + Meo * xo, yo = Moo * xo + Moe * xe

    virtual void prepare(cvector_ref<ColorSpinorField> &out, cvector_ref<ColorSpinorField> &in,
                         cvector_ref<ColorSpinorField> &x, cvector_ref<const ColorSpinorField> &b,
                         const QudaSolutionType solType) const;
    virtual void reconstruct(cvector_ref<ColorSpinorField> &x, cvector_ref<const ColorSpinorField> &b,
                             const QudaSolutionType solType) const;

    virtual QudaDiracType getDiracType() const { return QUDA_MOBIUS_DOMAIN_WALLPC_EOFA_DIRAC; }
  };

  void gamma5(ColorSpinorField &out, const ColorSpinorField &in);

  // Full twisted mass
  class DiracTwistedMass : public DiracWilson {

  protected:
      mutable double mu;
      mutable double epsilon;
      void twistedApply(ColorSpinorField &out, const ColorSpinorField &in, const QudaTwistGamma5Type twistType) const;
      virtual void Dslash(ColorSpinorField &out, const ColorSpinorField &in, QudaParity parity) const;
      virtual void DslashXpay(ColorSpinorField &out, const ColorSpinorField &in, QudaParity parity,
          const ColorSpinorField &x, const double &k) const;

  public:
    DiracTwistedMass(const DiracTwistedMass &dirac);
    DiracTwistedMass(const DiracParam &param, const int nDim);
    virtual ~DiracTwistedMass();
    DiracTwistedMass& operator=(const DiracTwistedMass &dirac);

    void Twist(ColorSpinorField &out, const ColorSpinorField &in) const;

    virtual void M(ColorSpinorField &out, const ColorSpinorField &in) const;
    virtual void MdagM(ColorSpinorField &out, const ColorSpinorField &in) const;

    virtual void prepare(cvector_ref<ColorSpinorField> &out, cvector_ref<ColorSpinorField> &in,
                         cvector_ref<ColorSpinorField> &x, cvector_ref<const ColorSpinorField> &b,
                         const QudaSolutionType solType) const;
    virtual void reconstruct(cvector_ref<ColorSpinorField> &x, cvector_ref<const ColorSpinorField> &b,
                             const QudaSolutionType solType) const;

    virtual QudaDiracType getDiracType() const { return QUDA_TWISTED_MASS_DIRAC; }

    double Mu() const { return mu; }

    /**
     * @brief Create the coarse twisted-mass operator
     *
     * @details Takes the multigrid transfer class, which knows
     *          about the coarse grid blocking, as well as
     *          having prolongate and restrict member functions,
     *          and returns color matrices Y[0..2*dim-1] corresponding
     *          to the coarse grid hopping terms and X corresponding to
     *          the coarse grid "clover" term.
     *
     * @param T[in] Transfer operator defining the coarse grid
     * @param Y[out] Coarse link field
     * @param X[out] Coarse clover field
     * @param kappa Kappa parameter for the coarse operator
     * @param mass Mass parameter for the coarse operator (gets explicitly built into clover, hard coded to zero for
     * non-staggered ops)
     * @param mu TM mu parameter for the coarse operator
     * @param mu_factor multiplicative factor for the mu parameter
     * @param allow_truncation [in] whether or not we let coarsening drop improvements, none available for twisted mass
     */
    void createCoarseOp(GaugeField &Y, GaugeField &X, const Transfer &T, double kappa, double mass, double mu,
                        double mu_factor = 0., bool allow_trunation = false) const;
  };

  // Even-odd preconditioned twisted mass
  class DiracTwistedMassPC : public DiracTwistedMass {

  public:
    DiracTwistedMassPC(const DiracTwistedMassPC &dirac);
    DiracTwistedMassPC(const DiracParam &param, const int nDim);

    virtual ~DiracTwistedMassPC();
    DiracTwistedMassPC& operator=(const DiracTwistedMassPC &dirac);

    void TwistInv(ColorSpinorField &out, const ColorSpinorField &in) const;

    virtual void Dslash(ColorSpinorField &out, const ColorSpinorField &in, const QudaParity parity) const;
    virtual void DslashXpay(ColorSpinorField &out, const ColorSpinorField &in, const QudaParity parity,
                            const ColorSpinorField &x, const double &k) const;
    void M(ColorSpinorField &out, const ColorSpinorField &in) const;
    void MdagM(ColorSpinorField &out, const ColorSpinorField &in) const;

    virtual void prepare(cvector_ref<ColorSpinorField> &out, cvector_ref<ColorSpinorField> &in,
                         cvector_ref<ColorSpinorField> &x, cvector_ref<const ColorSpinorField> &b,
                         const QudaSolutionType solType) const;
    virtual void reconstruct(cvector_ref<ColorSpinorField> &x, cvector_ref<const ColorSpinorField> &b,
                             const QudaSolutionType solType) const;

    virtual QudaDiracType getDiracType() const { return QUDA_TWISTED_MASSPC_DIRAC; }

    /**
     * @brief Create the coarse even-odd preconditioned twisted-mass
     *        operator
     * @param T[in] Transfer operator defining the coarse grid
     * @param Y[out] Coarse link field
     * @param X[out] Coarse clover field
     * @param kappa Kappa parameter for the coarse operator
     * @param mass Mass parameter for the coarse operator (gets explicitly built into clover, hard coded to zero for
     * non-staggered ops)
     * @param mu TM mu parameter for the coarse operator
     * @param mu_factor multiplicative factor for the mu parameter
     * @param allow_truncation [in] whether or not we let coarsening drop improvements, none available for twisted mass
     */
    void createCoarseOp(GaugeField &Y, GaugeField &X, const Transfer &T, double kappa, double mass, double mu,
                        double mu_factor = 0., bool allow_truncation = false) const;
  };

  // Full twisted mass with a clover term
  class DiracTwistedClover : public DiracWilson {

  protected:
    double mu;
    double epsilon;
    double tm_rho;
    CloverField *clover;
    void checkParitySpinor(const ColorSpinorField &, const ColorSpinorField &) const;
    void twistedCloverApply(ColorSpinorField &out, const ColorSpinorField &in, const QudaTwistGamma5Type twistType,
                            const int parity) const;

  public:
    DiracTwistedClover(const DiracTwistedClover &dirac);
    DiracTwistedClover(const DiracParam &param, const int nDim);
    virtual ~DiracTwistedClover();
    DiracTwistedClover& operator=(const DiracTwistedClover &dirac);

    void TwistClover(ColorSpinorField &out, const ColorSpinorField &in, const int parity) const;

    virtual void Dslash(ColorSpinorField &out, const ColorSpinorField &in, const QudaParity parity) const;
    virtual void DslashXpay(ColorSpinorField &out, const ColorSpinorField &in, const QudaParity parity,
        const ColorSpinorField &x, const double &k) const;

    virtual void M(ColorSpinorField &out, const ColorSpinorField &in) const;
    virtual void MdagM(ColorSpinorField &out, const ColorSpinorField &in) const;

    virtual void prepare(cvector_ref<ColorSpinorField> &out, cvector_ref<ColorSpinorField> &in,
                         cvector_ref<ColorSpinorField> &x, cvector_ref<const ColorSpinorField> &b,
                         const QudaSolutionType solType) const;
    virtual void reconstruct(cvector_ref<ColorSpinorField> &x, cvector_ref<const ColorSpinorField> &b,
                             const QudaSolutionType solType) const;

    virtual QudaDiracType getDiracType() const { return QUDA_TWISTED_CLOVER_DIRAC; }

    double Mu() const { return mu; }

    /**
     *  @brief Update the internal gauge, fat gauge, long gauge, clover field pointer as appropriate.
     *  These are pointers as opposed to references to support passing in `nullptr`.
     *
     *  @param gauge_in Updated gauge field
     *  @param fat_gauge_in Updated fat links
     *  @param long_gauge_in Updated long links
     *  @param clover_in Updated clover field
     */
    virtual void updateFields(GaugeField *gauge_in, GaugeField *, GaugeField *, CloverField *clover_in)
    {
      DiracWilson::updateFields(gauge_in, nullptr, nullptr, nullptr);
      clover = clover_in;
    }

    /**
     * @brief Create the coarse twisted-clover operator
     *
     * @details Takes the multigrid transfer class, which knows
     *          about the coarse grid blocking, as well as
     *          having prolongate and restrict member functions,
     *          and returns color matrices Y[0..2*dim-1] corresponding
     *          to the coarse grid hopping terms and X corresponding to
     *          the coarse grid "clover" term.
     *
     * @param T[in] Transfer operator defining the coarse grid
     * @param Y[out] Coarse link field
     * @param X[out] Coarse clover field
     * @param kappa Kappa parameter for the coarse operator
     * @param mass Mass parameter for the coarse operator (gets explicitly built into clover, hard coded to zero for
     * non-staggered ops)
     * @param mu TM mu parameter for the coarse operator
     * @param mu_factor multiplicative factor for the mu parameter
     * @param allow_truncation [in] whether or not we let coarsening drop improvements, none available for twisted clover
     */
    void createCoarseOp(GaugeField &Y, GaugeField &X, const Transfer &T, double kappa, double mass, double mu,
                        double mu_factor = 0., bool allow_truncation = false) const;

    /**
      @brief If managed memory and prefetch is enabled, prefetch
      all relevant memory fields (gauge, clover, temporary spinors)
      to the CPU or GPU as requested
      @param[in] mem_space Memory space we are prefetching to
      @param[in] stream Which stream to run the prefetch in (default 0)
    */
    virtual void prefetch(QudaFieldLocation mem_space, qudaStream_t stream = device::get_default_stream()) const;
  };

  // Even-odd preconditioned twisted mass with a clover term
  class DiracTwistedCloverPC : public DiracTwistedClover {

    mutable bool reverse; /** swap the order of the derivative D and the diagonal inverse A^{-1} */

public:
    DiracTwistedCloverPC(const DiracTwistedCloverPC &dirac);
    DiracTwistedCloverPC(const DiracParam &param, const int nDim);

    virtual ~DiracTwistedCloverPC();
    DiracTwistedCloverPC& operator=(const DiracTwistedCloverPC &dirac);

    void TwistCloverInv(ColorSpinorField &out, const ColorSpinorField &in, const int parity) const;

    /**
       @brief Convenience wrapper for single/doublet
     */
    void WilsonDslash(ColorSpinorField &out, const ColorSpinorField &in, QudaParity parity) const;

    /**
       @brief Convenience wrapper for single/doublet
     */
    void WilsonDslashXpay(ColorSpinorField &out, const ColorSpinorField &in, QudaParity parity,
                          const ColorSpinorField &x, double k) const;

    virtual void Dslash(ColorSpinorField &out, const ColorSpinorField &in, const QudaParity parity) const;
    virtual void DslashXpay(ColorSpinorField &out, const ColorSpinorField &in, const QudaParity parity,
        const ColorSpinorField &x, const double &k) const;
    void M(ColorSpinorField &out, const ColorSpinorField &in) const;
    void MdagM(ColorSpinorField &out, const ColorSpinorField &in) const;

    virtual void prepare(cvector_ref<ColorSpinorField> &out, cvector_ref<ColorSpinorField> &in,
                         cvector_ref<ColorSpinorField> &x, cvector_ref<const ColorSpinorField> &b,
                         const QudaSolutionType solType) const;
    virtual void reconstruct(cvector_ref<ColorSpinorField> &x, cvector_ref<const ColorSpinorField> &b,
                             const QudaSolutionType solType) const;

    virtual QudaDiracType getDiracType() const { return QUDA_TWISTED_CLOVERPC_DIRAC; }

    /**
     * @brief Create the coarse even-odd preconditioned twisted-clover
     * operator.  Unlike the Wilson operator, the coarsening of the
     * preconditioned clover operator differs from that of the
     * unpreconditioned clover operator, so we need to specialize it.
     *
     * @param T[in] Transfer operator defining the coarse grid
     * @param Y[out] Coarse link field
     * @param X[out] Coarse clover field
     * @param kappa Kappa parameter for the coarse operator
     * @param mass Mass parameter for the coarse operator (gets explicitly built into clover, hard coded to zero for non-staggered ops)
     * @param mu TM mu parameter for the coarse operator
     * @param mu_factor multiplicative factor for the mu parameter
     * @param allow_truncation [in] whether or not we let coarsening drop improvements, none available for twisted clover
     */
    void createCoarseOp(GaugeField &Y, GaugeField &X, const Transfer &T, double kappa, double mass, double mu,
                        double mu_factor = 0., bool allow_truncation = false) const;

    /**
      @brief If managed memory and prefetch is enabled, prefetch
      all relevant memory fields (gauge, clover, temporary spinors).
      Will only grab the inverse clover unless the clover field
      is needed for asymmetric preconditioning
      to the CPU or GPU as requested
      @param[in] mem_space Memory space we are prefetching to
      @param[in] stream Which stream to run the prefetch in (default 0)
    */
    virtual void prefetch(QudaFieldLocation mem_space, qudaStream_t stream = device::get_default_stream()) const;
  };

  // Full staggered
  class DiracStaggered : public Dirac {

  protected:

  public:
    DiracStaggered(const DiracParam &param);
    DiracStaggered(const DiracStaggered &dirac);
    virtual ~DiracStaggered();
    DiracStaggered& operator=(const DiracStaggered &dirac);

    virtual void Dslash(ColorSpinorField &out, const ColorSpinorField &in, const QudaParity parity) const;
    virtual void DslashXpay(ColorSpinorField &out, const ColorSpinorField &in, const QudaParity parity,
                            const ColorSpinorField &x, const double &k) const;
    virtual void M(ColorSpinorField &out, const ColorSpinorField &in) const;
    virtual void MdagM(ColorSpinorField &out, const ColorSpinorField &in) const;

    virtual void prepare(cvector_ref<ColorSpinorField> &out, cvector_ref<ColorSpinorField> &in,
                         cvector_ref<ColorSpinorField> &x, cvector_ref<const ColorSpinorField> &b,
                         const QudaSolutionType solType) const;
    virtual void reconstruct(cvector_ref<ColorSpinorField> &x, cvector_ref<const ColorSpinorField> &b,
                             const QudaSolutionType solType) const;

    virtual QudaDiracType getDiracType() const { return QUDA_STAGGERED_DIRAC; }

    /**
       @brief Return the one-hop field for staggered operators for MG setup

       @return Gauge field
   */
    virtual GaugeField *getStaggeredShortLinkField() const { return gauge; }

    /**
     * @brief Create the coarse staggered operator.
     *
     * @details Takes the multigrid transfer class, which knows
     *          about the coarse grid blocking, as well as
     *          having prolongate and restrict member functions,
     *          and returns color matrices Y[0..2*dim-1] corresponding
     *          to the coarse grid hopping terms and X corresponding to
     *          the coarse grid "clover" term. Unike the Wilson operator,
     *          we assume a mass normalization, not a kappa normalization.
     *          Ultimately this routine just performs the Kahler-Dirac rotation.
     *
     * @param T[in] Transfer operator defining the coarse grid
     * @param Y[out] Coarse link field
     * @param X[out] Coarse clover field
     * @param kappa Kappa parameter for the coarse operator (ignored, set to 1.0)
     * @param mass Mass parameter for the coarse operator (gets explicitly built into clover)
     * @param mu Mu parameter for the coarse operator (ignored for staggered)
     * @param mu_factor Mu scaling factor for the coarse operator (ignored for staggered)
     * @param allow_truncation [in] whether or not we let coarsening drop improvements, none available for staggered
     */
    void createCoarseOp(GaugeField &Y, GaugeField &X, const Transfer &T, double kappa, double mass, double mu = 0.,
                        double mu_factor = 0., bool allow_truncation = false) const;

    /**
     * @brief Create two-link staggered quark smearing operator
     *
     * @param[out] out output smeared field
     * @param[in] in input field 
     * @param     a (ignored)
     * @param     b (ignored)
     * @param[in] t0 time-slice index
     * @param[in] parity Parity flag
     */
    void SmearOp(ColorSpinorField &out, const ColorSpinorField &in, const double a, const double b, const int t0, const QudaParity parity) const;
  };

  // Even-odd preconditioned staggered
  class DiracStaggeredPC : public DiracStaggered {

  protected:

  public:
    DiracStaggeredPC(const DiracParam &param);
    DiracStaggeredPC(const DiracStaggeredPC &dirac);
    virtual ~DiracStaggeredPC();
    DiracStaggeredPC& operator=(const DiracStaggeredPC &dirac);

    virtual void M(ColorSpinorField &out, const ColorSpinorField &in) const;
    virtual void MdagM(ColorSpinorField &out, const ColorSpinorField &in) const;

    virtual void prepare(cvector_ref<ColorSpinorField> &out, cvector_ref<ColorSpinorField> &in,
                         cvector_ref<ColorSpinorField> &x, cvector_ref<const ColorSpinorField> &b,
                         const QudaSolutionType solType) const;
    virtual void reconstruct(cvector_ref<ColorSpinorField> &x, cvector_ref<const ColorSpinorField> &b,
                             const QudaSolutionType solType) const;

    virtual QudaDiracType getDiracType() const { return QUDA_STAGGEREDPC_DIRAC; }

    virtual bool hermitian() const { return true; }

    /**
     * @brief Create the coarse staggered operator.
     *
     * @details Takes the multigrid transfer class, which knows
     *          about the coarse grid blocking, as well as
     *          having prolongate and restrict member functions,
     *          and returns color matrices Y[0..2*dim-1] corresponding
     *          to the coarse grid hopping terms and X corresponding to
     *          the coarse grid "clover" term. Unike the Wilson operator,
     *          we assume a mass normalization, not a kappa normalization.
     *          Ultimately this routine just performs the Kahler-Dirac rotation.
     *
     * @param T[in] Transfer operator defining the coarse grid
     * @param Y[out] Coarse link field
     * @param X[out] Coarse clover field
     * @param kappa Kappa parameter for the coarse operator (ignored, set to 1.0)
     * @param mass Mass parameter for the coarse operator (gets explicitly built into clover)
     * @param mu Mu parameter for the coarse operator (ignored for staggered)
     * @param mu_factor Mu scaling factor for the coarse operator (ignored for staggered)
     * @param allow_truncation [in] whether or not we let coarsening drop improvements, none available for staggered
     */
    void createCoarseOp(GaugeField &Y, GaugeField &X, const Transfer &T, double kappa, double mass, double mu = 0.,
                        double mu_factor = 0., bool allow_truncation = false) const;
  };

  // Kahler-Dirac preconditioned staggered
  class DiracStaggeredKD : public DiracStaggered
  {

  protected:
    mutable GaugeField *Xinv;        /** inverse Kahler-Dirac matrix */
    QudaDiracType parent_dirac_type; /** Type of parent Dirac operator, needed here to determine if parent is pc'd or not */

  public:
    DiracStaggeredKD(const DiracParam &param);
    DiracStaggeredKD(const DiracStaggeredKD &dirac);

    virtual ~DiracStaggeredKD();
    DiracStaggeredKD &operator=(const DiracStaggeredKD &dirac);

    virtual bool hasDslash() const { return false; }

    virtual void Dslash(ColorSpinorField &out, const ColorSpinorField &in, const QudaParity parity) const;
    virtual void DslashXpay(ColorSpinorField &out, const ColorSpinorField &in, const QudaParity parity,
                            const ColorSpinorField &x, const double &k) const;
    virtual void M(ColorSpinorField &out, const ColorSpinorField &in) const;
    virtual void MdagM(ColorSpinorField &out, const ColorSpinorField &in) const;

    void KahlerDiracInv(ColorSpinorField &out, const ColorSpinorField &in) const;

    virtual void prepare(cvector_ref<ColorSpinorField> &out, cvector_ref<ColorSpinorField> &in,
                         cvector_ref<ColorSpinorField> &x, cvector_ref<const ColorSpinorField> &b,
                         const QudaSolutionType solType) const;
    virtual void reconstruct(cvector_ref<ColorSpinorField> &x, cvector_ref<const ColorSpinorField> &b,
                             const QudaSolutionType solType) const;
    virtual void prepareSpecialMG(cvector_ref<ColorSpinorField> &out, cvector_ref<ColorSpinorField> &in,
                                  cvector_ref<ColorSpinorField> &x, cvector_ref<const ColorSpinorField> &b,
                                  const QudaSolutionType solType) const;
    virtual void reconstructSpecialMG(cvector_ref<ColorSpinorField> &x, cvector_ref<const ColorSpinorField> &b,
                                      const QudaSolutionType solType) const;

    virtual bool hasSpecialMG() const { return true; }

    virtual QudaDiracType getDiracType() const { return QUDA_STAGGEREDKD_DIRAC; }

    /**
     *  @brief Update the internal gauge, fat gauge, long gauge, clover field pointer as appropriate.
     *  These are pointers as opposed to references to support passing in `nullptr`.
     *
     *  @param gauge_in Updated gauge field
     *  @param fat_gauge_in Updated fat links
     *  @param long_gauge_in Updated long links
     *  @param clover_in Updated clover field
     */
    virtual void updateFields(GaugeField *gauge_in, GaugeField *fat_gauge_in, GaugeField *long_gauge_in,
                              CloverField *clover_in);

    /**
     * @brief Create the coarse staggered KD operator.
     *
     * @details Takes the multigrid transfer class, which knows
     *          about the coarse grid blocking, as well as
     *          having prolongate and restrict member functions,
     *          and returns color matrices Y[0..2*dim-1] corresponding
     *          to the coarse grid hopping terms and X corresponding to
     *          the coarse grid "clover" term.
     *
     * @param T[in] Transfer operator defining the coarse grid
     * @param Y[out] Coarse link field
     * @param X[out] Coarse clover field
     * @param kappa Kappa parameter for the coarse operator (ignored, set to 1.0)
     * @param mass Mass parameter for the coarse operator (gets explicitly built into clover)
     * @param mu Mu parameter for the coarse operator (ignored for staggered)
     * @param mu_factor Mu scaling factor for the coarse operator (ignored for staggered)
     * @param allow_truncation [in] whether or not we let coarsening drop improvements, none available for staggered
     */
    void createCoarseOp(GaugeField &Y, GaugeField &X, const Transfer &T, double kappa, double mass, double mu = 0.,
                        double mu_factor = 0., bool allow_truncation = false) const;

    /**
      @brief If managed memory and prefetch is enabled, prefetch
      all relevant memory fields (gauge, clover, temporary spinors).
      Will only grab the inverse clover unless the clover field
      is needed for asymmetric preconditioning
      to the CPU or GPU as requested
      @param[in] mem_space Memory space we are prefetching to
      @param[in] stream Which stream to run the prefetch in (default 0)
    */
    virtual void prefetch(QudaFieldLocation mem_space, qudaStream_t stream = device::get_default_stream()) const;
  };

  // Full staggered
  class DiracImprovedStaggered : public Dirac {

  protected:
    GaugeField *fatGauge;
    GaugeField *longGauge;

  public:
    DiracImprovedStaggered(const DiracParam &param);
    DiracImprovedStaggered(const DiracImprovedStaggered &dirac);
    virtual ~DiracImprovedStaggered();
    DiracImprovedStaggered& operator=(const DiracImprovedStaggered &dirac);

    virtual void Dslash(ColorSpinorField &out, const ColorSpinorField &in, const QudaParity parity) const;
    virtual void DslashXpay(ColorSpinorField &out, const ColorSpinorField &in, const QudaParity parity,
                            const ColorSpinorField &x, const double &k) const;
    virtual void M(ColorSpinorField &out, const ColorSpinorField &in) const;
    virtual void MdagM(ColorSpinorField &out, const ColorSpinorField &in) const;

    virtual void prepare(cvector_ref<ColorSpinorField> &out, cvector_ref<ColorSpinorField> &in,
                         cvector_ref<ColorSpinorField> &x, cvector_ref<const ColorSpinorField> &b,
                         const QudaSolutionType solType) const;
    virtual void reconstruct(cvector_ref<ColorSpinorField> &x, cvector_ref<const ColorSpinorField> &b,
                             const QudaSolutionType solType) const;

    virtual QudaDiracType getDiracType() const { return QUDA_ASQTAD_DIRAC; }

    /**
        @brief Return the one-hop field for staggered operators for MG setup

        @return fat link field
    */
    virtual GaugeField *getStaggeredShortLinkField() const { return fatGauge; }

    /**
        @brief return the long link field for staggered operators for MG setup

        @return long link field
    */
    virtual GaugeField *getStaggeredLongLinkField() const { return longGauge; }

    /**
     *  @brief Update the internal gauge, fat gauge, long gauge, clover field pointer as appropriate.
     *  These are pointers as opposed to references to support passing in `nullptr`.
     *
     *  @param gauge_in Updated gauge field
     *  @param fat_gauge_in Updated fat links
     *  @param long_gauge_in Updated long links
     *  @param clover_in Updated clover field
     */
    virtual void updateFields(GaugeField *, GaugeField *fat_gauge_in, GaugeField *long_gauge_in, CloverField *)
    {
      Dirac::updateFields(fat_gauge_in, nullptr, nullptr, nullptr);
      fatGauge = fat_gauge_in;
      longGauge = long_gauge_in;
    }

    /**
     * @brief Create the coarse staggered operator.
     *
     * @details Takes the multigrid transfer class, which knows
     *          about the coarse grid blocking, as well as
     *          having prolongate and restrict member functions,
     *          and returns color matrices Y[0..2*dim-1] corresponding
     *          to the coarse grid hopping terms and X corresponding to
     *          the coarse grid "clover" term. Unike the Wilson operator,
     *          we assume a mass normalization, not a kappa normalization.
     *          Ultimately this routine just performs the Kahler-Dirac rotation,
     *          dropping the long links.
     *
     * @param T[in] Transfer operator defining the coarse grid
     * @param Y[out] Coarse link field
     * @param X[out] Coarse clover field
     * @param kappa Kappa parameter for the coarse operator (ignored, set to 1.0)
     * @param mass Mass parameter for the coarse operator (gets explicitly built into clover)
     * @param mu Mu parameter for the coarse operator (ignored for staggered)
     * @param mu_factor Mu scaling factor for the coarse operator (ignored for staggered)
     * @param allow_truncation [in] whether or not we let coarsening drop improvements, dropping long links here
     */
    void createCoarseOp(GaugeField &Y, GaugeField &X, const Transfer &T, double kappa, double mass, double mu,
                        double mu_factor, bool allow_truncation) const;

    /**
      @brief If managed memory and prefetch is enabled, prefetch
      all relevant memory fields (fat+long links, temporary spinors)
      to the CPU or GPU as requested
      @param[in] mem_space Memory space we are prefetching to
      @param[in] stream Which stream to run the prefetch in (default 0)
    */
    virtual void prefetch(QudaFieldLocation mem_space, qudaStream_t stream = device::get_default_stream()) const;

    /**
     * @brief Create two-link staggered quark smearing operator
     *
     * @param[out] out output smeared field
     * @param[in]  in input field
     * @param     a (ignored)
     * @param     b (ignored)
     * @param[in] t0 time-slice index
     * @param[in] parity Parity flag
     */   
    void SmearOp(ColorSpinorField &out, const ColorSpinorField &in, const double a, const double b, const int t0, const QudaParity parity) const;
  };

  // Even-odd preconditioned staggered
  class DiracImprovedStaggeredPC : public DiracImprovedStaggered {

  protected:

  public:
    DiracImprovedStaggeredPC(const DiracParam &param);
    DiracImprovedStaggeredPC(const DiracImprovedStaggeredPC &dirac);
    virtual ~DiracImprovedStaggeredPC();
    DiracImprovedStaggeredPC& operator=(const DiracImprovedStaggeredPC &dirac);

    virtual void M(ColorSpinorField &out, const ColorSpinorField &in) const;
    virtual void MdagM(ColorSpinorField &out, const ColorSpinorField &in) const;

    virtual void prepare(cvector_ref<ColorSpinorField> &out, cvector_ref<ColorSpinorField> &in,
                         cvector_ref<ColorSpinorField> &x, cvector_ref<const ColorSpinorField> &b,
                         const QudaSolutionType solType) const;
    virtual void reconstruct(cvector_ref<ColorSpinorField> &x, cvector_ref<const ColorSpinorField> &b,
                             const QudaSolutionType solType) const;

    virtual QudaDiracType getDiracType() const { return QUDA_ASQTADPC_DIRAC; }

    virtual bool hermitian() const { return true; }

    /**
     * @brief Create the coarse staggered operator.
     *
     * @details Takes the multigrid transfer class, which knows
     *          about the coarse grid blocking, as well as
     *          having prolongate and restrict member functions,
     *          and returns color matrices Y[0..2*dim-1] corresponding
     *          to the coarse grid hopping terms and X corresponding to
     *          the coarse grid "clover" term. Unike the Wilson operator,
     *          we assume a mass normalization, not a kappa normalization.
     *          Ultimately this routine just performs the Kahler-Dirac rotation.
     *
     * @param T[in] Transfer operator defining the coarse grid
     * @param Y[out] Coarse link field
     * @param X[out] Coarse clover field
     * @param kappa Kappa parameter for the coarse operator (ignored, set to 1.0)
     * @param mass Mass parameter for the coarse operator (gets explicitly built into clover)
     * @param mu Mu parameter for the coarse operator (ignored for staggered)
     * @param mu_factor Mu scaling factor for the coarse operator (ignored for staggered)
     * @param allow_truncation [in] whether or not we let coarsening drop improvements, dropping long links here
     */
    void createCoarseOp(GaugeField &Y, GaugeField &X, const Transfer &T, double kappa, double mass, double mu,
                        double mu_factor, bool allow_truncation) const;
  };

  // Kahler-Dirac preconditioned staggered
  class DiracImprovedStaggeredKD : public DiracImprovedStaggered
  {

  protected:
    mutable GaugeField *Xinv;        /** inverse Kahler-Dirac matrix */
    QudaDiracType parent_dirac_type; /** Type of parent Dirac operator, needed here to determine if parent is pc'd or not */

  public:
    DiracImprovedStaggeredKD(const DiracParam &param);
    DiracImprovedStaggeredKD(const DiracImprovedStaggeredKD &dirac);
    virtual ~DiracImprovedStaggeredKD();
    DiracImprovedStaggeredKD &operator=(const DiracImprovedStaggeredKD &dirac);

    virtual bool hasDslash() const { return false; }

    virtual void Dslash(ColorSpinorField &out, const ColorSpinorField &in, const QudaParity parity) const;
    virtual void DslashXpay(ColorSpinorField &out, const ColorSpinorField &in, const QudaParity parity,
                            const ColorSpinorField &x, const double &k) const;
    virtual void M(ColorSpinorField &out, const ColorSpinorField &in) const;
    virtual void MdagM(ColorSpinorField &out, const ColorSpinorField &in) const;

    void KahlerDiracInv(ColorSpinorField &out, const ColorSpinorField &in) const;

    virtual void prepare(cvector_ref<ColorSpinorField> &out, cvector_ref<ColorSpinorField> &in,
                         cvector_ref<ColorSpinorField> &x, cvector_ref<const ColorSpinorField> &b,
                         const QudaSolutionType solType) const;
    virtual void reconstruct(cvector_ref<ColorSpinorField> &x, cvector_ref<const ColorSpinorField> &b,
                             const QudaSolutionType solType) const;
    virtual void prepareSpecialMG(cvector_ref<ColorSpinorField> &out, cvector_ref<ColorSpinorField> &in,
                                  cvector_ref<ColorSpinorField> &x, cvector_ref<const ColorSpinorField> &b,
                                  const QudaSolutionType solType) const;
    virtual void reconstructSpecialMG(cvector_ref<ColorSpinorField> &x, cvector_ref<const ColorSpinorField> &b,
                                      const QudaSolutionType solType) const;

    virtual bool hasSpecialMG() const { return true; }

    virtual QudaDiracType getDiracType() const { return QUDA_ASQTADKD_DIRAC; }

    /**
     *  @brief Update the internal gauge, fat gauge, long gauge, clover field pointer as appropriate.
     *  These are pointers as opposed to references to support passing in `nullptr`.
     *
     *  @param gauge_in Updated gauge field
     *  @param fat_gauge_in Updated fat links
     *  @param long_gauge_in Updated long links
     *  @param clover_in Updated clover field
     */
    virtual void updateFields(GaugeField *gauge_in, GaugeField *fat_gauge_in, GaugeField *long_gauge_in,
                              CloverField *clover_in);

    /**
     * @brief Create the coarse improved staggered KD operator.
     *
     * @details Takes the multigrid transfer class, which knows
     *          about the coarse grid blocking, as well as
     *          having prolongate and restrict member functions,
     *          and returns color matrices Y[0..2*dim-1] corresponding
     *          to the coarse grid hopping terms and X corresponding to
     *          the coarse grid "clover" term.
     *
     * @param T[in] Transfer operator defining the coarse grid
     * @param Y[out] Coarse link field
     * @param X[out] Coarse clover field
     * @param kappa Kappa parameter for the coarse operator (ignored, set to 1.0)
     * @param mass Mass parameter for the coarse operator (gets explicitly built into clover)
     * @param mu Mu parameter for the coarse operator (ignored for staggered)
     * @param mu_factor Mu scaling factor for the coarse operator (ignored for staggered)
     * @param allow_truncation [in] whether or not we let coarsening drop improvements, dropping long for asqtad
     */
    void createCoarseOp(GaugeField &Y, GaugeField &X, const Transfer &T, double kappa, double mass, double mu,
                        double mu_factor, bool allow_truncation) const;

    /**
      @brief If managed memory and prefetch is enabled, prefetch
      all relevant memory fields (gauge, clover, temporary spinors).
      Will only grab the inverse clover unless the clover field
      is needed for asymmetric preconditioning
      to the CPU or GPU as requested
      @param[in] mem_space Memory space we are prefetching to
      @param[in] stream Which stream to run the prefetch in (default 0)
    */
    virtual void prefetch(QudaFieldLocation mem_space, qudaStream_t stream = device::get_default_stream()) const;
  };

  /**
     This class serves as a front-end to the coarse Dslash operator,
     similar to the other dslash operators.
   */
  class DiracCoarse : public Dirac {

  protected:
    double mass;
    double mu;
    double mu_factor;
    const Transfer *transfer; /** restrictor / prolongator defined here */
    const Dirac *dirac; /** Parent Dirac operator */
    const bool need_bidirectional; /** Whether or not to force a bi-directional build */
    const bool allow_truncation; /** Whether or not we let coarsening drop improvements, for ex dropping long links for small aggregate sizes */
    const bool setup_use_mma;    /** Whether to use tensor cores or not */
    const bool dslash_use_mma;   /** Whether to use tensor cores or not */
    const bool need_aos_gauge_copy; // Whether or not we need an AoS copy of the gauge fields

    mutable std::shared_ptr<GaugeField> Y_h;    /** CPU copy of the coarse link field */
    mutable std::shared_ptr<GaugeField> X_h;    /** CPU copy of the coarse clover term */
    mutable std::shared_ptr<GaugeField> Xinv_h; /** CPU copy of the inverse coarse clover term */
    mutable std::shared_ptr<GaugeField> Yhat_h; /** CPU copy of the preconditioned coarse link field */

    mutable std::shared_ptr<GaugeField> Y_d;        /** GPU copy of the coarse link field */
    mutable std::shared_ptr<GaugeField> X_d;        /** GPU copy of the coarse clover term */
    mutable std::shared_ptr<GaugeField> Y_aos_d;    /** AoS GPU copy of the coarse link field */
    mutable std::shared_ptr<GaugeField> X_aos_d;    /** AoS GPU copy of the coarse clover term */
    mutable std::shared_ptr<GaugeField> Xinv_d;     /** GPU copy of inverse coarse clover term */
    mutable std::shared_ptr<GaugeField> Yhat_d;     /** GPU copy of the preconditioned coarse link field */
    mutable std::shared_ptr<GaugeField> Xinv_aos_d; /** AoS GPU copy of inverse coarse clover term */
    mutable std::shared_ptr<GaugeField> Yhat_aos_d; /** AoS GPU copy of the preconditioned coarse link field */

    /**
       @brief Initialize the coarse gauge fields.  Location is
       determined by gpu_setup variable.
    */
    void initializeCoarse();

    /**
       @brief Create the CPU or GPU coarse gauge fields on demand
       (requires that the fields have been created in the other memory
       space)
    */
    void initializeLazy(QudaFieldLocation location) const;

    mutable bool enable_gpu; /** Whether the GPU links have been constructed */
    mutable bool enable_cpu; /** Whether the CPU links have been constructed */
    const bool gpu_setup; /** Where to do the coarse-operator construction*/
    mutable bool init_gpu; /** Whether this instance did the GPU allocation or not */
    mutable bool init_cpu; /** Whether this instance did the CPU allocation or not */
    const bool mapped; /** Whether we allocate Y and X GPU fields in mapped memory or not */

    /**
       @brief Allocate the Y and X fields
       @param[in] gpu Whether to allocate on gpu (true) or cpu (false)
       @param[in] mapped whether to put gpu allocations into mapped memory
     */
    void createY(bool gpu = true, bool mapped = false) const;

    /**
       @brief Allocate the Yhat and Xinv fields
       @param[in] gpu Whether to allocate on gpu (true) or cpu (false)
     */
    void createYhat(bool gpu = true) const;

  public:
    double Mass() const { return mass; }
    double Mu() const { return mu; }
    double MuFactor() const { return mu_factor; }
    bool AllowTruncation() const { return allow_truncation; }

    /**
       @param[in] param Parameters defining this operator
       @param[in] gpu_setup Whether to do the setup on GPU or CPU
       @param[in] mapped Set to true to put Y and X fields in mapped memory
     */
    DiracCoarse(const DiracParam &param, bool gpu_setup=true, bool mapped=false);

    /**
       @param[in] param Parameters defining this operator
       @param[in] Y_h CPU coarse link field
       @param[in] X_h CPU coarse clover field
       @param[in] Xinv_h CPU coarse inverse clover field
       @param[in] Yhat_h CPU coarse preconditioned link field
       @param[in] Y_d GPU coarse link field
       @param[in] X_d GPU coarse clover field
       @param[in] Xinv_d GPU coarse inverse clover field
       @param[in] Yhat_d GPU coarse preconditioned link field
     */
    DiracCoarse(const DiracParam &param, std::shared_ptr<GaugeField> Y_h, std::shared_ptr<GaugeField> X_h,
                std::shared_ptr<GaugeField> Xinv_h, std::shared_ptr<GaugeField> Yhat_h,
                std::shared_ptr<GaugeField> Y_d = nullptr, std::shared_ptr<GaugeField> X_d = nullptr,
                std::shared_ptr<GaugeField> Xinv_d = nullptr, std::shared_ptr<GaugeField> Yhat_d = nullptr);

    /**
       @param[in] dirac Another operator instance to clone from (shallow copy)
       @param[in] param Parameters defining this operator
     */
    DiracCoarse(const DiracCoarse &dirac, const DiracParam &param);
    virtual ~DiracCoarse();

    virtual bool isCoarse() const { return true; }

    /**
       @brief Apply the coarse clover operator
       @param[out] out Output field
       @param[in] in Input field
       @param[parity] parity Parity which we are applying the operator to
     */
    void Clover(cvector_ref<ColorSpinorField> &out, cvector_ref<const ColorSpinorField> &in, QudaParity parity) const;

    /**
       @brief Apply the inverse coarse clover operator
       @param[out] out Output field
       @param[in] in Input field
       @param[parity] parity Parity which we are applying the operator to
     */
    void CloverInv(cvector_ref<ColorSpinorField> &out, cvector_ref<const ColorSpinorField> &in, QudaParity parity) const;

    /**
       @brief Apply DslashXpay out = (D * in)
       @param[out] out Output field
       @param[in] in Input field
       @param[parity] parity Parity which we are applying the operator to
     */
    virtual void Dslash(cvector_ref<ColorSpinorField> &out, cvector_ref<const ColorSpinorField> &in,
                        QudaParity parity) const;

    virtual void Dslash(ColorSpinorField &out, const ColorSpinorField &in, const QudaParity parity) const
    {
      Dslash(cvector_ref<ColorSpinorField> {out}, cvector_ref<const ColorSpinorField> {in}, parity);
    }

    /**
       @brief Apply DslashXpay out = (D * in + A * x)
       @param[out] out Output field
       @param[in] in Input field
       @param[parity] parity Parity which we are applying the operator to
       @param[in] x Auxiliary field
       @param[in] k scalar multiplier
     */
    virtual void DslashXpay(cvector_ref<ColorSpinorField> &out, cvector_ref<const ColorSpinorField> &in,
                            QudaParity parity, cvector_ref<const ColorSpinorField> &x, double k) const;

    virtual void DslashXpay(ColorSpinorField &out, const ColorSpinorField &in, const QudaParity parity,
                            const ColorSpinorField &x, const double &k) const
    {
      DslashXpay(cvector_ref<ColorSpinorField> {out}, cvector_ref<const ColorSpinorField> {in}, parity,
                 cvector_ref<const ColorSpinorField> {x}, k);
    }

    /**
       @brief Apply the full operator
       @param[out] out output vector, out = M * in
       @param[in] in input vector
     */
    virtual void M(cvector_ref<ColorSpinorField> &out, cvector_ref<const ColorSpinorField> &in) const;

    virtual void M(ColorSpinorField &out, const ColorSpinorField &in) const
    {
      M(cvector_ref<ColorSpinorField> {out}, cvector_ref<const ColorSpinorField> {in});
    }

    /**
       @brief Apply the normal full operator
       @param[out] out output vector, out = M * in
       @param[in] in input vector
     */
    virtual void MdagM(cvector_ref<ColorSpinorField> &out, cvector_ref<const ColorSpinorField> &in) const;

    virtual void MdagM(ColorSpinorField &out, const ColorSpinorField &in) const
    {
      MdagM(cvector_ref<ColorSpinorField> {out}, cvector_ref<const ColorSpinorField> {in});
    }

    virtual void prepare(cvector_ref<ColorSpinorField> &out, cvector_ref<ColorSpinorField> &in,
                         cvector_ref<ColorSpinorField> &x, cvector_ref<const ColorSpinorField> &b,
                         const QudaSolutionType solType) const;
    virtual void reconstruct(cvector_ref<ColorSpinorField> &x, cvector_ref<const ColorSpinorField> &b,
                             const QudaSolutionType solType) const;

    virtual QudaDiracType getDiracType() const { return QUDA_COARSE_DIRAC; }

    virtual void updateFields(GaugeField *gauge_in, GaugeField *, GaugeField *, CloverField *)
    {
      Dirac::updateFields(gauge_in, nullptr, nullptr, nullptr);
      warningQuda("Coarse gauge links cannot be trivially updated for DiracCoarse(PC). Perform an MG update instead.");
    }

    /**
     * @brief Create the coarse operator from this coarse operator
     *
     * @param T[in] Transfer operator defining the coarse grid
     * @param Y[out] Coarse link field
     * @param X[out] Coarse clover field
     * @param kappa Kappa parameter for the coarse operator
     * @param mass Mass parameter (assumed to be zero, staggered mass gets built into clover)
     * @param mu TM mu parameter for the coarse operator
     * @param mu_factor multiplicative factor for the mu parameter
     * @param allow_truncation [in] whether or not we let coarsening drop improvements, none available for coarse op
     */
    void createCoarseOp(GaugeField &Y, GaugeField &X, const Transfer &T, double kappa, double mass, double mu,
                        double mu_factor = 0., bool allow_truncation = false) const;

    /**
     * @brief Create the precondtioned coarse operator
     *
     * @param Yhat[out] Preconditioned coarse link field
     * @param Xinv[out] Coarse clover inversefield
     * @param Y[in] Coarse link field
     * @param X[in] Coarse clover inverse field
     */
    void createPreconditionedCoarseOp(GaugeField &Yhat, GaugeField &Xinv, const GaugeField &Y, const GaugeField &X);

    /**
      @brief If managed memory and prefetch is enabled, prefetch
      all relevant memory fields (X, Y)
      to the CPU or GPU as requested
      @param[in] mem_space Memory space we are prefetching to
      @param[in] stream Which stream to run the prefetch in (default 0)
    */
    virtual void prefetch(QudaFieldLocation mem_space, qudaStream_t stream = device::get_default_stream()) const;

    /**
      @brief If use_mma and the batch size is larger than 1, actually apply coarse dslash with MMA
      @param[in] f The reference field
      @param[in] use_mma If the MMA option is turned on
      @return Whether or not we should apply MMA for the coarse dslash
     */
    static bool apply_mma(cvector_ref<ColorSpinorField> f, bool use_mma);
  };

  /**
     Even-odd preconditioned variant of coarse Dslash operator
  */
  class DiracCoarsePC : public DiracCoarse {

  public:
    /**
       @param[in] param Parameters defining this operator
       @param[in] gpu_setup Whether to do the setup on GPU or CPU
     */
    DiracCoarsePC(const DiracParam &param, bool gpu_setup=true);

    /**
       @param[in] param Parameters defining this operator
       @param[in] Y_h CPU coarse link field
       @param[in] X_h CPU coarse clover field
       @param[in] Xinv_h CPU coarse inverse clover field
       @param[in] Yhat_h CPU coarse preconditioned link field
       @param[in] Y_d GPU coarse link field
       @param[in] X_d GPU coarse clover field
       @param[in] Xinv_d GPU coarse inverse clover field
       @param[in] Yhat_d GPU coarse preconditioned link field
     */
    DiracCoarsePC(const DiracParam &param, std::shared_ptr<GaugeField> Y_h, std::shared_ptr<GaugeField> X_h,
                  std::shared_ptr<GaugeField> Xinv_h, std::shared_ptr<GaugeField> Yhat_h,
                  std::shared_ptr<GaugeField> Y_d = nullptr, std::shared_ptr<GaugeField> X_d = nullptr,
                  std::shared_ptr<GaugeField> Xinv_d = nullptr, std::shared_ptr<GaugeField> Yhat_d = nullptr);

    /**
       @param[in] dirac Another operator instance to clone from (shallow copy)
       @param[in] param Parameters defining this operator
     */
    DiracCoarsePC(const DiracCoarse &dirac, const DiracParam &param);

    virtual ~DiracCoarsePC();

    /**
       @brief Apply preconditioned Dslash out = (D * in)
       @param[out] out Output field
       @param[in] in Input field
       @param[parity] parity Parity which we are applying the operator to
     */
    void Dslash(cvector_ref<ColorSpinorField> &out, cvector_ref<const ColorSpinorField> &in, QudaParity parity) const;

    void Dslash(ColorSpinorField &out, const ColorSpinorField &in, const QudaParity parity) const
    {
      Dslash(cvector_ref<ColorSpinorField> {out}, cvector_ref<const ColorSpinorField> {in}, parity);
    }

    /**
       @brief Apply preconditioned DslashXpay out = (x + k * D * in)
       @param[out] out Output field
       @param[in] in Input field
       @param[parity] parity Parity which we are applying the operator to
       @param[in] x Auxiliary field
       @param[in] k scalar multiplier
     */
    void DslashXpay(cvector_ref<ColorSpinorField> &out, cvector_ref<const ColorSpinorField> &in, QudaParity parity,
                    cvector_ref<const ColorSpinorField> &x, double k) const;

    void DslashXpay(ColorSpinorField &out, const ColorSpinorField &in, const QudaParity parity,
                    const ColorSpinorField &x, const double &k) const
    {
      DslashXpay(cvector_ref<ColorSpinorField> {out}, cvector_ref<const ColorSpinorField> {in}, parity,
                 cvector_ref<const ColorSpinorField> {x}, k);
    }

    /**
       @brief Apply the preconditioned operator
       @param[out] out output vector, out = M * in
       @param[in] in input vector
     */
    void M(cvector_ref<ColorSpinorField> &out, cvector_ref<const ColorSpinorField> &in) const;

    void M(ColorSpinorField &out, const ColorSpinorField &in) const
    {
      M(cvector_ref<ColorSpinorField> {out}, cvector_ref<const ColorSpinorField> {in});
    }

    /**
       @brief Apply the preconditioned full operator
       @param[out] out output vector, out = M * in
       @param[in] in input vector
     */
    void MdagM(cvector_ref<ColorSpinorField> &out, cvector_ref<const ColorSpinorField> &in) const;

    void MdagM(ColorSpinorField &out, const ColorSpinorField &in) const
    {
      MdagM(cvector_ref<ColorSpinorField> {out}, cvector_ref<const ColorSpinorField> {in});
    }

    virtual void prepare(cvector_ref<ColorSpinorField> &out, cvector_ref<ColorSpinorField> &in,
                         cvector_ref<ColorSpinorField> &x, cvector_ref<const ColorSpinorField> &b,
                         const QudaSolutionType solType) const;
    virtual void reconstruct(cvector_ref<ColorSpinorField> &x, cvector_ref<const ColorSpinorField> &b,
                             const QudaSolutionType solType) const;

    virtual QudaDiracType getDiracType() const { return QUDA_COARSEPC_DIRAC; }

    /**
     * @brief Create the coarse even-odd preconditioned coarse
     * operator.  Unlike the Wilson operator, the coarsening of the
     * preconditioned coarse operator differs from that of the
     * unpreconditioned coarse operator, so we need to specialize it.
     *
     * @param T[in] Transfer operator defining the coarse grid
     * @param Y[out] Coarse link field
     * @param X[out] Coarse clover field
     * @param kappa Kappa parameter for the coarse operator
     * @param mass Mass parameter for the coarse operator, assumed to be zero
     * @param mu TM mu parameter for the coarse operator
     * @param mu_factor multiplicative factor for the mu parameter
     * @param allow_truncation [in] whether or not we let coarsening drop improvements, none available for coarse op
     */
    void createCoarseOp(GaugeField &Y, GaugeField &X, const Transfer &T, double kappa, double mass, double mu,
                        double mu_factor = 0., bool allow_truncation = false) const;

    /**
      @brief If managed memory and prefetch is enabled, prefetch
      all relevant memory fields (Xhat, Y)
      to the CPU or GPU as requested
      @param[in] mem_space Memory space we are prefetching to
      @param[in] stream Which stream to run the prefetch in (default 0)
    */
    virtual void prefetch(QudaFieldLocation mem_space, qudaStream_t stream = device::get_default_stream()) const;
  };


  /**
     @brief Full Gauge Laplace operator.  Although not a Dirac
     operator per se, it's a linear operator so it's conventient to
     put in the Dirac operator abstraction.
  */
  class GaugeLaplace : public Dirac {

  public:
    GaugeLaplace(const DiracParam &param);
    GaugeLaplace(const GaugeLaplace &laplace);

    virtual ~GaugeLaplace();
    GaugeLaplace& operator=(const GaugeLaplace &laplace);

    virtual void Dslash(ColorSpinorField &out, const ColorSpinorField &in, const QudaParity parity) const;
    virtual void DslashXpay(ColorSpinorField &out, const ColorSpinorField &in,
			    const QudaParity parity, const ColorSpinorField &x, const double &k) const;
    virtual void M(ColorSpinorField &out, const ColorSpinorField &in) const;
    virtual void MdagM(ColorSpinorField &out, const ColorSpinorField &in) const;

    virtual void prepare(cvector_ref<ColorSpinorField> &out, cvector_ref<ColorSpinorField> &in,
                         cvector_ref<ColorSpinorField> &x, cvector_ref<const ColorSpinorField> &b,
                         const QudaSolutionType solType) const;
    virtual void reconstruct(cvector_ref<ColorSpinorField> &x, cvector_ref<const ColorSpinorField> &b,
                             const QudaSolutionType solType) const;
    virtual bool hermitian() const { return true; }

    virtual QudaDiracType getDiracType() const { return QUDA_GAUGE_LAPLACE_DIRAC; }
  };

  /**
     @brief Even-odd preconditioned Gauge Laplace operator
  */
  class GaugeLaplacePC : public GaugeLaplace {

  public:
    GaugeLaplacePC(const DiracParam &param);
    GaugeLaplacePC(const GaugeLaplacePC &laplace);
    virtual ~GaugeLaplacePC();
    GaugeLaplacePC& operator=(const GaugeLaplacePC &laplace);

    void M(ColorSpinorField &out, const ColorSpinorField &in) const;
    void MdagM(ColorSpinorField &out, const ColorSpinorField &in) const;

    virtual void prepare(cvector_ref<ColorSpinorField> &out, cvector_ref<ColorSpinorField> &in,
                         cvector_ref<ColorSpinorField> &x, cvector_ref<const ColorSpinorField> &b,
                         const QudaSolutionType solType) const;
    virtual void reconstruct(cvector_ref<ColorSpinorField> &x, cvector_ref<const ColorSpinorField> &b,
                             const QudaSolutionType solType) const;
    virtual bool hermitian() const { return true; }

    virtual QudaDiracType getDiracType() const { return QUDA_GAUGE_LAPLACEPC_DIRAC; }
  };

  /**
     @brief Full Covariant Derivative operator.  Although not a Dirac
     operator per se, it's a linear operator so it's conventient to
     put in the Dirac operator abstraction.
  */
  class GaugeCovDev : public Dirac {

  protected:
    int covdev_mu;

  public:
    GaugeCovDev(const DiracParam &param);
    GaugeCovDev(const GaugeCovDev &covDev);

    virtual ~GaugeCovDev();
    GaugeCovDev& operator=(const GaugeCovDev &covDev);

    virtual void DslashCD(ColorSpinorField &out, const ColorSpinorField &in, const QudaParity parity, const int mu) const;
    virtual void MCD(ColorSpinorField &out, const ColorSpinorField &in, const int mu) const;
    virtual void MdagMCD(ColorSpinorField &out, const ColorSpinorField &in, const int mu) const;


    virtual void Dslash(ColorSpinorField &out, const ColorSpinorField &in, const QudaParity parity) const;
    virtual void DslashXpay(ColorSpinorField &out, const ColorSpinorField &in,
			    const QudaParity parity, const ColorSpinorField &x, const double &k) const;
    virtual void M(ColorSpinorField &out, const ColorSpinorField &in) const;
    virtual void MdagM(ColorSpinorField &out, const ColorSpinorField &in) const;

    virtual void prepare(cvector_ref<ColorSpinorField> &out, cvector_ref<ColorSpinorField> &in,
                         cvector_ref<ColorSpinorField> &x, cvector_ref<const ColorSpinorField> &b,
                         const QudaSolutionType solType) const;
    virtual void reconstruct(cvector_ref<ColorSpinorField> &x, cvector_ref<const ColorSpinorField> &b,
                             const QudaSolutionType solType) const;
    virtual QudaDiracType getDiracType() const { return QUDA_GAUGE_COVDEV_DIRAC; }
  };

  // Functor base class for applying a given Dirac matrix (M, MdagM, etc.)
  // This basically wraps around a Dirac op
  // and provides for several operator() operations to apply it, perhaps to apply
  // AXPYs etc. Once we have this, further classes diracM diracMdag etc
  // can implement the operator()-s as needed to apply the operator, MdagM etc etc.
  class DiracMatrix {

  protected:
    const Dirac *dirac;

  public:
    DiracMatrix(const Dirac &d) : dirac(&d), shift(0.0) { }
    DiracMatrix(const Dirac *d) : dirac(d), shift(0.0) { }
    DiracMatrix(const DiracMatrix &mat) : dirac(mat.dirac), shift(mat.shift) { }
    DiracMatrix(const DiracMatrix *mat) : dirac(mat->dirac), shift(mat->shift) { }
    virtual ~DiracMatrix() { }

    virtual void operator()(ColorSpinorField &out, const ColorSpinorField &in) const = 0;

    /**
       @brief Multi-RHS operator application
       @param[out] out The vector of output fields
       @param[out] out The vector of input fields
     */
    virtual void operator()(cvector_ref<ColorSpinorField> &out, cvector_ref<const ColorSpinorField> &in) const = 0;

    QudaMatPCType getMatPCType() const { return dirac->getMatPCType(); }

    virtual int getStencilSteps() const = 0;

    std::string Type() const { return typeid(*dirac).name(); }

    /**
       @brief return if the operator is a Wilson-type 4-d operator
    */
    bool isWilsonType() const
    {
      return (Type() == typeid(DiracWilson).name() || Type() == typeid(DiracWilsonPC).name()
              || Type() == typeid(DiracClover).name() || Type() == typeid(DiracCloverPC).name()
              || Type() == typeid(DiracCloverHasenbuschTwist).name()
              || Type() == typeid(DiracCloverHasenbuschTwistPC).name() || Type() == typeid(DiracTwistedMass).name()
              || Type() == typeid(DiracTwistedMassPC).name() || Type() == typeid(DiracTwistedClover).name()
              || Type() == typeid(DiracTwistedCloverPC).name()) ?
        true :
        false;
    }

    /**
       @brief return if the operator is a staggered operator
    */
    bool isStaggered() const
    {
      return (Type() == typeid(DiracStaggeredPC).name() || Type() == typeid(DiracStaggered).name()
              || Type() == typeid(DiracImprovedStaggeredPC).name() || Type() == typeid(DiracImprovedStaggered).name()
              || Type() == typeid(DiracStaggeredKD).name() || Type() == typeid(DiracImprovedStaggeredKD).name()) ?
        true :
        false;
    }

    /**
       @brief return if the operator is a domain wall operator, that is, 5-dimensional
    */
    bool isDwf() const
    {
      return (Type() == typeid(DiracDomainWall).name() || Type() == typeid(DiracDomainWallPC).name()
              || Type() == typeid(DiracDomainWall4D).name() || Type() == typeid(DiracDomainWall4DPC).name()
              || Type() == typeid(DiracMobius).name() || Type() == typeid(DiracMobiusPC).name()
              || Type() == typeid(DiracMobiusEofa).name() || Type() == typeid(DiracMobiusEofaPC).name()) ?
        true :
        false;
    }

    /**
       @brief return if the operator is a coarse operator
    */
    bool isCoarse() const { return dirac->isCoarse(); }

    virtual bool hermitian() const { return dirac->hermitian(); }

    const Dirac *Expose() const { return dirac; }

    //! Shift term added onto operator (M/M^dag M/M M^dag + shift)
    double shift;
  };

  class DiracM : public DiracMatrix
  {

  public:
    DiracM(const Dirac &d) : DiracMatrix(d) { }
    DiracM(const Dirac *d) : DiracMatrix(d) { }

    /**
       @brief apply operator and potentially a shift
    */
    void operator()(ColorSpinorField &out, const ColorSpinorField &in) const
    {
      dirac->M(out, in);
      if (shift != 0.0) blas::axpy(shift, in, out);
    }

    /**
       @brief Multi-RHS operator application.
       @param[out] out The vector of output fields
       @param[in] in The vector of input fields
     */
    void operator()(cvector_ref<ColorSpinorField> &out, cvector_ref<const ColorSpinorField> &in) const
    {
      dirac->M(out, in);
      for (auto i = 0u; i < in.size(); i++)
        if (shift != 0.0) blas::axpy(shift, in[i], out[i]);
    }

    int getStencilSteps() const
    {
      return dirac->getStencilSteps();
    }
  };

  /* Gloms onto a DiracOp and provides an operator() which applies its MdagM */
  class DiracMdagM : public DiracMatrix {

  public:
    DiracMdagM(const Dirac &d) : DiracMatrix(d) { }
    DiracMdagM(const Dirac *d) : DiracMatrix(d) { }

    void operator()(ColorSpinorField &out, const ColorSpinorField &in) const
    {
      dirac->MdagM(out, in);
      if (shift != 0.0) blas::axpy(shift, in, out);
    }

    /**
       @brief Multi-RHS operator application
       @param[out] out The vector of output fields
       @param[out] out The vector of input fields
     */
    void operator()(cvector_ref<ColorSpinorField> &out, cvector_ref<const ColorSpinorField> &in) const
    {
      dirac->MdagM(out, in);
      for (auto i = 0u; i < in.size(); i++)
        if (shift != 0.0) blas::axpy(shift, in[i], out[i]);
    }

    int getStencilSteps() const
    {
      return 2*dirac->getStencilSteps(); // 2 for M and M dagger
    }

    virtual bool hermitian() const { return true; } // normal op is always Hermitian
  };

  /* Gloms onto a DiracOp and provides an operator() which applies its MdagMLocal */
  class DiracMdagMLocal : public DiracMatrix
  {

  public:
    DiracMdagMLocal(const Dirac &d) : DiracMatrix(d) { }
    DiracMdagMLocal(const Dirac *d) : DiracMatrix(d) { }

    void operator()(ColorSpinorField &out, const ColorSpinorField &in) const { dirac->MdagMLocal(out, in); }

    /**
       @brief Multi-RHS operator application.
       @param[out] out The vector of output fields
       @param[in] in The vector of input fields
     */
    void operator()(cvector_ref<ColorSpinorField> &out, cvector_ref<const ColorSpinorField> &in) const
    {
      dirac->MdagMLocal(out, in);
    }

    int getStencilSteps() const
    {
      return 2 * dirac->getStencilSteps(); // 2 for M and M dagger
    }
  };

  /* Gloms onto a DiracMatrix and provides an operator() forward to its MMdag method */
  class DiracMMdag : public DiracMatrix
  {

  public:
    DiracMMdag(const Dirac &d) : DiracMatrix(d) { }
    DiracMMdag(const Dirac *d) : DiracMatrix(d) { }

    void operator()(ColorSpinorField &out, const ColorSpinorField &in) const
    {
      dirac->MMdag(out, in);
      if (shift != 0.0) blas::axpy(shift, in, out);
    }

    /**
       @brief Multi-RHS operator application.
       @param[out] out The vector of output fields
       @param[in] in The vector of input fields
     */
    void operator()(cvector_ref<ColorSpinorField> &out, cvector_ref<const ColorSpinorField> &in) const
    {
      dirac->MMdag(out, in);
      for (auto i = 0u; i < in.size(); i++)
        if (shift != 0.0) blas::axpy(shift, in[i], out[i]);
    }

    int getStencilSteps() const
    {
      return 2*dirac->getStencilSteps(); // 2 for M and M dagger
    }

    virtual bool hermitian() const { return true; } // normal op is always Hermitian
  };

  /* Gloms onto a DiracMatrix and provides an  operator() for its Mdag method */
  class DiracMdag : public DiracMatrix {

  public:
  DiracMdag(const Dirac &d) : DiracMatrix(d) { }
  DiracMdag(const Dirac *d) : DiracMatrix(d) { }

    void operator()(ColorSpinorField &out, const ColorSpinorField &in) const
    {
      dirac->Mdag(out, in);
      if (shift != 0.0) blas::axpy(shift, in, out);
    }

    /**
       @brief Multi-RHS operator application.
       @param[out] out The vector of output fields
       @param[in] in The vector of input fields
     */
    void operator()(cvector_ref<ColorSpinorField> &out, cvector_ref<const ColorSpinorField> &in) const
    {
      dirac->Mdag(out, in);
      for (auto i = 0u; i < in.size(); i++)
        if (shift != 0.0) blas::axpy(shift, in[i], out[i]);
    }

    int getStencilSteps() const
    {
      return dirac->getStencilSteps();
    }
  };

  /* Gloms onto a dirac matrix and gives back the dagger of whatever that was originally.
     (flips dagger before applying and restores afterwards */
  class DiracDagger : public DiracMatrix {

  protected:
    const DiracMatrix &mat;

  public:
  DiracDagger(const DiracMatrix &mat) : DiracMatrix(mat), mat(mat) { }
  DiracDagger(const DiracMatrix *mat) : DiracMatrix(mat), mat(*mat) { }

    void operator()(ColorSpinorField &out, const ColorSpinorField &in) const
    {
      dirac->flipDagger();
      mat(out, in);
      dirac->flipDagger();
    }

    /**
       @brief Multi-RHS operator application.
       @param[out] out The vector of output fields
       @param[in] in The vector of input fields
     */
    void operator()(cvector_ref<ColorSpinorField> &out, cvector_ref<const ColorSpinorField> &in) const
    {
      dirac->flipDagger();
      mat(std::move(out), std::move(in));
      dirac->flipDagger();
    }

    int getStencilSteps() const
    {
      return mat.getStencilSteps();
    }
  };

  /**
     Gloms onto a DiracMatrix and provides an operator() for its G5M method
  */
  class DiracG5M : public DiracMatrix
  {

  public:
    DiracG5M(const Dirac &d) : DiracMatrix(d) { }
    DiracG5M(const Dirac *d) : DiracMatrix(d) { }

    /**
      @brief Left-apply gamma5 as appropriate for the operator

      @param vec[in,out] vector to which gamma5 is applied in place
    */
    void applyGamma5(ColorSpinorField &vec) const
    {
      auto dirac_type = dirac->getDiracType();
      auto pc_type = dirac->getMatPCType();
      switch (dirac_type) {
      case QUDA_WILSON_DIRAC:
      case QUDA_CLOVER_DIRAC:
      case QUDA_CLOVER_HASENBUSCH_TWIST_DIRAC:
      case QUDA_TWISTED_MASS_DIRAC:
      case QUDA_TWISTED_CLOVER_DIRAC:
        // while the twisted ops don't have a Hermitian indefinite spectrum, they
        // do have a spectrum of the form (real) + i mu
        gamma5(vec, vec);
        break;
      case QUDA_WILSONPC_DIRAC:
      case QUDA_CLOVERPC_DIRAC:
      case QUDA_CLOVER_HASENBUSCH_TWISTPC_DIRAC:
      case QUDA_TWISTED_MASSPC_DIRAC:
      case QUDA_TWISTED_CLOVERPC_DIRAC:
        if (pc_type == QUDA_MATPC_EVEN_EVEN_ASYMMETRIC || pc_type == QUDA_MATPC_ODD_ODD_ASYMMETRIC) {
          gamma5(vec, vec);
        } else {
          errorQuda("Invalid matpc type for Hermitian gamma5 version of %d", dirac_type);
        }
        break;
      case QUDA_DOMAIN_WALL_DIRAC:
      case QUDA_DOMAIN_WALLPC_DIRAC:
      case QUDA_DOMAIN_WALL_4D_DIRAC:
      case QUDA_DOMAIN_WALL_4DPC_DIRAC:
      case QUDA_MOBIUS_DOMAIN_WALL_DIRAC:
      case QUDA_MOBIUS_DOMAIN_WALLPC_DIRAC:
      case QUDA_MOBIUS_DOMAIN_WALL_EOFA_DIRAC:
      case QUDA_MOBIUS_DOMAIN_WALLPC_EOFA_DIRAC:
        // needs 5th dimension reversal, Mobius needs that inversion...
        errorQuda("Support for Hermitian DWF operator %d does not exist yet", dirac_type);
        break;
      case QUDA_STAGGERED_DIRAC:
      case QUDA_ASQTAD_DIRAC:
        // Gamma5 is (-1)^(x+y+z+t)
        blas::ax(-1.0, vec.Odd());
        break;
      case QUDA_STAGGEREDPC_DIRAC:
      case QUDA_ASQTADPC_DIRAC:
        // even is unchanged
        if (pc_type == QUDA_MATPC_ODD_ODD || pc_type == QUDA_MATPC_ODD_ODD_ASYMMETRIC) {
          blas::ax(-1.0, vec); // technically correct
        } else if (pc_type == QUDA_MATPC_INVALID) {
          errorQuda("Invalid pc_type %d for operator %d", pc_type, dirac_type);
        }
        break;
      case QUDA_STAGGEREDKD_DIRAC:
      case QUDA_ASQTADKD_DIRAC:
        errorQuda("Kahler-Dirac preconditioned type %d does not have a Hermitian g5 operator", dirac_type);
        break;
      case QUDA_COARSE_DIRAC:
      case QUDA_COARSEPC_DIRAC:
        // more complicated, need to see if it's a repeated coarsening
        // of the coarse op
        errorQuda("Support for Hermitian coarse operator %d does not exist yet", dirac_type);
        break;
      case QUDA_GAUGE_LAPLACE_DIRAC:
      case QUDA_GAUGE_LAPLACEPC_DIRAC:
      case QUDA_GAUGE_COVDEV_DIRAC:
        // do nothing, technically correct, there is no gamma5
        break;
      default: errorQuda("Invalid Dirac type %d", dirac_type);
      }
    }

    void operator()(ColorSpinorField &out, const ColorSpinorField &in) const
    {
      dirac->M(out, in);
      if (shift != 0.0) blas::axpy(shift, in, out);
      applyGamma5(out);
    }

    /**
       @brief Multi-RHS operator application.
       @param[out] out The vector of output fields
       @param[in] in The vector of input fields
     */
    void operator()(cvector_ref<ColorSpinorField> &out, cvector_ref<const ColorSpinorField> &in) const
    {
      dirac->M(out, in);
      for (auto i = 0u; i < in.size(); i++) {
        if (shift != 0.0) blas::axpy(shift, in[i], out[i]);
        applyGamma5(out[i]);
      }
    }

    int getStencilSteps() const { return dirac->getStencilSteps(); }

    /**
       @brief return if the operator is HPD
    */
    virtual bool hermitian() const
    {
      auto dirac_type = dirac->getDiracType();
      auto pc_type = dirac->getMatPCType();

      if (dirac_type == QUDA_GAUGE_LAPLACE_DIRAC || dirac_type == QUDA_GAUGE_LAPLACEPC_DIRAC
          || dirac_type == QUDA_GAUGE_COVDEV_DIRAC)
        return true;

      // subtle: odd operator gets a minus sign
      if ((dirac_type == QUDA_STAGGEREDPC_DIRAC || dirac_type == QUDA_ASQTADPC_DIRAC)
          && (pc_type == QUDA_MATPC_EVEN_EVEN || pc_type == QUDA_MATPC_EVEN_EVEN_ASYMMETRIC))
        return true;

      return false;
    }
  };

  /**
   * Create the Dirac operator. By default, we also create operators with possibly different
   * precisions: Sloppy, and Preconditioner.
   * @param[in/out] d        User prec
   * @param[in/out] dSloppy  Sloppy prec
   * @param[in/out] dPre     Preconditioner prec
   * @param[in] param        Invert param container
   * @param[in] pc_solve     Whether or not to perform an even/odd preconditioned solve
   */
  void createDirac(Dirac *&d, Dirac *&dSloppy, Dirac *&dPre, QudaInvertParam &param, const bool pc_solve);

  /**
   * Create the Dirac operator. By default, we also create operators with possibly different
   * precisions: Sloppy, and Preconditioner. This function also creates a dirac operator for
   * refinement, dRef, used in invertMultiShiftQuda().
   * @param[in/out] d        User prec
   * @param[in/out] dSloppy  Sloppy prec
   * @param[in/out] dPre     Preconditioner prec
   * @param[in/out] dRef     Refine prec (EigCG and deflation)
   * @param[in] param        Invert param container
   * @param[in] pc_solve     Whether or not to perform an even/odd preconditioned solve
   */
  void createDiracWithRefine(Dirac *&d, Dirac *&dSloppy, Dirac *&dPre, Dirac *&dRef, QudaInvertParam &param,
                             const bool pc_solve);

  /**
   * Create the Dirac operator. By default, we also create operators with possibly different
   * precisions: Sloppy, and Preconditioner. This function also creates a dirac operator for
   * an eigensolver that creates a deflation space, dEig. We may not use dPrecon for this
   * as, for example, the MSPCG solver uses dPrecon for a different purpose.
   * @param[in/out] d        User prec
   * @param[in/out] dSloppy  Sloppy prec
   * @param[in/out] dPre     Preconditioner prec
   * @param[in/out] dEig     Eigensolver prec
   * @param[in] param        Invert param container
   * @param[in] pc_solve     Whether or not to perform an even/odd preconditioned solve
   */
  void createDiracWithEig(Dirac *&d, Dirac *&dSloppy, Dirac *&dPre, Dirac *&dRef, QudaInvertParam &param,
                          const bool pc_solve);

} // namespace quda

#ifdef __CUDACC__
#pragma nv_diag_default 611
#endif<|MERGE_RESOLUTION|>--- conflicted
+++ resolved
@@ -66,14 +66,10 @@
     double tm_rho;  // "rho"-type Hasenbusch mass used for twisted clover (like regular rho but
                     // applied like a twisted mass and ignored in the inverse)
 
-<<<<<<< HEAD
     double distance_pc_alpha0; // used by distance preconditioning
     double distance_pc_t0;     // used by distance preconditioning
 
-    int commDim[QUDA_MAX_DIM]; // whether to do comms or not
-=======
     array<int, QUDA_MAX_DIM> commDim; // whether to do comms or not
->>>>>>> 40b91035
 
     QudaPrecision halo_precision; // only does something for DiracCoarse at present
 
