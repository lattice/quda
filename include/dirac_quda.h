--- conflicted
+++ resolved
@@ -2260,11 +2260,7 @@
    * @param[in/out] d        User prec
    * @param[in/out] dSloppy  Sloppy prec
    * @param[in/out] dPre     Preconditioner prec
-<<<<<<< HEAD
-   * @param[in/out] dEig     Refine prec (EigCG and deflation)
-=======
    * @param[in/out] dEig     Eigensolver prec
->>>>>>> 2ef770bc
    * @param[in] param        Invert param container
    * @param[in] pc_solve     Whether or not to perform an even/odd preconditioned solve
    */
