--- conflicted
+++ resolved
@@ -8,24 +8,13 @@
 #include <dslash_quda.h>
 #include <blas_quda.h>
 
-//#include <invert_quda.h>
-//#include <Eigen/Eigenvalues>
-//#include <Eigen/Dense>
 #include <Eigen/LU>
-//#include <timer.h>
-
 #include <typeinfo>
 
 namespace quda {
 
-<<<<<<< HEAD
-  // FIXME: Forward declarations
-  struct SolverParam;
-  class CG;
-
-=======
+
   // Forward declare: MG Transfer Class
->>>>>>> ed1e7d35
   class Transfer;
 
   // Forward declar: Dirac Op Base Class
@@ -1477,8 +1466,6 @@
     }
   };
 
-<<<<<<< HEAD
-
   class DiracProjMMdagProj : public DiracMatrix {
 
   public:
@@ -1753,12 +1740,7 @@
     }
   };
 
-
-
-
-=======
   /* Gloms onto a DiracMatrix and provides an  operator() for its Mdag method */
->>>>>>> ed1e7d35
   class DiracMdag : public DiracMatrix {
 
   public:
