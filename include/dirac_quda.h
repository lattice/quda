#ifndef _DIRAC_QUDA_H
#define _DIRAC_QUDA_H

#include <quda_internal.h>
#include <color_spinor_field.h>
#include <gauge_field.h>
#include <clover_field.h>
#include <dslash_quda.h>
#include <blas_quda.h>

#include <typeinfo>

namespace quda {

  // Forward declare: MG Transfer Class
  class Transfer;

  // Forward declar: Dirac Op Base Class
  class Dirac;

  // Params for Dirac operator
  class DiracParam {

  public:
    QudaDiracType type;
    double kappa;
    double mass;
    double m5; // used by domain wall only
    int Ls;    // used by domain wall and twisted mass
    Complex b_5[QUDA_MAX_DWF_LS]; // used by mobius domain wall only
    Complex c_5[QUDA_MAX_DWF_LS]; // used by mobius domain wall only
    QudaMatPCType matpcType;
    QudaDagType dagger;
    cudaGaugeField *gauge;
    cudaGaugeField *fatGauge;  // used by staggered only
    cudaGaugeField *longGauge; // used by staggered only
    int laplace3D;
    cudaCloverField *clover;
  
    double mu; // used by twisted mass only
    double mu_factor; // used by multigrid only
    double epsilon; //2nd tm parameter (used by twisted mass only)

    ColorSpinorField *tmp1;
    ColorSpinorField *tmp2; // used by Wilson-like kernels only

    int commDim[QUDA_MAX_DIM]; // whether to do comms or not

    QudaPrecision halo_precision; // only does something for DiracCoarse at present

    // for multigrid only
    Transfer *transfer; 
    Dirac *dirac;

    // Default constructor
<<<<<<< HEAD
  DiracParam() 
    : type(QUDA_INVALID_DIRAC), kappa(0.0), m5(0.0), matpcType(QUDA_MATPC_INVALID),
      dagger(QUDA_DAG_INVALID), gauge(0), clover(0), mu(0.0), mu_factor(0.0), epsilon(0.0),
      tmp1(0), tmp2(0), halo_precision(QUDA_INVALID_PRECISION)
=======
    DiracParam() :
      type(QUDA_INVALID_DIRAC),
      kappa(0.0),
      m5(0.0),
      matpcType(QUDA_MATPC_INVALID),
      dagger(QUDA_DAG_INVALID),
      gauge(0),
      clover(0),
      mu(0.0),
      mu_factor(0.0),
      epsilon(0.0),
      tmp1(0),
      tmp2(0),
      halo_precision(QUDA_INVALID_PRECISION)
>>>>>>> d0391548
    {
      for (int i=0; i<QUDA_MAX_DIM; i++) commDim[i] = 1;
    }

    // Pretty print the args struct
    void print() {
      printfQuda("Printing DslashParam\n");
      printfQuda("type = %d\n", type);
      printfQuda("kappa = %g\n", kappa);
      printfQuda("mass = %g\n", mass);
      printfQuda("laplace3D = %d\n", laplace3D);
      printfQuda("m5 = %g\n", m5);
      printfQuda("Ls = %d\n", Ls);
      printfQuda("matpcType = %d\n", matpcType);
      printfQuda("dagger = %d\n", dagger);
      printfQuda("mu = %g\n", mu);
      printfQuda("epsilon = %g\n", epsilon);
      printfQuda("halo_precision = %d\n", halo_precision);
      for (int i=0; i<QUDA_MAX_DIM; i++) printfQuda("commDim[%d] = %d\n", i, commDim[i]);
      for (int i = 0; i < Ls; i++)
        printfQuda(
            "b_5[%d] = %e %e \t c_5[%d] = %e %e\n", i, b_5[i].real(), b_5[i].imag(), i, c_5[i].real(), c_5[i].imag());
    }

  };

<<<<<<< HEAD

  // This is a free function: 
=======
  // This is a free function:
>>>>>>> d0391548
  // Dirac params structure
  // inv_param structure
  // pc -> preconditioned.
  void setDiracParam(DiracParam &diracParam, QudaInvertParam *inv_param, bool pc);
<<<<<<< HEAD
  
=======

>>>>>>> d0391548
  // This is a free function.
  void setDiracSloppyParam(DiracParam &diracParam, QudaInvertParam *inv_param, bool pc);

  // forward declarations
<<<<<<< HEAD
  class DiracMatrix;  // What are the differences in these classes?
=======
  class DiracMatrix; // What are the differences in these classes?
>>>>>>> d0391548
  class DiracM;
  class DiracMdagM;
  class DiracMMdag;
  class DiracMdag;
  //Forward declaration of multigrid Transfer class
  class Transfer;

  // Abstract base class
  class Dirac : public Object {

    friend class DiracMatrix;
    friend class DiracM;
    friend class DiracMdagM;
    friend class DiracMMdag;
    friend class DiracMdag;

  protected:
    cudaGaugeField *gauge;
    double kappa;
    double mass;
    int laplace3D;
    QudaMatPCType matpcType;
    mutable QudaDagType dagger; // mutable to simplify implementation of Mdag
    mutable unsigned long long flops;
    mutable ColorSpinorField *tmp1; // temporary hack
    mutable ColorSpinorField *tmp2; // temporary hack
    QudaDiracType type; 
    mutable QudaPrecision halo_precision; // only does something for DiracCoarse at present

    bool newTmp(ColorSpinorField **, const ColorSpinorField &) const;
    void deleteTmp(ColorSpinorField **, const bool &reset) const;

    mutable int commDim[QUDA_MAX_DIM]; // whether do comms or not

    mutable TimeProfile profile;

  public:
<<<<<<< HEAD
    Dirac(const DiracParam &param);  // construct from params
    Dirac(const Dirac &dirac);       // Copy construct
    virtual ~Dirac();                // virtual destructor as this is a base classe
    Dirac& operator=(const Dirac &dirac); // assignment
=======
    Dirac(const DiracParam &param);       // construct from params
    Dirac(const Dirac &dirac);            // Copy construct
    virtual ~Dirac();                     // virtual destructor as this is a base classe
    Dirac &operator=(const Dirac &dirac); // assignment
>>>>>>> d0391548

    /**
       @brief Enable / disable communications for the Dirac operator
       @param[in] commDim_ Array of booleans which determines whether
       communications are enabled
     */
    void setCommDim(const int commDim_[QUDA_MAX_DIM]) const {
      for (int i=0; i<QUDA_MAX_DIM; i++) { commDim[i] = commDim_[i]; }
    }

<<<<<<< HEAD
    /** 
	@brief Check parity spinors are usable (check geometry ?)
    */
    virtual void checkParitySpinor(const ColorSpinorField &, const ColorSpinorField &) const;
    
    /** 
	@brief check full spinors are compatible (check geometry ?)
    */
    virtual void checkFullSpinor(const ColorSpinorField &, const ColorSpinorField &) const;

    /** 
	@brief check spinors do not alias 
    */
    void checkSpinorAlias(const ColorSpinorField &, const ColorSpinorField &) const;

    /** 
	@brief apply 'dslash' operator for the DiracOp. This may be e.g. AD 
=======
    /**
        @brief Check parity spinors are usable (check geometry ?)
    */
    virtual void checkParitySpinor(const ColorSpinorField &, const ColorSpinorField &) const;

    /**
        @brief check full spinors are compatible (check geometry ?)
    */
    virtual void checkFullSpinor(const ColorSpinorField &, const ColorSpinorField &) const;

    /**
        @brief check spinors do not alias
    */
    void checkSpinorAlias(const ColorSpinorField &, const ColorSpinorField &) const;

    /**
        @brief apply 'dslash' operator for the DiracOp. This may be e.g. AD
>>>>>>> d0391548
    */
    virtual void Dslash(ColorSpinorField &out, const ColorSpinorField &in, 
			const QudaParity parity) const = 0;

    /**
       @brief Xpay version of Dslash
    */
    virtual void DslashXpay(ColorSpinorField &out, const ColorSpinorField &in, 
			    const QudaParity parity, const ColorSpinorField &x,
			    const double &k) const = 0;

    /**
       @brief Apply M for the dirac op. E.g. the Schur Complement operator
    */
    virtual void M(ColorSpinorField &out, const ColorSpinorField &in) const = 0;

    /**
       @brief Apply MdagM operator which may be optimized
    */
    virtual void MdagM(ColorSpinorField &out, const ColorSpinorField &in) const = 0;

<<<<<<< HEAD
    /** 
	@brief Apply Mdag (daggered operator of M
=======
    /**
        @brief Apply Mdag (daggered operator of M
>>>>>>> d0391548
    */
    void Mdag(ColorSpinorField &out, const ColorSpinorField &in) const;

    /**
       @brief Apply Normal Operator
    */
    void MMdag(ColorSpinorField &out, const ColorSpinorField &in) const;

    // required methods to use e-o preconditioning for solving full system
    virtual void prepare(ColorSpinorField* &src, ColorSpinorField* &sol,
			 ColorSpinorField &x, ColorSpinorField &b,
			 const QudaSolutionType) const = 0;
    virtual void reconstruct(ColorSpinorField &x, const ColorSpinorField &b,
			     const QudaSolutionType) const = 0;
    void setMass(double mass){ this->mass = mass;}

    // Dirac operator factory
<<<<<<< HEAD
    /** 
	@brief Creates a subclass from parameters
    */
    static Dirac* create(const DiracParam &param);

    /** 
	@brief accessor for Kappa (mass parameter)
    */
    double Kappa() const { return kappa; }

    /** 
	@brief accessor for twist parameter -- overrride can return better value
=======
    /**
        @brief Creates a subclass from parameters
    */
    static Dirac* create(const DiracParam &param);

    /**
        @brief accessor for Kappa (mass parameter)
    */
    double Kappa() const { return kappa; }

    /**
        @brief accessor for twist parameter -- overrride can return better value
>>>>>>> d0391548
    */
    virtual double Mu() const { return 0.; }

    /**
       @brief accessor for mu factoo for MG/ -- override can return a better value
    */
    virtual double MuFactor() const { return 0.; }

<<<<<<< HEAD
    /** 
	@brief  returns and then zeroes flopcount 
=======
    /**
        @brief  returns and then zeroes flopcount
>>>>>>> d0391548
    */
    unsigned long long Flops() const { unsigned long long rtn = flops; flops = 0; return rtn; }

    /**
       @brief returns preconditioning type
    */
    QudaMatPCType getMatPCType() const { return matpcType; }

<<<<<<< HEAD
    /** 
	@brief  I have no idea what this does 
=======
    /**
        @brief  I have no idea what this does
>>>>>>> d0391548
    */
    int getStencilSteps() const;

    /** sets whether operator is daggered or not */
    void Dagger(QudaDagType dag) const { dagger = dag; }

    /** Flips value of daggered */
    void flipDagger() const { dagger = (dagger == QUDA_DAG_YES) ? QUDA_DAG_NO : QUDA_DAG_YES; }


    
    /**
     * @brief Create the coarse operator (virtual parent)
     *
     * @param Y[out] Coarse link field
     * @param X[out] Coarse clover field
     * @param T[in] Transfer operator defining the coarse grid
     * @param kappa Kappa parameter for the coarse operator
     * @param mass Mass parameter for the coarse operator (gets explicitly built into clover, hard coded to zero for non-staggered ops)
     * @param mu TM mu parameter for the coarse operator
     * @param mu_factor multiplicative factor for the mu parameter
     */
    virtual void createCoarseOp(GaugeField &Y, GaugeField &X, const Transfer &T,
				double kappa, double mass=0., double mu=0., double mu_factor=0.) const
    {errorQuda("Not implemented");}

    QudaPrecision HaloPrecision() const { return halo_precision; }
    void setHaloPrecision(QudaPrecision halo_precision_) const { halo_precision = halo_precision_; }
  };

  // Full Wilson
  class DiracWilson : public Dirac {

  protected:
    void initConstants();

  public:
    DiracWilson(const DiracParam &param);
    DiracWilson(const DiracWilson &dirac);
    DiracWilson(const DiracParam &param, const int nDims);//to correctly adjust face for DW and non-deg twisted mass   
  
    virtual ~DiracWilson();
    DiracWilson& operator=(const DiracWilson &dirac);

    virtual void Dslash(ColorSpinorField &out, const ColorSpinorField &in, 
			const QudaParity parity) const;
    virtual void DslashXpay(ColorSpinorField &out, const ColorSpinorField &in, 
			    const QudaParity parity, const ColorSpinorField &x, const double &k) const;
    virtual void M(ColorSpinorField &out, const ColorSpinorField &in) const;
    virtual void MdagM(ColorSpinorField &out, const ColorSpinorField &in) const;

    virtual void prepare(ColorSpinorField* &src, ColorSpinorField* &sol,
			 ColorSpinorField &x, ColorSpinorField &b,
			 const QudaSolutionType) const;
    virtual void reconstruct(ColorSpinorField &x, const ColorSpinorField &b,
			     const QudaSolutionType) const;

    /**
     * @brief Create the coarse Wilson operator
     *
     * @param Y[out] Coarse link field
     * @param X[out] Coarse clover field
     * @param T[in] Transfer operator defining the coarse grid
     * @param mass Mass parameter for the coarse operator (hard coded to 0 when CoarseOp is called)
     * @param kappa Kappa parameter for the coarse operator
     */
    virtual void createCoarseOp(GaugeField &Y, GaugeField &X, const Transfer &T,
				double kappa, double mass=0.,double mu=0., double mu_factor=0.) const;
  };

  // Even-odd preconditioned Wilson
  class DiracWilsonPC : public DiracWilson {

  private:

  public:
    DiracWilsonPC(const DiracParam &param);
    DiracWilsonPC(const DiracWilsonPC &dirac);
    virtual ~DiracWilsonPC();
    DiracWilsonPC& operator=(const DiracWilsonPC &dirac);

    void M(ColorSpinorField &out, const ColorSpinorField &in) const;
    void MdagM(ColorSpinorField &out, const ColorSpinorField &in) const;

    void prepare(ColorSpinorField* &src, ColorSpinorField* &sol,
		 ColorSpinorField &x, ColorSpinorField &b,
		 const QudaSolutionType) const;
    void reconstruct(ColorSpinorField &x, const ColorSpinorField &b,
		     const QudaSolutionType) const;
  };

  // Full clover
  class DiracClover : public DiracWilson {

  protected:
    cudaCloverField &clover;
    void checkParitySpinor(const ColorSpinorField &, const ColorSpinorField &) const;
    void initConstants();

  public:
    DiracClover(const DiracParam &param);
    DiracClover(const DiracClover &dirac);
    virtual ~DiracClover();
    DiracClover& operator=(const DiracClover &dirac);

    // APply clover
    void Clover(ColorSpinorField &out, const ColorSpinorField &in, const QudaParity parity) const;

    // Overload to allow shift.
    virtual void DslashXpay(ColorSpinorField &out, const ColorSpinorField &in, const QudaParity parity,
                            const ColorSpinorField &x, const double &k, const double &b) const;

    virtual void DslashXpay(ColorSpinorField &out, const ColorSpinorField &in, const QudaParity parity,
			    const ColorSpinorField &x, const double &k) const;

<<<<<<< HEAD
    // Overload to allow shift.
    virtual void DslashXpay(ColorSpinorField &out, const ColorSpinorField &in, const QudaParity parity,
			    const ColorSpinorField &x, const double &k, const double &b) const;

=======
>>>>>>> d0391548
    virtual void M(ColorSpinorField &out, const ColorSpinorField &in) const;
    virtual void MdagM(ColorSpinorField &out, const ColorSpinorField &in) const;

    virtual void prepare(ColorSpinorField* &src, ColorSpinorField* &sol,
			 ColorSpinorField &x, ColorSpinorField &b,
			 const QudaSolutionType) const;
    virtual void reconstruct(ColorSpinorField &x, const ColorSpinorField &b,
			     const QudaSolutionType) const;

    /**
     * @brief Create the coarse clover operator
     *
     * @param T[in] Transfer operator defining the coarse grid
     * @param Y[out] Coarse link field
     * @param X[out] Coarse clover field
     * @param kappa Kappa parameter for the coarse operator
     * @param mass Mass parameter for the coarse operator (hard coded to 0 when CoarseOp is called)
     */
    void createCoarseOp(GaugeField &Y, GaugeField &X, const Transfer &T,
			double kappa, double mass=0., double mu=0., double mu_factor=0.) const;
  };

  // Even-odd preconditioned clover
  class DiracCloverPC : public DiracClover {

  public:
    DiracCloverPC(const DiracParam &param);
    DiracCloverPC(const DiracCloverPC &dirac);
    virtual ~DiracCloverPC();
    DiracCloverPC& operator=(const DiracCloverPC &dirac);

    // Clover is inherited from parent

    // Clover Inv is new
    void CloverInv(ColorSpinorField &out, const ColorSpinorField &in, const QudaParity parity) const;
<<<<<<< HEAD
   
    // Dslash is redefined as A_pp^{-1} D_p\bar{p} 
    void Dslash(ColorSpinorField &out, const ColorSpinorField &in, 
		const QudaParity parity) const;


=======

    // Dslash is redefined as A_pp^{-1} D_p\bar{p}
    void Dslash(ColorSpinorField &out, const ColorSpinorField &in, 
		const QudaParity parity) const;

>>>>>>> d0391548
    // out = x + k A_pp^{-1} D_p\bar{p}
    void DslashXpay(ColorSpinorField &out, const ColorSpinorField &in, 
		    const QudaParity parity, const ColorSpinorField &x, const double &k) const;

<<<<<<< HEAD
    
=======
>>>>>>> d0391548
    // Can implement: M as e.g. :  i) tmp_e = A^{-1}_ee D_eo in_o  (Dslash)
    //                            ii) out_o = in_o + A_oo^{-1} D_oe tmp_e (AXPY)
    void M(ColorSpinorField &out, const ColorSpinorField &in) const;

    // squared op
    void MdagM(ColorSpinorField &out, const ColorSpinorField &in) const;

    void prepare(ColorSpinorField* &src, ColorSpinorField* &sol,
		 ColorSpinorField &x, ColorSpinorField &b,
		 const QudaSolutionType) const;
    void reconstruct(ColorSpinorField &x, const ColorSpinorField &b,
		     const QudaSolutionType) const;

    /**
     * @brief Create the coarse even-odd preconditioned clover
     * operator.  Unlike the Wilson operator, the coarsening of the
     * preconditioned clover operator differs from that of the
     * unpreconditioned clover operator, so we need to specialize it.
     *
     * @param T[in] Transfer operator defining the coarse grid
     * @param Y[out] Coarse link field
     * @param X[out] Coarse clover field
     * @param kappa Kappa parameter for the coarse operator
     * @param mass Mass parameter for the coarse operator (set to zero)
     */
    void createCoarseOp(GaugeField &Y, GaugeField &X, const Transfer &T,
			double kappa, double mass=0., double mu=0., double mu_factor=0.) const;
  };

  // Full clover with Hasenbusch Twist
  //
  //    [ A_ee                      -k D_eo ]
  //    [ -k D_oe    A_oo + i mu g_5 A_oo^2 ]
  //
  //    A_oo + i mu g_5 A_oo^2 = A_oo( 1 + i mu g_5 A_oo)

<<<<<<< HEAD
  class DiracCloverHasenbuschTwist : public DiracClover {
=======
  class DiracCloverHasenbuschTwist : public DiracClover
  {
>>>>>>> d0391548

    // Inherit these so I will comment them out
    /*
  protected:
    cudaCloverField &clover;
    void checkParitySpinor(const ColorSpinorField &, const ColorSpinorField &) const;
    void initConstants();
    */
  protected:
<<<<<<< HEAD
	double mu;

=======
    double mu;
>>>>>>> d0391548

  public:
    DiracCloverHasenbuschTwist(const DiracParam &param);
    DiracCloverHasenbuschTwist(const DiracCloverHasenbuschTwist &dirac);
    virtual ~DiracCloverHasenbuschTwist();
<<<<<<< HEAD
    DiracCloverHasenbuschTwist& operator=(const DiracCloverHasenbuschTwist &dirac);
	double Mu()const override {return mu;}
    virtual void M(ColorSpinorField &out, const ColorSpinorField &in) const;
    virtual void MdagM(ColorSpinorField &out, const ColorSpinorField &in) const;


=======
    DiracCloverHasenbuschTwist &operator=(const DiracCloverHasenbuschTwist &dirac);

    virtual void M(ColorSpinorField &out, const ColorSpinorField &in) const;
    virtual void MdagM(ColorSpinorField &out, const ColorSpinorField &in) const;

>>>>>>> d0391548
    /**
     * @brief Create the coarse clover operator
     *
     * @param T[in] Transfer operator defining the coarse grid
     * @param Y[out] Coarse link field
     * @param X[out] Coarse clover field
     * @param kappa Kappa parameter for the coarse operator
     * @param mass Mass parameter for the coarse operator (hard coded to 0 when CoarseOp is called)
     */
<<<<<<< HEAD
    void createCoarseOp(GaugeField &Y, GaugeField &X, const Transfer &T,
			double kappa, double mass=0., double mu=0., double mu_factor=0.) const;
   };

  // Even-odd preconditioned clover
   class DiracCloverHasenbuschTwistPC : public DiracCloverPC {
   protected:
	  double mu;

   public:
     DiracCloverHasenbuschTwistPC(const DiracParam &param);
     DiracCloverHasenbuschTwistPC(const DiracCloverHasenbuschTwistPC &dirac);
     virtual ~DiracCloverHasenbuschTwistPC();
     DiracCloverHasenbuschTwistPC& operator=(const DiracCloverHasenbuschTwistPC &dirac);
	 double Mu()const override {return mu;}

     // Clover is inherited from parent

     // Clover Inv is inherited from parent

     // Dslash is defined as A_pp^{-1} D_p\bar{p} and is inherited

     // DslashXPay is override to do the D_c = P^\dagger D P check in multigrid
	 void DslashXpay(ColorSpinorField &out, const ColorSpinorField &in, 
		    const QudaParity parity, const ColorSpinorField &x, const double &k) const override;
	 
     // out = (1 +/- ig5 mu A)x  + k A^{-1} D in
     void DslashXpayTwistClovInv(ColorSpinorField &out, const ColorSpinorField &in,
         				 const QudaParity parity, const ColorSpinorField &x,
         				 const double &k, const double& b) const;

     // out = ( 1+/- i g5 mu A) x - D in
     void DslashXpayTwistNoClovInv(ColorSpinorField &out, const ColorSpinorField &in,
         				 const QudaParity parity, const ColorSpinorField &x,
         				 const double &k, const double& b) const;

     // Can implement: M as e.g. :  i) tmp_e = A^{-1}_ee D_eo in_o  (Dslash)
     //                            ii) out_o = in_o + A_oo^{-1} D_oe tmp_e (AXPY)
     void M(ColorSpinorField &out, const ColorSpinorField &in) const;

     // squared op
     void MdagM(ColorSpinorField &out, const ColorSpinorField &in) const;
    
     /**
      * @brief Create the coarse even-odd preconditioned clover
      * operator.  Unlike the Wilson operator, the coarsening of the
      * preconditioned clover operator differs from that of the
      * unpreconditioned clover operator, so we need to specialize it.
      *
      * @param T[in] Transfer operator defining the coarse grid
      * @param Y[out] Coarse link field
      * @param X[out] Coarse clover field
      * @param kappa Kappa parameter for the coarse operator
      * @param mass Mass parameter for the coarse operator (set to zero)
      */
     void createCoarseOp(GaugeField &Y, GaugeField &X, const Transfer &T,
 			double kappa, double mass=0., double mu=0., double mu_factor=0.) const;
   };
=======
    void createCoarseOp(GaugeField &Y, GaugeField &X, const Transfer &T, double kappa, double mass = 0., double mu = 0.,
                        double mu_factor = 0.) const;
  };

  // Even-odd preconditioned clover
  class DiracCloverHasenbuschTwistPC : public DiracCloverPC
  {
  protected:
    double mu;

  public:
    DiracCloverHasenbuschTwistPC(const DiracParam &param);
    DiracCloverHasenbuschTwistPC(const DiracCloverHasenbuschTwistPC &dirac);
    virtual ~DiracCloverHasenbuschTwistPC();
    DiracCloverHasenbuschTwistPC &operator=(const DiracCloverHasenbuschTwistPC &dirac);

    // Clover is inherited from parent

    // Clover Inv is inherited from parent

    // Dslash is defined as A_pp^{-1} D_p\bar{p} and is inherited

    // DslashXPay is inherited (for reconstructs and such)

    // out = (1 +/- ig5 mu A)x  + k A^{-1} D in
    void DslashXpayTwistClovInv(ColorSpinorField &out, const ColorSpinorField &in, const QudaParity parity,
                                const ColorSpinorField &x, const double &k, const double &b) const;

    // out = ( 1+/- i g5 mu A) x - D in
    void DslashXpayTwistNoClovInv(ColorSpinorField &out, const ColorSpinorField &in, const QudaParity parity,
                                  const ColorSpinorField &x, const double &k, const double &b) const;

    // Can implement: M as e.g. :  i) tmp_e = A^{-1}_ee D_eo in_o  (Dslash)
    //                            ii) out_o = in_o + A_oo^{-1} D_oe tmp_e (AXPY)
    void M(ColorSpinorField &out, const ColorSpinorField &in) const;

    // squared op
    void MdagM(ColorSpinorField &out, const ColorSpinorField &in) const;

    /**
     * @brief Create the coarse even-odd preconditioned clover
     * operator.  Unlike the Wilson operator, the coarsening of the
     * preconditioned clover operator differs from that of the
     * unpreconditioned clover operator, so we need to specialize it.
     *
     * @param T[in] Transfer operator defining the coarse grid
     * @param Y[out] Coarse link field
     * @param X[out] Coarse clover field
     * @param kappa Kappa parameter for the coarse operator
     * @param mass Mass parameter for the coarse operator (set to zero)
     */
    void createCoarseOp(GaugeField &Y, GaugeField &X, const Transfer &T, double kappa, double mass = 0., double mu = 0.,
                        double mu_factor = 0.) const;
  };
>>>>>>> d0391548

  // Full domain wall
  class DiracDomainWall : public DiracWilson {

  protected:
    double m5;
    double kappa5;
    int Ls; // length of the fifth dimension
    void checkDWF(const ColorSpinorField &out, const ColorSpinorField &in) const;

public:
    DiracDomainWall(const DiracParam &param);
    DiracDomainWall(const DiracDomainWall &dirac);
    virtual ~DiracDomainWall();
    DiracDomainWall& operator=(const DiracDomainWall &dirac);

    void Dslash(ColorSpinorField &out, const ColorSpinorField &in, 
		const QudaParity parity) const;
    void DslashXpay(ColorSpinorField &out, const ColorSpinorField &in, 
		    const QudaParity parity, const ColorSpinorField &x, const double &k) const;

    virtual void M(ColorSpinorField &out, const ColorSpinorField &in) const;
    virtual void MdagM(ColorSpinorField &out, const ColorSpinorField &in) const;

    virtual void prepare(ColorSpinorField* &src, ColorSpinorField* &sol,
			 ColorSpinorField &x, ColorSpinorField &b,
			 const QudaSolutionType) const;
    virtual void reconstruct(ColorSpinorField &x, const ColorSpinorField &b,
			     const QudaSolutionType) const;
  };

  // 5d Even-odd preconditioned domain wall
  class DiracDomainWallPC : public DiracDomainWall {

  private:

  public:
    DiracDomainWallPC(const DiracParam &param);
    DiracDomainWallPC(const DiracDomainWallPC &dirac);
    virtual ~DiracDomainWallPC();
    DiracDomainWallPC& operator=(const DiracDomainWallPC &dirac);

    void M(ColorSpinorField &out, const ColorSpinorField &in) const;
    void MdagM(ColorSpinorField &out, const ColorSpinorField &in) const;

    void prepare(ColorSpinorField* &src, ColorSpinorField* &sol,
		 ColorSpinorField &x, ColorSpinorField &b,
		 const QudaSolutionType) const;
    void reconstruct(ColorSpinorField &x, const ColorSpinorField &b,
		     const QudaSolutionType) const;
  };

  // Full domain wall, but with 4-d parity ordered fields
  class DiracDomainWall4D : public DiracDomainWall
  {

private:
public:
    DiracDomainWall4D(const DiracParam &param);
    DiracDomainWall4D(const DiracDomainWall4D &dirac);
    virtual ~DiracDomainWall4D();
    DiracDomainWall4D &operator=(const DiracDomainWall4D &dirac);

    void Dslash4(ColorSpinorField &out, const ColorSpinorField &in, const QudaParity parity) const;
    void Dslash5(ColorSpinorField &out, const ColorSpinorField &in, const QudaParity parity) const;
    void Dslash4Xpay(ColorSpinorField &out, const ColorSpinorField &in,
		     const QudaParity parity, const ColorSpinorField &x, const double &k) const;
    void Dslash5Xpay(ColorSpinorField &out, const ColorSpinorField &in,
		     const QudaParity parity, const ColorSpinorField &x, const double &k) const;

    void M(ColorSpinorField &out, const ColorSpinorField &in) const;
    void MdagM(ColorSpinorField &out, const ColorSpinorField &in) const;

    void prepare(ColorSpinorField *&src, ColorSpinorField *&sol, ColorSpinorField &x, ColorSpinorField &b,
        const QudaSolutionType) const;
    void reconstruct(ColorSpinorField &x, const ColorSpinorField &b, const QudaSolutionType) const;
  };

  // 4d Even-odd preconditioned domain wall
  class DiracDomainWall4DPC : public DiracDomainWall4D
  {

private:
public:
    DiracDomainWall4DPC(const DiracParam &param);
    DiracDomainWall4DPC(const DiracDomainWall4DPC &dirac);
    virtual ~DiracDomainWall4DPC();
    DiracDomainWall4DPC &operator=(const DiracDomainWall4DPC &dirac);

    void Dslash5inv(
        ColorSpinorField &out, const ColorSpinorField &in, const QudaParity parity, const double &kappa5) const;
    void Dslash5invXpay(ColorSpinorField &out, const ColorSpinorField &in,
			const QudaParity parity, const double &kappa5, const ColorSpinorField &x, const double &k) const;

    void M(ColorSpinorField &out, const ColorSpinorField &in) const;
    void MdagM(ColorSpinorField &out, const ColorSpinorField &in) const;

    void prepare(ColorSpinorField* &src, ColorSpinorField* &sol,
		 ColorSpinorField &x, ColorSpinorField &b,
		 const QudaSolutionType) const;
    void reconstruct(ColorSpinorField &x, const ColorSpinorField &b,
		     const QudaSolutionType) const;
  };

  // Full Mobius
  class DiracMobius : public DiracDomainWall {

  protected:
    //Mobius coefficients
      Complex b_5[QUDA_MAX_DWF_LS];
      Complex c_5[QUDA_MAX_DWF_LS];

      /**
         Whether we are using classical Mobius with constant real-valued
         b and c coefficients, or zMobius with complex-valued variable
         coefficients
      */
      bool zMobius;

  public:
    DiracMobius(const DiracParam &param);
    DiracMobius(const DiracMobius &dirac);
    virtual ~DiracMobius();
    DiracMobius& operator=(const DiracMobius &dirac);

    void Dslash4(ColorSpinorField &out, const ColorSpinorField &in, const QudaParity parity) const;
    void Dslash4pre(ColorSpinorField &out, const ColorSpinorField &in, const QudaParity parity) const;
    void Dslash5(ColorSpinorField &out, const ColorSpinorField &in, const QudaParity parity) const;

    void Dslash4Xpay(ColorSpinorField &out, const ColorSpinorField &in,
		     const QudaParity parity, const ColorSpinorField &x, const double &k) const;
    void Dslash4preXpay(ColorSpinorField &out, const ColorSpinorField &in, const QudaParity parity,
			const ColorSpinorField &x, const double &k) const;
    void Dslash5Xpay(ColorSpinorField &out, const ColorSpinorField &in,
		     const QudaParity parity, const ColorSpinorField &x, const double &k) const;

    virtual void M(ColorSpinorField &out, const ColorSpinorField &in) const;
    virtual void MdagM(ColorSpinorField &out, const ColorSpinorField &in) const;

    virtual void prepare(ColorSpinorField* &src, ColorSpinorField* &sol,
			 ColorSpinorField &x, ColorSpinorField &b,
			 const QudaSolutionType) const;
    virtual void reconstruct(ColorSpinorField &x, const ColorSpinorField &b,
			     const QudaSolutionType) const;
  };

  // 4d Even-odd preconditioned Mobius domain wall
  class DiracMobiusPC : public DiracMobius {

  protected:

  private:

  public:
    DiracMobiusPC(const DiracParam &param);
    DiracMobiusPC(const DiracMobiusPC &dirac);
    virtual ~DiracMobiusPC();
    DiracMobiusPC& operator=(const DiracMobiusPC &dirac);

    void Dslash5inv(ColorSpinorField &out, const ColorSpinorField &in, const QudaParity parity) const;

    void Dslash5invXpay(ColorSpinorField &out, const ColorSpinorField &in,
			const QudaParity parity, const ColorSpinorField &x, const double &k) const;


    void M(ColorSpinorField &out, const ColorSpinorField &in) const;
    void MdagM(ColorSpinorField &out, const ColorSpinorField &in) const;
    void prepare(ColorSpinorField* &src, ColorSpinorField* &sol, ColorSpinorField &x, 
		 ColorSpinorField &b, const QudaSolutionType) const;
    void reconstruct(ColorSpinorField &x, const ColorSpinorField &b, const QudaSolutionType) const;
  };

  // Full twisted mass
  class DiracTwistedMass : public DiracWilson {

  protected:
      mutable double mu;
      mutable double epsilon;
      void twistedApply(ColorSpinorField &out, const ColorSpinorField &in, const QudaTwistGamma5Type twistType) const;
      virtual void Dslash(ColorSpinorField &out, const ColorSpinorField &in, QudaParity parity) const;
      virtual void DslashXpay(ColorSpinorField &out, const ColorSpinorField &in, QudaParity parity,
          const ColorSpinorField &x, const double &k) const;

  public:
    DiracTwistedMass(const DiracTwistedMass &dirac);
    DiracTwistedMass(const DiracParam &param, const int nDim);
    virtual ~DiracTwistedMass();
    DiracTwistedMass& operator=(const DiracTwistedMass &dirac);

    void Twist(ColorSpinorField &out, const ColorSpinorField &in) const;

    virtual void M(ColorSpinorField &out, const ColorSpinorField &in) const;
    virtual void MdagM(ColorSpinorField &out, const ColorSpinorField &in) const;

    virtual void prepare(ColorSpinorField* &src, ColorSpinorField* &sol,
			 ColorSpinorField &x, ColorSpinorField &b,
			 const QudaSolutionType) const;
    virtual void reconstruct(ColorSpinorField &x, const ColorSpinorField &b,
			     const QudaSolutionType) const;

    double Mu() const { return mu; }

   /**
     * @brief Create the coarse twisted-mass operator
     *
     * @param T[in] Transfer operator defining the coarse grid
     * @param Y[out] Coarse link field
     * @param X[out] Coarse clover field
     * @param kappa Kappa parameter for the coarse operator
     * @param mass Mass parameter for the coarse operator (gets explicitly built into clover, hard coded to zero for non-staggered ops)
     * @param mu TM mu parameter for the coarse operator
     * @param mu_factor multiplicative factor for the mu parameter
     */
    void createCoarseOp(GaugeField &Y, GaugeField &X, const Transfer &T,
			double kappa, double mass, double mu, double mu_factor=0.) const;
  };

  // Even-odd preconditioned twisted mass
  class DiracTwistedMassPC : public DiracTwistedMass {

  public:
    DiracTwistedMassPC(const DiracTwistedMassPC &dirac);
    DiracTwistedMassPC(const DiracParam &param, const int nDim);

    virtual ~DiracTwistedMassPC();
    DiracTwistedMassPC& operator=(const DiracTwistedMassPC &dirac);

    void TwistInv(ColorSpinorField &out, const ColorSpinorField &in) const;

    virtual void Dslash(ColorSpinorField &out, const ColorSpinorField &in, 
			const QudaParity parity) const;
    virtual void DslashXpay(ColorSpinorField &out, const ColorSpinorField &in, 
			    const QudaParity parity, const ColorSpinorField &x, const double &k) const;
    void M(ColorSpinorField &out, const ColorSpinorField &in) const;
    void MdagM(ColorSpinorField &out, const ColorSpinorField &in) const;

    void prepare(ColorSpinorField* &src, ColorSpinorField* &sol,
		 ColorSpinorField &x, ColorSpinorField &b,
		 const QudaSolutionType) const;
    void reconstruct(ColorSpinorField &x, const ColorSpinorField &b,
		     const QudaSolutionType) const;
   /**
     * @brief Create the coarse even-odd preconditioned twisted-mass
     *        operator
     * @param T[in] Transfer operator defining the coarse grid
     * @param Y[out] Coarse link field
     * @param X[out] Coarse clover field
     * @param kappa Kappa parameter for the coarse operator
     * @param mass Mass parameter for the coarse operator (gets explicitly built into clover, hard coded to zero for non-staggered ops)
     * @param mu TM mu parameter for the coarse operator
     * @param mu_factor multiplicative factor for the mu parameter
     */
    void createCoarseOp(GaugeField &Y, GaugeField &X, const Transfer &T,
			double kappa, double mass, double mu, double mu_factor=0.) const;
  };

  // Full twisted mass with a clover term
  class DiracTwistedClover : public DiracWilson {

  protected:
    double mu;
    double epsilon;
    cudaCloverField &clover;
    void checkParitySpinor(const ColorSpinorField &, const ColorSpinorField &) const;
    void twistedCloverApply(ColorSpinorField &out, const ColorSpinorField &in, 
          const QudaTwistGamma5Type twistType, const int parity) const;

  public:
    DiracTwistedClover(const DiracTwistedClover &dirac);
    DiracTwistedClover(const DiracParam &param, const int nDim);
    virtual ~DiracTwistedClover();
    DiracTwistedClover& operator=(const DiracTwistedClover &dirac);

    void TwistClover(ColorSpinorField &out, const ColorSpinorField &in, const int parity) const;

    virtual void Dslash(ColorSpinorField &out, const ColorSpinorField &in, const QudaParity parity) const;
    virtual void DslashXpay(ColorSpinorField &out, const ColorSpinorField &in, const QudaParity parity,
        const ColorSpinorField &x, const double &k) const;

    virtual void M(ColorSpinorField &out, const ColorSpinorField &in) const;
    virtual void MdagM(ColorSpinorField &out, const ColorSpinorField &in) const;

    virtual void prepare(ColorSpinorField* &src, ColorSpinorField* &sol,
       ColorSpinorField &x, ColorSpinorField &b,
       const QudaSolutionType) const;
    virtual void reconstruct(ColorSpinorField &x, const ColorSpinorField &b,
           const QudaSolutionType) const;

    double Mu() const { return mu; }

   /**
     * @brief Create the coarse twisted-clover operator
     *
     * @param T[in] Transfer operator defining the coarse grid
     * @param Y[out] Coarse link field
     * @param X[out] Coarse clover field
     * @param kappa Kappa parameter for the coarse operator
     * @param mass Mass parameter for the coarse operator (gets explicitly built into clover, hard coded to zero for non-staggered ops)
     * @param mu TM mu parameter for the coarse operator
     * @param mu_factor multiplicative factor for the mu parameter
     */
    void createCoarseOp(GaugeField &Y, GaugeField &X, const Transfer &T,
			double kappa, double mass, double mu, double mu_factor=0.) const;
  };

  // Even-odd preconditioned twisted mass with a clover term
  class DiracTwistedCloverPC : public DiracTwistedClover {

    mutable bool reverse; /** swap the order of the derivative D and the diagonal inverse A^{-1} */

public:
    DiracTwistedCloverPC(const DiracTwistedCloverPC &dirac);
    DiracTwistedCloverPC(const DiracParam &param, const int nDim);

    virtual ~DiracTwistedCloverPC();
    DiracTwistedCloverPC& operator=(const DiracTwistedCloverPC &dirac);

    void TwistCloverInv(ColorSpinorField &out, const ColorSpinorField &in, const int parity) const;

    virtual void Dslash(ColorSpinorField &out, const ColorSpinorField &in, const QudaParity parity) const;
    virtual void DslashXpay(ColorSpinorField &out, const ColorSpinorField &in, const QudaParity parity,
        const ColorSpinorField &x, const double &k) const;
    void M(ColorSpinorField &out, const ColorSpinorField &in) const;
    void MdagM(ColorSpinorField &out, const ColorSpinorField &in) const;

    void prepare(ColorSpinorField* &src, ColorSpinorField* &sol,
     ColorSpinorField &x, ColorSpinorField &b,
     const QudaSolutionType) const;
    void reconstruct(ColorSpinorField &x, const ColorSpinorField &b,
         const QudaSolutionType) const;

    /**
     * @brief Create the coarse even-odd preconditioned twisted-clover
     * operator.  Unlike the Wilson operator, the coarsening of the
     * preconditioned clover operator differs from that of the
     * unpreconditioned clover operator, so we need to specialize it.
     *
     * @param T[in] Transfer operator defining the coarse grid
     * @param Y[out] Coarse link field
     * @param X[out] Coarse clover field
     * @param kappa Kappa parameter for the coarse operator
     * @param mass Mass parameter for the coarse operator (gets explicitly built into clover, hard coded to zero for non-staggered ops)
     * @param mu TM mu parameter for the coarse operator
     * @param mu_factor multiplicative factor for the mu parameter
     */
    void createCoarseOp(GaugeField &Y, GaugeField &X, const Transfer &T,
			double kappa, double mass, double mu, double mu_factor=0.) const;
  };

  // Full staggered
  class DiracStaggered : public Dirac {

  protected:

  public:
    DiracStaggered(const DiracParam &param);
    DiracStaggered(const DiracStaggered &dirac);
    virtual ~DiracStaggered();
    DiracStaggered& operator=(const DiracStaggered &dirac);

    virtual void checkParitySpinor(const ColorSpinorField &, const ColorSpinorField &) const;
  
    virtual void Dslash(ColorSpinorField &out, const ColorSpinorField &in, 
			const QudaParity parity) const;
    virtual void DslashXpay(ColorSpinorField &out, const ColorSpinorField &in, 
			    const QudaParity parity, const ColorSpinorField &x, const double &k) const;
    virtual void M(ColorSpinorField &out, const ColorSpinorField &in) const;
    virtual void MdagM(ColorSpinorField &out, const ColorSpinorField &in) const;

    virtual void prepare(ColorSpinorField* &src, ColorSpinorField* &sol,
			 ColorSpinorField &x, ColorSpinorField &b,
			 const QudaSolutionType) const;
    virtual void reconstruct(ColorSpinorField &x, const ColorSpinorField &b,
			     const QudaSolutionType) const;

    /**
     * @brief Create the coarse staggered operator.  Unlike the Wilson operator,
     *        we assume a mass normalization, not a kappa normalization. Thus kappa
     *        gets ignored. 
     *
     * @param T[in] Transfer operator defining the coarse grid
     * @param Y[out] Coarse link field
     * @param X[out] Coarse clover field
     * @param kappa Kappa parameter for the coarse operator (ignored, set to 1.0)
     * @param mass Mass parameter for the coarse operator (gets explicitly built into clover)
     */
    void createCoarseOp(GaugeField &Y, GaugeField &X, const Transfer &T,
      double kappa, double mass, double mu=0., double mu_factor=0.) const;
  };

  // Even-odd preconditioned staggered
  class DiracStaggeredPC : public DiracStaggered {

  protected:

  public:
    DiracStaggeredPC(const DiracParam &param);
    DiracStaggeredPC(const DiracStaggeredPC &dirac);
    virtual ~DiracStaggeredPC();
    DiracStaggeredPC& operator=(const DiracStaggeredPC &dirac);

    virtual void M(ColorSpinorField &out, const ColorSpinorField &in) const;
    virtual void MdagM(ColorSpinorField &out, const ColorSpinorField &in) const;

    virtual void prepare(ColorSpinorField* &src, ColorSpinorField* &sol,
			 ColorSpinorField &x, ColorSpinorField &b,
			 const QudaSolutionType) const;
    virtual void reconstruct(ColorSpinorField &x, const ColorSpinorField &b,
			     const QudaSolutionType) const;
  };

  // Full staggered
  class DiracImprovedStaggered : public Dirac {

  protected:
    cudaGaugeField &fatGauge;
    cudaGaugeField &longGauge;

  public:
    DiracImprovedStaggered(const DiracParam &param);
    DiracImprovedStaggered(const DiracImprovedStaggered &dirac);
    virtual ~DiracImprovedStaggered();
    DiracImprovedStaggered& operator=(const DiracImprovedStaggered &dirac);

    virtual void checkParitySpinor(const ColorSpinorField &, const ColorSpinorField &) const;
  
    virtual void Dslash(ColorSpinorField &out, const ColorSpinorField &in, 
			const QudaParity parity) const;
    virtual void DslashXpay(ColorSpinorField &out, const ColorSpinorField &in, 
			    const QudaParity parity, const ColorSpinorField &x, const double &k) const;
    virtual void M(ColorSpinorField &out, const ColorSpinorField &in) const;
    virtual void MdagM(ColorSpinorField &out, const ColorSpinorField &in) const;

    virtual void prepare(ColorSpinorField* &src, ColorSpinorField* &sol,
			 ColorSpinorField &x, ColorSpinorField &b,
			 const QudaSolutionType) const;
    virtual void reconstruct(ColorSpinorField &x, const ColorSpinorField &b,
			     const QudaSolutionType) const;
  };

  // Even-odd preconditioned staggered
  class DiracImprovedStaggeredPC : public DiracImprovedStaggered {

  protected:

  public:
    DiracImprovedStaggeredPC(const DiracParam &param);
    DiracImprovedStaggeredPC(const DiracImprovedStaggeredPC &dirac);
    virtual ~DiracImprovedStaggeredPC();
    DiracImprovedStaggeredPC& operator=(const DiracImprovedStaggeredPC &dirac);

    virtual void M(ColorSpinorField &out, const ColorSpinorField &in) const;
    virtual void MdagM(ColorSpinorField &out, const ColorSpinorField &in) const;

    virtual void prepare(ColorSpinorField* &src, ColorSpinorField* &sol,
			 ColorSpinorField &x, ColorSpinorField &b,
			 const QudaSolutionType) const;
    virtual void reconstruct(ColorSpinorField &x, const ColorSpinorField &b,
			     const QudaSolutionType) const;
  };

  /**
     This class serves as a front-end to the coarse Dslash operator,
     similar to the other dslash operators.
   */
  class DiracCoarse : public Dirac {

  protected:
    double mu;
    double mu_factor;
    const Transfer *transfer; /** restrictor / prolongator defined here */
    const Dirac *dirac; /** Parent Dirac operator */

    mutable cpuGaugeField *Y_h; /** CPU copy of the coarse link field */
    mutable cpuGaugeField *X_h; /** CPU copy of the coarse clover term */
    mutable cpuGaugeField *Xinv_h; /** CPU copy of the inverse coarse clover term */
    mutable cpuGaugeField *Yhat_h; /** CPU copy of the preconditioned coarse link field */

    mutable cudaGaugeField *Y_d; /** GPU copy of the coarse link field */
    mutable cudaGaugeField *X_d; /** GPU copy of the coarse clover term */
    mutable cudaGaugeField *Xinv_d; /** GPU copy of inverse coarse clover term */
    mutable cudaGaugeField *Yhat_d; /** GPU copy of the preconditioned coarse link field */

    /**
       @brief Initialize the coarse gauge fields.  Location is
       determined by gpu_setup variable.
    */
    void initializeCoarse();

    /**
       @brief Create the CPU or GPU coarse gauge fields on demand
       (requires that the fields have been created in the other memory
       space)
    */
    void initializeLazy(QudaFieldLocation location) const;

    mutable bool enable_gpu; /** Whether the GPU links have been constructed */
    mutable bool enable_cpu; /** Whether the CPU links have been constructed */
    const bool gpu_setup; /** Where to do the coarse-operator construction*/
    mutable bool init_gpu; /** Whether this instance did the GPU allocation or not */
    mutable bool init_cpu; /** Whether this instance did the CPU allocation or not */
    const bool mapped; /** Whether we allocate Y and X GPU fields in mapped memory or not */

    /**
       @brief Allocate the Y and X fields
       @param[in] gpu Whether to allocate on gpu (true) or cpu (false)
       @param[in] mapped whether to put gpu allocations into mapped memory
     */
    void createY(bool gpu = true, bool mapped = false) const;

    /**
       @brief Allocate the Yhat and Xinv fields
       @param[in] gpu Whether to allocate on gpu (true) or cpu (false)
     */
    void createYhat(bool gpu = true) const;

  public:
    double Mu() const { return mu; }
    double MuFactor() const { return mu_factor; }

    /**
       @param[in] param Parameters defining this operator
       @param[in] gpu_setup Whether to do the setup on GPU or CPU
       @param[in] mapped Set to true to put Y and X fields in mapped memory
     */
    DiracCoarse(const DiracParam &param, bool gpu_setup=true, bool mapped=false);

    /**
       @param[in] param Parameters defining this operator
       @param[in] Y_h CPU coarse link field
       @param[in] X_h CPU coarse clover field
       @param[in] Xinv_h CPU coarse inverse clover field
       @param[in] Yhat_h CPU coarse preconditioned link field
       @param[in] Y_d GPU coarse link field
       @param[in] X_d GPU coarse clover field
       @param[in] Xinv_d GPU coarse inverse clover field
       @param[in] Yhat_d GPU coarse preconditioned link field
     */
    DiracCoarse(const DiracParam &param,
		cpuGaugeField *Y_h, cpuGaugeField *X_h, cpuGaugeField *Xinv_h, cpuGaugeField *Yhat_h,
		cudaGaugeField *Y_d=0, cudaGaugeField *X_d=0, cudaGaugeField *Xinv_d=0, cudaGaugeField *Yhat_d=0);

    /**
       @param[in] dirac Another operator instance to clone from (shallow copy)
       @param[in] param Parameters defining this operator
     */
    DiracCoarse(const DiracCoarse &dirac, const DiracParam &param);
    virtual ~DiracCoarse();

    /**
       @brief Apply the coarse clover operator
       @param[out] out Output field
       @param[in] in Input field
       @param[paraity] parity Parity which we are applying the operator to
     */
    void Clover(ColorSpinorField &out, const ColorSpinorField &in, const QudaParity parity) const;

    /**
       @brief Apply the inverse coarse clover operator
       @param[out] out Output field
       @param[in] in Input field
       @param[paraity] parity Parity which we are applying the operator to
     */
    void CloverInv(ColorSpinorField &out, const ColorSpinorField &in, const QudaParity parity) const;

    /**
       @brief Apply DslashXpay out = (D * in)
       @param[out] out Output field
       @param[in] in Input field
       @param[paraity] parity Parity which we are applying the operator to
     */
    virtual void Dslash(ColorSpinorField &out, const ColorSpinorField &in,
			const QudaParity parity) const;

    /**
       @brief Apply DslashXpay out = (D * in + A * x)
       @param[out] out Output field
       @param[in] in Input field
       @param[paraity] parity Parity which we are applying the operator to
     */
    virtual void DslashXpay(ColorSpinorField &out, const ColorSpinorField &in, const QudaParity parity,
			    const ColorSpinorField &x, const double &k) const;

    /**
       @brief Apply the full operator
       @param[out] out output vector, out = M * in
       @param[in] in input vector
     */
    virtual void M(ColorSpinorField &out, const ColorSpinorField &in) const;

    virtual void MdagM(ColorSpinorField &out, const ColorSpinorField &in) const;

    virtual void prepare(ColorSpinorField* &src, ColorSpinorField* &sol, ColorSpinorField &x, ColorSpinorField &b,
			 const QudaSolutionType) const;

    virtual void reconstruct(ColorSpinorField &x, const ColorSpinorField &b, const QudaSolutionType) const;

    /**
     * @brief Create the coarse operator from this coarse operator
     *
     * @param T[in] Transfer operator defining the coarse grid
     * @param Y[out] Coarse link field
     * @param X[out] Coarse clover field
     * @param kappa Kappa parameter for the coarse operator
     * @param mass Mass parameter (assumed to be zero, staggered mass gets built into clover)
     * @param mu TM mu parameter for the coarse operator
     * @param mu_factor multiplicative factor for the mu parameter
     */
    void createCoarseOp(GaugeField &Y, GaugeField &X, const Transfer &T,
			double kappa, double mass, double mu, double mu_factor=0.) const;


    /**
     * @brief Create the precondtioned coarse operator
     *
     * @param Yhat[out] Preconditioned coarse link field
     * @param Xinv[out] Coarse clover inversefield
     * @param Y[in] Coarse link field
     * @param X[in] Coarse clover inverse field
     */
    void createPreconditionedCoarseOp(GaugeField &Yhat, GaugeField &Xinv, const GaugeField &Y, const GaugeField &X);

  };

  /**
     Even-odd preconditioned variant of coarse Dslash operator
  */
  class DiracCoarsePC : public DiracCoarse {

  public:
    /**
       @param[in] param Parameters defining this operator
       @param[in] gpu_setup Whether to do the setup on GPU or CPU
     */
    DiracCoarsePC(const DiracParam &param, bool gpu_setup=true);

    /**
       @param[in] dirac Another operator instance to clone from (shallow copy)
       @param[in] param Parameters defining this operator
     */
    DiracCoarsePC(const DiracCoarse &dirac, const DiracParam &param);

    virtual ~DiracCoarsePC();

    void Dslash(ColorSpinorField &out, const ColorSpinorField &in, const QudaParity parity) const;
    void DslashXpay(ColorSpinorField &out, const ColorSpinorField &in, const QudaParity parity,
		    const ColorSpinorField &x, const double &k) const;
    void M(ColorSpinorField &out, const ColorSpinorField &in) const;
    void MdagM(ColorSpinorField &out, const ColorSpinorField &in) const;
    void prepare(ColorSpinorField* &src, ColorSpinorField* &sol, ColorSpinorField &x, ColorSpinorField &b,
		 const QudaSolutionType) const;
    void reconstruct(ColorSpinorField &x, const ColorSpinorField &b, const QudaSolutionType) const;

    /**
     * @brief Create the coarse even-odd preconditioned coarse
     * operator.  Unlike the Wilson operator, the coarsening of the
     * preconditioned coarse operator differs from that of the
     * unpreconditioned coarse operator, so we need to specialize it.
     *
     * @param T[in] Transfer operator defining the coarse grid
     * @param Y[out] Coarse link field
     * @param X[out] Coarse clover field
     * @param kappa Kappa parameter for the coarse operator
     * @param mass Mass parameter for the coarse operator, assumed to be zero
     * @param mu TM mu parameter for the coarse operator
     * @param mu_factor multiplicative factor for the mu parameter
     */
    void createCoarseOp(GaugeField &Y, GaugeField &X, const Transfer &T,
			double kappa, double mass, double mu, double mu_factor=0.) const;
  };


  /**
     @brief Full Gauge Laplace operator.  Although not a Dirac
     operator per se, it's a linear operator so it's conventient to
     put in the Dirac operator abstraction.
  */
  class GaugeLaplace : public Dirac {

  public:
    GaugeLaplace(const DiracParam &param);
    GaugeLaplace(const GaugeLaplace &laplace);

    virtual ~GaugeLaplace();
    GaugeLaplace& operator=(const GaugeLaplace &laplace);

    virtual void Dslash(ColorSpinorField &out, const ColorSpinorField &in, const QudaParity parity) const;
    virtual void DslashXpay(ColorSpinorField &out, const ColorSpinorField &in,
			    const QudaParity parity, const ColorSpinorField &x, const double &k) const;
    virtual void M(ColorSpinorField &out, const ColorSpinorField &in) const;
    virtual void MdagM(ColorSpinorField &out, const ColorSpinorField &in) const;

    virtual void prepare(ColorSpinorField* &src, ColorSpinorField* &sol,
			 ColorSpinorField &x, ColorSpinorField &b,
			 const QudaSolutionType) const;
    virtual void reconstruct(ColorSpinorField &x, const ColorSpinorField &b,
			     const QudaSolutionType) const;
  };

  /**
     @brief Even-odd preconditioned Gauge Laplace operator
  */
  class GaugeLaplacePC : public GaugeLaplace {

  public:
    GaugeLaplacePC(const DiracParam &param);
    GaugeLaplacePC(const GaugeLaplacePC &laplace);
    virtual ~GaugeLaplacePC();
    GaugeLaplacePC& operator=(const GaugeLaplacePC &laplace);

    void M(ColorSpinorField &out, const ColorSpinorField &in) const;
    void MdagM(ColorSpinorField &out, const ColorSpinorField &in) const;

    void prepare(ColorSpinorField* &src, ColorSpinorField* &sol,
		 ColorSpinorField &x, ColorSpinorField &b,
		 const QudaSolutionType) const;
    void reconstruct(ColorSpinorField &x, const ColorSpinorField &b, const QudaSolutionType) const;
  };

  /**
     @brief Full Covariant Derivative operator.  Although not a Dirac
     operator per se, it's a linear operator so it's conventient to
     put in the Dirac operator abstraction.
  */
  class GaugeCovDev : public Dirac {

  public:
    GaugeCovDev(const DiracParam &param);
    GaugeCovDev(const GaugeCovDev &covDev);

    virtual ~GaugeCovDev();
    GaugeCovDev& operator=(const GaugeCovDev &covDev);

    virtual void DslashCD(ColorSpinorField &out, const ColorSpinorField &in, const QudaParity parity, const int mu) const;
    virtual void MCD(ColorSpinorField &out, const ColorSpinorField &in, const int mu) const;
    virtual void MdagMCD(ColorSpinorField &out, const ColorSpinorField &in, const int mu) const;


    virtual void Dslash(ColorSpinorField &out, const ColorSpinorField &in, const QudaParity parity) const;
    virtual void DslashXpay(ColorSpinorField &out, const ColorSpinorField &in,
			    const QudaParity parity, const ColorSpinorField &x, const double &k) const;
    virtual void M(ColorSpinorField &out, const ColorSpinorField &in) const;
    virtual void MdagM(ColorSpinorField &out, const ColorSpinorField &in) const;

    virtual void prepare(ColorSpinorField* &src, ColorSpinorField* &sol,
			 ColorSpinorField &x, ColorSpinorField &b,
			 const QudaSolutionType) const;
    virtual void reconstruct(ColorSpinorField &x, const ColorSpinorField &b,
			     const QudaSolutionType) const;


  };

  // Functor base class for applying a given Dirac matrix (M, MdagM, etc.)
  // This basically wraps around a Dirac op
  // and provides for several operator() operations to apply it, perhaps to apply
  // AXPYs etc. Once we have this, further classes diracM diracMdag etc
  // can implement the operator()-s as needed to apply the operator, MdagM etc etc.
  class DiracMatrix {

  protected:
    const Dirac *dirac;

  public:
    DiracMatrix(const Dirac &d) : dirac(&d), shift(0.0) { }
    DiracMatrix(const Dirac *d) : dirac(d), shift(0.0) { }
    DiracMatrix(const DiracMatrix &mat) : dirac(mat.dirac), shift(mat.shift) { }
    DiracMatrix(const DiracMatrix *mat) : dirac(mat->dirac), shift(mat->shift) { }
    virtual ~DiracMatrix() { }

    virtual void operator()(ColorSpinorField &out, const ColorSpinorField &in) const = 0;
    virtual void operator()(ColorSpinorField &out, const ColorSpinorField &in,
			    ColorSpinorField &tmp) const = 0;
    virtual void operator()(ColorSpinorField &out, const ColorSpinorField &in,
			    ColorSpinorField &Tmp1, ColorSpinorField &Tmp2) const = 0;


    unsigned long long flops() const { return dirac->Flops(); }


    QudaMatPCType getMatPCType() const { return dirac->getMatPCType(); }
    
    virtual int getStencilSteps() const = 0; 

    std::string Type() const { return typeid(*dirac).name(); }
    
    bool isStaggered() const {
      return (Type() == typeid(DiracStaggeredPC).name() ||
	      Type() == typeid(DiracStaggered).name()   ||
	      Type() == typeid(DiracImprovedStaggeredPC).name() ||
	      Type() == typeid(DiracImprovedStaggered).name()) ? true : false;
    }

    const Dirac *Expose() const { return dirac; }

    //! Shift term added onto operator (M/M^dag M/M M^dag + shift)
    double shift;
  };

  class DiracM : public DiracMatrix {

  public:
  DiracM(const Dirac &d) : DiracMatrix(d) { }
  DiracM(const Dirac *d) : DiracMatrix(d) { }

<<<<<<< HEAD

    /**
       @brief apply operator and potentially a shift 
    */
    void operator()(ColorSpinorField &out, const ColorSpinorField &in) const
    {
      dirac->M(out, in);
      if (shift != 0.0) blas::axpy(shift, const_cast<ColorSpinorField&>(in), out);
    }


    /** 
	If the Dirac Operator's tmp1 member is not set, this provides
	a tmp. The tmp is set as the DiracOperator's tmp before the matrix apply
	and after the matrix apply it is unset and the tmp1 is set to null. 
   
	If the operator has a tmp1 member set it will be used and the passed
	tmp will be untouched
    */
	
=======
  /**
     @brief apply operator and potentially a shift
  */
  void operator()(ColorSpinorField &out, const ColorSpinorField &in) const
  {
    dirac->M(out, in);
    if (shift != 0.0) blas::axpy(shift, const_cast<ColorSpinorField &>(in), out);
    }

    /**
        If the Dirac Operator's tmp1 member is not set, this provides
        a tmp. The tmp is set as the DiracOperator's tmp before the matrix apply
        and after the matrix apply it is unset and the tmp1 is set to null.

        If the operator has a tmp1 member set it will be used and the passed
        tmp will be untouched
    */

>>>>>>> d0391548
    void operator()(ColorSpinorField &out, const ColorSpinorField &in, ColorSpinorField &tmp) const
    {
      bool reset1 = false;
      if (!dirac->tmp1) { dirac->tmp1 = &tmp; reset1 = true; }
      dirac->M(out, in);
      if (shift != 0.0) blas::axpy(shift, const_cast<ColorSpinorField&>(in), out);
      if (reset1) { dirac->tmp1 = NULL; reset1 = false; }
    }

<<<<<<< HEAD

=======
>>>>>>> d0391548
    /* Provides two tmps, in case the dirac op doesn't have them */
    void operator()(ColorSpinorField &out, const ColorSpinorField &in, 
			   ColorSpinorField &Tmp1, ColorSpinorField &Tmp2) const
    {
      bool reset1 = false;
      bool reset2 = false;
      if (!dirac->tmp1) { dirac->tmp1 = &Tmp1; reset1 = true; }
      if (!dirac->tmp2) { dirac->tmp2 = &Tmp2; reset2 = true; }
      dirac->M(out, in);
      if (shift != 0.0) blas::axpy(shift, const_cast<ColorSpinorField&>(in), out);
      if (reset2) { dirac->tmp2 = NULL; reset2 = false; }
      if (reset1) { dirac->tmp1 = NULL; reset1 = false; }
    }

    int getStencilSteps() const
    {
      return dirac->getStencilSteps(); 
    }
  };

<<<<<<< HEAD

=======
>>>>>>> d0391548
  /* Gloms onto a DiracOp and provides an operator() which applies its MdagM */
  class DiracMdagM : public DiracMatrix {

  public:
    DiracMdagM(const Dirac &d) : DiracMatrix(d) { }
    DiracMdagM(const Dirac *d) : DiracMatrix(d) { }

    

    void operator()(ColorSpinorField &out, const ColorSpinorField &in) const
    {
      dirac->MdagM(out, in);
      if (shift != 0.0) blas::axpy(shift, const_cast<ColorSpinorField&>(in), out);
    }

    void operator()(ColorSpinorField &out, const ColorSpinorField &in, ColorSpinorField &tmp) const
    {
      dirac->tmp1 = &tmp;
      dirac->MdagM(out, in);
      if (shift != 0.0) blas::axpy(shift, const_cast<ColorSpinorField&>(in), out);
      dirac->tmp1 = NULL;
    }

    void operator()(ColorSpinorField &out, const ColorSpinorField &in, 
			   ColorSpinorField &Tmp1, ColorSpinorField &Tmp2) const
    {
      dirac->tmp1 = &Tmp1;
      dirac->tmp2 = &Tmp2;
      dirac->MdagM(out, in);
      if (shift != 0.0) blas::axpy(shift, const_cast<ColorSpinorField&>(in), out);
      dirac->tmp2 = NULL;
      dirac->tmp1 = NULL;
    }
 
    int getStencilSteps() const
    {
      return 2*dirac->getStencilSteps(); // 2 for M and M dagger
    }
  };

  /* Gloms onto a DiracMatrix and provides an operator() forward to its MMdag method */
  class DiracMMdag : public DiracMatrix {

  public:
    DiracMMdag(const Dirac &d) : DiracMatrix(d) { }
    DiracMMdag(const Dirac *d) : DiracMatrix(d) { }

    void operator()(ColorSpinorField &out, const ColorSpinorField &in) const
    {
      dirac->MMdag(out, in);
      if (shift != 0.0) blas::axpy(shift, const_cast<ColorSpinorField&>(in), out);
    }

    void operator()(ColorSpinorField &out, const ColorSpinorField &in, ColorSpinorField &tmp) const
    {
      dirac->tmp1 = &tmp;
      dirac->MMdag(out, in);
      if (shift != 0.0) blas::axpy(shift, const_cast<ColorSpinorField&>(in), out);
      dirac->tmp1 = NULL;
    }

    void operator()(ColorSpinorField &out, const ColorSpinorField &in, 
			   ColorSpinorField &Tmp1, ColorSpinorField &Tmp2) const
    {
      dirac->tmp1 = &Tmp1;
      dirac->tmp2 = &Tmp2;
      dirac->MMdag(out, in);
      if (shift != 0.0) blas::axpy(shift, const_cast<ColorSpinorField&>(in), out);
      dirac->tmp2 = NULL;
      dirac->tmp1 = NULL;
    }

    int getStencilSteps() const
    {
      return 2*dirac->getStencilSteps(); // 2 for M and M dagger
    }
  };

<<<<<<< HEAD

=======
>>>>>>> d0391548
  /* Gloms onto a DiracMatrix and provides an  operator() for its Mdag method */
  class DiracMdag : public DiracMatrix {

  public:
  DiracMdag(const Dirac &d) : DiracMatrix(d) { }
  DiracMdag(const Dirac *d) : DiracMatrix(d) { }

    void operator()(ColorSpinorField &out, const ColorSpinorField &in) const
    {
      dirac->Mdag(out, in);
      if (shift != 0.0) blas::axpy(shift, const_cast<ColorSpinorField&>(in), out);
    }

    void operator()(ColorSpinorField &out, const ColorSpinorField &in, ColorSpinorField &tmp) const
    {
      dirac->tmp1 = &tmp;
      dirac->Mdag(out, in);
      if (shift != 0.0) blas::axpy(shift, const_cast<ColorSpinorField&>(in), out);
      dirac->tmp1 = NULL;
    }

    void operator()(ColorSpinorField &out, const ColorSpinorField &in, 
		    ColorSpinorField &Tmp1, ColorSpinorField &Tmp2) const
    {
      dirac->tmp1 = &Tmp1;
      dirac->tmp2 = &Tmp2;
      dirac->Mdag(out, in);
      if (shift != 0.0) blas::axpy(shift, const_cast<ColorSpinorField&>(in), out);
      dirac->tmp2 = NULL;
      dirac->tmp1 = NULL;
    }

    int getStencilSteps() const
    {
      return dirac->getStencilSteps(); 
    }
  };

<<<<<<< HEAD

=======
>>>>>>> d0391548
  /* Gloms onto a dirac matrix and gives back the dagger of whatever that was originally.
     (flips dagger before applying and restores afterwards */
  class DiracDagger : public DiracMatrix {

  protected:
    const DiracMatrix &mat;

  public:
  DiracDagger(const DiracMatrix &mat) : DiracMatrix(mat), mat(mat) { }
  DiracDagger(const DiracMatrix *mat) : DiracMatrix(mat), mat(*mat) { }

    void operator()(ColorSpinorField &out, const ColorSpinorField &in) const
    {
      dirac->flipDagger();
      mat(out, in);
      dirac->flipDagger();
    }

    void operator()(ColorSpinorField &out, const ColorSpinorField &in, ColorSpinorField &tmp) const
    {
      dirac->flipDagger();
      mat(out, in, tmp);
      dirac->flipDagger();
    }

    void operator()(ColorSpinorField &out, const ColorSpinorField &in, 
                    ColorSpinorField &Tmp1, ColorSpinorField &Tmp2) const
    {
      dirac->flipDagger();
      mat(out, in, Tmp1, Tmp2);
      dirac->flipDagger();
    }

    int getStencilSteps() const
    {
      return mat.getStencilSteps(); 
    }
  };

} // namespace quda

#endif // _DIRAC_QUDA_H<|MERGE_RESOLUTION|>--- conflicted
+++ resolved
@@ -53,12 +53,6 @@
     Dirac *dirac;
 
     // Default constructor
-<<<<<<< HEAD
-  DiracParam() 
-    : type(QUDA_INVALID_DIRAC), kappa(0.0), m5(0.0), matpcType(QUDA_MATPC_INVALID),
-      dagger(QUDA_DAG_INVALID), gauge(0), clover(0), mu(0.0), mu_factor(0.0), epsilon(0.0),
-      tmp1(0), tmp2(0), halo_precision(QUDA_INVALID_PRECISION)
-=======
     DiracParam() :
       type(QUDA_INVALID_DIRAC),
       kappa(0.0),
@@ -73,7 +67,6 @@
       tmp1(0),
       tmp2(0),
       halo_precision(QUDA_INVALID_PRECISION)
->>>>>>> d0391548
     {
       for (int i=0; i<QUDA_MAX_DIM; i++) commDim[i] = 1;
     }
@@ -100,30 +93,17 @@
 
   };
 
-<<<<<<< HEAD
-
-  // This is a free function: 
-=======
   // This is a free function:
->>>>>>> d0391548
   // Dirac params structure
   // inv_param structure
   // pc -> preconditioned.
   void setDiracParam(DiracParam &diracParam, QudaInvertParam *inv_param, bool pc);
-<<<<<<< HEAD
-  
-=======
-
->>>>>>> d0391548
+
   // This is a free function.
   void setDiracSloppyParam(DiracParam &diracParam, QudaInvertParam *inv_param, bool pc);
 
   // forward declarations
-<<<<<<< HEAD
-  class DiracMatrix;  // What are the differences in these classes?
-=======
   class DiracMatrix; // What are the differences in these classes?
->>>>>>> d0391548
   class DiracM;
   class DiracMdagM;
   class DiracMMdag;
@@ -161,17 +141,10 @@
     mutable TimeProfile profile;
 
   public:
-<<<<<<< HEAD
-    Dirac(const DiracParam &param);  // construct from params
-    Dirac(const Dirac &dirac);       // Copy construct
-    virtual ~Dirac();                // virtual destructor as this is a base classe
-    Dirac& operator=(const Dirac &dirac); // assignment
-=======
     Dirac(const DiracParam &param);       // construct from params
     Dirac(const Dirac &dirac);            // Copy construct
     virtual ~Dirac();                     // virtual destructor as this is a base classe
     Dirac &operator=(const Dirac &dirac); // assignment
->>>>>>> d0391548
 
     /**
        @brief Enable / disable communications for the Dirac operator
@@ -182,43 +155,23 @@
       for (int i=0; i<QUDA_MAX_DIM; i++) { commDim[i] = commDim_[i]; }
     }
 
-<<<<<<< HEAD
-    /** 
-	@brief Check parity spinors are usable (check geometry ?)
+    /**
+        @brief Check parity spinors are usable (check geometry ?)
     */
     virtual void checkParitySpinor(const ColorSpinorField &, const ColorSpinorField &) const;
-    
-    /** 
-	@brief check full spinors are compatible (check geometry ?)
+
+    /**
+        @brief check full spinors are compatible (check geometry ?)
     */
     virtual void checkFullSpinor(const ColorSpinorField &, const ColorSpinorField &) const;
 
-    /** 
-	@brief check spinors do not alias 
+    /**
+        @brief check spinors do not alias
     */
     void checkSpinorAlias(const ColorSpinorField &, const ColorSpinorField &) const;
 
-    /** 
-	@brief apply 'dslash' operator for the DiracOp. This may be e.g. AD 
-=======
-    /**
-        @brief Check parity spinors are usable (check geometry ?)
-    */
-    virtual void checkParitySpinor(const ColorSpinorField &, const ColorSpinorField &) const;
-
-    /**
-        @brief check full spinors are compatible (check geometry ?)
-    */
-    virtual void checkFullSpinor(const ColorSpinorField &, const ColorSpinorField &) const;
-
-    /**
-        @brief check spinors do not alias
-    */
-    void checkSpinorAlias(const ColorSpinorField &, const ColorSpinorField &) const;
-
     /**
         @brief apply 'dslash' operator for the DiracOp. This may be e.g. AD
->>>>>>> d0391548
     */
     virtual void Dslash(ColorSpinorField &out, const ColorSpinorField &in, 
 			const QudaParity parity) const = 0;
@@ -240,13 +193,8 @@
     */
     virtual void MdagM(ColorSpinorField &out, const ColorSpinorField &in) const = 0;
 
-<<<<<<< HEAD
-    /** 
-	@brief Apply Mdag (daggered operator of M
-=======
     /**
         @brief Apply Mdag (daggered operator of M
->>>>>>> d0391548
     */
     void Mdag(ColorSpinorField &out, const ColorSpinorField &in) const;
 
@@ -264,33 +212,18 @@
     void setMass(double mass){ this->mass = mass;}
 
     // Dirac operator factory
-<<<<<<< HEAD
-    /** 
-	@brief Creates a subclass from parameters
+    /**
+        @brief Creates a subclass from parameters
     */
     static Dirac* create(const DiracParam &param);
 
-    /** 
-	@brief accessor for Kappa (mass parameter)
+    /**
+        @brief accessor for Kappa (mass parameter)
     */
     double Kappa() const { return kappa; }
 
-    /** 
-	@brief accessor for twist parameter -- overrride can return better value
-=======
-    /**
-        @brief Creates a subclass from parameters
-    */
-    static Dirac* create(const DiracParam &param);
-
-    /**
-        @brief accessor for Kappa (mass parameter)
-    */
-    double Kappa() const { return kappa; }
-
     /**
         @brief accessor for twist parameter -- overrride can return better value
->>>>>>> d0391548
     */
     virtual double Mu() const { return 0.; }
 
@@ -299,13 +232,8 @@
     */
     virtual double MuFactor() const { return 0.; }
 
-<<<<<<< HEAD
-    /** 
-	@brief  returns and then zeroes flopcount 
-=======
     /**
         @brief  returns and then zeroes flopcount
->>>>>>> d0391548
     */
     unsigned long long Flops() const { unsigned long long rtn = flops; flops = 0; return rtn; }
 
@@ -314,13 +242,8 @@
     */
     QudaMatPCType getMatPCType() const { return matpcType; }
 
-<<<<<<< HEAD
-    /** 
-	@brief  I have no idea what this does 
-=======
     /**
         @brief  I have no idea what this does
->>>>>>> d0391548
     */
     int getStencilSteps() const;
 
@@ -330,8 +253,6 @@
     /** Flips value of daggered */
     void flipDagger() const { dagger = (dagger == QUDA_DAG_YES) ? QUDA_DAG_NO : QUDA_DAG_YES; }
 
-
-    
     /**
      * @brief Create the coarse operator (virtual parent)
      *
@@ -436,13 +357,6 @@
     virtual void DslashXpay(ColorSpinorField &out, const ColorSpinorField &in, const QudaParity parity,
 			    const ColorSpinorField &x, const double &k) const;
 
-<<<<<<< HEAD
-    // Overload to allow shift.
-    virtual void DslashXpay(ColorSpinorField &out, const ColorSpinorField &in, const QudaParity parity,
-			    const ColorSpinorField &x, const double &k, const double &b) const;
-
-=======
->>>>>>> d0391548
     virtual void M(ColorSpinorField &out, const ColorSpinorField &in) const;
     virtual void MdagM(ColorSpinorField &out, const ColorSpinorField &in) const;
 
@@ -478,28 +392,15 @@
 
     // Clover Inv is new
     void CloverInv(ColorSpinorField &out, const ColorSpinorField &in, const QudaParity parity) const;
-<<<<<<< HEAD
-   
-    // Dslash is redefined as A_pp^{-1} D_p\bar{p} 
-    void Dslash(ColorSpinorField &out, const ColorSpinorField &in, 
-		const QudaParity parity) const;
-
-
-=======
 
     // Dslash is redefined as A_pp^{-1} D_p\bar{p}
     void Dslash(ColorSpinorField &out, const ColorSpinorField &in, 
 		const QudaParity parity) const;
 
->>>>>>> d0391548
     // out = x + k A_pp^{-1} D_p\bar{p}
     void DslashXpay(ColorSpinorField &out, const ColorSpinorField &in, 
 		    const QudaParity parity, const ColorSpinorField &x, const double &k) const;
 
-<<<<<<< HEAD
-    
-=======
->>>>>>> d0391548
     // Can implement: M as e.g. :  i) tmp_e = A^{-1}_ee D_eo in_o  (Dslash)
     //                            ii) out_o = in_o + A_oo^{-1} D_oe tmp_e (AXPY)
     void M(ColorSpinorField &out, const ColorSpinorField &in) const;
@@ -536,12 +437,8 @@
   //
   //    A_oo + i mu g_5 A_oo^2 = A_oo( 1 + i mu g_5 A_oo)
 
-<<<<<<< HEAD
-  class DiracCloverHasenbuschTwist : public DiracClover {
-=======
   class DiracCloverHasenbuschTwist : public DiracClover
   {
->>>>>>> d0391548
 
     // Inherit these so I will comment them out
     /*
@@ -551,31 +448,17 @@
     void initConstants();
     */
   protected:
-<<<<<<< HEAD
-	double mu;
-
-=======
     double mu;
->>>>>>> d0391548
 
   public:
     DiracCloverHasenbuschTwist(const DiracParam &param);
     DiracCloverHasenbuschTwist(const DiracCloverHasenbuschTwist &dirac);
     virtual ~DiracCloverHasenbuschTwist();
-<<<<<<< HEAD
     DiracCloverHasenbuschTwist& operator=(const DiracCloverHasenbuschTwist &dirac);
 	double Mu()const override {return mu;}
     virtual void M(ColorSpinorField &out, const ColorSpinorField &in) const;
     virtual void MdagM(ColorSpinorField &out, const ColorSpinorField &in) const;
 
-
-=======
-    DiracCloverHasenbuschTwist &operator=(const DiracCloverHasenbuschTwist &dirac);
-
-    virtual void M(ColorSpinorField &out, const ColorSpinorField &in) const;
-    virtual void MdagM(ColorSpinorField &out, const ColorSpinorField &in) const;
-
->>>>>>> d0391548
     /**
      * @brief Create the coarse clover operator
      *
@@ -585,10 +468,9 @@
      * @param kappa Kappa parameter for the coarse operator
      * @param mass Mass parameter for the coarse operator (hard coded to 0 when CoarseOp is called)
      */
-<<<<<<< HEAD
-    void createCoarseOp(GaugeField &Y, GaugeField &X, const Transfer &T,
-			double kappa, double mass=0., double mu=0., double mu_factor=0.) const;
-   };
+    void createCoarseOp(GaugeField &Y, GaugeField &X, const Transfer &T, double kappa, double mass = 0., double mu = 0.,
+                        double mu_factor = 0.) const;
+  };
 
   // Even-odd preconditioned clover
    class DiracCloverHasenbuschTwistPC : public DiracCloverPC {
@@ -644,62 +526,6 @@
      void createCoarseOp(GaugeField &Y, GaugeField &X, const Transfer &T,
  			double kappa, double mass=0., double mu=0., double mu_factor=0.) const;
    };
-=======
-    void createCoarseOp(GaugeField &Y, GaugeField &X, const Transfer &T, double kappa, double mass = 0., double mu = 0.,
-                        double mu_factor = 0.) const;
-  };
-
-  // Even-odd preconditioned clover
-  class DiracCloverHasenbuschTwistPC : public DiracCloverPC
-  {
-  protected:
-    double mu;
-
-  public:
-    DiracCloverHasenbuschTwistPC(const DiracParam &param);
-    DiracCloverHasenbuschTwistPC(const DiracCloverHasenbuschTwistPC &dirac);
-    virtual ~DiracCloverHasenbuschTwistPC();
-    DiracCloverHasenbuschTwistPC &operator=(const DiracCloverHasenbuschTwistPC &dirac);
-
-    // Clover is inherited from parent
-
-    // Clover Inv is inherited from parent
-
-    // Dslash is defined as A_pp^{-1} D_p\bar{p} and is inherited
-
-    // DslashXPay is inherited (for reconstructs and such)
-
-    // out = (1 +/- ig5 mu A)x  + k A^{-1} D in
-    void DslashXpayTwistClovInv(ColorSpinorField &out, const ColorSpinorField &in, const QudaParity parity,
-                                const ColorSpinorField &x, const double &k, const double &b) const;
-
-    // out = ( 1+/- i g5 mu A) x - D in
-    void DslashXpayTwistNoClovInv(ColorSpinorField &out, const ColorSpinorField &in, const QudaParity parity,
-                                  const ColorSpinorField &x, const double &k, const double &b) const;
-
-    // Can implement: M as e.g. :  i) tmp_e = A^{-1}_ee D_eo in_o  (Dslash)
-    //                            ii) out_o = in_o + A_oo^{-1} D_oe tmp_e (AXPY)
-    void M(ColorSpinorField &out, const ColorSpinorField &in) const;
-
-    // squared op
-    void MdagM(ColorSpinorField &out, const ColorSpinorField &in) const;
-
-    /**
-     * @brief Create the coarse even-odd preconditioned clover
-     * operator.  Unlike the Wilson operator, the coarsening of the
-     * preconditioned clover operator differs from that of the
-     * unpreconditioned clover operator, so we need to specialize it.
-     *
-     * @param T[in] Transfer operator defining the coarse grid
-     * @param Y[out] Coarse link field
-     * @param X[out] Coarse clover field
-     * @param kappa Kappa parameter for the coarse operator
-     * @param mass Mass parameter for the coarse operator (set to zero)
-     */
-    void createCoarseOp(GaugeField &Y, GaugeField &X, const Transfer &T, double kappa, double mass = 0., double mu = 0.,
-                        double mu_factor = 0.) const;
-  };
->>>>>>> d0391548
 
   // Full domain wall
   class DiracDomainWall : public DiracWilson {
@@ -1505,28 +1331,6 @@
   DiracM(const Dirac &d) : DiracMatrix(d) { }
   DiracM(const Dirac *d) : DiracMatrix(d) { }
 
-<<<<<<< HEAD
-
-    /**
-       @brief apply operator and potentially a shift 
-    */
-    void operator()(ColorSpinorField &out, const ColorSpinorField &in) const
-    {
-      dirac->M(out, in);
-      if (shift != 0.0) blas::axpy(shift, const_cast<ColorSpinorField&>(in), out);
-    }
-
-
-    /** 
-	If the Dirac Operator's tmp1 member is not set, this provides
-	a tmp. The tmp is set as the DiracOperator's tmp before the matrix apply
-	and after the matrix apply it is unset and the tmp1 is set to null. 
-   
-	If the operator has a tmp1 member set it will be used and the passed
-	tmp will be untouched
-    */
-	
-=======
   /**
      @brief apply operator and potentially a shift
   */
@@ -1545,7 +1349,6 @@
         tmp will be untouched
     */
 
->>>>>>> d0391548
     void operator()(ColorSpinorField &out, const ColorSpinorField &in, ColorSpinorField &tmp) const
     {
       bool reset1 = false;
@@ -1555,10 +1358,6 @@
       if (reset1) { dirac->tmp1 = NULL; reset1 = false; }
     }
 
-<<<<<<< HEAD
-
-=======
->>>>>>> d0391548
     /* Provides two tmps, in case the dirac op doesn't have them */
     void operator()(ColorSpinorField &out, const ColorSpinorField &in, 
 			   ColorSpinorField &Tmp1, ColorSpinorField &Tmp2) const
@@ -1579,10 +1378,6 @@
     }
   };
 
-<<<<<<< HEAD
-
-=======
->>>>>>> d0391548
   /* Gloms onto a DiracOp and provides an operator() which applies its MdagM */
   class DiracMdagM : public DiracMatrix {
 
@@ -1661,10 +1456,6 @@
     }
   };
 
-<<<<<<< HEAD
-
-=======
->>>>>>> d0391548
   /* Gloms onto a DiracMatrix and provides an  operator() for its Mdag method */
   class DiracMdag : public DiracMatrix {
 
@@ -1703,10 +1494,6 @@
     }
   };
 
-<<<<<<< HEAD
-
-=======
->>>>>>> d0391548
   /* Gloms onto a dirac matrix and gives back the dagger of whatever that was originally.
      (flips dagger before applying and restores afterwards */
   class DiracDagger : public DiracMatrix {
