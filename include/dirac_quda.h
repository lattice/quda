#pragma once

#include <quda_internal.h>
#include <timer.h>
#include <color_spinor_field.h>
#include <gauge_field.h>
#include <clover_field.h>
#include <blas_quda.h>

#include <typeinfo>

namespace quda {

  // Forward declare: MG Transfer Class
  class Transfer;

  // Forward declare: Dirac Op Base Class
  class Dirac;

  // Params for Dirac operator
  class DiracParam {

  public:
    QudaDiracType type;
    double kappa;
    double mass;
    double m5; // used by domain wall only
    int Ls;    // used by domain wall and twisted mass
    Complex b_5[QUDA_MAX_DWF_LS]; // used by mobius domain wall only
    Complex c_5[QUDA_MAX_DWF_LS]; // used by mobius domain wall only

    // The EOFA parameters. See the description in InvertParam
    double eofa_shift;
    int eofa_pm;
    double mq1;
    double mq2;
    double mq3;

    QudaMatPCType matpcType;
    QudaDagType dagger;
    cudaGaugeField *gauge;
    cudaGaugeField *fatGauge;  // used by staggered only
    cudaGaugeField *longGauge; // used by staggered only
    int laplace3D;
    cudaCloverField *clover;
    cudaGaugeField *xInvKD; // used for the Kahler-Dirac operator only

    double mu; // used by twisted mass only
    double mu_factor; // used by multigrid only
    double epsilon; //2nd tm parameter (used by twisted mass only)

    ColorSpinorField *tmp1;
    ColorSpinorField *tmp2; // used by Wilson-like kernels only

    int commDim[QUDA_MAX_DIM]; // whether to do comms or not

    QudaPrecision halo_precision; // only does something for DiracCoarse at present

    // for multigrid only
    Transfer *transfer; 
    Dirac *dirac;
    bool need_bidirectional; // whether or not we need to force a bi-directional build
    bool use_mma;            // whether to use tensor cores where applicable

    // Default constructor
    DiracParam() :
      type(QUDA_INVALID_DIRAC),
      kappa(0.0),
      m5(0.0),
      matpcType(QUDA_MATPC_INVALID),
      dagger(QUDA_DAG_INVALID),
      gauge(0),
      clover(0),
      mu(0.0),
      mu_factor(0.0),
      epsilon(0.0),
      tmp1(0),
      tmp2(0),
      halo_precision(QUDA_INVALID_PRECISION),
      need_bidirectional(false),
#if (CUDA_VERSION >= 10010 && __COMPUTE_CAPABILITY__ >= 700)
      use_mma(true)
#else
      use_mma(false)
#endif
    {
      for (int i=0; i<QUDA_MAX_DIM; i++) commDim[i] = 1;
    }

    // Pretty print the args struct
    void print() {
      printfQuda("Printing DslashParam\n");
      printfQuda("type = %d\n", type);
      printfQuda("kappa = %g\n", kappa);
      printfQuda("mass = %g\n", mass);
      printfQuda("laplace3D = %d\n", laplace3D);
      printfQuda("m5 = %g\n", m5);
      printfQuda("Ls = %d\n", Ls);
      printfQuda("matpcType = %d\n", matpcType);
      printfQuda("dagger = %d\n", dagger);
      printfQuda("mu = %g\n", mu);
      printfQuda("epsilon = %g\n", epsilon);
      printfQuda("halo_precision = %d\n", halo_precision);
      for (int i=0; i<QUDA_MAX_DIM; i++) printfQuda("commDim[%d] = %d\n", i, commDim[i]);
      for (int i = 0; i < Ls; i++)
        printfQuda(
            "b_5[%d] = %e %e \t c_5[%d] = %e %e\n", i, b_5[i].real(), b_5[i].imag(), i, c_5[i].real(), c_5[i].imag());
      printfQuda("use_mma = %d\n", use_mma);
    }
  };

  // This is a free function:
  // Dirac params structure
  // inv_param structure
  // pc -> preconditioned.
  void setDiracParam(DiracParam &diracParam, QudaInvertParam *inv_param, bool pc);

  // This is a free function.
  void setDiracSloppyParam(DiracParam &diracParam, QudaInvertParam *inv_param, bool pc);

  // forward declarations
  class DiracMatrix; // What are the differences in these classes?
  class DiracM;
  class DiracMdagM;
  class DiracMdagMLocal;
  class DiracMMdag;
  class DiracMdag;
  class DiracG5M;
  //Forward declaration of multigrid Transfer class
  class Transfer;

  // Abstract base class
  class Dirac : public Object {

    friend class DiracMatrix;
    friend class DiracM;
    friend class DiracMdagM;
    friend class DiracMdagMLocal;
    friend class DiracMMdag;
    friend class DiracMdag;
    friend class DiracG5M;

  protected:
    cudaGaugeField *gauge;
    double kappa;
    double mass;
    int laplace3D;
    QudaMatPCType matpcType;
    mutable QudaDagType dagger; // mutable to simplify implementation of Mdag
    mutable unsigned long long flops;
    mutable ColorSpinorField *tmp1; // temporary hack
    mutable ColorSpinorField *tmp2; // temporary hack
    QudaDiracType type; 
    mutable QudaPrecision halo_precision; // only does something for DiracCoarse at present

    bool newTmp(ColorSpinorField **, const ColorSpinorField &) const;
    void deleteTmp(ColorSpinorField **, const bool &reset) const;

    mutable int commDim[QUDA_MAX_DIM]; // whether do comms or not

    mutable TimeProfile profile;

  public:
    Dirac(const DiracParam &param);       // construct from params
    Dirac(const Dirac &dirac);            // Copy construct
    virtual ~Dirac();                     // virtual destructor as this is a base class
    Dirac &operator=(const Dirac &dirac); // assignment

    /**
       @brief Enable / disable communications for the Dirac operator
       @param[in] commDim_ Array of booleans which determines whether
       communications are enabled
     */
    void setCommDim(const int commDim_[QUDA_MAX_DIM]) const {
      for (int i=0; i<QUDA_MAX_DIM; i++) { commDim[i] = commDim_[i]; }
    }

    /**
      @brief Whether the Dirac object is the DiracCoarse.
    */
    virtual bool isCoarse() const { return false; }

    /**
        @brief Check parity spinors are usable (check geometry ?)
    */
    virtual void checkParitySpinor(const ColorSpinorField &, const ColorSpinorField &) const;

    /**
        @brief check full spinors are compatible (check geometry ?)
    */
    virtual void checkFullSpinor(const ColorSpinorField &, const ColorSpinorField &) const;

    /**
        @brief check spinors do not alias
    */
    void checkSpinorAlias(const ColorSpinorField &, const ColorSpinorField &) const;

    /**
       @brief Whether or not the operator has a single-parity Dslash
    */
    virtual bool hasDslash() const { return true; }

    /**
        @brief apply 'dslash' operator for the DiracOp. This may be e.g. AD
    */
    virtual void Dslash(ColorSpinorField &out, const ColorSpinorField &in, 
			const QudaParity parity) const = 0;

    /**
       @brief Xpay version of Dslash
    */
    virtual void DslashXpay(ColorSpinorField &out, const ColorSpinorField &in, 
			    const QudaParity parity, const ColorSpinorField &x,
			    const double &k) const = 0;

    /**
       @brief Apply M for the dirac op. E.g. the Schur Complement operator
    */
    virtual void M(ColorSpinorField &out, const ColorSpinorField &in) const = 0;

    /**
       @brief Apply MdagM operator which may be optimized
    */
    virtual void MdagM(ColorSpinorField &out, const ColorSpinorField &in) const = 0;

    /**
       @brief Apply the local MdagM operator: equivalent to applying zero Dirichlet
              boundary condition to MdagM on each rank. Depending on the number of
              stencil steps of the fermion type, this may require additional effort
              to include the terms that hop out of the boundary and then hop back.
    */
    virtual void MdagMLocal(ColorSpinorField &, const ColorSpinorField &) const
    {
      errorQuda("Not implemented!\n");
    }

    /**
       @brief Apply the local MdagM operator: equivalent to applying zero Dirichlet
              boundary condition to MdagM on each rank. Depending on the number of
              stencil steps of the fermion type, this may require additional effort
              to include the terms that hop out of the boundary and then hop back.
    */
    virtual void Dslash4(ColorSpinorField &, const ColorSpinorField &, const QudaParity) const
    {
      errorQuda("Not implemented!\n");
    }

    /**
        @brief Apply Mdag (daggered operator of M
    */
    void Mdag(ColorSpinorField &out, const ColorSpinorField &in) const;

    /**
       @brief Apply Normal Operator
    */
    void MMdag(ColorSpinorField &out, const ColorSpinorField &in) const;

    // required methods to use e-o preconditioning for solving full system
    virtual void prepare(ColorSpinorField *&src, ColorSpinorField *&sol, ColorSpinorField &x, ColorSpinorField &b,
                         const QudaSolutionType solType) const = 0;
    virtual void reconstruct(ColorSpinorField &x, const ColorSpinorField &b, const QudaSolutionType solType) const = 0;

    // special prepare/recon methods that go into PreconditionedSolve in MG
    virtual void prepareSpecialMG(ColorSpinorField *&src, ColorSpinorField *&sol, ColorSpinorField &x,
                                  ColorSpinorField &b, const QudaSolutionType solType) const
    {
      prepare(src, sol, x, b, solType);
    }
    virtual void reconstructSpecialMG(ColorSpinorField &x, const ColorSpinorField &b, const QudaSolutionType solType) const
    {
      reconstruct(x, b, solType);
    }

    /**
       @brief specifies whether or not there's a specialized prepare/reconstruct
              used before/after transfering to/from the coarse level in MG

       @return whether or not a specialized routine should be used
    */
    virtual bool hasSpecialMG() const { return false; }

    void setMass(double mass){ this->mass = mass;}

    // Dirac operator factory
    /**
       @brief Creates a subclass from parameters
    */
    static Dirac* create(const DiracParam &param);

    /**
       @brief accessor for Kappa (mass parameter)
    */
    double Kappa() const { return kappa; }

    /**
       @brief accessor for Mass (in case of a factor of 2 for staggered)
    */
    virtual double Mass() const { return mass; } // in case of factor of 2 convention for staggered

    /**
       @brief accessor for twist parameter -- overrride can return better value
    */
    virtual double Mu() const { return 0.; }

    /**
       @brief accessor for mu factoo for MG/ -- override can return a better value
    */
    virtual double MuFactor() const { return 0.; }

    /**
       @brief  returns and then zeroes flopcount
    */
    unsigned long long Flops() const
    {
      unsigned long long rtn = flops;
      flops = 0;
      return rtn;
    }

    /**
       @brief returns preconditioning type
    */
    QudaMatPCType getMatPCType() const { return matpcType; }

    /**
       @brief  I have no idea what this does
    */
    int getStencilSteps() const;

    /**
       @brief sets whether operator is daggered or not
    */
    void Dagger(QudaDagType dag) const { dagger = dag; }

    /**
       @brief Flips value of daggered
    */
    void flipDagger() const { dagger = (dagger == QUDA_DAG_YES) ? QUDA_DAG_NO : QUDA_DAG_YES; }

    /**
       @brief is operator hermitian
    */
    virtual bool hermitian() const { return false; }

    /** @brief returns the Dirac type

        @return Dirac type
     */
    virtual QudaDiracType getDiracType() const = 0;

    /**
     *  @brief Update the internal gauge, fat gauge, long gauge, clover field pointer as appropriate.
     *  These are pointers as opposed to references to support passing in `nullptr`.
     *
     *  @param gauge_in Updated gauge field
     *  @param fat_gauge_in Updated fat links
     *  @param long_gauge_in Updated long links
     *  @param clover_in Updated clover field
     */
    virtual void updateFields(cudaGaugeField *gauge_in, cudaGaugeField *, cudaGaugeField *, cudaCloverField *)
    {
      gauge = gauge_in;
    }

    /**
     * @brief Create the coarse operator (virtual parent)
     *
     * @param Y[out] Coarse link field
     * @param X[out] Coarse clover field
     * @param T[in] Transfer operator defining the coarse grid
     * @param kappa Kappa parameter for the coarse operator
     * @param mass Mass parameter for the coarse operator (gets explicitly built into clover, hard coded to zero for non-staggered ops)
     * @param mu TM mu parameter for the coarse operator
     * @param mu_factor multiplicative factor for the mu parameter
     */
    virtual void createCoarseOp(GaugeField &, GaugeField &, const Transfer &, double, double, double, double) const
    {errorQuda("Not implemented");}

    QudaPrecision HaloPrecision() const { return halo_precision; }
    void setHaloPrecision(QudaPrecision halo_precision_) const { halo_precision = halo_precision_; }

    /**
      @brief If managed memory and prefetch is enabled, prefetch
      the gauge field and temporary spinors to the CPU or GPU
      as requested. Overloads may also grab a clover term
      @param[in] mem_space Memory space we are prefetching to
      @param[in] stream Which stream to run the prefetch in (default 0)
    */
    virtual void prefetch(QudaFieldLocation mem_space, qudaStream_t stream = device::get_default_stream()) const;
  };

  // Full Wilson
  class DiracWilson : public Dirac {

  protected:
    void initConstants();

  public:
    DiracWilson(const DiracParam &param);
    DiracWilson(const DiracWilson &dirac);
    DiracWilson(const DiracParam &param, const int nDims);//to correctly adjust face for DW and non-deg twisted mass   
  
    virtual ~DiracWilson();
    DiracWilson& operator=(const DiracWilson &dirac);

    virtual void Dslash(ColorSpinorField &out, const ColorSpinorField &in, 
			const QudaParity parity) const;
    virtual void DslashXpay(ColorSpinorField &out, const ColorSpinorField &in, 
			    const QudaParity parity, const ColorSpinorField &x, const double &k) const;
    virtual void M(ColorSpinorField &out, const ColorSpinorField &in) const;
    virtual void MdagM(ColorSpinorField &out, const ColorSpinorField &in) const;

    virtual void prepare(ColorSpinorField* &src, ColorSpinorField* &sol,
			 ColorSpinorField &x, ColorSpinorField &b,
			 const QudaSolutionType) const;
    virtual void reconstruct(ColorSpinorField &x, const ColorSpinorField &b,
			     const QudaSolutionType) const;

    virtual QudaDiracType getDiracType() const { return QUDA_WILSON_DIRAC; }

    /**
     * @brief Create the coarse Wilson operator.
     *
     * @details Takes the multigrid transfer class, which knows
     *          about the coarse grid blocking, as well as
     *          having prolongate and restrict member functions,
     *          and returns color matrices Y[0..2*dim-1] corresponding
     *          to the coarse grid hopping terms and X corresponding to
     *          the coarse grid "clover" term.
     *
     * @param Y[out] Coarse link field
     * @param X[out] Coarse clover field
     * @param T[in] Transfer operator defining the coarse grid
     * @param mass Mass parameter for the coarse operator (hard coded to 0 when CoarseOp is called)
     * @param kappa Kappa parameter for the coarse operator
     */
    virtual void createCoarseOp(GaugeField &Y, GaugeField &X, const Transfer &T,
				double kappa, double mass=0.,double mu=0., double mu_factor=0.) const;
  };

  // Even-odd preconditioned Wilson
  class DiracWilsonPC : public DiracWilson {

  private:

  public:
    DiracWilsonPC(const DiracParam &param);
    DiracWilsonPC(const DiracWilsonPC &dirac);
    virtual ~DiracWilsonPC();
    DiracWilsonPC& operator=(const DiracWilsonPC &dirac);

    void M(ColorSpinorField &out, const ColorSpinorField &in) const;
    void MdagM(ColorSpinorField &out, const ColorSpinorField &in) const;

    void prepare(ColorSpinorField* &src, ColorSpinorField* &sol,
		 ColorSpinorField &x, ColorSpinorField &b,
		 const QudaSolutionType) const;
    void reconstruct(ColorSpinorField &x, const ColorSpinorField &b,
		     const QudaSolutionType) const;

    virtual QudaDiracType getDiracType() const { return QUDA_WILSONPC_DIRAC; }
  };

  // Full clover
  class DiracClover : public DiracWilson {

  protected:
    cudaCloverField *clover;
    void checkParitySpinor(const ColorSpinorField &, const ColorSpinorField &) const;
    void initConstants();

  public:
    DiracClover(const DiracParam &param);
    DiracClover(const DiracClover &dirac);
    virtual ~DiracClover();
    DiracClover& operator=(const DiracClover &dirac);

    // APply clover
    void Clover(ColorSpinorField &out, const ColorSpinorField &in, const QudaParity parity) const;

    virtual void DslashXpay(ColorSpinorField &out, const ColorSpinorField &in, const QudaParity parity,
			    const ColorSpinorField &x, const double &k) const;

    virtual void M(ColorSpinorField &out, const ColorSpinorField &in) const;
    virtual void MdagM(ColorSpinorField &out, const ColorSpinorField &in) const;

    virtual void prepare(ColorSpinorField* &src, ColorSpinorField* &sol,
			 ColorSpinorField &x, ColorSpinorField &b,
			 const QudaSolutionType) const;
    virtual void reconstruct(ColorSpinorField &x, const ColorSpinorField &b,
			     const QudaSolutionType) const;

    virtual QudaDiracType getDiracType() const { return QUDA_CLOVER_DIRAC; }

    /**
     *  @brief Update the internal gauge, fat gauge, long gauge, clover field pointer as appropriate.
     *  These are pointers as opposed to references to support passing in `nullptr`.
     *
     *  @param gauge_in Updated gauge field
     *  @param fat_gauge_in Updated fat links
     *  @param long_gauge_in Updated long links
     *  @param clover_in Updated clover field
     */
    virtual void updateFields(cudaGaugeField *gauge_in, cudaGaugeField *, cudaGaugeField *, cudaCloverField *clover_in)
    {
      DiracWilson::updateFields(gauge_in, nullptr, nullptr, nullptr);
      clover = clover_in;
    }

    /**
     * @brief Create the coarse clover operator
     *
     * @details Takes the multigrid transfer class, which knows
     *          about the coarse grid blocking, as well as
     *          having prolongate and restrict member functions,
     *          and returns color matrices Y[0..2*dim-1] corresponding
     *          to the coarse grid hopping terms and X corresponding to
     *          the coarse grid "clover" term.
     *
     * @param T[in] Transfer operator defining the coarse grid
     * @param Y[out] Coarse link field
     * @param X[out] Coarse clover field
     * @param kappa Kappa parameter for the coarse operator
     * @param mass Mass parameter for the coarse operator (hard coded to 0 when CoarseOp is called)
     */
    void createCoarseOp(GaugeField &Y, GaugeField &X, const Transfer &T,
			double kappa, double mass=0., double mu=0., double mu_factor=0.) const;

    /**
      @brief If managed memory and prefetch is enabled, prefetch
      all relevant memory fields (gauge, clover, temporary spinors)
      to the CPU or GPU as requested
      @param[in] mem_space Memory space we are prefetching to
      @param[in] stream Which stream to run the prefetch in (default 0)
    */
    virtual void prefetch(QudaFieldLocation mem_space, qudaStream_t stream = device::get_default_stream()) const;
  };

  // Even-odd preconditioned clover
  class DiracCloverPC : public DiracClover {

  public:
    DiracCloverPC(const DiracParam &param);
    DiracCloverPC(const DiracCloverPC &dirac);
    virtual ~DiracCloverPC();
    DiracCloverPC& operator=(const DiracCloverPC &dirac);

    // Clover is inherited from parent

    // Clover Inv is new
    void CloverInv(ColorSpinorField &out, const ColorSpinorField &in, const QudaParity parity) const;

    // Dslash is redefined as A_pp^{-1} D_p\bar{p}
    void Dslash(ColorSpinorField &out, const ColorSpinorField &in, 
		const QudaParity parity) const;

    // out = x + k A_pp^{-1} D_p\bar{p}
    void DslashXpay(ColorSpinorField &out, const ColorSpinorField &in, 
		    const QudaParity parity, const ColorSpinorField &x, const double &k) const;

    // Can implement: M as e.g. :  i) tmp_e = A^{-1}_ee D_eo in_o  (Dslash)
    //                            ii) out_o = in_o + A_oo^{-1} D_oe tmp_e (AXPY)
    void M(ColorSpinorField &out, const ColorSpinorField &in) const;

    // squared op
    void MdagM(ColorSpinorField &out, const ColorSpinorField &in) const;

    void prepare(ColorSpinorField* &src, ColorSpinorField* &sol,
		 ColorSpinorField &x, ColorSpinorField &b,
		 const QudaSolutionType) const;
    void reconstruct(ColorSpinorField &x, const ColorSpinorField &b,
		     const QudaSolutionType) const;

    virtual QudaDiracType getDiracType() const { return QUDA_CLOVERPC_DIRAC; }

    /**
     * @brief Create the coarse even-odd preconditioned clover
     * operator.  Unlike the Wilson operator, the coarsening of the
     * preconditioned clover operator differs from that of the
     * unpreconditioned clover operator, so we need to specialize it.
     *
     * @param T[in] Transfer operator defining the coarse grid
     * @param Y[out] Coarse link field
     * @param X[out] Coarse clover field
     * @param kappa Kappa parameter for the coarse operator
     * @param mass Mass parameter for the coarse operator (set to zero)
     */
    void createCoarseOp(GaugeField &Y, GaugeField &X, const Transfer &T,
			double kappa, double mass=0., double mu=0., double mu_factor=0.) const;

    /**
      @brief If managed memory and prefetch is enabled, prefetch
      all relevant memory fields (gauge, clover, temporary spinors).
      Will only grab the inverse clover unless the clover field
      is needed for asymmetric preconditioning
      to the CPU or GPU as requested
      @param[in] mem_space Memory space we are prefetching to
      @param[in] stream Which stream to run the prefetch in (default 0)
    */
    virtual void prefetch(QudaFieldLocation mem_space, qudaStream_t stream = device::get_default_stream()) const;
  };

  // Full clover with Hasenbusch Twist
  //
  //    [ A_ee                      -k D_eo ]
  //    [ -k D_oe    A_oo + i mu g_5 A_oo^2 ]
  //
  //    A_oo + i mu g_5 A_oo^2 = A_oo( 1 + i mu g_5 A_oo)

  class DiracCloverHasenbuschTwist : public DiracClover
  {

    // Inherit these so I will comment them out
    /*
  protected:
    cudaCloverField *clover;
    void checkParitySpinor(const ColorSpinorField &, const ColorSpinorField &) const;
    void initConstants();
    */
  protected:
    double mu;

  public:
    DiracCloverHasenbuschTwist(const DiracParam &param);
    DiracCloverHasenbuschTwist(const DiracCloverHasenbuschTwist &dirac);
    virtual ~DiracCloverHasenbuschTwist();
    DiracCloverHasenbuschTwist &operator=(const DiracCloverHasenbuschTwist &dirac);

    virtual void M(ColorSpinorField &out, const ColorSpinorField &in) const;
    virtual void MdagM(ColorSpinorField &out, const ColorSpinorField &in) const;

    virtual QudaDiracType getDiracType() const { return QUDA_CLOVER_HASENBUSCH_TWIST_DIRAC; }

    /**
     * @brief Create the coarse clover operator
     *
     * @param T[in] Transfer operator defining the coarse grid
     * @param Y[out] Coarse link field
     * @param X[out] Coarse clover field
     * @param kappa Kappa parameter for the coarse operator
     * @param mass Mass parameter for the coarse operator (hard coded to 0 when CoarseOp is called)
     */
    void createCoarseOp(GaugeField &Y, GaugeField &X, const Transfer &T, double kappa, double mass = 0., double mu = 0.,
                        double mu_factor = 0.) const;
  };

  // Even-odd preconditioned clover
  class DiracCloverHasenbuschTwistPC : public DiracCloverPC
  {
  protected:
    double mu;

  public:
    DiracCloverHasenbuschTwistPC(const DiracParam &param);
    DiracCloverHasenbuschTwistPC(const DiracCloverHasenbuschTwistPC &dirac);
    virtual ~DiracCloverHasenbuschTwistPC();
    DiracCloverHasenbuschTwistPC &operator=(const DiracCloverHasenbuschTwistPC &dirac);

    // Clover is inherited from parent

    // Clover Inv is inherited from parent

    // Dslash is defined as A_pp^{-1} D_p\bar{p} and is inherited

    // DslashXPay is inherited (for reconstructs and such)

    // out = (1 +/- ig5 mu A)x  + k A^{-1} D in
    void DslashXpayTwistClovInv(ColorSpinorField &out, const ColorSpinorField &in, const QudaParity parity,
                                const ColorSpinorField &x, const double &k, const double &b) const;

    // out = ( 1+/- i g5 mu A) x - D in
    void DslashXpayTwistNoClovInv(ColorSpinorField &out, const ColorSpinorField &in, const QudaParity parity,
                                  const ColorSpinorField &x, const double &k, const double &b) const;

    // Can implement: M as e.g. :  i) tmp_e = A^{-1}_ee D_eo in_o  (Dslash)
    //                            ii) out_o = in_o + A_oo^{-1} D_oe tmp_e (AXPY)
    void M(ColorSpinorField &out, const ColorSpinorField &in) const;

    // squared op
    void MdagM(ColorSpinorField &out, const ColorSpinorField &in) const;

    virtual QudaDiracType getDiracType() const { return QUDA_CLOVER_HASENBUSCH_TWISTPC_DIRAC; }

    /**
     * @brief Create the coarse even-odd preconditioned clover
     * operator.  Unlike the Wilson operator, the coarsening of the
     * preconditioned clover operator differs from that of the
     * unpreconditioned clover operator, so we need to specialize it.
     *
     * @param T[in] Transfer operator defining the coarse grid
     * @param Y[out] Coarse link field
     * @param X[out] Coarse clover field
     * @param kappa Kappa parameter for the coarse operator
     * @param mass Mass parameter for the coarse operator (set to zero)
     */
    void createCoarseOp(GaugeField &Y, GaugeField &X, const Transfer &T, double kappa, double mass = 0., double mu = 0.,
                        double mu_factor = 0.) const;
  };

  // Full domain wall
  class DiracDomainWall : public DiracWilson {

  protected:
    double m5;
    double kappa5;
    int Ls; // length of the fifth dimension
    void checkDWF(const ColorSpinorField &out, const ColorSpinorField &in) const;

public:
    DiracDomainWall(const DiracParam &param);
    DiracDomainWall(const DiracDomainWall &dirac);
    virtual ~DiracDomainWall();
    DiracDomainWall& operator=(const DiracDomainWall &dirac);

    void Dslash(ColorSpinorField &out, const ColorSpinorField &in, 
		const QudaParity parity) const;
    void DslashXpay(ColorSpinorField &out, const ColorSpinorField &in, 
		    const QudaParity parity, const ColorSpinorField &x, const double &k) const;

    virtual void M(ColorSpinorField &out, const ColorSpinorField &in) const;
    virtual void MdagM(ColorSpinorField &out, const ColorSpinorField &in) const;

    virtual void prepare(ColorSpinorField* &src, ColorSpinorField* &sol,
			 ColorSpinorField &x, ColorSpinorField &b,
			 const QudaSolutionType) const;
    virtual void reconstruct(ColorSpinorField &x, const ColorSpinorField &b,
			     const QudaSolutionType) const;

    virtual QudaDiracType getDiracType() const { return QUDA_DOMAIN_WALL_DIRAC; }
  };

  // 5d Even-odd preconditioned domain wall
  class DiracDomainWallPC : public DiracDomainWall {

  private:

  public:
    DiracDomainWallPC(const DiracParam &param);
    DiracDomainWallPC(const DiracDomainWallPC &dirac);
    virtual ~DiracDomainWallPC();
    DiracDomainWallPC& operator=(const DiracDomainWallPC &dirac);

    void M(ColorSpinorField &out, const ColorSpinorField &in) const;
    void MdagM(ColorSpinorField &out, const ColorSpinorField &in) const;

    void prepare(ColorSpinorField* &src, ColorSpinorField* &sol,
		 ColorSpinorField &x, ColorSpinorField &b,
		 const QudaSolutionType) const;
    void reconstruct(ColorSpinorField &x, const ColorSpinorField &b,
		     const QudaSolutionType) const;

    virtual QudaDiracType getDiracType() const { return QUDA_DOMAIN_WALLPC_DIRAC; }
  };

  // Full domain wall, but with 4-d parity ordered fields
  class DiracDomainWall4D : public DiracDomainWall
  {

  public:
    DiracDomainWall4D(const DiracParam &param);
    DiracDomainWall4D(const DiracDomainWall4D &dirac);
    virtual ~DiracDomainWall4D();
    DiracDomainWall4D &operator=(const DiracDomainWall4D &dirac);

    void Dslash4(ColorSpinorField &out, const ColorSpinorField &in, const QudaParity parity) const;
    void Dslash5(ColorSpinorField &out, const ColorSpinorField &in) const;
    void Dslash4Xpay(ColorSpinorField &out, const ColorSpinorField &in,
		     const QudaParity parity, const ColorSpinorField &x, const double &k) const;
    void Dslash5Xpay(ColorSpinorField &out, const ColorSpinorField &in, const ColorSpinorField &x, const double &k) const;

    void M(ColorSpinorField &out, const ColorSpinorField &in) const;
    void MdagM(ColorSpinorField &out, const ColorSpinorField &in) const;

    void prepare(ColorSpinorField *&src, ColorSpinorField *&sol, ColorSpinorField &x, ColorSpinorField &b,
        const QudaSolutionType) const;
    void reconstruct(ColorSpinorField &x, const ColorSpinorField &b, const QudaSolutionType) const;

    virtual QudaDiracType getDiracType() const { return QUDA_DOMAIN_WALL_4D_DIRAC; }
  };

  // 4d Even-odd preconditioned domain wall
  class DiracDomainWall4DPC : public DiracDomainWall4D
  {

  public:
    DiracDomainWall4DPC(const DiracParam &param);
    DiracDomainWall4DPC(const DiracDomainWall4DPC &dirac);
    virtual ~DiracDomainWall4DPC();
    DiracDomainWall4DPC &operator=(const DiracDomainWall4DPC &dirac);

    void M5inv(ColorSpinorField &out, const ColorSpinorField &in) const;
    void M5invXpay(ColorSpinorField &out, const ColorSpinorField &in,
                   const ColorSpinorField &x, const double &k) const;

    void M(ColorSpinorField &out, const ColorSpinorField &in) const;
    void MdagM(ColorSpinorField &out, const ColorSpinorField &in) const;

    void prepare(ColorSpinorField* &src, ColorSpinorField* &sol,
		 ColorSpinorField &x, ColorSpinorField &b,
		 const QudaSolutionType) const;
    void reconstruct(ColorSpinorField &x, const ColorSpinorField &b,
		     const QudaSolutionType) const;

    virtual QudaDiracType getDiracType() const { return QUDA_DOMAIN_WALL_4DPC_DIRAC; }
  };

  // Full Mobius
  class DiracMobius : public DiracDomainWall {

  protected:
    //Mobius coefficients
      Complex b_5[QUDA_MAX_DWF_LS];
      Complex c_5[QUDA_MAX_DWF_LS];

      /**
         Whether we are using classical Mobius with constant real-valued
         b and c coefficients, or zMobius with complex-valued variable
         coefficients
      */
      bool zMobius;

      double mobius_kappa_b;
      double mobius_kappa_c;
      double mobius_kappa;

    public:
      DiracMobius(const DiracParam &param);
      // DiracMobius(const DiracMobius &dirac);
      // virtual ~DiracMobius();
      // DiracMobius& operator=(const DiracMobius &dirac);

      void Dslash4(ColorSpinorField &out, const ColorSpinorField &in, const QudaParity parity) const;
      void Dslash4pre(ColorSpinorField &out, const ColorSpinorField &in) const;
      void Dslash5(ColorSpinorField &out, const ColorSpinorField &in) const;

      void Dslash4Xpay(ColorSpinorField &out, const ColorSpinorField &in, const QudaParity parity,
                       const ColorSpinorField &x, const double &k) const;
      void Dslash4preXpay(ColorSpinorField &out, const ColorSpinorField &in, const ColorSpinorField &x, const double &k) const;
      void Dslash5Xpay(ColorSpinorField &out, const ColorSpinorField &in, const ColorSpinorField &x, const double &k) const;

      virtual void M(ColorSpinorField &out, const ColorSpinorField &in) const;
      virtual void MdagM(ColorSpinorField &out, const ColorSpinorField &in) const;

      virtual void prepare(ColorSpinorField *&src, ColorSpinorField *&sol, ColorSpinorField &x, ColorSpinorField &b,
                           const QudaSolutionType) const;
      virtual void reconstruct(ColorSpinorField &x, const ColorSpinorField &b, const QudaSolutionType) const;

      virtual QudaDiracType getDiracType() const { return QUDA_MOBIUS_DOMAIN_WALL_DIRAC; }
  };

  // 4d even-odd preconditioned Mobius domain wall
  class DiracMobiusPC : public DiracMobius {

  protected:
    mutable cudaGaugeField *extended_gauge;

  private:
  public:
    DiracMobiusPC(const DiracParam &param);
    DiracMobiusPC(const DiracMobiusPC &dirac);
    virtual ~DiracMobiusPC();
    DiracMobiusPC& operator=(const DiracMobiusPC &dirac);

    void M5inv(ColorSpinorField &out, const ColorSpinorField &in) const;
    void M5invXpay(ColorSpinorField &out, const ColorSpinorField &in,
                   const ColorSpinorField &x, const double &k) const;

    void MdagMLocal(ColorSpinorField &out, const ColorSpinorField &in) const;

    void M(ColorSpinorField &out, const ColorSpinorField &in) const;
    void MdagM(ColorSpinorField &out, const ColorSpinorField &in) const;
    void prepare(ColorSpinorField* &src, ColorSpinorField* &sol, ColorSpinorField &x, 
		 ColorSpinorField &b, const QudaSolutionType) const;
    void reconstruct(ColorSpinorField &x, const ColorSpinorField &b, const QudaSolutionType) const;

    virtual QudaDiracType getDiracType() const { return QUDA_MOBIUS_DOMAIN_WALLPC_DIRAC; }
  };

  // Full Mobius EOFA
  class DiracMobiusEofa : public DiracMobius
  {

  protected:
    // The EOFA parameters
    double m5inv_fac = 0.;
    double sherman_morrison_fac = 0.;
    double eofa_shift;
    int eofa_pm;
    double mq1;
    double mq2;
    double mq3;
    double eofa_u[QUDA_MAX_DWF_LS];
    double eofa_x[QUDA_MAX_DWF_LS];
    double eofa_y[QUDA_MAX_DWF_LS];

  public:
    DiracMobiusEofa(const DiracParam &param);

    void m5_eofa(ColorSpinorField &out, const ColorSpinorField &in) const;
    void m5_eofa_xpay(ColorSpinorField &out, const ColorSpinorField &in, const ColorSpinorField &x, double a = -1.) const;

    virtual void M(ColorSpinorField &out, const ColorSpinorField &in) const;
    virtual void MdagM(ColorSpinorField &out, const ColorSpinorField &in) const;

    virtual void prepare(ColorSpinorField *&src, ColorSpinorField *&sol, ColorSpinorField &x, ColorSpinorField &b,
                         const QudaSolutionType) const;
    virtual void reconstruct(ColorSpinorField &x, const ColorSpinorField &b, const QudaSolutionType) const;

    virtual QudaDiracType getDiracType() const { return QUDA_MOBIUS_DOMAIN_WALL_EOFA_DIRAC; }
  };

  // 4d Even-odd preconditioned Mobius domain wall with EOFA
  class DiracMobiusEofaPC : public DiracMobiusEofa
  {

  public:
    DiracMobiusEofaPC(const DiracParam &param);

    void m5inv_eofa(ColorSpinorField &out, const ColorSpinorField &in) const;
    void m5inv_eofa_xpay(ColorSpinorField &out, const ColorSpinorField &in, const ColorSpinorField &x,
                         double a = -1.) const;

    void M(ColorSpinorField &out, const ColorSpinorField &in) const;
    void MdagM(ColorSpinorField &out, const ColorSpinorField &in) const;

    void full_dslash(ColorSpinorField &out,
                     const ColorSpinorField &in) const; // ye = Mee * xe + Meo * xo, yo = Moo * xo + Moe * xe

    void prepare(ColorSpinorField *&src, ColorSpinorField *&sol, ColorSpinorField &x, ColorSpinorField &b,
                 const QudaSolutionType) const;
    void reconstruct(ColorSpinorField &x, const ColorSpinorField &b, const QudaSolutionType) const;

    virtual QudaDiracType getDiracType() const { return QUDA_MOBIUS_DOMAIN_WALLPC_EOFA_DIRAC; }
  };

  void gamma5(ColorSpinorField &out, const ColorSpinorField &in);

  // Full twisted mass
  class DiracTwistedMass : public DiracWilson {

  protected:
      mutable double mu;
      mutable double epsilon;
      void twistedApply(ColorSpinorField &out, const ColorSpinorField &in, const QudaTwistGamma5Type twistType) const;
      virtual void Dslash(ColorSpinorField &out, const ColorSpinorField &in, QudaParity parity) const;
      virtual void DslashXpay(ColorSpinorField &out, const ColorSpinorField &in, QudaParity parity,
          const ColorSpinorField &x, const double &k) const;

  public:
    DiracTwistedMass(const DiracTwistedMass &dirac);
    DiracTwistedMass(const DiracParam &param, const int nDim);
    virtual ~DiracTwistedMass();
    DiracTwistedMass& operator=(const DiracTwistedMass &dirac);

    void Twist(ColorSpinorField &out, const ColorSpinorField &in) const;

    virtual void M(ColorSpinorField &out, const ColorSpinorField &in) const;
    virtual void MdagM(ColorSpinorField &out, const ColorSpinorField &in) const;

    virtual void prepare(ColorSpinorField* &src, ColorSpinorField* &sol,
			 ColorSpinorField &x, ColorSpinorField &b,
			 const QudaSolutionType) const;
    virtual void reconstruct(ColorSpinorField &x, const ColorSpinorField &b,
			     const QudaSolutionType) const;

    virtual QudaDiracType getDiracType() const { return QUDA_TWISTED_MASS_DIRAC; }

    double Mu() const { return mu; }

    /**
     * @brief Create the coarse twisted-mass operator
     *
     * @details Takes the multigrid transfer class, which knows
     *          about the coarse grid blocking, as well as
     *          having prolongate and restrict member functions,
     *          and returns color matrices Y[0..2*dim-1] corresponding
     *          to the coarse grid hopping terms and X corresponding to
     *          the coarse grid "clover" term.
     *
     * @param T[in] Transfer operator defining the coarse grid
     * @param Y[out] Coarse link field
     * @param X[out] Coarse clover field
     * @param kappa Kappa parameter for the coarse operator
     * @param mass Mass parameter for the coarse operator (gets explicitly built into clover, hard coded to zero for
     * non-staggered ops)
     * @param mu TM mu parameter for the coarse operator
     * @param mu_factor multiplicative factor for the mu parameter
     */
    void createCoarseOp(GaugeField &Y, GaugeField &X, const Transfer &T,
			double kappa, double mass, double mu, double mu_factor=0.) const;
  };

  // Even-odd preconditioned twisted mass
  class DiracTwistedMassPC : public DiracTwistedMass {

  public:
    DiracTwistedMassPC(const DiracTwistedMassPC &dirac);
    DiracTwistedMassPC(const DiracParam &param, const int nDim);

    virtual ~DiracTwistedMassPC();
    DiracTwistedMassPC& operator=(const DiracTwistedMassPC &dirac);

    void TwistInv(ColorSpinorField &out, const ColorSpinorField &in) const;

    virtual void Dslash(ColorSpinorField &out, const ColorSpinorField &in, 
			const QudaParity parity) const;
    virtual void DslashXpay(ColorSpinorField &out, const ColorSpinorField &in, 
			    const QudaParity parity, const ColorSpinorField &x, const double &k) const;
    void M(ColorSpinorField &out, const ColorSpinorField &in) const;
    void MdagM(ColorSpinorField &out, const ColorSpinorField &in) const;

    void prepare(ColorSpinorField* &src, ColorSpinorField* &sol,
		 ColorSpinorField &x, ColorSpinorField &b,
		 const QudaSolutionType) const;
    void reconstruct(ColorSpinorField &x, const ColorSpinorField &b,
		     const QudaSolutionType) const;

    virtual QudaDiracType getDiracType() const { return QUDA_TWISTED_MASSPC_DIRAC; }

    /**
     * @brief Create the coarse even-odd preconditioned twisted-mass
     *        operator
     * @param T[in] Transfer operator defining the coarse grid
     * @param Y[out] Coarse link field
     * @param X[out] Coarse clover field
     * @param kappa Kappa parameter for the coarse operator
     * @param mass Mass parameter for the coarse operator (gets explicitly built into clover, hard coded to zero for
     * non-staggered ops)
     * @param mu TM mu parameter for the coarse operator
     * @param mu_factor multiplicative factor for the mu parameter
     */
    void createCoarseOp(GaugeField &Y, GaugeField &X, const Transfer &T,
			double kappa, double mass, double mu, double mu_factor=0.) const;
  };

  // Full twisted mass with a clover term
  class DiracTwistedClover : public DiracWilson {

  protected:
    double mu;
    double epsilon;
    cudaCloverField *clover;
    void checkParitySpinor(const ColorSpinorField &, const ColorSpinorField &) const;
    void twistedCloverApply(ColorSpinorField &out, const ColorSpinorField &in, 
          const QudaTwistGamma5Type twistType, const int parity) const;

  public:
    DiracTwistedClover(const DiracTwistedClover &dirac);
    DiracTwistedClover(const DiracParam &param, const int nDim);
    virtual ~DiracTwistedClover();
    DiracTwistedClover& operator=(const DiracTwistedClover &dirac);

    void TwistClover(ColorSpinorField &out, const ColorSpinorField &in, const int parity) const;

    virtual void Dslash(ColorSpinorField &out, const ColorSpinorField &in, const QudaParity parity) const;
    virtual void DslashXpay(ColorSpinorField &out, const ColorSpinorField &in, const QudaParity parity,
        const ColorSpinorField &x, const double &k) const;

    virtual void M(ColorSpinorField &out, const ColorSpinorField &in) const;
    virtual void MdagM(ColorSpinorField &out, const ColorSpinorField &in) const;

    virtual void prepare(ColorSpinorField* &src, ColorSpinorField* &sol,
       ColorSpinorField &x, ColorSpinorField &b,
       const QudaSolutionType) const;
    virtual void reconstruct(ColorSpinorField &x, const ColorSpinorField &b,
           const QudaSolutionType) const;

    virtual QudaDiracType getDiracType() const { return QUDA_TWISTED_CLOVER_DIRAC; }

    double Mu() const { return mu; }

    /**
     *  @brief Update the internal gauge, fat gauge, long gauge, clover field pointer as appropriate.
     *  These are pointers as opposed to references to support passing in `nullptr`.
     *
     *  @param gauge_in Updated gauge field
     *  @param fat_gauge_in Updated fat links
     *  @param long_gauge_in Updated long links
     *  @param clover_in Updated clover field
     */
    virtual void updateFields(cudaGaugeField *gauge_in, cudaGaugeField *, cudaGaugeField *, cudaCloverField *clover_in)
    {
      DiracWilson::updateFields(gauge_in, nullptr, nullptr, nullptr);
      clover = clover_in;
    }

    /**
     * @brief Create the coarse twisted-clover operator
     *
     * @details Takes the multigrid transfer class, which knows
     *          about the coarse grid blocking, as well as
     *          having prolongate and restrict member functions,
     *          and returns color matrices Y[0..2*dim-1] corresponding
     *          to the coarse grid hopping terms and X corresponding to
     *          the coarse grid "clover" term.
     *
     * @param T[in] Transfer operator defining the coarse grid
     * @param Y[out] Coarse link field
     * @param X[out] Coarse clover field
     * @param kappa Kappa parameter for the coarse operator
     * @param mass Mass parameter for the coarse operator (gets explicitly built into clover, hard coded to zero for
     * non-staggered ops)
     * @param mu TM mu parameter for the coarse operator
     * @param mu_factor multiplicative factor for the mu parameter
     */
    void createCoarseOp(GaugeField &Y, GaugeField &X, const Transfer &T,
			double kappa, double mass, double mu, double mu_factor=0.) const;

    /**
      @brief If managed memory and prefetch is enabled, prefetch
      all relevant memory fields (gauge, clover, temporary spinors)
      to the CPU or GPU as requested
      @param[in] mem_space Memory space we are prefetching to
      @param[in] stream Which stream to run the prefetch in (default 0)
    */
    virtual void prefetch(QudaFieldLocation mem_space, qudaStream_t stream = device::get_default_stream()) const;
  };

  // Even-odd preconditioned twisted mass with a clover term
  class DiracTwistedCloverPC : public DiracTwistedClover {

    mutable bool reverse; /** swap the order of the derivative D and the diagonal inverse A^{-1} */

public:
    DiracTwistedCloverPC(const DiracTwistedCloverPC &dirac);
    DiracTwistedCloverPC(const DiracParam &param, const int nDim);

    virtual ~DiracTwistedCloverPC();
    DiracTwistedCloverPC& operator=(const DiracTwistedCloverPC &dirac);

    void TwistCloverInv(ColorSpinorField &out, const ColorSpinorField &in, const int parity) const;

    virtual void Dslash(ColorSpinorField &out, const ColorSpinorField &in, const QudaParity parity) const;
    virtual void DslashXpay(ColorSpinorField &out, const ColorSpinorField &in, const QudaParity parity,
        const ColorSpinorField &x, const double &k) const;
    void M(ColorSpinorField &out, const ColorSpinorField &in) const;
    void MdagM(ColorSpinorField &out, const ColorSpinorField &in) const;

    void prepare(ColorSpinorField* &src, ColorSpinorField* &sol,
     ColorSpinorField &x, ColorSpinorField &b,
     const QudaSolutionType) const;
    void reconstruct(ColorSpinorField &x, const ColorSpinorField &b,
         const QudaSolutionType) const;

    virtual QudaDiracType getDiracType() const { return QUDA_TWISTED_CLOVERPC_DIRAC; }

    /**
     * @brief Create the coarse even-odd preconditioned twisted-clover
     * operator.  Unlike the Wilson operator, the coarsening of the
     * preconditioned clover operator differs from that of the
     * unpreconditioned clover operator, so we need to specialize it.
     *
     * @param T[in] Transfer operator defining the coarse grid
     * @param Y[out] Coarse link field
     * @param X[out] Coarse clover field
     * @param kappa Kappa parameter for the coarse operator
     * @param mass Mass parameter for the coarse operator (gets explicitly built into clover, hard coded to zero for non-staggered ops)
     * @param mu TM mu parameter for the coarse operator
     * @param mu_factor multiplicative factor for the mu parameter
     */
    void createCoarseOp(GaugeField &Y, GaugeField &X, const Transfer &T,
			double kappa, double mass, double mu, double mu_factor=0.) const;

    /**
      @brief If managed memory and prefetch is enabled, prefetch
      all relevant memory fields (gauge, clover, temporary spinors).
      Will only grab the inverse clover unless the clover field
      is needed for asymmetric preconditioning
      to the CPU or GPU as requested
      @param[in] mem_space Memory space we are prefetching to
      @param[in] stream Which stream to run the prefetch in (default 0)
    */
    virtual void prefetch(QudaFieldLocation mem_space, qudaStream_t stream = device::get_default_stream()) const;
  };

  // Full staggered
  class DiracStaggered : public Dirac {

  protected:

  public:
    DiracStaggered(const DiracParam &param);
    DiracStaggered(const DiracStaggered &dirac);
    virtual ~DiracStaggered();
    DiracStaggered& operator=(const DiracStaggered &dirac);

    virtual void checkParitySpinor(const ColorSpinorField &, const ColorSpinorField &) const;
  
    virtual void Dslash(ColorSpinorField &out, const ColorSpinorField &in, 
			const QudaParity parity) const;
    virtual void DslashXpay(ColorSpinorField &out, const ColorSpinorField &in, 
			    const QudaParity parity, const ColorSpinorField &x, const double &k) const;
    virtual void M(ColorSpinorField &out, const ColorSpinorField &in) const;
    virtual void MdagM(ColorSpinorField &out, const ColorSpinorField &in) const;

    virtual void prepare(ColorSpinorField* &src, ColorSpinorField* &sol,
			 ColorSpinorField &x, ColorSpinorField &b,
			 const QudaSolutionType) const;
    virtual void reconstruct(ColorSpinorField &x, const ColorSpinorField &b,
			     const QudaSolutionType) const;

    virtual QudaDiracType getDiracType() const { return QUDA_STAGGERED_DIRAC; }

    /**
     * @brief Get the fine gauge field for MG setup.
     *
     * @return gauge field
     */
    virtual const cudaGaugeField *getGaugeField() const { return gauge; }

    /**
     * @brief Create the coarse staggered operator.
     *
     * @details Takes the multigrid transfer class, which knows
     *          about the coarse grid blocking, as well as
     *          having prolongate and restrict member functions,
     *          and returns color matrices Y[0..2*dim-1] corresponding
     *          to the coarse grid hopping terms and X corresponding to
     *          the coarse grid "clover" term. Unike the Wilson operator,
     *          we assume a mass normalization, not a kappa normalization.
     *          Ultimately this routine just performs the Kahler-Dirac rotation.
     *
     * @param T[in] Transfer operator defining the coarse grid
     * @param Y[out] Coarse link field
     * @param X[out] Coarse clover field
     * @param kappa Kappa parameter for the coarse operator (ignored, set to 1.0)
     * @param mass Mass parameter for the coarse operator (gets explicitly built into clover)
     * @param mu Mu parameter for the coarse operator (ignored for staggered)
     * @param mu_factor Mu scaling factor for the coarse operator (ignored for staggered)
     */
    void createCoarseOp(GaugeField &Y, GaugeField &X, const Transfer &T,
      double kappa, double mass, double mu=0., double mu_factor=0.) const;
  };

  // Even-odd preconditioned staggered
  class DiracStaggeredPC : public DiracStaggered {

  protected:

  public:
    DiracStaggeredPC(const DiracParam &param);
    DiracStaggeredPC(const DiracStaggeredPC &dirac);
    virtual ~DiracStaggeredPC();
    DiracStaggeredPC& operator=(const DiracStaggeredPC &dirac);

    virtual void M(ColorSpinorField &out, const ColorSpinorField &in) const;
    virtual void MdagM(ColorSpinorField &out, const ColorSpinorField &in) const;

    virtual void prepare(ColorSpinorField* &src, ColorSpinorField* &sol,
			 ColorSpinorField &x, ColorSpinorField &b,
			 const QudaSolutionType) const;
    virtual void reconstruct(ColorSpinorField &x, const ColorSpinorField &b,
			     const QudaSolutionType) const;

    virtual QudaDiracType getDiracType() const { return QUDA_STAGGEREDPC_DIRAC; }

    virtual bool hermitian() const { return true; }
  };

  // Kahler-Dirac preconditioned staggered
  class DiracStaggeredKD : public DiracStaggered
  {

  protected:
    mutable cudaGaugeField *Xinv; /** inverse Kahler-Dirac matrix */

  public:
    DiracStaggeredKD(const DiracParam &param);
    DiracStaggeredKD(const DiracStaggeredKD &dirac);

    virtual ~DiracStaggeredKD();
    DiracStaggeredKD &operator=(const DiracStaggeredKD &dirac);

    virtual void checkParitySpinor(const ColorSpinorField &, const ColorSpinorField &) const;

    virtual bool hasDslash() const { return false; }

    virtual void Dslash(ColorSpinorField &out, const ColorSpinorField &in, const QudaParity parity) const;
    virtual void DslashXpay(ColorSpinorField &out, const ColorSpinorField &in, const QudaParity parity,
                            const ColorSpinorField &x, const double &k) const;
    virtual void M(ColorSpinorField &out, const ColorSpinorField &in) const;
    virtual void MdagM(ColorSpinorField &out, const ColorSpinorField &in) const;

    void KahlerDiracInv(ColorSpinorField &out, const ColorSpinorField &in) const;

    virtual void prepare(ColorSpinorField *&src, ColorSpinorField *&sol, ColorSpinorField &x, ColorSpinorField &b,
                         const QudaSolutionType) const;
    virtual void reconstruct(ColorSpinorField &x, const ColorSpinorField &b, const QudaSolutionType) const;

    virtual void prepareSpecialMG(ColorSpinorField *&src, ColorSpinorField *&sol, ColorSpinorField &x,
                                  ColorSpinorField &b, const QudaSolutionType solType) const;
    virtual void reconstructSpecialMG(ColorSpinorField &x, const ColorSpinorField &b,
                                      const QudaSolutionType solType) const;

    virtual bool hasSpecialMG() const { return true; }

    virtual QudaDiracType getDiracType() const { return QUDA_STAGGEREDKD_DIRAC; }

    /**
     *  @brief Update the internal gauge, fat gauge, long gauge, clover field pointer as appropriate.
     *  These are pointers as opposed to references to support passing in `nullptr`.
     *
     *  @param gauge_in Updated gauge field
     *  @param fat_gauge_in Updated fat links
     *  @param long_gauge_in Updated long links
     *  @param clover_in Updated clover field
     */
    virtual void updateFields(cudaGaugeField *gauge_in, cudaGaugeField *fat_gauge_in, cudaGaugeField *long_gauge_in,
                              cudaCloverField *clover_in);

    /**
     * @brief Create the coarse staggered KD operator.
     *
     * @details Takes the multigrid transfer class, which knows
     *          about the coarse grid blocking, as well as
     *          having prolongate and restrict member functions,
     *          and returns color matrices Y[0..2*dim-1] corresponding
     *          to the coarse grid hopping terms and X corresponding to
     *          the coarse grid "clover" term.
     *
     * @param T[in] Transfer operator defining the coarse grid
     * @param Y[out] Coarse link field
     * @param X[out] Coarse clover field
     * @param kappa Kappa parameter for the coarse operator (ignored, set to 1.0)
     * @param mass Mass parameter for the coarse operator (gets explicitly built into clover)
     * @param mu Mu parameter for the coarse operator (ignored for staggered)
     * @param mu_factor Mu scaling factor for the coarse operator (ignored for staggered)
     */
    void createCoarseOp(GaugeField &Y, GaugeField &X, const Transfer &T, double kappa, double mass, double mu = 0.,
                        double mu_factor = 0.) const;

    /**
      @brief If managed memory and prefetch is enabled, prefetch
      all relevant memory fields (gauge, clover, temporary spinors).
      Will only grab the inverse clover unless the clover field
      is needed for asymmetric preconditioning
      to the CPU or GPU as requested
      @param[in] mem_space Memory space we are prefetching to
      @param[in] stream Which stream to run the prefetch in (default 0)
    */
    virtual void prefetch(QudaFieldLocation mem_space, qudaStream_t stream = device::get_default_stream()) const;
  };

  // Full staggered
  class DiracImprovedStaggered : public Dirac {

  protected:
    cudaGaugeField *fatGauge;
    cudaGaugeField *longGauge;

  public:
    DiracImprovedStaggered(const DiracParam &param);
    DiracImprovedStaggered(const DiracImprovedStaggered &dirac);
    virtual ~DiracImprovedStaggered();
    DiracImprovedStaggered& operator=(const DiracImprovedStaggered &dirac);

    virtual void checkParitySpinor(const ColorSpinorField &, const ColorSpinorField &) const;
  
    virtual void Dslash(ColorSpinorField &out, const ColorSpinorField &in, 
			const QudaParity parity) const;
    virtual void DslashXpay(ColorSpinorField &out, const ColorSpinorField &in, 
			    const QudaParity parity, const ColorSpinorField &x, const double &k) const;
    virtual void M(ColorSpinorField &out, const ColorSpinorField &in) const;
    virtual void MdagM(ColorSpinorField &out, const ColorSpinorField &in) const;

    virtual void prepare(ColorSpinorField* &src, ColorSpinorField* &sol,
			 ColorSpinorField &x, ColorSpinorField &b,
			 const QudaSolutionType) const;
    virtual void reconstruct(ColorSpinorField &x, const ColorSpinorField &b,
			     const QudaSolutionType) const;

    virtual QudaDiracType getDiracType() const { return QUDA_ASQTAD_DIRAC; }

    /**
     * @brief Get the fat link field for MG setup.
     *
     * @return fat link field
     */
    virtual const cudaGaugeField *getFatLinkField() const { return fatGauge; }

    /**
     * @brief Get the long link field for MG setup.
     *
     * @return long link field
     */
    virtual const cudaGaugeField *getLongLinkField() const { return longGauge; }

    /**
     *  @brief Update the internal gauge, fat gauge, long gauge, clover field pointer as appropriate.
     *  These are pointers as opposed to references to support passing in `nullptr`.
     *
     *  @param gauge_in Updated gauge field
     *  @param fat_gauge_in Updated fat links
     *  @param long_gauge_in Updated long links
     *  @param clover_in Updated clover field
     */
    virtual void updateFields(cudaGaugeField *, cudaGaugeField *fat_gauge_in, cudaGaugeField *long_gauge_in,
                              cudaCloverField *)
    {
      Dirac::updateFields(fat_gauge_in, nullptr, nullptr, nullptr);
      fatGauge = fat_gauge_in;
      longGauge = long_gauge_in;
    }

    /**
     * @brief Create the coarse staggered operator.
     *
     * @details Takes the multigrid transfer class, which knows
     *          about the coarse grid blocking, as well as
     *          having prolongate and restrict member functions,
     *          and returns color matrices Y[0..2*dim-1] corresponding
     *          to the coarse grid hopping terms and X corresponding to
     *          the coarse grid "clover" term. Unike the Wilson operator,
     *          we assume a mass normalization, not a kappa normalization.
     *          Ultimately this routine just performs the Kahler-Dirac rotation,
     *          dropping the long links.
     *
     * @param T[in] Transfer operator defining the coarse grid
     * @param Y[out] Coarse link field
     * @param X[out] Coarse clover field
     * @param kappa Kappa parameter for the coarse operator (ignored, set to 1.0)
     * @param mass Mass parameter for the coarse operator (gets explicitly built into clover)
     * @param mu Mu parameter for the coarse operator (ignored for staggered)
     * @param mu_factor Mu scaling factor for the coarse operator (ignored for staggered)
     */
    void createCoarseOp(GaugeField &Y, GaugeField &X, const Transfer &T, double kappa, double mass, double mu = 0.,
                        double mu_factor = 0.) const;

    /**
      @brief If managed memory and prefetch is enabled, prefetch
      all relevant memory fields (fat+long links, temporary spinors)
      to the CPU or GPU as requested
      @param[in] mem_space Memory space we are prefetching to
      @param[in] stream Which stream to run the prefetch in (default 0)
    */
    virtual void prefetch(QudaFieldLocation mem_space, qudaStream_t stream = device::get_default_stream()) const;
  };

  // Even-odd preconditioned staggered
  class DiracImprovedStaggeredPC : public DiracImprovedStaggered {

  protected:

  public:
    DiracImprovedStaggeredPC(const DiracParam &param);
    DiracImprovedStaggeredPC(const DiracImprovedStaggeredPC &dirac);
    virtual ~DiracImprovedStaggeredPC();
    DiracImprovedStaggeredPC& operator=(const DiracImprovedStaggeredPC &dirac);

    virtual void M(ColorSpinorField &out, const ColorSpinorField &in) const;
    virtual void MdagM(ColorSpinorField &out, const ColorSpinorField &in) const;

    virtual void prepare(ColorSpinorField* &src, ColorSpinorField* &sol,
			 ColorSpinorField &x, ColorSpinorField &b,
			 const QudaSolutionType) const;
    virtual void reconstruct(ColorSpinorField &x, const ColorSpinorField &b,
			     const QudaSolutionType) const;

    virtual QudaDiracType getDiracType() const { return QUDA_ASQTADPC_DIRAC; }

    virtual bool hermitian() const { return true; }
  };

  // Kahler-Dirac preconditioned staggered
  class DiracImprovedStaggeredKD : public DiracImprovedStaggered
  {

  protected:
    mutable cudaGaugeField *Xinv; /** inverse Kahler-Dirac matrix */

  public:
    DiracImprovedStaggeredKD(const DiracParam &param);
    DiracImprovedStaggeredKD(const DiracImprovedStaggeredKD &dirac);
    virtual ~DiracImprovedStaggeredKD();
    DiracImprovedStaggeredKD &operator=(const DiracImprovedStaggeredKD &dirac);

    virtual void checkParitySpinor(const ColorSpinorField &, const ColorSpinorField &) const;

    virtual bool hasDslash() const { return false; }

    virtual void Dslash(ColorSpinorField &out, const ColorSpinorField &in, const QudaParity parity) const;
    virtual void DslashXpay(ColorSpinorField &out, const ColorSpinorField &in, const QudaParity parity,
                            const ColorSpinorField &x, const double &k) const;
    virtual void M(ColorSpinorField &out, const ColorSpinorField &in) const;
    virtual void MdagM(ColorSpinorField &out, const ColorSpinorField &in) const;

    void KahlerDiracInv(ColorSpinorField &out, const ColorSpinorField &in) const;

    virtual void prepare(ColorSpinorField *&src, ColorSpinorField *&sol, ColorSpinorField &x, ColorSpinorField &b,
                         const QudaSolutionType) const;
    virtual void reconstruct(ColorSpinorField &x, const ColorSpinorField &b, const QudaSolutionType) const;

    virtual void prepareSpecialMG(ColorSpinorField *&src, ColorSpinorField *&sol, ColorSpinorField &x,
                                  ColorSpinorField &b, const QudaSolutionType solType) const;
    virtual void reconstructSpecialMG(ColorSpinorField &x, const ColorSpinorField &b,
                                      const QudaSolutionType solType) const;

    virtual bool hasSpecialMG() const { return true; }

    virtual QudaDiracType getDiracType() const { return QUDA_ASQTADKD_DIRAC; }

    /**
     *  @brief Update the internal gauge, fat gauge, long gauge, clover field pointer as appropriate.
     *  These are pointers as opposed to references to support passing in `nullptr`.
     *
     *  @param gauge_in Updated gauge field
     *  @param fat_gauge_in Updated fat links
     *  @param long_gauge_in Updated long links
     *  @param clover_in Updated clover field
     */
    virtual void updateFields(cudaGaugeField *gauge_in, cudaGaugeField *fat_gauge_in, cudaGaugeField *long_gauge_in,
                              cudaCloverField *clover_in);

    /**
     * @brief Create the coarse improved staggered KD operator.
     *
     * @details Takes the multigrid transfer class, which knows
     *          about the coarse grid blocking, as well as
     *          having prolongate and restrict member functions,
     *          and returns color matrices Y[0..2*dim-1] corresponding
     *          to the coarse grid hopping terms and X corresponding to
     *          the coarse grid "clover" term.
     *
     * @param T[in] Transfer operator defining the coarse grid
     * @param Y[out] Coarse link field
     * @param X[out] Coarse clover field
     * @param kappa Kappa parameter for the coarse operator (ignored, set to 1.0)
     * @param mass Mass parameter for the coarse operator (gets explicitly built into clover)
     * @param mu Mu parameter for the coarse operator (ignored for staggered)
     * @param mu_factor Mu scaling factor for the coarse operator (ignored for staggered)
     */
    void createCoarseOp(GaugeField &Y, GaugeField &X, const Transfer &T, double kappa, double mass, double mu = 0.,
                        double mu_factor = 0.) const;

    /**
      @brief If managed memory and prefetch is enabled, prefetch
      all relevant memory fields (gauge, clover, temporary spinors).
      Will only grab the inverse clover unless the clover field
      is needed for asymmetric preconditioning
      to the CPU or GPU as requested
      @param[in] mem_space Memory space we are prefetching to
      @param[in] stream Which stream to run the prefetch in (default 0)
    */
    virtual void prefetch(QudaFieldLocation mem_space, qudaStream_t stream = device::get_default_stream()) const;
  };

  /**
     This class serves as a front-end to the coarse Dslash operator,
     similar to the other dslash operators.
   */
  class DiracCoarse : public Dirac {

  protected:
    double mass;
    double mu;
    double mu_factor;
    const Transfer *transfer; /** restrictor / prolongator defined here */
    const Dirac *dirac; /** Parent Dirac operator */
    const bool need_bidirectional; /** Whether or not to force a bi-directional build */
    const bool use_mma;            /** Whether to use tensor cores or not */

    mutable cpuGaugeField *Y_h; /** CPU copy of the coarse link field */
    mutable cpuGaugeField *X_h; /** CPU copy of the coarse clover term */
    mutable cpuGaugeField *Xinv_h; /** CPU copy of the inverse coarse clover term */
    mutable cpuGaugeField *Yhat_h; /** CPU copy of the preconditioned coarse link field */

    mutable cudaGaugeField *Y_d; /** GPU copy of the coarse link field */
    mutable cudaGaugeField *X_d; /** GPU copy of the coarse clover term */
    mutable cudaGaugeField *Xinv_d; /** GPU copy of inverse coarse clover term */
    mutable cudaGaugeField *Yhat_d; /** GPU copy of the preconditioned coarse link field */

    /**
       @brief Initialize the coarse gauge fields.  Location is
       determined by gpu_setup variable.
    */
    void initializeCoarse();

    /**
       @brief Create the CPU or GPU coarse gauge fields on demand
       (requires that the fields have been created in the other memory
       space)
    */
    void initializeLazy(QudaFieldLocation location) const;

    mutable bool enable_gpu; /** Whether the GPU links have been constructed */
    mutable bool enable_cpu; /** Whether the CPU links have been constructed */
    const bool gpu_setup; /** Where to do the coarse-operator construction*/
    mutable bool init_gpu; /** Whether this instance did the GPU allocation or not */
    mutable bool init_cpu; /** Whether this instance did the CPU allocation or not */
    const bool mapped; /** Whether we allocate Y and X GPU fields in mapped memory or not */

    /**
       @brief Allocate the Y and X fields
       @param[in] gpu Whether to allocate on gpu (true) or cpu (false)
       @param[in] mapped whether to put gpu allocations into mapped memory
     */
    void createY(bool gpu = true, bool mapped = false) const;

    /**
       @brief Allocate the Yhat and Xinv fields
       @param[in] gpu Whether to allocate on gpu (true) or cpu (false)
     */
    void createYhat(bool gpu = true) const;

  public:
    double Mass() const { return mass; }
    double Mu() const { return mu; }
    double MuFactor() const { return mu_factor; }

    /**
       @param[in] param Parameters defining this operator
       @param[in] gpu_setup Whether to do the setup on GPU or CPU
       @param[in] mapped Set to true to put Y and X fields in mapped memory
     */
    DiracCoarse(const DiracParam &param, bool gpu_setup=true, bool mapped=false);

    /**
       @param[in] param Parameters defining this operator
       @param[in] Y_h CPU coarse link field
       @param[in] X_h CPU coarse clover field
       @param[in] Xinv_h CPU coarse inverse clover field
       @param[in] Yhat_h CPU coarse preconditioned link field
       @param[in] Y_d GPU coarse link field
       @param[in] X_d GPU coarse clover field
       @param[in] Xinv_d GPU coarse inverse clover field
       @param[in] Yhat_d GPU coarse preconditioned link field
     */
    DiracCoarse(const DiracParam &param,
		cpuGaugeField *Y_h, cpuGaugeField *X_h, cpuGaugeField *Xinv_h, cpuGaugeField *Yhat_h,
		cudaGaugeField *Y_d=0, cudaGaugeField *X_d=0, cudaGaugeField *Xinv_d=0, cudaGaugeField *Yhat_d=0);

    /**
       @param[in] dirac Another operator instance to clone from (shallow copy)
       @param[in] param Parameters defining this operator
     */
    DiracCoarse(const DiracCoarse &dirac, const DiracParam &param);
    virtual ~DiracCoarse();

    virtual bool isCoarse() const { return true; }

    /**
       @brief Apply the coarse clover operator
       @param[out] out Output field
       @param[in] in Input field
       @param[paraity] parity Parity which we are applying the operator to
     */
    void Clover(ColorSpinorField &out, const ColorSpinorField &in, const QudaParity parity) const;

    /**
       @brief Apply the inverse coarse clover operator
       @param[out] out Output field
       @param[in] in Input field
       @param[paraity] parity Parity which we are applying the operator to
     */
    void CloverInv(ColorSpinorField &out, const ColorSpinorField &in, const QudaParity parity) const;

    /**
       @brief Apply DslashXpay out = (D * in)
       @param[out] out Output field
       @param[in] in Input field
       @param[paraity] parity Parity which we are applying the operator to
     */
    virtual void Dslash(ColorSpinorField &out, const ColorSpinorField &in,
			const QudaParity parity) const;

    /**
       @brief Apply DslashXpay out = (D * in + A * x)
       @param[out] out Output field
       @param[in] in Input field
       @param[paraity] parity Parity which we are applying the operator to
     */
    virtual void DslashXpay(ColorSpinorField &out, const ColorSpinorField &in, const QudaParity parity,
			    const ColorSpinorField &x, const double &k) const;

    /**
       @brief Apply the full operator
       @param[out] out output vector, out = M * in
       @param[in] in input vector
     */
    virtual void M(ColorSpinorField &out, const ColorSpinorField &in) const;

    virtual void MdagM(ColorSpinorField &out, const ColorSpinorField &in) const;

    virtual void prepare(ColorSpinorField* &src, ColorSpinorField* &sol, ColorSpinorField &x, ColorSpinorField &b,
			 const QudaSolutionType) const;

    virtual void reconstruct(ColorSpinorField &x, const ColorSpinorField &b, const QudaSolutionType) const;

    virtual QudaDiracType getDiracType() const { return QUDA_COARSE_DIRAC; }

    virtual void updateFields(cudaGaugeField *gauge_in, cudaGaugeField *, cudaGaugeField *, cudaCloverField *)
    {
      Dirac::updateFields(gauge_in, nullptr, nullptr, nullptr);
      warningQuda("Coarse gauge links cannot be trivially updated for DiracCoarse(PC). Perform an MG update instead.");
    }

    /**
     * @brief Create the coarse operator from this coarse operator
     *
     * @param T[in] Transfer operator defining the coarse grid
     * @param Y[out] Coarse link field
     * @param X[out] Coarse clover field
     * @param kappa Kappa parameter for the coarse operator
     * @param mass Mass parameter (assumed to be zero, staggered mass gets built into clover)
     * @param mu TM mu parameter for the coarse operator
     * @param mu_factor multiplicative factor for the mu parameter
     */
    void createCoarseOp(GaugeField &Y, GaugeField &X, const Transfer &T,
			double kappa, double mass, double mu, double mu_factor=0.) const;


    /**
     * @brief Create the precondtioned coarse operator
     *
     * @param Yhat[out] Preconditioned coarse link field
     * @param Xinv[out] Coarse clover inversefield
     * @param Y[in] Coarse link field
     * @param X[in] Coarse clover inverse field
     */
    void createPreconditionedCoarseOp(GaugeField &Yhat, GaugeField &Xinv, const GaugeField &Y, const GaugeField &X);

    /**
      @brief If managed memory and prefetch is enabled, prefetch
      all relevant memory fields (X, Y)
      to the CPU or GPU as requested
      @param[in] mem_space Memory space we are prefetching to
      @param[in] stream Which stream to run the prefetch in (default 0)
    */
    virtual void prefetch(QudaFieldLocation mem_space, qudaStream_t stream = device::get_default_stream()) const;
  };

  /**
     Even-odd preconditioned variant of coarse Dslash operator
  */
  class DiracCoarsePC : public DiracCoarse {

  public:
    /**
       @param[in] param Parameters defining this operator
       @param[in] gpu_setup Whether to do the setup on GPU or CPU
     */
    DiracCoarsePC(const DiracParam &param, bool gpu_setup=true);

    /**
       @param[in] dirac Another operator instance to clone from (shallow copy)
       @param[in] param Parameters defining this operator
     */
    DiracCoarsePC(const DiracCoarse &dirac, const DiracParam &param);

    virtual ~DiracCoarsePC();

    void Dslash(ColorSpinorField &out, const ColorSpinorField &in, const QudaParity parity) const;
    void DslashXpay(ColorSpinorField &out, const ColorSpinorField &in, const QudaParity parity,
		    const ColorSpinorField &x, const double &k) const;
    void M(ColorSpinorField &out, const ColorSpinorField &in) const;
    void MdagM(ColorSpinorField &out, const ColorSpinorField &in) const;
    void prepare(ColorSpinorField* &src, ColorSpinorField* &sol, ColorSpinorField &x, ColorSpinorField &b,
		 const QudaSolutionType) const;
    void reconstruct(ColorSpinorField &x, const ColorSpinorField &b, const QudaSolutionType) const;

    virtual QudaDiracType getDiracType() const { return QUDA_COARSEPC_DIRAC; }

    /**
     * @brief Create the coarse even-odd preconditioned coarse
     * operator.  Unlike the Wilson operator, the coarsening of the
     * preconditioned coarse operator differs from that of the
     * unpreconditioned coarse operator, so we need to specialize it.
     *
     * @param T[in] Transfer operator defining the coarse grid
     * @param Y[out] Coarse link field
     * @param X[out] Coarse clover field
     * @param kappa Kappa parameter for the coarse operator
     * @param mass Mass parameter for the coarse operator, assumed to be zero
     * @param mu TM mu parameter for the coarse operator
     * @param mu_factor multiplicative factor for the mu parameter
     */
    void createCoarseOp(GaugeField &Y, GaugeField &X, const Transfer &T,
			double kappa, double mass, double mu, double mu_factor=0.) const;

    /**
      @brief If managed memory and prefetch is enabled, prefetch
      all relevant memory fields (Xhat, Y)
      to the CPU or GPU as requested
      @param[in] mem_space Memory space we are prefetching to
      @param[in] stream Which stream to run the prefetch in (default 0)
    */
    virtual void prefetch(QudaFieldLocation mem_space, qudaStream_t stream = device::get_default_stream()) const;
  };


  /**
     @brief Full Gauge Laplace operator.  Although not a Dirac
     operator per se, it's a linear operator so it's conventient to
     put in the Dirac operator abstraction.
  */
  class GaugeLaplace : public Dirac {

  public:
    GaugeLaplace(const DiracParam &param);
    GaugeLaplace(const GaugeLaplace &laplace);

    virtual ~GaugeLaplace();
    GaugeLaplace& operator=(const GaugeLaplace &laplace);

    virtual void Dslash(ColorSpinorField &out, const ColorSpinorField &in, const QudaParity parity) const;
    virtual void DslashXpay(ColorSpinorField &out, const ColorSpinorField &in,
			    const QudaParity parity, const ColorSpinorField &x, const double &k) const;
    virtual void M(ColorSpinorField &out, const ColorSpinorField &in) const;
    virtual void MdagM(ColorSpinorField &out, const ColorSpinorField &in) const;

    virtual void prepare(ColorSpinorField* &src, ColorSpinorField* &sol,
			 ColorSpinorField &x, ColorSpinorField &b,
			 const QudaSolutionType) const;
    virtual void reconstruct(ColorSpinorField &x, const ColorSpinorField &b,
			     const QudaSolutionType) const;
    virtual bool hermitian() const { return true; }

    virtual QudaDiracType getDiracType() const { return QUDA_GAUGE_LAPLACE_DIRAC; }
  };

  /**
     @brief Even-odd preconditioned Gauge Laplace operator
  */
  class GaugeLaplacePC : public GaugeLaplace {

  public:
    GaugeLaplacePC(const DiracParam &param);
    GaugeLaplacePC(const GaugeLaplacePC &laplace);
    virtual ~GaugeLaplacePC();
    GaugeLaplacePC& operator=(const GaugeLaplacePC &laplace);

    void M(ColorSpinorField &out, const ColorSpinorField &in) const;
    void MdagM(ColorSpinorField &out, const ColorSpinorField &in) const;

    void prepare(ColorSpinorField* &src, ColorSpinorField* &sol,
		 ColorSpinorField &x, ColorSpinorField &b,
		 const QudaSolutionType) const;
    void reconstruct(ColorSpinorField &x, const ColorSpinorField &b, const QudaSolutionType) const;
    virtual bool hermitian() const { return true; }

    virtual QudaDiracType getDiracType() const { return QUDA_GAUGE_LAPLACEPC_DIRAC; }
  };

  /**
     @brief Full Covariant Derivative operator.  Although not a Dirac
     operator per se, it's a linear operator so it's conventient to
     put in the Dirac operator abstraction.
  */
  class GaugeCovDev : public Dirac {

  public:
    GaugeCovDev(const DiracParam &param);
    GaugeCovDev(const GaugeCovDev &covDev);

    virtual ~GaugeCovDev();
    GaugeCovDev& operator=(const GaugeCovDev &covDev);

    virtual void DslashCD(ColorSpinorField &out, const ColorSpinorField &in, const QudaParity parity, const int mu) const;
    virtual void MCD(ColorSpinorField &out, const ColorSpinorField &in, const int mu) const;
    virtual void MdagMCD(ColorSpinorField &out, const ColorSpinorField &in, const int mu) const;


    virtual void Dslash(ColorSpinorField &out, const ColorSpinorField &in, const QudaParity parity) const;
    virtual void DslashXpay(ColorSpinorField &out, const ColorSpinorField &in,
			    const QudaParity parity, const ColorSpinorField &x, const double &k) const;
    virtual void M(ColorSpinorField &out, const ColorSpinorField &in) const;
    virtual void MdagM(ColorSpinorField &out, const ColorSpinorField &in) const;

    virtual void prepare(ColorSpinorField* &src, ColorSpinorField* &sol,
			 ColorSpinorField &x, ColorSpinorField &b,
			 const QudaSolutionType) const;
    virtual void reconstruct(ColorSpinorField &x, const ColorSpinorField &b,
			     const QudaSolutionType) const;

    virtual QudaDiracType getDiracType() const { return QUDA_GAUGE_COVDEV_DIRAC; }
  };

  // Functor base class for applying a given Dirac matrix (M, MdagM, etc.)
  // This basically wraps around a Dirac op
  // and provides for several operator() operations to apply it, perhaps to apply
  // AXPYs etc. Once we have this, further classes diracM diracMdag etc
  // can implement the operator()-s as needed to apply the operator, MdagM etc etc.
  class DiracMatrix {

  protected:
    const Dirac *dirac;

  public:
    DiracMatrix(const Dirac &d) : dirac(&d), shift(0.0) { }
    DiracMatrix(const Dirac *d) : dirac(d), shift(0.0) { }
    DiracMatrix(const DiracMatrix &mat) : dirac(mat.dirac), shift(mat.shift) { }
    DiracMatrix(const DiracMatrix *mat) : dirac(mat->dirac), shift(mat->shift) { }
    virtual ~DiracMatrix() { }

    virtual void operator()(ColorSpinorField &out, const ColorSpinorField &in) const = 0;
    virtual void operator()(ColorSpinorField &out, const ColorSpinorField &in, ColorSpinorField &tmp) const = 0;
    virtual void operator()(ColorSpinorField &out, const ColorSpinorField &in, ColorSpinorField &Tmp1,
                            ColorSpinorField &Tmp2) const = 0;

    unsigned long long flops() const { return dirac->Flops(); }

    QudaMatPCType getMatPCType() const { return dirac->getMatPCType(); }

    virtual int getStencilSteps() const = 0;

    std::string Type() const { return typeid(*dirac).name(); }

    /**
       @brief return if the operator is a Wilson-type 4-d operator
    */
    bool isWilsonType() const
    {
      return (Type() == typeid(DiracWilson).name() || Type() == typeid(DiracWilsonPC).name()
              || Type() == typeid(DiracClover).name() || Type() == typeid(DiracCloverPC).name()
              || Type() == typeid(DiracCloverHasenbuschTwist).name()
              || Type() == typeid(DiracCloverHasenbuschTwistPC).name() || Type() == typeid(DiracTwistedMass).name()
              || Type() == typeid(DiracTwistedMassPC).name() || Type() == typeid(DiracTwistedClover).name()
              || Type() == typeid(DiracTwistedCloverPC).name()) ?
        true :
        false;
    }

    /**
       @brief return if the operator is a staggered operator
    */
    bool isStaggered() const
    {
      return (Type() == typeid(DiracStaggeredPC).name() || Type() == typeid(DiracStaggered).name()
              || Type() == typeid(DiracImprovedStaggeredPC).name() || Type() == typeid(DiracImprovedStaggered).name()
              || Type() == typeid(DiracStaggeredKD).name() || Type() == typeid(DiracImprovedStaggeredKD).name()) ?
        true :
        false;
    }

    /**
       @brief return if the operator is a domain wall operator, that is, 5-dimensional
    */
    bool isDwf() const
    {
      return (Type() == typeid(DiracDomainWall).name() || Type() == typeid(DiracDomainWallPC).name()
              || Type() == typeid(DiracDomainWall4D).name() || Type() == typeid(DiracDomainWall4DPC).name()
              || Type() == typeid(DiracMobius).name() || Type() == typeid(DiracMobiusPC).name()
              || Type() == typeid(DiracMobiusEofa).name() || Type() == typeid(DiracMobiusEofaPC).name()) ?
        true :
        false;
    }

    /**
       @brief return if the operator is a coarse operator
    */
    bool isCoarse() const { return dirac->isCoarse(); }

    virtual bool hermitian() const { return dirac->hermitian(); }

    const Dirac *Expose() const { return dirac; }

    //! Shift term added onto operator (M/M^dag M/M M^dag + shift)
    double shift;
  };

  class DiracM : public DiracMatrix
  {

  public:
    DiracM(const Dirac &d) : DiracMatrix(d) {}
    DiracM(const Dirac *d) : DiracMatrix(d) {}

    /**
       @brief apply operator and potentially a shift
    */
    void operator()(ColorSpinorField &out, const ColorSpinorField &in) const
    {
      dirac->M(out, in);
      if (shift != 0.0) blas::axpy(shift, const_cast<ColorSpinorField &>(in), out);
    }

    /**
        If the Dirac Operator's tmp1 member is not set, this provides
        a tmp. The tmp is set as the DiracOperator's tmp before the matrix apply
        and after the matrix apply it is unset and the tmp1 is set to null.

        If the operator has a tmp1 member set it will be used and the passed
        tmp will be untouched
    */

    void operator()(ColorSpinorField &out, const ColorSpinorField &in, ColorSpinorField &tmp) const
    {
      bool reset1 = false;
      if (!dirac->tmp1) { dirac->tmp1 = &tmp; reset1 = true; }
      dirac->M(out, in);
      if (shift != 0.0) blas::axpy(shift, const_cast<ColorSpinorField&>(in), out);
      if (reset1) { dirac->tmp1 = NULL; reset1 = false; }
    }

    /* Provides two tmps, in case the dirac op doesn't have them */
    void operator()(ColorSpinorField &out, const ColorSpinorField &in, 
			   ColorSpinorField &Tmp1, ColorSpinorField &Tmp2) const
    {
      bool reset1 = false;
      bool reset2 = false;
      if (!dirac->tmp1) { dirac->tmp1 = &Tmp1; reset1 = true; }
      if (!dirac->tmp2) { dirac->tmp2 = &Tmp2; reset2 = true; }
      dirac->M(out, in);
      if (shift != 0.0) blas::axpy(shift, const_cast<ColorSpinorField&>(in), out);
      if (reset2) { dirac->tmp2 = NULL; reset2 = false; }
      if (reset1) { dirac->tmp1 = NULL; reset1 = false; }
    }

    int getStencilSteps() const
    {
      return dirac->getStencilSteps(); 
    }
  };

  /* Gloms onto a DiracOp and provides an operator() which applies its MdagM */
  class DiracMdagM : public DiracMatrix {

  public:
    DiracMdagM(const Dirac &d) : DiracMatrix(d) { }
    DiracMdagM(const Dirac *d) : DiracMatrix(d) { }

    void operator()(ColorSpinorField &out, const ColorSpinorField &in) const
    {
      dirac->MdagM(out, in);
      if (shift != 0.0) blas::axpy(shift, const_cast<ColorSpinorField&>(in), out);
    }

    void operator()(ColorSpinorField &out, const ColorSpinorField &in, ColorSpinorField &tmp) const
    {
      bool reset1 = false;
      if (!dirac->tmp1) {
        dirac->tmp1 = &tmp;
        reset1 = true;
      }
      dirac->MdagM(out, in);
      if (shift != 0.0) blas::axpy(shift, const_cast<ColorSpinorField&>(in), out);
      if (reset1) {
        dirac->tmp1 = NULL;
        reset1 = false;
      }
    }

    void operator()(ColorSpinorField &out, const ColorSpinorField &in, 
			   ColorSpinorField &Tmp1, ColorSpinorField &Tmp2) const
    {
      bool reset1 = false;
      bool reset2 = false;
      if (!dirac->tmp1) {
        dirac->tmp1 = &Tmp1;
        reset1 = true;
      }
      if (!dirac->tmp2) {
        dirac->tmp2 = &Tmp2;
        reset2 = true;
      }
      dirac->MdagM(out, in);
      if (shift != 0.0) blas::axpy(shift, const_cast<ColorSpinorField&>(in), out);
      if (reset2) {
        dirac->tmp2 = NULL;
        reset2 = false;
      }
      if (reset1) {
        dirac->tmp1 = NULL;
        reset1 = false;
      }
    }
 
    int getStencilSteps() const
    {
      return 2*dirac->getStencilSteps(); // 2 for M and M dagger
    }

    virtual bool hermitian() const { return true; } // normal op is always Hermitian
  };

  /* Gloms onto a DiracOp and provides an operator() which applies its MdagMLocal */
  class DiracMdagMLocal : public DiracMatrix
  {

  public:
    DiracMdagMLocal(const Dirac &d) : DiracMatrix(d) {}
    DiracMdagMLocal(const Dirac *d) : DiracMatrix(d) {}

    void operator()(ColorSpinorField &out, const ColorSpinorField &in) const { dirac->MdagMLocal(out, in); }

    void operator()(ColorSpinorField &out, const ColorSpinorField &in, ColorSpinorField &tmp) const
    {
      bool reset1 = false;
      if (!dirac->tmp1) {
        dirac->tmp1 = &tmp;
        reset1 = true;
      }
      dirac->MdagMLocal(out, in);
      if (shift != 0.0) blas::axpy(shift, const_cast<ColorSpinorField &>(in), out);
<<<<<<< HEAD
      dirac->tmp1 = nullptr;
=======
      if (reset1) {
        dirac->tmp1 = NULL;
        reset1 = false;
      }
>>>>>>> b28d376f
    }

    void operator()(ColorSpinorField &out, const ColorSpinorField &in, ColorSpinorField &Tmp1, ColorSpinorField &Tmp2) const
    {
      bool reset1 = false;
      bool reset2 = false;
      if (!dirac->tmp1) {
        dirac->tmp1 = &Tmp1;
        reset1 = true;
      }
      if (!dirac->tmp2) {
        dirac->tmp2 = &Tmp2;
        reset2 = true;
      }
      dirac->MdagMLocal(out, in);
      if (shift != 0.0) blas::axpy(shift, const_cast<ColorSpinorField &>(in), out);
<<<<<<< HEAD
      dirac->tmp2 = nullptr;
      dirac->tmp1 = nullptr;
=======
      if (reset2) {
        dirac->tmp2 = NULL;
        reset2 = false;
      }
      if (reset1) {
        dirac->tmp1 = NULL;
        reset1 = false;
      }
>>>>>>> b28d376f
    }

    int getStencilSteps() const
    {
      return 2 * dirac->getStencilSteps(); // 2 for M and M dagger
    }
  };

  /* Gloms onto a DiracMatrix and provides an operator() forward to its MMdag method */
  class DiracMMdag : public DiracMatrix
  {

  public:
    DiracMMdag(const Dirac &d) : DiracMatrix(d) { }
    DiracMMdag(const Dirac *d) : DiracMatrix(d) { }

    void operator()(ColorSpinorField &out, const ColorSpinorField &in) const
    {
      dirac->MMdag(out, in);
      if (shift != 0.0) blas::axpy(shift, const_cast<ColorSpinorField&>(in), out);
    }

    void operator()(ColorSpinorField &out, const ColorSpinorField &in, ColorSpinorField &tmp) const
    {
      bool reset1 = false;
      if (!dirac->tmp1) {
        dirac->tmp1 = &tmp;
        reset1 = true;
      }
      dirac->MMdag(out, in);
      if (shift != 0.0) blas::axpy(shift, const_cast<ColorSpinorField&>(in), out);
      if (reset1) {
        dirac->tmp1 = NULL;
        reset1 = false;
      }
    }

    void operator()(ColorSpinorField &out, const ColorSpinorField &in, 
			   ColorSpinorField &Tmp1, ColorSpinorField &Tmp2) const
    {
      bool reset1 = false;
      bool reset2 = false;
      if (!dirac->tmp1) {
        dirac->tmp1 = &Tmp1;
        reset1 = true;
      }
      if (!dirac->tmp2) {
        dirac->tmp2 = &Tmp2;
        reset2 = true;
      }
      dirac->MMdag(out, in);
      if (shift != 0.0) blas::axpy(shift, const_cast<ColorSpinorField&>(in), out);
      if (reset2) {
        dirac->tmp2 = NULL;
        reset2 = false;
      }
      if (reset1) {
        dirac->tmp1 = NULL;
        reset1 = false;
      }
    }

    int getStencilSteps() const
    {
      return 2*dirac->getStencilSteps(); // 2 for M and M dagger
    }

    virtual bool hermitian() const { return true; } // normal op is always Hermitian
  };

  /* Gloms onto a DiracMatrix and provides an  operator() for its Mdag method */
  class DiracMdag : public DiracMatrix {

  public:
  DiracMdag(const Dirac &d) : DiracMatrix(d) { }
  DiracMdag(const Dirac *d) : DiracMatrix(d) { }

    void operator()(ColorSpinorField &out, const ColorSpinorField &in) const
    {
      dirac->Mdag(out, in);
      if (shift != 0.0) blas::axpy(shift, const_cast<ColorSpinorField&>(in), out);
    }

    void operator()(ColorSpinorField &out, const ColorSpinorField &in, ColorSpinorField &tmp) const
    {
      bool reset1 = false;
      if (!dirac->tmp1) {
        dirac->tmp1 = &tmp;
        reset1 = true;
      }
      dirac->Mdag(out, in);
      if (shift != 0.0) blas::axpy(shift, const_cast<ColorSpinorField&>(in), out);
      if (reset1) {
        dirac->tmp1 = NULL;
        reset1 = false;
      }
    }

    void operator()(ColorSpinorField &out, const ColorSpinorField &in, 
		    ColorSpinorField &Tmp1, ColorSpinorField &Tmp2) const
    {
      bool reset1 = false;
      bool reset2 = false;
      if (!dirac->tmp1) {
        dirac->tmp1 = &Tmp1;
        reset1 = true;
      }
      if (!dirac->tmp2) {
        dirac->tmp2 = &Tmp2;
        reset2 = true;
      }
      dirac->Mdag(out, in);
      if (shift != 0.0) blas::axpy(shift, const_cast<ColorSpinorField&>(in), out);
      if (reset2) {
        dirac->tmp2 = NULL;
        reset2 = false;
      }
      if (reset1) {
        dirac->tmp1 = NULL;
        reset1 = false;
      }
    }

    int getStencilSteps() const
    {
      return dirac->getStencilSteps(); 
    }
  };

  /* Gloms onto a dirac matrix and gives back the dagger of whatever that was originally.
     (flips dagger before applying and restores afterwards */
  class DiracDagger : public DiracMatrix {

  protected:
    const DiracMatrix &mat;

  public:
  DiracDagger(const DiracMatrix &mat) : DiracMatrix(mat), mat(mat) { }
  DiracDagger(const DiracMatrix *mat) : DiracMatrix(mat), mat(*mat) { }

    void operator()(ColorSpinorField &out, const ColorSpinorField &in) const
    {
      dirac->flipDagger();
      mat(out, in);
      dirac->flipDagger();
    }

    void operator()(ColorSpinorField &out, const ColorSpinorField &in, ColorSpinorField &tmp) const
    {
      dirac->flipDagger();
      mat(out, in, tmp);
      dirac->flipDagger();
    }

    void operator()(ColorSpinorField &out, const ColorSpinorField &in, 
                    ColorSpinorField &Tmp1, ColorSpinorField &Tmp2) const
    {
      dirac->flipDagger();
      mat(out, in, Tmp1, Tmp2);
      dirac->flipDagger();
    }

    int getStencilSteps() const
    {
      return mat.getStencilSteps(); 
    }
  };

  /**
     Gloms onto a DiracMatrix and provides an operator() for its G5M method
  */
  class DiracG5M : public DiracMatrix
  {

  public:
    DiracG5M(const Dirac &d) : DiracMatrix(d) {}
    DiracG5M(const Dirac *d) : DiracMatrix(d) {}

    /**
      @brief Left-apply gamma5 as appropriate for the operator

      @param vec[in,out] vector to which gamma5 is applied in place
    */
    void applyGamma5(ColorSpinorField &vec) const
    {
      auto dirac_type = dirac->getDiracType();
      auto pc_type = dirac->getMatPCType();
      switch (dirac_type) {
      case QUDA_WILSON_DIRAC:
      case QUDA_CLOVER_DIRAC:
      case QUDA_CLOVER_HASENBUSCH_TWIST_DIRAC:
      case QUDA_TWISTED_MASS_DIRAC:
      case QUDA_TWISTED_CLOVER_DIRAC:
        // while the twisted ops don't have a Hermitian indefinite spectrum, they
        // do have a spectrum of the form (real) + i mu
        gamma5(vec, vec);
        break;
      case QUDA_WILSONPC_DIRAC:
      case QUDA_CLOVERPC_DIRAC:
      case QUDA_CLOVER_HASENBUSCH_TWISTPC_DIRAC:
      case QUDA_TWISTED_MASSPC_DIRAC:
      case QUDA_TWISTED_CLOVERPC_DIRAC:
        if (pc_type == QUDA_MATPC_EVEN_EVEN_ASYMMETRIC || pc_type == QUDA_MATPC_ODD_ODD_ASYMMETRIC) {
          gamma5(vec, vec);
        } else {
          errorQuda("Invalid matpc type for Hermitian gamma5 version of %d", dirac_type);
        }
        break;
      case QUDA_DOMAIN_WALL_DIRAC:
      case QUDA_DOMAIN_WALLPC_DIRAC:
      case QUDA_DOMAIN_WALL_4D_DIRAC:
      case QUDA_DOMAIN_WALL_4DPC_DIRAC:
      case QUDA_MOBIUS_DOMAIN_WALL_DIRAC:
      case QUDA_MOBIUS_DOMAIN_WALLPC_DIRAC:
      case QUDA_MOBIUS_DOMAIN_WALL_EOFA_DIRAC:
      case QUDA_MOBIUS_DOMAIN_WALLPC_EOFA_DIRAC:
        // needs 5th dimension reversal, Mobius needs that inversion...
        errorQuda("Support for Hermitian DWF operator %d does not exist yet", dirac_type);
        break;
      case QUDA_STAGGERED_DIRAC:
      case QUDA_ASQTAD_DIRAC:
        // Gamma5 is (-1)^(x+y+z+t)
        blas::ax(-1.0, vec.Odd());
        break;
      case QUDA_STAGGEREDPC_DIRAC:
      case QUDA_ASQTADPC_DIRAC:
        // even is unchanged
        if (pc_type == QUDA_MATPC_ODD_ODD || pc_type == QUDA_MATPC_ODD_ODD_ASYMMETRIC) {
          blas::ax(-1.0, vec); // technically correct
        } else if (pc_type == QUDA_MATPC_INVALID) {
          errorQuda("Invalid pc_type %d for operator %d", pc_type, dirac_type);
        }
        break;
      case QUDA_STAGGEREDKD_DIRAC:
      case QUDA_ASQTADKD_DIRAC:
        errorQuda("Kahler-Dirac preconditioned type %d does not have a Hermitian g5 operator", dirac_type);
        break;
      case QUDA_COARSE_DIRAC:
      case QUDA_COARSEPC_DIRAC:
        // more complicated, need to see if it's a repeated coarsening
        // of the coarse op
        errorQuda("Support for Hermitian coarse operator %d does not exist yet", dirac_type);
        break;
      case QUDA_GAUGE_LAPLACE_DIRAC:
      case QUDA_GAUGE_LAPLACEPC_DIRAC:
      case QUDA_GAUGE_COVDEV_DIRAC:
        // do nothing, technically correct, there is no gamma5
        break;
      default: errorQuda("Invalid Dirac type %d", dirac_type);
      }
    }

    void operator()(ColorSpinorField &out, const ColorSpinorField &in) const
    {
      dirac->M(out, in);
      if (shift != 0.0) blas::axpy(shift, const_cast<ColorSpinorField &>(in), out);
      applyGamma5(out);
    }

    void operator()(ColorSpinorField &out, const ColorSpinorField &in, ColorSpinorField &tmp) const
    {
      bool reset1 = false;
      if (!dirac->tmp1) {
        dirac->tmp1 = &tmp;
        reset1 = true;
      }
      dirac->M(out, in);
      if (shift != 0.0) blas::axpy(shift, const_cast<ColorSpinorField &>(in), out);
      applyGamma5(out);
      if (reset1) {
        dirac->tmp1 = NULL;
        reset1 = false;
      }
    }

    void operator()(ColorSpinorField &out, const ColorSpinorField &in, ColorSpinorField &Tmp1, ColorSpinorField &Tmp2) const
    {
      bool reset1 = false;
      bool reset2 = false;
      if (!dirac->tmp1) {
        dirac->tmp1 = &Tmp1;
        reset1 = true;
      }
      if (!dirac->tmp2) {
        dirac->tmp2 = &Tmp2;
        reset2 = true;
      }
      dirac->M(out, in);
      if (shift != 0.0) blas::axpy(shift, const_cast<ColorSpinorField &>(in), out);
      applyGamma5(out);
      if (reset2) {
        dirac->tmp2 = NULL;
        reset2 = false;
      }
      if (reset1) {
        dirac->tmp1 = NULL;
        reset1 = false;
      }
    }

    int getStencilSteps() const { return dirac->getStencilSteps(); }

    /**
       @brief return if the operator is HPD
    */
    virtual bool hermitian() const
    {
      auto dirac_type = dirac->getDiracType();
      auto pc_type = dirac->getMatPCType();

      if (dirac_type == QUDA_GAUGE_LAPLACE_DIRAC || dirac_type == QUDA_GAUGE_LAPLACEPC_DIRAC
          || dirac_type == QUDA_GAUGE_COVDEV_DIRAC)
        return true;

      // subtle: odd operator gets a minus sign
      if ((dirac_type == QUDA_STAGGEREDPC_DIRAC || dirac_type == QUDA_ASQTADPC_DIRAC)
          && (pc_type == QUDA_MATPC_EVEN_EVEN || pc_type == QUDA_MATPC_EVEN_EVEN_ASYMMETRIC))
        return true;

      return false;
    }
  };

  /**
   * Create the Dirac operator. By default, we also create operators with possibly different
   * precisions: Sloppy, and Preconditioner.
   * @param[in/out] d        User prec
   * @param[in/out] dSloppy  Sloppy prec
   * @param[in/out] dPre     Preconditioner prec
   * @param[in] param        Invert param container
   * @param[in] pc_solve     Whether or not to perform an even/odd preconditioned solve
   */
  void createDirac(Dirac *&d, Dirac *&dSloppy, Dirac *&dPre, QudaInvertParam &param, const bool pc_solve);

  /**
   * Create the Dirac operator. By default, we also create operators with possibly different
   * precisions: Sloppy, and Preconditioner. This function also creates a dirac operator for
   * refinement, dRef, used in invertMultiShiftQuda().
   * @param[in/out] d        User prec
   * @param[in/out] dSloppy  Sloppy prec
   * @param[in/out] dPre     Preconditioner prec
   * @param[in/out] dRef     Refine prec (EigCG and deflation)
   * @param[in] param        Invert param container
   * @param[in] pc_solve     Whether or not to perform an even/odd preconditioned solve
   */
  void createDiracWithRefine(Dirac *&d, Dirac *&dSloppy, Dirac *&dPre, Dirac *&dRef, QudaInvertParam &param,
                             const bool pc_solve);

  /**
   * Create the Dirac operator. By default, we also create operators with possibly different
   * precisions: Sloppy, and Preconditioner. This function also creates a dirac operator for
   * an eigensolver that creates a deflation space, dEig. We may not use dPrecon for this
   * as, for example, the MSPCG solver uses dPrecon for a different purpose.
   * @param[in/out] d        User prec
   * @param[in/out] dSloppy  Sloppy prec
   * @param[in/out] dPre     Preconditioner prec
   * @param[in/out] dEig     Eigensolver prec
   * @param[in] param        Invert param container
   * @param[in] pc_solve     Whether or not to perform an even/odd preconditioned solve
   */
  void createDiracWithEig(Dirac *&d, Dirac *&dSloppy, Dirac *&dPre, Dirac *&dRef, QudaInvertParam &param,
                          const bool pc_solve);

} // namespace quda
<|MERGE_RESOLUTION|>--- conflicted
+++ resolved
@@ -2092,14 +2092,10 @@
       }
       dirac->MdagMLocal(out, in);
       if (shift != 0.0) blas::axpy(shift, const_cast<ColorSpinorField &>(in), out);
-<<<<<<< HEAD
-      dirac->tmp1 = nullptr;
-=======
       if (reset1) {
         dirac->tmp1 = NULL;
         reset1 = false;
       }
->>>>>>> b28d376f
     }
 
     void operator()(ColorSpinorField &out, const ColorSpinorField &in, ColorSpinorField &Tmp1, ColorSpinorField &Tmp2) const
@@ -2116,10 +2112,6 @@
       }
       dirac->MdagMLocal(out, in);
       if (shift != 0.0) blas::axpy(shift, const_cast<ColorSpinorField &>(in), out);
-<<<<<<< HEAD
-      dirac->tmp2 = nullptr;
-      dirac->tmp1 = nullptr;
-=======
       if (reset2) {
         dirac->tmp2 = NULL;
         reset2 = false;
@@ -2128,7 +2120,6 @@
         dirac->tmp1 = NULL;
         reset1 = false;
       }
->>>>>>> b28d376f
     }
 
     int getStencilSteps() const
