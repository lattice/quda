#pragma once

#include <typeinfo>
#include <quda_internal.h>
#include <timer.h>
#include <color_spinor_field.h>
#include <gauge_field.h>
#include <clover_field.h>
#include <blas_quda.h>
#include <field_cache.h>
#include <memory>

// temporary addition until multi-RHS for all Dirac operator functions
#ifdef __CUDACC__
#ifdef __NVCC_DIAG_PRAGMA_SUPPORT__
#pragma nv_diag_suppress 611
#else
#pragma diag_suppress 611
#endif
#endif

#ifdef __NVCOMPILER
#pragma diag_suppress partial_override
#endif

namespace quda {

  // Forward declare: MG Transfer Class
  class Transfer;

  // Forward declare: Dirac Op Base Class
  class Dirac;

  // Params for Dirac operator
  class DiracParam {

  public:
    QudaDiracType type;
    real_t kappa;
    real_t mass;
    real_t m5; // used by domain wall only
    int Ls;    // used by domain wall and twisted mass
    complex_t b_5[QUDA_MAX_DWF_LS]; // used by mobius domain wall only
    complex_t c_5[QUDA_MAX_DWF_LS]; // used by mobius domain wall only

    // The EOFA parameters. See the description in InvertParam
    real_t eofa_shift;
    int eofa_pm;
    real_t mq1;
    real_t mq2;
    real_t mq3;

    QudaMatPCType matpcType;
    QudaDagType dagger;
    GaugeField *gauge;
    GaugeField *fatGauge;  // used by staggered only
    GaugeField *longGauge; // used by staggered only
    int laplace3D;
    CloverField *clover;
    GaugeField *xInvKD; // used for the Kahler-Dirac operator only

    real_t mu; // used by twisted mass only
    real_t mu_factor; // used by multigrid only
    real_t epsilon; //2nd tm parameter (used by twisted mass only)
    real_t tm_rho;  // "rho"-type Hasenbusch mass used for twisted clover (like regular rho but
                    // applied like a twisted mass and ignored in the inverse)

    int commDim[QUDA_MAX_DIM]; // whether to do comms or not

    QudaPrecision halo_precision; // only does something for DiracCoarse at present

    // for multigrid only
    Transfer *transfer;
    Dirac *dirac;
    bool need_bidirectional; // whether or not we need to force a bi-directional build
    bool setup_use_mma;      // whether to use tensor cores where applicable for setup
    bool dslash_use_mma;     // whether to use tensor cores where applicable for dslash
    bool allow_truncation; /** whether or not we let MG coarsening drop improvements, for ex drop long links for small aggregate dimensions */

    bool use_mobius_fused_kernel; // Whether or not use fused kernels for Mobius

    // Default constructor
    DiracParam() :
      type(QUDA_INVALID_DIRAC),
      kappa(0.0),
      m5(0.0),
      matpcType(QUDA_MATPC_INVALID),
      dagger(QUDA_DAG_INVALID),
      gauge(0),
      clover(0),
      mu(0.0),
      mu_factor(0.0),
      epsilon(0.0),
      tm_rho(0.0),
      halo_precision(QUDA_INVALID_PRECISION),
      need_bidirectional(false),
#ifdef QUDA_MMA_AVAILABLE
      setup_use_mma(true),
#else
      setup_use_mma(false),
#endif
      dslash_use_mma(false),
      allow_truncation(false),
#ifdef NVSHMEM_COMMS
      use_mobius_fused_kernel(false)
#else
      use_mobius_fused_kernel(true)
#endif
    {
      for (int i=0; i<QUDA_MAX_DIM; i++) commDim[i] = 1;
    }

    // Pretty print the args struct
    void print() {
      printfQuda("Printing DslashParam\n");
      printfQuda("type = %d\n", type);
      printfQuda("kappa = %g\n", double(kappa));
      printfQuda("mass = %g\n", double(mass));
      printfQuda("laplace3D = %d\n", laplace3D);
      printfQuda("m5 = %g\n", double(m5));
      printfQuda("Ls = %d\n", Ls);
      printfQuda("matpcType = %d\n", matpcType);
      printfQuda("dagger = %d\n", dagger);
      printfQuda("mu = %g\n", double(mu));
      printfQuda("tm_rho = %g\n", double(tm_rho));
      printfQuda("epsilon = %g\n", double(epsilon));
      printfQuda("halo_precision = %d\n", halo_precision);
      for (int i=0; i<QUDA_MAX_DIM; i++) printfQuda("commDim[%d] = %d\n", i, commDim[i]);
      for (int i = 0; i < Ls; i++)
        printfQuda(
<<<<<<< HEAD
                   "b_5[%d] = %e %e \t c_5[%d] = %e %e\n", i, static_cast<double>(b_5[i].real()), static_cast<double>(b_5[i].imag()), i, static_cast<double>(c_5[i].real()), static_cast<double>(c_5[i].imag()));
      printfQuda("use_mma = %d\n", use_mma);
=======
            "b_5[%d] = %e %e \t c_5[%d] = %e %e\n", i, b_5[i].real(), b_5[i].imag(), i, c_5[i].real(), c_5[i].imag());
      printfQuda("setup_use_mma = %d\n", setup_use_mma);
      printfQuda("dslash_use_mma = %d\n", dslash_use_mma);
>>>>>>> e818659c
      printfQuda("allow_truncation = %d\n", allow_truncation);
      printfQuda("use_mobius_fused_kernel = %s\n", use_mobius_fused_kernel ? "true" : "false");
    }
  };

  // This is a free function:
  // Dirac params structure
  // inv_param structure
  // pc -> preconditioned.
  void setDiracParam(DiracParam &diracParam, QudaInvertParam *inv_param, bool pc);

  // This is a free function.
  void setDiracSloppyParam(DiracParam &diracParam, QudaInvertParam *inv_param, bool pc);

  // forward declarations
  class DiracMatrix; // What are the differences in these classes?
  class DiracM;
  class DiracMdagM;
  class DiracMdagMLocal;
  class DiracMMdag;
  class DiracMdag;
  class DiracG5M;
  //Forward declaration of multigrid Transfer class
  class Transfer;

  // Abstract base class
  class Dirac : public Object {

    friend class DiracMatrix;
    friend class DiracM;
    friend class DiracMdagM;
    friend class DiracMdagMLocal;
    friend class DiracMMdag;
    friend class DiracMdag;
    friend class DiracG5M;

  protected:
    GaugeField *gauge;
    real_t kappa;
    real_t mass;
    int laplace3D;
    QudaMatPCType matpcType;
    mutable QudaDagType dagger; // mutable to simplify implementation of Mdag
    mutable unsigned long long flops;
    QudaDiracType type;
    mutable QudaPrecision halo_precision; // only does something for DiracCoarse at present

    mutable int commDim[QUDA_MAX_DIM]; // whether do comms or not

    bool use_mobius_fused_kernel; // Whether or not use fused kernels for Mobius

    mutable TimeProfile profile;

  public:
    Dirac(const DiracParam &param);       // construct from params
    Dirac(const Dirac &dirac);            // Copy construct
    virtual ~Dirac();                     // virtual destructor as this is a base class
    Dirac &operator=(const Dirac &dirac); // assignment

    /**
       @brief Enable / disable communications for the Dirac operator
       @param[in] commDim_ Array of booleans which determines whether
       communications are enabled
     */
    void setCommDim(const int commDim_[QUDA_MAX_DIM]) const {
      for (int i=0; i<QUDA_MAX_DIM; i++) { commDim[i] = commDim_[i]; }
    }

    /**
      @brief Whether the Dirac object is the DiracCoarse.
    */
    virtual bool isCoarse() const { return false; }

    /**
        @brief Check parity spinors are usable (check geometry ?)
    */
    virtual void checkParitySpinor(const ColorSpinorField &, const ColorSpinorField &) const;

    /**
        @brief check full spinors are compatible (check geometry ?)
    */
    virtual void checkFullSpinor(const ColorSpinorField &, const ColorSpinorField &) const;

    /**
        @brief check spinors do not alias
    */
    void checkSpinorAlias(const ColorSpinorField &, const ColorSpinorField &) const;

    /**
       @brief Whether or not the operator has a single-parity Dslash
    */
    virtual bool hasDslash() const { return true; }

    /**
       @brief apply 'dslash' operator for the DiracOp. This may be e.g. AD
    */
    virtual void Dslash(ColorSpinorField &out, const ColorSpinorField &in, const QudaParity parity) const = 0;

    /**
       @brief apply 'dslash' operator for the DiracOp. This may be e.g. AD
    */
    virtual void Dslash(cvector_ref<ColorSpinorField> &out, cvector_ref<const ColorSpinorField> &in,
                        const QudaParity parity) const
    {
      for (auto i = 0u; i < in.size(); i++) Dslash(out[i], in[i], parity);
    }

    /**
       @brief Xpay version of Dslash
    */
    virtual void DslashXpay(ColorSpinorField &out, const ColorSpinorField &in, const QudaParity parity,
                            const ColorSpinorField &x, const real_t &k) const = 0;

    /**
       @brief Xpay version of Dslash
    */
    virtual void DslashXpay(cvector_ref<ColorSpinorField> &out, cvector_ref<const ColorSpinorField> &in,
                            QudaParity parity, cvector_ref<const ColorSpinorField> &x, real_t k) const
    {
      for (auto i = 0u; i < in.size(); i++) DslashXpay(out[i], in[i], parity, x[i], k);
    }

    /**
       @brief Similar to the Xpay version of Dslash, but used only by the Laplace op for 
       smearing.
    */    
    virtual void SmearOp(ColorSpinorField &, const ColorSpinorField &, 
                         const real_t, const real_t, const int, const QudaParity) const
    {
      errorQuda("Not implemented.");
    }
    
    /**
       @brief Apply M for the dirac op. E.g. the Schur Complement operator
    */
    virtual void M(ColorSpinorField &out, const ColorSpinorField &in) const = 0;

    /**
       @brief Apply M for the dirac op. E.g. the Schur Complement operator
    */
    virtual void M(cvector_ref<ColorSpinorField> &out, cvector_ref<const ColorSpinorField> &in) const
    {
      for (auto i = 0u; i < in.size(); i++) M(out[i], in[i]);
    }

    /**
       @brief Apply MdagM operator which may be optimized
    */
    virtual void MdagM(ColorSpinorField &out, const ColorSpinorField &in) const = 0;

    /**
       @brief Apply MdagM operator which may be optimized
    */
    virtual void MdagM(cvector_ref<ColorSpinorField> &out, cvector_ref<const ColorSpinorField> &in) const
    {
      for (auto i = 0u; i < in.size(); i++) MdagM(out[i], in[i]);
    }

    /**
       @brief Apply the local MdagM operator: equivalent to applying
       zero Dirichlet boundary condition to MdagM on each
       rank. Depending on the number of stencil steps of the fermion
       type, this may require additional effort to include the terms
       that hop out of the boundary and then hop back.
    */
    virtual void MdagMLocal(ColorSpinorField &, const ColorSpinorField &) const { errorQuda("Not implemented!\n"); }

    /**
       @brief Apply the local MdagM operator: equivalent to applying
       zero Dirichlet boundary condition to MdagM on each
       rank. Depending on the number of stencil steps of the fermion
       type, this may require additional effort to include the terms
       that hop out of the boundary and then hop back.
    */
    virtual void MdagMLocal(cvector_ref<ColorSpinorField> &out, cvector_ref<const ColorSpinorField> &in) const
    {
      for (auto i = 0u; i < in.size(); i++) MdagMLocal(out[i], in[i]);
    }

    /**
       @brief Apply the local MdagM operator: equivalent to applying zero Dirichlet
              boundary condition to MdagM on each rank. Depending on the number of
              stencil steps of the fermion type, this may require additional effort
              to include the terms that hop out of the boundary and then hop back.
    */
    virtual void Dslash4(ColorSpinorField &, const ColorSpinorField &, const QudaParity) const
    {
      errorQuda("Not implemented!\n");
    }

    /**
       @brief Apply Mdag (daggered operator of M)
    */
    virtual void Mdag(cvector_ref<ColorSpinorField> &out, cvector_ref<const ColorSpinorField> &in) const;

    /**
       @brief Apply Mdag (daggered operator of M)
    */
    virtual void Mdag(ColorSpinorField &out, const ColorSpinorField &in) const
    {
      Mdag(cvector_ref<ColorSpinorField> {out}, cvector_ref<const ColorSpinorField> {in});
    }

    /**
       @brief Apply Normal Operator
    */
    virtual void MMdag(cvector_ref<ColorSpinorField> &out, cvector_ref<const ColorSpinorField> &in) const;

    /**
       @brief Apply Normal Operator
    */
    virtual void MMdag(ColorSpinorField &out, const ColorSpinorField &in) const
    {
      MMdag(cvector_ref<ColorSpinorField> {out}, cvector_ref<const ColorSpinorField> {in});
    }

    // required methods to use e-o preconditioning for solving full system
    virtual void prepare(ColorSpinorField *&src, ColorSpinorField *&sol, ColorSpinorField &x, ColorSpinorField &b,
                         const QudaSolutionType solType) const = 0;
    virtual void reconstruct(ColorSpinorField &x, const ColorSpinorField &b, const QudaSolutionType solType) const = 0;

    // special prepare/recon methods that go into PreconditionedSolve in MG
    virtual void prepareSpecialMG(ColorSpinorField *&src, ColorSpinorField *&sol, ColorSpinorField &x,
                                  ColorSpinorField &b, const QudaSolutionType solType) const
    {
      prepare(src, sol, x, b, solType);
    }
    virtual void reconstructSpecialMG(ColorSpinorField &x, const ColorSpinorField &b, const QudaSolutionType solType) const
    {
      reconstruct(x, b, solType);
    }

    /**
       @brief specifies whether or not there's a specialized prepare/reconstruct
              used before/after transfering to/from the coarse level in MG

       @return whether or not a specialized routine should be used
    */
    virtual bool hasSpecialMG() const { return false; }

    void setMass(real_t mass){ this->mass = mass;}

    // Dirac operator factory
    /**
       @brief Creates a subclass from parameters
    */
    static Dirac* create(const DiracParam &param);

    /**
       @brief accessor for Kappa (mass parameter)
    */
    real_t Kappa() const { return kappa; }

    /**
       @brief accessor for Mass (in case of a factor of 2 for staggered)
    */
    virtual real_t Mass() const { return mass; } // in case of factor of 2 convention for staggered

    /**
       @brief accessor for twist parameter -- overrride can return better value
    */
    virtual real_t Mu() const { return 0.; }

    /**
       @brief accessor for mu factoo for MG/ -- override can return a better value
    */
    virtual real_t MuFactor() const { return 0.; }

    /**
       @brief accessor for if we let MG coarsening drop we can drop improvements, for ex long links for small aggregation dimensions
    */
    virtual bool AllowTruncation() const { return false; }

    /**
       @brief  returns and then zeroes flopcount
    */
    unsigned long long Flops() const
    {
      unsigned long long rtn = flops;
      flops = 0;
      return rtn;
    }

    /**
       @brief returns preconditioning type
    */
    QudaMatPCType getMatPCType() const { return matpcType; }

    /**
       @brief  I have no idea what this does
    */
    int getStencilSteps() const;

    /**
       @brief sets whether operator is daggered or not
    */
    void Dagger(QudaDagType dag) const { dagger = dag; }

    /**
       @brief Flips value of daggered
    */
    void flipDagger() const { dagger = (dagger == QUDA_DAG_YES) ? QUDA_DAG_NO : QUDA_DAG_YES; }

    /**
       @brief is operator hermitian
    */
    virtual bool hermitian() const { return false; }

    /** @brief returns the Dirac type

        @return Dirac type
     */
    virtual QudaDiracType getDiracType() const = 0;

    /**
        @brief Return the one-hop field for staggered operators for MG setup

        @return Error for non-staggered operators
    */
    virtual GaugeField *getStaggeredShortLinkField() const
    {
      errorQuda("Invalid dirac type %d", getDiracType());
      return nullptr;
    }

    /**
        @brief return the long link field for staggered operators for MG setup, if it exists

        @return Error for non-improved staggered operators
    */
    virtual GaugeField *getStaggeredLongLinkField() const
    {
      errorQuda("Invalid dirac type %d", getDiracType());
      return nullptr;
    }

    /**
     *  @brief Update the internal gauge, fat gauge, long gauge, clover field pointer as appropriate.
     *  These are pointers as opposed to references to support passing in `nullptr`.
     *
     *  @param gauge_in Updated gauge field
     *  @param fat_gauge_in Updated fat links
     *  @param long_gauge_in Updated long links
     *  @param clover_in Updated clover field
     */
    virtual void updateFields(GaugeField *gauge_in, GaugeField *, GaugeField *, CloverField *)
    {
      gauge = gauge_in;
    }

    /**
     * @brief Create the coarse operator (virtual parent)
     *
     * @param Y[out] Coarse link field
     * @param X[out] Coarse clover field
     * @param T[in] Transfer operator defining the coarse grid
     * @param kappa Kappa parameter for the coarse operator
     * @param mass Mass parameter for the coarse operator (gets explicitly built into clover, hard coded to zero for
     * non-staggered ops)
     * @param mu TM mu parameter for the coarse operator
     * @param mu_factor multiplicative factor for the mu parameter
     * @param allow_truncation [in] whether or not we let coarsening drop improvements, for ex dropping long links for
     * small aggregate sizes
     */
    virtual void createCoarseOp(GaugeField &, GaugeField &, const Transfer &, real_t, real_t, real_t, real_t, bool) const
    {errorQuda("Not implemented");}

    QudaPrecision HaloPrecision() const { return halo_precision; }
    void setHaloPrecision(QudaPrecision halo_precision_) const { halo_precision = halo_precision_; }

    /**
      @brief If managed memory and prefetch is enabled, prefetch
      the gauge field and temporary spinors to the CPU or GPU
      as requested. Overloads may also grab a clover term
      @param[in] mem_space Memory space we are prefetching to
      @param[in] stream Which stream to run the prefetch in (default 0)
    */
    virtual void prefetch(QudaFieldLocation mem_space, qudaStream_t stream = device::get_default_stream()) const;
  };

  // Full Wilson
  class DiracWilson : public Dirac {

  protected:
    void initConstants();

  public:
    DiracWilson(const DiracParam &param);
    DiracWilson(const DiracWilson &dirac);
    DiracWilson(const DiracParam &param, const int nDims); // to correctly adjust face for DW and non-deg twisted mass

    virtual ~DiracWilson();
    DiracWilson& operator=(const DiracWilson &dirac);

    virtual void Dslash(ColorSpinorField &out, const ColorSpinorField &in, const QudaParity parity) const;
    virtual void DslashXpay(ColorSpinorField &out, const ColorSpinorField &in, const QudaParity parity,
                            const ColorSpinorField &x, const real_t &k) const;
    virtual void M(ColorSpinorField &out, const ColorSpinorField &in) const;
    virtual void MdagM(ColorSpinorField &out, const ColorSpinorField &in) const;

    virtual void prepare(ColorSpinorField* &src, ColorSpinorField* &sol,
			 ColorSpinorField &x, ColorSpinorField &b,
			 const QudaSolutionType) const;
    virtual void reconstruct(ColorSpinorField &x, const ColorSpinorField &b,
			     const QudaSolutionType) const;

    virtual QudaDiracType getDiracType() const { return QUDA_WILSON_DIRAC; }

    /**
     * @brief Create the coarse Wilson operator.
     *
     * @details Takes the multigrid transfer class, which knows
     *          about the coarse grid blocking, as well as
     *          having prolongate and restrict member functions,
     *          and returns color matrices Y[0..2*dim-1] corresponding
     *          to the coarse grid hopping terms and X corresponding to
     *          the coarse grid "clover" term.
     *
     * @param Y[out] Coarse link field
     * @param X[out] Coarse clover field
     * @param T[in] Transfer operator defining the coarse grid
     * @param mass Mass parameter for the coarse operator (hard coded to 0 when CoarseOp is called)
     * @param kappa Kappa parameter for the coarse operator
     * @param allow_truncation [in] whether or not we let coarsening drop improvements, none available for Wilson operator
     */
    virtual void createCoarseOp(GaugeField &Y, GaugeField &X, const Transfer &T, real_t kappa, real_t mass = 0.,
                                real_t mu = 0., real_t mu_factor = 0., bool allow_truncation = false) const;
  };

  // Even-odd preconditioned Wilson
  class DiracWilsonPC : public DiracWilson {

  private:

  public:
    DiracWilsonPC(const DiracParam &param);
    DiracWilsonPC(const DiracWilsonPC &dirac);
    virtual ~DiracWilsonPC();
    DiracWilsonPC& operator=(const DiracWilsonPC &dirac);

    void M(ColorSpinorField &out, const ColorSpinorField &in) const;
    void MdagM(ColorSpinorField &out, const ColorSpinorField &in) const;

    void prepare(ColorSpinorField* &src, ColorSpinorField* &sol,
		 ColorSpinorField &x, ColorSpinorField &b,
		 const QudaSolutionType) const;
    void reconstruct(ColorSpinorField &x, const ColorSpinorField &b,
		     const QudaSolutionType) const;

    virtual QudaDiracType getDiracType() const { return QUDA_WILSONPC_DIRAC; }
  };

  // Full clover
  class DiracClover : public DiracWilson {

  protected:
    CloverField *clover;
    void checkParitySpinor(const ColorSpinorField &, const ColorSpinorField &) const;
    void initConstants();

  public:
    DiracClover(const DiracParam &param);
    DiracClover(const DiracClover &dirac);
    virtual ~DiracClover();
    DiracClover& operator=(const DiracClover &dirac);

    // Apply clover
    void Clover(ColorSpinorField &out, const ColorSpinorField &in, const QudaParity parity) const;

    virtual void DslashXpay(ColorSpinorField &out, const ColorSpinorField &in, const QudaParity parity,
			    const ColorSpinorField &x, const real_t &k) const;

    virtual void M(ColorSpinorField &out, const ColorSpinorField &in) const;
    virtual void MdagM(ColorSpinorField &out, const ColorSpinorField &in) const;

    virtual void prepare(ColorSpinorField* &src, ColorSpinorField* &sol,
			 ColorSpinorField &x, ColorSpinorField &b,
			 const QudaSolutionType) const;
    virtual void reconstruct(ColorSpinorField &x, const ColorSpinorField &b,
			     const QudaSolutionType) const;

    virtual QudaDiracType getDiracType() const { return QUDA_CLOVER_DIRAC; }

    /**
     *  @brief Update the internal gauge, fat gauge, long gauge, clover field pointer as appropriate.
     *  These are pointers as opposed to references to support passing in `nullptr`.
     *
     *  @param gauge_in Updated gauge field
     *  @param fat_gauge_in Updated fat links
     *  @param long_gauge_in Updated long links
     *  @param clover_in Updated clover field
     */
    virtual void updateFields(GaugeField *gauge_in, GaugeField *, GaugeField *, CloverField *clover_in)
    {
      DiracWilson::updateFields(gauge_in, nullptr, nullptr, nullptr);
      clover = clover_in;
    }

    /**
     * @brief Create the coarse clover operator
     *
     * @details Takes the multigrid transfer class, which knows
     *          about the coarse grid blocking, as well as
     *          having prolongate and restrict member functions,
     *          and returns color matrices Y[0..2*dim-1] corresponding
     *          to the coarse grid hopping terms and X corresponding to
     *          the coarse grid "clover" term.
     *
     * @param T[in] Transfer operator defining the coarse grid
     * @param Y[out] Coarse link field
     * @param X[out] Coarse clover field
     * @param kappa Kappa parameter for the coarse operator
     * @param mass Mass parameter for the coarse operator (hard coded to 0 when CoarseOp is called)
     * @param allow_truncation [in] whether or not we let coarsening drop improvements, none available for clover operator
     */
    void createCoarseOp(GaugeField &Y, GaugeField &X, const Transfer &T, real_t kappa, real_t mass = 0., real_t mu = 0.,
                        real_t mu_factor = 0., bool allow_truncation = false) const;

    /**
      @brief If managed memory and prefetch is enabled, prefetch
      all relevant memory fields (gauge, clover, temporary spinors)
      to the CPU or GPU as requested
      @param[in] mem_space Memory space we are prefetching to
      @param[in] stream Which stream to run the prefetch in (default 0)
    */
    virtual void prefetch(QudaFieldLocation mem_space, qudaStream_t stream = device::get_default_stream()) const;
  };

  // Even-odd preconditioned clover
  class DiracCloverPC : public DiracClover {

  public:
    DiracCloverPC(const DiracParam &param);
    DiracCloverPC(const DiracCloverPC &dirac);
    virtual ~DiracCloverPC();
    DiracCloverPC& operator=(const DiracCloverPC &dirac);

    // Clover is inherited from parent

    // Clover Inv is new
    void CloverInv(ColorSpinorField &out, const ColorSpinorField &in, const QudaParity parity) const;

    // Dslash is redefined as A_pp^{-1} D_p\bar{p}
    void Dslash(ColorSpinorField &out, const ColorSpinorField &in, const QudaParity parity) const;

    // out = x + k A_pp^{-1} D_p\bar{p}
    void DslashXpay(ColorSpinorField &out, const ColorSpinorField &in, const QudaParity parity,
                    const ColorSpinorField &x, const real_t &k) const;

    // Can implement: M as e.g. :  i) tmp_e = A^{-1}_ee D_eo in_o  (Dslash)
    //                            ii) out_o = in_o + A_oo^{-1} D_oe tmp_e (AXPY)
    void M(ColorSpinorField &out, const ColorSpinorField &in) const;

    // squared op
    void MdagM(ColorSpinorField &out, const ColorSpinorField &in) const;

    void prepare(ColorSpinorField* &src, ColorSpinorField* &sol,
		 ColorSpinorField &x, ColorSpinorField &b,
		 const QudaSolutionType) const;
    void reconstruct(ColorSpinorField &x, const ColorSpinorField &b,
		     const QudaSolutionType) const;

    virtual QudaDiracType getDiracType() const { return QUDA_CLOVERPC_DIRAC; }

    /**
     * @brief Create the coarse even-odd preconditioned clover
     * operator.  Unlike the Wilson operator, the coarsening of the
     * preconditioned clover operator differs from that of the
     * unpreconditioned clover operator, so we need to specialize it.
     *
     * @param T[in] Transfer operator defining the coarse grid
     * @param Y[out] Coarse link field
     * @param X[out] Coarse clover field
     * @param kappa Kappa parameter for the coarse operator
     * @param mass Mass parameter for the coarse operator (set to zero)
     * @param allow_truncation [in] whether or not we let coarsening drop improvements, none available for clover operator
     */
    void createCoarseOp(GaugeField &Y, GaugeField &X, const Transfer &T, real_t kappa, real_t mass = 0., real_t mu = 0.,
                        real_t mu_factor = 0., bool allow_truncation = false) const;

    /**
      @brief If managed memory and prefetch is enabled, prefetch
      all relevant memory fields (gauge, clover, temporary spinors).
      Will only grab the inverse clover unless the clover field
      is needed for asymmetric preconditioning
      to the CPU or GPU as requested
      @param[in] mem_space Memory space we are prefetching to
      @param[in] stream Which stream to run the prefetch in (default 0)
    */
    virtual void prefetch(QudaFieldLocation mem_space, qudaStream_t stream = device::get_default_stream()) const;
  };

  // Full clover with Hasenbusch Twist
  //
  //    [ A_ee                      -k D_eo ]
  //    [ -k D_oe    A_oo + i mu g_5 A_oo^2 ]
  //
  //    A_oo + i mu g_5 A_oo^2 = A_oo( 1 + i mu g_5 A_oo)

  class DiracCloverHasenbuschTwist : public DiracClover
  {

  protected:
    real_t mu;

  public:
    DiracCloverHasenbuschTwist(const DiracParam &param);
    DiracCloverHasenbuschTwist(const DiracCloverHasenbuschTwist &dirac);
    virtual ~DiracCloverHasenbuschTwist();
    DiracCloverHasenbuschTwist &operator=(const DiracCloverHasenbuschTwist &dirac);

    virtual void M(ColorSpinorField &out, const ColorSpinorField &in) const;
    virtual void MdagM(ColorSpinorField &out, const ColorSpinorField &in) const;

    virtual QudaDiracType getDiracType() const { return QUDA_CLOVER_HASENBUSCH_TWIST_DIRAC; }

    /**
     * @brief Create the coarse clover operator
     *
     * @param T[in] Transfer operator defining the coarse grid
     * @param Y[out] Coarse link field
     * @param X[out] Coarse clover field
     * @param kappa Kappa parameter for the coarse operator
     * @param mass Mass parameter for the coarse operator (hard coded to 0 when CoarseOp is called)
     * @param allow_truncation [in] whether or not we let coarsening drop improvements, none available for clover
     */
    void createCoarseOp(GaugeField &Y, GaugeField &X, const Transfer &T, real_t kappa, real_t mass = 0., real_t mu = 0.,
                        real_t mu_factor = 0., bool allow_truncation = false) const;
  };

  // Even-odd preconditioned clover
  class DiracCloverHasenbuschTwistPC : public DiracCloverPC
  {
  protected:
    real_t mu;

  public:
    DiracCloverHasenbuschTwistPC(const DiracParam &param);
    DiracCloverHasenbuschTwistPC(const DiracCloverHasenbuschTwistPC &dirac);
    virtual ~DiracCloverHasenbuschTwistPC();
    DiracCloverHasenbuschTwistPC &operator=(const DiracCloverHasenbuschTwistPC &dirac);

    // Clover is inherited from parent

    // Clover Inv is inherited from parent

    // Dslash is defined as A_pp^{-1} D_p\bar{p} and is inherited

    // DslashXPay is inherited (for reconstructs and such)

    // out = (1 +/- ig5 mu A)x  + k A^{-1} D in
    void DslashXpayTwistClovInv(ColorSpinorField &out, const ColorSpinorField &in, const QudaParity parity,
                                const ColorSpinorField &x, const real_t &k, const real_t &b) const;

    // out = ( 1+/- i g5 mu A) x - D in
    void DslashXpayTwistNoClovInv(ColorSpinorField &out, const ColorSpinorField &in, const QudaParity parity,
                                  const ColorSpinorField &x, const real_t &k, const real_t &b) const;

    // Can implement: M as e.g. :  i) tmp_e = A^{-1}_ee D_eo in_o  (Dslash)
    //                            ii) out_o = in_o + A_oo^{-1} D_oe tmp_e (AXPY)
    void M(ColorSpinorField &out, const ColorSpinorField &in) const;

    // squared op
    void MdagM(ColorSpinorField &out, const ColorSpinorField &in) const;

    virtual QudaDiracType getDiracType() const { return QUDA_CLOVER_HASENBUSCH_TWISTPC_DIRAC; }

    /**
     * @brief Create the coarse even-odd preconditioned clover
     * operator.  Unlike the Wilson operator, the coarsening of the
     * preconditioned clover operator differs from that of the
     * unpreconditioned clover operator, so we need to specialize it.
     *
     * @param T[in] Transfer operator defining the coarse grid
     * @param Y[out] Coarse link field
     * @param X[out] Coarse clover field
     * @param kappa Kappa parameter for the coarse operator
     * @param mass Mass parameter for the coarse operator (set to zero)
     * @param allow_truncation [in] whether or not we let coarsening drop improvements, none available for clover hasenbusch
     */
    void createCoarseOp(GaugeField &Y, GaugeField &X, const Transfer &T, real_t kappa, real_t mass = 0., real_t mu = 0.,
                        real_t mu_factor = 0., bool allow_truncation = false) const;
  };

  // Full domain wall
  class DiracDomainWall : public DiracWilson {

  protected:
    real_t m5;
    real_t kappa5;
    int Ls; // length of the fifth dimension

    /**
      @brief Check whether the input and output are valid 5D fields.
     */
    virtual void checkDWF(const ColorSpinorField &out, const ColorSpinorField &in) const;

  public:
    DiracDomainWall(const DiracParam &param);
    DiracDomainWall(const DiracDomainWall &dirac);
    virtual ~DiracDomainWall();
    DiracDomainWall& operator=(const DiracDomainWall &dirac);

    void Dslash(ColorSpinorField &out, const ColorSpinorField &in, const QudaParity parity) const;
    void DslashXpay(ColorSpinorField &out, const ColorSpinorField &in, const QudaParity parity,
                    const ColorSpinorField &x, const real_t &k) const;

    virtual void M(ColorSpinorField &out, const ColorSpinorField &in) const;
    virtual void MdagM(ColorSpinorField &out, const ColorSpinorField &in) const;

    virtual void prepare(ColorSpinorField* &src, ColorSpinorField* &sol,
			 ColorSpinorField &x, ColorSpinorField &b,
			 const QudaSolutionType) const;
    virtual void reconstruct(ColorSpinorField &x, const ColorSpinorField &b,
			     const QudaSolutionType) const;

    virtual QudaDiracType getDiracType() const { return QUDA_DOMAIN_WALL_DIRAC; }
  };

  // 5d Even-odd preconditioned domain wall
  class DiracDomainWallPC : public DiracDomainWall {

  private:

  public:
    DiracDomainWallPC(const DiracParam &param);
    DiracDomainWallPC(const DiracDomainWallPC &dirac);
    virtual ~DiracDomainWallPC();
    DiracDomainWallPC& operator=(const DiracDomainWallPC &dirac);

    void M(ColorSpinorField &out, const ColorSpinorField &in) const;
    void MdagM(ColorSpinorField &out, const ColorSpinorField &in) const;

    void prepare(ColorSpinorField* &src, ColorSpinorField* &sol,
		 ColorSpinorField &x, ColorSpinorField &b,
		 const QudaSolutionType) const;
    void reconstruct(ColorSpinorField &x, const ColorSpinorField &b,
		     const QudaSolutionType) const;

    virtual QudaDiracType getDiracType() const { return QUDA_DOMAIN_WALLPC_DIRAC; }
  };

  // Full domain wall, but with 4-d parity ordered fields
  class DiracDomainWall4D : public DiracDomainWall
  {

  public:
    DiracDomainWall4D(const DiracParam &param);
    DiracDomainWall4D(const DiracDomainWall4D &dirac);
    virtual ~DiracDomainWall4D();
    DiracDomainWall4D &operator=(const DiracDomainWall4D &dirac);

    void Dslash4(ColorSpinorField &out, const ColorSpinorField &in, const QudaParity parity) const;
    void Dslash5(ColorSpinorField &out, const ColorSpinorField &in) const;
    void Dslash4Xpay(ColorSpinorField &out, const ColorSpinorField &in,
		     const QudaParity parity, const ColorSpinorField &x, const real_t &k) const;
    void Dslash5Xpay(ColorSpinorField &out, const ColorSpinorField &in, const ColorSpinorField &x, const real_t &k) const;

    void M(ColorSpinorField &out, const ColorSpinorField &in) const;
    void MdagM(ColorSpinorField &out, const ColorSpinorField &in) const;

    void prepare(ColorSpinorField *&src, ColorSpinorField *&sol, ColorSpinorField &x, ColorSpinorField &b,
        const QudaSolutionType) const;
    void reconstruct(ColorSpinorField &x, const ColorSpinorField &b, const QudaSolutionType) const;

    virtual QudaDiracType getDiracType() const { return QUDA_DOMAIN_WALL_4D_DIRAC; }
  };

  // 4d Even-odd preconditioned domain wall
  class DiracDomainWall4DPC : public DiracDomainWall4D
  {

  public:
    DiracDomainWall4DPC(const DiracParam &param);
    DiracDomainWall4DPC(const DiracDomainWall4DPC &dirac);
    virtual ~DiracDomainWall4DPC();
    DiracDomainWall4DPC &operator=(const DiracDomainWall4DPC &dirac);

    void M5inv(ColorSpinorField &out, const ColorSpinorField &in) const;
    void M5invXpay(ColorSpinorField &out, const ColorSpinorField &in, const ColorSpinorField &x, const real_t &k) const;

    void M(ColorSpinorField &out, const ColorSpinorField &in) const;
    void MdagM(ColorSpinorField &out, const ColorSpinorField &in) const;

    void prepare(ColorSpinorField *&src, ColorSpinorField *&sol, ColorSpinorField &x, ColorSpinorField &b,
                 const QudaSolutionType) const;
    void reconstruct(ColorSpinorField &x, const ColorSpinorField &b,
		     const QudaSolutionType) const;

    virtual QudaDiracType getDiracType() const { return QUDA_DOMAIN_WALL_4DPC_DIRAC; }
  };

  // Full Mobius
  class DiracMobius : public DiracDomainWall {

  protected:
    //Mobius coefficients
      complex_t b_5[QUDA_MAX_DWF_LS];
      complex_t c_5[QUDA_MAX_DWF_LS];

      /**
         Whether we are using classical Mobius with constant real-valued
         b and c coefficients, or zMobius with complex-valued variable
         coefficients
      */
      bool zMobius;

      real_t mobius_kappa_b;
      real_t mobius_kappa_c;
      real_t mobius_kappa;

      /**
        @brief Check whether the input and output are valid 5D fields. If zMobius, we require that they
        have the same 5th dimension as the one in record.
       */
      virtual void checkDWF(const ColorSpinorField &out, const ColorSpinorField &in) const;

    public:
      DiracMobius(const DiracParam &param);
      // DiracMobius(const DiracMobius &dirac);
      // virtual ~DiracMobius();
      // DiracMobius& operator=(const DiracMobius &dirac);

      void Dslash4(ColorSpinorField &out, const ColorSpinorField &in, const QudaParity parity) const;
      void Dslash4pre(ColorSpinorField &out, const ColorSpinorField &in) const;
      void Dslash5(ColorSpinorField &out, const ColorSpinorField &in) const;

      void Dslash4Xpay(ColorSpinorField &out, const ColorSpinorField &in, const QudaParity parity,
                       const ColorSpinorField &x, const real_t &k) const;
      void Dslash4preXpay(ColorSpinorField &out, const ColorSpinorField &in, const ColorSpinorField &x,
                          const real_t &k) const;
      void Dslash5Xpay(ColorSpinorField &out, const ColorSpinorField &in, const ColorSpinorField &x,
                       const real_t &k) const;

      virtual void M(ColorSpinorField &out, const ColorSpinorField &in) const;
      virtual void MdagM(ColorSpinorField &out, const ColorSpinorField &in) const;

      virtual void prepare(ColorSpinorField *&src, ColorSpinorField *&sol, ColorSpinorField &x, ColorSpinorField &b,
                           const QudaSolutionType) const;
      virtual void reconstruct(ColorSpinorField &x, const ColorSpinorField &b, const QudaSolutionType) const;

      virtual QudaDiracType getDiracType() const { return QUDA_MOBIUS_DOMAIN_WALL_DIRAC; }
  };

  // 4d even-odd preconditioned Mobius domain wall
  class DiracMobiusPC : public DiracMobius {

  protected:
    mutable GaugeField *extended_gauge;

  private:
  public:
    DiracMobiusPC(const DiracParam &param);
    DiracMobiusPC(const DiracMobiusPC &dirac);
    virtual ~DiracMobiusPC();
    DiracMobiusPC& operator=(const DiracMobiusPC &dirac);

    void M5inv(ColorSpinorField &out, const ColorSpinorField &in) const;
    void M5invXpay(ColorSpinorField &out, const ColorSpinorField &in, const ColorSpinorField &x, const real_t &k) const;

    void Dslash4M5invM5pre(ColorSpinorField &out, const ColorSpinorField &in, const QudaParity parity) const;
    void Dslash4M5preM5inv(ColorSpinorField &out, const ColorSpinorField &in, const QudaParity parity) const;
    void Dslash4M5invXpay(ColorSpinorField &out, const ColorSpinorField &in, const QudaParity parity,
                          const ColorSpinorField &x, const real_t &a) const;
    void Dslash4M5preXpay(ColorSpinorField &out, const ColorSpinorField &in, const QudaParity parity,
                          const ColorSpinorField &x, const real_t &a) const;
    void Dslash4XpayM5mob(ColorSpinorField &out, const ColorSpinorField &in, const QudaParity parity,
                          const ColorSpinorField &x, const real_t &a) const;
    void Dslash4M5preXpayM5mob(ColorSpinorField &out, const ColorSpinorField &in, const QudaParity parity,
                               const ColorSpinorField &x, const real_t &a) const;
    void Dslash4M5invXpayM5inv(ColorSpinorField &out, const ColorSpinorField &in, const QudaParity parity,
                               const ColorSpinorField &x, const real_t &a, ColorSpinorField &y) const;

    void MdagMLocal(ColorSpinorField &out, const ColorSpinorField &in) const;

    void M(ColorSpinorField &out, const ColorSpinorField &in) const;
    void MdagM(ColorSpinorField &out, const ColorSpinorField &in) const;
    // this needs to be specialized for Mobius since we have a fused MdagM kernel
    void MMdag(ColorSpinorField &out, const ColorSpinorField &in) const;
    void prepare(ColorSpinorField *&src, ColorSpinorField *&sol, ColorSpinorField &x, ColorSpinorField &b,
                 const QudaSolutionType) const;
    void reconstruct(ColorSpinorField &x, const ColorSpinorField &b, const QudaSolutionType) const;

    virtual QudaDiracType getDiracType() const { return QUDA_MOBIUS_DOMAIN_WALLPC_DIRAC; }
  };

  // Full Mobius EOFA
  class DiracMobiusEofa : public DiracMobius
  {

  protected:
    // The EOFA parameters
    real_t m5inv_fac = 0.;
    real_t sherman_morrison_fac = 0.;
    real_t eofa_shift;
    int eofa_pm;
    real_t mq1;
    real_t mq2;
    real_t mq3;
    real_t eofa_u[QUDA_MAX_DWF_LS];
    real_t eofa_x[QUDA_MAX_DWF_LS];
    real_t eofa_y[QUDA_MAX_DWF_LS];

    /**
      @brief Check whether the input and output are valid 5D fields, and we require that they
      have the same 5th dimension as the one in record.
     */
    virtual void checkDWF(const ColorSpinorField &out, const ColorSpinorField &in) const;

  public:
    DiracMobiusEofa(const DiracParam &param);

    void m5_eofa(ColorSpinorField &out, const ColorSpinorField &in) const;
    void m5_eofa_xpay(ColorSpinorField &out, const ColorSpinorField &in, const ColorSpinorField &x, real_t a = -1.) const;

    virtual void M(ColorSpinorField &out, const ColorSpinorField &in) const;
    virtual void MdagM(ColorSpinorField &out, const ColorSpinorField &in) const;

    virtual void prepare(ColorSpinorField *&src, ColorSpinorField *&sol, ColorSpinorField &x, ColorSpinorField &b,
                         const QudaSolutionType) const;
    virtual void reconstruct(ColorSpinorField &x, const ColorSpinorField &b, const QudaSolutionType) const;

    virtual QudaDiracType getDiracType() const { return QUDA_MOBIUS_DOMAIN_WALL_EOFA_DIRAC; }
  };

  // 4d Even-odd preconditioned Mobius domain wall with EOFA
  class DiracMobiusEofaPC : public DiracMobiusEofa
  {

  public:
    DiracMobiusEofaPC(const DiracParam &param);

    void m5inv_eofa(ColorSpinorField &out, const ColorSpinorField &in) const;
    void m5inv_eofa_xpay(ColorSpinorField &out, const ColorSpinorField &in, const ColorSpinorField &x,
                         real_t a = -1.) const;

    void M(ColorSpinorField &out, const ColorSpinorField &in) const;
    void MdagM(ColorSpinorField &out, const ColorSpinorField &in) const;

    void full_dslash(ColorSpinorField &out,
                     const ColorSpinorField &in) const; // ye = Mee * xe + Meo * xo, yo = Moo * xo + Moe * xe

    void prepare(ColorSpinorField *&src, ColorSpinorField *&sol, ColorSpinorField &x, ColorSpinorField &b,
                 const QudaSolutionType) const;
    void reconstruct(ColorSpinorField &x, const ColorSpinorField &b, const QudaSolutionType) const;

    virtual QudaDiracType getDiracType() const { return QUDA_MOBIUS_DOMAIN_WALLPC_EOFA_DIRAC; }
  };

  void gamma5(ColorSpinorField &out, const ColorSpinorField &in);

  // Full twisted mass
  class DiracTwistedMass : public DiracWilson {

  protected:
      mutable real_t mu;
      mutable real_t epsilon;
      void twistedApply(ColorSpinorField &out, const ColorSpinorField &in, const QudaTwistGamma5Type twistType) const;
      virtual void Dslash(ColorSpinorField &out, const ColorSpinorField &in, QudaParity parity) const;
      virtual void DslashXpay(ColorSpinorField &out, const ColorSpinorField &in, QudaParity parity,
          const ColorSpinorField &x, const real_t &k) const;

  public:
    DiracTwistedMass(const DiracTwistedMass &dirac);
    DiracTwistedMass(const DiracParam &param, const int nDim);
    virtual ~DiracTwistedMass();
    DiracTwistedMass& operator=(const DiracTwistedMass &dirac);

    void Twist(ColorSpinorField &out, const ColorSpinorField &in) const;

    virtual void M(ColorSpinorField &out, const ColorSpinorField &in) const;
    virtual void MdagM(ColorSpinorField &out, const ColorSpinorField &in) const;

    virtual void prepare(ColorSpinorField* &src, ColorSpinorField* &sol,
			 ColorSpinorField &x, ColorSpinorField &b,
			 const QudaSolutionType) const;
    virtual void reconstruct(ColorSpinorField &x, const ColorSpinorField &b,
			     const QudaSolutionType) const;

    virtual QudaDiracType getDiracType() const { return QUDA_TWISTED_MASS_DIRAC; }

    real_t Mu() const { return mu; }

    /**
     * @brief Create the coarse twisted-mass operator
     *
     * @details Takes the multigrid transfer class, which knows
     *          about the coarse grid blocking, as well as
     *          having prolongate and restrict member functions,
     *          and returns color matrices Y[0..2*dim-1] corresponding
     *          to the coarse grid hopping terms and X corresponding to
     *          the coarse grid "clover" term.
     *
     * @param T[in] Transfer operator defining the coarse grid
     * @param Y[out] Coarse link field
     * @param X[out] Coarse clover field
     * @param kappa Kappa parameter for the coarse operator
     * @param mass Mass parameter for the coarse operator (gets explicitly built into clover, hard coded to zero for
     * non-staggered ops)
     * @param mu TM mu parameter for the coarse operator
     * @param mu_factor multiplicative factor for the mu parameter
     * @param allow_truncation [in] whether or not we let coarsening drop improvements, none available for twisted mass
     */
    void createCoarseOp(GaugeField &Y, GaugeField &X, const Transfer &T, real_t kappa, real_t mass, real_t mu,
                        real_t mu_factor = 0., bool allow_trunation = false) const;
  };

  // Even-odd preconditioned twisted mass
  class DiracTwistedMassPC : public DiracTwistedMass {

  public:
    DiracTwistedMassPC(const DiracTwistedMassPC &dirac);
    DiracTwistedMassPC(const DiracParam &param, const int nDim);

    virtual ~DiracTwistedMassPC();
    DiracTwistedMassPC& operator=(const DiracTwistedMassPC &dirac);

    void TwistInv(ColorSpinorField &out, const ColorSpinorField &in) const;

    virtual void Dslash(ColorSpinorField &out, const ColorSpinorField &in, const QudaParity parity) const;
    virtual void DslashXpay(ColorSpinorField &out, const ColorSpinorField &in, const QudaParity parity,
                            const ColorSpinorField &x, const real_t &k) const;
    void M(ColorSpinorField &out, const ColorSpinorField &in) const;
    void MdagM(ColorSpinorField &out, const ColorSpinorField &in) const;

    void prepare(ColorSpinorField* &src, ColorSpinorField* &sol,
		 ColorSpinorField &x, ColorSpinorField &b,
		 const QudaSolutionType) const;
    void reconstruct(ColorSpinorField &x, const ColorSpinorField &b,
		     const QudaSolutionType) const;

    virtual QudaDiracType getDiracType() const { return QUDA_TWISTED_MASSPC_DIRAC; }

    /**
     * @brief Create the coarse even-odd preconditioned twisted-mass
     *        operator
     * @param T[in] Transfer operator defining the coarse grid
     * @param Y[out] Coarse link field
     * @param X[out] Coarse clover field
     * @param kappa Kappa parameter for the coarse operator
     * @param mass Mass parameter for the coarse operator (gets explicitly built into clover, hard coded to zero for
     * non-staggered ops)
     * @param mu TM mu parameter for the coarse operator
     * @param mu_factor multiplicative factor for the mu parameter
     * @param allow_truncation [in] whether or not we let coarsening drop improvements, none available for twisted mass
     */
    void createCoarseOp(GaugeField &Y, GaugeField &X, const Transfer &T, real_t kappa, real_t mass, real_t mu,
                        real_t mu_factor = 0., bool allow_truncation = false) const;
  };

  // Full twisted mass with a clover term
  class DiracTwistedClover : public DiracWilson {

  protected:
    real_t mu;
    real_t epsilon;
    real_t tm_rho;
    CloverField *clover;
    void checkParitySpinor(const ColorSpinorField &, const ColorSpinorField &) const;
    void twistedCloverApply(ColorSpinorField &out, const ColorSpinorField &in, const QudaTwistGamma5Type twistType,
                            const int parity) const;

  public:
    DiracTwistedClover(const DiracTwistedClover &dirac);
    DiracTwistedClover(const DiracParam &param, const int nDim);
    virtual ~DiracTwistedClover();
    DiracTwistedClover& operator=(const DiracTwistedClover &dirac);

    void TwistClover(ColorSpinorField &out, const ColorSpinorField &in, const int parity) const;

    virtual void Dslash(ColorSpinorField &out, const ColorSpinorField &in, const QudaParity parity) const;
    virtual void DslashXpay(ColorSpinorField &out, const ColorSpinorField &in, const QudaParity parity,
        const ColorSpinorField &x, const real_t &k) const;

    virtual void M(ColorSpinorField &out, const ColorSpinorField &in) const;
    virtual void MdagM(ColorSpinorField &out, const ColorSpinorField &in) const;

    virtual void prepare(ColorSpinorField* &src, ColorSpinorField* &sol,
       ColorSpinorField &x, ColorSpinorField &b,
       const QudaSolutionType) const;
    virtual void reconstruct(ColorSpinorField &x, const ColorSpinorField &b,
           const QudaSolutionType) const;

    virtual QudaDiracType getDiracType() const { return QUDA_TWISTED_CLOVER_DIRAC; }

    real_t Mu() const { return mu; }

    /**
     *  @brief Update the internal gauge, fat gauge, long gauge, clover field pointer as appropriate.
     *  These are pointers as opposed to references to support passing in `nullptr`.
     *
     *  @param gauge_in Updated gauge field
     *  @param fat_gauge_in Updated fat links
     *  @param long_gauge_in Updated long links
     *  @param clover_in Updated clover field
     */
    virtual void updateFields(GaugeField *gauge_in, GaugeField *, GaugeField *, CloverField *clover_in)
    {
      DiracWilson::updateFields(gauge_in, nullptr, nullptr, nullptr);
      clover = clover_in;
    }

    /**
     * @brief Create the coarse twisted-clover operator
     *
     * @details Takes the multigrid transfer class, which knows
     *          about the coarse grid blocking, as well as
     *          having prolongate and restrict member functions,
     *          and returns color matrices Y[0..2*dim-1] corresponding
     *          to the coarse grid hopping terms and X corresponding to
     *          the coarse grid "clover" term.
     *
     * @param T[in] Transfer operator defining the coarse grid
     * @param Y[out] Coarse link field
     * @param X[out] Coarse clover field
     * @param kappa Kappa parameter for the coarse operator
     * @param mass Mass parameter for the coarse operator (gets explicitly built into clover, hard coded to zero for
     * non-staggered ops)
     * @param mu TM mu parameter for the coarse operator
     * @param mu_factor multiplicative factor for the mu parameter
     * @param allow_truncation [in] whether or not we let coarsening drop improvements, none available for twisted clover
     */
    void createCoarseOp(GaugeField &Y, GaugeField &X, const Transfer &T, real_t kappa, real_t mass, real_t mu,
                        real_t mu_factor = 0., bool allow_truncation = false) const;

    /**
      @brief If managed memory and prefetch is enabled, prefetch
      all relevant memory fields (gauge, clover, temporary spinors)
      to the CPU or GPU as requested
      @param[in] mem_space Memory space we are prefetching to
      @param[in] stream Which stream to run the prefetch in (default 0)
    */
    virtual void prefetch(QudaFieldLocation mem_space, qudaStream_t stream = device::get_default_stream()) const;
  };

  // Even-odd preconditioned twisted mass with a clover term
  class DiracTwistedCloverPC : public DiracTwistedClover {

    mutable bool reverse; /** swap the order of the derivative D and the diagonal inverse A^{-1} */

public:
    DiracTwistedCloverPC(const DiracTwistedCloverPC &dirac);
    DiracTwistedCloverPC(const DiracParam &param, const int nDim);

    virtual ~DiracTwistedCloverPC();
    DiracTwistedCloverPC& operator=(const DiracTwistedCloverPC &dirac);

    void TwistCloverInv(ColorSpinorField &out, const ColorSpinorField &in, const int parity) const;

    /**
       @brief Convenience wrapper for single/real_tt
     */
    void WilsonDslash(ColorSpinorField &out, const ColorSpinorField &in, QudaParity parity) const;

    /**
       @brief Convenience wrapper for single/real_tt
     */
    void WilsonDslashXpay(ColorSpinorField &out, const ColorSpinorField &in, QudaParity parity,
                          const ColorSpinorField &x, real_t k) const;

    virtual void Dslash(ColorSpinorField &out, const ColorSpinorField &in, const QudaParity parity) const;
    virtual void DslashXpay(ColorSpinorField &out, const ColorSpinorField &in, const QudaParity parity,
        const ColorSpinorField &x, const real_t &k) const;
    void M(ColorSpinorField &out, const ColorSpinorField &in) const;
    void MdagM(ColorSpinorField &out, const ColorSpinorField &in) const;

    void prepare(ColorSpinorField* &src, ColorSpinorField* &sol,
     ColorSpinorField &x, ColorSpinorField &b,
     const QudaSolutionType) const;
    void reconstruct(ColorSpinorField &x, const ColorSpinorField &b,
         const QudaSolutionType) const;

    virtual QudaDiracType getDiracType() const { return QUDA_TWISTED_CLOVERPC_DIRAC; }

    /**
     * @brief Create the coarse even-odd preconditioned twisted-clover
     * operator.  Unlike the Wilson operator, the coarsening of the
     * preconditioned clover operator differs from that of the
     * unpreconditioned clover operator, so we need to specialize it.
     *
     * @param T[in] Transfer operator defining the coarse grid
     * @param Y[out] Coarse link field
     * @param X[out] Coarse clover field
     * @param kappa Kappa parameter for the coarse operator
     * @param mass Mass parameter for the coarse operator (gets explicitly built into clover, hard coded to zero for non-staggered ops)
     * @param mu TM mu parameter for the coarse operator
     * @param mu_factor multiplicative factor for the mu parameter
     * @param allow_truncation [in] whether or not we let coarsening drop improvements, none available for twisted clover
     */
    void createCoarseOp(GaugeField &Y, GaugeField &X, const Transfer &T, real_t kappa, real_t mass, real_t mu,
                        real_t mu_factor = 0., bool allow_truncation = false) const;

    /**
      @brief If managed memory and prefetch is enabled, prefetch
      all relevant memory fields (gauge, clover, temporary spinors).
      Will only grab the inverse clover unless the clover field
      is needed for asymmetric preconditioning
      to the CPU or GPU as requested
      @param[in] mem_space Memory space we are prefetching to
      @param[in] stream Which stream to run the prefetch in (default 0)
    */
    virtual void prefetch(QudaFieldLocation mem_space, qudaStream_t stream = device::get_default_stream()) const;
  };

  // Full staggered
  class DiracStaggered : public Dirac {

  protected:

  public:
    DiracStaggered(const DiracParam &param);
    DiracStaggered(const DiracStaggered &dirac);
    virtual ~DiracStaggered();
    DiracStaggered& operator=(const DiracStaggered &dirac);

    virtual void Dslash(ColorSpinorField &out, const ColorSpinorField &in, const QudaParity parity) const;
    virtual void DslashXpay(ColorSpinorField &out, const ColorSpinorField &in, const QudaParity parity,
                            const ColorSpinorField &x, const real_t &k) const;
    virtual void M(ColorSpinorField &out, const ColorSpinorField &in) const;
    virtual void MdagM(ColorSpinorField &out, const ColorSpinorField &in) const;

    virtual void prepare(ColorSpinorField* &src, ColorSpinorField* &sol,
			 ColorSpinorField &x, ColorSpinorField &b,
			 const QudaSolutionType) const;
    virtual void reconstruct(ColorSpinorField &x, const ColorSpinorField &b,
			     const QudaSolutionType) const;

    virtual QudaDiracType getDiracType() const { return QUDA_STAGGERED_DIRAC; }

    /**
       @brief Return the one-hop field for staggered operators for MG setup

       @return Gauge field
   */
    virtual GaugeField *getStaggeredShortLinkField() const { return gauge; }

    /**
     * @brief Create the coarse staggered operator.
     *
     * @details Takes the multigrid transfer class, which knows
     *          about the coarse grid blocking, as well as
     *          having prolongate and restrict member functions,
     *          and returns color matrices Y[0..2*dim-1] corresponding
     *          to the coarse grid hopping terms and X corresponding to
     *          the coarse grid "clover" term. Unike the Wilson operator,
     *          we assume a mass normalization, not a kappa normalization.
     *          Ultimately this routine just performs the Kahler-Dirac rotation.
     *
     * @param T[in] Transfer operator defining the coarse grid
     * @param Y[out] Coarse link field
     * @param X[out] Coarse clover field
     * @param kappa Kappa parameter for the coarse operator (ignored, set to 1.0)
     * @param mass Mass parameter for the coarse operator (gets explicitly built into clover)
     * @param mu Mu parameter for the coarse operator (ignored for staggered)
     * @param mu_factor Mu scaling factor for the coarse operator (ignored for staggered)
     * @param allow_truncation [in] whether or not we let coarsening drop improvements, none available for staggered
     */
    void createCoarseOp(GaugeField &Y, GaugeField &X, const Transfer &T, real_t kappa, real_t mass, real_t mu = 0.,
                        real_t mu_factor = 0., bool allow_truncation = false) const;

    /**
     * @brief Create two-link staggered quark smearing operator
     *
     * @param[out] out output smeared field
     * @param[in] in input field 
     * @param     a (ignored)
     * @param     b (ignored)
     * @param[in] t0 time-slice index
     * @param[in] parity Parity flag
     */
    void SmearOp(ColorSpinorField &out, const ColorSpinorField &in, const real_t a, const real_t b, const int t0, const QudaParity parity) const;
  };

  // Even-odd preconditioned staggered
  class DiracStaggeredPC : public DiracStaggered {

  protected:

  public:
    DiracStaggeredPC(const DiracParam &param);
    DiracStaggeredPC(const DiracStaggeredPC &dirac);
    virtual ~DiracStaggeredPC();
    DiracStaggeredPC& operator=(const DiracStaggeredPC &dirac);

    virtual void M(ColorSpinorField &out, const ColorSpinorField &in) const;
    virtual void MdagM(ColorSpinorField &out, const ColorSpinorField &in) const;

    virtual void prepare(ColorSpinorField* &src, ColorSpinorField* &sol,
			 ColorSpinorField &x, ColorSpinorField &b,
			 const QudaSolutionType) const;
    virtual void reconstruct(ColorSpinorField &x, const ColorSpinorField &b,
			     const QudaSolutionType) const;

    virtual QudaDiracType getDiracType() const { return QUDA_STAGGEREDPC_DIRAC; }

    virtual bool hermitian() const { return true; }

    /**
     * @brief Create the coarse staggered operator.
     *
     * @details Takes the multigrid transfer class, which knows
     *          about the coarse grid blocking, as well as
     *          having prolongate and restrict member functions,
     *          and returns color matrices Y[0..2*dim-1] corresponding
     *          to the coarse grid hopping terms and X corresponding to
     *          the coarse grid "clover" term. Unike the Wilson operator,
     *          we assume a mass normalization, not a kappa normalization.
     *          Ultimately this routine just performs the Kahler-Dirac rotation.
     *
     * @param T[in] Transfer operator defining the coarse grid
     * @param Y[out] Coarse link field
     * @param X[out] Coarse clover field
     * @param kappa Kappa parameter for the coarse operator (ignored, set to 1.0)
     * @param mass Mass parameter for the coarse operator (gets explicitly built into clover)
     * @param mu Mu parameter for the coarse operator (ignored for staggered)
     * @param mu_factor Mu scaling factor for the coarse operator (ignored for staggered)
     * @param allow_truncation [in] whether or not we let coarsening drop improvements, none available for staggered
     */
    void createCoarseOp(GaugeField &Y, GaugeField &X, const Transfer &T, real_t kappa, real_t mass, real_t mu = 0.,
                        real_t mu_factor = 0., bool allow_truncation = false) const;
  };

  // Kahler-Dirac preconditioned staggered
  class DiracStaggeredKD : public DiracStaggered
  {

  protected:
    mutable GaugeField *Xinv;        /** inverse Kahler-Dirac matrix */
    QudaDiracType parent_dirac_type; /** Type of parent Dirac operator, needed here to determine if parent is pc'd or not */

  public:
    DiracStaggeredKD(const DiracParam &param);
    DiracStaggeredKD(const DiracStaggeredKD &dirac);

    virtual ~DiracStaggeredKD();
    DiracStaggeredKD &operator=(const DiracStaggeredKD &dirac);

    virtual bool hasDslash() const { return false; }

    virtual void Dslash(ColorSpinorField &out, const ColorSpinorField &in, const QudaParity parity) const;
    virtual void DslashXpay(ColorSpinorField &out, const ColorSpinorField &in, const QudaParity parity,
                            const ColorSpinorField &x, const real_t &k) const;
    virtual void M(ColorSpinorField &out, const ColorSpinorField &in) const;
    virtual void MdagM(ColorSpinorField &out, const ColorSpinorField &in) const;

    void KahlerDiracInv(ColorSpinorField &out, const ColorSpinorField &in) const;

    virtual void prepare(ColorSpinorField *&src, ColorSpinorField *&sol, ColorSpinorField &x, ColorSpinorField &b,
                         const QudaSolutionType) const;
    virtual void reconstruct(ColorSpinorField &x, const ColorSpinorField &b, const QudaSolutionType) const;

    virtual void prepareSpecialMG(ColorSpinorField *&src, ColorSpinorField *&sol, ColorSpinorField &x,
                                  ColorSpinorField &b, const QudaSolutionType solType) const;
    virtual void reconstructSpecialMG(ColorSpinorField &x, const ColorSpinorField &b,
                                      const QudaSolutionType solType) const;

    virtual bool hasSpecialMG() const { return true; }

    virtual QudaDiracType getDiracType() const { return QUDA_STAGGEREDKD_DIRAC; }

    /**
     *  @brief Update the internal gauge, fat gauge, long gauge, clover field pointer as appropriate.
     *  These are pointers as opposed to references to support passing in `nullptr`.
     *
     *  @param gauge_in Updated gauge field
     *  @param fat_gauge_in Updated fat links
     *  @param long_gauge_in Updated long links
     *  @param clover_in Updated clover field
     */
    virtual void updateFields(GaugeField *gauge_in, GaugeField *fat_gauge_in, GaugeField *long_gauge_in,
                              CloverField *clover_in);

    /**
     * @brief Create the coarse staggered KD operator.
     *
     * @details Takes the multigrid transfer class, which knows
     *          about the coarse grid blocking, as well as
     *          having prolongate and restrict member functions,
     *          and returns color matrices Y[0..2*dim-1] corresponding
     *          to the coarse grid hopping terms and X corresponding to
     *          the coarse grid "clover" term.
     *
     * @param T[in] Transfer operator defining the coarse grid
     * @param Y[out] Coarse link field
     * @param X[out] Coarse clover field
     * @param kappa Kappa parameter for the coarse operator (ignored, set to 1.0)
     * @param mass Mass parameter for the coarse operator (gets explicitly built into clover)
     * @param mu Mu parameter for the coarse operator (ignored for staggered)
     * @param mu_factor Mu scaling factor for the coarse operator (ignored for staggered)
     * @param allow_truncation [in] whether or not we let coarsening drop improvements, none available for staggered
     */
    void createCoarseOp(GaugeField &Y, GaugeField &X, const Transfer &T, real_t kappa, real_t mass, real_t mu = 0.,
                        real_t mu_factor = 0., bool allow_truncation = false) const;

    /**
      @brief If managed memory and prefetch is enabled, prefetch
      all relevant memory fields (gauge, clover, temporary spinors).
      Will only grab the inverse clover unless the clover field
      is needed for asymmetric preconditioning
      to the CPU or GPU as requested
      @param[in] mem_space Memory space we are prefetching to
      @param[in] stream Which stream to run the prefetch in (default 0)
    */
    virtual void prefetch(QudaFieldLocation mem_space, qudaStream_t stream = device::get_default_stream()) const;
  };

  // Full staggered
  class DiracImprovedStaggered : public Dirac {

  protected:
    GaugeField *fatGauge;
    GaugeField *longGauge;

  public:
    DiracImprovedStaggered(const DiracParam &param);
    DiracImprovedStaggered(const DiracImprovedStaggered &dirac);
    virtual ~DiracImprovedStaggered();
    DiracImprovedStaggered& operator=(const DiracImprovedStaggered &dirac);

    virtual void Dslash(ColorSpinorField &out, const ColorSpinorField &in, const QudaParity parity) const;
    virtual void DslashXpay(ColorSpinorField &out, const ColorSpinorField &in, const QudaParity parity,
                            const ColorSpinorField &x, const real_t &k) const;
    virtual void M(ColorSpinorField &out, const ColorSpinorField &in) const;
    virtual void MdagM(ColorSpinorField &out, const ColorSpinorField &in) const;

    virtual void prepare(ColorSpinorField* &src, ColorSpinorField* &sol,
			 ColorSpinorField &x, ColorSpinorField &b,
			 const QudaSolutionType) const;
    virtual void reconstruct(ColorSpinorField &x, const ColorSpinorField &b,
			     const QudaSolutionType) const;

    virtual QudaDiracType getDiracType() const { return QUDA_ASQTAD_DIRAC; }

    /**
        @brief Return the one-hop field for staggered operators for MG setup

        @return fat link field
    */
    virtual GaugeField *getStaggeredShortLinkField() const { return fatGauge; }

    /**
        @brief return the long link field for staggered operators for MG setup

        @return long link field
    */
    virtual GaugeField *getStaggeredLongLinkField() const { return longGauge; }

    /**
     *  @brief Update the internal gauge, fat gauge, long gauge, clover field pointer as appropriate.
     *  These are pointers as opposed to references to support passing in `nullptr`.
     *
     *  @param gauge_in Updated gauge field
     *  @param fat_gauge_in Updated fat links
     *  @param long_gauge_in Updated long links
     *  @param clover_in Updated clover field
     */
    virtual void updateFields(GaugeField *, GaugeField *fat_gauge_in, GaugeField *long_gauge_in, CloverField *)
    {
      Dirac::updateFields(fat_gauge_in, nullptr, nullptr, nullptr);
      fatGauge = fat_gauge_in;
      longGauge = long_gauge_in;
    }

    /**
     * @brief Create the coarse staggered operator.
     *
     * @details Takes the multigrid transfer class, which knows
     *          about the coarse grid blocking, as well as
     *          having prolongate and restrict member functions,
     *          and returns color matrices Y[0..2*dim-1] corresponding
     *          to the coarse grid hopping terms and X corresponding to
     *          the coarse grid "clover" term. Unike the Wilson operator,
     *          we assume a mass normalization, not a kappa normalization.
     *          Ultimately this routine just performs the Kahler-Dirac rotation,
     *          dropping the long links.
     *
     * @param T[in] Transfer operator defining the coarse grid
     * @param Y[out] Coarse link field
     * @param X[out] Coarse clover field
     * @param kappa Kappa parameter for the coarse operator (ignored, set to 1.0)
     * @param mass Mass parameter for the coarse operator (gets explicitly built into clover)
     * @param mu Mu parameter for the coarse operator (ignored for staggered)
     * @param mu_factor Mu scaling factor for the coarse operator (ignored for staggered)
     * @param allow_truncation [in] whether or not we let coarsening drop improvements, dropping long links here
     */
    void createCoarseOp(GaugeField &Y, GaugeField &X, const Transfer &T, real_t kappa, real_t mass, real_t mu,
                        real_t mu_factor, bool allow_truncation) const;

    /**
      @brief If managed memory and prefetch is enabled, prefetch
      all relevant memory fields (fat+long links, temporary spinors)
      to the CPU or GPU as requested
      @param[in] mem_space Memory space we are prefetching to
      @param[in] stream Which stream to run the prefetch in (default 0)
    */
    virtual void prefetch(QudaFieldLocation mem_space, qudaStream_t stream = device::get_default_stream()) const;

    /**
     * @brief Create two-link staggered quark smearing operator
     *
     * @param[out] out output smeared field
     * @param[in]  in input field
     * @param     a (ignored)
     * @param     b (ignored)
     * @param[in] t0 time-slice index
     * @param[in] parity Parity flag
     */   
    void SmearOp(ColorSpinorField &out, const ColorSpinorField &in, const real_t a, const real_t b, const int t0, const QudaParity parity) const;
  };

  // Even-odd preconditioned staggered
  class DiracImprovedStaggeredPC : public DiracImprovedStaggered {

  protected:

  public:
    DiracImprovedStaggeredPC(const DiracParam &param);
    DiracImprovedStaggeredPC(const DiracImprovedStaggeredPC &dirac);
    virtual ~DiracImprovedStaggeredPC();
    DiracImprovedStaggeredPC& operator=(const DiracImprovedStaggeredPC &dirac);

    virtual void M(ColorSpinorField &out, const ColorSpinorField &in) const;
    virtual void MdagM(ColorSpinorField &out, const ColorSpinorField &in) const;

    virtual void prepare(ColorSpinorField* &src, ColorSpinorField* &sol,
			 ColorSpinorField &x, ColorSpinorField &b,
			 const QudaSolutionType) const;
    virtual void reconstruct(ColorSpinorField &x, const ColorSpinorField &b,
			     const QudaSolutionType) const;

    virtual QudaDiracType getDiracType() const { return QUDA_ASQTADPC_DIRAC; }

    virtual bool hermitian() const { return true; }

    /**
     * @brief Create the coarse staggered operator.
     *
     * @details Takes the multigrid transfer class, which knows
     *          about the coarse grid blocking, as well as
     *          having prolongate and restrict member functions,
     *          and returns color matrices Y[0..2*dim-1] corresponding
     *          to the coarse grid hopping terms and X corresponding to
     *          the coarse grid "clover" term. Unike the Wilson operator,
     *          we assume a mass normalization, not a kappa normalization.
     *          Ultimately this routine just performs the Kahler-Dirac rotation.
     *
     * @param T[in] Transfer operator defining the coarse grid
     * @param Y[out] Coarse link field
     * @param X[out] Coarse clover field
     * @param kappa Kappa parameter for the coarse operator (ignored, set to 1.0)
     * @param mass Mass parameter for the coarse operator (gets explicitly built into clover)
     * @param mu Mu parameter for the coarse operator (ignored for staggered)
     * @param mu_factor Mu scaling factor for the coarse operator (ignored for staggered)
     * @param allow_truncation [in] whether or not we let coarsening drop improvements, dropping long links here
     */
    void createCoarseOp(GaugeField &Y, GaugeField &X, const Transfer &T, real_t kappa, real_t mass, real_t mu,
                        real_t mu_factor, bool allow_truncation) const;
  };

  // Kahler-Dirac preconditioned staggered
  class DiracImprovedStaggeredKD : public DiracImprovedStaggered
  {

  protected:
    mutable GaugeField *Xinv;        /** inverse Kahler-Dirac matrix */
    QudaDiracType parent_dirac_type; /** Type of parent Dirac operator, needed here to determine if parent is pc'd or not */

  public:
    DiracImprovedStaggeredKD(const DiracParam &param);
    DiracImprovedStaggeredKD(const DiracImprovedStaggeredKD &dirac);
    virtual ~DiracImprovedStaggeredKD();
    DiracImprovedStaggeredKD &operator=(const DiracImprovedStaggeredKD &dirac);

    virtual bool hasDslash() const { return false; }

    virtual void Dslash(ColorSpinorField &out, const ColorSpinorField &in, const QudaParity parity) const;
    virtual void DslashXpay(ColorSpinorField &out, const ColorSpinorField &in, const QudaParity parity,
                            const ColorSpinorField &x, const real_t &k) const;
    virtual void M(ColorSpinorField &out, const ColorSpinorField &in) const;
    virtual void MdagM(ColorSpinorField &out, const ColorSpinorField &in) const;

    void KahlerDiracInv(ColorSpinorField &out, const ColorSpinorField &in) const;

    virtual void prepare(ColorSpinorField *&src, ColorSpinorField *&sol, ColorSpinorField &x, ColorSpinorField &b,
                         const QudaSolutionType) const;
    virtual void reconstruct(ColorSpinorField &x, const ColorSpinorField &b, const QudaSolutionType) const;

    virtual void prepareSpecialMG(ColorSpinorField *&src, ColorSpinorField *&sol, ColorSpinorField &x,
                                  ColorSpinorField &b, const QudaSolutionType solType) const;
    virtual void reconstructSpecialMG(ColorSpinorField &x, const ColorSpinorField &b,
                                      const QudaSolutionType solType) const;

    virtual bool hasSpecialMG() const { return true; }

    virtual QudaDiracType getDiracType() const { return QUDA_ASQTADKD_DIRAC; }

    /**
     *  @brief Update the internal gauge, fat gauge, long gauge, clover field pointer as appropriate.
     *  These are pointers as opposed to references to support passing in `nullptr`.
     *
     *  @param gauge_in Updated gauge field
     *  @param fat_gauge_in Updated fat links
     *  @param long_gauge_in Updated long links
     *  @param clover_in Updated clover field
     */
    virtual void updateFields(GaugeField *gauge_in, GaugeField *fat_gauge_in, GaugeField *long_gauge_in,
                              CloverField *clover_in);

    /**
     * @brief Create the coarse improved staggered KD operator.
     *
     * @details Takes the multigrid transfer class, which knows
     *          about the coarse grid blocking, as well as
     *          having prolongate and restrict member functions,
     *          and returns color matrices Y[0..2*dim-1] corresponding
     *          to the coarse grid hopping terms and X corresponding to
     *          the coarse grid "clover" term.
     *
     * @param T[in] Transfer operator defining the coarse grid
     * @param Y[out] Coarse link field
     * @param X[out] Coarse clover field
     * @param kappa Kappa parameter for the coarse operator (ignored, set to 1.0)
     * @param mass Mass parameter for the coarse operator (gets explicitly built into clover)
     * @param mu Mu parameter for the coarse operator (ignored for staggered)
     * @param mu_factor Mu scaling factor for the coarse operator (ignored for staggered)
     * @param allow_truncation [in] whether or not we let coarsening drop improvements, dropping long for asqtad
     */
    void createCoarseOp(GaugeField &Y, GaugeField &X, const Transfer &T, real_t kappa, real_t mass, real_t mu,
                        real_t mu_factor, bool allow_truncation) const;

    /**
      @brief If managed memory and prefetch is enabled, prefetch
      all relevant memory fields (gauge, clover, temporary spinors).
      Will only grab the inverse clover unless the clover field
      is needed for asymmetric preconditioning
      to the CPU or GPU as requested
      @param[in] mem_space Memory space we are prefetching to
      @param[in] stream Which stream to run the prefetch in (default 0)
    */
    virtual void prefetch(QudaFieldLocation mem_space, qudaStream_t stream = device::get_default_stream()) const;
  };

  /**
     This class serves as a front-end to the coarse Dslash operator,
     similar to the other dslash operators.
   */
  class DiracCoarse : public Dirac {

  protected:
    real_t mass;
    real_t mu;
    real_t mu_factor;
    const Transfer *transfer; /** restrictor / prolongator defined here */
    const Dirac *dirac; /** Parent Dirac operator */
    const bool need_bidirectional; /** Whether or not to force a bi-directional build */
    const bool allow_truncation; /** Whether or not we let coarsening drop improvements, for ex dropping long links for small aggregate sizes */
    const bool setup_use_mma;    /** Whether to use tensor cores or not */
    const bool dslash_use_mma;   /** Whether to use tensor cores or not */
    const bool need_aos_gauge_copy; // Whether or not we need an AoS copy of the gauge fields

    mutable std::shared_ptr<GaugeField> Y_h;    /** CPU copy of the coarse link field */
    mutable std::shared_ptr<GaugeField> X_h;    /** CPU copy of the coarse clover term */
    mutable std::shared_ptr<GaugeField> Xinv_h; /** CPU copy of the inverse coarse clover term */
    mutable std::shared_ptr<GaugeField> Yhat_h; /** CPU copy of the preconditioned coarse link field */

    mutable std::shared_ptr<GaugeField> Y_d;        /** GPU copy of the coarse link field */
    mutable std::shared_ptr<GaugeField> X_d;        /** GPU copy of the coarse clover term */
    mutable std::shared_ptr<GaugeField> Y_aos_d;    /** AoS GPU copy of the coarse link field */
    mutable std::shared_ptr<GaugeField> X_aos_d;    /** AoS GPU copy of the coarse clover term */
    mutable std::shared_ptr<GaugeField> Xinv_d;     /** GPU copy of inverse coarse clover term */
    mutable std::shared_ptr<GaugeField> Yhat_d;     /** GPU copy of the preconditioned coarse link field */
    mutable std::shared_ptr<GaugeField> Xinv_aos_d; /** AoS GPU copy of inverse coarse clover term */
    mutable std::shared_ptr<GaugeField> Yhat_aos_d; /** AoS GPU copy of the preconditioned coarse link field */

    /**
       @brief Initialize the coarse gauge fields.  Location is
       determined by gpu_setup variable.
    */
    void initializeCoarse();

    /**
       @brief Create the CPU or GPU coarse gauge fields on demand
       (requires that the fields have been created in the other memory
       space)
    */
    void initializeLazy(QudaFieldLocation location) const;

    mutable bool enable_gpu; /** Whether the GPU links have been constructed */
    mutable bool enable_cpu; /** Whether the CPU links have been constructed */
    const bool gpu_setup; /** Where to do the coarse-operator construction*/
    mutable bool init_gpu; /** Whether this instance did the GPU allocation or not */
    mutable bool init_cpu; /** Whether this instance did the CPU allocation or not */
    const bool mapped; /** Whether we allocate Y and X GPU fields in mapped memory or not */

    /**
       @brief Allocate the Y and X fields
       @param[in] gpu Whether to allocate on gpu (true) or cpu (false)
       @param[in] mapped whether to put gpu allocations into mapped memory
     */
    void createY(bool gpu = true, bool mapped = false) const;

    /**
       @brief Allocate the Yhat and Xinv fields
       @param[in] gpu Whether to allocate on gpu (true) or cpu (false)
     */
    void createYhat(bool gpu = true) const;

  public:
    real_t Mass() const { return mass; }
    real_t Mu() const { return mu; }
    real_t MuFactor() const { return mu_factor; }
    bool AllowTruncation() const { return allow_truncation; }

    /**
       @param[in] param Parameters defining this operator
       @param[in] gpu_setup Whether to do the setup on GPU or CPU
       @param[in] mapped Set to true to put Y and X fields in mapped memory
     */
    DiracCoarse(const DiracParam &param, bool gpu_setup=true, bool mapped=false);

    /**
       @param[in] param Parameters defining this operator
       @param[in] Y_h CPU coarse link field
       @param[in] X_h CPU coarse clover field
       @param[in] Xinv_h CPU coarse inverse clover field
       @param[in] Yhat_h CPU coarse preconditioned link field
       @param[in] Y_d GPU coarse link field
       @param[in] X_d GPU coarse clover field
       @param[in] Xinv_d GPU coarse inverse clover field
       @param[in] Yhat_d GPU coarse preconditioned link field
     */
    DiracCoarse(const DiracParam &param, std::shared_ptr<GaugeField> Y_h, std::shared_ptr<GaugeField> X_h,
                std::shared_ptr<GaugeField> Xinv_h, std::shared_ptr<GaugeField> Yhat_h,
                std::shared_ptr<GaugeField> Y_d = nullptr, std::shared_ptr<GaugeField> X_d = nullptr,
                std::shared_ptr<GaugeField> Xinv_d = nullptr, std::shared_ptr<GaugeField> Yhat_d = nullptr);

    /**
       @param[in] dirac Another operator instance to clone from (shallow copy)
       @param[in] param Parameters defining this operator
     */
    DiracCoarse(const DiracCoarse &dirac, const DiracParam &param);
    virtual ~DiracCoarse();

    virtual bool isCoarse() const { return true; }

    /**
       @brief Apply the coarse clover operator
       @param[out] out Output field
       @param[in] in Input field
       @param[parity] parity Parity which we are applying the operator to
     */
    void Clover(cvector_ref<ColorSpinorField> &out, cvector_ref<const ColorSpinorField> &in, QudaParity parity) const;

    /**
       @brief Apply the inverse coarse clover operator
       @param[out] out Output field
       @param[in] in Input field
       @param[parity] parity Parity which we are applying the operator to
     */
    void CloverInv(cvector_ref<ColorSpinorField> &out, cvector_ref<const ColorSpinorField> &in, QudaParity parity) const;

    /**
       @brief Apply DslashXpay out = (D * in)
       @param[out] out Output field
       @param[in] in Input field
       @param[parity] parity Parity which we are applying the operator to
     */
    virtual void Dslash(cvector_ref<ColorSpinorField> &out, cvector_ref<const ColorSpinorField> &in,
                        QudaParity parity) const;

    virtual void Dslash(ColorSpinorField &out, const ColorSpinorField &in, const QudaParity parity) const
    {
      Dslash(cvector_ref<ColorSpinorField> {out}, cvector_ref<const ColorSpinorField> {in}, parity);
    }

    /**
       @brief Apply DslashXpay out = (D * in + A * x)
       @param[out] out Output field
       @param[in] in Input field
       @param[parity] parity Parity which we are applying the operator to
       @param[in] x Auxiliary field
       @param[in] k scalar multiplier
     */
    virtual void DslashXpay(cvector_ref<ColorSpinorField> &out, cvector_ref<const ColorSpinorField> &in,
                            QudaParity parity, cvector_ref<const ColorSpinorField> &x, real_t k) const;

    virtual void DslashXpay(ColorSpinorField &out, const ColorSpinorField &in, const QudaParity parity,
                            const ColorSpinorField &x, const real_t &k) const
    {
      DslashXpay(cvector_ref<ColorSpinorField> {out}, cvector_ref<const ColorSpinorField> {in}, parity,
                 cvector_ref<const ColorSpinorField> {x}, k);
    }

    /**
       @brief Apply the full operator
       @param[out] out output vector, out = M * in
       @param[in] in input vector
     */
    virtual void M(cvector_ref<ColorSpinorField> &out, cvector_ref<const ColorSpinorField> &in) const;

    virtual void M(ColorSpinorField &out, const ColorSpinorField &in) const
    {
      M(cvector_ref<ColorSpinorField> {out}, cvector_ref<const ColorSpinorField> {in});
    }

    /**
       @brief Apply the normal full operator
       @param[out] out output vector, out = M * in
       @param[in] in input vector
     */
    virtual void MdagM(cvector_ref<ColorSpinorField> &out, cvector_ref<const ColorSpinorField> &in) const;

    virtual void MdagM(ColorSpinorField &out, const ColorSpinorField &in) const
    {
      MdagM(cvector_ref<ColorSpinorField> {out}, cvector_ref<const ColorSpinorField> {in});
    }

    virtual void prepare(ColorSpinorField* &src, ColorSpinorField* &sol, ColorSpinorField &x, ColorSpinorField &b,
			 const QudaSolutionType) const;

    virtual void reconstruct(ColorSpinorField &x, const ColorSpinorField &b, const QudaSolutionType) const;

    virtual QudaDiracType getDiracType() const { return QUDA_COARSE_DIRAC; }

    virtual void updateFields(GaugeField *gauge_in, GaugeField *, GaugeField *, CloverField *)
    {
      Dirac::updateFields(gauge_in, nullptr, nullptr, nullptr);
      warningQuda("Coarse gauge links cannot be trivially updated for DiracCoarse(PC). Perform an MG update instead.");
    }

    /**
     * @brief Create the coarse operator from this coarse operator
     *
     * @param T[in] Transfer operator defining the coarse grid
     * @param Y[out] Coarse link field
     * @param X[out] Coarse clover field
     * @param kappa Kappa parameter for the coarse operator
     * @param mass Mass parameter (assumed to be zero, staggered mass gets built into clover)
     * @param mu TM mu parameter for the coarse operator
     * @param mu_factor multiplicative factor for the mu parameter
     * @param allow_truncation [in] whether or not we let coarsening drop improvements, none available for coarse op
     */
    void createCoarseOp(GaugeField &Y, GaugeField &X, const Transfer &T, real_t kappa, real_t mass, real_t mu,
                        real_t mu_factor = 0., bool allow_truncation = false) const;

    /**
     * @brief Create the precondtioned coarse operator
     *
     * @param Yhat[out] Preconditioned coarse link field
     * @param Xinv[out] Coarse clover inversefield
     * @param Y[in] Coarse link field
     * @param X[in] Coarse clover inverse field
     */
    void createPreconditionedCoarseOp(GaugeField &Yhat, GaugeField &Xinv, const GaugeField &Y, const GaugeField &X);

    /**
      @brief If managed memory and prefetch is enabled, prefetch
      all relevant memory fields (X, Y)
      to the CPU or GPU as requested
      @param[in] mem_space Memory space we are prefetching to
      @param[in] stream Which stream to run the prefetch in (default 0)
    */
    virtual void prefetch(QudaFieldLocation mem_space, qudaStream_t stream = device::get_default_stream()) const;

    /**
      @brief If use_mma and the batch size is larger than 1, actually apply coarse dslash with MMA
      @param[in] f The reference field
      @param[in] use_mma If the MMA option is turned on
      @return Whether or not we should apply MMA for the coarse dslash
     */
    static bool apply_mma(cvector_ref<ColorSpinorField> f, bool use_mma);
  };

  /**
     Even-odd preconditioned variant of coarse Dslash operator
  */
  class DiracCoarsePC : public DiracCoarse {

  public:
    /**
       @param[in] param Parameters defining this operator
       @param[in] gpu_setup Whether to do the setup on GPU or CPU
     */
    DiracCoarsePC(const DiracParam &param, bool gpu_setup=true);

    /**
       @param[in] param Parameters defining this operator
       @param[in] Y_h CPU coarse link field
       @param[in] X_h CPU coarse clover field
       @param[in] Xinv_h CPU coarse inverse clover field
       @param[in] Yhat_h CPU coarse preconditioned link field
       @param[in] Y_d GPU coarse link field
       @param[in] X_d GPU coarse clover field
       @param[in] Xinv_d GPU coarse inverse clover field
       @param[in] Yhat_d GPU coarse preconditioned link field
     */
    DiracCoarsePC(const DiracParam &param, std::shared_ptr<GaugeField> Y_h, std::shared_ptr<GaugeField> X_h,
                  std::shared_ptr<GaugeField> Xinv_h, std::shared_ptr<GaugeField> Yhat_h,
                  std::shared_ptr<GaugeField> Y_d = nullptr, std::shared_ptr<GaugeField> X_d = nullptr,
                  std::shared_ptr<GaugeField> Xinv_d = nullptr, std::shared_ptr<GaugeField> Yhat_d = nullptr);

    /**
       @param[in] dirac Another operator instance to clone from (shallow copy)
       @param[in] param Parameters defining this operator
     */
    DiracCoarsePC(const DiracCoarse &dirac, const DiracParam &param);

    virtual ~DiracCoarsePC();

    /**
       @brief Apply preconditioned Dslash out = (D * in)
       @param[out] out Output field
       @param[in] in Input field
       @param[parity] parity Parity which we are applying the operator to
     */
    void Dslash(cvector_ref<ColorSpinorField> &out, cvector_ref<const ColorSpinorField> &in, QudaParity parity) const;

    void Dslash(ColorSpinorField &out, const ColorSpinorField &in, const QudaParity parity) const
    {
      Dslash(cvector_ref<ColorSpinorField> {out}, cvector_ref<const ColorSpinorField> {in}, parity);
    }

    /**
       @brief Apply preconditioned DslashXpay out = (x + k * D * in)
       @param[out] out Output field
       @param[in] in Input field
       @param[parity] parity Parity which we are applying the operator to
       @param[in] x Auxiliary field
       @param[in] k scalar multiplier
     */
    void DslashXpay(cvector_ref<ColorSpinorField> &out, cvector_ref<const ColorSpinorField> &in, QudaParity parity,
                    cvector_ref<const ColorSpinorField> &x, real_t k) const;

    void DslashXpay(ColorSpinorField &out, const ColorSpinorField &in, const QudaParity parity,
                    const ColorSpinorField &x, const real_t &k) const
    {
      DslashXpay(cvector_ref<ColorSpinorField> {out}, cvector_ref<const ColorSpinorField> {in}, parity,
                 cvector_ref<const ColorSpinorField> {x}, k);
    }

    /**
       @brief Apply the preconditioned operator
       @param[out] out output vector, out = M * in
       @param[in] in input vector
     */
    void M(cvector_ref<ColorSpinorField> &out, cvector_ref<const ColorSpinorField> &in) const;

    void M(ColorSpinorField &out, const ColorSpinorField &in) const
    {
      M(cvector_ref<ColorSpinorField> {out}, cvector_ref<const ColorSpinorField> {in});
    }

    /**
       @brief Apply the preconditioned full operator
       @param[out] out output vector, out = M * in
       @param[in] in input vector
     */
    void MdagM(cvector_ref<ColorSpinorField> &out, cvector_ref<const ColorSpinorField> &in) const;

    void MdagM(ColorSpinorField &out, const ColorSpinorField &in) const
    {
      MdagM(cvector_ref<ColorSpinorField> {out}, cvector_ref<const ColorSpinorField> {in});
    }

    void prepare(ColorSpinorField* &src, ColorSpinorField* &sol, ColorSpinorField &x, ColorSpinorField &b,
		 const QudaSolutionType) const;
    void reconstruct(ColorSpinorField &x, const ColorSpinorField &b, const QudaSolutionType) const;

    virtual QudaDiracType getDiracType() const { return QUDA_COARSEPC_DIRAC; }

    /**
     * @brief Create the coarse even-odd preconditioned coarse
     * operator.  Unlike the Wilson operator, the coarsening of the
     * preconditioned coarse operator differs from that of the
     * unpreconditioned coarse operator, so we need to specialize it.
     *
     * @param T[in] Transfer operator defining the coarse grid
     * @param Y[out] Coarse link field
     * @param X[out] Coarse clover field
     * @param kappa Kappa parameter for the coarse operator
     * @param mass Mass parameter for the coarse operator, assumed to be zero
     * @param mu TM mu parameter for the coarse operator
     * @param mu_factor multiplicative factor for the mu parameter
     * @param allow_truncation [in] whether or not we let coarsening drop improvements, none available for coarse op
     */
    void createCoarseOp(GaugeField &Y, GaugeField &X, const Transfer &T, real_t kappa, real_t mass, real_t mu,
                        real_t mu_factor = 0., bool allow_truncation = false) const;

    /**
      @brief If managed memory and prefetch is enabled, prefetch
      all relevant memory fields (Xhat, Y)
      to the CPU or GPU as requested
      @param[in] mem_space Memory space we are prefetching to
      @param[in] stream Which stream to run the prefetch in (default 0)
    */
    virtual void prefetch(QudaFieldLocation mem_space, qudaStream_t stream = device::get_default_stream()) const;
  };


  /**
     @brief Full Gauge Laplace operator.  Although not a Dirac
     operator per se, it's a linear operator so it's conventient to
     put in the Dirac operator abstraction.
  */
  class GaugeLaplace : public Dirac {

  public:
    GaugeLaplace(const DiracParam &param);
    GaugeLaplace(const GaugeLaplace &laplace);

    virtual ~GaugeLaplace();
    GaugeLaplace& operator=(const GaugeLaplace &laplace);

    virtual void Dslash(ColorSpinorField &out, const ColorSpinorField &in, const QudaParity parity) const;
    virtual void DslashXpay(ColorSpinorField &out, const ColorSpinorField &in,
			    const QudaParity parity, const ColorSpinorField &x, const real_t &k) const;
    virtual void M(ColorSpinorField &out, const ColorSpinorField &in) const;
    virtual void MdagM(ColorSpinorField &out, const ColorSpinorField &in) const;

    virtual void prepare(ColorSpinorField* &src, ColorSpinorField* &sol,
			 ColorSpinorField &x, ColorSpinorField &b,
			 const QudaSolutionType) const;
    virtual void reconstruct(ColorSpinorField &x, const ColorSpinorField &b,
			     const QudaSolutionType) const;
    virtual bool hermitian() const { return true; }

    virtual QudaDiracType getDiracType() const { return QUDA_GAUGE_LAPLACE_DIRAC; }
  };

  /**
     @brief Even-odd preconditioned Gauge Laplace operator
  */
  class GaugeLaplacePC : public GaugeLaplace {

  public:
    GaugeLaplacePC(const DiracParam &param);
    GaugeLaplacePC(const GaugeLaplacePC &laplace);
    virtual ~GaugeLaplacePC();
    GaugeLaplacePC& operator=(const GaugeLaplacePC &laplace);

    void M(ColorSpinorField &out, const ColorSpinorField &in) const;
    void MdagM(ColorSpinorField &out, const ColorSpinorField &in) const;

    void prepare(ColorSpinorField* &src, ColorSpinorField* &sol,
		 ColorSpinorField &x, ColorSpinorField &b,
		 const QudaSolutionType) const;
    void reconstruct(ColorSpinorField &x, const ColorSpinorField &b, const QudaSolutionType) const;
    virtual bool hermitian() const { return true; }

    virtual QudaDiracType getDiracType() const { return QUDA_GAUGE_LAPLACEPC_DIRAC; }
  };

  /**
     @brief Full Covariant Derivative operator.  Although not a Dirac
     operator per se, it's a linear operator so it's conventient to
     put in the Dirac operator abstraction.
  */
  class GaugeCovDev : public Dirac {

  public:
    GaugeCovDev(const DiracParam &param);
    GaugeCovDev(const GaugeCovDev &covDev);

    virtual ~GaugeCovDev();
    GaugeCovDev& operator=(const GaugeCovDev &covDev);

    virtual void DslashCD(ColorSpinorField &out, const ColorSpinorField &in, const QudaParity parity, const int mu) const;
    virtual void MCD(ColorSpinorField &out, const ColorSpinorField &in, const int mu) const;
    virtual void MdagMCD(ColorSpinorField &out, const ColorSpinorField &in, const int mu) const;


    virtual void Dslash(ColorSpinorField &out, const ColorSpinorField &in, const QudaParity parity) const;
    virtual void DslashXpay(ColorSpinorField &out, const ColorSpinorField &in,
			    const QudaParity parity, const ColorSpinorField &x, const real_t &k) const;
    virtual void M(ColorSpinorField &out, const ColorSpinorField &in) const;
    virtual void MdagM(ColorSpinorField &out, const ColorSpinorField &in) const;

    virtual void prepare(ColorSpinorField* &src, ColorSpinorField* &sol,
			 ColorSpinorField &x, ColorSpinorField &b,
			 const QudaSolutionType) const;
    virtual void reconstruct(ColorSpinorField &x, const ColorSpinorField &b,
			     const QudaSolutionType) const;

    virtual QudaDiracType getDiracType() const { return QUDA_GAUGE_COVDEV_DIRAC; }
  };

  // Functor base class for applying a given Dirac matrix (M, MdagM, etc.)
  // This basically wraps around a Dirac op
  // and provides for several operator() operations to apply it, perhaps to apply
  // AXPYs etc. Once we have this, further classes diracM diracMdag etc
  // can implement the operator()-s as needed to apply the operator, MdagM etc etc.
  class DiracMatrix {

  protected:
    const Dirac *dirac;

  public:
    DiracMatrix(const Dirac &d) : dirac(&d), shift(0.0) { }
    DiracMatrix(const Dirac *d) : dirac(d), shift(0.0) { }
    DiracMatrix(const DiracMatrix &mat) : dirac(mat.dirac), shift(mat.shift) { }
    DiracMatrix(const DiracMatrix *mat) : dirac(mat->dirac), shift(mat->shift) { }
    virtual ~DiracMatrix() { }

    virtual void operator()(ColorSpinorField &out, const ColorSpinorField &in) const = 0;

    /**
       @brief Multi-RHS operator application
       @param[out] out The vector of output fields
       @param[out] out The vector of input fields
     */
    virtual void operator()(cvector_ref<ColorSpinorField> &out, cvector_ref<const ColorSpinorField> &in) const = 0;

    unsigned long long flops() const { return dirac->Flops(); }

    QudaMatPCType getMatPCType() const { return dirac->getMatPCType(); }

    virtual int getStencilSteps() const = 0;

    std::string Type() const { return typeid(*dirac).name(); }

    /**
       @brief return if the operator is a Wilson-type 4-d operator
    */
    bool isWilsonType() const
    {
      return (Type() == typeid(DiracWilson).name() || Type() == typeid(DiracWilsonPC).name()
              || Type() == typeid(DiracClover).name() || Type() == typeid(DiracCloverPC).name()
              || Type() == typeid(DiracCloverHasenbuschTwist).name()
              || Type() == typeid(DiracCloverHasenbuschTwistPC).name() || Type() == typeid(DiracTwistedMass).name()
              || Type() == typeid(DiracTwistedMassPC).name() || Type() == typeid(DiracTwistedClover).name()
              || Type() == typeid(DiracTwistedCloverPC).name()) ?
        true :
        false;
    }

    /**
       @brief return if the operator is a staggered operator
    */
    bool isStaggered() const
    {
      return (Type() == typeid(DiracStaggeredPC).name() || Type() == typeid(DiracStaggered).name()
              || Type() == typeid(DiracImprovedStaggeredPC).name() || Type() == typeid(DiracImprovedStaggered).name()
              || Type() == typeid(DiracStaggeredKD).name() || Type() == typeid(DiracImprovedStaggeredKD).name()) ?
        true :
        false;
    }

    /**
       @brief return if the operator is a domain wall operator, that is, 5-dimensional
    */
    bool isDwf() const
    {
      return (Type() == typeid(DiracDomainWall).name() || Type() == typeid(DiracDomainWallPC).name()
              || Type() == typeid(DiracDomainWall4D).name() || Type() == typeid(DiracDomainWall4DPC).name()
              || Type() == typeid(DiracMobius).name() || Type() == typeid(DiracMobiusPC).name()
              || Type() == typeid(DiracMobiusEofa).name() || Type() == typeid(DiracMobiusEofaPC).name()) ?
        true :
        false;
    }

    /**
       @brief return if the operator is a coarse operator
    */
    bool isCoarse() const { return dirac->isCoarse(); }

    virtual bool hermitian() const { return dirac->hermitian(); }

    const Dirac *Expose() const { return dirac; }

    //! Shift term added onto operator (M/M^dag M/M M^dag + shift)
    real_t shift;
  };

  class DiracM : public DiracMatrix
  {

  public:
    DiracM(const Dirac &d) : DiracMatrix(d) { }
    DiracM(const Dirac *d) : DiracMatrix(d) { }

    /**
       @brief apply operator and potentially a shift
    */
    void operator()(ColorSpinorField &out, const ColorSpinorField &in) const
    {
      dirac->M(out, in);
      if (shift != 0.0) blas::axpy(shift, in, out);
    }

    /**
       @brief Multi-RHS operator application.
       @param[out] out The vector of output fields
       @param[in] in The vector of input fields
     */
    void operator()(cvector_ref<ColorSpinorField> &out, cvector_ref<const ColorSpinorField> &in) const
    {
      dirac->M(out, in);
      for (auto i = 0u; i < in.size(); i++)
        if (shift != 0.0) blas::axpy(shift, in[i], out[i]);
    }

    int getStencilSteps() const
    {
      return dirac->getStencilSteps();
    }
  };

  /* Gloms onto a DiracOp and provides an operator() which applies its MdagM */
  class DiracMdagM : public DiracMatrix {

  public:
    DiracMdagM(const Dirac &d) : DiracMatrix(d) { }
    DiracMdagM(const Dirac *d) : DiracMatrix(d) { }

    void operator()(ColorSpinorField &out, const ColorSpinorField &in) const
    {
      dirac->MdagM(out, in);
      if (shift != 0.0) blas::axpy(shift, in, out);
    }

    /**
       @brief Multi-RHS operator application
       @param[out] out The vector of output fields
       @param[out] out The vector of input fields
     */
    void operator()(cvector_ref<ColorSpinorField> &out, cvector_ref<const ColorSpinorField> &in) const
    {
      dirac->MdagM(out, in);
      for (auto i = 0u; i < in.size(); i++)
        if (shift != 0.0) blas::axpy(shift, in[i], out[i]);
    }

    int getStencilSteps() const
    {
      return 2*dirac->getStencilSteps(); // 2 for M and M dagger
    }

    virtual bool hermitian() const { return true; } // normal op is always Hermitian
  };

  /* Gloms onto a DiracOp and provides an operator() which applies its MdagMLocal */
  class DiracMdagMLocal : public DiracMatrix
  {

  public:
    DiracMdagMLocal(const Dirac &d) : DiracMatrix(d) { }
    DiracMdagMLocal(const Dirac *d) : DiracMatrix(d) { }

    void operator()(ColorSpinorField &out, const ColorSpinorField &in) const { dirac->MdagMLocal(out, in); }

    /**
       @brief Multi-RHS operator application.
       @param[out] out The vector of output fields
       @param[in] in The vector of input fields
     */
    void operator()(cvector_ref<ColorSpinorField> &out, cvector_ref<const ColorSpinorField> &in) const
    {
      dirac->MdagMLocal(out, in);
    }

    int getStencilSteps() const
    {
      return 2 * dirac->getStencilSteps(); // 2 for M and M dagger
    }
  };

  /* Gloms onto a DiracMatrix and provides an operator() forward to its MMdag method */
  class DiracMMdag : public DiracMatrix
  {

  public:
    DiracMMdag(const Dirac &d) : DiracMatrix(d) { }
    DiracMMdag(const Dirac *d) : DiracMatrix(d) { }

    void operator()(ColorSpinorField &out, const ColorSpinorField &in) const
    {
      dirac->MMdag(out, in);
      if (shift != 0.0) blas::axpy(shift, in, out);
    }

    /**
       @brief Multi-RHS operator application.
       @param[out] out The vector of output fields
       @param[in] in The vector of input fields
     */
    void operator()(cvector_ref<ColorSpinorField> &out, cvector_ref<const ColorSpinorField> &in) const
    {
      dirac->MMdag(out, in);
      for (auto i = 0u; i < in.size(); i++)
        if (shift != 0.0) blas::axpy(shift, in[i], out[i]);
    }

    int getStencilSteps() const
    {
      return 2*dirac->getStencilSteps(); // 2 for M and M dagger
    }

    virtual bool hermitian() const { return true; } // normal op is always Hermitian
  };

  /* Gloms onto a DiracMatrix and provides an  operator() for its Mdag method */
  class DiracMdag : public DiracMatrix {

  public:
  DiracMdag(const Dirac &d) : DiracMatrix(d) { }
  DiracMdag(const Dirac *d) : DiracMatrix(d) { }

    void operator()(ColorSpinorField &out, const ColorSpinorField &in) const
    {
      dirac->Mdag(out, in);
      if (shift != 0.0) blas::axpy(shift, in, out);
    }

    /**
       @brief Multi-RHS operator application.
       @param[out] out The vector of output fields
       @param[in] in The vector of input fields
     */
    void operator()(cvector_ref<ColorSpinorField> &out, cvector_ref<const ColorSpinorField> &in) const
    {
      dirac->Mdag(out, in);
      for (auto i = 0u; i < in.size(); i++)
        if (shift != 0.0) blas::axpy(shift, in[i], out[i]);
    }

    int getStencilSteps() const
    {
      return dirac->getStencilSteps();
    }
  };

  /* Gloms onto a dirac matrix and gives back the dagger of whatever that was originally.
     (flips dagger before applying and restores afterwards */
  class DiracDagger : public DiracMatrix {

  protected:
    const DiracMatrix &mat;

  public:
  DiracDagger(const DiracMatrix &mat) : DiracMatrix(mat), mat(mat) { }
  DiracDagger(const DiracMatrix *mat) : DiracMatrix(mat), mat(*mat) { }

    void operator()(ColorSpinorField &out, const ColorSpinorField &in) const
    {
      dirac->flipDagger();
      mat(out, in);
      dirac->flipDagger();
    }

    /**
       @brief Multi-RHS operator application.
       @param[out] out The vector of output fields
       @param[in] in The vector of input fields
     */
    void operator()(cvector_ref<ColorSpinorField> &out, cvector_ref<const ColorSpinorField> &in) const
    {
      dirac->flipDagger();
      mat(std::move(out), std::move(in));
      dirac->flipDagger();
    }

    int getStencilSteps() const
    {
      return mat.getStencilSteps();
    }
  };

  /**
     Gloms onto a DiracMatrix and provides an operator() for its G5M method
  */
  class DiracG5M : public DiracMatrix
  {

  public:
    DiracG5M(const Dirac &d) : DiracMatrix(d) { }
    DiracG5M(const Dirac *d) : DiracMatrix(d) { }

    /**
      @brief Left-apply gamma5 as appropriate for the operator

      @param vec[in,out] vector to which gamma5 is applied in place
    */
    void applyGamma5(ColorSpinorField &vec) const
    {
      auto dirac_type = dirac->getDiracType();
      auto pc_type = dirac->getMatPCType();
      switch (dirac_type) {
      case QUDA_WILSON_DIRAC:
      case QUDA_CLOVER_DIRAC:
      case QUDA_CLOVER_HASENBUSCH_TWIST_DIRAC:
      case QUDA_TWISTED_MASS_DIRAC:
      case QUDA_TWISTED_CLOVER_DIRAC:
        // while the twisted ops don't have a Hermitian indefinite spectrum, they
        // do have a spectrum of the form (real) + i mu
        gamma5(vec, vec);
        break;
      case QUDA_WILSONPC_DIRAC:
      case QUDA_CLOVERPC_DIRAC:
      case QUDA_CLOVER_HASENBUSCH_TWISTPC_DIRAC:
      case QUDA_TWISTED_MASSPC_DIRAC:
      case QUDA_TWISTED_CLOVERPC_DIRAC:
        if (pc_type == QUDA_MATPC_EVEN_EVEN_ASYMMETRIC || pc_type == QUDA_MATPC_ODD_ODD_ASYMMETRIC) {
          gamma5(vec, vec);
        } else {
          errorQuda("Invalid matpc type for Hermitian gamma5 version of %d", dirac_type);
        }
        break;
      case QUDA_DOMAIN_WALL_DIRAC:
      case QUDA_DOMAIN_WALLPC_DIRAC:
      case QUDA_DOMAIN_WALL_4D_DIRAC:
      case QUDA_DOMAIN_WALL_4DPC_DIRAC:
      case QUDA_MOBIUS_DOMAIN_WALL_DIRAC:
      case QUDA_MOBIUS_DOMAIN_WALLPC_DIRAC:
      case QUDA_MOBIUS_DOMAIN_WALL_EOFA_DIRAC:
      case QUDA_MOBIUS_DOMAIN_WALLPC_EOFA_DIRAC:
        // needs 5th dimension reversal, Mobius needs that inversion...
        errorQuda("Support for Hermitian DWF operator %d does not exist yet", dirac_type);
        break;
      case QUDA_STAGGERED_DIRAC:
      case QUDA_ASQTAD_DIRAC:
        // Gamma5 is (-1)^(x+y+z+t)
        blas::ax(-1.0, vec.Odd());
        break;
      case QUDA_STAGGEREDPC_DIRAC:
      case QUDA_ASQTADPC_DIRAC:
        // even is unchanged
        if (pc_type == QUDA_MATPC_ODD_ODD || pc_type == QUDA_MATPC_ODD_ODD_ASYMMETRIC) {
          blas::ax(-1.0, vec); // technically correct
        } else if (pc_type == QUDA_MATPC_INVALID) {
          errorQuda("Invalid pc_type %d for operator %d", pc_type, dirac_type);
        }
        break;
      case QUDA_STAGGEREDKD_DIRAC:
      case QUDA_ASQTADKD_DIRAC:
        errorQuda("Kahler-Dirac preconditioned type %d does not have a Hermitian g5 operator", dirac_type);
        break;
      case QUDA_COARSE_DIRAC:
      case QUDA_COARSEPC_DIRAC:
        // more complicated, need to see if it's a repeated coarsening
        // of the coarse op
        errorQuda("Support for Hermitian coarse operator %d does not exist yet", dirac_type);
        break;
      case QUDA_GAUGE_LAPLACE_DIRAC:
      case QUDA_GAUGE_LAPLACEPC_DIRAC:
      case QUDA_GAUGE_COVDEV_DIRAC:
        // do nothing, technically correct, there is no gamma5
        break;
      default: errorQuda("Invalid Dirac type %d", dirac_type);
      }
    }

    void operator()(ColorSpinorField &out, const ColorSpinorField &in) const
    {
      dirac->M(out, in);
      if (shift != 0.0) blas::axpy(shift, in, out);
      applyGamma5(out);
    }

    /**
       @brief Multi-RHS operator application.
       @param[out] out The vector of output fields
       @param[in] in The vector of input fields
     */
    void operator()(cvector_ref<ColorSpinorField> &out, cvector_ref<const ColorSpinorField> &in) const
    {
      dirac->M(out, in);
      for (auto i = 0u; i < in.size(); i++) {
        if (shift != 0.0) blas::axpy(shift, in[i], out[i]);
        applyGamma5(out[i]);
      }
    }

    int getStencilSteps() const { return dirac->getStencilSteps(); }

    /**
       @brief return if the operator is HPD
    */
    virtual bool hermitian() const
    {
      auto dirac_type = dirac->getDiracType();
      auto pc_type = dirac->getMatPCType();

      if (dirac_type == QUDA_GAUGE_LAPLACE_DIRAC || dirac_type == QUDA_GAUGE_LAPLACEPC_DIRAC
          || dirac_type == QUDA_GAUGE_COVDEV_DIRAC)
        return true;

      // subtle: odd operator gets a minus sign
      if ((dirac_type == QUDA_STAGGEREDPC_DIRAC || dirac_type == QUDA_ASQTADPC_DIRAC)
          && (pc_type == QUDA_MATPC_EVEN_EVEN || pc_type == QUDA_MATPC_EVEN_EVEN_ASYMMETRIC))
        return true;

      return false;
    }
  };

  /**
   * Create the Dirac operator. By default, we also create operators with possibly different
   * precisions: Sloppy, and Preconditioner.
   * @param[in/out] d        User prec
   * @param[in/out] dSloppy  Sloppy prec
   * @param[in/out] dPre     Preconditioner prec
   * @param[in] param        Invert param container
   * @param[in] pc_solve     Whether or not to perform an even/odd preconditioned solve
   */
  void createDirac(Dirac *&d, Dirac *&dSloppy, Dirac *&dPre, QudaInvertParam &param, const bool pc_solve);

  /**
   * Create the Dirac operator. By default, we also create operators with possibly different
   * precisions: Sloppy, and Preconditioner. This function also creates a dirac operator for
   * refinement, dRef, used in invertMultiShiftQuda().
   * @param[in/out] d        User prec
   * @param[in/out] dSloppy  Sloppy prec
   * @param[in/out] dPre     Preconditioner prec
   * @param[in/out] dRef     Refine prec (EigCG and deflation)
   * @param[in] param        Invert param container
   * @param[in] pc_solve     Whether or not to perform an even/odd preconditioned solve
   */
  void createDiracWithRefine(Dirac *&d, Dirac *&dSloppy, Dirac *&dPre, Dirac *&dRef, QudaInvertParam &param,
                             const bool pc_solve);

  /**
   * Create the Dirac operator. By default, we also create operators with possibly different
   * precisions: Sloppy, and Preconditioner. This function also creates a dirac operator for
   * an eigensolver that creates a deflation space, dEig. We may not use dPrecon for this
   * as, for example, the MSPCG solver uses dPrecon for a different purpose.
   * @param[in/out] d        User prec
   * @param[in/out] dSloppy  Sloppy prec
   * @param[in/out] dPre     Preconditioner prec
   * @param[in/out] dEig     Eigensolver prec
   * @param[in] param        Invert param container
   * @param[in] pc_solve     Whether or not to perform an even/odd preconditioned solve
   */
  void createDiracWithEig(Dirac *&d, Dirac *&dSloppy, Dirac *&dPre, Dirac *&dRef, QudaInvertParam &param,
                          const bool pc_solve);

} // namespace quda

#ifdef __CUDACC__
#pragma nv_diag_default 611
#endif<|MERGE_RESOLUTION|>--- conflicted
+++ resolved
@@ -127,16 +127,10 @@
       printfQuda("halo_precision = %d\n", halo_precision);
       for (int i=0; i<QUDA_MAX_DIM; i++) printfQuda("commDim[%d] = %d\n", i, commDim[i]);
       for (int i = 0; i < Ls; i++)
-        printfQuda(
-<<<<<<< HEAD
-                   "b_5[%d] = %e %e \t c_5[%d] = %e %e\n", i, static_cast<double>(b_5[i].real()), static_cast<double>(b_5[i].imag()), i, static_cast<double>(c_5[i].real()), static_cast<double>(c_5[i].imag()));
-      printfQuda("use_mma = %d\n", use_mma);
-=======
-            "b_5[%d] = %e %e \t c_5[%d] = %e %e\n", i, b_5[i].real(), b_5[i].imag(), i, c_5[i].real(), c_5[i].imag());
+        printfQuda("b_5[%d] = %e %e \t c_5[%d] = %e %e\n", i, static_cast<double>(b_5[i].real()), static_cast<double>(b_5[i].imag()), i, static_cast<double>(c_5[i].real()), static_cast<double>(c_5[i].imag()));
       printfQuda("setup_use_mma = %d\n", setup_use_mma);
       printfQuda("dslash_use_mma = %d\n", dslash_use_mma);
->>>>>>> e818659c
-      printfQuda("allow_truncation = %d\n", allow_truncation);
+     printfQuda("allow_truncation = %d\n", allow_truncation);
       printfQuda("use_mobius_fused_kernel = %s\n", use_mobius_fused_kernel ? "true" : "false");
     }
   };
