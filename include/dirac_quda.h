#pragma once

#include <quda_internal.h>
#include <timer.h>
#include <color_spinor_field.h>
#include <gauge_field.h>
#include <clover_field.h>
#include <blas_quda.h>

#include <typeinfo>

namespace quda {

  // Forward declare: MG Transfer Class
  class Transfer;

  // Forward declare: Dirac Op Base Class
  class Dirac;

  // Params for Dirac operator
  class DiracParam {

  public:
    QudaDiracType type;
    double kappa;
    double mass;
    double m5; // used by domain wall only
    int Ls;    // used by domain wall and twisted mass
    Complex b_5[QUDA_MAX_DWF_LS]; // used by mobius domain wall only
    Complex c_5[QUDA_MAX_DWF_LS]; // used by mobius domain wall only

    // The EOFA parameters. See the description in InvertParam
    double eofa_shift;
    int eofa_pm;
    double mq1;
    double mq2;
    double mq3;

    QudaMatPCType matpcType;
    QudaDagType dagger;
    cudaGaugeField *gauge;
    cudaGaugeField *fatGauge;  // used by staggered only
    cudaGaugeField *longGauge; // used by staggered only
    int laplace3D;
    CloverField *clover;
    GaugeField *xInvKD; // used for the Kahler-Dirac operator only

    double mu; // used by twisted mass only
    double mu_factor; // used by multigrid only
    double epsilon; //2nd tm parameter (used by twisted mass only)
    double tm_rho;  // "rho"-type Hasenbusch mass used for twisted clover (like regular rho but
                    // applied like a twisted mass and ignored in the inverse)

    ColorSpinorField *tmp1;
    ColorSpinorField *tmp2; // used by Wilson-like kernels only

    int commDim[QUDA_MAX_DIM]; // whether to do comms or not

    QudaPrecision halo_precision; // only does something for DiracCoarse at present

    // for multigrid only
    Transfer *transfer; 
    Dirac *dirac;
    bool need_bidirectional; // whether or not we need to force a bi-directional build
<<<<<<< HEAD
    bool mg_use_mma;            // whether to use tensor cores where applicable
    bool m5inv_use_mma;            // whether to use tensor cores where applicable
=======
    bool use_mma;            // whether to use tensor cores where applicable
    bool allow_truncation; /** whether or not we let MG coarsening drop improvements, for ex drop long links for small aggregate dimensions */
>>>>>>> 1a6ec182

    bool use_mobius_fused_kernel; // Whether or not use fused kernels for Mobius

    // Default constructor
    DiracParam() :
      type(QUDA_INVALID_DIRAC),
      kappa(0.0),
      m5(0.0),
      matpcType(QUDA_MATPC_INVALID),
      dagger(QUDA_DAG_INVALID),
      gauge(0),
      clover(0),
      mu(0.0),
      mu_factor(0.0),
      epsilon(0.0),
      tm_rho(0.0),
      tmp1(0),
      tmp2(0),
      halo_precision(QUDA_INVALID_PRECISION),
      need_bidirectional(false),
#ifdef QUDA_MMA_AVAILABLE
      mg_use_mma(true),
#else
      mg_use_mma(false),
#endif
#if (CUDA_VERSION >= 11000 && __COMPUTE_CAPABILITY__ >= 800)
      m5inv_use_mma(true),
#else
      m5inv_use_mma(false),
#endif
      allow_truncation(false),
#ifdef NVSHMEM_COMMS
      use_mobius_fused_kernel(false)
#else
      use_mobius_fused_kernel(true)
#endif
    {
      for (int i=0; i<QUDA_MAX_DIM; i++) commDim[i] = 1;
    }

    // Pretty print the args struct
    void print() {
      printfQuda("Printing DslashParam\n");
      printfQuda("type = %d\n", type);
      printfQuda("kappa = %g\n", kappa);
      printfQuda("mass = %g\n", mass);
      printfQuda("laplace3D = %d\n", laplace3D);
      printfQuda("m5 = %g\n", m5);
      printfQuda("Ls = %d\n", Ls);
      printfQuda("matpcType = %d\n", matpcType);
      printfQuda("dagger = %d\n", dagger);
      printfQuda("mu = %g\n", mu);
      printfQuda("tm_rho = %g\n", tm_rho);
      printfQuda("epsilon = %g\n", epsilon);
      printfQuda("halo_precision = %d\n", halo_precision);
      for (int i=0; i<QUDA_MAX_DIM; i++) printfQuda("commDim[%d] = %d\n", i, commDim[i]);
      for (int i = 0; i < Ls; i++)
        printfQuda(
            "b_5[%d] = %e %e \t c_5[%d] = %e %e\n", i, b_5[i].real(), b_5[i].imag(), i, c_5[i].real(), c_5[i].imag());
<<<<<<< HEAD
      printfQuda("mg_use_mma = %d\n", mg_use_mma);
      printfQuda("m5inv_use_mma = %d\n", m5inv_use_mma);
=======
      printfQuda("use_mma = %d\n", use_mma);
      printfQuda("allow_truncation = %d\n", allow_truncation);
>>>>>>> 1a6ec182
      printfQuda("use_mobius_fused_kernel = %s\n", use_mobius_fused_kernel ? "true" : "false");
    }
  };

  // This is a free function:
  // Dirac params structure
  // inv_param structure
  // pc -> preconditioned.
  void setDiracParam(DiracParam &diracParam, QudaInvertParam *inv_param, bool pc);

  // This is a free function.
  void setDiracSloppyParam(DiracParam &diracParam, QudaInvertParam *inv_param, bool pc);

  // forward declarations
  class DiracMatrix; // What are the differences in these classes?
  class DiracM;
  class DiracMdagM;
  class DiracMdagMLocal;
  class DiracMMdag;
  class DiracMdag;
  class DiracG5M;
  //Forward declaration of multigrid Transfer class
  class Transfer;

  // Abstract base class
  class Dirac : public Object {

    friend class DiracMatrix;
    friend class DiracM;
    friend class DiracMdagM;
    friend class DiracMdagMLocal;
    friend class DiracMMdag;
    friend class DiracMdag;
    friend class DiracG5M;

  protected:
    cudaGaugeField *gauge;
    double kappa;
    double mass;
    int laplace3D;
    QudaMatPCType matpcType;
    mutable QudaDagType dagger; // mutable to simplify implementation of Mdag
    mutable unsigned long long flops;
    mutable ColorSpinorField *tmp1; // temporary hack
    mutable ColorSpinorField *tmp2; // temporary hack
    QudaDiracType type; 
    mutable QudaPrecision halo_precision; // only does something for DiracCoarse at present

    bool newTmp(ColorSpinorField **, const ColorSpinorField &) const;
    void deleteTmp(ColorSpinorField **, const bool &reset) const;

    mutable int commDim[QUDA_MAX_DIM]; // whether do comms or not

    bool use_mobius_fused_kernel; // Whether or not use fused kernels for Mobius

    mutable TimeProfile profile;

  public:
    Dirac(const DiracParam &param);       // construct from params
    Dirac(const Dirac &dirac);            // Copy construct
    virtual ~Dirac();                     // virtual destructor as this is a base class
    Dirac &operator=(const Dirac &dirac); // assignment

    /**
       @brief Enable / disable communications for the Dirac operator
       @param[in] commDim_ Array of booleans which determines whether
       communications are enabled
     */
    void setCommDim(const int commDim_[QUDA_MAX_DIM]) const {
      for (int i=0; i<QUDA_MAX_DIM; i++) { commDim[i] = commDim_[i]; }
    }

    /**
      @brief Whether the Dirac object is the DiracCoarse.
    */
    virtual bool isCoarse() const { return false; }

    /**
        @brief Check parity spinors are usable (check geometry ?)
    */
    virtual void checkParitySpinor(const ColorSpinorField &, const ColorSpinorField &) const;

    /**
        @brief check full spinors are compatible (check geometry ?)
    */
    virtual void checkFullSpinor(const ColorSpinorField &, const ColorSpinorField &) const;

    /**
        @brief check spinors do not alias
    */
    void checkSpinorAlias(const ColorSpinorField &, const ColorSpinorField &) const;

    /**
       @brief Whether or not the operator has a single-parity Dslash
    */
    virtual bool hasDslash() const { return true; }

    /**
        @brief apply 'dslash' operator for the DiracOp. This may be e.g. AD
    */
    virtual void Dslash(ColorSpinorField &out, const ColorSpinorField &in, 
			const QudaParity parity) const = 0;

    /**
       @brief Xpay version of Dslash
    */
    virtual void DslashXpay(ColorSpinorField &out, const ColorSpinorField &in, 
			    const QudaParity parity, const ColorSpinorField &x,
			    const double &k) const = 0;

    /**
       @brief Apply M for the dirac op. E.g. the Schur Complement operator
    */
    virtual void M(ColorSpinorField &out, const ColorSpinorField &in) const = 0;

    /**
       @brief Apply MdagM operator which may be optimized
    */
    virtual void MdagM(ColorSpinorField &out, const ColorSpinorField &in) const = 0;

    /**
       @brief Apply the local MdagM operator: equivalent to applying zero Dirichlet
              boundary condition to MdagM on each rank. Depending on the number of
              stencil steps of the fermion type, this may require additional effort
              to include the terms that hop out of the boundary and then hop back.
    */
    virtual void MdagMLocal(ColorSpinorField &, const ColorSpinorField &) const { errorQuda("Not implemented!\n"); }

    /**
       @brief Apply the local MdagM operator: equivalent to applying zero Dirichlet
              boundary condition to MdagM on each rank. Depending on the number of
              stencil steps of the fermion type, this may require additional effort
              to include the terms that hop out of the boundary and then hop back.
    */
    virtual void Dslash4(ColorSpinorField &, const ColorSpinorField &, const QudaParity) const
    {
      errorQuda("Not implemented!\n");
    }

    /**
        @brief Apply Mdag (daggered operator of M
    */
    void Mdag(ColorSpinorField &out, const ColorSpinorField &in) const;

    /**
       @brief Apply Normal Operator
    */
    void MMdag(ColorSpinorField &out, const ColorSpinorField &in) const;

    // required methods to use e-o preconditioning for solving full system
    virtual void prepare(ColorSpinorField *&src, ColorSpinorField *&sol, ColorSpinorField &x, ColorSpinorField &b,
                         const QudaSolutionType solType) const = 0;
    virtual void reconstruct(ColorSpinorField &x, const ColorSpinorField &b, const QudaSolutionType solType) const = 0;

    // special prepare/recon methods that go into PreconditionedSolve in MG
    virtual void prepareSpecialMG(ColorSpinorField *&src, ColorSpinorField *&sol, ColorSpinorField &x,
                                  ColorSpinorField &b, const QudaSolutionType solType) const
    {
      prepare(src, sol, x, b, solType);
    }
    virtual void reconstructSpecialMG(ColorSpinorField &x, const ColorSpinorField &b, const QudaSolutionType solType) const
    {
      reconstruct(x, b, solType);
    }

    /**
       @brief specifies whether or not there's a specialized prepare/reconstruct
              used before/after transfering to/from the coarse level in MG

       @return whether or not a specialized routine should be used
    */
    virtual bool hasSpecialMG() const { return false; }

    void setMass(double mass){ this->mass = mass;}

    // Dirac operator factory
    /**
       @brief Creates a subclass from parameters
    */
    static Dirac* create(const DiracParam &param);

    /**
       @brief accessor for Kappa (mass parameter)
    */
    double Kappa() const { return kappa; }

    /**
       @brief accessor for Mass (in case of a factor of 2 for staggered)
    */
    virtual double Mass() const { return mass; } // in case of factor of 2 convention for staggered

    /**
       @brief accessor for twist parameter -- overrride can return better value
    */
    virtual double Mu() const { return 0.; }

    /**
       @brief accessor for mu factoo for MG/ -- override can return a better value
    */
    virtual double MuFactor() const { return 0.; }

    /**
       @brief accessor for if we let MG coarsening drop we can drop improvements, for ex long links for small aggregation dimensions
    */
    virtual bool AllowTruncation() const { return false; }

    /**
       @brief  returns and then zeroes flopcount
    */
    unsigned long long Flops() const
    {
      unsigned long long rtn = flops;
      flops = 0;
      return rtn;
    }

    /**
       @brief returns preconditioning type
    */
    QudaMatPCType getMatPCType() const { return matpcType; }

    /**
       @brief  I have no idea what this does
    */
    int getStencilSteps() const;

    /**
       @brief sets whether operator is daggered or not
    */
    void Dagger(QudaDagType dag) const { dagger = dag; }

    /**
       @brief Flips value of daggered
    */
    void flipDagger() const { dagger = (dagger == QUDA_DAG_YES) ? QUDA_DAG_NO : QUDA_DAG_YES; }

    /**
       @brief is operator hermitian
    */
    virtual bool hermitian() const { return false; }

    /** @brief returns the Dirac type

        @return Dirac type
     */
    virtual QudaDiracType getDiracType() const = 0;

    /**
     *  @brief Update the internal gauge, fat gauge, long gauge, clover field pointer as appropriate.
     *  These are pointers as opposed to references to support passing in `nullptr`.
     *
     *  @param gauge_in Updated gauge field
     *  @param fat_gauge_in Updated fat links
     *  @param long_gauge_in Updated long links
     *  @param clover_in Updated clover field
     */
    virtual void updateFields(cudaGaugeField *gauge_in, cudaGaugeField *, cudaGaugeField *, CloverField *)
    {
      gauge = gauge_in;
    }

    /**
     * @brief Create the coarse operator (virtual parent)
     *
     * @param Y[out] Coarse link field
     * @param X[out] Coarse clover field
     * @param T[in] Transfer operator defining the coarse grid
     * @param kappa Kappa parameter for the coarse operator
     * @param mass Mass parameter for the coarse operator (gets explicitly built into clover, hard coded to zero for
     * non-staggered ops)
     * @param mu TM mu parameter for the coarse operator
     * @param mu_factor multiplicative factor for the mu parameter
     * @param allow_truncation [in] whether or not we let coarsening drop improvements, for ex dropping long links for
     * small aggregate sizes
     */
    virtual void createCoarseOp(GaugeField &, GaugeField &, const Transfer &, double, double, double, double, bool) const
    {errorQuda("Not implemented");}

    QudaPrecision HaloPrecision() const { return halo_precision; }
    void setHaloPrecision(QudaPrecision halo_precision_) const { halo_precision = halo_precision_; }

    /**
      @brief If managed memory and prefetch is enabled, prefetch
      the gauge field and temporary spinors to the CPU or GPU
      as requested. Overloads may also grab a clover term
      @param[in] mem_space Memory space we are prefetching to
      @param[in] stream Which stream to run the prefetch in (default 0)
    */
    virtual void prefetch(QudaFieldLocation mem_space, qudaStream_t stream = device::get_default_stream()) const;
  };

  // Full Wilson
  class DiracWilson : public Dirac {

  protected:
    void initConstants();

  public:
    DiracWilson(const DiracParam &param);
    DiracWilson(const DiracWilson &dirac);
    DiracWilson(const DiracParam &param, const int nDims);//to correctly adjust face for DW and non-deg twisted mass   
  
    virtual ~DiracWilson();
    DiracWilson& operator=(const DiracWilson &dirac);

    virtual void Dslash(ColorSpinorField &out, const ColorSpinorField &in, 
			const QudaParity parity) const;
    virtual void DslashXpay(ColorSpinorField &out, const ColorSpinorField &in, 
			    const QudaParity parity, const ColorSpinorField &x, const double &k) const;
    virtual void M(ColorSpinorField &out, const ColorSpinorField &in) const;
    virtual void MdagM(ColorSpinorField &out, const ColorSpinorField &in) const;

    virtual void prepare(ColorSpinorField* &src, ColorSpinorField* &sol,
			 ColorSpinorField &x, ColorSpinorField &b,
			 const QudaSolutionType) const;
    virtual void reconstruct(ColorSpinorField &x, const ColorSpinorField &b,
			     const QudaSolutionType) const;

    virtual QudaDiracType getDiracType() const { return QUDA_WILSON_DIRAC; }

    /**
     * @brief Create the coarse Wilson operator.
     *
     * @details Takes the multigrid transfer class, which knows
     *          about the coarse grid blocking, as well as
     *          having prolongate and restrict member functions,
     *          and returns color matrices Y[0..2*dim-1] corresponding
     *          to the coarse grid hopping terms and X corresponding to
     *          the coarse grid "clover" term.
     *
     * @param Y[out] Coarse link field
     * @param X[out] Coarse clover field
     * @param T[in] Transfer operator defining the coarse grid
     * @param mass Mass parameter for the coarse operator (hard coded to 0 when CoarseOp is called)
     * @param kappa Kappa parameter for the coarse operator
     * @param allow_truncation [in] whether or not we let coarsening drop improvements, none available for Wilson operator
     */
    virtual void createCoarseOp(GaugeField &Y, GaugeField &X, const Transfer &T, double kappa, double mass = 0.,
                                double mu = 0., double mu_factor = 0., bool allow_truncation = false) const;
  };

  // Even-odd preconditioned Wilson
  class DiracWilsonPC : public DiracWilson {

  private:

  public:
    DiracWilsonPC(const DiracParam &param);
    DiracWilsonPC(const DiracWilsonPC &dirac);
    virtual ~DiracWilsonPC();
    DiracWilsonPC& operator=(const DiracWilsonPC &dirac);

    void M(ColorSpinorField &out, const ColorSpinorField &in) const;
    void MdagM(ColorSpinorField &out, const ColorSpinorField &in) const;

    void prepare(ColorSpinorField* &src, ColorSpinorField* &sol,
		 ColorSpinorField &x, ColorSpinorField &b,
		 const QudaSolutionType) const;
    void reconstruct(ColorSpinorField &x, const ColorSpinorField &b,
		     const QudaSolutionType) const;

    virtual QudaDiracType getDiracType() const { return QUDA_WILSONPC_DIRAC; }
  };

  // Full clover
  class DiracClover : public DiracWilson {

  protected:
    CloverField *clover;
    void checkParitySpinor(const ColorSpinorField &, const ColorSpinorField &) const;
    void initConstants();

  public:
    DiracClover(const DiracParam &param);
    DiracClover(const DiracClover &dirac);
    virtual ~DiracClover();
    DiracClover& operator=(const DiracClover &dirac);

    // APply clover
    void Clover(ColorSpinorField &out, const ColorSpinorField &in, const QudaParity parity) const;

    virtual void DslashXpay(ColorSpinorField &out, const ColorSpinorField &in, const QudaParity parity,
			    const ColorSpinorField &x, const double &k) const;

    virtual void M(ColorSpinorField &out, const ColorSpinorField &in) const;
    virtual void MdagM(ColorSpinorField &out, const ColorSpinorField &in) const;

    virtual void prepare(ColorSpinorField* &src, ColorSpinorField* &sol,
			 ColorSpinorField &x, ColorSpinorField &b,
			 const QudaSolutionType) const;
    virtual void reconstruct(ColorSpinorField &x, const ColorSpinorField &b,
			     const QudaSolutionType) const;

    virtual QudaDiracType getDiracType() const { return QUDA_CLOVER_DIRAC; }

    /**
     *  @brief Update the internal gauge, fat gauge, long gauge, clover field pointer as appropriate.
     *  These are pointers as opposed to references to support passing in `nullptr`.
     *
     *  @param gauge_in Updated gauge field
     *  @param fat_gauge_in Updated fat links
     *  @param long_gauge_in Updated long links
     *  @param clover_in Updated clover field
     */
    virtual void updateFields(cudaGaugeField *gauge_in, cudaGaugeField *, cudaGaugeField *, CloverField *clover_in)
    {
      DiracWilson::updateFields(gauge_in, nullptr, nullptr, nullptr);
      clover = clover_in;
    }

    /**
     * @brief Create the coarse clover operator
     *
     * @details Takes the multigrid transfer class, which knows
     *          about the coarse grid blocking, as well as
     *          having prolongate and restrict member functions,
     *          and returns color matrices Y[0..2*dim-1] corresponding
     *          to the coarse grid hopping terms and X corresponding to
     *          the coarse grid "clover" term.
     *
     * @param T[in] Transfer operator defining the coarse grid
     * @param Y[out] Coarse link field
     * @param X[out] Coarse clover field
     * @param kappa Kappa parameter for the coarse operator
     * @param mass Mass parameter for the coarse operator (hard coded to 0 when CoarseOp is called)
     * @param allow_truncation [in] whether or not we let coarsening drop improvements, none available for clover operator
     */
    void createCoarseOp(GaugeField &Y, GaugeField &X, const Transfer &T, double kappa, double mass = 0., double mu = 0.,
                        double mu_factor = 0., bool allow_truncation = false) const;

    /**
      @brief If managed memory and prefetch is enabled, prefetch
      all relevant memory fields (gauge, clover, temporary spinors)
      to the CPU or GPU as requested
      @param[in] mem_space Memory space we are prefetching to
      @param[in] stream Which stream to run the prefetch in (default 0)
    */
    virtual void prefetch(QudaFieldLocation mem_space, qudaStream_t stream = device::get_default_stream()) const;
  };

  // Even-odd preconditioned clover
  class DiracCloverPC : public DiracClover {

  public:
    DiracCloverPC(const DiracParam &param);
    DiracCloverPC(const DiracCloverPC &dirac);
    virtual ~DiracCloverPC();
    DiracCloverPC& operator=(const DiracCloverPC &dirac);

    // Clover is inherited from parent

    // Clover Inv is new
    void CloverInv(ColorSpinorField &out, const ColorSpinorField &in, const QudaParity parity) const;

    // Dslash is redefined as A_pp^{-1} D_p\bar{p}
    void Dslash(ColorSpinorField &out, const ColorSpinorField &in, 
		const QudaParity parity) const;

    // out = x + k A_pp^{-1} D_p\bar{p}
    void DslashXpay(ColorSpinorField &out, const ColorSpinorField &in, 
		    const QudaParity parity, const ColorSpinorField &x, const double &k) const;

    // Can implement: M as e.g. :  i) tmp_e = A^{-1}_ee D_eo in_o  (Dslash)
    //                            ii) out_o = in_o + A_oo^{-1} D_oe tmp_e (AXPY)
    void M(ColorSpinorField &out, const ColorSpinorField &in) const;

    // squared op
    void MdagM(ColorSpinorField &out, const ColorSpinorField &in) const;

    void prepare(ColorSpinorField* &src, ColorSpinorField* &sol,
		 ColorSpinorField &x, ColorSpinorField &b,
		 const QudaSolutionType) const;
    void reconstruct(ColorSpinorField &x, const ColorSpinorField &b,
		     const QudaSolutionType) const;

    virtual QudaDiracType getDiracType() const { return QUDA_CLOVERPC_DIRAC; }

    /**
     * @brief Create the coarse even-odd preconditioned clover
     * operator.  Unlike the Wilson operator, the coarsening of the
     * preconditioned clover operator differs from that of the
     * unpreconditioned clover operator, so we need to specialize it.
     *
     * @param T[in] Transfer operator defining the coarse grid
     * @param Y[out] Coarse link field
     * @param X[out] Coarse clover field
     * @param kappa Kappa parameter for the coarse operator
     * @param mass Mass parameter for the coarse operator (set to zero)
     * @param allow_truncation [in] whether or not we let coarsening drop improvements, none available for clover operator
     */
    void createCoarseOp(GaugeField &Y, GaugeField &X, const Transfer &T, double kappa, double mass = 0., double mu = 0.,
                        double mu_factor = 0., bool allow_truncation = false) const;

    /**
      @brief If managed memory and prefetch is enabled, prefetch
      all relevant memory fields (gauge, clover, temporary spinors).
      Will only grab the inverse clover unless the clover field
      is needed for asymmetric preconditioning
      to the CPU or GPU as requested
      @param[in] mem_space Memory space we are prefetching to
      @param[in] stream Which stream to run the prefetch in (default 0)
    */
    virtual void prefetch(QudaFieldLocation mem_space, qudaStream_t stream = device::get_default_stream()) const;
  };

  // Full clover with Hasenbusch Twist
  //
  //    [ A_ee                      -k D_eo ]
  //    [ -k D_oe    A_oo + i mu g_5 A_oo^2 ]
  //
  //    A_oo + i mu g_5 A_oo^2 = A_oo( 1 + i mu g_5 A_oo)

  class DiracCloverHasenbuschTwist : public DiracClover
  {

    // Inherit these so I will comment them out
    /*
  protected:
    CloverField *clover;
    void checkParitySpinor(const ColorSpinorField &, const ColorSpinorField &) const;
    void initConstants();
    */
  protected:
    double mu;

  public:
    DiracCloverHasenbuschTwist(const DiracParam &param);
    DiracCloverHasenbuschTwist(const DiracCloverHasenbuschTwist &dirac);
    virtual ~DiracCloverHasenbuschTwist();
    DiracCloverHasenbuschTwist &operator=(const DiracCloverHasenbuschTwist &dirac);

    virtual void M(ColorSpinorField &out, const ColorSpinorField &in) const;
    virtual void MdagM(ColorSpinorField &out, const ColorSpinorField &in) const;

    virtual QudaDiracType getDiracType() const { return QUDA_CLOVER_HASENBUSCH_TWIST_DIRAC; }

    /**
     * @brief Create the coarse clover operator
     *
     * @param T[in] Transfer operator defining the coarse grid
     * @param Y[out] Coarse link field
     * @param X[out] Coarse clover field
     * @param kappa Kappa parameter for the coarse operator
     * @param mass Mass parameter for the coarse operator (hard coded to 0 when CoarseOp is called)
     * @param allow_truncation [in] whether or not we let coarsening drop improvements, none available for clover
     */
    void createCoarseOp(GaugeField &Y, GaugeField &X, const Transfer &T, double kappa, double mass = 0., double mu = 0.,
                        double mu_factor = 0., bool allow_truncation = false) const;
  };

  // Even-odd preconditioned clover
  class DiracCloverHasenbuschTwistPC : public DiracCloverPC
  {
  protected:
    double mu;

  public:
    DiracCloverHasenbuschTwistPC(const DiracParam &param);
    DiracCloverHasenbuschTwistPC(const DiracCloverHasenbuschTwistPC &dirac);
    virtual ~DiracCloverHasenbuschTwistPC();
    DiracCloverHasenbuschTwistPC &operator=(const DiracCloverHasenbuschTwistPC &dirac);

    // Clover is inherited from parent

    // Clover Inv is inherited from parent

    // Dslash is defined as A_pp^{-1} D_p\bar{p} and is inherited

    // DslashXPay is inherited (for reconstructs and such)

    // out = (1 +/- ig5 mu A)x  + k A^{-1} D in
    void DslashXpayTwistClovInv(ColorSpinorField &out, const ColorSpinorField &in, const QudaParity parity,
                                const ColorSpinorField &x, const double &k, const double &b) const;

    // out = ( 1+/- i g5 mu A) x - D in
    void DslashXpayTwistNoClovInv(ColorSpinorField &out, const ColorSpinorField &in, const QudaParity parity,
                                  const ColorSpinorField &x, const double &k, const double &b) const;

    // Can implement: M as e.g. :  i) tmp_e = A^{-1}_ee D_eo in_o  (Dslash)
    //                            ii) out_o = in_o + A_oo^{-1} D_oe tmp_e (AXPY)
    void M(ColorSpinorField &out, const ColorSpinorField &in) const;

    // squared op
    void MdagM(ColorSpinorField &out, const ColorSpinorField &in) const;

    virtual QudaDiracType getDiracType() const { return QUDA_CLOVER_HASENBUSCH_TWISTPC_DIRAC; }

    /**
     * @brief Create the coarse even-odd preconditioned clover
     * operator.  Unlike the Wilson operator, the coarsening of the
     * preconditioned clover operator differs from that of the
     * unpreconditioned clover operator, so we need to specialize it.
     *
     * @param T[in] Transfer operator defining the coarse grid
     * @param Y[out] Coarse link field
     * @param X[out] Coarse clover field
     * @param kappa Kappa parameter for the coarse operator
     * @param mass Mass parameter for the coarse operator (set to zero)
     * @param allow_truncation [in] whether or not we let coarsening drop improvements, none available for clover hasenbusch
     */
    void createCoarseOp(GaugeField &Y, GaugeField &X, const Transfer &T, double kappa, double mass = 0., double mu = 0.,
                        double mu_factor = 0., bool allow_truncation = false) const;
  };

  // Full domain wall
  class DiracDomainWall : public DiracWilson {

  protected:
    double m5;
    double kappa5;
    int Ls; // length of the fifth dimension

    /**
      @brief Check whether the input and output are valid 5D fields.
     */
    virtual void checkDWF(const ColorSpinorField &out, const ColorSpinorField &in) const;

  public:
    DiracDomainWall(const DiracParam &param);
    DiracDomainWall(const DiracDomainWall &dirac);
    virtual ~DiracDomainWall();
    DiracDomainWall& operator=(const DiracDomainWall &dirac);

    void Dslash(ColorSpinorField &out, const ColorSpinorField &in, 
		const QudaParity parity) const;
    void DslashXpay(ColorSpinorField &out, const ColorSpinorField &in, 
		    const QudaParity parity, const ColorSpinorField &x, const double &k) const;

    virtual void M(ColorSpinorField &out, const ColorSpinorField &in) const;
    virtual void MdagM(ColorSpinorField &out, const ColorSpinorField &in) const;

    virtual void prepare(ColorSpinorField* &src, ColorSpinorField* &sol,
			 ColorSpinorField &x, ColorSpinorField &b,
			 const QudaSolutionType) const;
    virtual void reconstruct(ColorSpinorField &x, const ColorSpinorField &b,
			     const QudaSolutionType) const;

    virtual QudaDiracType getDiracType() const { return QUDA_DOMAIN_WALL_DIRAC; }
  };

  // 5d Even-odd preconditioned domain wall
  class DiracDomainWallPC : public DiracDomainWall {

  private:

  public:
    DiracDomainWallPC(const DiracParam &param);
    DiracDomainWallPC(const DiracDomainWallPC &dirac);
    virtual ~DiracDomainWallPC();
    DiracDomainWallPC& operator=(const DiracDomainWallPC &dirac);

    void M(ColorSpinorField &out, const ColorSpinorField &in) const;
    void MdagM(ColorSpinorField &out, const ColorSpinorField &in) const;

    void prepare(ColorSpinorField* &src, ColorSpinorField* &sol,
		 ColorSpinorField &x, ColorSpinorField &b,
		 const QudaSolutionType) const;
    void reconstruct(ColorSpinorField &x, const ColorSpinorField &b,
		     const QudaSolutionType) const;

    virtual QudaDiracType getDiracType() const { return QUDA_DOMAIN_WALLPC_DIRAC; }
  };

  // Full domain wall, but with 4-d parity ordered fields
  class DiracDomainWall4D : public DiracDomainWall
  {

  public:
    DiracDomainWall4D(const DiracParam &param);
    DiracDomainWall4D(const DiracDomainWall4D &dirac);
    virtual ~DiracDomainWall4D();
    DiracDomainWall4D &operator=(const DiracDomainWall4D &dirac);

    void Dslash4(ColorSpinorField &out, const ColorSpinorField &in, const QudaParity parity) const;
    void Dslash5(ColorSpinorField &out, const ColorSpinorField &in) const;
    void Dslash4Xpay(ColorSpinorField &out, const ColorSpinorField &in,
		     const QudaParity parity, const ColorSpinorField &x, const double &k) const;
    void Dslash5Xpay(ColorSpinorField &out, const ColorSpinorField &in, const ColorSpinorField &x, const double &k) const;

    void M(ColorSpinorField &out, const ColorSpinorField &in) const;
    void MdagM(ColorSpinorField &out, const ColorSpinorField &in) const;

    void prepare(ColorSpinorField *&src, ColorSpinorField *&sol, ColorSpinorField &x, ColorSpinorField &b,
        const QudaSolutionType) const;
    void reconstruct(ColorSpinorField &x, const ColorSpinorField &b, const QudaSolutionType) const;

    virtual QudaDiracType getDiracType() const { return QUDA_DOMAIN_WALL_4D_DIRAC; }
  };

  // 4d Even-odd preconditioned domain wall
  class DiracDomainWall4DPC : public DiracDomainWall4D
  {

  public:
    DiracDomainWall4DPC(const DiracParam &param);
    DiracDomainWall4DPC(const DiracDomainWall4DPC &dirac);
    virtual ~DiracDomainWall4DPC();
    DiracDomainWall4DPC &operator=(const DiracDomainWall4DPC &dirac);

    void M5inv(ColorSpinorField &out, const ColorSpinorField &in) const;
    void M5invXpay(ColorSpinorField &out, const ColorSpinorField &in, const ColorSpinorField &x, const double &k) const;

    void M(ColorSpinorField &out, const ColorSpinorField &in) const;
    void MdagM(ColorSpinorField &out, const ColorSpinorField &in) const;

    void prepare(ColorSpinorField *&src, ColorSpinorField *&sol, ColorSpinorField &x, ColorSpinorField &b,
                 const QudaSolutionType) const;
    void reconstruct(ColorSpinorField &x, const ColorSpinorField &b,
		     const QudaSolutionType) const;

    virtual QudaDiracType getDiracType() const { return QUDA_DOMAIN_WALL_4DPC_DIRAC; }
  };

  // Full Mobius
  class DiracMobius : public DiracDomainWall {

  protected:
    //Mobius coefficients
      Complex b_5[QUDA_MAX_DWF_LS];
      Complex c_5[QUDA_MAX_DWF_LS];

      /**
         Whether we are using classical Mobius with constant real-valued
         b and c coefficients, or zMobius with complex-valued variable
         coefficients
      */
      bool zMobius;

      double mobius_kappa_b;
      double mobius_kappa_c;
      double mobius_kappa;

      /**
        @brief Check whether the input and output are valid 5D fields. If zMobius, we require that they
        have the same 5th dimension as the one in record.
       */
      virtual void checkDWF(const ColorSpinorField &out, const ColorSpinorField &in) const;

    public:
      DiracMobius(const DiracParam &param);
      // DiracMobius(const DiracMobius &dirac);
      // virtual ~DiracMobius();
      // DiracMobius& operator=(const DiracMobius &dirac);

      void Dslash4(ColorSpinorField &out, const ColorSpinorField &in, const QudaParity parity) const;
      void Dslash4pre(ColorSpinorField &out, const ColorSpinorField &in) const;
      void Dslash5(ColorSpinorField &out, const ColorSpinorField &in) const;

      void Dslash4Xpay(ColorSpinorField &out, const ColorSpinorField &in, const QudaParity parity,
                       const ColorSpinorField &x, const double &k) const;
      void Dslash4preXpay(ColorSpinorField &out, const ColorSpinorField &in, const ColorSpinorField &x,
                          const double &k) const;
      void Dslash5Xpay(ColorSpinorField &out, const ColorSpinorField &in, const ColorSpinorField &x,
                       const double &k) const;

      virtual void M(ColorSpinorField &out, const ColorSpinorField &in) const;
      virtual void MdagM(ColorSpinorField &out, const ColorSpinorField &in) const;

      virtual void prepare(ColorSpinorField *&src, ColorSpinorField *&sol, ColorSpinorField &x, ColorSpinorField &b,
                           const QudaSolutionType) const;
      virtual void reconstruct(ColorSpinorField &x, const ColorSpinorField &b, const QudaSolutionType) const;

      virtual QudaDiracType getDiracType() const { return QUDA_MOBIUS_DOMAIN_WALL_DIRAC; }
  };

  // 4d even-odd preconditioned Mobius domain wall
  class DiracMobiusPC : public DiracMobius {

  protected:

    const bool use_mma;

    mutable cudaGaugeField *extended_gauge;

  private:
  public:
    DiracMobiusPC(const DiracParam &param);
    DiracMobiusPC(const DiracMobiusPC &dirac);
    virtual ~DiracMobiusPC();
    DiracMobiusPC& operator=(const DiracMobiusPC &dirac);

    void M5inv(ColorSpinorField &out, const ColorSpinorField &in) const;
    void M5invXpay(ColorSpinorField &out, const ColorSpinorField &in, const ColorSpinorField &x, const double &k) const;

    void Dslash4M5invM5pre(ColorSpinorField &out, const ColorSpinorField &in, const QudaParity parity) const;
    void Dslash4M5preM5inv(ColorSpinorField &out, const ColorSpinorField &in, const QudaParity parity) const;
    void Dslash4M5invXpay(ColorSpinorField &out, const ColorSpinorField &in, const QudaParity parity,
                          const ColorSpinorField &x, const double &a) const;
    void Dslash4M5preXpay(ColorSpinorField &out, const ColorSpinorField &in, const QudaParity parity,
                          const ColorSpinorField &x, const double &a) const;
    void Dslash4XpayM5mob(ColorSpinorField &out, const ColorSpinorField &in, const QudaParity parity,
                          const ColorSpinorField &x, const double &a) const;
    void Dslash4M5preXpayM5mob(ColorSpinorField &out, const ColorSpinorField &in, const QudaParity parity,
                               const ColorSpinorField &x, const double &a) const;
    void Dslash4M5invXpayM5inv(ColorSpinorField &out, const ColorSpinorField &in, const QudaParity parity,
                               const ColorSpinorField &x, const double &a, ColorSpinorField &y) const;

    void MdagMLocal(ColorSpinorField &out, const ColorSpinorField &in) const;

    void M(ColorSpinorField &out, const ColorSpinorField &in) const;
    void MdagM(ColorSpinorField &out, const ColorSpinorField &in) const;
    void prepare(ColorSpinorField* &src, ColorSpinorField* &sol, ColorSpinorField &x, 
		 ColorSpinorField &b, const QudaSolutionType) const;
    void reconstruct(ColorSpinorField &x, const ColorSpinorField &b, const QudaSolutionType) const;

    virtual QudaDiracType getDiracType() const { return QUDA_MOBIUS_DOMAIN_WALLPC_DIRAC; }
  };

  // Full Mobius EOFA
  class DiracMobiusEofa : public DiracMobius
  {

  protected:
    // The EOFA parameters
    double m5inv_fac = 0.;
    double sherman_morrison_fac = 0.;
    double eofa_shift;
    int eofa_pm;
    double mq1;
    double mq2;
    double mq3;
    double eofa_u[QUDA_MAX_DWF_LS];
    double eofa_x[QUDA_MAX_DWF_LS];
    double eofa_y[QUDA_MAX_DWF_LS];

    /**
      @brief Check whether the input and output are valid 5D fields, and we require that they
      have the same 5th dimension as the one in record.
     */
    virtual void checkDWF(const ColorSpinorField &out, const ColorSpinorField &in) const;

  public:
    DiracMobiusEofa(const DiracParam &param);

    void m5_eofa(ColorSpinorField &out, const ColorSpinorField &in) const;
    void m5_eofa_xpay(ColorSpinorField &out, const ColorSpinorField &in, const ColorSpinorField &x, double a = -1.) const;

    virtual void M(ColorSpinorField &out, const ColorSpinorField &in) const;
    virtual void MdagM(ColorSpinorField &out, const ColorSpinorField &in) const;

    virtual void prepare(ColorSpinorField *&src, ColorSpinorField *&sol, ColorSpinorField &x, ColorSpinorField &b,
                         const QudaSolutionType) const;
    virtual void reconstruct(ColorSpinorField &x, const ColorSpinorField &b, const QudaSolutionType) const;

    virtual QudaDiracType getDiracType() const { return QUDA_MOBIUS_DOMAIN_WALL_EOFA_DIRAC; }
  };

  // 4d Even-odd preconditioned Mobius domain wall with EOFA
  class DiracMobiusEofaPC : public DiracMobiusEofa
  {

  public:
    DiracMobiusEofaPC(const DiracParam &param);

    void m5inv_eofa(ColorSpinorField &out, const ColorSpinorField &in) const;
    void m5inv_eofa_xpay(ColorSpinorField &out, const ColorSpinorField &in, const ColorSpinorField &x,
                         double a = -1.) const;

    void M(ColorSpinorField &out, const ColorSpinorField &in) const;
    void MdagM(ColorSpinorField &out, const ColorSpinorField &in) const;

    void full_dslash(ColorSpinorField &out,
                     const ColorSpinorField &in) const; // ye = Mee * xe + Meo * xo, yo = Moo * xo + Moe * xe

    void prepare(ColorSpinorField *&src, ColorSpinorField *&sol, ColorSpinorField &x, ColorSpinorField &b,
                 const QudaSolutionType) const;
    void reconstruct(ColorSpinorField &x, const ColorSpinorField &b, const QudaSolutionType) const;

    virtual QudaDiracType getDiracType() const { return QUDA_MOBIUS_DOMAIN_WALLPC_EOFA_DIRAC; }
  };

  void gamma5(ColorSpinorField &out, const ColorSpinorField &in);

  // Full twisted mass
  class DiracTwistedMass : public DiracWilson {

  protected:
      mutable double mu;
      mutable double epsilon;
      void twistedApply(ColorSpinorField &out, const ColorSpinorField &in, const QudaTwistGamma5Type twistType) const;
      virtual void Dslash(ColorSpinorField &out, const ColorSpinorField &in, QudaParity parity) const;
      virtual void DslashXpay(ColorSpinorField &out, const ColorSpinorField &in, QudaParity parity,
          const ColorSpinorField &x, const double &k) const;

  public:
    DiracTwistedMass(const DiracTwistedMass &dirac);
    DiracTwistedMass(const DiracParam &param, const int nDim);
    virtual ~DiracTwistedMass();
    DiracTwistedMass& operator=(const DiracTwistedMass &dirac);

    void Twist(ColorSpinorField &out, const ColorSpinorField &in) const;

    virtual void M(ColorSpinorField &out, const ColorSpinorField &in) const;
    virtual void MdagM(ColorSpinorField &out, const ColorSpinorField &in) const;

    virtual void prepare(ColorSpinorField* &src, ColorSpinorField* &sol,
			 ColorSpinorField &x, ColorSpinorField &b,
			 const QudaSolutionType) const;
    virtual void reconstruct(ColorSpinorField &x, const ColorSpinorField &b,
			     const QudaSolutionType) const;

    virtual QudaDiracType getDiracType() const { return QUDA_TWISTED_MASS_DIRAC; }

    double Mu() const { return mu; }

    /**
     * @brief Create the coarse twisted-mass operator
     *
     * @details Takes the multigrid transfer class, which knows
     *          about the coarse grid blocking, as well as
     *          having prolongate and restrict member functions,
     *          and returns color matrices Y[0..2*dim-1] corresponding
     *          to the coarse grid hopping terms and X corresponding to
     *          the coarse grid "clover" term.
     *
     * @param T[in] Transfer operator defining the coarse grid
     * @param Y[out] Coarse link field
     * @param X[out] Coarse clover field
     * @param kappa Kappa parameter for the coarse operator
     * @param mass Mass parameter for the coarse operator (gets explicitly built into clover, hard coded to zero for
     * non-staggered ops)
     * @param mu TM mu parameter for the coarse operator
     * @param mu_factor multiplicative factor for the mu parameter
     * @param allow_truncation [in] whether or not we let coarsening drop improvements, none available for twisted mass
     */
    void createCoarseOp(GaugeField &Y, GaugeField &X, const Transfer &T, double kappa, double mass, double mu,
                        double mu_factor = 0., bool allow_trunation = false) const;
  };

  // Even-odd preconditioned twisted mass
  class DiracTwistedMassPC : public DiracTwistedMass {

  public:
    DiracTwistedMassPC(const DiracTwistedMassPC &dirac);
    DiracTwistedMassPC(const DiracParam &param, const int nDim);

    virtual ~DiracTwistedMassPC();
    DiracTwistedMassPC& operator=(const DiracTwistedMassPC &dirac);

    void TwistInv(ColorSpinorField &out, const ColorSpinorField &in) const;

    virtual void Dslash(ColorSpinorField &out, const ColorSpinorField &in, 
			const QudaParity parity) const;
    virtual void DslashXpay(ColorSpinorField &out, const ColorSpinorField &in, 
			    const QudaParity parity, const ColorSpinorField &x, const double &k) const;
    void M(ColorSpinorField &out, const ColorSpinorField &in) const;
    void MdagM(ColorSpinorField &out, const ColorSpinorField &in) const;

    void prepare(ColorSpinorField* &src, ColorSpinorField* &sol,
		 ColorSpinorField &x, ColorSpinorField &b,
		 const QudaSolutionType) const;
    void reconstruct(ColorSpinorField &x, const ColorSpinorField &b,
		     const QudaSolutionType) const;

    virtual QudaDiracType getDiracType() const { return QUDA_TWISTED_MASSPC_DIRAC; }

    /**
     * @brief Create the coarse even-odd preconditioned twisted-mass
     *        operator
     * @param T[in] Transfer operator defining the coarse grid
     * @param Y[out] Coarse link field
     * @param X[out] Coarse clover field
     * @param kappa Kappa parameter for the coarse operator
     * @param mass Mass parameter for the coarse operator (gets explicitly built into clover, hard coded to zero for
     * non-staggered ops)
     * @param mu TM mu parameter for the coarse operator
     * @param mu_factor multiplicative factor for the mu parameter
     * @param allow_truncation [in] whether or not we let coarsening drop improvements, none available for twisted mass
     */
    void createCoarseOp(GaugeField &Y, GaugeField &X, const Transfer &T, double kappa, double mass, double mu,
                        double mu_factor = 0., bool allow_truncation = false) const;
  };

  // Full twisted mass with a clover term
  class DiracTwistedClover : public DiracWilson {

  protected:
    double mu;
    double epsilon;
    double tm_rho;
    CloverField *clover;
    void checkParitySpinor(const ColorSpinorField &, const ColorSpinorField &) const;
    void twistedCloverApply(ColorSpinorField &out, const ColorSpinorField &in, 
          const QudaTwistGamma5Type twistType, const int parity) const;

  public:
    DiracTwistedClover(const DiracTwistedClover &dirac);
    DiracTwistedClover(const DiracParam &param, const int nDim);
    virtual ~DiracTwistedClover();
    DiracTwistedClover& operator=(const DiracTwistedClover &dirac);

    void TwistClover(ColorSpinorField &out, const ColorSpinorField &in, const int parity) const;

    virtual void Dslash(ColorSpinorField &out, const ColorSpinorField &in, const QudaParity parity) const;
    virtual void DslashXpay(ColorSpinorField &out, const ColorSpinorField &in, const QudaParity parity,
        const ColorSpinorField &x, const double &k) const;

    virtual void M(ColorSpinorField &out, const ColorSpinorField &in) const;
    virtual void MdagM(ColorSpinorField &out, const ColorSpinorField &in) const;

    virtual void prepare(ColorSpinorField* &src, ColorSpinorField* &sol,
       ColorSpinorField &x, ColorSpinorField &b,
       const QudaSolutionType) const;
    virtual void reconstruct(ColorSpinorField &x, const ColorSpinorField &b,
           const QudaSolutionType) const;

    virtual QudaDiracType getDiracType() const { return QUDA_TWISTED_CLOVER_DIRAC; }

    double Mu() const { return mu; }

    /**
     *  @brief Update the internal gauge, fat gauge, long gauge, clover field pointer as appropriate.
     *  These are pointers as opposed to references to support passing in `nullptr`.
     *
     *  @param gauge_in Updated gauge field
     *  @param fat_gauge_in Updated fat links
     *  @param long_gauge_in Updated long links
     *  @param clover_in Updated clover field
     */
    virtual void updateFields(cudaGaugeField *gauge_in, cudaGaugeField *, cudaGaugeField *, CloverField *clover_in)
    {
      DiracWilson::updateFields(gauge_in, nullptr, nullptr, nullptr);
      clover = clover_in;
    }

    /**
     * @brief Create the coarse twisted-clover operator
     *
     * @details Takes the multigrid transfer class, which knows
     *          about the coarse grid blocking, as well as
     *          having prolongate and restrict member functions,
     *          and returns color matrices Y[0..2*dim-1] corresponding
     *          to the coarse grid hopping terms and X corresponding to
     *          the coarse grid "clover" term.
     *
     * @param T[in] Transfer operator defining the coarse grid
     * @param Y[out] Coarse link field
     * @param X[out] Coarse clover field
     * @param kappa Kappa parameter for the coarse operator
     * @param mass Mass parameter for the coarse operator (gets explicitly built into clover, hard coded to zero for
     * non-staggered ops)
     * @param mu TM mu parameter for the coarse operator
     * @param mu_factor multiplicative factor for the mu parameter
     * @param allow_truncation [in] whether or not we let coarsening drop improvements, none available for twisted clover
     */
    void createCoarseOp(GaugeField &Y, GaugeField &X, const Transfer &T, double kappa, double mass, double mu,
                        double mu_factor = 0., bool allow_truncation = false) const;

    /**
      @brief If managed memory and prefetch is enabled, prefetch
      all relevant memory fields (gauge, clover, temporary spinors)
      to the CPU or GPU as requested
      @param[in] mem_space Memory space we are prefetching to
      @param[in] stream Which stream to run the prefetch in (default 0)
    */
    virtual void prefetch(QudaFieldLocation mem_space, qudaStream_t stream = device::get_default_stream()) const;
  };

  // Even-odd preconditioned twisted mass with a clover term
  class DiracTwistedCloverPC : public DiracTwistedClover {

    mutable bool reverse; /** swap the order of the derivative D and the diagonal inverse A^{-1} */

public:
    DiracTwistedCloverPC(const DiracTwistedCloverPC &dirac);
    DiracTwistedCloverPC(const DiracParam &param, const int nDim);

    virtual ~DiracTwistedCloverPC();
    DiracTwistedCloverPC& operator=(const DiracTwistedCloverPC &dirac);

    void TwistCloverInv(ColorSpinorField &out, const ColorSpinorField &in, const int parity) const;

    /**
       @brief Convenience wrapper for single/doublet
     */
    void WilsonDslash(ColorSpinorField &out, const ColorSpinorField &in, QudaParity parity) const;

    /**
       @brief Convenience wrapper for single/doublet
     */
    void WilsonDslashXpay(ColorSpinorField &out, const ColorSpinorField &in, QudaParity parity,
                          const ColorSpinorField &x, double k) const;

    virtual void Dslash(ColorSpinorField &out, const ColorSpinorField &in, const QudaParity parity) const;
    virtual void DslashXpay(ColorSpinorField &out, const ColorSpinorField &in, const QudaParity parity,
        const ColorSpinorField &x, const double &k) const;
    void M(ColorSpinorField &out, const ColorSpinorField &in) const;
    void MdagM(ColorSpinorField &out, const ColorSpinorField &in) const;

    void prepare(ColorSpinorField* &src, ColorSpinorField* &sol,
     ColorSpinorField &x, ColorSpinorField &b,
     const QudaSolutionType) const;
    void reconstruct(ColorSpinorField &x, const ColorSpinorField &b,
         const QudaSolutionType) const;

    virtual QudaDiracType getDiracType() const { return QUDA_TWISTED_CLOVERPC_DIRAC; }

    /**
     * @brief Create the coarse even-odd preconditioned twisted-clover
     * operator.  Unlike the Wilson operator, the coarsening of the
     * preconditioned clover operator differs from that of the
     * unpreconditioned clover operator, so we need to specialize it.
     *
     * @param T[in] Transfer operator defining the coarse grid
     * @param Y[out] Coarse link field
     * @param X[out] Coarse clover field
     * @param kappa Kappa parameter for the coarse operator
     * @param mass Mass parameter for the coarse operator (gets explicitly built into clover, hard coded to zero for non-staggered ops)
     * @param mu TM mu parameter for the coarse operator
     * @param mu_factor multiplicative factor for the mu parameter
     * @param allow_truncation [in] whether or not we let coarsening drop improvements, none available for twisted clover
     */
    void createCoarseOp(GaugeField &Y, GaugeField &X, const Transfer &T, double kappa, double mass, double mu,
                        double mu_factor = 0., bool allow_truncation = false) const;

    /**
      @brief If managed memory and prefetch is enabled, prefetch
      all relevant memory fields (gauge, clover, temporary spinors).
      Will only grab the inverse clover unless the clover field
      is needed for asymmetric preconditioning
      to the CPU or GPU as requested
      @param[in] mem_space Memory space we are prefetching to
      @param[in] stream Which stream to run the prefetch in (default 0)
    */
    virtual void prefetch(QudaFieldLocation mem_space, qudaStream_t stream = device::get_default_stream()) const;
  };

  // Full staggered
  class DiracStaggered : public Dirac {

  protected:

  public:
    DiracStaggered(const DiracParam &param);
    DiracStaggered(const DiracStaggered &dirac);
    virtual ~DiracStaggered();
    DiracStaggered& operator=(const DiracStaggered &dirac);

    virtual void checkParitySpinor(const ColorSpinorField &, const ColorSpinorField &) const;
  
    virtual void Dslash(ColorSpinorField &out, const ColorSpinorField &in, 
			const QudaParity parity) const;
    virtual void DslashXpay(ColorSpinorField &out, const ColorSpinorField &in, 
			    const QudaParity parity, const ColorSpinorField &x, const double &k) const;
    virtual void M(ColorSpinorField &out, const ColorSpinorField &in) const;
    virtual void MdagM(ColorSpinorField &out, const ColorSpinorField &in) const;

    virtual void prepare(ColorSpinorField* &src, ColorSpinorField* &sol,
			 ColorSpinorField &x, ColorSpinorField &b,
			 const QudaSolutionType) const;
    virtual void reconstruct(ColorSpinorField &x, const ColorSpinorField &b,
			     const QudaSolutionType) const;

    virtual QudaDiracType getDiracType() const { return QUDA_STAGGERED_DIRAC; }

    /**
     * @brief Get the fine gauge field for MG setup.
     *
     * @return gauge field
     */
    virtual const cudaGaugeField *getGaugeField() const { return gauge; }

    /**
     * @brief Create the coarse staggered operator.
     *
     * @details Takes the multigrid transfer class, which knows
     *          about the coarse grid blocking, as well as
     *          having prolongate and restrict member functions,
     *          and returns color matrices Y[0..2*dim-1] corresponding
     *          to the coarse grid hopping terms and X corresponding to
     *          the coarse grid "clover" term. Unike the Wilson operator,
     *          we assume a mass normalization, not a kappa normalization.
     *          Ultimately this routine just performs the Kahler-Dirac rotation.
     *
     * @param T[in] Transfer operator defining the coarse grid
     * @param Y[out] Coarse link field
     * @param X[out] Coarse clover field
     * @param kappa Kappa parameter for the coarse operator (ignored, set to 1.0)
     * @param mass Mass parameter for the coarse operator (gets explicitly built into clover)
     * @param mu Mu parameter for the coarse operator (ignored for staggered)
     * @param mu_factor Mu scaling factor for the coarse operator (ignored for staggered)
     * @param allow_truncation [in] whether or not we let coarsening drop improvements, none available for staggered
     */
    void createCoarseOp(GaugeField &Y, GaugeField &X, const Transfer &T, double kappa, double mass, double mu = 0.,
                        double mu_factor = 0., bool allow_truncation = false) const;
  };

  // Even-odd preconditioned staggered
  class DiracStaggeredPC : public DiracStaggered {

  protected:

  public:
    DiracStaggeredPC(const DiracParam &param);
    DiracStaggeredPC(const DiracStaggeredPC &dirac);
    virtual ~DiracStaggeredPC();
    DiracStaggeredPC& operator=(const DiracStaggeredPC &dirac);

    virtual void M(ColorSpinorField &out, const ColorSpinorField &in) const;
    virtual void MdagM(ColorSpinorField &out, const ColorSpinorField &in) const;

    virtual void prepare(ColorSpinorField* &src, ColorSpinorField* &sol,
			 ColorSpinorField &x, ColorSpinorField &b,
			 const QudaSolutionType) const;
    virtual void reconstruct(ColorSpinorField &x, const ColorSpinorField &b,
			     const QudaSolutionType) const;

    virtual QudaDiracType getDiracType() const { return QUDA_STAGGEREDPC_DIRAC; }

    virtual bool hermitian() const { return true; }

    /**
     * @brief Create the coarse staggered operator.
     *
     * @details Takes the multigrid transfer class, which knows
     *          about the coarse grid blocking, as well as
     *          having prolongate and restrict member functions,
     *          and returns color matrices Y[0..2*dim-1] corresponding
     *          to the coarse grid hopping terms and X corresponding to
     *          the coarse grid "clover" term. Unike the Wilson operator,
     *          we assume a mass normalization, not a kappa normalization.
     *          Ultimately this routine just performs the Kahler-Dirac rotation.
     *
     * @param T[in] Transfer operator defining the coarse grid
     * @param Y[out] Coarse link field
     * @param X[out] Coarse clover field
     * @param kappa Kappa parameter for the coarse operator (ignored, set to 1.0)
     * @param mass Mass parameter for the coarse operator (gets explicitly built into clover)
     * @param mu Mu parameter for the coarse operator (ignored for staggered)
     * @param mu_factor Mu scaling factor for the coarse operator (ignored for staggered)
     * @param allow_truncation [in] whether or not we let coarsening drop improvements, none available for staggered
     */
    void createCoarseOp(GaugeField &Y, GaugeField &X, const Transfer &T, double kappa, double mass, double mu = 0.,
                        double mu_factor = 0., bool allow_truncation = false) const;
  };

  // Kahler-Dirac preconditioned staggered
  class DiracStaggeredKD : public DiracStaggered
  {

  protected:
    mutable GaugeField *Xinv;        /** inverse Kahler-Dirac matrix */
    QudaDiracType parent_dirac_type; /** Type of parent Dirac operator, needed here to determine if parent is pc'd or not */

  public:
    DiracStaggeredKD(const DiracParam &param);
    DiracStaggeredKD(const DiracStaggeredKD &dirac);

    virtual ~DiracStaggeredKD();
    DiracStaggeredKD &operator=(const DiracStaggeredKD &dirac);

    virtual void checkParitySpinor(const ColorSpinorField &, const ColorSpinorField &) const;

    virtual bool hasDslash() const { return false; }

    virtual void Dslash(ColorSpinorField &out, const ColorSpinorField &in, const QudaParity parity) const;
    virtual void DslashXpay(ColorSpinorField &out, const ColorSpinorField &in, const QudaParity parity,
                            const ColorSpinorField &x, const double &k) const;
    virtual void M(ColorSpinorField &out, const ColorSpinorField &in) const;
    virtual void MdagM(ColorSpinorField &out, const ColorSpinorField &in) const;

    void KahlerDiracInv(ColorSpinorField &out, const ColorSpinorField &in) const;

    virtual void prepare(ColorSpinorField *&src, ColorSpinorField *&sol, ColorSpinorField &x, ColorSpinorField &b,
                         const QudaSolutionType) const;
    virtual void reconstruct(ColorSpinorField &x, const ColorSpinorField &b, const QudaSolutionType) const;

    virtual void prepareSpecialMG(ColorSpinorField *&src, ColorSpinorField *&sol, ColorSpinorField &x,
                                  ColorSpinorField &b, const QudaSolutionType solType) const;
    virtual void reconstructSpecialMG(ColorSpinorField &x, const ColorSpinorField &b,
                                      const QudaSolutionType solType) const;

    virtual bool hasSpecialMG() const { return true; }

    virtual QudaDiracType getDiracType() const { return QUDA_STAGGEREDKD_DIRAC; }

    /**
     *  @brief Update the internal gauge, fat gauge, long gauge, clover field pointer as appropriate.
     *  These are pointers as opposed to references to support passing in `nullptr`.
     *
     *  @param gauge_in Updated gauge field
     *  @param fat_gauge_in Updated fat links
     *  @param long_gauge_in Updated long links
     *  @param clover_in Updated clover field
     */
    virtual void updateFields(cudaGaugeField *gauge_in, cudaGaugeField *fat_gauge_in, cudaGaugeField *long_gauge_in,
                              CloverField *clover_in);

    /**
     * @brief Create the coarse staggered KD operator.
     *
     * @details Takes the multigrid transfer class, which knows
     *          about the coarse grid blocking, as well as
     *          having prolongate and restrict member functions,
     *          and returns color matrices Y[0..2*dim-1] corresponding
     *          to the coarse grid hopping terms and X corresponding to
     *          the coarse grid "clover" term.
     *
     * @param T[in] Transfer operator defining the coarse grid
     * @param Y[out] Coarse link field
     * @param X[out] Coarse clover field
     * @param kappa Kappa parameter for the coarse operator (ignored, set to 1.0)
     * @param mass Mass parameter for the coarse operator (gets explicitly built into clover)
     * @param mu Mu parameter for the coarse operator (ignored for staggered)
     * @param mu_factor Mu scaling factor for the coarse operator (ignored for staggered)
     * @param allow_truncation [in] whether or not we let coarsening drop improvements, none available for staggered
     */
    void createCoarseOp(GaugeField &Y, GaugeField &X, const Transfer &T, double kappa, double mass, double mu = 0.,
                        double mu_factor = 0., bool allow_truncation = false) const;

    /**
      @brief If managed memory and prefetch is enabled, prefetch
      all relevant memory fields (gauge, clover, temporary spinors).
      Will only grab the inverse clover unless the clover field
      is needed for asymmetric preconditioning
      to the CPU or GPU as requested
      @param[in] mem_space Memory space we are prefetching to
      @param[in] stream Which stream to run the prefetch in (default 0)
    */
    virtual void prefetch(QudaFieldLocation mem_space, qudaStream_t stream = device::get_default_stream()) const;
  };

  // Full staggered
  class DiracImprovedStaggered : public Dirac {

  protected:
    cudaGaugeField *fatGauge;
    cudaGaugeField *longGauge;

  public:
    DiracImprovedStaggered(const DiracParam &param);
    DiracImprovedStaggered(const DiracImprovedStaggered &dirac);
    virtual ~DiracImprovedStaggered();
    DiracImprovedStaggered& operator=(const DiracImprovedStaggered &dirac);

    virtual void checkParitySpinor(const ColorSpinorField &, const ColorSpinorField &) const;
  
    virtual void Dslash(ColorSpinorField &out, const ColorSpinorField &in, 
			const QudaParity parity) const;
    virtual void DslashXpay(ColorSpinorField &out, const ColorSpinorField &in, 
			    const QudaParity parity, const ColorSpinorField &x, const double &k) const;
    virtual void M(ColorSpinorField &out, const ColorSpinorField &in) const;
    virtual void MdagM(ColorSpinorField &out, const ColorSpinorField &in) const;

    virtual void prepare(ColorSpinorField* &src, ColorSpinorField* &sol,
			 ColorSpinorField &x, ColorSpinorField &b,
			 const QudaSolutionType) const;
    virtual void reconstruct(ColorSpinorField &x, const ColorSpinorField &b,
			     const QudaSolutionType) const;

    virtual QudaDiracType getDiracType() const { return QUDA_ASQTAD_DIRAC; }

    /**
     * @brief Get the fat link field for MG setup.
     *
     * @return fat link field
     */
    virtual const cudaGaugeField *getFatLinkField() const { return fatGauge; }

    /**
     * @brief Get the long link field for MG setup.
     *
     * @return long link field
     */
    virtual const cudaGaugeField *getLongLinkField() const { return longGauge; }

    /**
     *  @brief Update the internal gauge, fat gauge, long gauge, clover field pointer as appropriate.
     *  These are pointers as opposed to references to support passing in `nullptr`.
     *
     *  @param gauge_in Updated gauge field
     *  @param fat_gauge_in Updated fat links
     *  @param long_gauge_in Updated long links
     *  @param clover_in Updated clover field
     */
    virtual void updateFields(cudaGaugeField *, cudaGaugeField *fat_gauge_in, cudaGaugeField *long_gauge_in, CloverField *)
    {
      Dirac::updateFields(fat_gauge_in, nullptr, nullptr, nullptr);
      fatGauge = fat_gauge_in;
      longGauge = long_gauge_in;
    }

    /**
     * @brief Create the coarse staggered operator.
     *
     * @details Takes the multigrid transfer class, which knows
     *          about the coarse grid blocking, as well as
     *          having prolongate and restrict member functions,
     *          and returns color matrices Y[0..2*dim-1] corresponding
     *          to the coarse grid hopping terms and X corresponding to
     *          the coarse grid "clover" term. Unike the Wilson operator,
     *          we assume a mass normalization, not a kappa normalization.
     *          Ultimately this routine just performs the Kahler-Dirac rotation,
     *          dropping the long links.
     *
     * @param T[in] Transfer operator defining the coarse grid
     * @param Y[out] Coarse link field
     * @param X[out] Coarse clover field
     * @param kappa Kappa parameter for the coarse operator (ignored, set to 1.0)
     * @param mass Mass parameter for the coarse operator (gets explicitly built into clover)
     * @param mu Mu parameter for the coarse operator (ignored for staggered)
     * @param mu_factor Mu scaling factor for the coarse operator (ignored for staggered)
     * @param allow_truncation [in] whether or not we let coarsening drop improvements, dropping long links here
     */
    void createCoarseOp(GaugeField &Y, GaugeField &X, const Transfer &T, double kappa, double mass, double mu,
                        double mu_factor, bool allow_truncation) const;

    /**
      @brief If managed memory and prefetch is enabled, prefetch
      all relevant memory fields (fat+long links, temporary spinors)
      to the CPU or GPU as requested
      @param[in] mem_space Memory space we are prefetching to
      @param[in] stream Which stream to run the prefetch in (default 0)
    */
    virtual void prefetch(QudaFieldLocation mem_space, qudaStream_t stream = device::get_default_stream()) const;
  };

  // Even-odd preconditioned staggered
  class DiracImprovedStaggeredPC : public DiracImprovedStaggered {

  protected:

  public:
    DiracImprovedStaggeredPC(const DiracParam &param);
    DiracImprovedStaggeredPC(const DiracImprovedStaggeredPC &dirac);
    virtual ~DiracImprovedStaggeredPC();
    DiracImprovedStaggeredPC& operator=(const DiracImprovedStaggeredPC &dirac);

    virtual void M(ColorSpinorField &out, const ColorSpinorField &in) const;
    virtual void MdagM(ColorSpinorField &out, const ColorSpinorField &in) const;

    virtual void prepare(ColorSpinorField* &src, ColorSpinorField* &sol,
			 ColorSpinorField &x, ColorSpinorField &b,
			 const QudaSolutionType) const;
    virtual void reconstruct(ColorSpinorField &x, const ColorSpinorField &b,
			     const QudaSolutionType) const;

    virtual QudaDiracType getDiracType() const { return QUDA_ASQTADPC_DIRAC; }

    virtual bool hermitian() const { return true; }

    /**
     * @brief Create the coarse staggered operator.
     *
     * @details Takes the multigrid transfer class, which knows
     *          about the coarse grid blocking, as well as
     *          having prolongate and restrict member functions,
     *          and returns color matrices Y[0..2*dim-1] corresponding
     *          to the coarse grid hopping terms and X corresponding to
     *          the coarse grid "clover" term. Unike the Wilson operator,
     *          we assume a mass normalization, not a kappa normalization.
     *          Ultimately this routine just performs the Kahler-Dirac rotation.
     *
     * @param T[in] Transfer operator defining the coarse grid
     * @param Y[out] Coarse link field
     * @param X[out] Coarse clover field
     * @param kappa Kappa parameter for the coarse operator (ignored, set to 1.0)
     * @param mass Mass parameter for the coarse operator (gets explicitly built into clover)
     * @param mu Mu parameter for the coarse operator (ignored for staggered)
     * @param mu_factor Mu scaling factor for the coarse operator (ignored for staggered)
     * @param allow_truncation [in] whether or not we let coarsening drop improvements, dropping long links here
     */
    void createCoarseOp(GaugeField &Y, GaugeField &X, const Transfer &T, double kappa, double mass, double mu,
                        double mu_factor, bool allow_truncation) const;
  };

  // Kahler-Dirac preconditioned staggered
  class DiracImprovedStaggeredKD : public DiracImprovedStaggered
  {

  protected:
    mutable GaugeField *Xinv;        /** inverse Kahler-Dirac matrix */
    QudaDiracType parent_dirac_type; /** Type of parent Dirac operator, needed here to determine if parent is pc'd or not */

  public:
    DiracImprovedStaggeredKD(const DiracParam &param);
    DiracImprovedStaggeredKD(const DiracImprovedStaggeredKD &dirac);
    virtual ~DiracImprovedStaggeredKD();
    DiracImprovedStaggeredKD &operator=(const DiracImprovedStaggeredKD &dirac);

    virtual void checkParitySpinor(const ColorSpinorField &, const ColorSpinorField &) const;

    virtual bool hasDslash() const { return false; }

    virtual void Dslash(ColorSpinorField &out, const ColorSpinorField &in, const QudaParity parity) const;
    virtual void DslashXpay(ColorSpinorField &out, const ColorSpinorField &in, const QudaParity parity,
                            const ColorSpinorField &x, const double &k) const;
    virtual void M(ColorSpinorField &out, const ColorSpinorField &in) const;
    virtual void MdagM(ColorSpinorField &out, const ColorSpinorField &in) const;

    void KahlerDiracInv(ColorSpinorField &out, const ColorSpinorField &in) const;

    virtual void prepare(ColorSpinorField *&src, ColorSpinorField *&sol, ColorSpinorField &x, ColorSpinorField &b,
                         const QudaSolutionType) const;
    virtual void reconstruct(ColorSpinorField &x, const ColorSpinorField &b, const QudaSolutionType) const;

    virtual void prepareSpecialMG(ColorSpinorField *&src, ColorSpinorField *&sol, ColorSpinorField &x,
                                  ColorSpinorField &b, const QudaSolutionType solType) const;
    virtual void reconstructSpecialMG(ColorSpinorField &x, const ColorSpinorField &b,
                                      const QudaSolutionType solType) const;

    virtual bool hasSpecialMG() const { return true; }

    virtual QudaDiracType getDiracType() const { return QUDA_ASQTADKD_DIRAC; }

    /**
     *  @brief Update the internal gauge, fat gauge, long gauge, clover field pointer as appropriate.
     *  These are pointers as opposed to references to support passing in `nullptr`.
     *
     *  @param gauge_in Updated gauge field
     *  @param fat_gauge_in Updated fat links
     *  @param long_gauge_in Updated long links
     *  @param clover_in Updated clover field
     */
    virtual void updateFields(cudaGaugeField *gauge_in, cudaGaugeField *fat_gauge_in, cudaGaugeField *long_gauge_in,
                              CloverField *clover_in);

    /**
     * @brief Create the coarse improved staggered KD operator.
     *
     * @details Takes the multigrid transfer class, which knows
     *          about the coarse grid blocking, as well as
     *          having prolongate and restrict member functions,
     *          and returns color matrices Y[0..2*dim-1] corresponding
     *          to the coarse grid hopping terms and X corresponding to
     *          the coarse grid "clover" term.
     *
     * @param T[in] Transfer operator defining the coarse grid
     * @param Y[out] Coarse link field
     * @param X[out] Coarse clover field
     * @param kappa Kappa parameter for the coarse operator (ignored, set to 1.0)
     * @param mass Mass parameter for the coarse operator (gets explicitly built into clover)
     * @param mu Mu parameter for the coarse operator (ignored for staggered)
     * @param mu_factor Mu scaling factor for the coarse operator (ignored for staggered)
     * @param allow_truncation [in] whether or not we let coarsening drop improvements, dropping long for asqtad
     */
    void createCoarseOp(GaugeField &Y, GaugeField &X, const Transfer &T, double kappa, double mass, double mu,
                        double mu_factor, bool allow_truncation) const;

    /**
      @brief If managed memory and prefetch is enabled, prefetch
      all relevant memory fields (gauge, clover, temporary spinors).
      Will only grab the inverse clover unless the clover field
      is needed for asymmetric preconditioning
      to the CPU or GPU as requested
      @param[in] mem_space Memory space we are prefetching to
      @param[in] stream Which stream to run the prefetch in (default 0)
    */
    virtual void prefetch(QudaFieldLocation mem_space, qudaStream_t stream = device::get_default_stream()) const;
  };

  /**
     This class serves as a front-end to the coarse Dslash operator,
     similar to the other dslash operators.
   */
  class DiracCoarse : public Dirac {

  protected:
    double mass;
    double mu;
    double mu_factor;
    const Transfer *transfer; /** restrictor / prolongator defined here */
    const Dirac *dirac; /** Parent Dirac operator */
    const bool need_bidirectional; /** Whether or not to force a bi-directional build */
    const bool allow_truncation; /** Whether or not we let coarsening drop improvements, for ex dropping long links for small aggregate sizes */
    const bool use_mma;            /** Whether to use tensor cores or not */

    mutable cpuGaugeField *Y_h; /** CPU copy of the coarse link field */
    mutable cpuGaugeField *X_h; /** CPU copy of the coarse clover term */
    mutable cpuGaugeField *Xinv_h; /** CPU copy of the inverse coarse clover term */
    mutable cpuGaugeField *Yhat_h; /** CPU copy of the preconditioned coarse link field */

    mutable cudaGaugeField *Y_d; /** GPU copy of the coarse link field */
    mutable cudaGaugeField *X_d; /** GPU copy of the coarse clover term */
    mutable cudaGaugeField *Xinv_d; /** GPU copy of inverse coarse clover term */
    mutable cudaGaugeField *Yhat_d; /** GPU copy of the preconditioned coarse link field */

    /**
       @brief Initialize the coarse gauge fields.  Location is
       determined by gpu_setup variable.
    */
    void initializeCoarse();

    /**
       @brief Create the CPU or GPU coarse gauge fields on demand
       (requires that the fields have been created in the other memory
       space)
    */
    void initializeLazy(QudaFieldLocation location) const;

    mutable bool enable_gpu; /** Whether the GPU links have been constructed */
    mutable bool enable_cpu; /** Whether the CPU links have been constructed */
    const bool gpu_setup; /** Where to do the coarse-operator construction*/
    mutable bool init_gpu; /** Whether this instance did the GPU allocation or not */
    mutable bool init_cpu; /** Whether this instance did the CPU allocation or not */
    const bool mapped; /** Whether we allocate Y and X GPU fields in mapped memory or not */

    /**
       @brief Allocate the Y and X fields
       @param[in] gpu Whether to allocate on gpu (true) or cpu (false)
       @param[in] mapped whether to put gpu allocations into mapped memory
     */
    void createY(bool gpu = true, bool mapped = false) const;

    /**
       @brief Allocate the Yhat and Xinv fields
       @param[in] gpu Whether to allocate on gpu (true) or cpu (false)
     */
    void createYhat(bool gpu = true) const;

  public:
    double Mass() const { return mass; }
    double Mu() const { return mu; }
    double MuFactor() const { return mu_factor; }
    bool AllowTruncation() const { return allow_truncation; }

    /**
       @param[in] param Parameters defining this operator
       @param[in] gpu_setup Whether to do the setup on GPU or CPU
       @param[in] mapped Set to true to put Y and X fields in mapped memory
     */
    DiracCoarse(const DiracParam &param, bool gpu_setup=true, bool mapped=false);

    /**
       @param[in] param Parameters defining this operator
       @param[in] Y_h CPU coarse link field
       @param[in] X_h CPU coarse clover field
       @param[in] Xinv_h CPU coarse inverse clover field
       @param[in] Yhat_h CPU coarse preconditioned link field
       @param[in] Y_d GPU coarse link field
       @param[in] X_d GPU coarse clover field
       @param[in] Xinv_d GPU coarse inverse clover field
       @param[in] Yhat_d GPU coarse preconditioned link field
     */
    DiracCoarse(const DiracParam &param,
		cpuGaugeField *Y_h, cpuGaugeField *X_h, cpuGaugeField *Xinv_h, cpuGaugeField *Yhat_h,
		cudaGaugeField *Y_d=0, cudaGaugeField *X_d=0, cudaGaugeField *Xinv_d=0, cudaGaugeField *Yhat_d=0);

    /**
       @param[in] dirac Another operator instance to clone from (shallow copy)
       @param[in] param Parameters defining this operator
     */
    DiracCoarse(const DiracCoarse &dirac, const DiracParam &param);
    virtual ~DiracCoarse();

    virtual bool isCoarse() const { return true; }

    /**
       @brief Apply the coarse clover operator
       @param[out] out Output field
       @param[in] in Input field
       @param[paraity] parity Parity which we are applying the operator to
     */
    void Clover(ColorSpinorField &out, const ColorSpinorField &in, const QudaParity parity) const;

    /**
       @brief Apply the inverse coarse clover operator
       @param[out] out Output field
       @param[in] in Input field
       @param[paraity] parity Parity which we are applying the operator to
     */
    void CloverInv(ColorSpinorField &out, const ColorSpinorField &in, const QudaParity parity) const;

    /**
       @brief Apply DslashXpay out = (D * in)
       @param[out] out Output field
       @param[in] in Input field
       @param[paraity] parity Parity which we are applying the operator to
     */
    virtual void Dslash(ColorSpinorField &out, const ColorSpinorField &in,
			const QudaParity parity) const;

    /**
       @brief Apply DslashXpay out = (D * in + A * x)
       @param[out] out Output field
       @param[in] in Input field
       @param[paraity] parity Parity which we are applying the operator to
     */
    virtual void DslashXpay(ColorSpinorField &out, const ColorSpinorField &in, const QudaParity parity,
			    const ColorSpinorField &x, const double &k) const;

    /**
       @brief Apply the full operator
       @param[out] out output vector, out = M * in
       @param[in] in input vector
     */
    virtual void M(ColorSpinorField &out, const ColorSpinorField &in) const;

    virtual void MdagM(ColorSpinorField &out, const ColorSpinorField &in) const;

    virtual void prepare(ColorSpinorField* &src, ColorSpinorField* &sol, ColorSpinorField &x, ColorSpinorField &b,
			 const QudaSolutionType) const;

    virtual void reconstruct(ColorSpinorField &x, const ColorSpinorField &b, const QudaSolutionType) const;

    virtual QudaDiracType getDiracType() const { return QUDA_COARSE_DIRAC; }

    virtual void updateFields(cudaGaugeField *gauge_in, cudaGaugeField *, cudaGaugeField *, CloverField *)
    {
      Dirac::updateFields(gauge_in, nullptr, nullptr, nullptr);
      warningQuda("Coarse gauge links cannot be trivially updated for DiracCoarse(PC). Perform an MG update instead.");
    }

    /**
     * @brief Create the coarse operator from this coarse operator
     *
     * @param T[in] Transfer operator defining the coarse grid
     * @param Y[out] Coarse link field
     * @param X[out] Coarse clover field
     * @param kappa Kappa parameter for the coarse operator
     * @param mass Mass parameter (assumed to be zero, staggered mass gets built into clover)
     * @param mu TM mu parameter for the coarse operator
     * @param mu_factor multiplicative factor for the mu parameter
     * @param allow_truncation [in] whether or not we let coarsening drop improvements, none available for coarse op
     */
    void createCoarseOp(GaugeField &Y, GaugeField &X, const Transfer &T, double kappa, double mass, double mu,
                        double mu_factor = 0., bool allow_truncation = false) const;

    /**
     * @brief Create the precondtioned coarse operator
     *
     * @param Yhat[out] Preconditioned coarse link field
     * @param Xinv[out] Coarse clover inversefield
     * @param Y[in] Coarse link field
     * @param X[in] Coarse clover inverse field
     */
    void createPreconditionedCoarseOp(GaugeField &Yhat, GaugeField &Xinv, const GaugeField &Y, const GaugeField &X);

    /**
      @brief If managed memory and prefetch is enabled, prefetch
      all relevant memory fields (X, Y)
      to the CPU or GPU as requested
      @param[in] mem_space Memory space we are prefetching to
      @param[in] stream Which stream to run the prefetch in (default 0)
    */
    virtual void prefetch(QudaFieldLocation mem_space, qudaStream_t stream = device::get_default_stream()) const;
  };

  /**
     Even-odd preconditioned variant of coarse Dslash operator
  */
  class DiracCoarsePC : public DiracCoarse {

  public:
    /**
       @param[in] param Parameters defining this operator
       @param[in] gpu_setup Whether to do the setup on GPU or CPU
     */
    DiracCoarsePC(const DiracParam &param, bool gpu_setup=true);

    /**
       @param[in] dirac Another operator instance to clone from (shallow copy)
       @param[in] param Parameters defining this operator
     */
    DiracCoarsePC(const DiracCoarse &dirac, const DiracParam &param);

    virtual ~DiracCoarsePC();

    void Dslash(ColorSpinorField &out, const ColorSpinorField &in, const QudaParity parity) const;
    void DslashXpay(ColorSpinorField &out, const ColorSpinorField &in, const QudaParity parity,
		    const ColorSpinorField &x, const double &k) const;
    void M(ColorSpinorField &out, const ColorSpinorField &in) const;
    void MdagM(ColorSpinorField &out, const ColorSpinorField &in) const;
    void prepare(ColorSpinorField* &src, ColorSpinorField* &sol, ColorSpinorField &x, ColorSpinorField &b,
		 const QudaSolutionType) const;
    void reconstruct(ColorSpinorField &x, const ColorSpinorField &b, const QudaSolutionType) const;

    virtual QudaDiracType getDiracType() const { return QUDA_COARSEPC_DIRAC; }

    /**
     * @brief Create the coarse even-odd preconditioned coarse
     * operator.  Unlike the Wilson operator, the coarsening of the
     * preconditioned coarse operator differs from that of the
     * unpreconditioned coarse operator, so we need to specialize it.
     *
     * @param T[in] Transfer operator defining the coarse grid
     * @param Y[out] Coarse link field
     * @param X[out] Coarse clover field
     * @param kappa Kappa parameter for the coarse operator
     * @param mass Mass parameter for the coarse operator, assumed to be zero
     * @param mu TM mu parameter for the coarse operator
     * @param mu_factor multiplicative factor for the mu parameter
     * @param allow_truncation [in] whether or not we let coarsening drop improvements, none available for coarse op
     */
    void createCoarseOp(GaugeField &Y, GaugeField &X, const Transfer &T, double kappa, double mass, double mu,
                        double mu_factor = 0., bool allow_truncation = false) const;

    /**
      @brief If managed memory and prefetch is enabled, prefetch
      all relevant memory fields (Xhat, Y)
      to the CPU or GPU as requested
      @param[in] mem_space Memory space we are prefetching to
      @param[in] stream Which stream to run the prefetch in (default 0)
    */
    virtual void prefetch(QudaFieldLocation mem_space, qudaStream_t stream = device::get_default_stream()) const;
  };


  /**
     @brief Full Gauge Laplace operator.  Although not a Dirac
     operator per se, it's a linear operator so it's conventient to
     put in the Dirac operator abstraction.
  */
  class GaugeLaplace : public Dirac {

  public:
    GaugeLaplace(const DiracParam &param);
    GaugeLaplace(const GaugeLaplace &laplace);

    virtual ~GaugeLaplace();
    GaugeLaplace& operator=(const GaugeLaplace &laplace);

    virtual void Dslash(ColorSpinorField &out, const ColorSpinorField &in, const QudaParity parity) const;
    virtual void DslashXpay(ColorSpinorField &out, const ColorSpinorField &in,
			    const QudaParity parity, const ColorSpinorField &x, const double &k) const;
    virtual void M(ColorSpinorField &out, const ColorSpinorField &in) const;
    virtual void MdagM(ColorSpinorField &out, const ColorSpinorField &in) const;

    virtual void prepare(ColorSpinorField* &src, ColorSpinorField* &sol,
			 ColorSpinorField &x, ColorSpinorField &b,
			 const QudaSolutionType) const;
    virtual void reconstruct(ColorSpinorField &x, const ColorSpinorField &b,
			     const QudaSolutionType) const;
    virtual bool hermitian() const { return true; }

    virtual QudaDiracType getDiracType() const { return QUDA_GAUGE_LAPLACE_DIRAC; }
  };

  /**
     @brief Even-odd preconditioned Gauge Laplace operator
  */
  class GaugeLaplacePC : public GaugeLaplace {

  public:
    GaugeLaplacePC(const DiracParam &param);
    GaugeLaplacePC(const GaugeLaplacePC &laplace);
    virtual ~GaugeLaplacePC();
    GaugeLaplacePC& operator=(const GaugeLaplacePC &laplace);

    void M(ColorSpinorField &out, const ColorSpinorField &in) const;
    void MdagM(ColorSpinorField &out, const ColorSpinorField &in) const;

    void prepare(ColorSpinorField* &src, ColorSpinorField* &sol,
		 ColorSpinorField &x, ColorSpinorField &b,
		 const QudaSolutionType) const;
    void reconstruct(ColorSpinorField &x, const ColorSpinorField &b, const QudaSolutionType) const;
    virtual bool hermitian() const { return true; }

    virtual QudaDiracType getDiracType() const { return QUDA_GAUGE_LAPLACEPC_DIRAC; }
  };

  /**
     @brief Full Covariant Derivative operator.  Although not a Dirac
     operator per se, it's a linear operator so it's conventient to
     put in the Dirac operator abstraction.
  */
  class GaugeCovDev : public Dirac {

  public:
    GaugeCovDev(const DiracParam &param);
    GaugeCovDev(const GaugeCovDev &covDev);

    virtual ~GaugeCovDev();
    GaugeCovDev& operator=(const GaugeCovDev &covDev);

    virtual void DslashCD(ColorSpinorField &out, const ColorSpinorField &in, const QudaParity parity, const int mu) const;
    virtual void MCD(ColorSpinorField &out, const ColorSpinorField &in, const int mu) const;
    virtual void MdagMCD(ColorSpinorField &out, const ColorSpinorField &in, const int mu) const;


    virtual void Dslash(ColorSpinorField &out, const ColorSpinorField &in, const QudaParity parity) const;
    virtual void DslashXpay(ColorSpinorField &out, const ColorSpinorField &in,
			    const QudaParity parity, const ColorSpinorField &x, const double &k) const;
    virtual void M(ColorSpinorField &out, const ColorSpinorField &in) const;
    virtual void MdagM(ColorSpinorField &out, const ColorSpinorField &in) const;

    virtual void prepare(ColorSpinorField* &src, ColorSpinorField* &sol,
			 ColorSpinorField &x, ColorSpinorField &b,
			 const QudaSolutionType) const;
    virtual void reconstruct(ColorSpinorField &x, const ColorSpinorField &b,
			     const QudaSolutionType) const;

    virtual QudaDiracType getDiracType() const { return QUDA_GAUGE_COVDEV_DIRAC; }
  };

  // Functor base class for applying a given Dirac matrix (M, MdagM, etc.)
  // This basically wraps around a Dirac op
  // and provides for several operator() operations to apply it, perhaps to apply
  // AXPYs etc. Once we have this, further classes diracM diracMdag etc
  // can implement the operator()-s as needed to apply the operator, MdagM etc etc.
  class DiracMatrix {

  protected:
    const Dirac *dirac;

  public:
    DiracMatrix(const Dirac &d) : dirac(&d), shift(0.0) { }
    DiracMatrix(const Dirac *d) : dirac(d), shift(0.0) { }
    DiracMatrix(const DiracMatrix &mat) : dirac(mat.dirac), shift(mat.shift) { }
    DiracMatrix(const DiracMatrix *mat) : dirac(mat->dirac), shift(mat->shift) { }
    virtual ~DiracMatrix() { }

    virtual void operator()(ColorSpinorField &out, const ColorSpinorField &in) const = 0;
    virtual void operator()(ColorSpinorField &out, const ColorSpinorField &in, ColorSpinorField &tmp) const = 0;
    virtual void operator()(ColorSpinorField &out, const ColorSpinorField &in, ColorSpinorField &Tmp1,
                            ColorSpinorField &Tmp2) const = 0;

    unsigned long long flops() const { return dirac->Flops(); }

    QudaMatPCType getMatPCType() const { return dirac->getMatPCType(); }

    virtual int getStencilSteps() const = 0;

    std::string Type() const { return typeid(*dirac).name(); }

    /**
       @brief return if the operator is a Wilson-type 4-d operator
    */
    bool isWilsonType() const
    {
      return (Type() == typeid(DiracWilson).name() || Type() == typeid(DiracWilsonPC).name()
              || Type() == typeid(DiracClover).name() || Type() == typeid(DiracCloverPC).name()
              || Type() == typeid(DiracCloverHasenbuschTwist).name()
              || Type() == typeid(DiracCloverHasenbuschTwistPC).name() || Type() == typeid(DiracTwistedMass).name()
              || Type() == typeid(DiracTwistedMassPC).name() || Type() == typeid(DiracTwistedClover).name()
              || Type() == typeid(DiracTwistedCloverPC).name()) ?
        true :
        false;
    }

    /**
       @brief return if the operator is a staggered operator
    */
    bool isStaggered() const
    {
      return (Type() == typeid(DiracStaggeredPC).name() || Type() == typeid(DiracStaggered).name()
              || Type() == typeid(DiracImprovedStaggeredPC).name() || Type() == typeid(DiracImprovedStaggered).name()
              || Type() == typeid(DiracStaggeredKD).name() || Type() == typeid(DiracImprovedStaggeredKD).name()) ?
        true :
        false;
    }

    /**
       @brief return if the operator is a domain wall operator, that is, 5-dimensional
    */
    bool isDwf() const
    {
      return (Type() == typeid(DiracDomainWall).name() || Type() == typeid(DiracDomainWallPC).name()
              || Type() == typeid(DiracDomainWall4D).name() || Type() == typeid(DiracDomainWall4DPC).name()
              || Type() == typeid(DiracMobius).name() || Type() == typeid(DiracMobiusPC).name()
              || Type() == typeid(DiracMobiusEofa).name() || Type() == typeid(DiracMobiusEofaPC).name()) ?
        true :
        false;
    }

    /**
       @brief return if the operator is a coarse operator
    */
    bool isCoarse() const { return dirac->isCoarse(); }

    virtual bool hermitian() const { return dirac->hermitian(); }

    const Dirac *Expose() const { return dirac; }

    //! Shift term added onto operator (M/M^dag M/M M^dag + shift)
    double shift;
  };

  class DiracM : public DiracMatrix
  {

  public:
    DiracM(const Dirac &d) : DiracMatrix(d) { }
    DiracM(const Dirac *d) : DiracMatrix(d) { }

    /**
       @brief apply operator and potentially a shift
    */
    void operator()(ColorSpinorField &out, const ColorSpinorField &in) const
    {
      dirac->M(out, in);
      if (shift != 0.0) blas::axpy(shift, const_cast<ColorSpinorField &>(in), out);
    }

    /**
        If the Dirac Operator's tmp1 member is not set, this provides
        a tmp. The tmp is set as the DiracOperator's tmp before the matrix apply
        and after the matrix apply it is unset and the tmp1 is set to null.

        If the operator has a tmp1 member set it will be used and the passed
        tmp will be untouched
    */

    void operator()(ColorSpinorField &out, const ColorSpinorField &in, ColorSpinorField &tmp) const
    {
      bool reset1 = false;
      if (!dirac->tmp1) { dirac->tmp1 = &tmp; reset1 = true; }
      dirac->M(out, in);
      if (shift != 0.0) blas::axpy(shift, const_cast<ColorSpinorField&>(in), out);
      if (reset1) { dirac->tmp1 = NULL; reset1 = false; }
    }

    /* Provides two tmps, in case the dirac op doesn't have them */
    void operator()(ColorSpinorField &out, const ColorSpinorField &in, 
			   ColorSpinorField &Tmp1, ColorSpinorField &Tmp2) const
    {
      bool reset1 = false;
      bool reset2 = false;
      if (!dirac->tmp1) { dirac->tmp1 = &Tmp1; reset1 = true; }
      if (!dirac->tmp2) { dirac->tmp2 = &Tmp2; reset2 = true; }
      dirac->M(out, in);
      if (shift != 0.0) blas::axpy(shift, const_cast<ColorSpinorField&>(in), out);
      if (reset2) { dirac->tmp2 = NULL; reset2 = false; }
      if (reset1) { dirac->tmp1 = NULL; reset1 = false; }
    }

    int getStencilSteps() const
    {
      return dirac->getStencilSteps(); 
    }
  };

  /* Gloms onto a DiracOp and provides an operator() which applies its MdagM */
  class DiracMdagM : public DiracMatrix {

  public:
    DiracMdagM(const Dirac &d) : DiracMatrix(d) { }
    DiracMdagM(const Dirac *d) : DiracMatrix(d) { }

    void operator()(ColorSpinorField &out, const ColorSpinorField &in) const
    {
      dirac->MdagM(out, in);
      if (shift != 0.0) blas::axpy(shift, const_cast<ColorSpinorField&>(in), out);
    }

    void operator()(ColorSpinorField &out, const ColorSpinorField &in, ColorSpinorField &tmp) const
    {
      bool reset1 = false;
      if (!dirac->tmp1) {
        dirac->tmp1 = &tmp;
        reset1 = true;
      }
      dirac->MdagM(out, in);
      if (shift != 0.0) blas::axpy(shift, const_cast<ColorSpinorField&>(in), out);
      if (reset1) {
        dirac->tmp1 = NULL;
        reset1 = false;
      }
    }

    void operator()(ColorSpinorField &out, const ColorSpinorField &in, 
			   ColorSpinorField &Tmp1, ColorSpinorField &Tmp2) const
    {
      bool reset1 = false;
      bool reset2 = false;
      if (!dirac->tmp1) {
        dirac->tmp1 = &Tmp1;
        reset1 = true;
      }
      if (!dirac->tmp2) {
        dirac->tmp2 = &Tmp2;
        reset2 = true;
      }
      dirac->MdagM(out, in);
      if (shift != 0.0) blas::axpy(shift, const_cast<ColorSpinorField&>(in), out);
      if (reset2) {
        dirac->tmp2 = NULL;
        reset2 = false;
      }
      if (reset1) {
        dirac->tmp1 = NULL;
        reset1 = false;
      }
    }
 
    int getStencilSteps() const
    {
      return 2*dirac->getStencilSteps(); // 2 for M and M dagger
    }

    virtual bool hermitian() const { return true; } // normal op is always Hermitian
  };

  /* Gloms onto a DiracOp and provides an operator() which applies its MdagMLocal */
  class DiracMdagMLocal : public DiracMatrix
  {

  public:
    DiracMdagMLocal(const Dirac &d) : DiracMatrix(d) { }
    DiracMdagMLocal(const Dirac *d) : DiracMatrix(d) { }

    void operator()(ColorSpinorField &out, const ColorSpinorField &in) const { dirac->MdagMLocal(out, in); }

    void operator()(ColorSpinorField &out, const ColorSpinorField &in, ColorSpinorField &tmp) const
    {
      bool reset1 = false;
      if (!dirac->tmp1) {
        dirac->tmp1 = &tmp;
        reset1 = true;
      }
      dirac->MdagMLocal(out, in);
      if (shift != 0.0) blas::axpy(shift, const_cast<ColorSpinorField &>(in), out);
      if (reset1) {
        dirac->tmp1 = NULL;
        reset1 = false;
      }
    }

    void operator()(ColorSpinorField &out, const ColorSpinorField &in, ColorSpinorField &Tmp1, ColorSpinorField &Tmp2) const
    {
      bool reset1 = false;
      bool reset2 = false;
      if (!dirac->tmp1) {
        dirac->tmp1 = &Tmp1;
        reset1 = true;
      }
      if (!dirac->tmp2) {
        dirac->tmp2 = &Tmp2;
        reset2 = true;
      }
      dirac->MdagMLocal(out, in);
      if (shift != 0.0) blas::axpy(shift, const_cast<ColorSpinorField &>(in), out);
      if (reset2) {
        dirac->tmp2 = NULL;
        reset2 = false;
      }
      if (reset1) {
        dirac->tmp1 = NULL;
        reset1 = false;
      }
    }

    int getStencilSteps() const
    {
      return 2 * dirac->getStencilSteps(); // 2 for M and M dagger
    }
  };

  /* Gloms onto a DiracMatrix and provides an operator() forward to its MMdag method */
  class DiracMMdag : public DiracMatrix
  {

  public:
    DiracMMdag(const Dirac &d) : DiracMatrix(d) { }
    DiracMMdag(const Dirac *d) : DiracMatrix(d) { }

    void operator()(ColorSpinorField &out, const ColorSpinorField &in) const
    {
      dirac->MMdag(out, in);
      if (shift != 0.0) blas::axpy(shift, const_cast<ColorSpinorField&>(in), out);
    }

    void operator()(ColorSpinorField &out, const ColorSpinorField &in, ColorSpinorField &tmp) const
    {
      bool reset1 = false;
      if (!dirac->tmp1) {
        dirac->tmp1 = &tmp;
        reset1 = true;
      }
      dirac->MMdag(out, in);
      if (shift != 0.0) blas::axpy(shift, const_cast<ColorSpinorField&>(in), out);
      if (reset1) {
        dirac->tmp1 = NULL;
        reset1 = false;
      }
    }

    void operator()(ColorSpinorField &out, const ColorSpinorField &in, 
			   ColorSpinorField &Tmp1, ColorSpinorField &Tmp2) const
    {
      bool reset1 = false;
      bool reset2 = false;
      if (!dirac->tmp1) {
        dirac->tmp1 = &Tmp1;
        reset1 = true;
      }
      if (!dirac->tmp2) {
        dirac->tmp2 = &Tmp2;
        reset2 = true;
      }
      dirac->MMdag(out, in);
      if (shift != 0.0) blas::axpy(shift, const_cast<ColorSpinorField&>(in), out);
      if (reset2) {
        dirac->tmp2 = NULL;
        reset2 = false;
      }
      if (reset1) {
        dirac->tmp1 = NULL;
        reset1 = false;
      }
    }

    int getStencilSteps() const
    {
      return 2*dirac->getStencilSteps(); // 2 for M and M dagger
    }

    virtual bool hermitian() const { return true; } // normal op is always Hermitian
  };

  /* Gloms onto a DiracMatrix and provides an  operator() for its Mdag method */
  class DiracMdag : public DiracMatrix {

  public:
  DiracMdag(const Dirac &d) : DiracMatrix(d) { }
  DiracMdag(const Dirac *d) : DiracMatrix(d) { }

    void operator()(ColorSpinorField &out, const ColorSpinorField &in) const
    {
      dirac->Mdag(out, in);
      if (shift != 0.0) blas::axpy(shift, const_cast<ColorSpinorField&>(in), out);
    }

    void operator()(ColorSpinorField &out, const ColorSpinorField &in, ColorSpinorField &tmp) const
    {
      bool reset1 = false;
      if (!dirac->tmp1) {
        dirac->tmp1 = &tmp;
        reset1 = true;
      }
      dirac->Mdag(out, in);
      if (shift != 0.0) blas::axpy(shift, const_cast<ColorSpinorField&>(in), out);
      if (reset1) {
        dirac->tmp1 = NULL;
        reset1 = false;
      }
    }

    void operator()(ColorSpinorField &out, const ColorSpinorField &in, 
		    ColorSpinorField &Tmp1, ColorSpinorField &Tmp2) const
    {
      bool reset1 = false;
      bool reset2 = false;
      if (!dirac->tmp1) {
        dirac->tmp1 = &Tmp1;
        reset1 = true;
      }
      if (!dirac->tmp2) {
        dirac->tmp2 = &Tmp2;
        reset2 = true;
      }
      dirac->Mdag(out, in);
      if (shift != 0.0) blas::axpy(shift, const_cast<ColorSpinorField&>(in), out);
      if (reset2) {
        dirac->tmp2 = NULL;
        reset2 = false;
      }
      if (reset1) {
        dirac->tmp1 = NULL;
        reset1 = false;
      }
    }

    int getStencilSteps() const
    {
      return dirac->getStencilSteps(); 
    }
  };

  /* Gloms onto a dirac matrix and gives back the dagger of whatever that was originally.
     (flips dagger before applying and restores afterwards */
  class DiracDagger : public DiracMatrix {

  protected:
    const DiracMatrix &mat;

  public:
  DiracDagger(const DiracMatrix &mat) : DiracMatrix(mat), mat(mat) { }
  DiracDagger(const DiracMatrix *mat) : DiracMatrix(mat), mat(*mat) { }

    void operator()(ColorSpinorField &out, const ColorSpinorField &in) const
    {
      dirac->flipDagger();
      mat(out, in);
      dirac->flipDagger();
    }

    void operator()(ColorSpinorField &out, const ColorSpinorField &in, ColorSpinorField &tmp) const
    {
      dirac->flipDagger();
      mat(out, in, tmp);
      dirac->flipDagger();
    }

    void operator()(ColorSpinorField &out, const ColorSpinorField &in, 
                    ColorSpinorField &Tmp1, ColorSpinorField &Tmp2) const
    {
      dirac->flipDagger();
      mat(out, in, Tmp1, Tmp2);
      dirac->flipDagger();
    }

    int getStencilSteps() const
    {
      return mat.getStencilSteps(); 
    }
  };

  /**
     Gloms onto a DiracMatrix and provides an operator() for its G5M method
  */
  class DiracG5M : public DiracMatrix
  {

  public:
    DiracG5M(const Dirac &d) : DiracMatrix(d) { }
    DiracG5M(const Dirac *d) : DiracMatrix(d) { }

    /**
      @brief Left-apply gamma5 as appropriate for the operator

      @param vec[in,out] vector to which gamma5 is applied in place
    */
    void applyGamma5(ColorSpinorField &vec) const
    {
      auto dirac_type = dirac->getDiracType();
      auto pc_type = dirac->getMatPCType();
      switch (dirac_type) {
      case QUDA_WILSON_DIRAC:
      case QUDA_CLOVER_DIRAC:
      case QUDA_CLOVER_HASENBUSCH_TWIST_DIRAC:
      case QUDA_TWISTED_MASS_DIRAC:
      case QUDA_TWISTED_CLOVER_DIRAC:
        // while the twisted ops don't have a Hermitian indefinite spectrum, they
        // do have a spectrum of the form (real) + i mu
        gamma5(vec, vec);
        break;
      case QUDA_WILSONPC_DIRAC:
      case QUDA_CLOVERPC_DIRAC:
      case QUDA_CLOVER_HASENBUSCH_TWISTPC_DIRAC:
      case QUDA_TWISTED_MASSPC_DIRAC:
      case QUDA_TWISTED_CLOVERPC_DIRAC:
        if (pc_type == QUDA_MATPC_EVEN_EVEN_ASYMMETRIC || pc_type == QUDA_MATPC_ODD_ODD_ASYMMETRIC) {
          gamma5(vec, vec);
        } else {
          errorQuda("Invalid matpc type for Hermitian gamma5 version of %d", dirac_type);
        }
        break;
      case QUDA_DOMAIN_WALL_DIRAC:
      case QUDA_DOMAIN_WALLPC_DIRAC:
      case QUDA_DOMAIN_WALL_4D_DIRAC:
      case QUDA_DOMAIN_WALL_4DPC_DIRAC:
      case QUDA_MOBIUS_DOMAIN_WALL_DIRAC:
      case QUDA_MOBIUS_DOMAIN_WALLPC_DIRAC:
      case QUDA_MOBIUS_DOMAIN_WALL_EOFA_DIRAC:
      case QUDA_MOBIUS_DOMAIN_WALLPC_EOFA_DIRAC:
        // needs 5th dimension reversal, Mobius needs that inversion...
        errorQuda("Support for Hermitian DWF operator %d does not exist yet", dirac_type);
        break;
      case QUDA_STAGGERED_DIRAC:
      case QUDA_ASQTAD_DIRAC:
        // Gamma5 is (-1)^(x+y+z+t)
        blas::ax(-1.0, vec.Odd());
        break;
      case QUDA_STAGGEREDPC_DIRAC:
      case QUDA_ASQTADPC_DIRAC:
        // even is unchanged
        if (pc_type == QUDA_MATPC_ODD_ODD || pc_type == QUDA_MATPC_ODD_ODD_ASYMMETRIC) {
          blas::ax(-1.0, vec); // technically correct
        } else if (pc_type == QUDA_MATPC_INVALID) {
          errorQuda("Invalid pc_type %d for operator %d", pc_type, dirac_type);
        }
        break;
      case QUDA_STAGGEREDKD_DIRAC:
      case QUDA_ASQTADKD_DIRAC:
        errorQuda("Kahler-Dirac preconditioned type %d does not have a Hermitian g5 operator", dirac_type);
        break;
      case QUDA_COARSE_DIRAC:
      case QUDA_COARSEPC_DIRAC:
        // more complicated, need to see if it's a repeated coarsening
        // of the coarse op
        errorQuda("Support for Hermitian coarse operator %d does not exist yet", dirac_type);
        break;
      case QUDA_GAUGE_LAPLACE_DIRAC:
      case QUDA_GAUGE_LAPLACEPC_DIRAC:
      case QUDA_GAUGE_COVDEV_DIRAC:
        // do nothing, technically correct, there is no gamma5
        break;
      default: errorQuda("Invalid Dirac type %d", dirac_type);
      }
    }

    void operator()(ColorSpinorField &out, const ColorSpinorField &in) const
    {
      dirac->M(out, in);
      if (shift != 0.0) blas::axpy(shift, const_cast<ColorSpinorField &>(in), out);
      applyGamma5(out);
    }

    void operator()(ColorSpinorField &out, const ColorSpinorField &in, ColorSpinorField &tmp) const
    {
      bool reset1 = false;
      if (!dirac->tmp1) {
        dirac->tmp1 = &tmp;
        reset1 = true;
      }
      dirac->M(out, in);
      if (shift != 0.0) blas::axpy(shift, const_cast<ColorSpinorField &>(in), out);
      applyGamma5(out);
      if (reset1) {
        dirac->tmp1 = NULL;
        reset1 = false;
      }
    }

    void operator()(ColorSpinorField &out, const ColorSpinorField &in, ColorSpinorField &Tmp1, ColorSpinorField &Tmp2) const
    {
      bool reset1 = false;
      bool reset2 = false;
      if (!dirac->tmp1) {
        dirac->tmp1 = &Tmp1;
        reset1 = true;
      }
      if (!dirac->tmp2) {
        dirac->tmp2 = &Tmp2;
        reset2 = true;
      }
      dirac->M(out, in);
      if (shift != 0.0) blas::axpy(shift, const_cast<ColorSpinorField &>(in), out);
      applyGamma5(out);
      if (reset2) {
        dirac->tmp2 = NULL;
        reset2 = false;
      }
      if (reset1) {
        dirac->tmp1 = NULL;
        reset1 = false;
      }
    }

    int getStencilSteps() const { return dirac->getStencilSteps(); }

    /**
       @brief return if the operator is HPD
    */
    virtual bool hermitian() const
    {
      auto dirac_type = dirac->getDiracType();
      auto pc_type = dirac->getMatPCType();

      if (dirac_type == QUDA_GAUGE_LAPLACE_DIRAC || dirac_type == QUDA_GAUGE_LAPLACEPC_DIRAC
          || dirac_type == QUDA_GAUGE_COVDEV_DIRAC)
        return true;

      // subtle: odd operator gets a minus sign
      if ((dirac_type == QUDA_STAGGEREDPC_DIRAC || dirac_type == QUDA_ASQTADPC_DIRAC)
          && (pc_type == QUDA_MATPC_EVEN_EVEN || pc_type == QUDA_MATPC_EVEN_EVEN_ASYMMETRIC))
        return true;

      return false;
    }
  };

  /**
   * Create the Dirac operator. By default, we also create operators with possibly different
   * precisions: Sloppy, and Preconditioner.
   * @param[in/out] d        User prec
   * @param[in/out] dSloppy  Sloppy prec
   * @param[in/out] dPre     Preconditioner prec
   * @param[in] param        Invert param container
   * @param[in] pc_solve     Whether or not to perform an even/odd preconditioned solve
   */
  void createDirac(Dirac *&d, Dirac *&dSloppy, Dirac *&dPre, QudaInvertParam &param, const bool pc_solve);

  /**
   * Create the Dirac operator. By default, we also create operators with possibly different
   * precisions: Sloppy, and Preconditioner. This function also creates a dirac operator for
   * refinement, dRef, used in invertMultiShiftQuda().
   * @param[in/out] d        User prec
   * @param[in/out] dSloppy  Sloppy prec
   * @param[in/out] dPre     Preconditioner prec
   * @param[in/out] dRef     Refine prec (EigCG and deflation)
   * @param[in] param        Invert param container
   * @param[in] pc_solve     Whether or not to perform an even/odd preconditioned solve
   */
  void createDiracWithRefine(Dirac *&d, Dirac *&dSloppy, Dirac *&dPre, Dirac *&dRef, QudaInvertParam &param,
                             const bool pc_solve);

  /**
   * Create the Dirac operator. By default, we also create operators with possibly different
   * precisions: Sloppy, and Preconditioner. This function also creates a dirac operator for
   * an eigensolver that creates a deflation space, dEig. We may not use dPrecon for this
   * as, for example, the MSPCG solver uses dPrecon for a different purpose.
   * @param[in/out] d        User prec
   * @param[in/out] dSloppy  Sloppy prec
   * @param[in/out] dPre     Preconditioner prec
   * @param[in/out] dEig     Eigensolver prec
   * @param[in] param        Invert param container
   * @param[in] pc_solve     Whether or not to perform an even/odd preconditioned solve
   */
  void createDiracWithEig(Dirac *&d, Dirac *&dSloppy, Dirac *&dPre, Dirac *&dRef, QudaInvertParam &param,
                          const bool pc_solve);

} // namespace quda
<|MERGE_RESOLUTION|>--- conflicted
+++ resolved
@@ -62,13 +62,9 @@
     Transfer *transfer; 
     Dirac *dirac;
     bool need_bidirectional; // whether or not we need to force a bi-directional build
-<<<<<<< HEAD
     bool mg_use_mma;            // whether to use tensor cores where applicable
     bool m5inv_use_mma;            // whether to use tensor cores where applicable
-=======
-    bool use_mma;            // whether to use tensor cores where applicable
     bool allow_truncation; /** whether or not we let MG coarsening drop improvements, for ex drop long links for small aggregate dimensions */
->>>>>>> 1a6ec182
 
     bool use_mobius_fused_kernel; // Whether or not use fused kernels for Mobius
 
@@ -128,13 +124,9 @@
       for (int i = 0; i < Ls; i++)
         printfQuda(
             "b_5[%d] = %e %e \t c_5[%d] = %e %e\n", i, b_5[i].real(), b_5[i].imag(), i, c_5[i].real(), c_5[i].imag());
-<<<<<<< HEAD
       printfQuda("mg_use_mma = %d\n", mg_use_mma);
       printfQuda("m5inv_use_mma = %d\n", m5inv_use_mma);
-=======
-      printfQuda("use_mma = %d\n", use_mma);
       printfQuda("allow_truncation = %d\n", allow_truncation);
->>>>>>> 1a6ec182
       printfQuda("use_mobius_fused_kernel = %s\n", use_mobius_fused_kernel ? "true" : "false");
     }
   };
