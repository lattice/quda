#ifndef _DIRAC_QUDA_H
#define _DIRAC_QUDA_H

#include <quda_internal.h>
#include <color_spinor_field.h>
#include <gauge_field.h>
#include <clover_field.h>
#include <dslash_quda.h>
#include <blas_quda.h>

#include <Eigen/LU>
#include <typeinfo>

namespace quda {

  // JDFIXME: Forward declarations
  struct SolverParam;
  class CG;
  
  // Forward declare: MG Transfer Class
  class Transfer;

  // Forward declare: Dirac Op Base Class
  class Dirac;

  // Params for Dirac operator
  class DiracParam {

  public:
    QudaDiracType type;
    double kappa;
    double mass;
    double m5; // used by domain wall only
    int Ls;    // used by domain wall and twisted mass
    Complex b_5[QUDA_MAX_DWF_LS]; // used by mobius domain wall only
    Complex c_5[QUDA_MAX_DWF_LS]; // used by mobius domain wall only
    QudaMatPCType matpcType;
    QudaDagType dagger;
    cudaGaugeField *gauge;
    cudaGaugeField *fatGauge;  // used by staggered only
    cudaGaugeField *longGauge; // used by staggered only
    int laplace3D;
    cudaCloverField *clover;
  
    double mu; // used by twisted mass only
    double mu_factor; // used by multigrid only
    double epsilon; //2nd tm parameter (used by twisted mass only)

    ColorSpinorField *tmp1;
    ColorSpinorField *tmp2; // used by Wilson-like kernels only

    int commDim[QUDA_MAX_DIM]; // whether to do comms or not

    QudaPrecision halo_precision; // only does something for DiracCoarse at present

    // for multigrid only
    Transfer *transfer; 
    Dirac *dirac;
    bool need_bidirectional; // whether or not we need to force a bi-directional build

    // Default constructor
  DiracParam() :
    type(QUDA_INVALID_DIRAC),
      kappa(0.0),
      m5(0.0),
      matpcType(QUDA_MATPC_INVALID),
      dagger(QUDA_DAG_INVALID),
      gauge(0),
      clover(0),
      mu(0.0),
      mu_factor(0.0),
      epsilon(0.0),
      tmp1(0),
      tmp2(0),
<<<<<<< HEAD
      halo_precision(QUDA_INVALID_PRECISION)
      {
	for (int i=0; i<QUDA_MAX_DIM; i++) commDim[i] = 1;
      }
=======
      halo_precision(QUDA_INVALID_PRECISION),
      need_bidirectional(false)
    {
      for (int i=0; i<QUDA_MAX_DIM; i++) commDim[i] = 1;
    }
>>>>>>> ab937d9e

    // Pretty print the args struct
    void print() {
      printfQuda("Printing DslashParam\n");
      printfQuda("type = %d\n", type);
      printfQuda("kappa = %g\n", kappa);
      printfQuda("mass = %g\n", mass);
      printfQuda("laplace3D = %d\n", laplace3D);
      printfQuda("m5 = %g\n", m5);
      printfQuda("Ls = %d\n", Ls);
      printfQuda("matpcType = %d\n", matpcType);
      printfQuda("dagger = %d\n", dagger);
      printfQuda("mu = %g\n", mu);
      printfQuda("epsilon = %g\n", epsilon);
      printfQuda("halo_precision = %d\n", halo_precision);
      for (int i=0; i<QUDA_MAX_DIM; i++) printfQuda("commDim[%d] = %d\n", i, commDim[i]);
      for (int i = 0; i < Ls; i++)
        printfQuda(
		   "b_5[%d] = %e %e \t c_5[%d] = %e %e\n", i, b_5[i].real(), b_5[i].imag(), i, c_5[i].real(), c_5[i].imag());
    }

  };

  // This is a free function:
  // Dirac params structure
  // inv_param structure
  // pc -> preconditioned.
  void setDiracParam(DiracParam &diracParam, QudaInvertParam *inv_param, bool pc);

  // This is a free function.
  void setDiracSloppyParam(DiracParam &diracParam, QudaInvertParam *inv_param, bool pc);

  // forward declarations
  class DiracMatrix; // What are the differences in these classes?
  class DiracM;
  class DiracMdagM;
  class DiracMMdag;
  class DiracMdag;
  class DiracProjMMdagProj;
  class DiracPrecProjMMdag;
  //Forward declaration of multigrid Transfer class
  class Transfer;

  // Abstract base class
  class Dirac : public Object {

    friend class DiracMatrix;
    friend class DiracM;
    friend class DiracMdagM;
    friend class DiracMMdag;
    friend class DiracMdag;
    friend class DiracProjMMdagProj;
    friend class DiracPrecProjMMdag;

  protected:
    cudaGaugeField *gauge;
    double kappa;
    double mass;
    int laplace3D;
    QudaMatPCType matpcType;
    mutable QudaDagType dagger; // mutable to simplify implementation of Mdag
    mutable unsigned long long flops;
    mutable ColorSpinorField *tmp1; // temporary hack
    mutable ColorSpinorField *tmp2; // temporary hack
    QudaDiracType type; 
    mutable QudaPrecision halo_precision; // only does something for DiracCoarse at present

    bool newTmp(ColorSpinorField **, const ColorSpinorField &) const;
    void deleteTmp(ColorSpinorField **, const bool &reset) const;

    mutable int commDim[QUDA_MAX_DIM]; // whether do comms or not

    mutable TimeProfile profile;

  public:
    Dirac(const DiracParam &param);       // construct from params
    Dirac(const Dirac &dirac);            // Copy construct
    virtual ~Dirac();                     // virtual destructor as this is a base classe
    Dirac &operator=(const Dirac &dirac); // assignment

    /**
       @brief Enable / disable communications for the Dirac operator
       @param[in] commDim_ Array of booleans which determines whether
       communications are enabled
    */
    void setCommDim(const int commDim_[QUDA_MAX_DIM]) const {
      for (int i=0; i<QUDA_MAX_DIM; i++) { commDim[i] = commDim_[i]; }
    }

    /**
       @brief Check parity spinors are usable (check geometry ?)
    */
    virtual void checkParitySpinor(const ColorSpinorField &, const ColorSpinorField &) const;

    /**
       @brief check full spinors are compatible (check geometry ?)
    */
    virtual void checkFullSpinor(const ColorSpinorField &, const ColorSpinorField &) const;

    /**
       @brief check spinors do not alias
    */
    void checkSpinorAlias(const ColorSpinorField &, const ColorSpinorField &) const;

    /**
       @brief apply 'dslash' operator for the DiracOp. This may be e.g. AD
    */
    virtual void Dslash(ColorSpinorField &out, const ColorSpinorField &in, 
			const QudaParity parity) const = 0;

    /**
       @brief Xpay version of Dslash
    */
    virtual void DslashXpay(ColorSpinorField &out, const ColorSpinorField &in, 
			    const QudaParity parity, const ColorSpinorField &x,
			    const double &k) const = 0;

    /**
       @brief Apply M for the dirac op. E.g. the Schur Complement operator
    */
    virtual void M(ColorSpinorField &out, const ColorSpinorField &in) const = 0;

    /**
       @brief Apply MdagM operator which may be optimized
    */
    virtual void MdagM(ColorSpinorField &out, const ColorSpinorField &in) const = 0;

    /**
       @brief Apply Mdag (daggered operator of M
    */
    void Mdag(ColorSpinorField &out, const ColorSpinorField &in) const;

    /**
       @brief Apply Normal Operator
    */
    void MMdag(ColorSpinorField &out, const ColorSpinorField &in) const;

    // required methods to use e-o preconditioning for solving full system
    virtual void prepare(ColorSpinorField* &src, ColorSpinorField* &sol,
			 ColorSpinorField &x, ColorSpinorField &b,
			 const QudaSolutionType) const = 0;
    virtual void reconstruct(ColorSpinorField &x, const ColorSpinorField &b,
			     const QudaSolutionType) const = 0;
    void setMass(double mass){ this->mass = mass;}

    // Dirac operator factory
    /**
       @brief Creates a subclass from parameters
    */
    static Dirac* create(const DiracParam &param);

    /**
       @brief accessor for Kappa (mass parameter)
    */
    double Kappa() const { return kappa; }

    /**
<<<<<<< HEAD
       @brief accessor for twist parameter -- overrride can return better value
=======
        @brief accessor for Mass (in case of a factor of 2 for staggered)
    */
    virtual double Mass() const { return mass; } // in case of factor of 2 convention for staggered

    /**
        @brief accessor for twist parameter -- overrride can return better value
>>>>>>> ab937d9e
    */
    virtual double Mu() const { return 0.; }

    /**
       @brief accessor for mu factoo for MG/ -- override can return a better value
    */
    virtual double MuFactor() const { return 0.; }

    /**
       @brief  returns and then zeroes flopcount
    */
    unsigned long long Flops() const { unsigned long long rtn = flops; flops = 0; return rtn; }

    /**
       @brief returns preconditioning type
    */
    QudaMatPCType getMatPCType() const { return matpcType; }

    /**
       @brief  I have no idea what this does
    */
    int getStencilSteps() const;

    /** sets whether operator is daggered or not */
    void Dagger(QudaDagType dag) const { dagger = dag; }

    /** Flips value of daggered */
    void flipDagger() const { dagger = (dagger == QUDA_DAG_YES) ? QUDA_DAG_NO : QUDA_DAG_YES; }

    /** @return is operator hermitian */
    virtual bool hermitian() const { return false; }

    /**
     * @brief Create the coarse operator (virtual parent)
     *
     * @param Y[out] Coarse link field
     * @param X[out] Coarse clover field
     * @param T[in] Transfer operator defining the coarse grid
     * @param kappa Kappa parameter for the coarse operator
     * @param mass Mass parameter for the coarse operator (gets explicitly built into clover, hard coded to zero for non-staggered ops)
     * @param mu TM mu parameter for the coarse operator
     * @param mu_factor multiplicative factor for the mu parameter
     */
    virtual void createCoarseOp(GaugeField &Y, GaugeField &X, const Transfer &T,
				double kappa, double mass=0., double mu=0., double mu_factor=0.) const
    {errorQuda("Not implemented");}

    QudaPrecision HaloPrecision() const { return halo_precision; }
    void setHaloPrecision(QudaPrecision halo_precision_) const { halo_precision = halo_precision_; }

    /**
      @brief If managed memory and prefetch is enabled, prefetch
      the gauge field and temporary spinors to the CPU or GPU
      as requested. Overloads may also grab a clover term
      @param[in] mem_space Memory space we are prefetching to
      @param[in] stream Which stream to run the prefetch in (default 0)
    */
    virtual void prefetch(QudaFieldLocation mem_space, cudaStream_t stream = 0) const;
  };

  // Full Wilson
  class DiracWilson : public Dirac {

  protected:
    void initConstants();

  public:
    DiracWilson(const DiracParam &param);
    DiracWilson(const DiracWilson &dirac);
    DiracWilson(const DiracParam &param, const int nDims);//to correctly adjust face for DW and non-deg twisted mass   
  
    virtual ~DiracWilson();
    DiracWilson& operator=(const DiracWilson &dirac);

    virtual void Dslash(ColorSpinorField &out, const ColorSpinorField &in, 
			const QudaParity parity) const;
    virtual void DslashXpay(ColorSpinorField &out, const ColorSpinorField &in, 
			    const QudaParity parity, const ColorSpinorField &x, const double &k) const;
    virtual void M(ColorSpinorField &out, const ColorSpinorField &in) const;
    virtual void MdagM(ColorSpinorField &out, const ColorSpinorField &in) const;

    virtual void prepare(ColorSpinorField* &src, ColorSpinorField* &sol,
			 ColorSpinorField &x, ColorSpinorField &b,
			 const QudaSolutionType) const;
    virtual void reconstruct(ColorSpinorField &x, const ColorSpinorField &b,
			     const QudaSolutionType) const;

    /**
     * @brief Create the coarse Wilson operator.
     *
     * @details Takes the multigrid transfer class, which knows
     *          about the coarse grid blocking, as well as
     *          having prolongate and restrict member functions,
     *          and returns color matrices Y[0..2*dim-1] corresponding
     *          to the coarse grid hopping terms and X corresponding to
     *          the coarse grid "clover" term.
     *
     * @param Y[out] Coarse link field
     * @param X[out] Coarse clover field
     * @param T[in] Transfer operator defining the coarse grid
     * @param mass Mass parameter for the coarse operator (hard coded to 0 when CoarseOp is called)
     * @param kappa Kappa parameter for the coarse operator
     */
    virtual void createCoarseOp(GaugeField &Y, GaugeField &X, const Transfer &T,
				double kappa, double mass=0.,double mu=0., double mu_factor=0.) const;
  };

  // Even-odd preconditioned Wilson
  class DiracWilsonPC : public DiracWilson {

  private:

  public:
    DiracWilsonPC(const DiracParam &param);
    DiracWilsonPC(const DiracWilsonPC &dirac);
    virtual ~DiracWilsonPC();
    DiracWilsonPC& operator=(const DiracWilsonPC &dirac);

    void M(ColorSpinorField &out, const ColorSpinorField &in) const;
    void MdagM(ColorSpinorField &out, const ColorSpinorField &in) const;

    void prepare(ColorSpinorField* &src, ColorSpinorField* &sol,
		 ColorSpinorField &x, ColorSpinorField &b,
		 const QudaSolutionType) const;
    void reconstruct(ColorSpinorField &x, const ColorSpinorField &b,
		     const QudaSolutionType) const;
  };

  // Full clover
  class DiracClover : public DiracWilson {

  protected:
    cudaCloverField &clover;
    void checkParitySpinor(const ColorSpinorField &, const ColorSpinorField &) const;
    void initConstants();

  public:
    DiracClover(const DiracParam &param);
    DiracClover(const DiracClover &dirac);
    virtual ~DiracClover();
    DiracClover& operator=(const DiracClover &dirac);

    // APply clover
    void Clover(ColorSpinorField &out, const ColorSpinorField &in, const QudaParity parity) const;

    virtual void DslashXpay(ColorSpinorField &out, const ColorSpinorField &in, const QudaParity parity,
			    const ColorSpinorField &x, const double &k) const;

    virtual void M(ColorSpinorField &out, const ColorSpinorField &in) const;
    virtual void MdagM(ColorSpinorField &out, const ColorSpinorField &in) const;

    virtual void prepare(ColorSpinorField* &src, ColorSpinorField* &sol,
			 ColorSpinorField &x, ColorSpinorField &b,
			 const QudaSolutionType) const;
    virtual void reconstruct(ColorSpinorField &x, const ColorSpinorField &b,
			     const QudaSolutionType) const;

    /**
     * @brief Create the coarse clover operator
     *
     * @details Takes the multigrid transfer class, which knows
     *          about the coarse grid blocking, as well as
     *          having prolongate and restrict member functions,
     *          and returns color matrices Y[0..2*dim-1] corresponding
     *          to the coarse grid hopping terms and X corresponding to
     *          the coarse grid "clover" term.
     *
     * @param T[in] Transfer operator defining the coarse grid
     * @param Y[out] Coarse link field
     * @param X[out] Coarse clover field
     * @param kappa Kappa parameter for the coarse operator
     * @param mass Mass parameter for the coarse operator (hard coded to 0 when CoarseOp is called)
     */
    void createCoarseOp(GaugeField &Y, GaugeField &X, const Transfer &T,
			double kappa, double mass=0., double mu=0., double mu_factor=0.) const;

    /**
      @brief If managed memory and prefetch is enabled, prefetch
      all relevant memory fields (gauge, clover, temporary spinors)
      to the CPU or GPU as requested
      @param[in] mem_space Memory space we are prefetching to
      @param[in] stream Which stream to run the prefetch in (default 0)
    */
    virtual void prefetch(QudaFieldLocation mem_space, cudaStream_t stream = 0) const;
  };

  // Even-odd preconditioned clover
  class DiracCloverPC : public DiracClover {

  public:
    DiracCloverPC(const DiracParam &param);
    DiracCloverPC(const DiracCloverPC &dirac);
    virtual ~DiracCloverPC();
    DiracCloverPC& operator=(const DiracCloverPC &dirac);

    // Clover is inherited from parent

    // Clover Inv is new
    void CloverInv(ColorSpinorField &out, const ColorSpinorField &in, const QudaParity parity) const;

    // Dslash is redefined as A_pp^{-1} D_p\bar{p}
    void Dslash(ColorSpinorField &out, const ColorSpinorField &in, 
		const QudaParity parity) const;

    // out = x + k A_pp^{-1} D_p\bar{p}
    void DslashXpay(ColorSpinorField &out, const ColorSpinorField &in, 
		    const QudaParity parity, const ColorSpinorField &x, const double &k) const;

    // Can implement: M as e.g. :  i) tmp_e = A^{-1}_ee D_eo in_o  (Dslash)
    //                            ii) out_o = in_o + A_oo^{-1} D_oe tmp_e (AXPY)
    void M(ColorSpinorField &out, const ColorSpinorField &in) const;

    // squared op
    void MdagM(ColorSpinorField &out, const ColorSpinorField &in) const;

    void prepare(ColorSpinorField* &src, ColorSpinorField* &sol,
		 ColorSpinorField &x, ColorSpinorField &b,
		 const QudaSolutionType) const;
    void reconstruct(ColorSpinorField &x, const ColorSpinorField &b,
		     const QudaSolutionType) const;

    /**
     * @brief Create the coarse even-odd preconditioned clover
     * operator.  Unlike the Wilson operator, the coarsening of the
     * preconditioned clover operator differs from that of the
     * unpreconditioned clover operator, so we need to specialize it.
     *
     * @param T[in] Transfer operator defining the coarse grid
     * @param Y[out] Coarse link field
     * @param X[out] Coarse clover field
     * @param kappa Kappa parameter for the coarse operator
     * @param mass Mass parameter for the coarse operator (set to zero)
     */
    void createCoarseOp(GaugeField &Y, GaugeField &X, const Transfer &T,
			double kappa, double mass=0., double mu=0., double mu_factor=0.) const;

    /**
      @brief If managed memory and prefetch is enabled, prefetch
      all relevant memory fields (gauge, clover, temporary spinors).
      Will only grab the inverse clover unless the clover field
      is needed for asymmetric preconditioning
      to the CPU or GPU as requested
      @param[in] mem_space Memory space we are prefetching to
      @param[in] stream Which stream to run the prefetch in (default 0)
    */
    virtual void prefetch(QudaFieldLocation mem_space, cudaStream_t stream = 0) const;
  };

  // Full clover with Hasenbusch Twist
  //
  //    [ A_ee                      -k D_eo ]
  //    [ -k D_oe    A_oo + i mu g_5 A_oo^2 ]
  //
  //    A_oo + i mu g_5 A_oo^2 = A_oo( 1 + i mu g_5 A_oo)

  class DiracCloverHasenbuschTwist : public DiracClover
  {

    // Inherit these so I will comment them out
    /*
      protected:
      cudaCloverField &clover;
      void checkParitySpinor(const ColorSpinorField &, const ColorSpinorField &) const;
      void initConstants();
    */
  protected:
    double mu;

  public:
    DiracCloverHasenbuschTwist(const DiracParam &param);
    DiracCloverHasenbuschTwist(const DiracCloverHasenbuschTwist &dirac);
    virtual ~DiracCloverHasenbuschTwist();
    DiracCloverHasenbuschTwist &operator=(const DiracCloverHasenbuschTwist &dirac);

    virtual void M(ColorSpinorField &out, const ColorSpinorField &in) const;
    virtual void MdagM(ColorSpinorField &out, const ColorSpinorField &in) const;

    /**
     * @brief Create the coarse clover operator
     *
     * @param T[in] Transfer operator defining the coarse grid
     * @param Y[out] Coarse link field
     * @param X[out] Coarse clover field
     * @param kappa Kappa parameter for the coarse operator
     * @param mass Mass parameter for the coarse operator (hard coded to 0 when CoarseOp is called)
     */
    void createCoarseOp(GaugeField &Y, GaugeField &X, const Transfer &T, double kappa, double mass = 0., double mu = 0.,
                        double mu_factor = 0.) const;
  };

  // Even-odd preconditioned clover
  class DiracCloverHasenbuschTwistPC : public DiracCloverPC
  {
  protected:
    double mu;

  public:
    DiracCloverHasenbuschTwistPC(const DiracParam &param);
    DiracCloverHasenbuschTwistPC(const DiracCloverHasenbuschTwistPC &dirac);
    virtual ~DiracCloverHasenbuschTwistPC();
    DiracCloverHasenbuschTwistPC &operator=(const DiracCloverHasenbuschTwistPC &dirac);

    // Clover is inherited from parent

    // Clover Inv is inherited from parent

    // Dslash is defined as A_pp^{-1} D_p\bar{p} and is inherited

    // DslashXPay is inherited (for reconstructs and such)

    // out = (1 +/- ig5 mu A)x  + k A^{-1} D in
    void DslashXpayTwistClovInv(ColorSpinorField &out, const ColorSpinorField &in, const QudaParity parity,
                                const ColorSpinorField &x, const double &k, const double &b) const;

    // out = ( 1+/- i g5 mu A) x - D in
    void DslashXpayTwistNoClovInv(ColorSpinorField &out, const ColorSpinorField &in, const QudaParity parity,
                                  const ColorSpinorField &x, const double &k, const double &b) const;

    // Can implement: M as e.g. :  i) tmp_e = A^{-1}_ee D_eo in_o  (Dslash)
    //                            ii) out_o = in_o + A_oo^{-1} D_oe tmp_e (AXPY)
    void M(ColorSpinorField &out, const ColorSpinorField &in) const;

    // squared op
    void MdagM(ColorSpinorField &out, const ColorSpinorField &in) const;

    /**
     * @brief Create the coarse even-odd preconditioned clover
     * operator.  Unlike the Wilson operator, the coarsening of the
     * preconditioned clover operator differs from that of the
     * unpreconditioned clover operator, so we need to specialize it.
     *
     * @param T[in] Transfer operator defining the coarse grid
     * @param Y[out] Coarse link field
     * @param X[out] Coarse clover field
     * @param kappa Kappa parameter for the coarse operator
     * @param mass Mass parameter for the coarse operator (set to zero)
     */
    void createCoarseOp(GaugeField &Y, GaugeField &X, const Transfer &T, double kappa, double mass = 0., double mu = 0.,
                        double mu_factor = 0.) const;
  };

  // Full domain wall
  class DiracDomainWall : public DiracWilson {

  protected:
    double m5;
    double kappa5;
    int Ls; // length of the fifth dimension
    void checkDWF(const ColorSpinorField &out, const ColorSpinorField &in) const;

  public:
    DiracDomainWall(const DiracParam &param);
    DiracDomainWall(const DiracDomainWall &dirac);
    virtual ~DiracDomainWall();
    DiracDomainWall& operator=(const DiracDomainWall &dirac);

    void Dslash(ColorSpinorField &out, const ColorSpinorField &in, 
		const QudaParity parity) const;
    void DslashXpay(ColorSpinorField &out, const ColorSpinorField &in, 
		    const QudaParity parity, const ColorSpinorField &x, const double &k) const;

    virtual void M(ColorSpinorField &out, const ColorSpinorField &in) const;
    virtual void MdagM(ColorSpinorField &out, const ColorSpinorField &in) const;

    virtual void prepare(ColorSpinorField* &src, ColorSpinorField* &sol,
			 ColorSpinorField &x, ColorSpinorField &b,
			 const QudaSolutionType) const;
    virtual void reconstruct(ColorSpinorField &x, const ColorSpinorField &b,
			     const QudaSolutionType) const;
  };

  // 5d Even-odd preconditioned domain wall
  class DiracDomainWallPC : public DiracDomainWall {

  private:

  public:
    DiracDomainWallPC(const DiracParam &param);
    DiracDomainWallPC(const DiracDomainWallPC &dirac);
    virtual ~DiracDomainWallPC();
    DiracDomainWallPC& operator=(const DiracDomainWallPC &dirac);

    void M(ColorSpinorField &out, const ColorSpinorField &in) const;
    void MdagM(ColorSpinorField &out, const ColorSpinorField &in) const;

    void prepare(ColorSpinorField* &src, ColorSpinorField* &sol,
		 ColorSpinorField &x, ColorSpinorField &b,
		 const QudaSolutionType) const;
    void reconstruct(ColorSpinorField &x, const ColorSpinorField &b,
		     const QudaSolutionType) const;
  };

  // Full domain wall, but with 4-d parity ordered fields
  class DiracDomainWall4D : public DiracDomainWall
  {

  private:
  public:
    DiracDomainWall4D(const DiracParam &param);
    DiracDomainWall4D(const DiracDomainWall4D &dirac);
    virtual ~DiracDomainWall4D();
    DiracDomainWall4D &operator=(const DiracDomainWall4D &dirac);

    void Dslash4(ColorSpinorField &out, const ColorSpinorField &in, const QudaParity parity) const;
    void Dslash5(ColorSpinorField &out, const ColorSpinorField &in, const QudaParity parity) const;
    void Dslash4Xpay(ColorSpinorField &out, const ColorSpinorField &in,
		     const QudaParity parity, const ColorSpinorField &x, const double &k) const;
    void Dslash5Xpay(ColorSpinorField &out, const ColorSpinorField &in,
		     const QudaParity parity, const ColorSpinorField &x, const double &k) const;

    void M(ColorSpinorField &out, const ColorSpinorField &in) const;
    void MdagM(ColorSpinorField &out, const ColorSpinorField &in) const;

    void prepare(ColorSpinorField *&src, ColorSpinorField *&sol, ColorSpinorField &x, ColorSpinorField &b,
		 const QudaSolutionType) const;
    void reconstruct(ColorSpinorField &x, const ColorSpinorField &b, const QudaSolutionType) const;
  };

  // 4d Even-odd preconditioned domain wall
  class DiracDomainWall4DPC : public DiracDomainWall4D
  {

  private:
  public:
    DiracDomainWall4DPC(const DiracParam &param);
    DiracDomainWall4DPC(const DiracDomainWall4DPC &dirac);
    virtual ~DiracDomainWall4DPC();
    DiracDomainWall4DPC &operator=(const DiracDomainWall4DPC &dirac);

    void Dslash5inv(
		    ColorSpinorField &out, const ColorSpinorField &in, const QudaParity parity, const double &kappa5) const;
    void Dslash5invXpay(ColorSpinorField &out, const ColorSpinorField &in,
			const QudaParity parity, const double &kappa5, const ColorSpinorField &x, const double &k) const;

    void M(ColorSpinorField &out, const ColorSpinorField &in) const;
    void MdagM(ColorSpinorField &out, const ColorSpinorField &in) const;

    void prepare(ColorSpinorField* &src, ColorSpinorField* &sol,
		 ColorSpinorField &x, ColorSpinorField &b,
		 const QudaSolutionType) const;
    void reconstruct(ColorSpinorField &x, const ColorSpinorField &b,
		     const QudaSolutionType) const;
  };

  // Full Mobius
  class DiracMobius : public DiracDomainWall {

  protected:
    //Mobius coefficients
    Complex b_5[QUDA_MAX_DWF_LS];
    Complex c_5[QUDA_MAX_DWF_LS];

    /**
       Whether we are using classical Mobius with constant real-valued
       b and c coefficients, or zMobius with complex-valued variable
       coefficients
    */
    bool zMobius;

  public:
    DiracMobius(const DiracParam &param);
    DiracMobius(const DiracMobius &dirac);
    virtual ~DiracMobius();
    DiracMobius& operator=(const DiracMobius &dirac);

    void Dslash4(ColorSpinorField &out, const ColorSpinorField &in, const QudaParity parity) const;
    void Dslash4pre(ColorSpinorField &out, const ColorSpinorField &in, const QudaParity parity) const;
    void Dslash5(ColorSpinorField &out, const ColorSpinorField &in, const QudaParity parity) const;

    void Dslash4Xpay(ColorSpinorField &out, const ColorSpinorField &in,
		     const QudaParity parity, const ColorSpinorField &x, const double &k) const;
    void Dslash4preXpay(ColorSpinorField &out, const ColorSpinorField &in, const QudaParity parity,
			const ColorSpinorField &x, const double &k) const;
    void Dslash5Xpay(ColorSpinorField &out, const ColorSpinorField &in,
		     const QudaParity parity, const ColorSpinorField &x, const double &k) const;

    virtual void M(ColorSpinorField &out, const ColorSpinorField &in) const;
    virtual void MdagM(ColorSpinorField &out, const ColorSpinorField &in) const;

    virtual void prepare(ColorSpinorField* &src, ColorSpinorField* &sol,
			 ColorSpinorField &x, ColorSpinorField &b,
			 const QudaSolutionType) const;
    virtual void reconstruct(ColorSpinorField &x, const ColorSpinorField &b,
			     const QudaSolutionType) const;
  };

  // 4d Even-odd preconditioned Mobius domain wall
  class DiracMobiusPC : public DiracMobius {

  protected:

  private:

  public:
    DiracMobiusPC(const DiracParam &param);
    DiracMobiusPC(const DiracMobiusPC &dirac);
    virtual ~DiracMobiusPC();
    DiracMobiusPC& operator=(const DiracMobiusPC &dirac);

    void Dslash5inv(ColorSpinorField &out, const ColorSpinorField &in, const QudaParity parity) const;

    void Dslash5invXpay(ColorSpinorField &out, const ColorSpinorField &in,
			const QudaParity parity, const ColorSpinorField &x, const double &k) const;


    void M(ColorSpinorField &out, const ColorSpinorField &in) const;
    void MdagM(ColorSpinorField &out, const ColorSpinorField &in) const;
    void prepare(ColorSpinorField* &src, ColorSpinorField* &sol, ColorSpinorField &x, 
		 ColorSpinorField &b, const QudaSolutionType) const;
    void reconstruct(ColorSpinorField &x, const ColorSpinorField &b, const QudaSolutionType) const;
  };

  // Full twisted mass
  class DiracTwistedMass : public DiracWilson {

  protected:
    mutable double mu;
    mutable double epsilon;
    void twistedApply(ColorSpinorField &out, const ColorSpinorField &in, const QudaTwistGamma5Type twistType) const;
    virtual void Dslash(ColorSpinorField &out, const ColorSpinorField &in, QudaParity parity) const;
    virtual void DslashXpay(ColorSpinorField &out, const ColorSpinorField &in, QudaParity parity,
			    const ColorSpinorField &x, const double &k) const;

  public:
    DiracTwistedMass(const DiracTwistedMass &dirac);
    DiracTwistedMass(const DiracParam &param, const int nDim);
    virtual ~DiracTwistedMass();
    DiracTwistedMass& operator=(const DiracTwistedMass &dirac);

    void Twist(ColorSpinorField &out, const ColorSpinorField &in) const;

    virtual void M(ColorSpinorField &out, const ColorSpinorField &in) const;
    virtual void MdagM(ColorSpinorField &out, const ColorSpinorField &in) const;

    virtual void prepare(ColorSpinorField* &src, ColorSpinorField* &sol,
			 ColorSpinorField &x, ColorSpinorField &b,
			 const QudaSolutionType) const;
    virtual void reconstruct(ColorSpinorField &x, const ColorSpinorField &b,
			     const QudaSolutionType) const;

    double Mu() const { return mu; }

    /**
     * @brief Create the coarse twisted-mass operator
     *
     * @details Takes the multigrid transfer class, which knows
     *          about the coarse grid blocking, as well as
     *          having prolongate and restrict member functions,
     *          and returns color matrices Y[0..2*dim-1] corresponding
     *          to the coarse grid hopping terms and X corresponding to
     *          the coarse grid "clover" term.
     *
     * @param T[in] Transfer operator defining the coarse grid
     * @param Y[out] Coarse link field
     * @param X[out] Coarse clover field
     * @param kappa Kappa parameter for the coarse operator
     * @param mass Mass parameter for the coarse operator (gets explicitly built into clover, hard coded to zero for
     * non-staggered ops)
     * @param mu TM mu parameter for the coarse operator
     * @param mu_factor multiplicative factor for the mu parameter
     */
    void createCoarseOp(GaugeField &Y, GaugeField &X, const Transfer &T,
			double kappa, double mass, double mu, double mu_factor=0.) const;
  };

  // Even-odd preconditioned twisted mass
  class DiracTwistedMassPC : public DiracTwistedMass {

  public:
    DiracTwistedMassPC(const DiracTwistedMassPC &dirac);
    DiracTwistedMassPC(const DiracParam &param, const int nDim);

    virtual ~DiracTwistedMassPC();
    DiracTwistedMassPC& operator=(const DiracTwistedMassPC &dirac);

    void TwistInv(ColorSpinorField &out, const ColorSpinorField &in) const;

    virtual void Dslash(ColorSpinorField &out, const ColorSpinorField &in, 
			const QudaParity parity) const;
    virtual void DslashXpay(ColorSpinorField &out, const ColorSpinorField &in, 
			    const QudaParity parity, const ColorSpinorField &x, const double &k) const;
    void M(ColorSpinorField &out, const ColorSpinorField &in) const;
    void MdagM(ColorSpinorField &out, const ColorSpinorField &in) const;

    void prepare(ColorSpinorField* &src, ColorSpinorField* &sol,
		 ColorSpinorField &x, ColorSpinorField &b,
		 const QudaSolutionType) const;
    void reconstruct(ColorSpinorField &x, const ColorSpinorField &b,
		     const QudaSolutionType) const;
    /**
     * @brief Create the coarse even-odd preconditioned twisted-mass
     *        operator
     * @param T[in] Transfer operator defining the coarse grid
     * @param Y[out] Coarse link field
     * @param X[out] Coarse clover field
     * @param kappa Kappa parameter for the coarse operator
     * @param mass Mass parameter for the coarse operator (gets explicitly built into clover, hard coded to zero for non-staggered ops)
     * @param mu TM mu parameter for the coarse operator
     * @param mu_factor multiplicative factor for the mu parameter
     */
    void createCoarseOp(GaugeField &Y, GaugeField &X, const Transfer &T,
			double kappa, double mass, double mu, double mu_factor=0.) const;
  };

  // Full twisted mass with a clover term
  class DiracTwistedClover : public DiracWilson {

  protected:
    double mu;
    double epsilon;
    cudaCloverField &clover;
    void checkParitySpinor(const ColorSpinorField &, const ColorSpinorField &) const;
    void twistedCloverApply(ColorSpinorField &out, const ColorSpinorField &in, 
			    const QudaTwistGamma5Type twistType, const int parity) const;

  public:
    DiracTwistedClover(const DiracTwistedClover &dirac);
    DiracTwistedClover(const DiracParam &param, const int nDim);
    virtual ~DiracTwistedClover();
    DiracTwistedClover& operator=(const DiracTwistedClover &dirac);

    void TwistClover(ColorSpinorField &out, const ColorSpinorField &in, const int parity) const;

    virtual void Dslash(ColorSpinorField &out, const ColorSpinorField &in, const QudaParity parity) const;
    virtual void DslashXpay(ColorSpinorField &out, const ColorSpinorField &in, const QudaParity parity,
			    const ColorSpinorField &x, const double &k) const;

    virtual void M(ColorSpinorField &out, const ColorSpinorField &in) const;
    virtual void MdagM(ColorSpinorField &out, const ColorSpinorField &in) const;

    virtual void prepare(ColorSpinorField* &src, ColorSpinorField* &sol,
			 ColorSpinorField &x, ColorSpinorField &b,
			 const QudaSolutionType) const;
    virtual void reconstruct(ColorSpinorField &x, const ColorSpinorField &b,
			     const QudaSolutionType) const;

    double Mu() const { return mu; }

    /**
     * @brief Create the coarse twisted-clover operator
     *
     * @details Takes the multigrid transfer class, which knows
     *          about the coarse grid blocking, as well as
     *          having prolongate and restrict member functions,
     *          and returns color matrices Y[0..2*dim-1] corresponding
     *          to the coarse grid hopping terms and X corresponding to
     *          the coarse grid "clover" term.
     *
     * @param T[in] Transfer operator defining the coarse grid
     * @param Y[out] Coarse link field
     * @param X[out] Coarse clover field
     * @param kappa Kappa parameter for the coarse operator
     * @param mass Mass parameter for the coarse operator (gets explicitly built into clover, hard coded to zero for
     * non-staggered ops)
     * @param mu TM mu parameter for the coarse operator
     * @param mu_factor multiplicative factor for the mu parameter
     */
    void createCoarseOp(GaugeField &Y, GaugeField &X, const Transfer &T,
			double kappa, double mass, double mu, double mu_factor=0.) const;

    /**
      @brief If managed memory and prefetch is enabled, prefetch
      all relevant memory fields (gauge, clover, temporary spinors)
      to the CPU or GPU as requested
      @param[in] mem_space Memory space we are prefetching to
      @param[in] stream Which stream to run the prefetch in (default 0)
    */
    virtual void prefetch(QudaFieldLocation mem_space, cudaStream_t stream = 0) const;
  };

  // Even-odd preconditioned twisted mass with a clover term
  class DiracTwistedCloverPC : public DiracTwistedClover {

    mutable bool reverse; /** swap the order of the derivative D and the diagonal inverse A^{-1} */

  public:
    DiracTwistedCloverPC(const DiracTwistedCloverPC &dirac);
    DiracTwistedCloverPC(const DiracParam &param, const int nDim);

    virtual ~DiracTwistedCloverPC();
    DiracTwistedCloverPC& operator=(const DiracTwistedCloverPC &dirac);

    void TwistCloverInv(ColorSpinorField &out, const ColorSpinorField &in, const int parity) const;

    virtual void Dslash(ColorSpinorField &out, const ColorSpinorField &in, const QudaParity parity) const;
    virtual void DslashXpay(ColorSpinorField &out, const ColorSpinorField &in, const QudaParity parity,
			    const ColorSpinorField &x, const double &k) const;
    void M(ColorSpinorField &out, const ColorSpinorField &in) const;
    void MdagM(ColorSpinorField &out, const ColorSpinorField &in) const;

    void prepare(ColorSpinorField* &src, ColorSpinorField* &sol,
		 ColorSpinorField &x, ColorSpinorField &b,
		 const QudaSolutionType) const;
    void reconstruct(ColorSpinorField &x, const ColorSpinorField &b,
		     const QudaSolutionType) const;

    /**
     * @brief Create the coarse even-odd preconditioned twisted-clover
     * operator.  Unlike the Wilson operator, the coarsening of the
     * preconditioned clover operator differs from that of the
     * unpreconditioned clover operator, so we need to specialize it.
     *
     * @param T[in] Transfer operator defining the coarse grid
     * @param Y[out] Coarse link field
     * @param X[out] Coarse clover field
     * @param kappa Kappa parameter for the coarse operator
     * @param mass Mass parameter for the coarse operator (gets explicitly built into clover, hard coded to zero for non-staggered ops)
     * @param mu TM mu parameter for the coarse operator
     * @param mu_factor multiplicative factor for the mu parameter
     */
    void createCoarseOp(GaugeField &Y, GaugeField &X, const Transfer &T,
			double kappa, double mass, double mu, double mu_factor=0.) const;

    /**
      @brief If managed memory and prefetch is enabled, prefetch
      all relevant memory fields (gauge, clover, temporary spinors).
      Will only grab the inverse clover unless the clover field
      is needed for asymmetric preconditioning
      to the CPU or GPU as requested
      @param[in] mem_space Memory space we are prefetching to
      @param[in] stream Which stream to run the prefetch in (default 0)
    */
    virtual void prefetch(QudaFieldLocation mem_space, cudaStream_t stream = 0) const;
  };

  // Full staggered
  class DiracStaggered : public Dirac {

  protected:

  public:
    DiracStaggered(const DiracParam &param);
    DiracStaggered(const DiracStaggered &dirac);
    virtual ~DiracStaggered();
    DiracStaggered& operator=(const DiracStaggered &dirac);

    virtual void checkParitySpinor(const ColorSpinorField &, const ColorSpinorField &) const;
  
    virtual void Dslash(ColorSpinorField &out, const ColorSpinorField &in, 
			const QudaParity parity) const;
    virtual void DslashXpay(ColorSpinorField &out, const ColorSpinorField &in, 
			    const QudaParity parity, const ColorSpinorField &x, const double &k) const;
    virtual void M(ColorSpinorField &out, const ColorSpinorField &in) const;
    virtual void MdagM(ColorSpinorField &out, const ColorSpinorField &in) const;

    virtual void prepare(ColorSpinorField* &src, ColorSpinorField* &sol,
			 ColorSpinorField &x, ColorSpinorField &b,
			 const QudaSolutionType) const;
    virtual void reconstruct(ColorSpinorField &x, const ColorSpinorField &b,
			     const QudaSolutionType) const;

    /**
     * @brief Create the coarse staggered operator.
     *
     * @details Takes the multigrid transfer class, which knows
     *          about the coarse grid blocking, as well as
     *          having prolongate and restrict member functions,
     *          and returns color matrices Y[0..2*dim-1] corresponding
     *          to the coarse grid hopping terms and X corresponding to
     *          the coarse grid "clover" term. Unike the Wilson operator,
     *          we assume a mass normalization, not a kappa normalization.
     *          Ultimately this routine just performs the Kahler-Dirac rotation.
     *
     * @param T[in] Transfer operator defining the coarse grid
     * @param Y[out] Coarse link field
     * @param X[out] Coarse clover field
     * @param kappa Kappa parameter for the coarse operator (ignored, set to 1.0)
     * @param mass Mass parameter for the coarse operator (gets explicitly built into clover)
     * @param mu Mu parameter for the coarse operator (ignored for staggered)
     * @param mu_factor Mu scaling factor for the coarse operator (ignored for staggered)
     */
    void createCoarseOp(GaugeField &Y, GaugeField &X, const Transfer &T,
			double kappa, double mass, double mu=0., double mu_factor=0.) const;
  };

  // Even-odd preconditioned staggered
  class DiracStaggeredPC : public DiracStaggered {

  protected:

  public:
    DiracStaggeredPC(const DiracParam &param);
    DiracStaggeredPC(const DiracStaggeredPC &dirac);
    virtual ~DiracStaggeredPC();
    DiracStaggeredPC& operator=(const DiracStaggeredPC &dirac);

    virtual void M(ColorSpinorField &out, const ColorSpinorField &in) const;
    virtual void MdagM(ColorSpinorField &out, const ColorSpinorField &in) const;

    virtual void prepare(ColorSpinorField* &src, ColorSpinorField* &sol,
			 ColorSpinorField &x, ColorSpinorField &b,
			 const QudaSolutionType) const;
    virtual void reconstruct(ColorSpinorField &x, const ColorSpinorField &b,
			     const QudaSolutionType) const;

    virtual bool hermitian() const { return true; }
  };

  // Full staggered
  class DiracImprovedStaggered : public Dirac {

  protected:
    cudaGaugeField &fatGauge;
    cudaGaugeField &longGauge;

  public:
    DiracImprovedStaggered(const DiracParam &param);
    DiracImprovedStaggered(const DiracImprovedStaggered &dirac);
    virtual ~DiracImprovedStaggered();
    DiracImprovedStaggered& operator=(const DiracImprovedStaggered &dirac);

    virtual void checkParitySpinor(const ColorSpinorField &, const ColorSpinorField &) const;
  
    virtual void Dslash(ColorSpinorField &out, const ColorSpinorField &in, 
			const QudaParity parity) const;
    virtual void DslashXpay(ColorSpinorField &out, const ColorSpinorField &in, 
			    const QudaParity parity, const ColorSpinorField &x, const double &k) const;
    virtual void M(ColorSpinorField &out, const ColorSpinorField &in) const;
    virtual void MdagM(ColorSpinorField &out, const ColorSpinorField &in) const;

    virtual void prepare(ColorSpinorField* &src, ColorSpinorField* &sol,
			 ColorSpinorField &x, ColorSpinorField &b,
			 const QudaSolutionType) const;
    virtual void reconstruct(ColorSpinorField &x, const ColorSpinorField &b,
			     const QudaSolutionType) const;

    /**
     * @brief Create the coarse staggered operator.
     *
     * @details Takes the multigrid transfer class, which knows
     *          about the coarse grid blocking, as well as
     *          having prolongate and restrict member functions,
     *          and returns color matrices Y[0..2*dim-1] corresponding
     *          to the coarse grid hopping terms and X corresponding to
     *          the coarse grid "clover" term. Unike the Wilson operator,
     *          we assume a mass normalization, not a kappa normalization.
     *          Ultimately this routine just performs the Kahler-Dirac rotation,
     *          dropping the long links.
     *
     * @param T[in] Transfer operator defining the coarse grid
     * @param Y[out] Coarse link field
     * @param X[out] Coarse clover field
     * @param kappa Kappa parameter for the coarse operator (ignored, set to 1.0)
     * @param mass Mass parameter for the coarse operator (gets explicitly built into clover)
     * @param mu Mu parameter for the coarse operator (ignored for staggered)
     * @param mu_factor Mu scaling factor for the coarse operator (ignored for staggered)
     */
    void createCoarseOp(GaugeField &Y, GaugeField &X, const Transfer &T, double kappa, double mass, double mu = 0.,
                        double mu_factor = 0.) const;

    /**
      @brief If managed memory and prefetch is enabled, prefetch
      all relevant memory fields (fat+long links, temporary spinors)
      to the CPU or GPU as requested
      @param[in] mem_space Memory space we are prefetching to
      @param[in] stream Which stream to run the prefetch in (default 0)
    */
    virtual void prefetch(QudaFieldLocation mem_space, cudaStream_t stream = 0) const;
  };

  // Even-odd preconditioned staggered
  class DiracImprovedStaggeredPC : public DiracImprovedStaggered {

  protected:

  public:
    DiracImprovedStaggeredPC(const DiracParam &param);
    DiracImprovedStaggeredPC(const DiracImprovedStaggeredPC &dirac);
    virtual ~DiracImprovedStaggeredPC();
    DiracImprovedStaggeredPC& operator=(const DiracImprovedStaggeredPC &dirac);

    virtual void M(ColorSpinorField &out, const ColorSpinorField &in) const;
    virtual void MdagM(ColorSpinorField &out, const ColorSpinorField &in) const;

    virtual void prepare(ColorSpinorField* &src, ColorSpinorField* &sol,
			 ColorSpinorField &x, ColorSpinorField &b,
			 const QudaSolutionType) const;
    virtual void reconstruct(ColorSpinorField &x, const ColorSpinorField &b,
			     const QudaSolutionType) const;

    virtual bool hermitian() const { return true; }
  };

  /**
     This class serves as a front-end to the coarse Dslash operator,
     similar to the other dslash operators.
  */
  class DiracCoarse : public Dirac {

  protected:
    double mass;
    double mu;
    double mu_factor;
    const Transfer *transfer; /** restrictor / prolongator defined here */
    const Dirac *dirac; /** Parent Dirac operator */
    const bool need_bidirectional; /** Whether or not to force a bi-directional build */

    mutable cpuGaugeField *Y_h; /** CPU copy of the coarse link field */
    mutable cpuGaugeField *X_h; /** CPU copy of the coarse clover term */
    mutable cpuGaugeField *Xinv_h; /** CPU copy of the inverse coarse clover term */
    mutable cpuGaugeField *Yhat_h; /** CPU copy of the preconditioned coarse link field */

    mutable cudaGaugeField *Y_d; /** GPU copy of the coarse link field */
    mutable cudaGaugeField *X_d; /** GPU copy of the coarse clover term */
    mutable cudaGaugeField *Xinv_d; /** GPU copy of inverse coarse clover term */
    mutable cudaGaugeField *Yhat_d; /** GPU copy of the preconditioned coarse link field */

    /**
       @brief Initialize the coarse gauge fields.  Location is
       determined by gpu_setup variable.
    */
    void initializeCoarse();

    /**
       @brief Create the CPU or GPU coarse gauge fields on demand
       (requires that the fields have been created in the other memory
       space)
    */
    void initializeLazy(QudaFieldLocation location) const;

    mutable bool enable_gpu; /** Whether the GPU links have been constructed */
    mutable bool enable_cpu; /** Whether the CPU links have been constructed */
    const bool gpu_setup; /** Where to do the coarse-operator construction*/
    mutable bool init_gpu; /** Whether this instance did the GPU allocation or not */
    mutable bool init_cpu; /** Whether this instance did the CPU allocation or not */
    const bool mapped; /** Whether we allocate Y and X GPU fields in mapped memory or not */

    /**
       @brief Allocate the Y and X fields
       @param[in] gpu Whether to allocate on gpu (true) or cpu (false)
       @param[in] mapped whether to put gpu allocations into mapped memory
    */
    void createY(bool gpu = true, bool mapped = false) const;

    /**
       @brief Allocate the Yhat and Xinv fields
       @param[in] gpu Whether to allocate on gpu (true) or cpu (false)
    */
    void createYhat(bool gpu = true) const;

  public:
    double Mass() const { return mass; }
    double Mu() const { return mu; }
    double MuFactor() const { return mu_factor; }

    /**
       @param[in] param Parameters defining this operator
       @param[in] gpu_setup Whether to do the setup on GPU or CPU
       @param[in] mapped Set to true to put Y and X fields in mapped memory
    */
    DiracCoarse(const DiracParam &param, bool gpu_setup=true, bool mapped=false);

    /**
       @param[in] param Parameters defining this operator
       @param[in] Y_h CPU coarse link field
       @param[in] X_h CPU coarse clover field
       @param[in] Xinv_h CPU coarse inverse clover field
       @param[in] Yhat_h CPU coarse preconditioned link field
       @param[in] Y_d GPU coarse link field
       @param[in] X_d GPU coarse clover field
       @param[in] Xinv_d GPU coarse inverse clover field
       @param[in] Yhat_d GPU coarse preconditioned link field
    */
    DiracCoarse(const DiracParam &param,
		cpuGaugeField *Y_h, cpuGaugeField *X_h, cpuGaugeField *Xinv_h, cpuGaugeField *Yhat_h,
		cudaGaugeField *Y_d=0, cudaGaugeField *X_d=0, cudaGaugeField *Xinv_d=0, cudaGaugeField *Yhat_d=0);

    /**
       @param[in] dirac Another operator instance to clone from (shallow copy)
       @param[in] param Parameters defining this operator
    */
    DiracCoarse(const DiracCoarse &dirac, const DiracParam &param);
    virtual ~DiracCoarse();

    /**
       @brief Apply the coarse clover operator
       @param[out] out Output field
       @param[in] in Input field
       @param[paraity] parity Parity which we are applying the operator to
    */
    void Clover(ColorSpinorField &out, const ColorSpinorField &in, const QudaParity parity) const;

    /**
       @brief Apply the inverse coarse clover operator
       @param[out] out Output field
       @param[in] in Input field
       @param[paraity] parity Parity which we are applying the operator to
    */
    void CloverInv(ColorSpinorField &out, const ColorSpinorField &in, const QudaParity parity) const;

    /**
       @brief Apply DslashXpay out = (D * in)
       @param[out] out Output field
       @param[in] in Input field
       @param[paraity] parity Parity which we are applying the operator to
    */
    virtual void Dslash(ColorSpinorField &out, const ColorSpinorField &in,
			const QudaParity parity) const;

    /**
       @brief Apply DslashXpay out = (D * in + A * x)
       @param[out] out Output field
       @param[in] in Input field
       @param[paraity] parity Parity which we are applying the operator to
    */
    virtual void DslashXpay(ColorSpinorField &out, const ColorSpinorField &in, const QudaParity parity,
			    const ColorSpinorField &x, const double &k) const;

    /**
       @brief Apply the full operator
       @param[out] out output vector, out = M * in
       @param[in] in input vector
    */
    virtual void M(ColorSpinorField &out, const ColorSpinorField &in) const;

    virtual void MdagM(ColorSpinorField &out, const ColorSpinorField &in) const;

    virtual void prepare(ColorSpinorField* &src, ColorSpinorField* &sol, ColorSpinorField &x, ColorSpinorField &b,
			 const QudaSolutionType) const;

    virtual void reconstruct(ColorSpinorField &x, const ColorSpinorField &b, const QudaSolutionType) const;

    /**
     * @brief Create the coarse operator from this coarse operator
     *
     * @param T[in] Transfer operator defining the coarse grid
     * @param Y[out] Coarse link field
     * @param X[out] Coarse clover field
     * @param kappa Kappa parameter for the coarse operator
     * @param mass Mass parameter (assumed to be zero, staggered mass gets built into clover)
     * @param mu TM mu parameter for the coarse operator
     * @param mu_factor multiplicative factor for the mu parameter
     */
    void createCoarseOp(GaugeField &Y, GaugeField &X, const Transfer &T,
			double kappa, double mass, double mu, double mu_factor=0.) const;


    /**
     * @brief Create the precondtioned coarse operator
     *
     * @param Yhat[out] Preconditioned coarse link field
     * @param Xinv[out] Coarse clover inversefield
     * @param Y[in] Coarse link field
     * @param X[in] Coarse clover inverse field
     */
    void createPreconditionedCoarseOp(GaugeField &Yhat, GaugeField &Xinv, const GaugeField &Y, const GaugeField &X);

    /**
      @brief If managed memory and prefetch is enabled, prefetch
      all relevant memory fields (X, Y)
      to the CPU or GPU as requested
      @param[in] mem_space Memory space we are prefetching to
      @param[in] stream Which stream to run the prefetch in (default 0)
    */
    virtual void prefetch(QudaFieldLocation mem_space, cudaStream_t stream = 0) const;
  };

  /**
     Even-odd preconditioned variant of coarse Dslash operator
  */
  class DiracCoarsePC : public DiracCoarse {

  public:
    /**
       @param[in] param Parameters defining this operator
       @param[in] gpu_setup Whether to do the setup on GPU or CPU
    */
    DiracCoarsePC(const DiracParam &param, bool gpu_setup=true);

    /**
       @param[in] dirac Another operator instance to clone from (shallow copy)
       @param[in] param Parameters defining this operator
    */
    DiracCoarsePC(const DiracCoarse &dirac, const DiracParam &param);

    virtual ~DiracCoarsePC();

    void Dslash(ColorSpinorField &out, const ColorSpinorField &in, const QudaParity parity) const;
    void DslashXpay(ColorSpinorField &out, const ColorSpinorField &in, const QudaParity parity,
		    const ColorSpinorField &x, const double &k) const;
    void M(ColorSpinorField &out, const ColorSpinorField &in) const;
    void MdagM(ColorSpinorField &out, const ColorSpinorField &in) const;
    void prepare(ColorSpinorField* &src, ColorSpinorField* &sol, ColorSpinorField &x, ColorSpinorField &b,
		 const QudaSolutionType) const;
    void reconstruct(ColorSpinorField &x, const ColorSpinorField &b, const QudaSolutionType) const;

    /**
     * @brief Create the coarse even-odd preconditioned coarse
     * operator.  Unlike the Wilson operator, the coarsening of the
     * preconditioned coarse operator differs from that of the
     * unpreconditioned coarse operator, so we need to specialize it.
     *
     * @param T[in] Transfer operator defining the coarse grid
     * @param Y[out] Coarse link field
     * @param X[out] Coarse clover field
     * @param kappa Kappa parameter for the coarse operator
     * @param mass Mass parameter for the coarse operator, assumed to be zero
     * @param mu TM mu parameter for the coarse operator
     * @param mu_factor multiplicative factor for the mu parameter
     */
    void createCoarseOp(GaugeField &Y, GaugeField &X, const Transfer &T,
			double kappa, double mass, double mu, double mu_factor=0.) const;

    /**
      @brief If managed memory and prefetch is enabled, prefetch
      all relevant memory fields (Xhat, Y)
      to the CPU or GPU as requested
      @param[in] mem_space Memory space we are prefetching to
      @param[in] stream Which stream to run the prefetch in (default 0)
    */
    virtual void prefetch(QudaFieldLocation mem_space, cudaStream_t stream = 0) const;
  };


  /**
     @brief Full Gauge Laplace operator.  Although not a Dirac
     operator per se, it's a linear operator so it's conventient to
     put in the Dirac operator abstraction.
  */
  class GaugeLaplace : public Dirac {

  public:
    GaugeLaplace(const DiracParam &param);
    GaugeLaplace(const GaugeLaplace &laplace);

    virtual ~GaugeLaplace();
    GaugeLaplace& operator=(const GaugeLaplace &laplace);

    virtual void Dslash(ColorSpinorField &out, const ColorSpinorField &in, const QudaParity parity) const;
    virtual void DslashXpay(ColorSpinorField &out, const ColorSpinorField &in,
			    const QudaParity parity, const ColorSpinorField &x, const double &k) const;
    virtual void M(ColorSpinorField &out, const ColorSpinorField &in) const;
    virtual void MdagM(ColorSpinorField &out, const ColorSpinorField &in) const;

    virtual void prepare(ColorSpinorField* &src, ColorSpinorField* &sol,
			 ColorSpinorField &x, ColorSpinorField &b,
			 const QudaSolutionType) const;
    virtual void reconstruct(ColorSpinorField &x, const ColorSpinorField &b,
			     const QudaSolutionType) const;
    virtual bool hermitian() const { return true; }
  };

  /**
     @brief Even-odd preconditioned Gauge Laplace operator
  */
  class GaugeLaplacePC : public GaugeLaplace {

  public:
    GaugeLaplacePC(const DiracParam &param);
    GaugeLaplacePC(const GaugeLaplacePC &laplace);
    virtual ~GaugeLaplacePC();
    GaugeLaplacePC& operator=(const GaugeLaplacePC &laplace);

    void M(ColorSpinorField &out, const ColorSpinorField &in) const;
    void MdagM(ColorSpinorField &out, const ColorSpinorField &in) const;

    void prepare(ColorSpinorField* &src, ColorSpinorField* &sol,
		 ColorSpinorField &x, ColorSpinorField &b,
		 const QudaSolutionType) const;
    void reconstruct(ColorSpinorField &x, const ColorSpinorField &b, const QudaSolutionType) const;
    virtual bool hermitian() const { return true; }
  };

  /**
     @brief Full Covariant Derivative operator.  Although not a Dirac
     operator per se, it's a linear operator so it's conventient to
     put in the Dirac operator abstraction.
  */
  class GaugeCovDev : public Dirac {

  public:
    GaugeCovDev(const DiracParam &param);
    GaugeCovDev(const GaugeCovDev &covDev);

    virtual ~GaugeCovDev();
    GaugeCovDev& operator=(const GaugeCovDev &covDev);

    virtual void DslashCD(ColorSpinorField &out, const ColorSpinorField &in, const QudaParity parity, const int mu) const;
    virtual void MCD(ColorSpinorField &out, const ColorSpinorField &in, const int mu) const;
    virtual void MdagMCD(ColorSpinorField &out, const ColorSpinorField &in, const int mu) const;


    virtual void Dslash(ColorSpinorField &out, const ColorSpinorField &in, const QudaParity parity) const;
    virtual void DslashXpay(ColorSpinorField &out, const ColorSpinorField &in,
			    const QudaParity parity, const ColorSpinorField &x, const double &k) const;
    virtual void M(ColorSpinorField &out, const ColorSpinorField &in) const;
    virtual void MdagM(ColorSpinorField &out, const ColorSpinorField &in) const;

    virtual void prepare(ColorSpinorField* &src, ColorSpinorField* &sol,
			 ColorSpinorField &x, ColorSpinorField &b,
			 const QudaSolutionType) const;
    virtual void reconstruct(ColorSpinorField &x, const ColorSpinorField &b,
			     const QudaSolutionType) const;


  };

  // Functor base class for applying a given Dirac matrix (M, MdagM, etc.)
  // This basically wraps around a Dirac op
  // and provides for several operator() operations to apply it, perhaps to apply
  // AXPYs etc. Once we have this, further classes diracM diracMdag etc
  // can implement the operator()-s as needed to apply the operator, MdagM etc etc.
  class DiracMatrix {

  protected:
    const Dirac *dirac;

  public:
  DiracMatrix(const Dirac &d) : dirac(&d), shift(0.0) { }
  DiracMatrix(const Dirac *d) : dirac(d), shift(0.0) { }
  DiracMatrix(const DiracMatrix &mat) : dirac(mat.dirac), shift(mat.shift) { }
  DiracMatrix(const DiracMatrix *mat) : dirac(mat->dirac), shift(mat->shift) { }
    virtual ~DiracMatrix() { }

    virtual void operator()(ColorSpinorField &out, const ColorSpinorField &in) const = 0;
    virtual void operator()(ColorSpinorField &out, const ColorSpinorField &in,
			    ColorSpinorField &tmp) const = 0;
    virtual void operator()(ColorSpinorField &out, const ColorSpinorField &in,
			    ColorSpinorField &Tmp1, ColorSpinorField &Tmp2) const = 0;


    unsigned long long flops() const { return dirac->Flops(); }


    QudaMatPCType getMatPCType() const { return dirac->getMatPCType(); }

    virtual int getStencilSteps() const = 0; 

    std::string Type() const { return typeid(*dirac).name(); }
    
    bool isStaggered() const {
      return (Type() == typeid(DiracStaggeredPC).name() ||
	      Type() == typeid(DiracStaggered).name()   ||
	      Type() == typeid(DiracImprovedStaggeredPC).name() ||
	      Type() == typeid(DiracImprovedStaggered).name()) ? true : false;
    }

    virtual bool hermitian() const { return dirac->hermitian(); }

    const Dirac *Expose() const { return dirac; }

    //! Shift term added onto operator (M/M^dag M/M M^dag + shift)
    double shift;

    // FIXME: Params for DiracPrecProjMMdag
    // Orthonormal set used in the projection of MMdag
    std::vector<ColorSpinorField*> projSpace;
    double theta;
    TimeProfile *profileFromCaller_;
    DiracMatrix *K_;
    Eigen::MatrixXcd Mproj;
    std::vector<ColorSpinorField*> Qhat;
    SolverParam *solverParam_;
    void (CG::*cgApplier)(ColorSpinorField&, ColorSpinorField&);
    CG *cg_;
  };
  
  class DiracM : public DiracMatrix {

  public:
  DiracM(const Dirac &d) : DiracMatrix(d) { }
  DiracM(const Dirac *d) : DiracMatrix(d) { }

    /**
       @brief apply operator and potentially a shift
    */
    void operator()(ColorSpinorField &out, const ColorSpinorField &in) const
    {
      dirac->M(out, in);
      if (shift != 0.0) blas::axpy(shift, const_cast<ColorSpinorField &>(in), out);
    }

    /**
       If the Dirac Operator's tmp1 member is not set, this provides
       a tmp. The tmp is set as the DiracOperator's tmp before the matrix apply
       and after the matrix apply it is unset and the tmp1 is set to null.

       If the operator has a tmp1 member set it will be used and the passed
       tmp will be untouched
    */

    void operator()(ColorSpinorField &out, const ColorSpinorField &in, ColorSpinorField &tmp) const
    {
      bool reset1 = false;
      if (!dirac->tmp1) { dirac->tmp1 = &tmp; reset1 = true; }
      dirac->M(out, in);
      if (shift != 0.0) blas::axpy(shift, const_cast<ColorSpinorField&>(in), out);
      if (reset1) { dirac->tmp1 = NULL; reset1 = false; }
    }

    /* Provides two tmps, in case the dirac op doesn't have them */
    void operator()(ColorSpinorField &out, const ColorSpinorField &in, 
		    ColorSpinorField &Tmp1, ColorSpinorField &Tmp2) const
    {
      bool reset1 = false;
      bool reset2 = false;
      if (!dirac->tmp1) { dirac->tmp1 = &Tmp1; reset1 = true; }
      if (!dirac->tmp2) { dirac->tmp2 = &Tmp2; reset2 = true; }
      dirac->M(out, in);
      if (shift != 0.0) blas::axpy(shift, const_cast<ColorSpinorField&>(in), out);
      if (reset2) { dirac->tmp2 = NULL; reset2 = false; }
      if (reset1) { dirac->tmp1 = NULL; reset1 = false; }
    }

    int getStencilSteps() const
    {
      return dirac->getStencilSteps(); 
    }
  };

  /* Gloms onto a DiracOp and provides an operator() which applies its MdagM */
  class DiracMdagM : public DiracMatrix {

  public:
  DiracMdagM(const Dirac &d) : DiracMatrix(d) { }
  DiracMdagM(const Dirac *d) : DiracMatrix(d) { }

    void operator()(ColorSpinorField &out, const ColorSpinorField &in) const
    {
      dirac->MdagM(out, in);
      if (shift != 0.0) blas::axpy(shift, const_cast<ColorSpinorField&>(in), out);
    }

    void operator()(ColorSpinorField &out, const ColorSpinorField &in, ColorSpinorField &tmp) const
    {
      dirac->tmp1 = &tmp;
      dirac->MdagM(out, in);
      if (shift != 0.0) blas::axpy(shift, const_cast<ColorSpinorField&>(in), out);
      dirac->tmp1 = NULL;
    }

    void operator()(ColorSpinorField &out, const ColorSpinorField &in, 
		    ColorSpinorField &Tmp1, ColorSpinorField &Tmp2) const
    {
      dirac->tmp1 = &Tmp1;
      dirac->tmp2 = &Tmp2;
      dirac->MdagM(out, in);
      if (shift != 0.0) blas::axpy(shift, const_cast<ColorSpinorField&>(in), out);
      dirac->tmp2 = NULL;
      dirac->tmp1 = NULL;
    }
 
    int getStencilSteps() const
    {
      return 2*dirac->getStencilSteps(); // 2 for M and M dagger
    }

    virtual bool hermitian() const { return true; } // normal op is always Hermitian
  };

  /* Gloms onto a DiracMatrix and provides an operator() forward to its MMdag method */
  class DiracMMdag : public DiracMatrix {

  public:
  DiracMMdag(const Dirac &d) : DiracMatrix(d) { }
  DiracMMdag(const Dirac *d) : DiracMatrix(d) { }

    void operator()(ColorSpinorField &out, const ColorSpinorField &in) const
    {
      dirac->MMdag(out, in);
      if (shift != 0.0) blas::axpy(shift, const_cast<ColorSpinorField&>(in), out);
    }

    void operator()(ColorSpinorField &out, const ColorSpinorField &in, ColorSpinorField &tmp) const
    {
      dirac->tmp1 = &tmp;
      dirac->MMdag(out, in);
      if (shift != 0.0) blas::axpy(shift, const_cast<ColorSpinorField&>(in), out);
      dirac->tmp1 = NULL;
    }

    void operator()(ColorSpinorField &out, const ColorSpinorField &in, 
		    ColorSpinorField &Tmp1, ColorSpinorField &Tmp2) const
    {
      dirac->tmp1 = &Tmp1;
      dirac->tmp2 = &Tmp2;
      dirac->MMdag(out, in);
      if (shift != 0.0) blas::axpy(shift, const_cast<ColorSpinorField&>(in), out);
      dirac->tmp2 = NULL;
      dirac->tmp1 = NULL;
    }

    int getStencilSteps() const
    {
      return 2*dirac->getStencilSteps(); // 2 for M and M dagger
    }

    virtual bool hermitian() const { return true; } // normal op is always Hermitian
  };

  class DiracProjMMdagProj : public DiracMatrix {

  public:
  DiracProjMMdagProj(const Dirac &d) : DiracMatrix(d) { }
  DiracProjMMdagProj(const Dirac *d) : DiracMatrix(d) { }

    // TODO: put Pv as attribute of this class

    void operator()(ColorSpinorField &out, const ColorSpinorField &in) const
    {
      // Temporary buffer for the projection process
      std::vector<ColorSpinorField*> Pv;
      ColorSpinorParam csParamClone(out);
      csParamClone.create = QUDA_COPY_FIELD_CREATE;

      // Apply projector ( I - QQ^ )
      Pv.push_back(ColorSpinorField::Create(in, csParamClone));
      int sizePS = projSpace.size();
      Complex* resultDotProd = (Complex*) safe_malloc( sizePS * sizeof(Complex) );
      blas::cDotProduct(resultDotProd, const_cast<std::vector<ColorSpinorField*>&>(projSpace), const_cast<std::vector<ColorSpinorField*>&>(Pv));
      for(int i=0; i<sizePS; i++){
        blas::caxpy(-resultDotProd[i], *projSpace[i], *Pv[0]);
      }

      // The inner matmul
      dirac->MMdag(out, *Pv[0]);
      if (shift != 0.0) blas::axpy(shift, const_cast<ColorSpinorField&>(*Pv[0]), out);

      // Apply projector ( I - QQ^ )
      // Swaping for temporary switch to out
      ColorSpinorField* tmpPv = Pv[0];
      Pv[0] = &out;
      blas::cDotProduct(resultDotProd, const_cast<std::vector<ColorSpinorField*>&>(projSpace), const_cast<std::vector<ColorSpinorField*>&>(Pv));
      for(int i=0; i<sizePS; i++){
        blas::caxpy(-resultDotProd[i], *projSpace[i], out);
      }

      // Removing temporary buffers
      host_free(resultDotProd);
      delete tmpPv;
    }

    void operator()(ColorSpinorField &out, const ColorSpinorField &in, ColorSpinorField &tmp) const
    {
      dirac->tmp1 = &tmp;

      // Temporary buffer for the projection process
      std::vector<ColorSpinorField*> Pv;
      ColorSpinorParam csParamClone(out);
      csParamClone.create = QUDA_COPY_FIELD_CREATE;

      // Apply projector ( I - QQ^ )
      Pv.push_back(ColorSpinorField::Create(in, csParamClone));
      int sizePS = projSpace.size();
      Complex* resultDotProd = (Complex*) safe_malloc( sizePS * sizeof(Complex) );
      blas::cDotProduct(resultDotProd, const_cast<std::vector<ColorSpinorField*>&>(projSpace), const_cast<std::vector<ColorSpinorField*>&>(Pv));
      for(int i=0; i<sizePS; i++){
        blas::caxpy(-resultDotProd[i], *projSpace[i], *Pv[0]);
      }

      // The inner matmul
      dirac->MMdag(out, *Pv[0]);
      if (shift != 0.0) blas::axpy(shift, const_cast<ColorSpinorField&>(*Pv[0]), out);

      // Apply projector ( I - QQ^ )
      // Swaping - tmpPv  for temporary switch to out
      ColorSpinorField* tmpPv = Pv[0];
      Pv[0] = &out;
      blas::cDotProduct(resultDotProd, const_cast<std::vector<ColorSpinorField*>&>(projSpace), const_cast<std::vector<ColorSpinorField*>&>(Pv));
      for(int i=0; i<sizePS; i++){
        blas::caxpy(-resultDotProd[i], *projSpace[i], out);
      }

      // Removing temporary buffers
      host_free(resultDotProd);
      delete tmpPv;

      dirac->tmp1 = NULL;
    }

    void operator()(ColorSpinorField &out, const ColorSpinorField &in, 
		    ColorSpinorField &Tmp1, ColorSpinorField &Tmp2) const
    {
      dirac->tmp1 = &Tmp1;
      dirac->tmp2 = &Tmp2;

      // Temporary buffer for the projection process
      std::vector<ColorSpinorField*> Pv;
      ColorSpinorParam csParamClone(out);
      csParamClone.create = QUDA_COPY_FIELD_CREATE;

      // Apply projector ( I - QQ^ )
      Pv.push_back(ColorSpinorField::Create(in, csParamClone));

      int sizePS = projSpace.size();
      Complex* resultDotProd = (Complex*) safe_malloc( sizePS * sizeof(Complex) );
      blas::cDotProduct(resultDotProd, const_cast<std::vector<ColorSpinorField*>&>(projSpace), const_cast<std::vector<ColorSpinorField*>&>(Pv));
      for(int i=0; i<sizePS; i++){
        blas::caxpy(-resultDotProd[i], *projSpace[i], *Pv[0]);
      }

      // The inner matmul
      dirac->MMdag(out, *Pv[0]);
      if (shift != 0.0) blas::axpy(shift, const_cast<ColorSpinorField&>(*Pv[0]), out);

      // Apply projector ( I - QQ^ )
      // Swaping for temporary switch to out
      ColorSpinorField* tmpPv = Pv[0];
      Pv[0] = &out;
      blas::cDotProduct(resultDotProd, const_cast<std::vector<ColorSpinorField*>&>(projSpace), const_cast<std::vector<ColorSpinorField*>&>(Pv));
      for(int i=0; i<sizePS; i++){
        blas::caxpy(-resultDotProd[i], *projSpace[i], out);
      }

      // Removing temporary buffers
      host_free(resultDotProd);
      delete tmpPv;

      dirac->tmp2 = NULL;
      dirac->tmp1 = NULL;
    }

    int getStencilSteps() const
    {
      return 2*dirac->getStencilSteps(); // 2 for M and M dagger
    }
  };


  class DiracPrecProjMMdag : public DiracMatrix {

  public:
  DiracPrecProjMMdag(const Dirac &d) : DiracMatrix(d) { }
  DiracPrecProjMMdag(const Dirac *d) : DiracMatrix(d) { }

    // TODO: put Pv as attribute of this class

    // TODO: is K completely useless in this context? Due to CG::*cgApplier

    void operator()(ColorSpinorField &out, const ColorSpinorField &in) const
    {
      TimeProfile &profileFromCaller = *profileFromCaller_;
      DiracMatrix &K = *K_;
      SolverParam &solverParam = *solverParam_;

      ColorSpinorParam csParam(in);
      csParam.create = QUDA_COPY_FIELD_CREATE;

      // 1. y = (A - \theta I)v

      dirac->MMdag(out, in);
      if ((shift-theta) != 0.0) blas::axpy(shift-theta, const_cast<ColorSpinorField&>(in), out);

      // 2. y_hat = K^-1 * y

      std::vector<ColorSpinorField*> y_hat;
      y_hat.push_back(ColorSpinorField::Create(in, csParam));

      (cg_->*cgApplier)(*y_hat[0], out);

      int sizePS = projSpace.size();

      Eigen::MatrixXcd gamma(sizePS,1);
      for(int i=0; i<sizePS; i++){
        gamma(i,0) = blas::cDotProduct(*projSpace[i], *y_hat[0]);
      }
      Eigen::MatrixXcd alpha = Mproj.fullPivLu().solve(gamma);
      for(int i=0; i<sizePS; i++){
        blas::caxpy(-alpha(i), *Qhat[i], *y_hat[0]);
      }

      out = *y_hat[0];

      // Removing temporary buffers
      delete y_hat[0];
    }

    void operator()(ColorSpinorField &out, const ColorSpinorField &in, ColorSpinorField &tmp) const
    {
      dirac->tmp1 = &tmp;

      TimeProfile &profileFromCaller = *profileFromCaller_;
      DiracMatrix &K = *K_;
      SolverParam &solverParam = *solverParam_;

      ColorSpinorParam csParam(in);
      csParam.create = QUDA_COPY_FIELD_CREATE;

      // 1. y = (A - \theta I)v

      dirac->MMdag(out, in);
      if ((shift-theta) != 0.0) blas::axpy(shift-theta, const_cast<ColorSpinorField&>(in), out);

      // 2. y_hat = K^-1 * y

      std::vector<ColorSpinorField*> y_hat;
      y_hat.push_back(ColorSpinorField::Create(in, csParam));

      (cg_->*cgApplier)(*y_hat[0], out);

      int sizePS = projSpace.size();

      Eigen::MatrixXcd gamma(sizePS,1);
      for(int i=0; i<sizePS; i++){
        gamma(i,0) = blas::cDotProduct(*projSpace[i], *y_hat[0]);
      }
      Eigen::MatrixXcd alpha = Mproj.fullPivLu().solve(gamma);
      for(int i=0; i<sizePS; i++){
        blas::caxpy(-alpha(i), *Qhat[i], *y_hat[0]);
      }

      out = *y_hat[0];

      // Removing temporary buffers
      delete y_hat[0];

      dirac->tmp1 = NULL;
    }

    void operator()(ColorSpinorField &out, const ColorSpinorField &in, 
		    ColorSpinorField &Tmp1, ColorSpinorField &Tmp2) const
    {
      dirac->tmp1 = &Tmp1;
      dirac->tmp2 = &Tmp2;

      TimeProfile &profileFromCaller = *profileFromCaller_;
      DiracMatrix &K = *K_;
      SolverParam &solverParam = *solverParam_;

      ColorSpinorParam csParam(in);
      csParam.create = QUDA_COPY_FIELD_CREATE;

      // 1. y = (A - \theta I)v

      dirac->MMdag(out, in);
      if ((shift-theta) != 0.0) blas::axpy(shift-theta, const_cast<ColorSpinorField&>(in), out);

      // 2. y_hat = K^-1 * y

      std::vector<ColorSpinorField*> y_hat;
      y_hat.push_back(ColorSpinorField::Create(in, csParam));

      //setVerbosity(QUDA_SILENT);

      (cg_->*cgApplier)(*y_hat[0], out);

      //setVerbosity(QUDA_VERBOSE);

      int sizePS = projSpace.size();

      Eigen::MatrixXcd gamma(sizePS,1);
      for(int i=0; i<sizePS; i++){
        gamma(i,0) = blas::cDotProduct(*projSpace[i], *y_hat[0]);
      }
      Eigen::MatrixXcd alpha = Mproj.fullPivLu().solve(gamma);
      for(int i=0; i<sizePS; i++){
        blas::caxpy(-alpha(i), *Qhat[i], *y_hat[0]);
      }

      out = *y_hat[0];

      // Removing temporary buffers
      delete y_hat[0];

      dirac->tmp2 = NULL;
      dirac->tmp1 = NULL;
    }

    int getStencilSteps() const
    {
      return 2*dirac->getStencilSteps(); // 2 for M and M dagger
    }
  };

  /* Gloms onto a DiracMatrix and provides an  operator() for its Mdag method */
  class DiracMdag : public DiracMatrix {

  public:
  DiracMdag(const Dirac &d) : DiracMatrix(d) { }
  DiracMdag(const Dirac *d) : DiracMatrix(d) { }

    void operator()(ColorSpinorField &out, const ColorSpinorField &in) const
    {
      dirac->Mdag(out, in);
      if (shift != 0.0) blas::axpy(shift, const_cast<ColorSpinorField&>(in), out);
    }

    void operator()(ColorSpinorField &out, const ColorSpinorField &in, ColorSpinorField &tmp) const
    {
      dirac->tmp1 = &tmp;
      dirac->Mdag(out, in);
      if (shift != 0.0) blas::axpy(shift, const_cast<ColorSpinorField&>(in), out);
      dirac->tmp1 = NULL;
    }

    void operator()(ColorSpinorField &out, const ColorSpinorField &in, 
		    ColorSpinorField &Tmp1, ColorSpinorField &Tmp2) const
    {
      dirac->tmp1 = &Tmp1;
      dirac->tmp2 = &Tmp2;
      dirac->Mdag(out, in);
      if (shift != 0.0) blas::axpy(shift, const_cast<ColorSpinorField&>(in), out);
      dirac->tmp2 = NULL;
      dirac->tmp1 = NULL;
    }

    int getStencilSteps() const
    {
      return dirac->getStencilSteps(); 
    }
  };

  /* Gloms onto a dirac matrix and gives back the dagger of whatever that was originally.
     (flips dagger before applying and restores afterwards */
  class DiracDagger : public DiracMatrix {

  protected:
    const DiracMatrix &mat;

  public:
  DiracDagger(const DiracMatrix &mat) : DiracMatrix(mat), mat(mat) { }
  DiracDagger(const DiracMatrix *mat) : DiracMatrix(mat), mat(*mat) { }

    void operator()(ColorSpinorField &out, const ColorSpinorField &in) const
    {
      dirac->flipDagger();
      mat(out, in);
      dirac->flipDagger();
    }

    void operator()(ColorSpinorField &out, const ColorSpinorField &in, ColorSpinorField &tmp) const
    {
      dirac->flipDagger();
      mat(out, in, tmp);
      dirac->flipDagger();
    }

    void operator()(ColorSpinorField &out, const ColorSpinorField &in, 
                    ColorSpinorField &Tmp1, ColorSpinorField &Tmp2) const
    {
      dirac->flipDagger();
      mat(out, in, Tmp1, Tmp2);
      dirac->flipDagger();
    }

    int getStencilSteps() const
    {
      return mat.getStencilSteps(); 
    }
  };

} // namespace quda

#endif // _DIRAC_QUDA_H<|MERGE_RESOLUTION|>--- conflicted
+++ resolved
@@ -72,19 +72,12 @@
       epsilon(0.0),
       tmp1(0),
       tmp2(0),
-<<<<<<< HEAD
-      halo_precision(QUDA_INVALID_PRECISION)
-      {
-	for (int i=0; i<QUDA_MAX_DIM; i++) commDim[i] = 1;
-      }
-=======
       halo_precision(QUDA_INVALID_PRECISION),
       need_bidirectional(false)
-    {
-      for (int i=0; i<QUDA_MAX_DIM; i++) commDim[i] = 1;
-    }
->>>>>>> ab937d9e
-
+	{
+	  for (int i=0; i<QUDA_MAX_DIM; i++) commDim[i] = 1;
+	}
+    
     // Pretty print the args struct
     void print() {
       printfQuda("Printing DslashParam\n");
@@ -241,16 +234,12 @@
     double Kappa() const { return kappa; }
 
     /**
-<<<<<<< HEAD
-       @brief accessor for twist parameter -- overrride can return better value
-=======
         @brief accessor for Mass (in case of a factor of 2 for staggered)
     */
     virtual double Mass() const { return mass; } // in case of factor of 2 convention for staggered
 
     /**
         @brief accessor for twist parameter -- overrride can return better value
->>>>>>> ab937d9e
     */
     virtual double Mu() const { return 0.; }
 
