--- conflicted
+++ resolved
@@ -254,15 +254,9 @@
        smearing.
     */    
     virtual void SmearOp(ColorSpinorField &, const ColorSpinorField &, 
-<<<<<<< HEAD
-                         const double &, const double &) const 
-    {
-      errorQuda("Not implemented!\n");
-=======
                          const double, const double, const int, const QudaParity) const
     {
       errorQuda("Not implemented.");
->>>>>>> 4ee9b877
     }
     
     /**
@@ -2143,8 +2137,6 @@
 			     const QudaSolutionType) const;
     virtual bool hermitian() const { return true; }
 
-    void SmearOp(ColorSpinorField &out, const ColorSpinorField &in, const double &a, const double &b) const;
-    
     virtual QudaDiracType getDiracType() const { return QUDA_GAUGE_LAPLACE_DIRAC; }
   };
 
