#ifndef _MG_QUDA_H
#define _MG_QUDA_H

#include <invert_quda.h>
#include <transfer.h>
#include <vector>
#include <complex_quda.h>

// at the moment double-precision multigrid is only enabled when debugging
#ifdef HOST_DEBUG
#define GPU_MULTIGRID_DOUBLE
#endif

namespace quda {

  // forward declarations
  class MG;
  class DiracCoarse;

  /**
     This struct contains all the metadata required to define the
     multigrid solver.  For each level of multigrid we will have an
     instance of MGParam describing all the meta data appropriate for
     given level.
   */
  struct MGParam : SolverParam {

    /** This points to the parameter struct that is passed into QUDA.
	We use this to set per-level parameters */
    QudaMultigridParam  &mg_global;

    /** What is the level of this instance */
    int level;

    /** Number of levels in the solver */
    int Nlevel;

    /** Geometric block size */
    int geoBlockSize[QUDA_MAX_DIM];

    /** Spin block size */
    int spinBlockSize;

    /** Number of vectors used to define coarse space */
    int Nvec;

    /** This is the next lower level */
    MG *coarse;

    /** This is the immediate finer level */
    MG *fine;

    /** The null space vectors */
    std::vector<ColorSpinorField*> &B;

    /** Number of pre-smoothing applications to perform */
    int nu_pre;

    /** Number of pre-smoothing applications to perform */
    int nu_post;

    /** Tolerance to use for the solver / smoother (if applicable) */
    double smoother_tol;

    /** Multigrid cycle type */
    QudaMultigridCycleType cycle_type;

    /** Whether to use global or local (node) reductions */
    QudaBoolean global_reduction;

    /** The Dirac operator to use for residual computation */
    DiracMatrix &matResidual;

    /** The Dirac operator to use for smoothing */
    DiracMatrix &matSmooth;

    /** The sloppy Dirac operator to use for smoothing */
    DiracMatrix &matSmoothSloppy;

    /** What type of smoother to use */
    QudaInverterType smoother;

    /** The type of residual to send to the next coarse grid, and thus the
	type of solution to receive back from this coarse grid */
    QudaSolutionType coarse_grid_solution_type;

    /** The type of smoother solve to do on each grid (e/o preconditioning or not)*/
    QudaSolveType smoother_solve_type;

    /** Where to compute this level of multigrid */
    QudaFieldLocation location;

    /** Filename for where to load/store the null space */
    char filename[100];

    /**
       This is top level instantiation done when we start creating the multigrid operator.
     */
    MGParam(QudaMultigridParam &param,
	    std::vector<ColorSpinorField*> &B,
	    DiracMatrix &matResidual, 
	    DiracMatrix &matSmooth,
	    DiracMatrix &matSmoothSloppy,
	    int level=0) :
      SolverParam(*(param.invert_param)), 
      mg_global(param), 
      level(level),
      Nlevel(param.n_level),
      spinBlockSize(param.spin_block_size[level]),
      Nvec(param.n_vec[level]),
      B(B), 
      nu_pre(param.nu_pre[level]),
      nu_post(param.nu_post[level]),
      smoother_tol(param.smoother_tol[level]),
      cycle_type(param.cycle_type[level]),
      global_reduction(param.global_reduction[level]),
      matResidual(matResidual),
      matSmooth(matSmooth),
      matSmoothSloppy(matSmoothSloppy),
      smoother(param.smoother[level]),
      coarse_grid_solution_type(param.coarse_grid_solution_type[level]),
      smoother_solve_type(param.smoother_solve_type[level]),
      location(param.location[level])
      { 
	// set the block size
	for (int i=0; i<QUDA_MAX_DIM; i++) geoBlockSize[i] = param.geo_block_size[level][i];

	// set the smoother relaxation factor
	omega = param.omega[level];
      }

    MGParam(const MGParam &param, 
	    std::vector<ColorSpinorField*> &B,
	    DiracMatrix &matResidual, 
	    DiracMatrix &matSmooth,
	    DiracMatrix &matSmoothSloppy,
	    int level=0) :
      SolverParam(param),
      mg_global(param.mg_global),
      level(level),
      Nlevel(param.Nlevel),
      spinBlockSize(param.mg_global.spin_block_size[level]),
      Nvec(param.mg_global.n_vec[level]),
      coarse(param.coarse),
      fine(param.fine),
      B(B),
      nu_pre(param.mg_global.nu_pre[level]),
      nu_post(param.mg_global.nu_post[level]),
      smoother_tol(param.mg_global.smoother_tol[level]),
      cycle_type(param.mg_global.cycle_type[level]),
      global_reduction(param.mg_global.global_reduction[level]),
      matResidual(matResidual),
      matSmooth(matSmooth),
      matSmoothSloppy(matSmoothSloppy),
      smoother(param.mg_global.smoother[level]),
      coarse_grid_solution_type(param.mg_global.coarse_grid_solution_type[level]),
      smoother_solve_type(param.mg_global.smoother_solve_type[level]),
      location(param.mg_global.location[level])
      {
	// set the block size
	for (int i=0; i<QUDA_MAX_DIM; i++) geoBlockSize[i] = param.mg_global.geo_block_size[level][i];

	// set the smoother relaxation factor
	omega = param.mg_global.omega[level];
      }

  };

  /**
     Adaptive Multigrid solver
   */
  class MG : public Solver {

  private:
    /** Local copy of the multigrid metadata */
    MGParam &param;

    /** This is the transfer operator that defines the prolongation and restriction operators */
    Transfer *transfer;

    /** This is the smoother used */
    Solver *presmoother, *postsmoother;

    /** TimeProfile for all levels (refers to profile from parent solver) */
    TimeProfile &profile_global;

    /** TimeProfile for this level */
    TimeProfile profile;

    /** Prefix label used for printf at this level */
    char prefix[128];

    /** Prefix label used for printf on next coarse level */
    char coarse_prefix[128];

    /** This is the next lower level */
    MG *coarse;

    /** This is the next coarser level */
    MG *fine;

    /** The coarse grid solver - this either points at "coarse" or a solver preconditioned by "coarse" */
    Solver *coarse_solver;

    /** Storage for the parameter struct for the coarse grid */
    MGParam *param_coarse;

    /** Storage for the parameter struct for the pre-smoother */
    SolverParam *param_presmooth;

    /** Storage for the parameter struct for the post-smoother */
    SolverParam *param_postsmooth;

    /** Storage for the parameter struct for the coarse solver */
    SolverParam *param_coarse_solver;

    /** The fine-grid representation of the null space vectors */
    std::vector<ColorSpinorField*> *B;

    /** The coarse-grid representation of the null space vectors */
    std::vector<ColorSpinorField*> *B_coarse;

    /** Residual vector */
    ColorSpinorField *r;

    /** Projected source vector for preconditioned syste, else just points to source */
    ColorSpinorField *b_tilde;

    /** Coarse residual vector */
    ColorSpinorField *r_coarse;

    /** Coarse solution vector */
    ColorSpinorField *x_coarse;

    /** Coarse temporary vector */
    ColorSpinorField *tmp_coarse;

    /** The coarse operator used for computing inter-grid residuals */
    Dirac *diracCoarseResidual;

    /** The coarse operator used for doing smoothing */
    Dirac *diracCoarseSmoother;

    /** The coarse operator used for doing sloppy smoothing */
    Dirac *diracCoarseSmootherSloppy;

    /** Wrapper for the residual coarse grid operator */
    DiracMatrix *matCoarseResidual;

    /** Wrapper for the smoothing coarse grid operator */
    DiracMatrix *matCoarseSmoother;

    /** Wrapper for the sloppy smoothing coarse grid operator */
    DiracMatrix *matCoarseSmootherSloppy;

  public:
    /** 
      Constructor for MG class
      @param param MGParam struct that defines all meta data
      @param profile Timeprofile instance used to profile
    */
    MG(MGParam &param, TimeProfile &profile);

    /**
       Destructor for MG class. Frees any existing coarse grid MG
       instance
     */
    virtual ~MG();

    /**
       This method is a placeholder for reseting the solver, e.g.,
       when a parameter has changed such as the mass.  For now, all it
       does is call Transfer::setSiteSubset to resize the on-GPU
       null-space components to single-parity if we're doing a
       single-parity solve (memory saving technique).
     */
    void reset();

    /**
       This method verifies the correctness of the MG method.  It checks:
       1. Null-space vectors are exactly preserved: v_k = P R v_k
       2. Any coarse vector is exactly preserved on the fine grid: eta_c = R P eta_c
       3. The emulated coarse Dirac operator matches the native one: D_c = R D P
     */
    void verify();

    /**
       This applies the V-cycle to the residual vector returning the residual vector
       @param out The solution vector
       @param in The residual vector (or equivalently the right hand side vector)
     */
    void operator()(ColorSpinorField &out, ColorSpinorField &in);

    /**
       @brief Load the null space vectors in from file
       @param B Loaded null-space vectors (pre-allocated)
    */
    void loadVectors(std::vector<ColorSpinorField*> &B);

    /**
       @brief Save the null space vectors in from file
       @param B Save null-space vectors from here
    */
    void saveVectors(std::vector<ColorSpinorField*> &B);

    /**
       @brief Generate the null-space vectors
       @param B Generated null-space vectors
     */
    void generateNullVectors(std::vector<ColorSpinorField*> B);

    /**
       @brief Return the total flops done on this and all coarser levels.
     */
    double flops() const;

  };

  void ApplyCoarse(ColorSpinorField &out, const ColorSpinorField &inA, const ColorSpinorField &inB,
		   const GaugeField &Y, const GaugeField &X, double kappa, int parity = QUDA_INVALID_PARITY,
		   bool dslash=true, bool clover=true, bool staggered=false);

  /**
     @brief Coarse operator construction from a fine-grid operator (Wilson / Clover)
     @param Y[out] Coarse link field
     @param X[out] Coarse clover field
     @param Xinv[out] Coarse clover inverse field
     @param Yhat[out] Preconditioned coarse link field
     @param T[in] Transfer operator that defines the coarse space
     @param gauge[in] Gauge field from fine grid
     @param clover[in] Clover field on fine grid (optional)
     @param kappa[in] Kappa parameter
     @param matpc[in] The type of even-odd preconditioned fine-grid
     operator we are constructing the coarse grid operator from.  If
     matpc==QUDA_MATPC_INVALID then we assume the operator is not
     even-odd preconditioned and we coarsen the full operator.
   */
  void CoarseOp(GaugeField &Y, GaugeField &X, GaugeField &Xinv, GaugeField &Yhat, const Transfer &T,
		const cudaGaugeField &gauge, const cudaCloverField *clover, double kappa,
		QudaDiracType dirac, QudaMatPCType matpc);


  /**
     @brief Coarse operator construction from a fine-grid operator (Wilson / Clover)
     @param Y[out] Coarse link field
     @param X[out] Coarse clover field
     @param Xinv[out] Coarse clover inverse field
     @param Yhat[out] Preconditioned coarse link field
     @param T[in] Transfer operator that defines the coarse space
     @param fat_links[in] Gauge field from fine grid
     @param long_links[in] Gauge field from fine grid
     @param k[in] K parameter
   */

  void CoarseKSOp(GaugeField &Y, GaugeField &X, GaugeField &Xinv, GaugeField &Yhat, const Transfer &T, const cudaGaugeField *fat_links, const cudaGaugeField *long_links, double mass, QudaDiracType dirac, QudaMatPCType matpc);

  /**
     @brief Coarse operator construction from an intermediate-grid operator (Coarse)
     @param Y[out] Coarse link field
     @param X[out] Coarse clover field
     @param Xinv[out] Coarse clover inverse field
     @param Y[out] Preconditioned coarse link field
     @param T[in] Transfer operator that defines the new coarse space
     @param gauge[in] Link field from fine grid
     @param clover[in] Clover field on fine grid
     @param cloverInv[in] Clover inverse field on fine grid
     @param kappa[in] Kappa parameter
     @param matpc[in] The type of even-odd preconditioned fine-grid
     operator we are constructing the coarse grid operator from.  If
     matpc==QUDA_MATPC_INVALID then we assume the operator is not
     even-odd preconditioned and we coarsen the full operator.
   */
  void CoarseCoarseOp(GaugeField &Y, GaugeField &X, GaugeField &Xinv, GaugeField &Yhat, const Transfer &T,
		      const cpuGaugeField &gauge, const cpuGaugeField &clover, const cpuGaugeField &cloverInv,
		      double kappa, QudaDiracType dirac, QudaMatPCType matpc);

  /**
     KS version of the above, in fact, just identical function
  */
  void CoarseCoarseKSOp(GaugeField &Y, GaugeField &X, GaugeField &Xinv, GaugeField &Yhat, const Transfer &T,
                      const cpuGaugeField &coarse_links, const cpuGaugeField &coarse_clover, const cpuGaugeField &coarse_cloverInv,
                      double mass, QudaDiracType dirac, QudaMatPCType matpc);

  /**
     This is an object that captures an entire MG preconditioner
     state.  A bit of a hack at the moment, this is used to allow us
     to store and reuse the mg solver between solves.  This is use by
     the newMultigridQuda and destroyMultigridQuda interface functions.
   */
  struct multigrid_solver {
    Dirac *d;
    Dirac *dSmooth;
    Dirac *dSmoothSloppy;

    DiracM *m;
    DiracM *mSmooth;
    DiracM *mSmoothSloppy;

    //For the fine-grid level even-odd staggered:
    DiracMdagM *ksmSmooth;

    std::vector<ColorSpinorField*> B;

    MGParam *mgParam;

    MG *mg;
    TimeProfile &profile;

    multigrid_solver(QudaMultigridParam &mg_param, TimeProfile &profile);

    virtual ~multigrid_solver()
    {
      profile.TPSTART(QUDA_PROFILE_FREE);
      if (mg) delete mg;

      if (mgParam) delete mgParam;

      for (unsigned int i=0; i<B.size(); i++) delete B[i];

      if (m) delete m;
      if (mSmooth) delete mSmooth;
<<<<<<< HEAD
      if (ksmSmooth) delete ksmSmooth;
=======
      if (mSmoothSloppy) delete mSmoothSloppy;
>>>>>>> ec80bf7b

      if (d) delete d;
      if (dSmooth) delete dSmooth;
      if (dSmoothSloppy && dSmoothSloppy != dSmooth) delete dSmoothSloppy;
      profile.TPSTOP(QUDA_PROFILE_FREE);
    }
  };

} // namespace quda

#endif // _MG_QUDA_H<|MERGE_RESOLUTION|>--- conflicted
+++ resolved
@@ -419,11 +419,8 @@
 
       if (m) delete m;
       if (mSmooth) delete mSmooth;
-<<<<<<< HEAD
       if (ksmSmooth) delete ksmSmooth;
-=======
       if (mSmoothSloppy) delete mSmoothSloppy;
->>>>>>> ec80bf7b
 
       if (d) delete d;
       if (dSmooth) delete dSmooth;
