--- conflicted
+++ resolved
@@ -269,9 +269,6 @@
     /** Parallel hyper-cubic random number generator for generating null-space vectors */
     RNG *rng;
 
-<<<<<<< HEAD
-  public:
-=======
     /**
        @brief Load the null space vectors in from file
        @param B Loaded null-space vectors (pre-allocated)
@@ -297,7 +294,6 @@
     void popLevel(int level) const;
 
 public:
->>>>>>> 8448b3ae
     /** 
       Constructor for MG class
       @param param MGParam struct that defines all meta data
