--- conflicted
+++ resolved
@@ -125,53 +125,6 @@
   };
 
   /**
-<<<<<<< HEAD
-     @brief Wrapper around cudaLaunchKernel
-     @param[in] func Device function symbol
-     @param[in] tp TuneParam containing the launch parameters
-     @param[in] args Arguments
-     @param[in] stream Stream identifier
-  */
-  qudaError_t qudaLaunchKernel(const void *func, const TuneParam &tp, void **args, qudaStream_t stream);
-
-  template <typename... Arg>
-  qudaError_t qudaLaunchKernel(const void *func, const TuneParam &tp, qudaStream_t stream, const Arg &... arg)
-  {
-#ifdef QUDA_BACKEND_OMPTARGET
-    extern void qudaSetupLaunchParameter(const TuneParam &tp);
-    qudaSetupLaunchParameter(tp);
-    reinterpret_cast<void(*)(Arg...)>(const_cast<void*>(func))(arg...);
-    return QUDA_SUCCESS;
-#else
-    const void *args[] = {&arg...};
-    return qudaLaunchKernel(reinterpret_cast<const void *>(func), tp, const_cast<void **>(args), stream);
-#endif
-  }
-  /**
-     @brief Templated wrapper around qudaLaunchKernel which can accept
-     a templated kernel, and expects a kernel with a single Arg argument
-     @param[in] func Device function symbol
-     @param[in] tp TuneParam containing the launch parameters
-     @param[in] args Arguments
-     @param[in] stream Stream identifier
-  */
-  template <typename T, typename... Arg>
-  qudaError_t qudaLaunchKernel(T *func, const TuneParam &tp, qudaStream_t stream, const Arg &... arg)
-  {
-#ifdef QUDA_BACKEND_OMPTARGET
-    extern void qudaSetupLaunchParameter(const TuneParam &tp);
-    qudaSetupLaunchParameter(tp);
-    func(arg...);
-    return QUDA_SUCCESS;
-#else
-    const void *args[] = {&arg...};
-    return qudaLaunchKernel(reinterpret_cast<const void *>(func), tp, const_cast<void **>(args), stream);
-#endif
-  }
-
-  /**
-=======
->>>>>>> aea144ea
      @brief Wrapper around cudaMemcpy or driver API equivalent
      @param[out] dst Destination pointer
      @param[in] src Source pointer
