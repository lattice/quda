--- conflicted
+++ resolved
@@ -218,14 +218,9 @@
 #include <cuda_runtime.h>
 #endif
 
-<<<<<<< HEAD
-using qudaStream_t = cudaStream_t;
-
 #endif  // QUDA_BACKEND_OMPTARGET
 
-=======
 #include <string>
->>>>>>> 74107e92
 #include <enum_quda.h>
 
 /**
