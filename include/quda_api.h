--- conflicted
+++ resolved
@@ -1,6 +1,5 @@
 #pragma once
 
-<<<<<<< HEAD
 #ifdef QUDA_BACKEND_OMPTARGET
 
 #include <omp.h>
@@ -215,7 +214,14 @@
 #else  // QUDA_BACKEND_OMPTARGET
 
 #define QUDA_RT_CONSTS
-=======
+
+#ifndef __CUDACC_RTC__
+#include <cuda.h>
+#include <cuda_runtime.h>
+#endif
+
+#endif  // QUDA_BACKEND_OMPTARGET
+
 // Target specific definitions in include/targets/XXX/quda_api_target.h
 // The correct targets/ directory is set by the build system
 // Eventually we want to shrink the contents of that
@@ -226,15 +232,6 @@
 		      qudaMemcpyDeviceToHost,
 		      qudaMemcpyDeviceToDevice,
 		      qudaMemcpyDefault };
-
->>>>>>> 19346a58
-
-#ifndef __CUDACC_RTC__
-#include <cuda.h>
-#include <cuda_runtime.h>
-#endif
-
-#endif  // QUDA_BACKEND_OMPTARGET
 
 #include <string>
 #include <enum_quda.h>
