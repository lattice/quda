#pragma once

#include <color_spinor_field.h>
#include <load_store.h>
#include <convert.h>
#include <float_vector.h>
#include <array.h>

//#define QUAD_SUM
#ifdef QUAD_SUM
#include <dbldbl.h>
#endif

namespace quda
{

  template <bool X_ = false, bool Y_ = false, bool Z_ = false, bool W_ = false, bool V_ = false> struct memory_access {
    static constexpr bool X = X_;
    static constexpr bool Y = Y_;
    static constexpr bool Z = Z_;
    static constexpr bool W = W_;
    static constexpr bool V = V_;
  };

  __host__ __device__ inline double set(double &x) { return x; }
  __host__ __device__ inline double2 set(double2 &x) { return x; }
  __host__ __device__ inline double3 set(double3 &x) { return x; }
  __host__ __device__ inline double4 set(double4 &x) { return x; }
  __host__ __device__ inline void sum(double &a, double &b) { a += b; }
  __host__ __device__ inline void sum(double2 &a, double2 &b)
  {
    a.x += b.x;
    a.y += b.y;
  }
  __host__ __device__ inline void sum(double3 &a, double3 &b)
  {
    a.x += b.x;
    a.y += b.y;
    a.z += b.z;
  }
  __host__ __device__ inline void sum(double4 &a, double4 &b)
  {
    a.x += b.x;
    a.y += b.y;
    a.z += b.z;
    a.w += b.w;
  }

#ifdef QUAD_SUM
  __host__ __device__ inline double set(doubledouble &a) { return a.head(); }
  __host__ __device__ inline double2 set(doubledouble2 &a) { return make_double2(a.x.head(), a.y.head()); }
  __host__ __device__ inline double3 set(doubledouble3 &a) { return make_double3(a.x.head(), a.y.head(), a.z.head()); }
  __host__ __device__ inline void sum(double &a, doubledouble &b) { a += b.head(); }
  __host__ __device__ inline void sum(double2 &a, doubledouble2 &b)
  {
    a.x += b.x.head();
    a.y += b.y.head();
  }
  __host__ __device__ inline void sum(double3 &a, doubledouble3 &b)
  {
    a.x += b.x.head();
    a.y += b.y.head();
    a.z += b.z.head();
  }
#endif

  // Vector types used for AoS load-store on CPU
<<<<<<< HEAD
  template <> struct VectorType<double, 2*4*N_COLORS> {
    using type = vector_type<double, 2*4*N_COLORS>;
  };
  template <> struct VectorType<float, 2*4*N_COLORS> {
    using type = vector_type<float, 2*4*N_COLORS>;
  };
  template <> struct VectorType<short, 2*4*N_COLORS> {
    using type = vector_type<short, 2*4*N_COLORS>;
  };
  template <> struct VectorType<int8_t, 2*4*N_COLORS> {
    using type = vector_type<int8_t, 2*4*N_COLORS>;
  };

  // If Nc = 4 or 2, the code below is already instantated
  // in quda/include/register_traits.h
#if (N_COLORS != 2 && N_COLORS != 4)
  template <> struct VectorType<double, 2*N_COLORS> {
    using type = vector_type<double, 2*N_COLORS>;
  };
  template <> struct VectorType<float, 2*N_COLORS> {
    using type = vector_type<float, 2*N_COLORS>;
  };
  template <> struct VectorType<short, 2*N_COLORS> {
    using type = vector_type<short, 2*N_COLORS>;
  };
  template <> struct VectorType<int8_t, 2*N_COLORS> {
    using type = vector_type<int8_t, 2*N_COLORS>;
=======
  template <> struct VectorType<double, 24> {
    using type = array<double, 24>;
  };
  template <> struct VectorType<float, 24> {
    using type = array<float, 24>;
  };
  template <> struct VectorType<short, 24> {
    using type = array<short, 24>;
  };
  template <> struct VectorType<int8_t, 24> {
    using type = array<int8_t, 24>;
  };
  template <> struct VectorType<double, 6> {
    using type = array<double, 6>;
  };
  template <> struct VectorType<float, 6> {
    using type = array<float, 6>;
  };
  template <> struct VectorType<short, 6> {
    using type = array<short, 6>;
  };
  template <> struct VectorType<int8_t, 6> {
    using type = array<int8_t, 6>;
>>>>>>> 3205939d
  };
#endif
  
  namespace blas
  {

    /**
       Helper struct that contains the meta data required for
       read and writing to a spinor field in the BLAS kernels.
       @tparam store_t Type used to store field in memory
       @tparam N Length of vector
    */
    template <typename store_t, int N, bool is_fixed> struct data_t {
      store_t *spinor;
      int stride;
      unsigned int cb_offset;
      data_t() :
        spinor(nullptr),
        stride(0),
        cb_offset(0)
      {}

      data_t(const ColorSpinorField &x) :
        spinor(static_cast<store_t *>(const_cast<ColorSpinorField &>(x).V())),
        stride(x.Stride()),
        cb_offset(x.Bytes() / (2 * sizeof(store_t) * N))
      {}
    };

    /**
       Helper struct that contains the meta data required for read and
       writing to a spinor field in the BLAS kernels.  This is a
       specialized variant for fixed-point fields where need to store
       the meta data for the norm field.
       @tparam store_t Type used to store field in memory
       @tparam N Length of vector
    */
    template <typename store_t, int N> struct data_t<store_t, N, true> {
      using norm_t = float;
      store_t *spinor;
      norm_t *norm;
      int stride;
      unsigned int cb_offset;
      unsigned int cb_norm_offset;
      data_t() :
        spinor(nullptr),
        norm(nullptr),
        stride(0),
        cb_offset(0),
        cb_norm_offset(0)
      {}

      data_t(const ColorSpinorField &x) :
        spinor(static_cast<store_t *>(const_cast<ColorSpinorField &>(x).V())),
        norm(static_cast<norm_t *>(const_cast<ColorSpinorField &>(x).Norm())),
        stride(x.Stride()),
        cb_offset(x.Bytes() / (2 * sizeof(store_t) * N)),
        cb_norm_offset(x.NormBytes() / (2 * sizeof(norm_t)))
      {}
    };

    /**
       Specialized accessor struct for the BLAS kernels.
       @tparam store_t Type used to store field in memory
       @tparam N Length of vector
    */
    template <typename store_t, int N> struct Spinor {
      using Vector = typename VectorType<store_t, N>::type;
      using norm_t = float;
      data_t<store_t, N, isFixed<store_t>::value> data;

      Spinor() {}

      Spinor(const ColorSpinorField &x) : data(x) {}

      /**
         @brief Dummy implementation of load_norm for non-fixed-point fields
         @tparam is_fixed Whether fixed point
      */
      template <bool is_fixed>
      __device__ __host__ inline std::enable_if_t<!is_fixed, norm_t> load_norm(const int, const int = 0) const { return 1.0; }

      /**
         @brief Implementation of load_norm for fixed-point fields
         @tparam is_fixed Whether fixed point
         @param[in] i checkerboard site index
         @param[in] parity site parity
      */
      template <bool is_fixed>
      __device__ __host__ inline std::enable_if_t<is_fixed, norm_t> load_norm(const int x, const int parity = 0) const
      {
        return data.norm[data.cb_norm_offset * parity + x];
      }

      /**
         @brief Dummy implementation of store_norm for non fixed-point fields
         @tparam is_fixed Whether fixed point
         @tparam real Precision of vector we wish to store from
         @tparam n Complex vector length
      */
      template <bool is_fixed, typename real, int n>
      __device__ __host__ inline std::enable_if_t<!is_fixed, norm_t> store_norm(const array<complex<real>, n> &, int, int) const
      {
        return 1.0;
      }

      /**
         @brief Implementation of store_norm for fixed-point fields
         @tparam is_fixed Whether fixed point
         @tparam real Precision of vector we wish to store from
         @tparam n Complex vector length
         @param[in] v elements we wish to find the max abs of for storing
         @param[in] x checkerboard site index
         @param[in] parity site parity
      */
      template <bool is_fixed, typename real, int n>
      __device__ __host__ inline std::enable_if_t<is_fixed, norm_t> store_norm(const array<complex<real>, n> &v, int x, int parity) const
      {
        norm_t max_[n];
        // two-pass to increase ILP (assumes length divisible by two, e.g. complex-valued)
#pragma unroll
        for (int i = 0; i < n; i++) max_[i] = fmaxf(fabsf((norm_t)v[i].real()), fabsf((norm_t)v[i].imag()));
        norm_t scale = 0.0;
#pragma unroll
        for (int i = 0; i < n; i++) scale = fmaxf(max_[i], scale);
        data.norm[x + parity * data.cb_norm_offset] = scale;

        return fdividef(fixedMaxValue<store_t>::value, scale);
      }

      /**
         @brief Load spinor function
         @tparam real Precision of vector we wish to store from
         @tparam n Complex vector length
         @param[in] v output vector now loaded
         @param[in] x checkerboard site index
         @param[in] parity site parity
      */
      template <typename real, int n>
      __device__ __host__ inline void load(array<complex<real>, n> &v, int x, int parity = 0) const
      {
        constexpr int len = 2 * n; // real-valued length
        float nrm = load_norm<isFixed<store_t>::value>(x, parity);

        array<real, len> v_;

        constexpr int M = len / N;
#pragma unroll
        for (int i = 0; i < M; i++) {
          // first load from memory
          Vector vecTmp = vector_load<Vector>(data.spinor, parity * data.cb_offset + x + data.stride * i);
          // now copy into output and scale
#pragma unroll
          for (int j = 0; j < N; j++) copy_and_scale(v_[i * N + j], reinterpret_cast<store_t *>(&vecTmp)[j], nrm);
        }

        for (int i = 0; i < n; i++) { v[i] = complex<real>(v_[2 * i + 0], v_[2 * i + 1]); }
      }

      /**
         @brief Save spinor function
         @tparam real Precision of vector we wish to store from
         @tparam n Complex vector length
         @param[in] v input vector we wish to store
         @param[in] x checkerboard site index
         @param[in] parity site parity
      */
      template <typename real, int n>
      __device__ __host__ inline void save(const array<complex<real>, n> &v, int x, int parity = 0) const
      {
        constexpr int len = 2 * n; // real-valued length
        array<real, len> v_;

        if (isFixed<store_t>::value) {
          real scale_inv = store_norm<isFixed<store_t>::value, real, n>(v, x, parity);
#pragma unroll
          for (int i = 0; i < n; i++) {
            v_[2 * i + 0] = scale_inv * v[i].real();
            v_[2 * i + 1] = scale_inv * v[i].imag();
          }
        } else {
#pragma unroll
          for (int i = 0; i < n; i++) {
            v_[2 * i + 0] = v[i].real();
            v_[2 * i + 1] = v[i].imag();
          }
        }

        constexpr int M = len / N;
#pragma unroll
        for (int i = 0; i < M; i++) {
          Vector vecTmp;
          // first do scalar copy converting into storage type
#pragma unroll
          for (int j = 0; j < N; j++) copy_scaled(reinterpret_cast<store_t *>(&vecTmp)[j], v_[i * N + j]);
          // second do vectorized copy into memory
          vector_store(data.spinor, parity * data.cb_offset + x + data.stride * i, vecTmp);
        }
      }
    };

    /**
       n_vector defines the granularity of load/store, e.g., sets the
       size of vector we load from memory
       @tparam store_t Field storage precision
       @tparam GPU Whether this is GPU (or CPU)?
       @tparam nSpin Number of spino components
       @tparam site_unroll Whether we enforce all site components must
       be unrolled onto the same thread (required for fixed-point precision)
    */
    template <typename store_t, bool GPU, int nSpin, bool site_unroll> constexpr int n_vector() { return 0; }

    // native ordering
    template <> constexpr int n_vector<double, true, 4, false>() { return 2; }
    template <> constexpr int n_vector<double, true, 1, false>() { return 2; }

    template <> constexpr int n_vector<double, true, 4, true>() { return 2; }
    template <> constexpr int n_vector<double, true, 1, true>() { return 2; }

    template <> constexpr int n_vector<float, true, 4, false>() { return 4; }
    template <> constexpr int n_vector<float, true, 1, false>() { return 4; }

    template <> constexpr int n_vector<float, true, 4, true>() { return 4; }
    template <> constexpr int n_vector<float, true, 1, true>() { return 2; }

#ifdef FLOAT8
    template <> constexpr int n_vector<short, true, 4, true>() { return 8; }
#else
    template <> constexpr int n_vector<short, true, 4, true>() { return 4; }
#endif
    template <> constexpr int n_vector<short, true, 1, true>() { return 2; }

#ifdef FLOAT8
    template <> constexpr int n_vector<int8_t, true, 4, true>() { return 8; }
#else
    template <> constexpr int n_vector<int8_t, true, 4, true>() { return 4; }
#endif
    template <> constexpr int n_vector<int8_t, true, 1, true>() { return 2; }

    // Just use float-2/float-4 ordering on CPU when not site unrolling
    template <> constexpr int n_vector<double, false, 4, false>() { return 2; }
    template <> constexpr int n_vector<double, false, 1, false>() { return 2; }
    template <> constexpr int n_vector<float, false, 4, false>() { return 4; }
    template <> constexpr int n_vector<float, false, 1, false>() { return 4; }

    // AoS ordering is used on CPU uses when we are site unrolling
    template <> constexpr int n_vector<double, false, 4, true>() { return 2*4*N_COLORS; }
    template <> constexpr int n_vector<double, false, 1, true>() { return 2*N_COLORS; }
    template <> constexpr int n_vector<float, false, 4, true>() { return 2*4*N_COLORS; }
    template <> constexpr int n_vector<float, false, 1, true>() { return 2*N_COLORS; }
    template <> constexpr int n_vector<short, false, 4, true>() { return 2*4*N_COLORS; }
    template <> constexpr int n_vector<short, false, 1, true>() { return 2*N_COLORS; }
    template <> constexpr int n_vector<int8_t, false, 4, true>() { return 2*4*N_COLORS; }
    template <> constexpr int n_vector<int8_t, false, 1, true>() { return 2*N_COLORS; }

    template <template <typename...> class Functor,
              template <template <typename...> class, typename store_t, typename y_store_t, int, typename> class Blas,
              typename T, typename store_t, typename y_store_t, typename V, typename... Args>
#if defined(NSPIN1) || defined(NSPIN2) || defined(NSPIN4)
    constexpr void instantiate(const T &a, const T &b, const T &c, V &x, Args &&... args)
    {
      if (x.Nspin() == 4 || x.Nspin() == 2) {
#if defined(NSPIN4) || defined(NSPIN2)
        // Nspin-2 takes Nspin-4 path here, and we check for this later
        Blas<Functor, store_t, y_store_t, 4, T>(a, b, c, x, args...);
#else
        errorQuda("blas has not been built for Nspin=%d fields", x.Nspin());
#endif
      } else {
#if defined(NSPIN1)
        Blas<Functor, store_t, y_store_t, 1, T>(a, b, c, x, args...);
#else
        errorQuda("blas has not been built for Nspin=%d fields", x.Nspin());
#endif
      }
    }
#else
    constexpr void instantiate(const T &, const T &, const T &, V &x, Args &&...)
    {
      errorQuda("blas has not been built for Nspin=%d fields", x.Nspin());
    }
#endif

    // The instantiate helpers are used to instantiate the precision
    // and spin for the blas and reduce kernels

    template <template <typename...> class Functor,
              template <template <typename...> class, typename store_t, typename y_store_t, int, typename> class Blas,
              bool mixed, typename T, typename store_t, typename V, typename... Args>
    constexpr std::enable_if_t<!mixed, void> instantiate(const T &a, const T &b, const T &c, V &x,
                                                         Args &&... args)
    {
      return instantiate<Functor, Blas, T, store_t, store_t>(a, b, c, x, args...);
    }

    template <template <typename...> class Functor,
              template <template <typename...> class, typename store_t, typename y_store_t, int, typename> class Blas,
              bool mixed, typename T, typename x_store_t, typename V, typename... Args>
    constexpr std::enable_if_t<mixed, void> instantiate(const T &a, const T &b, const T &c, V &x, V &y,
                                                        Args &&... args)
    {
      if (y.Precision() < x.Precision()) errorQuda("Y precision %d not supported", y.Precision());

      // use PromoteType to ensure we don't instantiate unwanted combinations (e.g., x > y)
      if (y.Precision() == QUDA_DOUBLE_PRECISION) {

#if !(QUDA_PRECISION & 8)
        if (x.Location() == QUDA_CUDA_FIELD_LOCATION)
          errorQuda("QUDA_PRECISION=%d does not enable double precision", QUDA_PRECISION);
#endif
        // always instantiate the double-precision template to allow CPU
        // fields through, and prevent double-precision GPU
        // instantiation using gpu_mapper
        instantiate<Functor, Blas, T, x_store_t, double>(a, b, c, x, y, args...);

      } else if (y.Precision() == QUDA_SINGLE_PRECISION) {
#if QUDA_PRECISION & 4
        instantiate<Functor, Blas, T, x_store_t, typename PromoteTypeId<x_store_t, float>::type>(a, b, c, x, y,
                                                                                                 args...);
#else
        errorQuda("QUDA_PRECISION=%d does not enable single precision", QUDA_PRECISION);
#endif
      } else if (y.Precision() == QUDA_HALF_PRECISION) {
#if QUDA_PRECISION & 2
        instantiate<Functor, Blas, T, x_store_t, typename PromoteTypeId<x_store_t, short>::type>(a, b, c, x, y,
                                                                                                 args...);
#else
        errorQuda("QUDA_PRECISION=%d does not enable half precision", QUDA_PRECISION);
#endif
      } else if (y.Precision() == QUDA_QUARTER_PRECISION) {
#if QUDA_PRECISION & 1
        instantiate<Functor, Blas, T, x_store_t, typename PromoteTypeId<x_store_t, int8_t>::type>(a, b, c, x, y,
                                                                                                args...);
#else
        errorQuda("QUDA_PRECISION=%d does not enable half precision", QUDA_PRECISION);
#endif
      } else {
        errorQuda("Unsupported precision %d\n", y.Precision());
      }
    }

    template <template <typename...> class Functor,
              template <template <typename...> class, typename store_t, typename y_store_t, int, typename> class Blas,
              bool mixed, typename T, typename V, typename... Args>
    constexpr void instantiate(const T &a, const T &b, const T &c, V &x, Args &&... args)
    {
      if (x.Precision() == QUDA_DOUBLE_PRECISION) {
#if !(QUDA_PRECISION & 8)
        if (x.Location() == QUDA_CUDA_FIELD_LOCATION)
          errorQuda("QUDA_PRECISION=%d does not enable double precision", QUDA_PRECISION);
#endif
        // always instantiate the double-precision template to allow CPU
        // fields through, and prevent double-precision GPU
        // instantiation using double_mapper
        instantiate<Functor, Blas, mixed, T, double>(a, b, c, x, args...);
      } else if (x.Precision() == QUDA_SINGLE_PRECISION) {
#if QUDA_PRECISION & 4
        instantiate<Functor, Blas, mixed, T, float>(a, b, c, x, args...);
#else
        errorQuda("QUDA_PRECISION=%d does not enable single precision", QUDA_PRECISION);
#endif
      } else if (x.Precision() == QUDA_HALF_PRECISION) {
#if QUDA_PRECISION & 2
        instantiate<Functor, Blas, mixed, T, short>(a, b, c, x, args...);
#else
        errorQuda("QUDA_PRECISION=%d does not enable half precision", QUDA_PRECISION);
#endif
      } else if (x.Precision() == QUDA_QUARTER_PRECISION) {
#if QUDA_PRECISION & 1
        instantiate<Functor, Blas, mixed, T, int8_t>(a, b, c, x, args...);
#else
        errorQuda("QUDA_PRECISION=%d does not enable quarter precision", QUDA_PRECISION);
#endif
      } else {
        errorQuda("Unsupported precision %d\n", x.Precision());
      }
    }

    /**
       @brief device_type_mapper In general we want to enable double
       precision blas always on the host, e.g., for running unit tests,
       but may not want to build double precision on the device, e.g., if
       we have a pure single precision build with QUDA_PRECISION=4.
       Thus we do not prevent the double precision template from being
       instantiated when the field precision is queried, but we can
       use device_type_mapper to demote the type prior to any kernel
       being instantiated.
     */
    template <typename T> struct device_type_mapper { using type = T; };
    template <> struct device_type_mapper<double> {
#if QUDA_PRECISION & 8
      using type = double;
#elif QUDA_PRECISION & 4
      using type = float;
#elif QUDA_PRECISION & 2
      using type = short;
#elif QUDA_PRECISION & 1
      using type = int8_t;
#endif
    };

    /**
      @brief host_type_mapper At present we do not support half or
      quarter precision on the host target.  Thus we use
      host_type_mapper to promote any half/quarter precision type to
      double or single to prevent the kernel prior to any kernel being
      instantiated to reduce template bloat.
     */
    template <typename T> struct host_type_mapper { using type = T; };
    template <> struct host_type_mapper<short> {
#if QUDA_PRECISION & 4
      using type = float;
#else
      using type = double;
#endif
    };
    template <> struct host_type_mapper<int8_t> {
#if QUDA_PRECISION & 4
      using type = float;
#else
      using type = double;
#endif
    };

  } // namespace blas

} // namespace quda<|MERGE_RESOLUTION|>--- conflicted
+++ resolved
@@ -65,59 +65,33 @@
 #endif
 
   // Vector types used for AoS load-store on CPU
-<<<<<<< HEAD
   template <> struct VectorType<double, 2*4*N_COLORS> {
-    using type = vector_type<double, 2*4*N_COLORS>;
+    using type = array<double, 2*4*N_COLORS>;
   };
   template <> struct VectorType<float, 2*4*N_COLORS> {
-    using type = vector_type<float, 2*4*N_COLORS>;
+    using type = array<float, 2*4*N_COLORS>;
   };
   template <> struct VectorType<short, 2*4*N_COLORS> {
-    using type = vector_type<short, 2*4*N_COLORS>;
+    using type = array<short, 2*4*N_COLORS>;
   };
   template <> struct VectorType<int8_t, 2*4*N_COLORS> {
-    using type = vector_type<int8_t, 2*4*N_COLORS>;
+    using type = array<int8_t, 2*4*N_COLORS>;
   };
 
   // If Nc = 4 or 2, the code below is already instantated
   // in quda/include/register_traits.h
 #if (N_COLORS != 2 && N_COLORS != 4)
   template <> struct VectorType<double, 2*N_COLORS> {
-    using type = vector_type<double, 2*N_COLORS>;
+    using type = array<double, 2*N_COLORS>;
   };
   template <> struct VectorType<float, 2*N_COLORS> {
-    using type = vector_type<float, 2*N_COLORS>;
+    using type = array<float, 2*N_COLORS>;
   };
   template <> struct VectorType<short, 2*N_COLORS> {
-    using type = vector_type<short, 2*N_COLORS>;
+    using type = array<short, 2*N_COLORS>;
   };
   template <> struct VectorType<int8_t, 2*N_COLORS> {
-    using type = vector_type<int8_t, 2*N_COLORS>;
-=======
-  template <> struct VectorType<double, 24> {
-    using type = array<double, 24>;
-  };
-  template <> struct VectorType<float, 24> {
-    using type = array<float, 24>;
-  };
-  template <> struct VectorType<short, 24> {
-    using type = array<short, 24>;
-  };
-  template <> struct VectorType<int8_t, 24> {
-    using type = array<int8_t, 24>;
-  };
-  template <> struct VectorType<double, 6> {
-    using type = array<double, 6>;
-  };
-  template <> struct VectorType<float, 6> {
-    using type = array<float, 6>;
-  };
-  template <> struct VectorType<short, 6> {
-    using type = array<short, 6>;
-  };
-  template <> struct VectorType<int8_t, 6> {
-    using type = array<int8_t, 6>;
->>>>>>> 3205939d
+    using type = array<int8_t, 2*N_COLORS>;
   };
 #endif
   
