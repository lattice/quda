#pragma once

#include <color_spinor_field.h>
#include <load_store.h>
#include <convert.h>
<<<<<<< HEAD
#include <math_helper.cuh>
=======
#include <float_vector.h>
#include <array.h>
>>>>>>> 20d7953f

//#define QUAD_SUM
#ifdef QUAD_SUM
#include <dbldbl.h>
#endif

namespace quda
{

  template <bool X_ = false, bool Y_ = false, bool Z_ = false, bool W_ = false, bool V_ = false> struct memory_access {
    static constexpr bool X = X_;
    static constexpr bool Y = Y_;
    static constexpr bool Z = Z_;
    static constexpr bool W = W_;
    static constexpr bool V = V_;
  };

  __host__ __device__ inline double set(double &x) { return x; }
  __host__ __device__ inline double2 set(double2 &x) { return x; }
  __host__ __device__ inline double3 set(double3 &x) { return x; }
  __host__ __device__ inline double4 set(double4 &x) { return x; }
  __host__ __device__ inline void sum(double &a, double &b) { a += b; }
  __host__ __device__ inline void sum(double2 &a, double2 &b)
  {
    a.x += b.x;
    a.y += b.y;
  }
  __host__ __device__ inline void sum(double3 &a, double3 &b)
  {
    a.x += b.x;
    a.y += b.y;
    a.z += b.z;
  }
  __host__ __device__ inline void sum(double4 &a, double4 &b)
  {
    a.x += b.x;
    a.y += b.y;
    a.z += b.z;
    a.w += b.w;
  }

#ifdef QUAD_SUM
  __host__ __device__ inline double set(doubledouble &a) { return a.head(); }
  __host__ __device__ inline double2 set(doubledouble2 &a) { return make_double2(a.x.head(), a.y.head()); }
  __host__ __device__ inline double3 set(doubledouble3 &a) { return make_double3(a.x.head(), a.y.head(), a.z.head()); }
  __host__ __device__ inline void sum(double &a, doubledouble &b) { a += b.head(); }
  __host__ __device__ inline void sum(double2 &a, doubledouble2 &b)
  {
    a.x += b.x.head();
    a.y += b.y.head();
  }
  __host__ __device__ inline void sum(double3 &a, doubledouble3 &b)
  {
    a.x += b.x.head();
    a.y += b.y.head();
    a.z += b.z.head();
  }
#endif

  // Vector types used for AoS load-store on CPU
  template <> struct VectorType<double, 24> {
    using type = array<double, 24>;
  };
  template <> struct VectorType<float, 24> {
    using type = array<float, 24>;
  };
  template <> struct VectorType<short, 24> {
    using type = array<short, 24>;
  };
  template <> struct VectorType<int8_t, 24> {
    using type = array<int8_t, 24>;
  };
  template <> struct VectorType<double, 6> {
    using type = array<double, 6>;
  };
  template <> struct VectorType<float, 6> {
    using type = array<float, 6>;
  };
  template <> struct VectorType<short, 6> {
    using type = array<short, 6>;
  };
  template <> struct VectorType<int8_t, 6> {
    using type = array<int8_t, 6>;
  };

  namespace blas
  {

    /**
       Helper struct that contains the meta data required for
       read and writing to a spinor field in the BLAS kernels.
       @tparam store_t Type used to store field in memory
       @tparam N Length of vector
    */
    template <typename store_t, int N, bool is_fixed> struct data_t {
      store_t *spinor;
      int stride;
      unsigned int cb_offset;
      data_t() :
        spinor(nullptr),
        stride(0),
        cb_offset(0)
      {}

      data_t(const ColorSpinorField &x) :
        spinor(static_cast<store_t *>(const_cast<ColorSpinorField &>(x).V())),
        stride(x.Stride()),
        cb_offset(x.Bytes() / (2 * sizeof(store_t) * N))
      {}
    };

    /**
       Helper struct that contains the meta data required for read and
       writing to a spinor field in the BLAS kernels.  This is a
       specialized variant for fixed-point fields where need to store
       the meta data for the norm field.
       @tparam store_t Type used to store field in memory
       @tparam N Length of vector
    */
    template <typename store_t, int N> struct data_t<store_t, N, true> {
      using norm_t = float;
      store_t *spinor;
      norm_t *norm;
      int stride;
      unsigned int cb_offset;
      unsigned int cb_norm_offset;
      data_t() :
        spinor(nullptr),
        norm(nullptr),
        stride(0),
        cb_offset(0),
        cb_norm_offset(0)
      {}

      data_t(const ColorSpinorField &x) :
        spinor(static_cast<store_t *>(const_cast<ColorSpinorField &>(x).V())),
        norm(static_cast<norm_t *>(const_cast<ColorSpinorField &>(x).Norm())),
        stride(x.Stride()),
        cb_offset(x.Bytes() / (2 * sizeof(store_t) * N)),
        cb_norm_offset(x.NormBytes() / (2 * sizeof(norm_t)))
      {}
    };

    /**
       Specialized accessor struct for the BLAS kernels.
       @tparam store_t Type used to store field in memory
       @tparam N Length of vector
    */
    template <typename store_t, int N> struct Spinor {
      using Vector = typename VectorType<store_t, N>::type;
      using norm_t = float;
      data_t<store_t, N, isFixed<store_t>::value> data;

      Spinor() {}

      Spinor(const ColorSpinorField &x) : data(x) {}

      /**
         @brief Dummy implementation of load_norm for non-fixed-point fields
         @tparam is_fixed Whether fixed point
      */
      template <bool is_fixed>
      __device__ __host__ inline std::enable_if_t<!is_fixed, norm_t> load_norm(const int, const int = 0) const { return 1.0; }

      /**
         @brief Implementation of load_norm for fixed-point fields
         @tparam is_fixed Whether fixed point
         @param[in] i checkerboard site index
         @param[in] parity site parity
      */
      template <bool is_fixed>
      __device__ __host__ inline std::enable_if_t<is_fixed, norm_t> load_norm(const int x, const int parity = 0) const
      {
        return data.norm[data.cb_norm_offset * parity + x];
      }

      /**
         @brief Dummy implementation of store_norm for non fixed-point fields
         @tparam is_fixed Whether fixed point
         @tparam real Precision of vector we wish to store from
         @tparam n Complex vector length
      */
      template <bool is_fixed, typename real, int n>
      __device__ __host__ inline std::enable_if_t<!is_fixed, norm_t> store_norm(const array<complex<real>, n> &, int, int) const
      {
        return 1.0;
      }

      /**
         @brief Implementation of store_norm for fixed-point fields
         @tparam is_fixed Whether fixed point
         @tparam real Precision of vector we wish to store from
         @tparam n Complex vector length
         @param[in] v elements we wish to find the max abs of for storing
         @param[in] x checkerboard site index
         @param[in] parity site parity
      */
      template <bool is_fixed, typename real, int n>
      __device__ __host__ inline std::enable_if_t<is_fixed, norm_t> store_norm(const array<complex<real>, n> &v, int x, int parity) const
      {
        norm_t max_[n];
        // two-pass to increase ILP (assumes length divisible by two, e.g. complex-valued)
QUDA_UNROLL
        for (int i = 0; i < n; i++) max_[i] = fmaxf(fabsf((norm_t)v[i].real()), fabsf((norm_t)v[i].imag()));
        norm_t scale = 0.0;
QUDA_UNROLL
        for (int i = 0; i < n; i++) scale = fmaxf(max_[i], scale);
        data.norm[x + parity * data.cb_norm_offset] = scale;

        return fdividef(fixedMaxValue<store_t>::value, scale);
      }

      /**
         @brief Load spinor function
         @tparam real Precision of vector we wish to store from
         @tparam n Complex vector length
         @param[in] v output vector now loaded
         @param[in] x checkerboard site index
         @param[in] parity site parity
      */
      template <typename real, int n>
      __device__ __host__ inline void load(array<complex<real>, n> &v, int x, int parity = 0) const
      {
        constexpr int len = 2 * n; // real-valued length
        float nrm = load_norm<isFixed<store_t>::value>(x, parity);

<<<<<<< HEAD
        // if(x>=0 && x<=4) printf("Spinor::load x %d parity %d spinor %p spinor[0] %g\n", x, parity, spinor, spinor[0]);
        vector_type<real, len> v_;
=======
        array<real, len> v_;
>>>>>>> 20d7953f

        constexpr int M = len / N;
QUDA_UNROLL
        for (int i = 0; i < M; i++) {
          // first load from memory
          Vector vecTmp = vector_load<Vector>(data.spinor, parity * data.cb_offset + x + data.stride * i);
          // now copy into output and scale
QUDA_UNROLL
          for (int j = 0; j < N; j++) copy_and_scale(v_[i * N + j], reinterpret_cast<store_t *>(&vecTmp)[j], nrm);
        }

        for (int i = 0; i < n; i++) { v[i] = complex<real>(v_[2 * i + 0], v_[2 * i + 1]); }
      }

      /**
         @brief Save spinor function
         @tparam real Precision of vector we wish to store from
         @tparam n Complex vector length
         @param[in] v input vector we wish to store
         @param[in] x checkerboard site index
         @param[in] parity site parity
      */
      template <typename real, int n>
      __device__ __host__ inline void save(const array<complex<real>, n> &v, int x, int parity = 0) const
      {
        constexpr int len = 2 * n; // real-valued length
        array<real, len> v_;

        if (isFixed<store_t>::value) {
          real scale_inv = store_norm<isFixed<store_t>::value, real, n>(v, x, parity);
QUDA_UNROLL
          for (int i = 0; i < n; i++) {
            v_[2 * i + 0] = scale_inv * v[i].real();
            v_[2 * i + 1] = scale_inv * v[i].imag();
          }
        } else {
QUDA_UNROLL
          for (int i = 0; i < n; i++) {
            v_[2 * i + 0] = v[i].real();
            v_[2 * i + 1] = v[i].imag();
          }
        }

        constexpr int M = len / N;
QUDA_UNROLL
        for (int i = 0; i < M; i++) {
          Vector vecTmp;
          // first do scalar copy converting into storage type
QUDA_UNROLL
          for (int j = 0; j < N; j++) copy_scaled(reinterpret_cast<store_t *>(&vecTmp)[j], v_[i * N + j]);
          // second do vectorized copy into memory
          vector_store(data.spinor, parity * data.cb_offset + x + data.stride * i, vecTmp);
        }
      }
    };

    /**
       n_vector defines the granularity of load/store, e.g., sets the
       size of vector we load from memory
       @tparam store_t Field storage precision
       @tparam GPU Whether this is GPU (or CPU)?
       @tparam nSpin Number of spino components
       @tparam site_unroll Whether we enforce all site components must
       be unrolled onto the same thread (required for fixed-point precision)
    */
    template <typename store_t, bool GPU, int nSpin, bool site_unroll> constexpr int n_vector() { return 0; }

    // native ordering
    template <> constexpr int n_vector<double, true, 4, false>() { return 2; }
    template <> constexpr int n_vector<double, true, 1, false>() { return 2; }

    template <> constexpr int n_vector<double, true, 4, true>() { return 2; }
    template <> constexpr int n_vector<double, true, 1, true>() { return 2; }

    template <> constexpr int n_vector<float, true, 4, false>() { return 4; }
    template <> constexpr int n_vector<float, true, 1, false>() { return 4; }

    template <> constexpr int n_vector<float, true, 4, true>() { return 4; }
    template <> constexpr int n_vector<float, true, 1, true>() { return 2; }

#ifdef FLOAT8
    template <> constexpr int n_vector<short, true, 4, true>() { return 8; }
#else
    template <> constexpr int n_vector<short, true, 4, true>() { return 4; }
#endif
    template <> constexpr int n_vector<short, true, 1, true>() { return 2; }

#ifdef FLOAT8
    template <> constexpr int n_vector<int8_t, true, 4, true>() { return 8; }
#else
    template <> constexpr int n_vector<int8_t, true, 4, true>() { return 4; }
#endif
    template <> constexpr int n_vector<int8_t, true, 1, true>() { return 2; }

    // Just use float-2/float-4 ordering on CPU when not site unrolling
    template <> constexpr int n_vector<double, false, 4, false>() { return 2; }
    template <> constexpr int n_vector<double, false, 1, false>() { return 2; }
    template <> constexpr int n_vector<float, false, 4, false>() { return 4; }
    template <> constexpr int n_vector<float, false, 1, false>() { return 4; }

    // AoS ordering is used on CPU uses when we are site unrolling
    template <> constexpr int n_vector<double, false, 4, true>() { return 24; }
    template <> constexpr int n_vector<double, false, 1, true>() { return 6; }
    template <> constexpr int n_vector<float, false, 4, true>() { return 24; }
    template <> constexpr int n_vector<float, false, 1, true>() { return 6; }
    template <> constexpr int n_vector<short, false, 4, true>() { return 24; }
    template <> constexpr int n_vector<short, false, 1, true>() { return 6; }
    template <> constexpr int n_vector<int8_t, false, 4, true>() { return 24; }
    template <> constexpr int n_vector<int8_t, false, 1, true>() { return 6; }

    template <template <typename...> class Functor,
              template <template <typename...> class, typename store_t, typename y_store_t, int, typename> class Blas,
              typename T, typename store_t, typename y_store_t, typename V, typename... Args>
#if defined(NSPIN1) || defined(NSPIN2) || defined(NSPIN4)
    constexpr void instantiate(const T &a, const T &b, const T &c, V &x, Args &&... args)
    {
      if (x.Nspin() == 4 || x.Nspin() == 2) {
#if defined(NSPIN4) || defined(NSPIN2)
        // Nspin-2 takes Nspin-4 path here, and we check for this later
        Blas<Functor, store_t, y_store_t, 4, T>(a, b, c, x, args...);
#else
        errorQuda("blas has not been built for Nspin=%d fields", x.Nspin());
#endif
      } else {
#if defined(NSPIN1)
        Blas<Functor, store_t, y_store_t, 1, T>(a, b, c, x, args...);
#else
        errorQuda("blas has not been built for Nspin=%d fields", x.Nspin());
#endif
      }
    }
#else
    constexpr void instantiate(const T &, const T &, const T &, V &x, Args &&...)
    {
      errorQuda("blas has not been built for Nspin=%d fields", x.Nspin());
    }
#endif

    // The instantiate helpers are used to instantiate the precision
    // and spin for the blas and reduce kernels

    template <template <typename...> class Functor,
              template <template <typename...> class, typename store_t, typename y_store_t, int, typename> class Blas,
              bool mixed, typename T, typename store_t, typename V, typename... Args>
    constexpr std::enable_if_t<!mixed, void> instantiate(const T &a, const T &b, const T &c, V &x,
                                                         Args &&... args)
    {
      return instantiate<Functor, Blas, T, store_t, store_t>(a, b, c, x, args...);
    }

    template <template <typename...> class Functor,
              template <template <typename...> class, typename store_t, typename y_store_t, int, typename> class Blas,
              bool mixed, typename T, typename x_store_t, typename V, typename... Args>
    constexpr std::enable_if_t<mixed, void> instantiate(const T &a, const T &b, const T &c, V &x, V &y,
                                                        Args &&... args)
    {
      if (y.Precision() < x.Precision()) errorQuda("Y precision %d not supported", y.Precision());

      // use PromoteType to ensure we don't instantiate unwanted combinations (e.g., x > y)
      if (y.Precision() == QUDA_DOUBLE_PRECISION) {

#if !(QUDA_PRECISION & 8)
        if (x.Location() == QUDA_CUDA_FIELD_LOCATION)
          errorQuda("QUDA_PRECISION=%d does not enable double precision", QUDA_PRECISION);
#endif
        // always instantiate the double-precision template to allow CPU
        // fields through, and prevent double-precision GPU
        // instantiation using gpu_mapper
        instantiate<Functor, Blas, T, x_store_t, double>(a, b, c, x, y, args...);

      } else if (y.Precision() == QUDA_SINGLE_PRECISION) {
#if QUDA_PRECISION & 4
        instantiate<Functor, Blas, T, x_store_t, typename PromoteTypeId<x_store_t, float>::type>(a, b, c, x, y,
                                                                                                 args...);
#else
        errorQuda("QUDA_PRECISION=%d does not enable single precision", QUDA_PRECISION);
#endif
      } else if (y.Precision() == QUDA_HALF_PRECISION) {
#if QUDA_PRECISION & 2
        instantiate<Functor, Blas, T, x_store_t, typename PromoteTypeId<x_store_t, short>::type>(a, b, c, x, y,
                                                                                                 args...);
#else
        errorQuda("QUDA_PRECISION=%d does not enable half precision", QUDA_PRECISION);
#endif
      } else if (y.Precision() == QUDA_QUARTER_PRECISION) {
#if QUDA_PRECISION & 1
        instantiate<Functor, Blas, T, x_store_t, typename PromoteTypeId<x_store_t, int8_t>::type>(a, b, c, x, y,
                                                                                                args...);
#else
        errorQuda("QUDA_PRECISION=%d does not enable half precision", QUDA_PRECISION);
#endif
      } else {
        errorQuda("Unsupported precision %d\n", y.Precision());
      }
    }

    template <template <typename...> class Functor,
              template <template <typename...> class, typename store_t, typename y_store_t, int, typename> class Blas,
              bool mixed, typename T, typename V, typename... Args>
    constexpr void instantiate(const T &a, const T &b, const T &c, V &x, Args &&... args)
    {
      if (x.Precision() == QUDA_DOUBLE_PRECISION) {
#if !(QUDA_PRECISION & 8)
        if (x.Location() == QUDA_CUDA_FIELD_LOCATION)
          errorQuda("QUDA_PRECISION=%d does not enable double precision", QUDA_PRECISION);
#endif
        // always instantiate the double-precision template to allow CPU
        // fields through, and prevent double-precision GPU
        // instantiation using double_mapper
        instantiate<Functor, Blas, mixed, T, double>(a, b, c, x, args...);
      } else if (x.Precision() == QUDA_SINGLE_PRECISION) {
#if QUDA_PRECISION & 4
        instantiate<Functor, Blas, mixed, T, float>(a, b, c, x, args...);
#else
        errorQuda("QUDA_PRECISION=%d does not enable single precision", QUDA_PRECISION);
#endif
      } else if (x.Precision() == QUDA_HALF_PRECISION) {
#if QUDA_PRECISION & 2
        instantiate<Functor, Blas, mixed, T, short>(a, b, c, x, args...);
#else
        errorQuda("QUDA_PRECISION=%d does not enable half precision", QUDA_PRECISION);
#endif
      } else if (x.Precision() == QUDA_QUARTER_PRECISION) {
#if QUDA_PRECISION & 1
        instantiate<Functor, Blas, mixed, T, int8_t>(a, b, c, x, args...);
#else
        errorQuda("QUDA_PRECISION=%d does not enable quarter precision", QUDA_PRECISION);
#endif
      } else {
        errorQuda("Unsupported precision %d\n", x.Precision());
      }
    }

    /**
       @brief device_type_mapper In general we want to enable double
       precision blas always on the host, e.g., for running unit tests,
       but may not want to build double precision on the device, e.g., if
       we have a pure single precision build with QUDA_PRECISION=4.
       Thus we do not prevent the double precision template from being
       instantiated when the field precision is queried, but we can
       use device_type_mapper to demote the type prior to any kernel
       being instantiated.
     */
    template <typename T> struct device_type_mapper { using type = T; };
    template <> struct device_type_mapper<double> {
#if QUDA_PRECISION & 8
      using type = double;
#elif QUDA_PRECISION & 4
      using type = float;
#elif QUDA_PRECISION & 2
      using type = short;
#elif QUDA_PRECISION & 1
      using type = int8_t;
#endif
    };

    /**
      @brief host_type_mapper At present we do not support half or
      quarter precision on the host target.  Thus we use
      host_type_mapper to promote any half/quarter precision type to
      double or single to prevent the kernel prior to any kernel being
      instantiated to reduce template bloat.
     */
    template <typename T> struct host_type_mapper { using type = T; };
    template <> struct host_type_mapper<short> {
#if QUDA_PRECISION & 4
      using type = float;
#else
      using type = double;
#endif
    };
    template <> struct host_type_mapper<int8_t> {
#if QUDA_PRECISION & 4
      using type = float;
#else
      using type = double;
#endif
    };

  } // namespace blas

} // namespace quda<|MERGE_RESOLUTION|>--- conflicted
+++ resolved
@@ -3,12 +3,8 @@
 #include <color_spinor_field.h>
 #include <load_store.h>
 #include <convert.h>
-<<<<<<< HEAD
-#include <math_helper.cuh>
-=======
 #include <float_vector.h>
 #include <array.h>
->>>>>>> 20d7953f
 
 //#define QUAD_SUM
 #ifdef QUAD_SUM
@@ -235,12 +231,7 @@
         constexpr int len = 2 * n; // real-valued length
         float nrm = load_norm<isFixed<store_t>::value>(x, parity);
 
-<<<<<<< HEAD
-        // if(x>=0 && x<=4) printf("Spinor::load x %d parity %d spinor %p spinor[0] %g\n", x, parity, spinor, spinor[0]);
-        vector_type<real, len> v_;
-=======
         array<real, len> v_;
->>>>>>> 20d7953f
 
         constexpr int M = len / N;
 QUDA_UNROLL
