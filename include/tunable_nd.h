--- conflicted
+++ resolved
@@ -78,7 +78,6 @@
     template <template <typename> class Functor, typename Arg>
     void launch_device(const TuneParam &tp, const qudaStream_t &stream, const Arg &arg)
     {
-<<<<<<< HEAD
       ompwip("OFFLOADING...");
 #ifdef QUDA_BACKEND_OMPTARGET
       const int gd = tp.grid.x*tp.grid.y*tp.grid.z;
@@ -94,11 +93,8 @@
       }
       omp_target_free(dparg, omp_get_default_device());
 #else
-      TunableKernel::launch_device<Functor, grid_stride>(KERNEL(Kernel1D), tp, stream, arg, param);
-#endif
-=======
       TunableKernel::launch_device<Functor, grid_stride>(KERNEL(Kernel1D), tp, stream, arg);
->>>>>>> 43b4486f
+#endif
     }
 
     template <template <typename> class Functor, typename Arg>
@@ -204,7 +200,6 @@
     template <template <typename> class Functor, typename Arg>
     void launch_device(const TuneParam &tp, const qudaStream_t &stream, const Arg &arg)
     {
-<<<<<<< HEAD
       ompwip("OFFLOADING...");
 #ifdef QUDA_BACKEND_OMPTARGET
       const int gd = tp.grid.x*tp.grid.y*tp.grid.z;
@@ -223,11 +218,8 @@
       }
       omp_target_free(dparg, omp_get_default_device());
 #else
-      TunableKernel::launch_device<Functor, grid_stride>(KERNEL(Kernel2D), tp, stream, arg, param);
-#endif
-=======
       TunableKernel::launch_device<Functor, grid_stride>(KERNEL(Kernel2D), tp, stream, arg);
->>>>>>> 43b4486f
+#endif
     }
 
     template <template <typename> class Functor, typename Arg>
@@ -390,7 +382,6 @@
     template <template <typename> class Functor, typename Arg>
     void launch_device(const TuneParam &tp, const qudaStream_t &stream, const Arg &arg)
     {
-<<<<<<< HEAD
 #if 1
       ompwip("NOOOO...");
 #else
@@ -419,12 +410,9 @@
       }
       omp_target_free(dparg, omp_get_default_device());
 #else
-      TunableKernel::launch_device<Functor, grid_stride>(KERNEL(Kernel3D), tp, stream, arg, param);
-#endif
-#endif
-=======
       TunableKernel::launch_device<Functor, grid_stride>(KERNEL(Kernel3D), tp, stream, arg);
->>>>>>> 43b4486f
+#endif
+#endif
     }
 
     template <template <typename> class Functor, typename Arg>
