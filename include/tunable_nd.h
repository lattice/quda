--- conflicted
+++ resolved
@@ -44,10 +44,7 @@
     void launch_cuda(const TuneParam &tp, const qudaStream_t &stream, const Arg &arg,
                      const std::vector<constant_param_t> &param = dummy_param) const
     {
-<<<<<<< HEAD
-      ompwip();
-=======
->>>>>>> c054b82a
+      ompwip();
       constexpr bool grid_stride = false;
       const_cast<TunableKernel*>(this)->launch_device<Functor, grid_stride>(KERNEL(raw_kernel), tp, stream, arg, param);
     }
@@ -180,7 +177,6 @@
     template <template <typename> class Functor, typename Arg>
     void launch_device(const TuneParam &tp, const qudaStream_t &stream, const Arg &arg, const std::vector<constant_param_t> &param = dummy_param)
     {
-<<<<<<< HEAD
       ompwip("OFFLOADING...");
 #ifdef QUDA_BACKEND_OMPTARGET
       const int gd = tp.grid.x*tp.grid.y*tp.grid.z;
@@ -197,9 +193,7 @@
 #else
       TunableKernel::launch_device<Functor, grid_stride>(KERNEL(Kernel2D), tp, stream, arg, param);
 #endif
-=======
       TunableKernel::launch_device<Functor, grid_stride>(KERNEL(Kernel2D), tp, stream, arg, param);
->>>>>>> c054b82a
     }
 
     template <template <typename> class Functor, typename Arg>
@@ -366,10 +360,7 @@
     template <template <typename> class Functor, typename Arg>
     void launch_device(const TuneParam &tp, const qudaStream_t &stream, const Arg &arg, const std::vector<constant_param_t> &param = dummy_param)
     {
-<<<<<<< HEAD
-      ompwip();
-=======
->>>>>>> c054b82a
+      ompwip();
       TunableKernel::launch_device<Functor, grid_stride>(KERNEL(Kernel3D), tp, stream, arg, param);
     }
 
