--- conflicted
+++ resolved
@@ -448,13 +448,13 @@
     void zeroPad();
 
 #ifdef USE_TEXTURE_OBJECTS
-    qudaTextureObject_t tex;
-    qudaTextureObject_t evenTex;
-    qudaTextureObject_t oddTex;
-    qudaTextureObject_t phaseTex;
-    qudaTextureObject_t evenPhaseTex;
-    qudaTextureObject_t oddPhaseTex;
-    void createTexObject(qudaTextureObject_t &tex, void *gauge, bool full, bool isPhase = false);
+    cudaTextureObject_t tex;
+    cudaTextureObject_t evenTex;
+    cudaTextureObject_t oddTex;
+    cudaTextureObject_t phaseTex;
+    cudaTextureObject_t evenPhaseTex;
+    cudaTextureObject_t oddPhaseTex;
+    void createTexObject(cudaTextureObject_t &tex, void *gauge, bool full, bool isPhase=false);
     void destroyTexObject();
 #endif
 
@@ -512,11 +512,7 @@
        @param[in] stream_p Pointer to CUDA stream to post the
        communication in (if 0, then use null stream)
     */
-<<<<<<< HEAD
-    void sendStart(int dim, int dir, qudaStream_t *stream_p = nullptr);
-=======
     void sendStart(int dim, int dir, qudaStream_t *stream_p=nullptr);
->>>>>>> 4950f600
 
     /**
        @brief Wait for communication to complete
@@ -589,11 +585,11 @@
     const void *Odd_p() const { return odd; }
 
 #ifdef USE_TEXTURE_OBJECTS
-    const qudaTextureObject_t &Tex() const { return tex; }
-    const qudaTextureObject_t &EvenTex() const { return evenTex; }
-    const qudaTextureObject_t &OddTex() const { return oddTex; }
-    const qudaTextureObject_t &EvenPhaseTex() const { return evenPhaseTex; }
-    const qudaTextureObject_t &OddPhaseTex() const { return oddPhaseTex; }
+    const cudaTextureObject_t& Tex() const { return tex; }
+    const cudaTextureObject_t& EvenTex() const { return evenTex; }
+    const cudaTextureObject_t& OddTex() const { return oddTex; }
+    const cudaTextureObject_t& EvenPhaseTex() const { return evenPhaseTex; }
+    const cudaTextureObject_t& OddPhaseTex() const { return oddPhaseTex; }
 #endif
 
     void setGauge(void* _gauge); //only allowed when create== QUDA_REFERENCE_FIELD_CREATE
