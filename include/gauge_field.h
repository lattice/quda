--- conflicted
+++ resolved
@@ -44,12 +44,10 @@
     /** Whether the staggered phase factor has been applied */
     bool staggeredPhaseApplied;
 
-<<<<<<< HEAD
     int siteDim;  //Used for Coarse gauge fields when nDim != siteDim;
-=======
+
     /** Imaginary chemical potential */
     double i_mu;
->>>>>>> 0cd31100
 
     // Default constructor
   GaugeFieldParam(void* const h_gauge=NULL) : LatticeFieldParam(),
@@ -72,11 +70,8 @@
 
       staggeredPhaseType(QUDA_INVALID_STAGGERED_PHASE),
       staggeredPhaseApplied(false),
-<<<<<<< HEAD
-      siteDim(4)
-=======
+      siteDim(4),
       i_mu(0.0)
->>>>>>> 0cd31100
 	{
 	  // variables declared in LatticeFieldParam
 	  precision = QUDA_INVALID_PRECISION;
@@ -98,11 +93,7 @@
       link_type(QUDA_WILSON_LINKS), t_boundary(QUDA_INVALID_T_BOUNDARY), anisotropy(1.0), 
       tadpole(1.0), scale(1.0), gauge(0), create(QUDA_NULL_FIELD_CREATE), geometry(geometry), 
       pinned(0), compute_fat_link_max(false), ghostExchange(ghostExchange), 
-<<<<<<< HEAD
-      staggeredPhaseType(QUDA_INVALID_STAGGERED_PHASE), staggeredPhaseApplied(false), siteDim(4)
-=======
-      staggeredPhaseType(QUDA_INVALID_STAGGERED_PHASE), staggeredPhaseApplied(false), i_mu(0.0)
->>>>>>> 0cd31100
+      staggeredPhaseType(QUDA_INVALID_STAGGERED_PHASE), staggeredPhaseApplied(false), siteDim(4), i_mu(0.0)
       {
 	// variables declared in LatticeFieldParam
 	this->precision = precision;
@@ -186,12 +177,10 @@
     /** Whether the staggered phase factor has been applied */
     bool staggeredPhaseApplied;
 
-<<<<<<< HEAD
     void exchange(void **ghost_link, void **link_sendbuf) const;
-=======
+
     /** Imaginary chemical potential */
     double i_mu;
->>>>>>> 0cd31100
 
   public:
     GaugeField(const GaugeFieldParam &param);
