--- conflicted
+++ resolved
@@ -6,14 +6,9 @@
 void write_gauge_field(const char *filename, void *gauge[], QudaPrecision prec, const int *X, int argc, char *argv[]);
 void read_spinor_field(const char *filename, void *V[], QudaPrecision precision, const int *X, QudaSiteSubset subset,
                        QudaParity parity, int nColor, int nSpin, int Nvec, int argc, char *argv[]);
-<<<<<<< HEAD
-void write_spinor_field(const char *filename, const void *V[], QudaPrecision precision, const int *X, QudaSiteSubset subset,
-                        QudaParity parity, int nColor, int nSpin, int Nvec, int argc, char *argv[], bool partfile = false);
-=======
 void write_spinor_field(const char *filename, const void *V[], QudaPrecision precision, const int *X,
                         QudaSiteSubset subset, QudaParity parity, int nColor, int nSpin, int Nvec, int argc,
                         char *argv[], bool partfile = false);
->>>>>>> 96f87568
 #else
 inline void read_gauge_field(const char *, void *[], QudaPrecision, const int *, int, char *[])
 {
@@ -31,13 +26,8 @@
   printf("QIO support has not been enabled\n");
   exit(-1);
 }
-<<<<<<< HEAD
-inline void write_spinor_field(const char *, const void *[], QudaPrecision, const int *, QudaSiteSubset, QudaParity, int, int,
-                               int, int, char *[], bool)
-=======
 inline void write_spinor_field(const char *, const void *[], QudaPrecision, const int *, QudaSiteSubset, QudaParity,
                                int, int, int, int, char *[], bool)
->>>>>>> 96f87568
 {
   printf("QIO support has not been enabled\n");
   exit(-1);
