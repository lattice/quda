--- conflicted
+++ resolved
@@ -64,14 +64,8 @@
    */
   template <typename T> struct plus {
     static constexpr bool do_sum = true;
-<<<<<<< HEAD
     using reducer_t = plus<T>;
-    __device__ __host__ T operator()(T a, T b) const { return a + b; }
-    //__device__ __host__ static T reduce(T a, T b) { return a + b; }
-    //__device__ __host__ static T init() { return quda::zero<T>(); }
-=======
     __device__ __host__ inline T operator()(T a, T b) const { return a + b; }
->>>>>>> 20d7953f
   };
 
   /**
@@ -79,13 +73,9 @@
    */
   template <typename T> struct maximum {
     static constexpr bool do_sum = false;
-<<<<<<< HEAD
     using reducer_t = maximum<T>;
-    //__device__ __host__ T operator()(T a, T b) const { return a > b ? a : b; }
-    __device__ __host__ T operator()(T a, T b) const { return quda::max(a,b); }
-=======
-    __device__ __host__ inline T operator()(T a, T b) const { return a > b ? a : b; }
->>>>>>> 20d7953f
+    //__device__ __host__ inline T operator()(T a, T b) const { return a > b ? a : b; }
+    __device__ __host__ inline T operator()(T a, T b) const { return quda::max(a,b); }
   };
 
   /**
@@ -93,12 +83,8 @@
    */
   template <typename T> struct minimum {
     static constexpr bool do_sum = false;
-<<<<<<< HEAD
     using reducer_t = minimum<T>;
-    __device__ __host__ T operator()(T a, T b) const { return a < b ? a : b; }
-=======
     __device__ __host__ inline T operator()(T a, T b) const { return a < b ? a : b; }
->>>>>>> 20d7953f
   };
 
   /**
