#pragma once

#include "complex_quda.h"
#include "quda_constants.h"
#include "quda_api.h"

/**
   @file reducer.h

   Implementations of various helper classes used for reductions,
   together with transformers used to aid reduction.  Generally
   speaking the reducers are binary operators, taking two arguments
   and reducing to a single value.  Transformers on the other hand are
   unary operators, though the return type may be different.  The
   transformers are able to work on fixed-point data, as we have
   specializations to handle the rescaling required in these cases.
*/

namespace quda
{

  namespace reducer
  {
    /**
       @return the reduce buffer size allocated
    */
    size_t buffer_size();

    /**
       @return pointer to device reduction buffer
    */
    void *get_device_buffer();

    /**
       @return pointer to device-mapped host reduction buffer
    */
    void *get_mapped_buffer();

    /**
       @return pointer to host reduction buffer
    */
    void *get_host_buffer();

    /**
       @brief get_count returns the pointer to the counter array used
       for tracking the number of completed thread blocks.  We
       template this function, since the return type is target
       dependent.
       @return pointer to the reduction count array.
     */
    template <typename count_t> count_t *get_count();

    /**
       @return reference to the event used for synchronizing
       reductions with the host
     */
    qudaEvent_t &get_event();
  } // namespace reducer

  constexpr int max_n_reduce() { return QUDA_MAX_MULTI_REDUCE; }

  /**
     plus reducer, used for conventional sum reductions
   */
  template <typename T> struct plus {
    static constexpr bool do_sum = true;
<<<<<<< HEAD
    __device__ __host__ T operator()(T a, T b) const { return a + b; }
#ifdef QUDA_BACKEND_OMPTARGET
    static T reduce_omp(T a, T b) { return a + b; }
    static T init_omp() { return ::quda::zero<T>(); }
#endif
=======
    __device__ __host__ inline T operator()(T a, T b) const { return a + b; }
>>>>>>> 20d7953f
  };

  /**
     maximum reducer, used for max reductions
   */
  template <typename T> struct maximum {
    static constexpr bool do_sum = false;
<<<<<<< HEAD
    __device__ __host__ T operator()(T a, T b) const { return a > b ? a : b; }
#ifdef QUDA_BACKEND_OMPTARGET
    static T reduce_omp(T a, T b) { return a > b ? a : b; }
    static T init_omp() { return ::quda::zero<T>(); }  // FIXME wrong for negative values.
#endif
=======
    __device__ __host__ inline T operator()(T a, T b) const { return a > b ? a : b; }
>>>>>>> 20d7953f
  };

  /**
     minimum reducer, used for min reductions
   */
  template <typename T> struct minimum {
    static constexpr bool do_sum = false;
<<<<<<< HEAD
    __device__ __host__ T operator()(T a, T b) const { return a < b ? a : b; }
#ifdef QUDA_BACKEND_OMPTARGET
    static T reduce_omp(T a, T b) { return a < b ? a : b; }
    static T init_omp() { return ::quda::zero<T>(); }  // FIXME wrong for positive values.
#endif
=======
    __device__ __host__ inline T operator()(T a, T b) const { return a < b ? a : b; }
>>>>>>> 20d7953f
  };

  /**
     identity transformer, preserves input
   */
  template <typename T> struct identity {
    static constexpr bool do_sum = false;
    __device__ __host__ inline T operator()(T a) const { return a; }
  };

  /**
     square transformer, return the L2 norm squared of the input
   */
  template <typename ReduceType, typename Float> struct square_ {
    square_(ReduceType = 1.0) { }
    __host__ __device__ inline ReduceType operator()(const quda::complex<Float> &x) const
    {
      return static_cast<ReduceType>(norm(x));
    }
  };

  /**
     square transformer, return the L2 norm squared of the input
     (int8_t specialization)
   */
  template <typename ReduceType> struct square_<ReduceType, int8_t> {
    const ReduceType scale;
    square_(const ReduceType scale) : scale(scale) { }
    __host__ __device__ inline ReduceType operator()(const quda::complex<int8_t> &x) const
    {
      return norm(scale * complex<ReduceType>(x.real(), x.imag()));
    }
  };

  /**
     square transformer, return the L2 norm squared of the input
     (short specialization)
   */
  template <typename ReduceType> struct square_<ReduceType, short> {
    const ReduceType scale;
    square_(const ReduceType scale) : scale(scale) { }
    __host__ __device__ inline ReduceType operator()(const quda::complex<short> &x) const
    {
      return norm(scale * complex<ReduceType>(x.real(), x.imag()));
    }
  };

  /**
     square transformer, return the L2 norm squared of the input
     (int specialization)
   */
  template <typename ReduceType> struct square_<ReduceType, int> {
    const ReduceType scale;
    square_(const ReduceType scale) : scale(scale) { }
    __host__ __device__ inline ReduceType operator()(const quda::complex<int> &x) const
    {
      return norm(scale * complex<ReduceType>(x.real(), x.imag()));
    }
  };

  /**
     abs transformer, return the absolute value of the input
   */
  template <typename Float, typename storeFloat> struct abs_ {
    abs_(const Float = 1.0) { }
    __host__ __device__ inline Float operator()(const quda::complex<storeFloat> &x) const { return abs(x); }
  };

  /**
     abs transformer, return the absolute value of the input (int8_t
     specialization)
   */
  template <typename Float> struct abs_<Float, int8_t> {
    Float scale;
    abs_(const Float scale) : scale(scale) { }
    __host__ __device__ inline Float operator()(const quda::complex<int8_t> &x) const
    {
      return abs(scale * complex<Float>(x.real(), x.imag()));
    }
  };

  /**
     abs transformer, return the absolute value of the input (short
     specialization)
   */
  template <typename Float> struct abs_<Float, short> {
    Float scale;
    abs_(const Float scale) : scale(scale) { }
    __host__ __device__ inline Float operator()(const quda::complex<short> &x) const
    {
      return abs(scale * complex<Float>(x.real(), x.imag()));
    }
  };

  /**
     abs transformer, return the absolute value of the input (int
     specialization)
   */
  template <typename Float> struct abs_<Float, int> {
    Float scale;
    abs_(const Float scale) : scale(scale) { }
    __host__ __device__ inline Float operator()(const quda::complex<int> &x) const
    {
      return abs(scale * complex<Float>(x.real(), x.imag()));
    }
  };

  /**
     abs_max transformer, return the maximum of the absolute value of the real
     and imaginary components
   */
  template <typename Float, typename storeFloat> struct abs_max_ {
    abs_max_(const Float = 1.0) { }
    __host__ __device__ inline Float operator()(const quda::complex<storeFloat> &x) const
    {
      return maximum<Float>()(abs(x.real()), abs(x.imag()));
    }
  };

  /**
     abs_max transformer, return the maximum of the absolute value of the real
     and imaginary components (int8_t specialziation)
   */
  template <typename Float> struct abs_max_<Float, int8_t> {
    Float scale;
    abs_max_(const Float scale) : scale(scale) { }
    __host__ __device__ inline Float operator()(const quda::complex<int8_t> &x) const
    {
      return maximum<Float>()(abs(scale * x.real()), abs(scale * x.imag()));
    }
  };

  /**
     abs_max transformer, return the maximum of the absolute value of the real
     and imaginary components (short specialziation)
   */
  template <typename Float> struct abs_max_<Float, short> {
    Float scale;
    abs_max_(const Float scale) : scale(scale) { }
    __host__ __device__ inline Float operator()(const quda::complex<short> &x) const
    {
      return maximum<Float>()(abs(scale * x.real()), abs(scale * x.imag()));
    }
  };

  /**
     abs_max transformer, return the maximum of the absolute value of the real
     and imaginary components (int specialziation)
   */
  template <typename Float> struct abs_max_<Float, int> {
    Float scale;
    abs_max_(const Float scale) : scale(scale) { }
    __host__ __device__ inline Float operator()(const quda::complex<int> &x) const
    {
      return maximum<Float>()(abs(scale * x.real()), abs(scale * x.imag()));
    }
  };

  /**
     abs_min transformer, return the minimum of the absolute value of the real
     and imaginary components
   */
  template <typename Float, typename storeFloat> struct abs_min_ {
    abs_min_(const Float = 1.0) { }
    __host__ __device__ inline Float operator()(const quda::complex<storeFloat> &x) const
    {
      return minimum<Float>()(abs(x.real()), abs(x.imag()));
    }
  };

  /**
     abs_min transformer, return the minimum of the absolute value of the real
     and imaginary components (int8_t specialziation)
   */
  template <typename Float> struct abs_min_<Float, int8_t> {
    Float scale;
    abs_min_(const Float scale) : scale(scale) { }
    __host__ __device__ inline Float operator()(const quda::complex<int8_t> &x) const
    {
      return minimum<Float>()(abs(scale * x.real()), abs(scale * x.imag()));
    }
  };

  /**
     abs_min transformer, return the minimum of the absolute value of the real
     and imaginary components (short specialziation)
   */
  template <typename Float> struct abs_min_<Float, short> {
    Float scale;
    abs_min_(const Float scale) : scale(scale) { }
    __host__ __device__ inline Float operator()(const quda::complex<short> &x) const
    {
      return minimum<Float>()(abs(scale * x.real()), abs(scale * x.imag()));
    }
  };

  /**
     abs_min transformer, return the minimum of the absolute value of the real
     and imaginary components (int specialziation)
   */
  template <typename Float> struct abs_min_<Float, int> {
    Float scale;
    abs_min_(const Float scale) : scale(scale) { }
    __host__ __device__ inline Float operator()(const quda::complex<int> &x) const
    {
      return minimum<Float>()(abs(scale * x.real()), abs(scale * x.imag()));
    }
  };

} // namespace quda<|MERGE_RESOLUTION|>--- conflicted
+++ resolved
@@ -64,15 +64,11 @@
    */
   template <typename T> struct plus {
     static constexpr bool do_sum = true;
-<<<<<<< HEAD
-    __device__ __host__ T operator()(T a, T b) const { return a + b; }
+    __device__ __host__ inline T operator()(T a, T b) const { return a + b; }
 #ifdef QUDA_BACKEND_OMPTARGET
-    static T reduce_omp(T a, T b) { return a + b; }
-    static T init_omp() { return ::quda::zero<T>(); }
+    static inline T reduce_omp(T a, T b) { return a + b; }
+    static inline T init_omp() { return ::quda::zero<T>(); }
 #endif
-=======
-    __device__ __host__ inline T operator()(T a, T b) const { return a + b; }
->>>>>>> 20d7953f
   };
 
   /**
@@ -80,15 +76,11 @@
    */
   template <typename T> struct maximum {
     static constexpr bool do_sum = false;
-<<<<<<< HEAD
-    __device__ __host__ T operator()(T a, T b) const { return a > b ? a : b; }
+    __device__ __host__ inline T operator()(T a, T b) const { return a > b ? a : b; }
 #ifdef QUDA_BACKEND_OMPTARGET
-    static T reduce_omp(T a, T b) { return a > b ? a : b; }
-    static T init_omp() { return ::quda::zero<T>(); }  // FIXME wrong for negative values.
+    static inline T reduce_omp(T a, T b) { return a > b ? a : b; }
+    static inline T init_omp() { return ::quda::zero<T>(); }  // FIXME wrong for negative values.
 #endif
-=======
-    __device__ __host__ inline T operator()(T a, T b) const { return a > b ? a : b; }
->>>>>>> 20d7953f
   };
 
   /**
@@ -96,15 +88,11 @@
    */
   template <typename T> struct minimum {
     static constexpr bool do_sum = false;
-<<<<<<< HEAD
-    __device__ __host__ T operator()(T a, T b) const { return a < b ? a : b; }
+    __device__ __host__ inline T operator()(T a, T b) const { return a < b ? a : b; }
 #ifdef QUDA_BACKEND_OMPTARGET
-    static T reduce_omp(T a, T b) { return a < b ? a : b; }
-    static T init_omp() { return ::quda::zero<T>(); }  // FIXME wrong for positive values.
+    static inline T reduce_omp(T a, T b) { return a < b ? a : b; }
+    static inline T init_omp() { return ::quda::zero<T>(); }  // FIXME wrong for positive values.
 #endif
-=======
-    __device__ __host__ inline T operator()(T a, T b) const { return a < b ? a : b; }
->>>>>>> 20d7953f
   };
 
   /**
