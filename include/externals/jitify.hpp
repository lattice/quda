/*
 * Copyright (c) 2017-2019, NVIDIA CORPORATION. All rights reserved.
 *
 * Redistribution and use in source and binary forms, with or without
 * modification, are permitted provided that the following conditions
 * are met:
 * * Redistributions of source code must retain the above copyright
 *   notice, this list of conditions and the following disclaimer.
 * * Redistributions in binary form must reproduce the above copyright
 *   notice, this list of conditions and the following disclaimer in the
 *   documentation and/or other materials provided with the distribution.
 * * Neither the name of NVIDIA CORPORATION nor the names of its
 *   contributors may be used to endorse or promote products derived
 *   from this software without specific prior written permission.
 *
 * THIS SOFTWARE IS PROVIDED BY THE COPYRIGHT HOLDERS ``AS IS'' AND ANY
 * EXPRESS OR IMPLIED WARRANTIES, INCLUDING, BUT NOT LIMITED TO, THE
 * IMPLIED WARRANTIES OF MERCHANTABILITY AND FITNESS FOR A PARTICULAR
 * PURPOSE ARE DISCLAIMED.  IN NO EVENT SHALL THE COPYRIGHT OWNER OR
 * CONTRIBUTORS BE LIABLE FOR ANY DIRECT, INDIRECT, INCIDENTAL, SPECIAL,
 * EXEMPLARY, OR CONSEQUENTIAL DAMAGES (INCLUDING, BUT NOT LIMITED TO,
 * PROCUREMENT OF SUBSTITUTE GOODS OR SERVICES; LOSS OF USE, DATA, OR
 * PROFITS; OR BUSINESS INTERRUPTION) HOWEVER CAUSED AND ON ANY THEORY
 * OF LIABILITY, WHETHER IN CONTRACT, STRICT LIABILITY, OR TORT
 * (INCLUDING NEGLIGENCE OR OTHERWISE) ARISING IN ANY WAY OUT OF THE USE
 * OF THIS SOFTWARE, EVEN IF ADVISED OF THE POSSIBILITY OF SUCH DAMAGE.
 */

/*
  -----------
  Jitify 0.9
  -----------
  A C++ library for easy integration of CUDA runtime compilation into
  existing codes.

  --------------
  How to compile
  --------------
  Compiler dependencies: <jitify.hpp>, -std=c++11
  Linker dependencies:   dl cuda nvrtc

  --------------------------------------
  Embedding source files into executable
  --------------------------------------
  g++  ... -ldl -rdynamic -DJITIFY_ENABLE_EMBEDDED_FILES=1
  -Wl,-b,binary,my_kernel.cu,include/my_header.cuh,-b,default nvcc ... -ldl
  -Xcompiler "-rdynamic
  -Wl\,-b\,binary\,my_kernel.cu\,include/my_header.cuh\,-b\,default"
  JITIFY_INCLUDE_EMBEDDED_FILE(my_kernel_cu);
  JITIFY_INCLUDE_EMBEDDED_FILE(include_my_header_cuh);

  ----
  TODO
  ----
  Extract valid compile options and pass the rest to cuModuleLoadDataEx
  See if can have stringified headers automatically looked-up
    by having stringify add them to a (static) global map.
    The global map can be updated by creating a static class instance
      whose constructor performs the registration.
    Can then remove all headers from JitCache constructor in example code
  See other TODOs in code
*/

/*! \file jitify.hpp
 *  \brief The Jitify library header
 */

/*! \mainpage Jitify - A C++ library that simplifies the use of NVRTC
 *  \p Use class jitify::JitCache to manage and launch JIT-compiled CUDA
 *    kernels.
 *
 *  \p Use namespace jitify::reflection to reflect types and values into
 *    code-strings.
 *
 *  \p Use JITIFY_INCLUDE_EMBEDDED_FILE() to declare files that have been
 *  embedded into the executable using the GCC linker.
 *
 *  \p Use jitify::parallel_for and JITIFY_LAMBDA() to generate and launch
 *  simple kernels.
 */

#pragma once

#ifndef JITIFY_THREAD_SAFE
#define JITIFY_THREAD_SAFE 1
#endif

#if JITIFY_ENABLE_EMBEDDED_FILES
#include <dlfcn.h>
#endif
#include <stdint.h>
#include <algorithm>
#include <cctype>
#include <cstring>  // For strtok_r etc.
#include <deque>
#include <fstream>
#include <iomanip>
#include <iostream>
#include <map>
#include <memory>
#include <sstream>
#include <stdexcept>
#include <string>
#include <typeinfo>
#include <unordered_map>
#include <unordered_set>
#include <vector>
#if JITIFY_THREAD_SAFE
#include <mutex>
#endif

#include <cuda.h>
#include <cuda_runtime_api.h>  // For dim3, cudaStream_t
#if CUDA_VERSION >= 8000
#define NVRTC_GET_TYPE_NAME 1
#endif
#include <nvrtc.h>

// For use by get_current_executable_path().
#ifdef __linux__
#include <linux/limits.h> // For PATH_MAX

#include <cstdlib> // For realpath
#define JITIFY_PATH_MAX PATH_MAX
#elif defined(_WIN32) || defined(_WIN64)
#include <windows.h>
#define JITIFY_PATH_MAX MAX_PATH
#else
#error "Unsupported platform"
#endif

#if defined(_WIN32) || defined(_WIN64)
// WAR for strtok_r being called strtok_s on Windows
#pragma push_macro("strtok_r")
#undef strtok_r
#define strtok_r strtok_s
// WAR for min and max possibly being macros defined by windows.h
#pragma push_macro("min")
#pragma push_macro("max")
#undef min
#undef max
#endif

#ifndef JITIFY_PRINT_LOG
#define JITIFY_PRINT_LOG 1
#endif

#if JITIFY_PRINT_ALL
#define JITIFY_PRINT_INSTANTIATION 1
#define JITIFY_PRINT_SOURCE 1
#define JITIFY_PRINT_LOG 1
#define JITIFY_PRINT_PTX 1
#define JITIFY_PRINT_LINKER_LOG 1
#define JITIFY_PRINT_LAUNCH 1
#define JITIFY_PRINT_HEADER_PATHS 1
#endif

#if JITIFY_ENABLE_EMBEDDED_FILES
#define JITIFY_FORCE_UNDEFINED_SYMBOL(x) void* x##_forced = (void*)&x
/*! Include a source file that has been embedded into the executable using the
 *    GCC linker.
 * \param name The name of the source file (<b>not</b> as a string), which must
 * be sanitized by replacing non-alpha-numeric characters with underscores.
 * E.g., \code{.cpp}JITIFY_INCLUDE_EMBEDDED_FILE(my_header_h)\endcode will
 * include the embedded file "my_header.h".
 * \note Files declared with this macro can be referenced using
 * their original (unsanitized) filenames when creating a \p
 * jitify::Program instance.
 */
#define JITIFY_INCLUDE_EMBEDDED_FILE(name)                                \
  extern "C" uint8_t _jitify_binary_##name##_start[] asm("_binary_" #name \
                                                         "_start");       \
  extern "C" uint8_t _jitify_binary_##name##_end[] asm("_binary_" #name   \
                                                       "_end");           \
  JITIFY_FORCE_UNDEFINED_SYMBOL(_jitify_binary_##name##_start);           \
  JITIFY_FORCE_UNDEFINED_SYMBOL(_jitify_binary_##name##_end)
#endif // JITIFY_ENABLE_EMBEDDED_FILES

/*! Jitify library namespace
 */
namespace jitify {

/*! Source-file load callback.
 *
 *  \param filename The name of the requested source file.
 *  \param tmp_stream A temporary stream that can be used to hold source code.
 *  \return A pointer to an input stream containing the source code, or NULL
 *  to defer loading of the file to Jitify's file-loading mechanisms.
 */
typedef std::istream* (*file_callback_type)(std::string filename,
                                            std::iostream& tmp_stream);

// Exclude from Doxygen
//! \cond

class JitCache;

// Simple cache using LRU discard policy
template <typename KeyType, typename ValueType>
class ObjectCache {
 public:
  typedef KeyType key_type;
  typedef ValueType value_type;

 private:
  typedef std::map<key_type, value_type> object_map;
  typedef std::deque<key_type> key_rank;
  typedef typename key_rank::iterator rank_iterator;
  object_map _objects;
  key_rank _ranked_keys;
  size_t _capacity;

  inline void discard_old(size_t n = 0) {
    if (n > _capacity) {
      throw std::runtime_error("Insufficient capacity in cache");
    }
    while (_objects.size() > _capacity - n) {
      key_type discard_key = _ranked_keys.back();
      _ranked_keys.pop_back();
      _objects.erase(discard_key);
    }
  }

 public:
  inline ObjectCache(size_t capacity = 8) : _capacity(capacity) {}
  inline void resize(size_t capacity) {
    _capacity = capacity;
    this->discard_old();
  }
  inline bool contains(const key_type &k) const { return (bool)_objects.count(k); }
  inline void touch(const key_type& k) {
    if (!this->contains(k)) {
      throw std::runtime_error("Key not found in cache");
    }
    rank_iterator rank = std::find(_ranked_keys.begin(), _ranked_keys.end(), k);
    if (rank != _ranked_keys.begin()) {
      // Move key to front of ranks
      _ranked_keys.erase(rank);
      _ranked_keys.push_front(k);
    }
  }
  inline value_type& get(const key_type& k) {
    if (!this->contains(k)) {
      throw std::runtime_error("Key not found in cache");
    }
    this->touch(k);
    return _objects[k];
  }
  inline value_type& insert(const key_type& k,
                            const value_type& v = value_type()) {
    this->discard_old(1);
    _ranked_keys.push_front(k);
    return _objects.insert(std::make_pair(k, v)).first->second;
  }
  template <typename... Args>
  inline value_type& emplace(const key_type& k, Args&&... args) {
    this->discard_old(1);
    // Note: Use of piecewise_construct allows non-movable non-copyable types
    auto iter
      = _objects.emplace(std::piecewise_construct, std::forward_as_tuple(k), std::forward_as_tuple(args...)).first;
    _ranked_keys.push_front(iter->first);
    return iter->second;
  }
};

namespace detail {

// Convenience wrapper for std::vector that provides handy constructors
template <typename T>
class vector : public std::vector<T> {
  typedef std::vector<T> super_type;

 public:
  vector() : super_type() {}
  vector(size_t n) : super_type(n) {}  // Note: Not explicit, allows =0
  vector(std::vector<T> const& vals) : super_type(vals) {}
  template <int N>
  vector(T const (&vals)[N]) : super_type(vals, vals + N) {}
  vector(std::vector<T>&& vals) : super_type(vals) {}
  vector(std::initializer_list<T> vals) : super_type(vals) {}
};

// Helper functions for parsing/manipulating source code

inline std::string replace_characters(std::string str,
                                      std::string const& oldchars,
                                      char newchar) {
  size_t i = str.find_first_of(oldchars);
  while (i != std::string::npos) {
    str[i] = newchar;
    i = str.find_first_of(oldchars, i + 1);
  }
  return str;
}
inline std::string sanitize_filename(std::string name) {
  return replace_characters(name, "/\\.-: ?%*|\"<>", '_');
}

#if JITIFY_ENABLE_EMBEDDED_FILES
class EmbeddedData {
  void* _app;
  EmbeddedData(EmbeddedData const&);
  EmbeddedData& operator=(EmbeddedData const&);

 public:
  EmbeddedData() {
    _app = dlopen(NULL, RTLD_LAZY);
    if (!_app) {
      throw std::runtime_error(std::string("dlopen failed: ") + dlerror());
    }
    dlerror();  // Clear any existing error
  }
  ~EmbeddedData() {
    if (_app) {
      dlclose(_app);
    }
  }
  const uint8_t* operator[](std::string key) const {
    key = sanitize_filename(key);
    key = "_binary_" + key;
    uint8_t const* data = (uint8_t const*)dlsym(_app, key.c_str());
    if (!data) {
      throw std::runtime_error(std::string("dlsym failed: ") + dlerror());
    }
    return data;
  }
  const uint8_t* begin(std::string key) const {
    return (*this)[key + "_start"];
  }
  const uint8_t* end(std::string key) const { return (*this)[key + "_end"]; }
};
#endif // JITIFY_ENABLE_EMBEDDED_FILES

inline bool is_tokenchar(char c) {
  return (c >= 'a' && c <= 'z') || (c >= 'A' && c <= 'Z') ||
         (c >= '0' && c <= '9') || c == '_';
}
inline std::string replace_token(std::string src, std::string token,
                                 std::string replacement) {
  size_t i = src.find(token);
  while (i != std::string::npos) {
    if (i == 0 || i == src.size() - token.size() ||
        (!is_tokenchar(src[i - 1]) && !is_tokenchar(src[i + token.size()]))) {
      src.replace(i, token.size(), replacement);
      i += replacement.size();
    } else {
      i += token.size();
    }
    i = src.find(token, i);
  }
  return src;
}
inline std::string path_base(std::string p) {
  // "/usr/local/myfile.dat" -> "/usr/local"
  // "foo/bar"  -> "foo"
  // "foo/bar/" -> "foo/bar"
#if defined _WIN32 || defined _WIN64
  char sep = '\\';
#else
  char sep = '/';
#endif
  size_t i = p.find_last_of(sep);
  if (i != std::string::npos) {
    return p.substr(0, i);
  } else {
    return "";
  }
}
inline std::string path_join(std::string p1, std::string p2) {
#ifdef _WIN32
  char sep = '\\';
#else
  char sep = '/';
#endif
  if (p1.size() && p2.size() && p2[0] == sep) {
    throw std::invalid_argument("Cannot join to absolute path");
  }
  if (p1.size() && p1[p1.size() - 1] != sep) {
    p1 += sep;
  }
  return p1 + p2;
}
// Elides "/." and "/.." tokens from path.
inline std::string path_simplify(const std::string &path)
{
  std::vector<std::string> dirs;
  std::string cur_dir;
  bool after_slash = false;
  for (int i = 0; i < (int)path.size(); ++i) {
    if (path[i] == '/') {
      if (after_slash) continue; // Ignore repeat slashes
      after_slash = true;
      if (cur_dir == ".." && !dirs.empty() && dirs.back() != "..") {
        if (dirs.size() == 1 && dirs.front().empty()) {
          throw std::runtime_error("Invalid path: back-traversals exceed depth of absolute path");
        }
        dirs.pop_back();
      } else if (cur_dir != ".") { // Ignore /./
        dirs.push_back(cur_dir);
      }
      cur_dir.clear();
    } else {
      after_slash = false;
      cur_dir.push_back(path[i]);
    }
  }
  if (!after_slash) { dirs.push_back(cur_dir); }
  std::stringstream ss;
  for (int i = 0; i < (int)dirs.size() - 1; ++i) { ss << dirs[i] << "/"; }
  if (!dirs.empty()) ss << dirs.back();
  if (after_slash) ss << "/";
  return ss.str();
}
inline unsigned long long hash_larson64(const char* s,
                                        unsigned long long seed = 0) {
  unsigned long long hash = seed;
  while (*s) {
    hash = hash * 101 + *s++;
  }
  return hash;
}

inline uint64_t hash_combine(uint64_t a, uint64_t b) {
  // Note: The magic number comes from the golden ratio
  return a ^ (0x9E3779B97F4A7C17ull + b + (b >> 2) + (a << 6));
}

inline bool extract_include_info_from_compile_error(std::string log,
                                                    std::string& name,
                                                    std::string& parent,
                                                    int& line_num) {
  static const std::vector<std::string> pattern = {"could not open source file \"", "cannot open source file \""};

  for (auto &p : pattern) {
    size_t beg = log.find(p);
    if (beg != std::string::npos) {
      beg += p.size();
      size_t end = log.find("\"", beg);
      name = log.substr(beg, end - beg);

      size_t line_beg = log.rfind("\n", beg);
      if (line_beg == std::string::npos) {
        line_beg = 0;
      } else {
        line_beg += 1;
      }

      size_t split = log.find("(", line_beg);
      parent = log.substr(line_beg, split - line_beg);
      line_num = atoi(log.substr(split + 1, log.find(")", split + 1) - (split + 1)).c_str());

      return true;
    }
  }

  return false;
}

inline bool is_include_directive_with_quotes(const std::string &source, int line_num)
{
  // TODO: Check each find() for failure.
  size_t beg = 0;
  for (int i = 1; i < line_num; ++i) { beg = source.find("\n", beg) + 1; }
  beg = source.find("include", beg) + 7;
  beg = source.find_first_of("\"<", beg);
  return source[beg] == '"';
}

inline std::string comment_out_code_line(int line_num, std::string source) {
  size_t beg = 0;
  for (int i = 1; i < line_num; ++i) {
    beg = source.find("\n", beg) + 1;
  }
  return (source.substr(0, beg) + "//" + source.substr(beg));
}

inline void print_with_line_numbers(std::string const& source) {
  int linenum = 1;
  std::stringstream source_ss(source);
  for (std::string line; std::getline(source_ss, line); ++linenum) {
    std::cout << std::setfill(' ') << std::setw(3) << linenum << " " << line
              << std::endl;
  }
}

inline void print_compile_log(std::string program_name,
                              std::string const& log) {
  std::cout << "---------------------------------------------------"
            << std::endl;
  std::cout << "--- JIT compile log for " << program_name << " ---"
            << std::endl;
  std::cout << "---------------------------------------------------"
            << std::endl;
  std::cout << log << std::endl;
  std::cout << "---------------------------------------------------"
            << std::endl;
}

inline std::vector<std::string> split_string(std::string str,
                                             long maxsplit = -1,
                                             std::string delims = " \t") {
  std::vector<std::string> results;
  if (maxsplit == 0) {
    results.push_back(str);
    return results;
  }
  // Note: +1 to include NULL-terminator
  std::vector<char> v_str(str.c_str(), str.c_str() + (str.size() + 1));
  char* c_str = v_str.data();
  char* saveptr = c_str;
  char *token = nullptr;
  for (long i = 0; i != maxsplit; ++i) {
    token = ::strtok_r(c_str, delims.c_str(), &saveptr);
    c_str = 0;
    if (!token) {
      return results;
    }
    results.push_back(token);
  }
  // Check if there's a final piece
  token += ::strlen(token) + 1;
  if (token - v_str.data() < (ptrdiff_t)str.size()) {
    // Find the start of the final piece
    token += ::strspn(token, delims.c_str());
    if (*token) {
      results.push_back(token);
    }
  }
  return results;
}

static const std::map<std::string, std::string> &get_jitsafe_headers_map();

inline bool load_source(std::string filename, std::map<std::string, std::string> &sources, std::string current_dir = "",
                        std::vector<std::string> include_paths = std::vector<std::string>(),
                        file_callback_type file_callback = 0, std::map<std::string, std::string> *fullpaths = nullptr,
                        bool search_current_dir = true)
{
  std::istream* source_stream = 0;
  std::stringstream string_stream;
  std::ifstream file_stream;
  // First detect direct source-code string ("my_program\nprogram_code...")
  size_t newline_pos = filename.find("\n");
  if (newline_pos != std::string::npos) {
    std::string source = filename.substr(newline_pos + 1);
    filename = filename.substr(0, newline_pos);
    string_stream << source;
    source_stream = &string_stream;
  }
  if (sources.count(filename)) {
    // Already got this one
    return true;
  }
  if (!source_stream) {
    std::string fullpath = path_join(current_dir, filename);
    // Try loading from callback
    if (!file_callback ||
        !(source_stream = file_callback(fullpath, string_stream))) {
#if JITIFY_ENABLE_EMBEDDED_FILES
      // Try loading as embedded file
      EmbeddedData embedded;
      std::string source;
      try {
        source.assign(embedded.begin(fullpath), embedded.end(fullpath));
        string_stream << source;
        source_stream = &string_stream;
      } catch (std::runtime_error const &)
#endif // JITIFY_ENABLE_EMBEDDED_FILES
      {
        // Try loading from filesystem
        bool found_file = false;
        if (search_current_dir) {
          file_stream.open(fullpath.c_str());
          if (file_stream) {
            source_stream = &file_stream;
            found_file = true;
          }
        }
        // Search include directories
        if (!found_file) {
          for (int i = 0; i < (int)include_paths.size(); ++i) {
            fullpath = path_join(include_paths[i], filename);
            file_stream.open(fullpath.c_str());
            if (file_stream) {
              source_stream = &file_stream;
              found_file = true;
              break;
            }
          }
          if (!found_file) {
            // Try loading from builtin headers
            fullpath = path_join("__jitify_builtin", filename);
            auto it = get_jitsafe_headers_map().find(filename);
            if (it != get_jitsafe_headers_map().end()) {
              string_stream << it->second;
              source_stream = &string_stream;
            } else {
              return false;
            }
          }
        }
      }
    }
    if (fullpaths) {
      // Record the full file path corresponding to this include name.
      (*fullpaths)[filename] = path_simplify(fullpath);
    }
  }
  sources[filename] = std::string();
  std::string& source = sources[filename];
  std::string line;
  size_t linenum = 0;
  unsigned long long hash = 0;
  bool pragma_once = false;
  bool remove_next_blank_line = false;
  while (std::getline(*source_stream, line)) {
    ++linenum;

    // HACK WAR for static variables not allowed on the device (unless
    // __shared__)
    // TODO: This breaks static member variables
    // line = replace_token(line, "static const", "/*static*/ const");

    // TODO: Need to watch out for /* */ comments too
    std::string cleanline =
        line.substr(0, line.find("//"));  // Strip line comments
    // if( cleanline.back() == "\r" ) { // Remove Windows line ending
    //	cleanline = cleanline.substr(0, cleanline.size()-1);
    //}
    // TODO: Should trim whitespace before checking .empty()
    if (cleanline.empty() && remove_next_blank_line) {
      remove_next_blank_line = false;
      continue;
    }
    // Maintain a file hash for use in #pragma once WAR
    hash = hash_larson64(line.c_str(), hash);
    if (cleanline.find("#pragma once") != std::string::npos) {
      pragma_once = true;
      // Note: This is an attempt to recover the original line numbering,
      //         which otherwise gets off-by-one due to the include guard.
      remove_next_blank_line = true;
      // line = "//" + line; // Comment out the #pragma once line
      continue;
    }

    // HACK WAR for Thrust using "#define FOO #pragma bar"
    size_t pragma_beg = cleanline.find("#pragma ");
    if (pragma_beg != std::string::npos) {
      std::string line_after_pragma = line.substr(pragma_beg);
      std::vector<std::string> pragma_split =
          split_string(line_after_pragma, 2);
      line =
          (line.substr(0, pragma_beg) + "_Pragma(\"" + pragma_split[1] + "\")");
      if (pragma_split.size() == 3) {
        line += " " + pragma_split[2];
      }
    }

    source += line + "\n";
  }
  // HACK TESTING (WAR for cub)
  // source = "#define cudaDeviceSynchronize() cudaSuccess\n" + source;
  ////source = "cudaError_t cudaDeviceSynchronize() { return cudaSuccess; }\n" +
  /// source;

  // WAR for #pragma once causing problems when there are multiple inclusions
  //   of the same header from different paths.
  if (pragma_once) {
    std::stringstream ss;
    ss << std::uppercase << std::hex << std::setw(8) << std::setfill('0')
       << hash;
    std::string include_guard_name = "_JITIFY_INCLUDE_GUARD_" + ss.str() + "\n";
    std::string include_guard_header;
    include_guard_header += "#ifndef " + include_guard_name;
    include_guard_header += "#define " + include_guard_name;
    std::string include_guard_footer;
    include_guard_footer += "#endif // " + include_guard_name;
    source = include_guard_header + source + "\n" + include_guard_footer;
  }
  // return filename;
  return true;
}

}  // namespace detail

//! \endcond

/*! Jitify reflection utilities namespace
 */
namespace reflection {

//  Provides type and value reflection via a function 'reflect':
//    reflect<Type>()   -> "Type"
//    reflect(value)    -> "(T)value"
//    reflect<VAL>()    -> "VAL"
//    reflect<Type,VAL> -> "VAL"
//    reflect_template<float,NonType<int,7>,char>() -> "<float,7,char>"
//    reflect_template({"float", "7", "char"}) -> "<float,7,char>"

/*! A wrapper class for non-type template parameters.
 */
template <typename T, T VALUE_>
struct NonType {
  constexpr static T VALUE = VALUE_;
};

// Forward declaration
template <typename T>
inline std::string reflect(T const& value);

//! \cond

namespace detail {

template <typename T>
inline std::string value_string(const T& x) {
  std::stringstream ss;
  ss << x;
  return ss.str();
}
// WAR for non-printable characters
template <>
inline std::string value_string<char>(const char& x) {
  std::stringstream ss;
  ss << (int)x;
  return ss.str();
}
template <>
inline std::string value_string<signed char>(const signed char& x) {
  std::stringstream ss;
  ss << (int)x;
  return ss.str();
}
template <>
inline std::string value_string<unsigned char>(const unsigned char& x) {
  std::stringstream ss;
  ss << (int)x;
  return ss.str();
}
template <>
inline std::string value_string<wchar_t>(const wchar_t& x) {
  std::stringstream ss;
  ss << (long)x;
  return ss.str();
}
// Specialisation for bool true/false literals
template <>
inline std::string value_string<bool>(const bool& x) {
  return x ? "true" : "false";
}

//#if CUDA_VERSION < 8000
#ifdef _MSC_VER // MSVC compiler
      inline std::string demangle(const char *verbose_name)
      {
        // Strips annotations from the verbose name returned by typeid(X).name()
        std::string result = verbose_name;
        result = jitify::detail::replace_token(result, "__ptr64", "");
        result = jitify::detail::replace_token(result, "__cdecl", "");
        result = jitify::detail::replace_token(result, "class", "");
        result = jitify::detail::replace_token(result, "struct", "");
        return result;
      }
#else // not MSVC
#include <cxxabi.h>
inline std::string demangle(const char* mangled_name) {
  size_t bufsize = 0;
  char *buf = nullptr;
  std::string demangled_name;
  int status;
  auto demangled_ptr
    = std::unique_ptr<char, decltype(free) *>(abi::__cxa_demangle(mangled_name, buf, &bufsize, &status), free);
  if (status == 0) {
    demangled_name = demangled_ptr.get(); // all worked as expected
  } else if (status == -2) {
    demangled_name = mangled_name;  // we interpret this as plain C name
  } else if (status == -1) {
    throw std::runtime_error(std::string("memory allocation failure in __cxa_demangle"));
  } else if (status == -3) {
    throw std::runtime_error(std::string("invalid argument to __cxa_demangle"));
  }
  return demangled_name;
}
<<<<<<< HEAD
#endif // not MSVC
      //#endif // CUDA_VERSION < 8000

      template <typename T> struct type_reflection {
        inline static std::string name()
        {
          //#if CUDA_VERSION < 8000
          // WAR for typeid discarding cv qualifiers on value-types
          // We use a pointer type to maintain cv qualifiers, then strip out the '*'
          std::string no_cv_name = demangle(typeid(T).name());
          std::string ptr_name = demangle(typeid(T *).name());
          // Find the right '*' by diffing the type name and ptr name
          // Note that the '*' will also be prefixed with the cv qualifiers
          size_t diff_begin
            = std::mismatch(no_cv_name.begin(), no_cv_name.end(), ptr_name.begin()).first - no_cv_name.begin();
          size_t star_begin = ptr_name.find("*", diff_begin);
          if (star_begin == std::string::npos) { throw std::runtime_error("Type reflection failed: " + ptr_name); }
          std::string name = ptr_name.substr(0, star_begin) + ptr_name.substr(star_begin + 1);
          return name;
          //#else
          //         std::string ret;
          //         nvrtcResult status = nvrtcGetTypeName<T>(&ret);
          //         if( status != NVRTC_SUCCESS ) {
          //                 throw std::runtime_error(std::string("nvrtcGetTypeName
          // failed:
          //")+ nvrtcGetErrorString(status));
          //         }
          //         return ret;
          //#endif
        }
      }; // namespace detail
      template <typename T, T VALUE> struct type_reflection<NonType<T, VALUE>> {
        inline static std::string name() { return jitify::reflection::reflect(VALUE); }
      };

    } // namespace detail

    //! \endcond

    /*! Create an Instance object that contains a const reference to the
     *  value.  We use this to wrap abstract objects from which we want to extract
     *  their type at runtime (e.g., derived type).  This is used to facilitate
     *  templating on derived type when all we know at compile time is abstract
     * type.
     */
    template <typename T> struct Instance {
      const T &value;
      Instance(const T &value) : value(value) {}
    };
=======
#endif  // not MSVC
//#endif // CUDA_VERSION < 8000

template <typename T>
struct type_reflection {
  inline static std::string name() {
    //#if CUDA_VERSION < 8000
    // WAR for typeid discarding cv qualifiers on value-types
    // We use a pointer type to maintain cv qualifiers, then strip out the '*'
    std::string no_cv_name = demangle(typeid(T).name());
    std::string ptr_name = demangle(typeid(typename std::remove_reference<T>::type *).name());
    // Find the right '*' by diffing the type name and ptr name
    // Note that the '*' will also be prefixed with the cv qualifiers
    size_t diff_begin =
        std::mismatch(no_cv_name.begin(), no_cv_name.end(), ptr_name.begin())
            .first -
        no_cv_name.begin();
    size_t star_begin = ptr_name.find("*", diff_begin);
    if (star_begin == std::string::npos) {
      throw std::runtime_error("Type reflection failed: " + ptr_name);
    }
    std::string name =
        ptr_name.substr(0, star_begin) + ptr_name.substr(star_begin + 1);
    return name;
    //#else
    //         std::string ret;
    //         nvrtcResult status = nvrtcGetTypeName<T>(&ret);
    //         if( status != NVRTC_SUCCESS ) {
    //                 throw std::runtime_error(std::string("nvrtcGetTypeName
    // failed:
    //")+ nvrtcGetErrorString(status));
    //         }
    //         return ret;
    //#endif
  }
};  // namespace detail
template <typename T, T VALUE>
struct type_reflection<NonType<T, VALUE> > {
  inline static std::string name() {
    return jitify::reflection::reflect(VALUE);
  }
};

}  // namespace detail

//! \endcond

/*! Create an Instance object that contains a const reference to the
 *  value.  We use this to wrap abstract objects from which we want to extract
 *  their type at runtime (e.g., derived type).  This is used to facilitate
 *  templating on derived type when all we know at compile time is abstract
 * type.
 */
template <typename T>
struct Instance {
  const T& value;
  Instance(const T& value) : value(value) {}
};

/*! Create an Instance object from which we can extract the value's run-time
 * type.
 *  \param value The const value to be captured.
 */
template <typename T>
inline Instance<T const> instance_of(T const& value) {
  return Instance<T const>(value);
}

/*! A wrapper used for representing types as values.
 */
template <typename T>
struct Type {};

// Type reflection
// E.g., reflect<float>() -> "float"
// Note: This strips trailing const and volatile qualifiers
/*! Generate a code-string for a type.
 *  \code{.cpp}reflect<float>() --> "float"\endcode
 */
template <typename T>
inline std::string reflect() {
  return detail::type_reflection<T>::name();
}
// Value reflection
// E.g., reflect(3.14f) -> "(float)3.14"
/*! Generate a code-string for a value.
 *  \code{.cpp}reflect(3.14f) --> "(float)3.14"\endcode
 */
template <typename T>
inline std::string reflect(T const& value) {
  return "(" + reflect<T>() + ")" + detail::value_string(value);
}
// Non-type template arg reflection (implicit conversion to int64_t)
// E.g., reflect<7>() -> "(int64_t)7"
/*! Generate a code-string for an integer non-type template argument.
 *  \code{.cpp}reflect<7>() --> "(int64_t)7"\endcode
 */
template <int64_t N>
inline std::string reflect() {
  return reflect<NonType<int64_t, N> >();
}
// Non-type template arg reflection (explicit type)
// E.g., reflect<int,7>() -> "(int)7"
/*! Generate a code-string for a generic non-type template argument.
 *  \code{.cpp} reflect<int,7>() --> "(int)7" \endcode
 */
template <typename T, T N>
inline std::string reflect() {
  return reflect<NonType<T, N> >();
}
// Type reflection via value
// E.g., reflect(Type<float>()) -> "float"
/*! Generate a code-string for a type wrapped as a Type instance.
 *  \code{.cpp}reflect(Type<float>()) --> "float"\endcode
 */
template <typename T>
inline std::string reflect(jitify::reflection::Type<T>) {
  return reflect<T>();
}
>>>>>>> 8e1cf095

    /*! Create an Instance object from which we can extract the value's run-time
     * type.
     *  \param value The const value to be captured.
     */
    template <typename T> inline Instance<T const> instance_of(T const &value) { return Instance<T const>(value); }

    /*! A wrapper used for representing types as values.
     */
    template <typename T> struct Type {
    };

<<<<<<< HEAD
    // Type reflection
    // E.g., reflect<float>() -> "float"
    // Note: This strips trailing const and volatile qualifiers
    /*! Generate a code-string for a type.
     *  \code{.cpp}reflect<float>() --> "float"\endcode
     */
    template <typename T> inline std::string reflect() { return detail::type_reflection<T>::name(); }
    // Value reflection
    // E.g., reflect(3.14f) -> "(float)3.14"
    /*! Generate a code-string for a value.
     *  \code{.cpp}reflect(3.14f) --> "(float)3.14"\endcode
     */
    template <typename T> inline std::string reflect(T const &value)
    {
      return "(" + reflect<T>() + ")" + detail::value_string(value);
    }
    // Non-type template arg reflection (implicit conversion to int64_t)
    // E.g., reflect<7>() -> "(int64_t)7"
    /*! Generate a code-string for an integer non-type template argument.
     *  \code{.cpp}reflect<7>() --> "(int64_t)7"\endcode
     */
    template <int64_t N> inline std::string reflect() { return reflect<NonType<int64_t, N>>(); }
    // Non-type template arg reflection (explicit type)
    // E.g., reflect<int,7>() -> "(int)7"
    /*! Generate a code-string for a generic non-type template argument.
     *  \code{.cpp} reflect<int,7>() --> "(int)7" \endcode
     */
    template <typename T, T N> inline std::string reflect() { return reflect<NonType<T, N>>(); }
    // Type reflection via value
    // E.g., reflect(Type<float>()) -> "float"
    /*! Generate a code-string for a type wrapped as a Type instance.
     *  \code{.cpp}reflect(Type<float>()) --> "float"\endcode
     */
    template <typename T> inline std::string reflect(jitify::reflection::Type<T>) { return reflect<T>(); }

    /*! Generate a code-string for a type wrapped as an Instance instance.
     *  \code{.cpp}reflect(Instance<float>(3.1f)) --> "float"\endcode
     *  or more simply when passed to a instance_of helper
     *  \code{.cpp}reflect(instance_of(3.1f)) --> "float"\endcodei
     *  This is specifically for the case where we want to extract the run-time
     * type, e.g., derived type, of an object pointer.
     */
    template <typename T> inline std::string reflect(jitify::reflection::Instance<T> &value)
    {
      return detail::demangle(typeid(value.value).name());
    }
=======
// Multiple value reflections one call, returning list of strings
template <typename... Args>
inline std::vector<std::string> reflect_all(Args&... args) {
  return {reflect(args)...};
}
>>>>>>> 8e1cf095

    // Type from value
    // E.g., type_of(3.14f) -> Type<float>()
    /*! Create a Type object representing a value's type.
     *  \param value The value whose type is to be captured.
     */
    template <typename T> inline Type<T> type_of(T &value) { return Type<T>(); }
    /*! Create a Type object representing a value's type.
     *  \param value The const value whose type is to be captured.
     */
    template <typename T> inline Type<T const> type_of(T const &value) { return Type<T const>(); }

    // Multiple value reflections one call, returning list of strings
    template <typename... Args> inline std::vector<std::string> reflect_all(Args... args) { return {reflect(args)...}; }

    inline std::string reflect_list(jitify::detail::vector<std::string> const &args, std::string opener = "",
                                    std::string closer = "")
    {
      std::stringstream ss;
      ss << opener;
      for (int i = 0; i < (int)args.size(); ++i) {
        if (i > 0) ss << ",";
        ss << args[i];
      }
      ss << closer;
      return ss.str();
    }

    // Template instantiation reflection
    // inline std::string reflect_template(std::vector<std::string> const& args) {
    inline std::string reflect_template(jitify::detail::vector<std::string> const &args)
    {
      // Note: The space in " >" is a WAR to avoid '>>' appearing
      return reflect_list(args, "<", " >");
    }
    // TODO: See if can make this evaluate completely at compile-time
    template <typename... Ts> inline std::string reflect_template()
    {
      return reflect_template({reflect<Ts>()...});
      // return reflect_template<sizeof...(Ts)>({reflect<Ts>()...});
    }

  } // namespace reflection

  //! \cond

  namespace detail
  {

    // Demangles nested variable names using the PTX name mangling scheme
    // (which follows the Itanium64 ABI). E.g., _ZN1a3Foo2bcE -> a::Foo::bc.
    inline std::string demangle_ptx_variable_name(const char *name)
    {
      std::stringstream ss;
      const char *c = name;
      if (*c++ != '_' || *c++ != 'Z') return name; // Non-mangled name
      if (*c++ != 'N') return "";                  // Not a nested name, unsupported
      while (true) {
        // Parse identifier length.
        int n = 0;
        while (std::isdigit(*c)) {
          n = n * 10 + (*c - '0');
          c++;
        }
        if (!n) return ""; // Invalid or unsupported mangled name
        // Parse identifier.
        const char *c0 = c;
        while (n-- && *c) c++;
        if (!*c) return ""; // Mangled name is truncated
        std::string id(c0, c);
        // Identifiers starting with "_GLOBAL" are anonymous namespaces.
        ss << (id.substr(0, 7) == "_GLOBAL" ? "(anonymous namespace)" : id);
        // Nested name specifiers end with 'E'.
        if (*c == 'E') break;
        // There are more identifiers to come, add join token.
        ss << "::";
      }
      return ss.str();
    }

    static const char *get_current_executable_path()
    {
      static const char *path = []() -> const char * {
        static char buffer[JITIFY_PATH_MAX] = {};
#ifdef __linux__
        if (!::realpath("/proc/self/exe", buffer)) return nullptr;
#elif defined(_WIN32) || defined(_WIN64)
      if (!GetModuleFileNameA(nullptr, buffer, JITIFY_PATH_MAX)) return nullptr;
#endif
        return buffer;
      }();
      return path;
    }

    inline bool endswith(const std::string &str, const std::string &suffix)
    {
      return str.size() >= suffix.size() && str.substr(str.size() - suffix.size()) == suffix;
    }

    // Infers the JIT input type from the filename suffix. If no known suffix is
    // present, the filename is assumed to refer to a library, and the associated
    // suffix (and possibly prefix) is automatically added to the filename.
    inline CUjitInputType get_cuda_jit_input_type(std::string *filename)
    {
      if (endswith(*filename, ".ptx")) {
        return CU_JIT_INPUT_PTX;
      } else if (endswith(*filename, ".cubin")) {
        return CU_JIT_INPUT_CUBIN;
      } else if (endswith(*filename, ".fatbin")) {
        return CU_JIT_INPUT_FATBINARY;
      } else if (endswith(*filename,
#if defined _WIN32 || defined _WIN64
                          ".obj"
#else // Linux
                        ".o"
#endif
                          )) {
        return CU_JIT_INPUT_OBJECT;
      } else { // Assume library
#if defined _WIN32 || defined _WIN64
        if (!endswith(*filename, ".lib")) { *filename += ".lib"; }
#else // Linux
      if (!endswith(*filename, ".a")) { *filename = "lib" + *filename + ".a"; }
#endif
        return CU_JIT_INPUT_LIBRARY;
      }
    }

    class CUDAKernel
    {
      std::vector<std::string> _link_files;
      std::vector<std::string> _link_paths;
      CUlinkState _link_state;
      CUmodule _module;
      CUfunction _kernel;
      std::string _func_name;
      std::string _ptx;
      std::map<std::string, std::string> _global_map;
      std::vector<CUjit_option> _opts;
      std::vector<void *> _optvals;
#ifdef JITIFY_PRINT_LINKER_LOG
      static const unsigned int _log_size = 8192;
      char _error_log[_log_size];
      char _info_log[_log_size];
#endif

      inline void cuda_safe_call(CUresult res) const
      {
        if (res != CUDA_SUCCESS) {
          const char *msg;
          cuGetErrorName(res, &msg);
          throw std::runtime_error(msg);
        }
      }
      inline void create_module(std::vector<std::string> link_files, std::vector<std::string> link_paths)
      {
        CUresult result;
#ifndef JITIFY_PRINT_LINKER_LOG
        // WAR since linker log does not seem to be constructed using a single call
        // to cuModuleLoadDataEx.
        if (link_files.empty()) {
          result = cuModuleLoadDataEx(&_module, _ptx.c_str(), (unsigned)_opts.size(), _opts.data(), _optvals.data());
        } else
#endif
        {
          cuda_safe_call(cuLinkCreate((unsigned)_opts.size(), _opts.data(), _optvals.data(), &_link_state));
          cuda_safe_call(cuLinkAddData(_link_state, CU_JIT_INPUT_PTX, (void *)_ptx.c_str(), _ptx.size(),
                                       "jitified_source.ptx", 0, 0, 0));
          for (int i = 0; i < (int)link_files.size(); ++i) {
            std::string link_file = link_files[i];
            CUjitInputType jit_input_type;
            if (link_file == ".") {
              // Special case for linking to current executable.
              link_file = get_current_executable_path();
              jit_input_type = CU_JIT_INPUT_OBJECT;
            } else {
              // Infer based on filename.
              jit_input_type = get_cuda_jit_input_type(&link_file);
            }
            CUresult result = cuLinkAddFile(_link_state, jit_input_type, link_file.c_str(), 0, 0, 0);
            int path_num = 0;
            while (result == CUDA_ERROR_FILE_NOT_FOUND && path_num < (int)link_paths.size()) {
              std::string filename = path_join(link_paths[path_num++], link_file);
              result = cuLinkAddFile(_link_state, jit_input_type, filename.c_str(), 0, 0, 0);
            }
#if JITIFY_PRINT_LINKER_LOG
            if (result == CUDA_ERROR_FILE_NOT_FOUND) {
              std::cerr << "Linker error: Device library not found: " << link_file << std::endl;
            } else if (result != CUDA_SUCCESS) {
              std::cerr << "Linker error: Failed to add file: " << link_file << std::endl;
              std::cerr << _error_log << std::endl;
            }
#endif
        cuda_safe_call(result);
      }
      size_t cubin_size;
      void* cubin;
      result = cuLinkComplete(_link_state, &cubin, &cubin_size);
      if (result == CUDA_SUCCESS) { result = cuModuleLoadData(&_module, cubin); }
        }
#ifdef JITIFY_PRINT_LINKER_LOG
        std::cout << "---------------------------------------" << std::endl;
        std::cout << "--- Linker for " << reflection::detail::demangle(_func_name.c_str()) << " ---" << std::endl;
        std::cout << "---------------------------------------" << std::endl;
        std::cout << _info_log << std::endl;
        std::cout << std::endl;
        std::cout << _error_log << std::endl;
        std::cout << "---------------------------------------" << std::endl;
#endif
        cuda_safe_call(result);
        // Allow _func_name to be empty to support cases where we want to generate
        // PTX containing extern symbol definitions but no kernels.
        if (!_func_name.empty()) { cuda_safe_call(cuModuleGetFunction(&_kernel, _module, _func_name.c_str())); }
      }
      inline void destroy_module()
      {
        if (_link_state) { cuda_safe_call(cuLinkDestroy(_link_state)); }
        _link_state = 0;
        if (_module) { cuModuleUnload(_module); }
        _module = 0;
      }

      // create a map of __constant__ and __device__ variables in the ptx file
      // mapping demangled to mangled name
      inline void create_global_variable_map()
      {
        size_t pos = 0;
        while (pos < _ptx.size()) {
          pos = std::min(_ptx.find(".const .align", pos), _ptx.find(".global .align", pos));
          if (pos == std::string::npos) break;
          size_t end = _ptx.find_first_of(";=", pos);
          if (_ptx[end] == '=') --end;
          std::string line = _ptx.substr(pos, end - pos);
          pos = end;
          size_t symbol_start = line.find_last_of(" ") + 1;
          size_t symbol_end = line.find_last_of("[");
          std::string entry = line.substr(symbol_start, symbol_end - symbol_start);
          std::string key = detail::demangle_ptx_variable_name(entry.c_str());
          // Skip unsupported mangled names. E.g., a static variable defined inside
          // a function (such variables are not directly addressable from outside
          // the function, so skipping them is the correct behavior).
          if (key == "") continue;
          _global_map[key] = entry;
        }
      }

      inline void set_linker_log()
      {
#ifdef JITIFY_PRINT_LINKER_LOG
        _opts.push_back(CU_JIT_INFO_LOG_BUFFER);
        _optvals.push_back((void *)_info_log);
        _opts.push_back(CU_JIT_INFO_LOG_BUFFER_SIZE_BYTES);
        _optvals.push_back((void *)(long)_log_size);
        _opts.push_back(CU_JIT_ERROR_LOG_BUFFER);
        _optvals.push_back((void *)_error_log);
        _opts.push_back(CU_JIT_ERROR_LOG_BUFFER_SIZE_BYTES);
        _optvals.push_back((void *)(long)_log_size);
        _opts.push_back(CU_JIT_LOG_VERBOSE);
        _optvals.push_back((void *)1);
#endif
      }

    public:
      inline CUDAKernel() : _link_state(0), _module(0), _kernel(0) {}
      inline CUDAKernel(const CUDAKernel &other) = delete;
      inline CUDAKernel &operator=(const CUDAKernel &other) = delete;
      inline CUDAKernel(CUDAKernel &&other) = delete;
      inline CUDAKernel &operator=(CUDAKernel &&other) = delete;
      inline CUDAKernel(const char *func_name, const char *ptx, std::vector<std::string> link_files,
                        std::vector<std::string> link_paths, unsigned int nopts = 0, CUjit_option *opts = 0,
                        void **optvals = 0) :
        _link_files(link_files),
        _link_paths(link_paths),
        _link_state(0),
        _module(0),
        _kernel(0),
        _func_name(func_name),
        _ptx(ptx),
        _opts(opts, opts + nopts),
        _optvals(optvals, optvals + nopts)
      {
        this->set_linker_log();
        this->create_module(link_files, link_paths);
        this->create_global_variable_map();
      }

      inline CUDAKernel &set(const char *func_name, const char *ptx, std::vector<std::string> link_files,
                             std::vector<std::string> link_paths, unsigned int nopts = 0, CUjit_option *opts = 0,
                             void **optvals = 0)
      {
        this->destroy_module();
        _func_name = func_name;
        _ptx = ptx;
        _link_files = link_files;
        _link_paths = link_paths;
        _opts.assign(opts, opts + nopts);
        _optvals.assign(optvals, optvals + nopts);
        this->set_linker_log();
        this->create_module(link_files, link_paths);
        this->create_global_variable_map();
        return *this;
      }
      inline ~CUDAKernel() { this->destroy_module(); }
      inline operator CUfunction() const { return _kernel; }

      inline CUresult launch(dim3 grid, dim3 block, unsigned int smem, CUstream stream, std::vector<void *> arg_ptrs) const
      {
        return cuLaunchKernel(_kernel, grid.x, grid.y, grid.z, block.x, block.y, block.z, smem, stream, arg_ptrs.data(),
                              NULL);
      }

      inline CUdeviceptr get_global_ptr(const char *name, size_t *size = nullptr) const
      {
        CUdeviceptr global_ptr = 0;
        auto global = _global_map.find(name);
        if (global != _global_map.end()) {
          cuda_safe_call(cuModuleGetGlobal(&global_ptr, size, _module, global->second.c_str()));
        } else {
          throw std::runtime_error(std::string("failed to look up global ") + name);
        }
        return global_ptr;
      }

      template <typename T>
      inline CUresult get_global_data(const char *name, T *data, size_t count, CUstream stream = 0) const
      {
        size_t size_bytes;
        CUdeviceptr ptr = get_global_ptr(name, &size_bytes);
        size_t given_size_bytes = count * sizeof(T);
        if (given_size_bytes != size_bytes) {
          throw std::runtime_error(std::string("Value for global variable ") + name + " has wrong size: got "
                                   + std::to_string(given_size_bytes) + " bytes, expected " + std::to_string(size_bytes));
        }
        return cuMemcpyDtoH(data, ptr, size_bytes);
      }

      template <typename T>
      inline CUresult set_global_data(const char *name, const T *data, size_t count, CUstream stream = 0) const
      {
        size_t size_bytes;
        CUdeviceptr ptr = get_global_ptr(name, &size_bytes);
        size_t given_size_bytes = count * sizeof(T);
        if (given_size_bytes != size_bytes) {
          throw std::runtime_error(std::string("Value for global variable ") + name + " has wrong size: got "
                                   + std::to_string(given_size_bytes) + " bytes, expected " + std::to_string(size_bytes));
        }
        return cuMemcpyHtoD(ptr, data, size_bytes);
      }

      const std::string &function_name() const { return _func_name; }
      const std::string &ptx() const { return _ptx; }
      const std::vector<std::string> &link_files() const { return _link_files; }
      const std::vector<std::string> &link_paths() const { return _link_paths; }
    };

    static const char *jitsafe_header_preinclude_h = R"(
//// WAR for Thrust (which appears to have forgotten to include this in result_of_adaptable_function.h
//#include <type_traits>

//// WAR for Thrust (which appear to have forgotten to include this in error_code.h)
//#include <string>

// WAR for Thrust (which only supports gnuc, clang or msvc)
#define __GNUC__ 4

// WAR for generics/shfl.h
#define THRUST_STATIC_ASSERT(x)

// WAR for CUB
#ifdef __host__
#undef __host__
#endif
#define __host__

// WAR to allow exceptions to be parsed
#define try
#define catch(...)
)";

    static const char *jitsafe_header_float_h
      = "#pragma once\n"
        "\n"
        "inline __host__ __device__ float  jitify_int_as_float(int i)             "
        "{ union FloatInt { float f; int i; } fi; fi.i = i; return fi.f; }\n"
        "inline __host__ __device__ double jitify_longlong_as_double(long long i) "
        "{ union DoubleLongLong { double f; long long i; } fi; fi.i = i; return "
        "fi.f; }\n"
        "#define FLT_RADIX       2\n"
        "#define FLT_MANT_DIG    24\n"
        "#define DBL_MANT_DIG    53\n"
        "#define FLT_DIG         6\n"
        "#define DBL_DIG         15\n"
        "#define FLT_MIN_EXP     -125\n"
        "#define DBL_MIN_EXP     -1021\n"
        "#define FLT_MIN_10_EXP  -37\n"
        "#define DBL_MIN_10_EXP  -307\n"
        "#define FLT_MAX_EXP     128\n"
        "#define DBL_MAX_EXP     1024\n"
        "#define FLT_MAX_10_EXP  38\n"
        "#define DBL_MAX_10_EXP  308\n"
        "#define FLT_MAX         jitify_int_as_float(2139095039)\n"
        "#define DBL_MAX         jitify_longlong_as_double(9218868437227405311)\n"
        "#define FLT_EPSILON     jitify_int_as_float(872415232)\n"
        "#define DBL_EPSILON     jitify_longlong_as_double(4372995238176751616)\n"
        "#define FLT_MIN         jitify_int_as_float(8388608)\n"
        "#define DBL_MIN         jitify_longlong_as_double(4503599627370496)\n"
        "#define FLT_ROUNDS      1\n"
        "#if defined __cplusplus && __cplusplus >= 201103L\n"
        "#define FLT_EVAL_METHOD 0\n"
        "#define DECIMAL_DIG     21\n"
        "#endif\n";

    static const char *jitsafe_header_limits_h = "#pragma once\n"
                                                 "\n"
                                                 "#if defined _WIN32 || defined _WIN64\n"
                                                 " #define __WORDSIZE 32\n"
                                                 "#else\n"
                                                 " #if defined __x86_64__ && !defined __ILP32__\n"
                                                 "  #define __WORDSIZE 64\n"
                                                 " #else\n"
                                                 "  #define __WORDSIZE 32\n"
                                                 " #endif\n"
                                                 "#endif\n"
                                                 "#define MB_LEN_MAX  16\n"
                                                 "#define CHAR_BIT    8\n"
                                                 "#define SCHAR_MIN   (-128)\n"
                                                 "#define SCHAR_MAX   127\n"
                                                 "#define UCHAR_MAX   255\n"
                                                 "#ifdef __CHAR_UNSIGNED__\n"
                                                 " #define CHAR_MIN   0\n"
                                                 " #define CHAR_MAX   UCHAR_MAX\n"
                                                 "#else\n"
                                                 " #define CHAR_MIN   SCHAR_MIN\n"
                                                 " #define CHAR_MAX   SCHAR_MAX\n"
                                                 "#endif\n"
                                                 "#define SHRT_MIN    (-32768)\n"
                                                 "#define SHRT_MAX    32767\n"
                                                 "#define USHRT_MAX   65535\n"
                                                 "#define INT_MIN     (-INT_MAX - 1)\n"
                                                 "#define INT_MAX     2147483647\n"
                                                 "#define UINT_MAX    4294967295U\n"
                                                 "#if __WORDSIZE == 64\n"
                                                 " # define LONG_MAX  9223372036854775807L\n"
                                                 "#else\n"
                                                 " # define LONG_MAX  2147483647L\n"
                                                 "#endif\n"
                                                 "#define LONG_MIN    (-LONG_MAX - 1L)\n"
                                                 "#if __WORDSIZE == 64\n"
                                                 " #define ULONG_MAX  18446744073709551615UL\n"
                                                 "#else\n"
                                                 " #define ULONG_MAX  4294967295UL\n"
                                                 "#endif\n"
                                                 "#define LLONG_MAX  9223372036854775807LL\n"
                                                 "#define LLONG_MIN  (-LLONG_MAX - 1LL)\n"
                                                 "#define ULLONG_MAX 18446744073709551615ULL\n";

    static const char *jitsafe_header_iterator = "#pragma once\n"
                                                 "\n"
                                                 "namespace __jitify_iterator_ns {\n"
                                                 "struct output_iterator_tag {};\n"
                                                 "struct input_iterator_tag {};\n"
                                                 "struct forward_iterator_tag {};\n"
                                                 "struct bidirectional_iterator_tag {};\n"
                                                 "struct random_access_iterator_tag {};\n"
                                                 "template<class Iterator>\n"
                                                 "struct iterator_traits {\n"
                                                 "  typedef typename Iterator::iterator_category iterator_category;\n"
                                                 "  typedef typename Iterator::value_type        value_type;\n"
                                                 "  typedef typename Iterator::difference_type   difference_type;\n"
                                                 "  typedef typename Iterator::pointer           pointer;\n"
                                                 "  typedef typename Iterator::reference         reference;\n"
                                                 "};\n"
                                                 "template<class T>\n"
                                                 "struct iterator_traits<T*> {\n"
                                                 "  typedef random_access_iterator_tag iterator_category;\n"
                                                 "  typedef T                          value_type;\n"
                                                 "  typedef ptrdiff_t                  difference_type;\n"
                                                 "  typedef T*                         pointer;\n"
                                                 "  typedef T&                         reference;\n"
                                                 "};\n"
                                                 "template<class T>\n"
                                                 "struct iterator_traits<T const*> {\n"
                                                 "  typedef random_access_iterator_tag iterator_category;\n"
                                                 "  typedef T                          value_type;\n"
                                                 "  typedef ptrdiff_t                  difference_type;\n"
                                                 "  typedef T const*                   pointer;\n"
                                                 "  typedef T const&                   reference;\n"
                                                 "};\n"
                                                 "} // namespace __jitify_iterator_ns\n"
                                                 "namespace std { using namespace __jitify_iterator_ns; }\n"
                                                 "using namespace __jitify_iterator_ns;\n";

    // TODO: This is incomplete; need floating point limits
    static const char *jitsafe_header_limits
      = "#pragma once\n"
        "#include <climits>\n"
        "\n"
        "namespace std {\n"
        "// TODO: Floating-point limits\n"
        "namespace __jitify_detail {\n"
        "template<class T, T Min, T Max, int Digits=-1>\n"
        "struct IntegerLimits {\n"
        "	static inline __host__ __device__ T min() { return Min; }\n"
        "	static inline __host__ __device__ T max() { return Max; }\n"
        "#if __cplusplus >= 201103L\n"
        "	static constexpr inline __host__ __device__ T lowest() noexcept {\n"
        "		return Min;\n"
        "	}\n"
        "#endif  // __cplusplus >= 201103L\n"
        "	enum {\n"
        "       is_specialized = true,\n"
        "		digits     = (Digits == -1) ? (int)(sizeof(T)*8 - (Min != 0)) "
        ": Digits,\n"
        "		digits10   = (digits * 30103) / 100000,\n"
        "		is_signed  = ((T)(-1)<0),\n"
        "		is_integer = true,\n"
        "		is_exact   = true,\n"
        "		radix      = 2,\n"
        "		is_bounded = true,\n"
        "		is_modulo  = false\n"
        "	};\n"
        "};\n"
        "} // namespace detail\n"
        "template<typename T> struct numeric_limits {\n"
        "    enum { is_specialized = false };\n"
        "};\n"
        "template<> struct numeric_limits<bool>               : public "
        "__jitify_detail::IntegerLimits<bool,              false,    true,1> {};\n"
        "template<> struct numeric_limits<char>               : public "
        "__jitify_detail::IntegerLimits<char,              CHAR_MIN, CHAR_MAX> "
        "{};\n"
        "template<> struct numeric_limits<signed char>        : public "
        "__jitify_detail::IntegerLimits<signed char,       SCHAR_MIN,SCHAR_MAX> "
        "{};\n"
        "template<> struct numeric_limits<unsigned char>      : public "
        "__jitify_detail::IntegerLimits<unsigned char,     0,        UCHAR_MAX> "
        "{};\n"
        "template<> struct numeric_limits<wchar_t>            : public "
        "__jitify_detail::IntegerLimits<wchar_t,           INT_MIN,  INT_MAX> {};\n"
        "template<> struct numeric_limits<short>              : public "
        "__jitify_detail::IntegerLimits<short,             SHRT_MIN, SHRT_MAX> "
        "{};\n"
        "template<> struct numeric_limits<unsigned short>     : public "
        "__jitify_detail::IntegerLimits<unsigned short,    0,        USHRT_MAX> "
        "{};\n"
        "template<> struct numeric_limits<int>                : public "
        "__jitify_detail::IntegerLimits<int,               INT_MIN,  INT_MAX> {};\n"
        "template<> struct numeric_limits<unsigned int>       : public "
        "__jitify_detail::IntegerLimits<unsigned int,      0,        UINT_MAX> "
        "{};\n"
        "template<> struct numeric_limits<long>               : public "
        "__jitify_detail::IntegerLimits<long,              LONG_MIN, LONG_MAX> "
        "{};\n"
        "template<> struct numeric_limits<unsigned long>      : public "
        "__jitify_detail::IntegerLimits<unsigned long,     0,        ULONG_MAX> "
        "{};\n"
        "template<> struct numeric_limits<long long>          : public "
        "__jitify_detail::IntegerLimits<long long,         LLONG_MIN,LLONG_MAX> "
        "{};\n"
        "template<> struct numeric_limits<unsigned long long> : public "
        "__jitify_detail::IntegerLimits<unsigned long long,0,        ULLONG_MAX> "
        "{};\n"
        "//template<typename T> struct numeric_limits { static const bool "
        "is_signed = ((T)(-1)<0); };\n"
        "} // namespace std\n";

    // TODO: This is highly incomplete
    static const char *jitsafe_header_type_traits = R"(
    #pragma once
    #if __cplusplus >= 201103L
    namespace __jitify_type_traits_ns {

    template<bool B, class T = void> struct enable_if {};
    template<class T>                struct enable_if<true, T> { typedef T type; };
    #if __cplusplus >= 201402L
    template< bool B, class T = void > using enable_if_t = typename enable_if<B,T>::type;
    #endif

    struct true_type  {
      enum { value = true };
      operator bool() const { return true; }
    };
    struct false_type {
      enum { value = false };
      operator bool() const { return false; }
    };

    template<typename T> struct is_floating_point    : false_type {};
    template<> struct is_floating_point<float>       :  true_type {};
    template<> struct is_floating_point<double>      :  true_type {};
    template<> struct is_floating_point<long double> :  true_type {};

    template<class T> struct is_integral              : false_type {};
    template<> struct is_integral<bool>               :  true_type {};
    template<> struct is_integral<char>               :  true_type {};
    template<> struct is_integral<signed char>        :  true_type {};
    template<> struct is_integral<unsigned char>      :  true_type {};
    template<> struct is_integral<short>              :  true_type {};
    template<> struct is_integral<unsigned short>     :  true_type {};
    template<> struct is_integral<int>                :  true_type {};
    template<> struct is_integral<unsigned int>       :  true_type {};
    template<> struct is_integral<long>               :  true_type {};
    template<> struct is_integral<unsigned long>      :  true_type {};
    template<> struct is_integral<long long>          :  true_type {};
    template<> struct is_integral<unsigned long long> :  true_type {};

    template<typename T> struct is_signed    : false_type {};
    template<> struct is_signed<float>       :  true_type {};
    template<> struct is_signed<double>      :  true_type {};
    template<> struct is_signed<long double> :  true_type {};
    template<> struct is_signed<signed char> :  true_type {};
    template<> struct is_signed<short>       :  true_type {};
    template<> struct is_signed<int>         :  true_type {};
    template<> struct is_signed<long>        :  true_type {};
    template<> struct is_signed<long long>   :  true_type {};

    template<typename T> struct is_unsigned             : false_type {};
    template<> struct is_unsigned<unsigned char>      :  true_type {};
    template<> struct is_unsigned<unsigned short>     :  true_type {};
    template<> struct is_unsigned<unsigned int>       :  true_type {};
    template<> struct is_unsigned<unsigned long>      :  true_type {};
    template<> struct is_unsigned<unsigned long long> :  true_type {};

    template<typename T, typename U> struct is_same      : false_type {};
    template<typename T>             struct is_same<T,T> :  true_type {};

    template<class T> struct is_array : false_type {};
    template<class T> struct is_array<T[]> : true_type {};
    template<class T, size_t N> struct is_array<T[N]> : true_type {};

    //partial implementation only of is_function
    template<class> struct is_function : false_type { };
    template<class Ret, class... Args> struct is_function<Ret(Args...)> : true_type {}; //regular
    template<class Ret, class... Args> struct is_function<Ret(Args......)> : true_type {}; // variadic

    template<class> struct result_of;
    template<class F, typename... Args>
    struct result_of<F(Args...)> {
    // TODO: This is a hack; a proper implem is quite complicated.
    typedef typename F::result_type type;
    };

    template <class T> struct remove_reference { typedef T type; };
    template <class T> struct remove_reference<T&> { typedef T type; };
    template <class T> struct remove_reference<T&&> { typedef T type; };
    #if __cplusplus >= 201402L
    template< class T > using remove_reference_t = typename remove_reference<T>::type;
    #endif

    template<class T> struct remove_extent { typedef T type; };
    template<class T> struct remove_extent<T[]> { typedef T type; };
    template<class T, size_t N> struct remove_extent<T[N]> { typedef T type; };
    #if __cplusplus >= 201402L
    template< class T > using remove_extent_t = typename remove_extent<T>::type;
    #endif

    template< class T > struct remove_const          { typedef T type; };
    template< class T > struct remove_const<const T> { typedef T type; };
    template< class T > struct remove_volatile             { typedef T type; };
    template< class T > struct remove_volatile<volatile T> { typedef T type; };
    template< class T > struct remove_cv { typedef typename remove_volatile<typename remove_const<T>::type>::type type; };
    #if __cplusplus >= 201402L
    template< class T > using remove_cv_t       = typename remove_cv<T>::type;
    template< class T > using remove_const_t    = typename remove_const<T>::type;
    template< class T > using remove_volatile_t = typename remove_volatile<T>::type;
    #endif

    template<bool B, class T, class F> struct conditional { typedef T type; };
    template<class T, class F> struct conditional<false, T, F> { typedef F type; };
    #if __cplusplus >= 201402L
    template< bool B, class T, class F > using conditional_t = typename conditional<B,T,F>::type;
    #endif

    namespace __jitify_detail {
    template< class T, bool is_function_type = false > struct add_pointer { using type = typename remove_reference<T>::type*; };
    template< class T > struct add_pointer<T, true> { using type = T; };
    template< class T, class... Args > struct add_pointer<T(Args...), true> { using type = T(*)(Args...); };
    template< class T, class... Args > struct add_pointer<T(Args..., ...), true> { using type = T(*)(Args..., ...); };
    }
    template< class T > struct add_pointer : __jitify_detail::add_pointer<T, is_function<T>::value> {};
    #if __cplusplus >= 201402L
    template< class T > using add_pointer_t = typename add_pointer<T>::type;
    #endif

    template< class T > struct decay {
    private:
      typedef typename remove_reference<T>::type U;
    public:
      typedef typename conditional<is_array<U>::value, typename remove_extent<U>::type*,
        typename conditional<is_function<U>::value,typename add_pointer<U>::type,typename remove_cv<U>::type
        >::type>::type type;
    };
    #if __cplusplus >= 201402L
    template< class T > using decay_t = typename decay<T>::type;
    #endif

    } // namespace __jtiify_type_traits_ns
    namespace std { using namespace __jitify_type_traits_ns; }
    using namespace __jitify_type_traits_ns;
    #endif // c++11
)";

    // TODO: INT_FAST8_MAX et al. and a few other misc constants
    static const char *jitsafe_header_stdint_h = "#pragma once\n"
                                                 "#include <climits>\n"
                                                 "namespace __jitify_stdint_ns {\n"
                                                 "typedef signed char      int8_t;\n"
                                                 "typedef signed short     int16_t;\n"
                                                 "typedef signed int       int32_t;\n"
                                                 "typedef signed long long int64_t;\n"
                                                 "typedef signed char      int_fast8_t;\n"
                                                 "typedef signed short     int_fast16_t;\n"
                                                 "typedef signed int       int_fast32_t;\n"
                                                 "typedef signed long long int_fast64_t;\n"
                                                 "typedef signed char      int_least8_t;\n"
                                                 "typedef signed short     int_least16_t;\n"
                                                 "typedef signed int       int_least32_t;\n"
                                                 "typedef signed long long int_least64_t;\n"
                                                 "typedef signed long long intmax_t;\n"
                                                 "typedef signed long      intptr_t; //optional\n"
                                                 "typedef unsigned char      uint8_t;\n"
                                                 "typedef unsigned short     uint16_t;\n"
                                                 "typedef unsigned int       uint32_t;\n"
                                                 "typedef unsigned long long uint64_t;\n"
                                                 "typedef unsigned char      uint_fast8_t;\n"
                                                 "typedef unsigned short     uint_fast16_t;\n"
                                                 "typedef unsigned int       uint_fast32_t;\n"
                                                 "typedef unsigned long long uint_fast64_t;\n"
                                                 "typedef unsigned char      uint_least8_t;\n"
                                                 "typedef unsigned short     uint_least16_t;\n"
                                                 "typedef unsigned int       uint_least32_t;\n"
                                                 "typedef unsigned long long uint_least64_t;\n"
                                                 "typedef unsigned long long uintmax_t;\n"
                                                 "typedef unsigned long      uintptr_t; //optional\n"
                                                 "#define INT8_MIN    SCHAR_MIN\n"
                                                 "#define INT16_MIN   SHRT_MIN\n"
                                                 "#define INT32_MIN   INT_MIN\n"
                                                 "#define INT64_MIN   LLONG_MIN\n"
                                                 "#define INT8_MAX    SCHAR_MAX\n"
                                                 "#define INT16_MAX   SHRT_MAX\n"
                                                 "#define INT32_MAX   INT_MAX\n"
                                                 "#define INT64_MAX   LLONG_MAX\n"
                                                 "#define UINT8_MAX   UCHAR_MAX\n"
                                                 "#define UINT16_MAX  USHRT_MAX\n"
                                                 "#define UINT32_MAX  UINT_MAX\n"
                                                 "#define UINT64_MAX  ULLONG_MAX\n"
                                                 "#define INTPTR_MIN  LONG_MIN\n"
                                                 "#define INTMAX_MIN  LLONG_MIN\n"
                                                 "#define INTPTR_MAX  LONG_MAX\n"
                                                 "#define INTMAX_MAX  LLONG_MAX\n"
                                                 "#define UINTPTR_MAX ULONG_MAX\n"
                                                 "#define UINTMAX_MAX ULLONG_MAX\n"
                                                 "#define PTRDIFF_MIN INTPTR_MIN\n"
                                                 "#define PTRDIFF_MAX INTPTR_MAX\n"
                                                 "#define SIZE_MAX    UINT64_MAX\n"
                                                 "} // namespace __jitify_stdint_ns\n"
                                                 "namespace std { using namespace __jitify_stdint_ns; }\n"
                                                 "using namespace __jitify_stdint_ns;\n";

    // TODO: offsetof
    static const char *jitsafe_header_stddef_h
      = "#pragma once\n"
        "#include <climits>\n"
        "namespace __jitify_stddef_ns {\n"
        "#if __cplusplus >= 201103L\n"
        "typedef decltype(nullptr) nullptr_t;\n"
        "#if defined(_MSC_VER)\n"
        "  typedef double max_align_t;\n"
        "#elif defined(__APPLE__)\n"
        "  typedef long double max_align_t;\n"
        "#else\n"
        "  // Define max_align_t to match the GCC definition.\n"
        "  typedef struct {\n"
        "    long long __jitify_max_align_nonce1\n"
        "        __attribute__((__aligned__(__alignof__(long long))));\n"
        "    long double __jitify_max_align_nonce2\n"
        "        __attribute__((__aligned__(__alignof__(long double))));\n"
        "  } max_align_t;\n"
        "#endif\n"
        "#endif  // __cplusplus >= 201103L\n"
        "#if __cplusplus >= 201703L\n"
        "enum class byte : unsigned char {};\n"
        "#endif  // __cplusplus >= 201703L\n"
        "} // namespace __jitify_stddef_ns\n"
        "namespace std {\n"
        "  // NVRTC provides built-in definitions of ::size_t and ::ptrdiff_t.\n"
        "  using ::size_t;\n"
        "  using ::ptrdiff_t;\n"
        "  using namespace __jitify_stddef_ns;\n"
        "} // namespace std\n"
        "using namespace __jitify_stddef_ns;\n";

    static const char *jitsafe_header_stdlib_h = "#pragma once\n"
                                                 "#include <stddef.h>\n";
    static const char *jitsafe_header_stdio_h = "#pragma once\n"
                                                "#include <stddef.h>\n"
                                                "#define FILE int\n"
                                                "int fflush ( FILE * stream );\n"
                                                "int fprintf ( FILE * stream, const char * format, ... );\n";

    static const char *jitsafe_header_string_h = "#pragma once\n"
                                                 "char* strcpy ( char * destination, const char * source );\n"
                                                 "int strcmp ( const char * str1, const char * str2 );\n"
                                                 "char* strerror( int errnum );\n";

    static const char *jitsafe_header_cstring = "#pragma once\n"
                                                "\n"
                                                "namespace __jitify_cstring_ns {\n"
                                                "char* strcpy ( char * destination, const char * source );\n"
                                                "int strcmp ( const char * str1, const char * str2 );\n"
                                                "char* strerror( int errnum );\n"
                                                "} // namespace __jitify_cstring_ns\n"
                                                "namespace std { using namespace __jitify_cstring_ns; }\n"
                                                "using namespace __jitify_cstring_ns;\n";

    // HACK TESTING (WAR for cub)
    static const char *jitsafe_header_iostream = "#pragma once\n"
                                                 "#include <ostream>\n"
                                                 "#include <istream>\n";
    // HACK TESTING (WAR for Thrust)
    static const char *jitsafe_header_ostream
      = "#pragma once\n"
        "\n"
        "namespace __jitify_ostream_ns {\n"
        "template<class CharT,class Traits=void>\n" // = std::char_traits<CharT>
                                                    // >\n"
        "struct basic_ostream {\n"
        "};\n"
        "typedef basic_ostream<char> ostream;\n"
        "ostream& endl(ostream& os);\n"
        "ostream& operator<<( ostream&, ostream& (*f)( ostream& ) );\n"
        "template< class CharT, class Traits > basic_ostream<CharT, Traits>& endl( "
        "basic_ostream<CharT, Traits>& os );\n"
        "template< class CharT, class Traits > basic_ostream<CharT, Traits>& "
        "operator<<( basic_ostream<CharT,Traits>& os, const char* c );\n"
        "#if __cplusplus >= 201103L\n"
        "template< class CharT, class Traits, class T > basic_ostream<CharT, "
        "Traits>& operator<<( basic_ostream<CharT,Traits>&& os, const T& value );\n"
        "#endif  // __cplusplus >= 201103L\n"
        "} // namespace __jitify_ostream_ns\n"
        "namespace std { using namespace __jitify_ostream_ns; }\n"
        "using namespace __jitify_ostream_ns;\n";

    static const char *jitsafe_header_istream = "#pragma once\n"
                                                "\n"
                                                "namespace __jitify_istream_ns {\n"
                                                "template<class CharT,class Traits=void>\n" // = std::char_traits<CharT>
                                                                                            // >\n"
                                                "struct basic_istream {\n"
                                                "};\n"
                                                "typedef basic_istream<char> istream;\n"
                                                "} // namespace __jitify_istream_ns\n"
                                                "namespace std { using namespace __jitify_istream_ns; }\n"
                                                "using namespace __jitify_istream_ns;\n";

    static const char *jitsafe_header_sstream = "#pragma once\n"
                                                "#include <ostream>\n"
                                                "#include <istream>\n";

    static const char *jitsafe_header_utility = "#pragma once\n"
                                                "namespace __jitify_utility_ns {\n"
                                                "template<class T1, class T2>\n"
                                                "struct pair {\n"
                                                "	T1 first;\n"
                                                "	T2 second;\n"
                                                "	inline pair() {}\n"
                                                "	inline pair(T1 const& first_, T2 const& second_)\n"
                                                "		: first(first_), second(second_) {}\n"
                                                "	// TODO: Standard includes many more constructors...\n"
                                                "	// TODO: Comparison operators\n"
                                                "};\n"
                                                "template<class T1, class T2>\n"
                                                "pair<T1,T2> make_pair(T1 const& first, T2 const& second) {\n"
                                                "	return pair<T1,T2>(first, second);\n"
                                                "}\n"
                                                "} // namespace __jitify_utility_ns\n"
                                                "namespace std { using namespace __jitify_utility_ns; }\n"
                                                "using namespace __jitify_utility_ns;\n";

    // TODO: incomplete
    static const char *jitsafe_header_vector = "#pragma once\n"
                                               "namespace __jitify_vector_ns {\n"
                                               "template<class T, class Allocator=void>\n" // = std::allocator> \n"
                                               "struct vector {\n"
                                               "};\n"
                                               "} // namespace __jitify_vector_ns\n"
                                               "namespace std { using namespace __jitify_vector_ns; }\n"
                                               "using namespace __jitify_vector_ns;\n";

    // TODO: incomplete
    static const char *jitsafe_header_string = "#pragma once\n"
                                               "namespace __jitify_string_ns {\n"
                                               "template<class CharT,class Traits=void,class Allocator=void>\n"
                                               "struct basic_string {\n"
                                               "basic_string();\n"
                                               "basic_string( const CharT* s );\n" //, const Allocator& alloc =
                                                                                   // Allocator() );\n"
                                               "const CharT* c_str() const;\n"
                                               "bool empty() const;\n"
                                               "void operator+=(const char *);\n"
                                               "void operator+=(const basic_string &);\n"
                                               "};\n"
                                               "typedef basic_string<char> string;\n"
                                               "} // namespace __jitify_string_ns\n"
                                               "namespace std { using namespace __jitify_string_ns; }\n"
                                               "using namespace __jitify_string_ns;\n";

    // TODO: incomplete
    static const char *jitsafe_header_stdexcept = "#pragma once\n"
                                                  "namespace __jitify_stdexcept_ns {\n"
                                                  "struct runtime_error {\n"
                                                  "explicit runtime_error( const std::string& what_arg );"
                                                  "explicit runtime_error( const char* what_arg );"
                                                  "virtual const char* what() const;\n"
                                                  "};\n"
                                                  "} // namespace __jitify_stdexcept_ns\n"
                                                  "namespace std { using namespace __jitify_stdexcept_ns; }\n"
                                                  "using namespace __jitify_stdexcept_ns;\n";

    // TODO: incomplete
    static const char *jitsafe_header_complex
      = "#pragma once\n"
        "namespace __jitify_complex_ns {\n"
        "template<typename T>\n"
        "class complex {\n"
        "	T _real;\n"
        "	T _imag;\n"
        "public:\n"
        "	complex() : _real(0), _imag(0) {}\n"
        "	complex(T const& real, T const& imag)\n"
        "		: _real(real), _imag(imag) {}\n"
        "	complex(T const& real)\n"
        "               : _real(real), _imag(static_cast<T>(0)) {}\n"
        "	T const& real() const { return _real; }\n"
        "	T&       real()       { return _real; }\n"
        "	void real(const T &r) { _real = r; }\n"
        "	T const& imag() const { return _imag; }\n"
        "	T&       imag()       { return _imag; }\n"
        "	void imag(const T &i) { _imag = i; }\n"
        "       complex<T>& operator+=(const complex<T> z)\n"
        "         { _real += z.real(); _imag += z.imag(); return *this; }\n"
        "};\n"
        "template<typename T>\n"
        "complex<T> operator*(const complex<T>& lhs, const complex<T>& rhs)\n"
        "  { return complex<T>(lhs.real()*rhs.real()-lhs.imag()*rhs.imag(),\n"
        "                      lhs.real()*rhs.imag()+lhs.imag()*rhs.real()); }\n"
        "template<typename T>\n"
        "complex<T> operator*(const complex<T>& lhs, const T & rhs)\n"
        "  { return complexs<T>(lhs.real()*rhs,lhs.imag()*rhs); }\n"
        "template<typename T>\n"
        "complex<T> operator*(const T& lhs, const complex<T>& rhs)\n"
        "  { return complexs<T>(rhs.real()*lhs,rhs.imag()*lhs); }\n"
        "} // namespace __jitify_complex_ns\n"
        "namespace std { using namespace __jitify_complex_ns; }\n"
        "using namespace __jitify_complex_ns;\n";

    // TODO: This is incomplete (missing binary and integer funcs, macros,
    // constants, types)
    static const char *jitsafe_header_math
      = "#pragma once\n"
        "namespace __jitify_math_ns {\n"
        "#if __cplusplus >= 201103L\n"
        "#define DEFINE_MATH_UNARY_FUNC_WRAPPER(f) \\\n"
        "	inline double      f(double x)         { return ::f(x); } \\\n"
        "	inline float       f##f(float x)       { return ::f(x); } \\\n"
        "	/*inline long double f##l(long double x) { return ::f(x); }*/ \\\n"
        "	inline float       f(float x)          { return ::f(x); } \\\n"
        "	/*inline long double f(long double x)    { return ::f(x); }*/\n"
        "#else\n"
        "#define DEFINE_MATH_UNARY_FUNC_WRAPPER(f) \\\n"
        "	inline double      f(double x)         { return ::f(x); } \\\n"
        "	inline float       f##f(float x)       { return ::f(x); } \\\n"
        "	/*inline long double f##l(long double x) { return ::f(x); }*/\n"
        "#endif\n"
        "DEFINE_MATH_UNARY_FUNC_WRAPPER(cos)\n"
        "DEFINE_MATH_UNARY_FUNC_WRAPPER(sin)\n"
        "DEFINE_MATH_UNARY_FUNC_WRAPPER(tan)\n"
        "DEFINE_MATH_UNARY_FUNC_WRAPPER(acos)\n"
        "DEFINE_MATH_UNARY_FUNC_WRAPPER(asin)\n"
        "DEFINE_MATH_UNARY_FUNC_WRAPPER(atan)\n"
        "template<typename T> inline T atan2(T y, T x) { return ::atan2(y, x); }\n"
        "DEFINE_MATH_UNARY_FUNC_WRAPPER(cosh)\n"
        "DEFINE_MATH_UNARY_FUNC_WRAPPER(sinh)\n"
        "DEFINE_MATH_UNARY_FUNC_WRAPPER(tanh)\n"
        "DEFINE_MATH_UNARY_FUNC_WRAPPER(exp)\n"
        "template<typename T> inline T frexp(T x, int* exp) { return ::frexp(x, "
        "exp); }\n"
        "template<typename T> inline T ldexp(T x, int  exp) { return ::ldexp(x, "
        "exp); }\n"
        "DEFINE_MATH_UNARY_FUNC_WRAPPER(log)\n"
        "DEFINE_MATH_UNARY_FUNC_WRAPPER(log10)\n"
        "template<typename T> inline T modf(T x, T* intpart) { return ::modf(x, "
        "intpart); }\n"
        "template<typename T> inline T pow(T x, T y) { return ::pow(x, y); }\n"
        "DEFINE_MATH_UNARY_FUNC_WRAPPER(sqrt)\n"
        "DEFINE_MATH_UNARY_FUNC_WRAPPER(ceil)\n"
        "DEFINE_MATH_UNARY_FUNC_WRAPPER(floor)\n"
        "template<typename T> inline T fmod(T n, T d) { return ::fmod(n, d); }\n"
        "DEFINE_MATH_UNARY_FUNC_WRAPPER(fabs)\n"
        "template<typename T> inline T abs(T x) { return ::abs(x); }\n"
        "#if __cplusplus >= 201103L\n"
        "DEFINE_MATH_UNARY_FUNC_WRAPPER(acosh)\n"
        "DEFINE_MATH_UNARY_FUNC_WRAPPER(asinh)\n"
        "DEFINE_MATH_UNARY_FUNC_WRAPPER(atanh)\n"
        "DEFINE_MATH_UNARY_FUNC_WRAPPER(exp2)\n"
        "DEFINE_MATH_UNARY_FUNC_WRAPPER(expm1)\n"
        "template<typename T> inline int ilogb(T x) { return ::ilogb(x); }\n"
        "DEFINE_MATH_UNARY_FUNC_WRAPPER(log1p)\n"
        "DEFINE_MATH_UNARY_FUNC_WRAPPER(log2)\n"
        "DEFINE_MATH_UNARY_FUNC_WRAPPER(logb)\n"
        "template<typename T> inline T scalbn (T x, int n)  { return ::scalbn(x, "
        "n); }\n"
        "template<typename T> inline T scalbln(T x, long n) { return ::scalbn(x, "
        "n); }\n"
        "DEFINE_MATH_UNARY_FUNC_WRAPPER(cbrt)\n"
        "template<typename T> inline T hypot(T x, T y) { return ::hypot(x, y); }\n"
        "DEFINE_MATH_UNARY_FUNC_WRAPPER(erf)\n"
        "DEFINE_MATH_UNARY_FUNC_WRAPPER(erfc)\n"
        "DEFINE_MATH_UNARY_FUNC_WRAPPER(tgamma)\n"
        "DEFINE_MATH_UNARY_FUNC_WRAPPER(lgamma)\n"
        "DEFINE_MATH_UNARY_FUNC_WRAPPER(trunc)\n"
        "DEFINE_MATH_UNARY_FUNC_WRAPPER(round)\n"
        "template<typename T> inline long lround(T x) { return ::lround(x); }\n"
        "template<typename T> inline long long llround(T x) { return ::llround(x); "
        "}\n"
        "DEFINE_MATH_UNARY_FUNC_WRAPPER(rint)\n"
        "template<typename T> inline long lrint(T x) { return ::lrint(x); }\n"
        "template<typename T> inline long long llrint(T x) { return ::llrint(x); "
        "}\n"
        "DEFINE_MATH_UNARY_FUNC_WRAPPER(nearbyint)\n"
        // TODO: remainder, remquo, copysign, nan, nextafter, nexttoward, fdim,
        // fmax, fmin, fma
        "#endif\n"
        "#undef DEFINE_MATH_UNARY_FUNC_WRAPPER\n"
        "} // namespace __jitify_math_ns\n"
        "namespace std { using namespace __jitify_math_ns; }\n"
        "#define M_PI 3.14159265358979323846\n"
        // Note: Global namespace already includes CUDA math funcs
        "//using namespace __jitify_math_ns;\n";

    static const char *jitsafe_header_memory_h = R"(
    #pragma once
    #include <string.h>
 )";

    // TODO: incomplete
    static const char *jitsafe_header_mutex = R"(
    #pragma once
    #if __cplusplus >= 201103L
    namespace __jitify_mutex_ns {
    class mutex {
    public:
    void lock();
    bool try_lock();
    void unlock();
    };
    } // namespace __jitify_mutex_ns
    namespace std { using namespace __jitify_mutex_ns; }
    using namespace __jitify_mutex_ns;
    #endif
 )";

    static const char *jitsafe_header_algorithm = R"(
    #pragma once
    #if __cplusplus >= 201103L
    namespace __jitify_algorithm_ns {

    #if __cplusplus == 201103L
    #define JITIFY_CXX14_CONSTEXPR
    #else
    #define JITIFY_CXX14_CONSTEXPR constexpr
    #endif

    template<class T> JITIFY_CXX14_CONSTEXPR const T& max(const T& a, const T& b)
    {
      return (b > a) ? b : a;
    }
    template<class T> JITIFY_CXX14_CONSTEXPR const T& min(const T& a, const T& b)
    {
      return (b < a) ? b : a;
    }

    } // namespace __jitify_algorithm_ns
    namespace std { using namespace __jitify_algorithm_ns; }
    using namespace __jitify_algorithm_ns;
    #endif
 )";

    static const char *jitsafe_header_time_h = R"(
    #pragma once
    #define NULL 0
    #define CLOCKS_PER_SEC 1000000
    namespace __jitify_time_ns {
    typedef long time_t;
    struct tm {
      int tm_sec;
      int tm_min;
      int tm_hour;
      int tm_mday;
      int tm_mon;
      int tm_year;
      int tm_wday;
      int tm_yday;
      int tm_isdst;
    };
    #if __cplusplus >= 201703L
    struct timespec {
      time_t tv_sec;
      long tv_nsec;
    };
    #endif
    }  // namespace __jitify_time_ns
    namespace std {
      // NVRTC provides built-in definitions of ::size_t and ::clock_t.
      using ::size_t;
      using ::clock_t;
      using namespace __jitify_time_ns;
    }
    using namespace __jitify_time_ns;
 )";

    // WAR: These need to be pre-included as a workaround for NVRTC implicitly using
    // /usr/include as an include path. The other built-in headers will be included
    // lazily as needed.
    static const char *preinclude_jitsafe_header_names[] = {
      "jitify_preinclude.h", "limits.h", "math.h", "memory.h", "stdint.h", "stdlib.h", "stdio.h", "string.h", "time.h",
    };

    template <class T, int N> int array_size(T (&)[N]) { return N; }
    const int preinclude_jitsafe_headers_count = array_size(preinclude_jitsafe_header_names);

    static const std::map<std::string, std::string> &get_jitsafe_headers_map()
    {
      static const std::map<std::string, std::string> jitsafe_headers_map = {
        {"jitify_preinclude.h", jitsafe_header_preinclude_h},
        {"float.h", jitsafe_header_float_h},
        {"cfloat", jitsafe_header_float_h},
        {"limits.h", jitsafe_header_limits_h},
        {"climits", jitsafe_header_limits_h},
        {"stdint.h", jitsafe_header_stdint_h},
        {"cstdint", jitsafe_header_stdint_h},
        {"stddef.h", jitsafe_header_stddef_h},
        {"cstddef", jitsafe_header_stddef_h},
        {"stdlib.h", jitsafe_header_stdlib_h},
        {"cstdlib", jitsafe_header_stdlib_h},
        {"stdio.h", jitsafe_header_stdio_h},
        {"cstdio", jitsafe_header_stdio_h},
        {"string.h", jitsafe_header_string_h},
        {"cstring", jitsafe_header_cstring},
        {"iterator", jitsafe_header_iterator},
        {"limits", jitsafe_header_limits},
        {"type_traits", jitsafe_header_type_traits},
        {"utility", jitsafe_header_utility},
        {"math.h", jitsafe_header_math},
        {"cmath", jitsafe_header_math},
        {"memory.h", jitsafe_header_memory_h},
        {"complex", jitsafe_header_complex},
        {"iostream", jitsafe_header_iostream},
        {"ostream", jitsafe_header_ostream},
        {"istream", jitsafe_header_istream},
        {"sstream", jitsafe_header_sstream},
        {"vector", jitsafe_header_vector},
        {"string", jitsafe_header_string},
        {"stdexcept", jitsafe_header_stdexcept},
        {"mutex", jitsafe_header_mutex},
        {"algorithm", jitsafe_header_algorithm},
        {"time.h", jitsafe_header_time_h},
        {"ctime", jitsafe_header_time_h},
      };
      return jitsafe_headers_map;
    }

    inline void add_options_from_env(std::vector<std::string> &options)
    {
      // Add options from environment variable
      const char *env_options = std::getenv("JITIFY_OPTIONS");
      if (env_options) {
        std::stringstream ss;
        ss << env_options;
        std::string opt;
        while (!(ss >> opt).fail()) { options.push_back(opt); }
      }
      // Add options from JITIFY_OPTIONS macro
#ifdef JITIFY_OPTIONS
#define JITIFY_TOSTRING_IMPL(x) #x
#define JITIFY_TOSTRING(x) JITIFY_TOSTRING_IMPL(x)
  std::stringstream ss;
  ss << JITIFY_TOSTRING(JITIFY_OPTIONS);
  std::string opt;
  while (!(ss >> opt).fail()) {
    options.push_back(opt);
  }
#undef JITIFY_TOSTRING
#undef JITIFY_TOSTRING_IMPL
#endif // JITIFY_OPTIONS
    }

    inline void detect_and_add_cuda_arch(std::vector<std::string> &options)
    {
      for (int i = 0; i < (int)options.size(); ++i) {
        // Note that this will also match the middle of "--gpu-architecture".
        if (options[i].find("-arch") != std::string::npos) {
          // Arch already specified in options
          return;
        }
      }
      // Use the compute capability of the current device
      // TODO: Check these API calls for errors
      cudaError_t status;
      int device;
      status = cudaGetDevice(&device);
      if (status != cudaSuccess) {
        throw std::runtime_error(std::string("Failed to detect GPU architecture: cudaGetDevice failed: ")
                                 + cudaGetErrorString(status));
      }
      int cc_major;
      cudaDeviceGetAttribute(&cc_major, cudaDevAttrComputeCapabilityMajor, device);
      int cc_minor;
      cudaDeviceGetAttribute(&cc_minor, cudaDevAttrComputeCapabilityMinor, device);
      int cc = cc_major * 10 + cc_minor;
      // Note: We must limit the architecture to the max supported by the current
      //         version of NVRTC, otherwise newer hardware will cause errors
      //         on older versions of CUDA.
      // TODO: It would be better to detect this somehow, rather than hard-coding it

      // Tegra chips do not have forwards compatibility so we need to special case
      // them.
      bool is_tegra = ((cc_major == 3 && cc_minor == 2) || // Logan
                       (cc_major == 5 && cc_minor == 3) || // Erista
                       (cc_major == 6 && cc_minor == 2) || // Parker
                       (cc_major == 7 && cc_minor == 2));  // Xavier
      if (!is_tegra) {
        // ensure that future CUDA versions just work (even if suboptimal)
        const int cuda_major = std::min(10, CUDA_VERSION / 1000);
        // clang-format off
    switch (cuda_major) {
      case 10: cc = std::min(cc, 75); break; // Turing
      case  9: cc = std::min(cc, 70); break; // Volta
      case  8: cc = std::min(cc, 61); break; // Pascal
      case  7: cc = std::min(cc, 52); break; // Maxwell
      default:
        throw std::runtime_error("Unexpected CUDA major version " +
                                 std::to_string(cuda_major));
    }
        // clang-format on
      }

      std::stringstream ss;
      ss << cc;
      options.push_back("-arch=compute_" + ss.str());
    }

    inline void detect_and_add_cxx11_flag(std::vector<std::string> &options)
    {
      // Reverse loop so we can erase on the fly.
      for (int i = (int)options.size() - 1; i >= 0; --i) {
        if (options[i].find("-std=c++98") != std::string::npos) {
          // NVRTC doesn't support specifying c++98 explicitly, so we remove it.
          options.erase(options.begin() + i);
          return;
        } else if (options[i].find("-std") != std::string::npos) {
          // Some other standard was explicitly specified, don't change anything.
          return;
        }
      }
      // Jitify must be compiled with C++11 support, so we default to enabling it
      // for the JIT-compiled code too.
      options.push_back("-std=c++11");
    }

    inline void split_compiler_and_linker_options(std::vector<std::string> options,
                                                  std::vector<std::string> *compiler_options,
                                                  std::vector<std::string> *linker_files,
                                                  std::vector<std::string> *linker_paths)
    {
      for (int i = 0; i < (int)options.size(); ++i) {
        std::string opt = options[i];
        std::string flag = opt.substr(0, 2);
        std::string value = opt.substr(2);
        if (flag == "-l") {
          linker_files->push_back(value);
        } else if (flag == "-L") {
          linker_paths->push_back(value);
        } else {
          compiler_options->push_back(opt);
        }
      }
    }

    inline bool pop_remove_unused_globals_flag(std::vector<std::string> *options)
    {
      auto it = std::remove_if(options->begin(), options->end(), [](const std::string &opt) {
        return opt.find("-remove-unused-globals") != std::string::npos;
      });
      if (it != options->end()) {
        options->resize(it - options->begin());
        return true;
      }
      return false;
    }

    inline std::string ptx_parse_decl_name(const std::string &line)
    {
      size_t name_end = line.find_first_of("[;");
      if (name_end == std::string::npos) {
        throw std::runtime_error("Failed to parse .global/.const declaration in PTX: expected a "
                                 "semicolon");
      }
      size_t name_start_minus1 = line.find_last_of(" \t", name_end);
      if (name_start_minus1 == std::string::npos) {
        throw std::runtime_error("Failed to parse .global/.const declaration in PTX: expected "
                                 "whitespace");
      }
      size_t name_start = name_start_minus1 + 1;
      std::string name = line.substr(name_start, name_end - name_start);
      return name;
    }

    inline void ptx_remove_unused_globals(std::string *ptx)
    {
      std::istringstream iss(*ptx);
      std::vector<std::string> lines;
      std::unordered_map<size_t, std::string> line_num_to_global_name;
      std::unordered_set<std::string> name_set;
      for (std::string line; std::getline(iss, line);) {
        size_t line_num = lines.size();
        lines.push_back(line);
        auto terms = split_string(line);
        if (terms.size() <= 1) continue;             // Ignore lines with no arguments
        if (terms[0].substr(0, 2) == "//") continue; // Ignore comment lines
        if (terms[0].substr(0, 7) == ".global" || terms[0].substr(0, 6) == ".const") {
          line_num_to_global_name.emplace(line_num, ptx_parse_decl_name(line));
          continue;
        }
        if (terms[0][0] == '.') continue; // Ignore .version, .reg, .param etc.
        // Note: The first term will always be an instruction name; starting at 1
        // also allows unchecked inspection of the previous term.
        for (int i = 1; i < (int)terms.size(); ++i) {
          if (terms[i].substr(0, 2) == "//") break; // Ignore comments
          // Note: The characters '.' and '%' are not treated as delimiters.
          const char *token_delims = " \t()[]{},;+-*/~&|^?:=!<>\"'\\";
          for (auto token : split_string(terms[i], -1, token_delims)) {
            if ( // Ignore non-names
              !(std::isalpha(token[0]) || token[0] == '_' || token[0] == '$') || token.find('.') != std::string::npos ||
              // Ignore variable/parameter declarations
              terms[i - 1][0] == '.' ||
              // Ignore branch instructions
              (token == "bra" && terms[i - 1][0] == '@') ||
              // Ignore branch labels
              (token.substr(0, 2) == "BB" && terms[i - 1].substr(0, 3) == "bra")) {
              continue;
            }
            name_set.insert(token);
          }
        }
      }
      std::ostringstream oss;
      for (size_t line_num = 0; line_num < lines.size(); ++line_num) {
        auto it = line_num_to_global_name.find(line_num);
        if (it != line_num_to_global_name.end()) {
          const std::string &name = it->second;
          if (!name_set.count(name)) {
            continue; // Remove unused .global declaration.
          }
        }
        oss << lines[line_num] << '\n';
      }
      *ptx = oss.str();
    }

    inline nvrtcResult compile_kernel(std::string program_name, std::map<std::string, std::string> sources,
                                      std::vector<std::string> options, std::string instantiation = "",
                                      std::string *log = 0, std::string *ptx = 0, std::string *mangled_instantiation = 0)
    {
      std::string program_source = sources[program_name];
      // Build arrays of header names and sources
      std::vector<const char *> header_names_c;
      std::vector<const char *> header_sources_c;
      int num_headers = (int)(sources.size() - 1);
      header_names_c.reserve(num_headers);
      header_sources_c.reserve(num_headers);
      typedef std::map<std::string, std::string> source_map;
      for (source_map::const_iterator iter = sources.begin(); iter != sources.end(); ++iter) {
        std::string const &name = iter->first;
        std::string const &code = iter->second;
        if (name == program_name) { continue; }
        header_names_c.push_back(name.c_str());
        header_sources_c.push_back(code.c_str());
      }

      // TODO: This WAR is expected to be unnecessary as of CUDA > 10.2.
      bool should_remove_unused_globals = detail::pop_remove_unused_globals_flag(&options);

      std::vector<const char *> options_c(options.size() + 2);
      options_c[0] = "--device-as-default-execution-space";
      options_c[1] = "--pre-include=jitify_preinclude.h";
      for (int i = 0; i < (int)options.size(); ++i) { options_c[i + 2] = options[i].c_str(); }

#if CUDA_VERSION < 8000
  std::string inst_dummy;
  if (!instantiation.empty()) {
    // WAR for no nvrtcAddNameExpression before CUDA 8.0
    // Force template instantiation by adding dummy reference to kernel
    inst_dummy = "__jitify_instantiation";
    program_source +=
        "\nvoid* " + inst_dummy + " = (void*)" + instantiation + ";\n";
  }
#endif

#define CHECK_NVRTC(call)       \
  do {                          \
    nvrtcResult ret = call;     \
    if (ret != NVRTC_SUCCESS) { \
      return ret;               \
    }                           \
  } while (0)

  nvrtcProgram nvrtc_program;
  CHECK_NVRTC(nvrtcCreateProgram(
      &nvrtc_program, program_source.c_str(), program_name.c_str(), num_headers,
      header_sources_c.data(), header_names_c.data()));

#if CUDA_VERSION >= 8000
  if (!instantiation.empty()) {
    CHECK_NVRTC(nvrtcAddNameExpression(nvrtc_program, instantiation.c_str()));
  }
#endif

  nvrtcResult ret = nvrtcCompileProgram(nvrtc_program, (int)options_c.size(), options_c.data());
  if (log) {
    size_t logsize;
    CHECK_NVRTC(nvrtcGetProgramLogSize(nvrtc_program, &logsize));
    std::vector<char> vlog(logsize, 0);
    CHECK_NVRTC(nvrtcGetProgramLog(nvrtc_program, vlog.data()));
    log->assign(vlog.data(), logsize);
  }
  if (ret != NVRTC_SUCCESS) { return ret; }

  if (ptx) {
    size_t ptxsize;
    CHECK_NVRTC(nvrtcGetPTXSize(nvrtc_program, &ptxsize));
    std::vector<char> vptx(ptxsize);
    CHECK_NVRTC(nvrtcGetPTX(nvrtc_program, vptx.data()));
    ptx->assign(vptx.data(), ptxsize);
    if (should_remove_unused_globals) { detail::ptx_remove_unused_globals(ptx); }
  }

  if (!instantiation.empty() && mangled_instantiation) {
#if CUDA_VERSION >= 8000
    const char* mangled_instantiation_cstr;
    // Note: The returned string pointer becomes invalid after
    //         nvrtcDestroyProgram has been called, so we save it.
    CHECK_NVRTC(nvrtcGetLoweredName(nvrtc_program, instantiation.c_str(),
                                    &mangled_instantiation_cstr));
    *mangled_instantiation = mangled_instantiation_cstr;
#else
    // Extract mangled kernel template instantiation from PTX
    inst_dummy += " = ";  // Note: This must match how the PTX is generated
    int mi_beg = ptx->find(inst_dummy) + inst_dummy.size();
    int mi_end = ptx->find(";", mi_beg);
    *mangled_instantiation = ptx->substr(mi_beg, mi_end - mi_beg);
#endif
  }

  CHECK_NVRTC(nvrtcDestroyProgram(&nvrtc_program));
#undef CHECK_NVRTC
  return NVRTC_SUCCESS;
}

inline void load_program(std::string const &cuda_source, std::vector<std::string> const &headers,
                         file_callback_type file_callback, std::vector<std::string> *include_paths,
                         std::map<std::string, std::string> *program_sources, std::vector<std::string> *program_options,
                         std::string *program_name)
{
  // Extract include paths from compile options
  std::vector<std::string>::iterator iter = program_options->begin();
  while (iter != program_options->end()) {
    std::string const &opt = *iter;
    if (opt.substr(0, 2) == "-I") {
      include_paths->push_back(opt.substr(2));
      iter = program_options->erase(iter);
    } else {
      ++iter;
    }
  }

  // Load program source
  if (!detail::load_source(cuda_source, *program_sources, "", *include_paths, file_callback)) {
    throw std::runtime_error("Source not found: " + cuda_source);
  }
  *program_name = program_sources->begin()->first;

  // Maps header include names to their full file paths.
  std::map<std::string, std::string> header_fullpaths;

  // Load header sources
  for (std::string const &header : headers) {
    if (!detail::load_source(header, *program_sources, "", *include_paths, file_callback, &header_fullpaths)) {
      // **TODO: Deal with source not found
      throw std::runtime_error("Source not found: " + header);
    }
  }

#if JITIFY_PRINT_SOURCE
  std::string &program_source = (*program_sources)[*program_name];
  std::cout << "---------------------------------------" << std::endl;
  std::cout << "--- Source of " << *program_name << " ---" << std::endl;
  std::cout << "---------------------------------------" << std::endl;
  detail::print_with_line_numbers(program_source);
  std::cout << "---------------------------------------" << std::endl;
#endif

  std::vector<std::string> compiler_options, linker_files, linker_paths;
  detail::split_compiler_and_linker_options(*program_options, &compiler_options, &linker_files, &linker_paths);

  // If no arch is specified at this point we use whatever the current
  // context is. This ensures we pick up the correct internal headers
  // for arch-dependent compilation, e.g., some intrinsics are only
  // present for specific architectures.
  detail::detect_and_add_cuda_arch(compiler_options);
  detail::detect_and_add_cxx11_flag(compiler_options);

  // Iteratively try to compile the sources, and use the resulting errors to
  // identify missing headers.
  std::string log;
  nvrtcResult ret;
  while ((ret = detail::compile_kernel(*program_name, *program_sources, compiler_options, "", &log))
         == NVRTC_ERROR_COMPILATION) {
    std::string include_name;
    std::string include_parent;
    int line_num = 0;
    if (!detail::extract_include_info_from_compile_error(log, include_name, include_parent, line_num)) {
#if JITIFY_PRINT_LOG
      detail::print_compile_log(*program_name, log);
#endif
      // There was a non include-related compilation error
      // TODO: How to handle error?
      throw std::runtime_error("Runtime compilation failed");
    }

    bool is_included_with_quotes = false;
    if (program_sources->count(include_parent)) {
      const std::string &parent_source = (*program_sources)[include_parent];
      is_included_with_quotes = is_include_directive_with_quotes(parent_source, line_num);
    }

    // Try to load the new header
    // Note: This fullpath lookup is needed because the compiler error
    // messages have the include name of the header instead of its full path.
    std::string include_parent_fullpath = header_fullpaths[include_parent];
    std::string include_path = detail::path_base(include_parent_fullpath);
    if (detail::load_source(include_name, *program_sources, include_path, *include_paths, file_callback,
                            &header_fullpaths, is_included_with_quotes)) {
#if JITIFY_PRINT_HEADER_PATHS
      std::cout << "Found #include " << include_name << " from " << include_parent << ":" << line_num << " ["
                << include_parent_fullpath << "]"
                << " at:\n  " << header_fullpaths[include_name] << std::endl;
#endif
    } else { // Failed to find header file.
      // Comment-out the include line and print a warning
      if (!program_sources->count(include_parent)) {
        // ***TODO: Unless there's another mechanism (e.g., potentially
        //            the parent path vs. filename problem), getting
        //            here means include_parent was found automatically
        //            in a system include path.
        //            We need a WAR to zap it from *its parent*.

        typedef std::map<std::string, std::string> source_map;
        for (source_map::const_iterator it = program_sources->begin(); it != program_sources->end(); ++it) {
          std::cout << "  " << it->first << std::endl;
        }
        throw std::out_of_range(include_parent
                                + " not in loaded sources!"
                                  " This may be due to a header being loaded by"
                                  " NVRTC without Jitify's knowledge.");
      }
      std::string &parent_source = (*program_sources)[include_parent];
      parent_source = detail::comment_out_code_line(line_num, parent_source);
#if JITIFY_PRINT_LOG
      std::cout << include_parent << "(" << line_num << "): warning: " << include_name << ": [jitify] File not found"
                << std::endl;
#endif
    }
  }
  if (ret != NVRTC_SUCCESS) {
#if JITIFY_PRINT_LOG
    if (ret == NVRTC_ERROR_INVALID_OPTION) {
      std::cout << "Compiler options: ";
      for (int i = 0; i < (int)compiler_options.size(); ++i) { std::cout << compiler_options[i] << " "; }
      std::cout << std::endl;
    }
#endif
    throw std::runtime_error(std::string("NVRTC error: ") + nvrtcGetErrorString(ret));
  }
}

inline void instantiate_kernel(std::string const &program_name, std::map<std::string, std::string> const &program_sources,
                               std::string const &instantiation, std::vector<std::string> const &options,
                               std::string *log, std::string *ptx, std::string *mangled_instantiation,
                               std::vector<std::string> *linker_files, std::vector<std::string> *linker_paths)
{
  std::vector<std::string> compiler_options;
  detail::split_compiler_and_linker_options(options, &compiler_options, linker_files, linker_paths);

  nvrtcResult ret = detail::compile_kernel(program_name, program_sources, compiler_options, instantiation, log, ptx,
                                           mangled_instantiation);
#if JITIFY_PRINT_LOG
  if (log->size() > 1) { detail::print_compile_log(program_name, *log); }
#endif
  if (ret != NVRTC_SUCCESS) { throw std::runtime_error(std::string("NVRTC error: ") + nvrtcGetErrorString(ret)); }

#if JITIFY_PRINT_PTX
  std::cout << "---------------------------------------" << std::endl;
  std::cout << *mangled_instantiation << std::endl;
  std::cout << "---------------------------------------" << std::endl;
  std::cout << "--- PTX for " << mangled_instantiation << " in " << program_name << " ---" << std::endl;
  std::cout << "---------------------------------------" << std::endl;
  std::cout << *ptx << std::endl;
  std::cout << "---------------------------------------" << std::endl;
#endif
}

inline void get_1d_max_occupancy(CUfunction func, CUoccupancyB2DSize smem_callback, unsigned int *smem,
                                 int max_block_size, unsigned int flags, int *grid, int *block)
{
  if (!func) {
    throw std::runtime_error("Kernel pointer is NULL; you may need to define JITIFY_THREAD_SAFE "
                             "1");
  }
  CUresult res
    = cuOccupancyMaxPotentialBlockSizeWithFlags(grid, block, func, smem_callback, *smem, max_block_size, flags);
  if (res != CUDA_SUCCESS) {
    const char *msg;
    cuGetErrorName(res, &msg);
    throw std::runtime_error(msg);
  }
  if (smem_callback) { *smem = (unsigned int)smem_callback(*block); }
}

  } // namespace detail

  //! \endcond

  class KernelInstantiation;
  class Kernel;
  class Program;
  class JitCache;

  struct ProgramConfig {
    std::vector<std::string> options;
    std::vector<std::string> include_paths;
    std::string name;
    typedef std::map<std::string, std::string> source_map;
    source_map sources;
  };

  class JitCache_impl
  {
    friend class Program_impl;
    friend class KernelInstantiation_impl;
    friend class KernelLauncher_impl;
    typedef uint64_t key_type;
    jitify::ObjectCache<key_type, detail::CUDAKernel> _kernel_cache;
    jitify::ObjectCache<key_type, ProgramConfig> _program_config_cache;
    std::vector<std::string> _options;
#if JITIFY_THREAD_SAFE
    std::mutex _kernel_cache_mutex;
    std::mutex _program_cache_mutex;
#endif
  public:
    inline JitCache_impl(size_t cache_size) : _kernel_cache(cache_size), _program_config_cache(cache_size)
    {
      detail::add_options_from_env(_options);

      // Bootstrap the cuda context to avoid errors
      cudaFree(0);
    }
  };

  class Program_impl
  {
    // A friendly class
    friend class Kernel_impl;
    friend class KernelLauncher_impl;
    friend class KernelInstantiation_impl;
    // TODO: This can become invalid if JitCache is destroyed before the
    //         Program object is. However, this can't happen if JitCache
    //           instances are static.
    JitCache_impl &_cache;
    uint64_t _hash;
    ProgramConfig *_config;
    void load_sources(std::string source, std::vector<std::string> headers, std::vector<std::string> options,
                      file_callback_type file_callback);

  public:
    inline Program_impl(JitCache_impl &cache, std::string source, jitify::detail::vector<std::string> headers = 0,
                        jitify::detail::vector<std::string> options = 0, file_callback_type file_callback = 0);
    inline Program_impl(Program_impl const &) = default;
    inline Program_impl(Program_impl &&) = default;
    inline std::vector<std::string> const &options() const { return _config->options; }
    inline std::string const &name() const { return _config->name; }
    inline ProgramConfig::source_map const &sources() const { return _config->sources; }
    inline std::vector<std::string> const &include_paths() const { return _config->include_paths; }
  };

class Kernel_impl {
  friend class KernelLauncher_impl;
  friend class KernelInstantiation_impl;
  Program_impl _program;
  std::string _name;
  std::vector<std::string> _options;
  uint64_t _hash;

 public:
  inline Kernel_impl(Program_impl const& program, std::string name,
                     jitify::detail::vector<std::string> options = 0);
  inline Kernel_impl(Kernel_impl const&) = default;
  inline Kernel_impl(Kernel_impl&&) = default;
};

class KernelInstantiation_impl {
  friend class KernelLauncher_impl;
  Kernel_impl _kernel;
  uint64_t _hash;
  std::string _template_inst;
  std::vector<std::string> _options;
  detail::CUDAKernel* _cuda_kernel;
  inline void print() const;
  void build_kernel();

 public:
  inline KernelInstantiation_impl(
      Kernel_impl const& kernel, std::vector<std::string> const& template_args);
  inline KernelInstantiation_impl(KernelInstantiation_impl const&) = default;
  inline KernelInstantiation_impl(KernelInstantiation_impl&&) = default;
  detail::CUDAKernel const& cuda_kernel() const { return *_cuda_kernel; }
};

class KernelLauncher_impl {
  KernelInstantiation_impl _kernel_inst;
  dim3 _grid;
  dim3 _block;
  unsigned int _smem;
  cudaStream_t _stream;

 public:
   inline KernelLauncher_impl(KernelInstantiation_impl const &kernel_inst, dim3 grid, dim3 block, unsigned int smem = 0,
                              cudaStream_t stream = 0) :
     _kernel_inst(kernel_inst),
     _grid(grid),
     _block(block),
     _smem(smem),
     _stream(stream)
   {
   }
  inline KernelLauncher_impl(KernelLauncher_impl const&) = default;
  inline KernelLauncher_impl(KernelLauncher_impl&&) = default;
  inline CUresult launch(
      jitify::detail::vector<void*> arg_ptrs,
      jitify::detail::vector<std::string> arg_types = 0) const;
};

/*! An object representing a configured and instantiated kernel ready
 *    for launching.
 */
class KernelLauncher {
  std::unique_ptr<KernelLauncher_impl const> _impl;

public:
  inline KernelLauncher(KernelInstantiation const &kernel_inst, dim3 grid, dim3 block, unsigned int smem = 0,
                        cudaStream_t stream = 0);

  // Note: It's important that there is no implicit conversion required
  //         for arg_ptrs, because otherwise the parameter pack version
  //         below gets called instead (probably resulting in a segfault).
  /*! Launch the kernel.
   *
   *  \param arg_ptrs  A vector of pointers to each function argument for the
   *    kernel.
   *  \param arg_types A vector of function argument types represented
   *    as code-strings. This parameter is optional and is only used to print
   *    out the function signature.
   */
  inline CUresult launch(
      std::vector<void*> arg_ptrs = std::vector<void*>(),
      jitify::detail::vector<std::string> arg_types = 0) const {
    return _impl->launch(arg_ptrs, arg_types);
  }
  // Regular function call syntax
  /*! Launch the kernel.
   *
   *  \see launch
   */
  template <typename... ArgTypes>
  inline CUresult operator()(ArgTypes&... args) const {
    return this->launch(args...);
  }
  /*! Launch the kernel.
   *
   *  \param args Function arguments for the kernel.
   */
  template <typename... ArgTypes>
  inline CUresult launch(ArgTypes&... args) const {
    return this->launch(std::vector<void*>({(void*)&args...}),
                        {reflection::reflect<ArgTypes>()...});
  }
};

/*! An object representing a kernel instantiation made up of a Kernel and
 *    template arguments.
 */
class KernelInstantiation {
  friend class KernelLauncher;
  std::unique_ptr<KernelInstantiation_impl const> _impl;

public:
  inline KernelInstantiation(Kernel const& kernel,
                             std::vector<std::string> const& template_args);

  /*! Implicit conversion to the underlying CUfunction object.
   *
   * \note This allows use of CUDA APIs like
   *   cuOccupancyMaxActiveBlocksPerMultiprocessor.
   */
  inline operator CUfunction() const { return _impl->cuda_kernel(); }

  /*! Configure the kernel launch.
   *
   *  \see configure
   */
  inline KernelLauncher operator()(dim3 grid, dim3 block, unsigned int smem = 0, cudaStream_t stream = 0) const
  {
    return this->configure(grid, block, smem, stream);
  }
  /*! Configure the kernel launch.
   *
   *  \param grid   The thread grid dimensions for the launch.
   *  \param block  The thread block dimensions for the launch.
   *  \param smem   The amount of shared memory to dynamically allocate, in
   * bytes.
   *  \param stream The CUDA stream to launch the kernel in.
   */
  inline KernelLauncher configure(dim3 grid, dim3 block, unsigned int smem = 0, cudaStream_t stream = 0) const
  {
    return KernelLauncher(*this, grid, block, smem, stream);
  }
  /*! Configure the kernel launch with a 1-dimensional block and grid chosen
   *  automatically to maximise occupancy.
   *
   * \param max_block_size  The upper limit on the block size, or 0 for no
   * limit.
   * \param smem  The amount of shared memory to dynamically allocate, in bytes.
   * \param smem_callback  A function returning smem for a given block size (overrides \p smem).
   * \param stream The CUDA stream to launch the kernel in.
   * \param flags The flags to pass to cuOccupancyMaxPotentialBlockSizeWithFlags.
   */
  inline KernelLauncher configure_1d_max_occupancy(int max_block_size = 0, unsigned int smem = 0,
                                                   CUoccupancyB2DSize smem_callback = 0, cudaStream_t stream = 0,
                                                   unsigned int flags = 0) const
  {
    int grid;
    int block;
    CUfunction func = _impl->cuda_kernel();
    detail::get_1d_max_occupancy(func, smem_callback, &smem, max_block_size, flags, &grid, &block);
    return this->configure(grid, block, smem, stream);
  }

  /*
   * \deprecated Use \p get_global_ptr instead.
   */
  inline CUdeviceptr get_constant_ptr(const char *name, size_t *size = nullptr) const
  {
    return get_global_ptr(name, size);
  }

  /*
   * Get a device pointer to a global __constant__ or __device__ variable using
   * its un-mangled name. If provided, *size is set to the size of the variable
   * in bytes.
   */
  inline CUdeviceptr get_global_ptr(const char *name, size_t *size = nullptr) const
  {
    return _impl->cuda_kernel().get_global_ptr(name, size);
  }

  /*
   * Copy data from a global __constant__ or __device__ array to the host using
   * its un-mangled name.
   */
  template <typename T>
  inline CUresult get_global_array(const char *name, T *data, size_t count, CUstream stream = 0) const
  {
    return _impl->cuda_kernel().get_global_data(name, data, count, stream);
  }

  /*
   * Copy a value from a global __constant__ or __device__ variable to the host
   * using its un-mangled name.
   */
  template <typename T> inline CUresult get_global_value(const char *name, T *value, CUstream stream = 0) const
  {
    return get_global_array(name, value, 1, stream);
  }

  /*
   * Copy data from the host to a global __constant__ or __device__ array using
   * its un-mangled name.
   */
  template <typename T>
  inline CUresult set_global_array(const char *name, const T *data, size_t count, CUstream stream = 0) const
  {
    return _impl->cuda_kernel().set_global_data(name, data, count, stream);
  }

  /*
   * Copy a value from the host to a global __constant__ or __device__ variable
   * using its un-mangled name.
   */
  template <typename T> inline CUresult set_global_value(const char *name, const T &value, CUstream stream = 0) const
  {
    return set_global_array(name, &value, 1, stream);
  }

  const std::string &mangled_name() const { return _impl->cuda_kernel().function_name(); }

  const std::string &ptx() const { return _impl->cuda_kernel().ptx(); }

  const std::vector<std::string> &link_files() const { return _impl->cuda_kernel().link_files(); }

  const std::vector<std::string> &link_paths() const { return _impl->cuda_kernel().link_paths(); }
};

/*! An object representing a kernel made up of a Program, a name and options.
 */
class Kernel {
  friend class KernelInstantiation;
  std::unique_ptr<Kernel_impl const> _impl;

public:
  Kernel(Program const& program, std::string name,
         jitify::detail::vector<std::string> options = 0);

  /*! Instantiate the kernel.
   *
   *  \param template_args A vector of template arguments represented as
   *    code-strings. These can be generated using
   *    \code{.cpp}jitify::reflection::reflect<type>()\endcode or
   *    \code{.cpp}jitify::reflection::reflect(value)\endcode
   *
   *  \note Template type deduction is not possible, so all types must be
   *    explicitly specified.
   */
  // inline KernelInstantiation instantiate(std::vector<std::string> const&
  // template_args) const {
  inline KernelInstantiation instantiate(
      std::vector<std::string> const& template_args =
          std::vector<std::string>()) const {
    return KernelInstantiation(*this, template_args);
  }

  // Regular template instantiation syntax (note limited flexibility)
  /*! Instantiate the kernel.
   *
   *  \note The template arguments specified on this function are
   *    used to instantiate the kernel. Non-type template arguments must
   *    be wrapped with
   *    \code{.cpp}jitify::reflection::NonType<type,value>\endcode
   *
   *  \note Template type deduction is not possible, so all types must be
   *    explicitly specified.
   */
  template <typename... TemplateArgs>
  inline KernelInstantiation instantiate() const {
    return this->instantiate(
        std::vector<std::string>({reflection::reflect<TemplateArgs>()...}));
  }
  // Template-like instantiation syntax
  //   E.g., instantiate(myvar,Type<MyType>())(grid,block)
  /*! Instantiate the kernel.
   *
   *  \param targs The template arguments for the kernel, represented as
   *    values. Types must be wrapped with
   *    \code{.cpp}jitify::reflection::Type<type>()\endcode or
   *    \code{.cpp}jitify::reflection::type_of(value)\endcode
   *
   *  \note Template type deduction is not possible, so all types must be
   *    explicitly specified.
   */
  template <typename... TemplateArgs>
  inline KernelInstantiation instantiate(TemplateArgs... targs) const {
    return this->instantiate(
        std::vector<std::string>({reflection::reflect(targs)...}));
  }
};

/*! An object representing a program made up of source code, headers
 *    and options.
 */
class Program {
  friend class Kernel;
  std::unique_ptr<Program_impl const> _impl;

public:
  Program(JitCache& cache, std::string source,
          jitify::detail::vector<std::string> headers = 0,
          jitify::detail::vector<std::string> options = 0,
          file_callback_type file_callback = 0);

  /*! Select a kernel.
   *
   * \param name The name of the kernel (unmangled and without
   * template arguments).
   * \param options A vector of options to be passed to the NVRTC
   * compiler when compiling this kernel.
   */
  inline Kernel kernel(std::string name,
                       jitify::detail::vector<std::string> options = 0) const {
    return Kernel(*this, name, options);
  }
  /*! Select a kernel.
   *
   *  \see kernel
   */
  inline Kernel operator()(
      std::string name, jitify::detail::vector<std::string> options = 0) const {
    return this->kernel(name, options);
  }
};

/*! An object that manages a cache of JIT-compiled CUDA kernels.
 *
 */
class JitCache {
  friend class Program;
  std::unique_ptr<JitCache_impl> _impl;

public:
  /*! JitCache constructor.
   *  \param cache_size The number of kernels to hold in the cache
   *    before overwriting the least-recently-used ones.
   */
  enum { DEFAULT_CACHE_SIZE = 128 };
  JitCache(size_t cache_size = DEFAULT_CACHE_SIZE)
      : _impl(new JitCache_impl(cache_size)) {}

  /*! Create a program.
   *
   *  \param source A string containing either the source filename or
   *    the source itself; in the latter case, the first line must be
   *    the name of the program.
   *  \param headers A vector of strings representing the source of
   *    each header file required by the program. Each entry can be
   *    either the header filename or the header source itself; in
   *    the latter case, the first line must be the name of the header
   *    (i.e., the name by which the header is #included).
   *  \param options A vector of options to be passed to the
   *    NVRTC compiler. Include paths specified with \p -I
   *    are added to the search paths used by Jitify. The environment
   *    variable JITIFY_OPTIONS can also be used to define additional
   *    options.
   *  \param file_callback A pointer to a callback function that is
   *    invoked whenever a source file needs to be loaded. Inside this
   *    function, the user can either load/specify the source themselves
   *    or defer to Jitify's file-loading mechanisms.
   *  \note Program or header source files referenced by filename are
   *  looked-up using the following mechanisms (in this order):
   *  \note 1) By calling file_callback.
   *  \note 2) By looking for the file embedded in the executable via the GCC
   * linker.
   *  \note 3) By looking for the file in the filesystem.
   *
   *  \note Jitify recursively scans all source files for \p #include
   *  directives and automatically adds them to the set of headers needed
   *  by the program.
   *  If a \p #include directive references a header that cannot be found,
   *  the directive is automatically removed from the source code to prevent
   *  immediate compilation failure. This may result in compilation errors
   *  if the header was required by the program.
   *
   *  \note Jitify automatically includes NVRTC-safe versions of some
   *  standard library headers.
   */
  inline Program program(std::string source,
                         jitify::detail::vector<std::string> headers = 0,
                         jitify::detail::vector<std::string> options = 0,
                         file_callback_type file_callback = 0) {
    return Program(*this, source, headers, options, file_callback);
  }
};

inline Program::Program(JitCache& cache, std::string source,
                        jitify::detail::vector<std::string> headers,
                        jitify::detail::vector<std::string> options,
                        file_callback_type file_callback)
    : _impl(new Program_impl(*cache._impl, source, headers, options,
                             file_callback)) {}

inline Kernel::Kernel(Program const& program, std::string name,
                      jitify::detail::vector<std::string> options)
    : _impl(new Kernel_impl(*program._impl, name, options)) {}

inline KernelInstantiation::KernelInstantiation(
    Kernel const& kernel, std::vector<std::string> const& template_args)
    : _impl(new KernelInstantiation_impl(*kernel._impl, template_args)) {}

inline KernelLauncher::KernelLauncher(KernelInstantiation const &kernel_inst, dim3 grid, dim3 block, unsigned int smem,
                                      cudaStream_t stream) :
  _impl(new KernelLauncher_impl(*kernel_inst._impl, grid, block, smem, stream))
{
}

inline std::ostream& operator<<(std::ostream& stream, dim3 d) {
  if (d.y == 1 && d.z == 1) {
    stream << d.x;
  } else {
    stream << "(" << d.x << "," << d.y << "," << d.z << ")";
  }
  return stream;
}

inline CUresult KernelLauncher_impl::launch(
    jitify::detail::vector<void*> arg_ptrs,
    jitify::detail::vector<std::string> arg_types) const {
#if JITIFY_PRINT_LAUNCH
  Kernel_impl const& kernel = _kernel_inst._kernel;
  std::string arg_types_string =
      (arg_types.empty() ? "..." : reflection::reflect_list(arg_types));
  std::cout << "Launching " << kernel._name << _kernel_inst._template_inst
            << "<<<" << _grid << "," << _block << "," << _smem << "," << _stream
            << ">>>"
            << "(" << arg_types_string << ")" << std::endl;
#endif
  if (!_kernel_inst._cuda_kernel) {
    throw std::runtime_error(
        "Kernel pointer is NULL; you may need to define JITIFY_THREAD_SAFE 1");
  }
  return _kernel_inst._cuda_kernel->launch(_grid, _block, _smem, _stream,
                                           arg_ptrs);
}

inline KernelInstantiation_impl::KernelInstantiation_impl(
    Kernel_impl const& kernel, std::vector<std::string> const& template_args)
    : _kernel(kernel), _options(kernel._options) {
  _template_inst =
      (template_args.empty() ? ""
                             : reflection::reflect_template(template_args));
  using detail::hash_combine;
  using detail::hash_larson64;
  _hash = _kernel._hash;
  _hash = hash_combine(_hash, hash_larson64(_template_inst.c_str()));
  JitCache_impl& cache = _kernel._program._cache;
  uint64_t cache_key = _hash;
#if JITIFY_THREAD_SAFE
  std::lock_guard<std::mutex> lock(cache._kernel_cache_mutex);
#endif
  if (cache._kernel_cache.contains(cache_key)) {
#if JITIFY_PRINT_INSTANTIATION
    std::cout << "Found ";
    this->print();
#endif
    _cuda_kernel = &cache._kernel_cache.get(cache_key);
  } else {
#if JITIFY_PRINT_INSTANTIATION
    std::cout << "Building ";
    this->print();
#endif
    _cuda_kernel = &cache._kernel_cache.emplace(cache_key);
    this->build_kernel();
  }
}

inline void KernelInstantiation_impl::print() const {
  std::string options_string = reflection::reflect_list(_options);
  std::cout << _kernel._name << _template_inst << " [" << options_string << "]"
            << std::endl;
}

inline void KernelInstantiation_impl::build_kernel() {
  Program_impl const& program = _kernel._program;

  std::string instantiation = _kernel._name + _template_inst;

  std::string log, ptx, mangled_instantiation;
  std::vector<std::string> linker_files, linker_paths;
  detail::instantiate_kernel(program.name(), program.sources(), instantiation, _options, &log, &ptx,
                             &mangled_instantiation, &linker_files, &linker_paths);

  _cuda_kernel->set(mangled_instantiation.c_str(), ptx.c_str(), linker_files,
                    linker_paths);
}

Kernel_impl::Kernel_impl(Program_impl const& program, std::string name,
                         jitify::detail::vector<std::string> options)
    : _program(program), _name(name), _options(options) {
  // Merge options from parent
  _options.insert(_options.end(), _program.options().begin(),
                  _program.options().end());
  detail::detect_and_add_cuda_arch(_options);
  detail::detect_and_add_cxx11_flag(_options);
  std::string options_string = reflection::reflect_list(_options);
  using detail::hash_combine;
  using detail::hash_larson64;
  _hash = _program._hash;
  _hash = hash_combine(_hash, hash_larson64(_name.c_str()));
  _hash = hash_combine(_hash, hash_larson64(options_string.c_str()));
}

Program_impl::Program_impl(JitCache_impl& cache, std::string source,
                           jitify::detail::vector<std::string> headers,
                           jitify::detail::vector<std::string> options,
                           file_callback_type file_callback)
    : _cache(cache) {
  // Compute hash of source, headers and options
  std::string options_string = reflection::reflect_list(options);
  using detail::hash_combine;
  using detail::hash_larson64;
  _hash = hash_combine(hash_larson64(source.c_str()),
                       hash_larson64(options_string.c_str()));
  for (size_t i = 0; i < headers.size(); ++i) {
    _hash = hash_combine(_hash, hash_larson64(headers[i].c_str()));
  }
  _hash = hash_combine(_hash, (uint64_t)file_callback);
  // Add pre-include built-in JIT-safe headers
  for (int i = 0; i < detail::preinclude_jitsafe_headers_count; ++i) {
    const char *hdr_name = detail::preinclude_jitsafe_header_names[i];
    const std::string &hdr_source = detail::get_jitsafe_headers_map().at(hdr_name);
    headers.push_back(std::string(hdr_name) + "\n" + hdr_source);
  }
  // Merge options from parent
  options.insert(options.end(), _cache._options.begin(), _cache._options.end());
  // Load sources
#if JITIFY_THREAD_SAFE
  std::lock_guard<std::mutex> lock(cache._program_cache_mutex);
#endif
  if (!cache._program_config_cache.contains(_hash)) {
    _config = &cache._program_config_cache.insert(_hash);
    this->load_sources(source, headers, options, file_callback);
  } else {
    _config = &cache._program_config_cache.get(_hash);
  }
}

inline void Program_impl::load_sources(std::string source,
                                       std::vector<std::string> headers,
                                       std::vector<std::string> options,
                                       file_callback_type file_callback) {
  _config->options = options;
  detail::load_program(source, headers, file_callback, &_config->include_paths, &_config->sources, &_config->options,
                       &_config->name);
}

enum Location { HOST, DEVICE };

/*! Specifies location and parameters for execution of an algorithm.
 *  \param stream        The CUDA stream on which to execute.
 *  \param headers       A vector of headers to include in the code.
 *  \param options       Options to pass to the NVRTC compiler.
 *  \param file_callback See jitify::Program.
 *  \param block_size    The size of the CUDA thread block with which to
 * execute.
 *  \param cache_size    The number of kernels to store in the cache
 * before overwriting the least-recently-used ones.
 */
struct ExecutionPolicy {
  /*! Location (HOST or DEVICE) on which to execute.*/
  Location location;
  /*! List of headers to include when compiling the algorithm.*/
  std::vector<std::string> headers;
  /*! List of compiler options.*/
  std::vector<std::string> options;
  /*! Optional callback for loading source files.*/
  file_callback_type file_callback;
  /*! CUDA stream on which to execute.*/
  cudaStream_t stream;
  /*! CUDA device on which to execute.*/
  int device;
  /*! CUDA block size with which to execute.*/
  int block_size;
  /*! The number of instantiations to store in the cache before overwriting
   *  the least-recently-used ones.*/
  size_t cache_size;
  ExecutionPolicy(Location location_ = DEVICE,
                  jitify::detail::vector<std::string> headers_ = 0,
                  jitify::detail::vector<std::string> options_ = 0,
                  file_callback_type file_callback_ = 0,
                  cudaStream_t stream_ = 0, int device_ = 0,
                  int block_size_ = 256,
                  size_t cache_size_ = JitCache::DEFAULT_CACHE_SIZE)
      : location(location_),
        headers(headers_),
        options(options_),
        file_callback(file_callback_),
        stream(stream_),
        device(device_),
        block_size(block_size_),
        cache_size(cache_size_) {}
};

template <class Func>
class Lambda;

/*! An object that captures a set of variables for use in a parallel_for
 *    expression. See JITIFY_CAPTURE().
 */
class Capture {
 public:
  std::vector<std::string> _arg_decls;
  std::vector<void*> _arg_ptrs;

 public:
  template <typename... Args>
  inline Capture(std::vector<std::string> arg_names, Args const&... args)
      : _arg_ptrs{(void*)&args...} {
    std::vector<std::string> arg_types = {reflection::reflect<Args>()...};
    _arg_decls.resize(arg_names.size());
    for (int i = 0; i < (int)arg_names.size(); ++i) {
      _arg_decls[i] = arg_types[i] + " " + arg_names[i];
    }
  }
};

/*! An object that captures the instantiated Lambda function for use
    in a parallel_for expression and the function string for NVRTC
    compilation
 */
template <class Func>
class Lambda {
 public:
  Capture _capture;
  std::string _func_string;
  Func _func;

 public:
  inline Lambda(Capture const& capture, std::string func_string, Func func)
      : _capture(capture), _func_string(func_string), _func(func) {}
};

template <typename T>
inline Lambda<T> make_Lambda(Capture const& capture, std::string func,
                             T lambda) {
  return Lambda<T>(capture, func, lambda);
}

#define JITIFY_CAPTURE(...)                                            \
  jitify::Capture(jitify::detail::split_string(#__VA_ARGS__, -1, ","), \
                  __VA_ARGS__)

#define JITIFY_MAKE_LAMBDA(capture, x, ...)               \
  jitify::make_Lambda(capture, std::string(#__VA_ARGS__), \
                      [x](int i) { __VA_ARGS__; })

#define JITIFY_ARGS(...) __VA_ARGS__

#define JITIFY_LAMBDA_(x, ...) \
  JITIFY_MAKE_LAMBDA(JITIFY_CAPTURE(x), JITIFY_ARGS(x), __VA_ARGS__)

// macro sequence to strip surrounding brackets
#define JITIFY_STRIP_PARENS(X) X
#define JITIFY_PASS_PARAMETERS(X) JITIFY_STRIP_PARENS(JITIFY_ARGS X)

/*! Creates a Lambda object with captured variables and a function
 *    definition.
 *  \param capture A bracket-enclosed list of variables to capture.
 *  \param ...     The function definition.
 *
 *  \code{.cpp}
 *  float* capture_me;
 *  int    capture_me_too;
 *  auto my_lambda = JITIFY_LAMBDA( (capture_me, capture_me_too),
 *                                  capture_me[i] = i*capture_me_too );
 *  \endcode
 */
#define JITIFY_LAMBDA(capture, ...)                            \
  JITIFY_LAMBDA_(JITIFY_ARGS(JITIFY_PASS_PARAMETERS(capture)), \
                 JITIFY_ARGS(__VA_ARGS__))

// TODO: Try to implement for_each that accepts iterators instead of indices
//       Add compile guard for NOCUDA compilation
/*! Call a function for a range of indices
 *
 *  \param policy Determines the location and device parameters for
 *  execution of the parallel_for.
 *  \param begin  The starting index.
 *  \param end    The ending index.
 *  \param lambda A Lambda object created using the JITIFY_LAMBDA() macro.
 *
 *  \code{.cpp}
 *  char const* in;
 *  float*      out;
 *  parallel_for(0, 100, JITIFY_LAMBDA( (in, out), {char x = in[i]; out[i] =
 * x*x; } ); \endcode
 */
template <typename IndexType, class Func>
CUresult parallel_for(ExecutionPolicy policy, IndexType begin, IndexType end,
                      Lambda<Func> const& lambda) {
  using namespace jitify;

  if (policy.location == HOST) {
#ifdef _OPENMP
#pragma omp parallel for
#endif
    for (IndexType i = begin; i < end; i++) {
      lambda._func(i);
    }
    return CUDA_SUCCESS;  // FIXME - replace with non-CUDA enum type?
  }

  thread_local static JitCache kernel_cache(policy.cache_size);

  std::vector<std::string> arg_decls;
  arg_decls.push_back("I begin, I end");
  arg_decls.insert(arg_decls.end(), lambda._capture._arg_decls.begin(),
                   lambda._capture._arg_decls.end());

  std::stringstream source_ss;
  source_ss << "parallel_for_program\n";
  for (auto const& header : policy.headers) {
    std::string header_name = header.substr(0, header.find("\n"));
    source_ss << "#include <" << header_name << ">\n";
  }
  source_ss << "template<typename I>\n"
               "__global__\n"
               "void parallel_for_kernel("
            << reflection::reflect_list(arg_decls)
            << ") {\n"
               "	I i0 = threadIdx.x + blockDim.x*blockIdx.x;\n"
               "	for( I i=i0+begin; i<end; i+=blockDim.x*gridDim.x ) {\n"
               "	"
            << "\t" << lambda._func_string << ";\n"
            << "	}\n"
               "}\n";

  Program program = kernel_cache.program(source_ss.str(), policy.headers,
                                         policy.options, policy.file_callback);

  std::vector<void*> arg_ptrs;
  arg_ptrs.push_back(&begin);
  arg_ptrs.push_back(&end);
  arg_ptrs.insert(arg_ptrs.end(), lambda._capture._arg_ptrs.begin(),
                  lambda._capture._arg_ptrs.end());

  size_t n = end - begin;
  dim3 block(policy.block_size);
  dim3 grid((unsigned int)std::min((n - 1) / block.x + 1, size_t(65535)));
  cudaSetDevice(policy.device);
  return program.kernel("parallel_for_kernel")
      .instantiate<IndexType>()
      .configure(grid, block, 0, policy.stream)
      .launch(arg_ptrs);
}

namespace experimental
{

  using jitify::file_callback_type;

  namespace serialization
  {

    namespace detail
    {

      // This should be incremented whenever the serialization format changes in any
      // incompatible way.
      static constexpr const size_t kSerializationVersion = 1;

      inline void serialize(std::ostream &stream, size_t u)
      {
        uint64_t u64 = u;
        stream.write(reinterpret_cast<char *>(&u64), sizeof(u64));
      }

      inline bool deserialize(std::istream &stream, size_t *size)
      {
        uint64_t u64;
        stream.read(reinterpret_cast<char *>(&u64), sizeof(u64));
        *size = u64;
        return stream.good();
      }

      inline void serialize(std::ostream &stream, std::string const &s)
      {
        serialize(stream, s.size());
        stream.write(s.data(), s.size());
      }

      inline bool deserialize(std::istream &stream, std::string *s)
      {
        size_t size;
        if (!deserialize(stream, &size)) return false;
        s->resize(size);
        if (s->size()) { stream.read(&(*s)[0], s->size()); }
        return stream.good();
      }

      inline void serialize(std::ostream &stream, std::vector<std::string> const &v)
      {
        serialize(stream, v.size());
        for (auto const &s : v) { serialize(stream, s); }
      }

      inline bool deserialize(std::istream &stream, std::vector<std::string> *v)
      {
        size_t size;
        if (!deserialize(stream, &size)) return false;
        v->resize(size);
        for (auto &s : *v) {
          if (!deserialize(stream, &s)) return false;
        }
        return true;
      }

      inline void serialize(std::ostream &stream, std::map<std::string, std::string> const &m)
      {
        serialize(stream, m.size());
        for (auto const &kv : m) {
          serialize(stream, kv.first);
          serialize(stream, kv.second);
        }
      }

      inline bool deserialize(std::istream &stream, std::map<std::string, std::string> *m)
      {
        size_t size;
        if (!deserialize(stream, &size)) return false;
        for (size_t i = 0; i < size; ++i) {
          std::string key;
          if (!deserialize(stream, &key)) return false;
          if (!deserialize(stream, &(*m)[key])) return false;
        }
        return true;
      }

      template <typename T, typename... Rest> inline void serialize(std::ostream &stream, T const &value, Rest... rest)
      {
        serialize(stream, value);
        serialize(stream, rest...);
      }

      template <typename T, typename... Rest> inline bool deserialize(std::istream &stream, T *value, Rest... rest)
      {
        if (!deserialize(stream, value)) return false;
        return deserialize(stream, rest...);
      }

      inline void serialize_magic_number(std::ostream &stream)
      {
        stream.write("JTFY", 4);
        serialize(stream, kSerializationVersion);
      }

      inline bool deserialize_magic_number(std::istream &stream)
      {
        char magic_number[4] = {0, 0, 0, 0};
        stream.read(&magic_number[0], 4);
        if (!(magic_number[0] == 'J' && magic_number[1] == 'T' && magic_number[2] == 'F' && magic_number[3] == 'Y')) {
          return false;
        }
        size_t serialization_version;
        if (!deserialize(stream, &serialization_version)) return false;
        return serialization_version == kSerializationVersion;
      }

    } // namespace detail

    template <typename... Values> inline std::string serialize(Values const &... values)
    {
      std::ostringstream ss(std::stringstream::out | std::stringstream::binary);
      detail::serialize_magic_number(ss);
      detail::serialize(ss, values...);
      return ss.str();
    }

    template <typename... Values> inline bool deserialize(std::string const &serialized, Values *... values)
    {
      std::istringstream ss(serialized, std::stringstream::in | std::stringstream::binary);
      if (!detail::deserialize_magic_number(ss)) return false;
      return detail::deserialize(ss, values...);
    }

  } // namespace serialization

  class Program;
  class Kernel;
  class KernelInstantiation;
  class KernelLauncher;

  /*! An object representing a program made up of source code, headers
   *    and options.
   */
  class Program
  {
  private:
    friend class KernelInstantiation;
    std::string _name;
    std::vector<std::string> _options;
    std::map<std::string, std::string> _sources;

    // Private constructor used by deserialize()
    Program() {}

  public:
    /*! Create a program.
     *
     *  \param source A string containing either the source filename or
     *    the source itself; in the latter case, the first line must be
     *    the name of the program.
     *  \param headers A vector of strings representing the source of
     *    each header file required by the program. Each entry can be
     *    either the header filename or the header source itself; in
     *    the latter case, the first line must be the name of the header
     *    (i.e., the name by which the header is #included).
     *  \param options A vector of options to be passed to the
     *    NVRTC compiler. Include paths specified with \p -I
     *    are added to the search paths used by Jitify. The environment
     *    variable JITIFY_OPTIONS can also be used to define additional
     *    options.
     *  \param file_callback A pointer to a callback function that is
     *    invoked whenever a source file needs to be loaded. Inside this
     *    function, the user can either load/specify the source themselves
     *    or defer to Jitify's file-loading mechanisms.
     *  \note Program or header source files referenced by filename are
     *  looked-up using the following mechanisms (in this order):
     *  \note 1) By calling file_callback.
     *  \note 2) By looking for the file embedded in the executable via the GCC
     * linker.
     *  \note 3) By looking for the file in the filesystem.
     *
     *  \note Jitify recursively scans all source files for \p #include
     *  directives and automatically adds them to the set of headers needed
     *  by the program.
     *  If a \p #include directive references a header that cannot be found,
     *  the directive is automatically removed from the source code to prevent
     *  immediate compilation failure. This may result in compilation errors
     *  if the header was required by the program.
     *
     *  \note Jitify automatically includes NVRTC-safe versions of some
     *  standard library headers.
     */
    Program(std::string const &cuda_source, std::vector<std::string> const &given_headers = {},
            std::vector<std::string> const &given_options = {}, file_callback_type file_callback = nullptr)
    {
      // Add pre-include built-in JIT-safe headers
      std::vector<std::string> headers = given_headers;
      for (int i = 0; i < detail::preinclude_jitsafe_headers_count; ++i) {
        const char *hdr_name = detail::preinclude_jitsafe_header_names[i];
        const std::string &hdr_source = detail::get_jitsafe_headers_map().at(hdr_name);
        headers.push_back(std::string(hdr_name) + "\n" + hdr_source);
      }

      _options = given_options;
      detail::add_options_from_env(_options);
      std::vector<std::string> include_paths;
      detail::load_program(cuda_source, headers, file_callback, &include_paths, &_sources, &_options, &_name);
    }

    /*! Restore a serialized program.
     *
     * \param serialized_program The serialized program to restore.
     *
     * \see serialize
     */
    static Program deserialize(std::string const &serialized_program)
    {
      Program program;
      if (!serialization::deserialize(serialized_program, &program._name, &program._options, &program._sources)) {
        throw std::runtime_error("Failed to deserialize program");
      }
      return program;
    }

    /*! Save the program.
     *
     * \see deserialize
     */
    std::string serialize() const
    {
      // Note: Must update kSerializationVersion if this is changed.
      return serialization::serialize(_name, _options, _sources);
    };

    /*! Select a kernel.
     *
     * \param name The name of the kernel (unmangled and without
     * template arguments).
     * \param options A vector of options to be passed to the NVRTC
     * compiler when compiling this kernel.
     */
    Kernel kernel(std::string const &name, std::vector<std::string> const &options = {}) const;
  };

  class Kernel
  {
    friend class KernelInstantiation;
    Program const *_program;
    std::string _name;
    std::vector<std::string> _options;

  public:
    Kernel(Program const *program, std::string const &name, std::vector<std::string> const &options = {}) :
      _program(program),
      _name(name),
      _options(options)
    {
    }

    /*! Instantiate the kernel.
     *
     *  \param template_args A vector of template arguments represented as
     *    code-strings. These can be generated using
     *    \code{.cpp}jitify::reflection::reflect<type>()\endcode or
     *    \code{.cpp}jitify::reflection::reflect(value)\endcode
     *
     *  \note Template type deduction is not possible, so all types must be
     *    explicitly specified.
     */
    KernelInstantiation instantiate(std::vector<std::string> const &template_args = std::vector<std::string>()) const;

    // Regular template instantiation syntax (note limited flexibility)
    /*! Instantiate the kernel.
     *
     *  \note The template arguments specified on this function are
     *    used to instantiate the kernel. Non-type template arguments must
     *    be wrapped with
     *    \code{.cpp}jitify::reflection::NonType<type,value>\endcode
     *
     *  \note Template type deduction is not possible, so all types must be
     *    explicitly specified.
     */
    template <typename... TemplateArgs> KernelInstantiation instantiate() const;

    // Template-like instantiation syntax
    //   E.g., instantiate(myvar,Type<MyType>())(grid,block)
    /*! Instantiate the kernel.
     *
     *  \param targs The template arguments for the kernel, represented as
     *    values. Types must be wrapped with
     *    \code{.cpp}jitify::reflection::Type<type>()\endcode or
     *    \code{.cpp}jitify::reflection::type_of(value)\endcode
     *
     *  \note Template type deduction is not possible, so all types must be
     *    explicitly specified.
     */
    template <typename... TemplateArgs> KernelInstantiation instantiate(TemplateArgs... targs) const;
  };

  class KernelInstantiation
  {
    friend class KernelLauncher;
    std::unique_ptr<detail::CUDAKernel> _cuda_kernel;

    // Private constructor used by deserialize()
    KernelInstantiation(std::string const &func_name, std::string const &ptx,
                        std::vector<std::string> const &link_files, std::vector<std::string> const &link_paths) :
      _cuda_kernel(new detail::CUDAKernel(func_name.c_str(), ptx.c_str(), link_files, link_paths))
    {
    }

  public:
    KernelInstantiation(Kernel const &kernel, std::vector<std::string> const &template_args)
    {
      Program const *program = kernel._program;

      std::string template_inst = (template_args.empty() ? "" : reflection::reflect_template(template_args));
      std::string instantiation = kernel._name + template_inst;

      std::vector<std::string> options;
      options.insert(options.begin(), program->_options.begin(), program->_options.end());
      options.insert(options.begin(), kernel._options.begin(), kernel._options.end());
      detail::detect_and_add_cuda_arch(options);
      detail::detect_and_add_cxx11_flag(options);

      std::string log, ptx, mangled_instantiation;
      std::vector<std::string> linker_files, linker_paths;
      detail::instantiate_kernel(program->_name, program->_sources, instantiation, options, &log, &ptx,
                                 &mangled_instantiation, &linker_files, &linker_paths);

      _cuda_kernel.reset(new detail::CUDAKernel(mangled_instantiation.c_str(), ptx.c_str(), linker_files, linker_paths));
    }

    /*! Implicit conversion to the underlying CUfunction object.
     *
     * \note This allows use of CUDA APIs like
     *   cuOccupancyMaxActiveBlocksPerMultiprocessor.
     */
    operator CUfunction() const { return *_cuda_kernel; }

    /*! Restore a serialized kernel instantiation.
     *
     * \param serialized_kernel_inst The serialized kernel instantiation to
     * restore.
     *
     * \see serialize
     */
    static KernelInstantiation deserialize(std::string const &serialized_kernel_inst)
    {
      std::string func_name, ptx;
      std::vector<std::string> link_files, link_paths;
      if (!serialization::deserialize(serialized_kernel_inst, &func_name, &ptx, &link_files, &link_paths)) {
        throw std::runtime_error("Failed to deserialize kernel instantiation");
      }
      return KernelInstantiation(func_name, ptx, link_files, link_paths);
    }

    /*! Save the program.
     *
     * \see deserialize
     */
    std::string serialize() const
    {
      // Note: Must update kSerializationVersion if this is changed.
      return serialization::serialize(_cuda_kernel->function_name(), _cuda_kernel->ptx(), _cuda_kernel->link_files(),
                                      _cuda_kernel->link_paths());
    }

    /*! Configure the kernel launch.
     *
     *  \param grid   The thread grid dimensions for the launch.
     *  \param block  The thread block dimensions for the launch.
     *  \param smem   The amount of shared memory to dynamically allocate, in
     * bytes.
     *  \param stream The CUDA stream to launch the kernel in.
     */
    KernelLauncher configure(dim3 grid, dim3 block, unsigned int smem = 0, cudaStream_t stream = 0) const;

    /*! Configure the kernel launch with a 1-dimensional block and grid chosen
     *  automatically to maximise occupancy.
     *
     * \param max_block_size  The upper limit on the block size, or 0 for no
     * limit.
     * \param smem  The amount of shared memory to dynamically allocate, in bytes.
     * \param smem_callback  A function returning smem for a given block size
     * (overrides \p smem).
     * \param stream The CUDA stream to launch the kernel in.
     * \param flags The flags to pass to
     * cuOccupancyMaxPotentialBlockSizeWithFlags.
     */
    KernelLauncher configure_1d_max_occupancy(int max_block_size = 0, unsigned int smem = 0,
                                              CUoccupancyB2DSize smem_callback = 0, cudaStream_t stream = 0,
                                              unsigned int flags = 0) const;

    /*
     * \deprecated Use \p get_global_ptr instead.
     */
    CUdeviceptr get_constant_ptr(const char *name, size_t *size = nullptr) const { return get_global_ptr(name, size); }

    /*
     * Get a device pointer to a global __constant__ or __device__ variable using
     * its un-mangled name. If provided, *size is set to the size of the variable
     * in bytes.
     */
    CUdeviceptr get_global_ptr(const char *name, size_t *size = nullptr) const
    {
      return _cuda_kernel->get_global_ptr(name, size);
    }

    /*
     * Copy data from a global __constant__ or __device__ array to the host using
     * its un-mangled name.
     */
    template <typename T> CUresult get_global_array(const char *name, T *data, size_t count, CUstream stream = 0) const
    {
      return _cuda_kernel->get_global_data(name, data, count, stream);
    }

    /*
     * Copy a value from a global __constant__ or __device__ variable to the host
     * using its un-mangled name.
     */
    template <typename T> CUresult get_global_value(const char *name, T *value, CUstream stream = 0) const
    {
      return get_global_array(name, value, 1, stream);
    }

    /*
     * Copy data from the host to a global __constant__ or __device__ array using
     * its un-mangled name.
     */
    template <typename T>
    CUresult set_global_array(const char *name, const T *data, size_t count, CUstream stream = 0) const
    {
      return _cuda_kernel->set_global_data(name, data, count, stream);
    }

    /*
     * Copy a value from the host to a global __constant__ or __device__ variable
     * using its un-mangled name.
     */
    template <typename T> CUresult set_global_value(const char *name, const T &value, CUstream stream = 0) const
    {
      return set_global_array(name, &value, 1, stream);
    }

    const std::string &mangled_name() const { return _cuda_kernel->function_name(); }

    const std::string &ptx() const { return _cuda_kernel->ptx(); }

    const std::vector<std::string> &link_files() const { return _cuda_kernel->link_files(); }

    const std::vector<std::string> &link_paths() const { return _cuda_kernel->link_paths(); }
  };

  class KernelLauncher
  {
    KernelInstantiation const *_kernel_inst;
    dim3 _grid;
    dim3 _block;
    unsigned int _smem;
    cudaStream_t _stream;

  public:
    KernelLauncher(KernelInstantiation const *kernel_inst, dim3 grid, dim3 block, unsigned int smem = 0,
                   cudaStream_t stream = 0) :
      _kernel_inst(kernel_inst),
      _grid(grid),
      _block(block),
      _smem(smem),
      _stream(stream)
    {
    }

    // Note: It's important that there is no implicit conversion required
    //         for arg_ptrs, because otherwise the parameter pack version
    //         below gets called instead (probably resulting in a segfault).
    /*! Launch the kernel.
     *
     *  \param arg_ptrs  A vector of pointers to each function argument for the
     *    kernel.
     *  \param arg_types A vector of function argument types represented
     *    as code-strings. This parameter is optional and is only used to print
     *    out the function signature.
     */
    CUresult launch(std::vector<void *> arg_ptrs = {}, std::vector<std::string> arg_types = {}) const
    {
#if JITIFY_PRINT_LAUNCH
      std::string arg_types_string = (arg_types.empty() ? "..." : reflection::reflect_list(arg_types));
      std::cout << "Launching " << _kernel_inst->_cuda_kernel->function_name() << "<<<" << _grid << "," << _block << ","
                << _smem << "," << _stream << ">>>"
                << "(" << arg_types_string << ")" << std::endl;
#endif
      return _kernel_inst->_cuda_kernel->launch(_grid, _block, _smem, _stream, arg_ptrs);
    }

    /*! Launch the kernel.
     *
     *  \param args Function arguments for the kernel.
     */
    template <typename... ArgTypes> CUresult launch(ArgTypes... args) const
    {
      return this->launch(std::vector<void *>({(void *)&args...}), {reflection::reflect<ArgTypes>()...});
    }
  };

  inline Kernel Program::kernel(std::string const &name, std::vector<std::string> const &options) const
  {
    return Kernel(this, name, options);
  }

  inline KernelInstantiation Kernel::instantiate(std::vector<std::string> const &template_args) const
  {
    return KernelInstantiation(*this, template_args);
  }

  template <typename... TemplateArgs> inline KernelInstantiation Kernel::instantiate() const
  {
    return this->instantiate(std::vector<std::string>({reflection::reflect<TemplateArgs>()...}));
  }

  template <typename... TemplateArgs> inline KernelInstantiation Kernel::instantiate(TemplateArgs... targs) const
  {
    return this->instantiate(std::vector<std::string>({reflection::reflect(targs)...}));
  }

  inline KernelLauncher KernelInstantiation::configure(dim3 grid, dim3 block, unsigned int smem, cudaStream_t stream) const
  {
    return KernelLauncher(this, grid, block, smem, stream);
  }

<<<<<<< HEAD
  inline KernelLauncher KernelInstantiation::configure_1d_max_occupancy(int max_block_size, unsigned int smem,
                                                                        CUoccupancyB2DSize smem_callback,
                                                                        cudaStream_t stream, unsigned int flags) const
  {
    int grid;
    int block;
    CUfunction func = *_cuda_kernel;
    detail::get_1d_max_occupancy(func, smem_callback, &smem, max_block_size, flags, &grid, &block);
    return this->configure(grid, block, smem, stream);
=======
  /*! Launch the kernel.
   *
   *  \param args Function arguments for the kernel.
   */
  template <typename... ArgTypes>
  CUresult launch(ArgTypes&... args) const {
    return this->launch(std::vector<void*>({(void*)&args...}),
                        {reflection::reflect<ArgTypes>()...});
>>>>>>> 8e1cf095
  }

} // namespace experimental

}  // namespace jitify

#if defined(_WIN32) || defined(_WIN64)
#pragma pop_macro("max")
#pragma pop_macro("min")
#pragma pop_macro("strtok_r")
#endif<|MERGE_RESOLUTION|>--- conflicted
+++ resolved
@@ -781,57 +781,6 @@
   }
   return demangled_name;
 }
-<<<<<<< HEAD
-#endif // not MSVC
-      //#endif // CUDA_VERSION < 8000
-
-      template <typename T> struct type_reflection {
-        inline static std::string name()
-        {
-          //#if CUDA_VERSION < 8000
-          // WAR for typeid discarding cv qualifiers on value-types
-          // We use a pointer type to maintain cv qualifiers, then strip out the '*'
-          std::string no_cv_name = demangle(typeid(T).name());
-          std::string ptr_name = demangle(typeid(T *).name());
-          // Find the right '*' by diffing the type name and ptr name
-          // Note that the '*' will also be prefixed with the cv qualifiers
-          size_t diff_begin
-            = std::mismatch(no_cv_name.begin(), no_cv_name.end(), ptr_name.begin()).first - no_cv_name.begin();
-          size_t star_begin = ptr_name.find("*", diff_begin);
-          if (star_begin == std::string::npos) { throw std::runtime_error("Type reflection failed: " + ptr_name); }
-          std::string name = ptr_name.substr(0, star_begin) + ptr_name.substr(star_begin + 1);
-          return name;
-          //#else
-          //         std::string ret;
-          //         nvrtcResult status = nvrtcGetTypeName<T>(&ret);
-          //         if( status != NVRTC_SUCCESS ) {
-          //                 throw std::runtime_error(std::string("nvrtcGetTypeName
-          // failed:
-          //")+ nvrtcGetErrorString(status));
-          //         }
-          //         return ret;
-          //#endif
-        }
-      }; // namespace detail
-      template <typename T, T VALUE> struct type_reflection<NonType<T, VALUE>> {
-        inline static std::string name() { return jitify::reflection::reflect(VALUE); }
-      };
-
-    } // namespace detail
-
-    //! \endcond
-
-    /*! Create an Instance object that contains a const reference to the
-     *  value.  We use this to wrap abstract objects from which we want to extract
-     *  their type at runtime (e.g., derived type).  This is used to facilitate
-     *  templating on derived type when all we know at compile time is abstract
-     * type.
-     */
-    template <typename T> struct Instance {
-      const T &value;
-      Instance(const T &value) : value(value) {}
-    };
-=======
 #endif  // not MSVC
 //#endif // CUDA_VERSION < 8000
 
@@ -951,7 +900,6 @@
 inline std::string reflect(jitify::reflection::Type<T>) {
   return reflect<T>();
 }
->>>>>>> 8e1cf095
 
     /*! Create an Instance object from which we can extract the value's run-time
      * type.
@@ -964,60 +912,11 @@
     template <typename T> struct Type {
     };
 
-<<<<<<< HEAD
-    // Type reflection
-    // E.g., reflect<float>() -> "float"
-    // Note: This strips trailing const and volatile qualifiers
-    /*! Generate a code-string for a type.
-     *  \code{.cpp}reflect<float>() --> "float"\endcode
-     */
-    template <typename T> inline std::string reflect() { return detail::type_reflection<T>::name(); }
-    // Value reflection
-    // E.g., reflect(3.14f) -> "(float)3.14"
-    /*! Generate a code-string for a value.
-     *  \code{.cpp}reflect(3.14f) --> "(float)3.14"\endcode
-     */
-    template <typename T> inline std::string reflect(T const &value)
-    {
-      return "(" + reflect<T>() + ")" + detail::value_string(value);
-    }
-    // Non-type template arg reflection (implicit conversion to int64_t)
-    // E.g., reflect<7>() -> "(int64_t)7"
-    /*! Generate a code-string for an integer non-type template argument.
-     *  \code{.cpp}reflect<7>() --> "(int64_t)7"\endcode
-     */
-    template <int64_t N> inline std::string reflect() { return reflect<NonType<int64_t, N>>(); }
-    // Non-type template arg reflection (explicit type)
-    // E.g., reflect<int,7>() -> "(int)7"
-    /*! Generate a code-string for a generic non-type template argument.
-     *  \code{.cpp} reflect<int,7>() --> "(int)7" \endcode
-     */
-    template <typename T, T N> inline std::string reflect() { return reflect<NonType<T, N>>(); }
-    // Type reflection via value
-    // E.g., reflect(Type<float>()) -> "float"
-    /*! Generate a code-string for a type wrapped as a Type instance.
-     *  \code{.cpp}reflect(Type<float>()) --> "float"\endcode
-     */
-    template <typename T> inline std::string reflect(jitify::reflection::Type<T>) { return reflect<T>(); }
-
-    /*! Generate a code-string for a type wrapped as an Instance instance.
-     *  \code{.cpp}reflect(Instance<float>(3.1f)) --> "float"\endcode
-     *  or more simply when passed to a instance_of helper
-     *  \code{.cpp}reflect(instance_of(3.1f)) --> "float"\endcodei
-     *  This is specifically for the case where we want to extract the run-time
-     * type, e.g., derived type, of an object pointer.
-     */
-    template <typename T> inline std::string reflect(jitify::reflection::Instance<T> &value)
-    {
-      return detail::demangle(typeid(value.value).name());
-    }
-=======
 // Multiple value reflections one call, returning list of strings
 template <typename... Args>
 inline std::vector<std::string> reflect_all(Args&... args) {
   return {reflect(args)...};
 }
->>>>>>> 8e1cf095
 
     // Type from value
     // E.g., type_of(3.14f) -> Type<float>()
@@ -3996,17 +3895,6 @@
     return KernelLauncher(this, grid, block, smem, stream);
   }
 
-<<<<<<< HEAD
-  inline KernelLauncher KernelInstantiation::configure_1d_max_occupancy(int max_block_size, unsigned int smem,
-                                                                        CUoccupancyB2DSize smem_callback,
-                                                                        cudaStream_t stream, unsigned int flags) const
-  {
-    int grid;
-    int block;
-    CUfunction func = *_cuda_kernel;
-    detail::get_1d_max_occupancy(func, smem_callback, &smem, max_block_size, flags, &grid, &block);
-    return this->configure(grid, block, smem, stream);
-=======
   /*! Launch the kernel.
    *
    *  \param args Function arguments for the kernel.
@@ -4015,7 +3903,6 @@
   CUresult launch(ArgTypes&... args) const {
     return this->launch(std::vector<void*>({(void*)&args...}),
                         {reflection::reflect<ArgTypes>()...});
->>>>>>> 8e1cf095
   }
 
 } // namespace experimental
