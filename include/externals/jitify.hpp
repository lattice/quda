--- conflicted
+++ resolved
@@ -1108,14 +1108,6 @@
                                    "jitified_source.ptx", 0, 0, 0));
       for (int i = 0; i < (int)link_files.size(); ++i) {
         std::string link_file = link_files[i];
-<<<<<<< HEAD
-#if defined _WIN32 || defined _WIN64
-        link_file = link_file + ".lib";
-#else
-        link_file = "lib" + link_file + ".a";
-#endif
-        hipError_t result = cuLinkAddFile(_link_state, CU_JIT_INPUT_LIBRARY,
-=======
         CUjitInputType jit_input_type;
         if (link_file == ".") {
           // Special case for linking to current executable.
@@ -1126,7 +1118,6 @@
           jit_input_type = get_cuda_jit_input_type(&link_file);
         }
         CUresult result = cuLinkAddFile(_link_state, jit_input_type,
->>>>>>> 4f390279
                                         link_file.c_str(), 0, 0, 0);
         int path_num = 0;
         while (result == hipErrorFileNotFound &&
@@ -1135,15 +1126,9 @@
           result = cuLinkAddFile(_link_state, jit_input_type, filename.c_str(),
                                  0, 0, 0);
         }
-<<<<<<< HEAD
-#if JITIFY_PRINT_LOG
-        if (result == hipErrorFileNotFound) {
-          std::cout << "Error: Device library not found: " << link_file
-=======
 #if JITIFY_PRINT_LINKER_LOG
         if (result == CUDA_ERROR_FILE_NOT_FOUND) {
           std::cerr << "Linker error: Device library not found: " << link_file
->>>>>>> 4f390279
                     << std::endl;
         } else if (result != CUDA_SUCCESS) {
           std::cerr << "Linker error: Failed to add file: " << link_file
@@ -1273,24 +1258,12 @@
   inline ~CUDAKernel() { this->destroy_module(); }
   inline operator CUfunction() const { return _kernel; }
 
-<<<<<<< HEAD
-  inline hipError_t launch(dim3 grid, dim3 block, unsigned int smem,
-                         hipStream_t stream, std::vector<void*> arg_ptrs) {
-=======
   inline CUresult launch(dim3 grid, dim3 block, unsigned int smem,
                          CUstream stream, std::vector<void*> arg_ptrs) const {
->>>>>>> 4f390279
     return cuLaunchKernel(_kernel, grid.x, grid.y, grid.z, block.x, block.y,
                           block.z, smem, stream, arg_ptrs.data(), NULL);
   }
 
-<<<<<<< HEAD
-  inline hipDeviceptr_t get_constant_ptr(const char *name) const {
-    hipDeviceptr_t const_ptr = 0;
-    auto constant = _constant.find(name);
-    if (constant != _constant.end()) {
-      cuda_safe_call(cuModuleGetGlobal(&const_ptr, 0, _module, constant->second.c_str()));
-=======
   inline CUdeviceptr get_global_ptr(const char* name,
                                     size_t* size = nullptr) const {
     CUdeviceptr global_ptr = 0;
@@ -1298,7 +1271,6 @@
     if (global != _global_map.end()) {
       cuda_safe_call(cuModuleGetGlobal(&global_ptr, size, _module,
                                        global->second.c_str()));
->>>>>>> 4f390279
     } else {
       throw std::runtime_error(std::string("failed to look up global ") + name);
     }
@@ -2820,12 +2792,7 @@
         _stream(stream) {}
   inline KernelLauncher_impl(KernelLauncher_impl const&) = default;
   inline KernelLauncher_impl(KernelLauncher_impl&&) = default;
-<<<<<<< HEAD
-#endif
-  inline hipError_t launch(
-=======
   inline CUresult launch(
->>>>>>> 4f390279
       jitify::detail::vector<void*> arg_ptrs,
       jitify::detail::vector<std::string> arg_types = 0) const;
 };
@@ -2863,11 +2830,7 @@
    *  \see launch
    */
   template <typename... ArgTypes>
-<<<<<<< HEAD
-  inline hipError_t operator()(ArgTypes... args) const {
-=======
   inline CUresult operator()(ArgTypes&... args) const {
->>>>>>> 4f390279
     return this->launch(args...);
   }
   /*! Launch the kernel.
@@ -2875,11 +2838,7 @@
    *  \param args Function arguments for the kernel.
    */
   template <typename... ArgTypes>
-<<<<<<< HEAD
-  inline hipError_t launch(ArgTypes... args) const {
-=======
   inline CUresult launch(ArgTypes&... args) const {
->>>>>>> 4f390279
     return this->launch(std::vector<void*>({(void*)&args...}),
                         {reflection::reflect<ArgTypes>()...});
   }
@@ -2940,27 +2899,6 @@
     int grid;
     int block;
     CUfunction func = _impl->cuda_kernel();
-<<<<<<< HEAD
-    if (!func) {
-      throw std::runtime_error(
-          "Kernel pointer is NULL; you may need to define JITIFY_THREAD_SAFE "
-          "1");
-    }
-    hipError_t res = cuOccupancyMaxPotentialBlockSizeWithFlags(
-        &grid, &block, func, smem_callback, smem, max_block_size, flags);
-    if (res != hipSuccess) {
-      const char* msg;
-      msg=hipGetErrorName(res);
-      throw std::runtime_error(msg);
-    }
-    if (smem_callback) {
-      smem = smem_callback(block);
-    }
-    return this->configure(grid, block, smem, stream);
-  }
-
-  inline hipDeviceptr_t get_constant_ptr(const char *name) const { return _impl->cuda_kernel().get_constant_ptr(name); }
-=======
     detail::get_1d_max_occupancy(func, smem_callback, &smem, max_block_size,
                                  flags, &grid, &block);
     return this->configure(grid, block, smem, stream);
@@ -3037,7 +2975,6 @@
   const std::vector<std::string>& link_paths() const {
     return _impl->cuda_kernel().link_paths();
   }
->>>>>>> 4f390279
 };
 
 /*! An object representing a kernel made up of a Program, a name and options.
