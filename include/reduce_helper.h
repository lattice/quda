--- conflicted
+++ resolved
@@ -328,25 +328,4 @@
     }
 #endif
 
-<<<<<<< HEAD
-    /**
-       @brief This is a convenience wrapper that allows to perform
-       reductions at the warp or sub-warp level
-     */
-    template <typename T, int width> struct WarpReduce
-    {
-#ifdef QUDA_BACKEND_OMPTARGET
-      WarpReduce() {ompwip("unimplemented");}
-#else
-      static_assert(width <= device::warp_size(), "WarpReduce logical width must not be greater than the warp size");
-      cub::WarpReduce<T, width> warp_reduce;
-      typename decltype(warp_reduce)::TempStorage dummy;
-
-      __device__ WarpReduce() : warp_reduce(dummy) {}
-      __device__ T Sum(const T &value) { return warp_reduce.Sum(value); }
-#endif
-    };
-
-=======
->>>>>>> 0eb85f47
 } // namespace quda