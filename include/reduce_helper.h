--- conflicted
+++ resolved
@@ -235,16 +235,6 @@
 
       sum = (Reducer::do_sum ? BlockReduce(cub_tmp).Sum(sum) : BlockReduce(cub_tmp).Reduce(sum, r));
 
-<<<<<<< HEAD
-        // write out the final reduced value
-        if (threadIdx.y * block_size_x + threadIdx.x == 0) {
-          if (arg.result_d) { // write to host mapped memory
-            using atomic_t = typename atomic_type<T>::type;
-            constexpr size_t n = sizeof(T) / sizeof(atomic_t);
-            atomic_t sum_tmp[n];
-            memcpy(sum_tmp, &sum, sizeof(sum));
-QUDA_UNROLL
-=======
       // write out the final reduced value
       if (threadIdx.y * block_size_x + threadIdx.x == 0) {
         if (arg.result_d) { // write to host mapped memory
@@ -252,8 +242,7 @@
           constexpr size_t n = sizeof(T) / sizeof(atomic_t);
           atomic_t sum_tmp[n];
           memcpy(sum_tmp, &sum, sizeof(sum));
-#pragma unroll
->>>>>>> 0a6dcb31
+QUDA_UNROLL
             for (int i = 0; i < n; i++) {
               // catch the case where the computed value is equal to the init_value
               sum_tmp[i] = sum_tmp[i] == init_value<atomic_t>() ? terminate_value<atomic_t>() : sum_tmp[i];
@@ -282,68 +271,59 @@
        which reduction this thread block corresponds to.  Typically idx
        will be constant along constant blockIdx.y and blockIdx.z.
     */
-<<<<<<< HEAD
-    template <int block_size_x, int block_size_y = 1, typename Reducer, typename Arg, typename T>
-    __device__ inline void reduce(Arg &arg, const Reducer &r, const T &in, const int idx = 0)
-    {
-#ifdef QUDA_BACKEND_OMPTARGET
-      const dim3
-        blockDim=launch_param.block,
-        gridDim=launch_param.grid,
-        blockIdx(omp_get_team_num()%launch_param.grid.x, (omp_get_team_num()/launch_param.grid.x)%launch_param.grid.y, omp_get_team_num()/(launch_param.grid.x*launch_param.grid.y));
-
-      // In OpenMP, this runs in the main thread of each team, and `in` is already the block reduction value.
-      bool isLastBlockDone;
-      // if (threadIdx.x == 0 && threadIdx.y == 0)
-      { // This is the main thread per team
-        arg.partial[idx * gridDim.x + blockIdx.x] = in;
-
-        // increment global block counter
-        // auto value = atomicInc(&arg.count[idx], gridDim.x);
-        int value = 0;
-        #pragma omp atomic capture
-        { value = arg.count[idx]; arg.count[idx] = ((arg.count[idx] >= gridDim.x) ? 0 : (arg.count[idx]+1)); }
-
-        // determine if last block
-        isLastBlockDone = (value == (gridDim.x - 1));
-      }
-      // finish the reduction if last block
-      if (isLastBlockDone) {
-        T sum = arg.init();
-        const int ld = launch_param.block.x*launch_param.block.y*launch_param.block.z;
-#pragma omp declare reduction(OMPReduce_ : T : omp_out=Reducer::reduce_omp(omp_out,omp_in)) initializer(omp_priv=Reducer::init_omp())
-        #pragma omp parallel num_threads(ld) reduction(OMPReduce_:sum)
-        {
-          dim3 threadIdx(omp_get_thread_num()%launch_param.block.x, (omp_get_thread_num()/launch_param.block.x)%launch_param.block.y, omp_get_thread_num()/(launch_param.block.x*launch_param.block.y));
-          auto i = threadIdx.y * block_size_x + threadIdx.x;
-          while (i < gridDim.x) {
-            sum = r(sum, const_cast<T &>(static_cast<volatile T *>(arg.partial)[idx * gridDim.x + i]));
-            i += block_size_x * block_size_y;
-          }
-        }
-
-        // sum = (Reducer::do_sum ? BlockReduce(cub_tmp).Sum(sum) : BlockReduce(cub_tmp).Reduce(sum, r));
-
-        // write out the final reduced value
-        // if (threadIdx.y * block_size_x + threadIdx.x == 0)
-        { // This is the main thread per team
-          arg.result_d[idx] = sum;
-          arg.count[idx] = 0; // set to zero for next time
-        }
-      }
-#else
-      using BlockReduce = cub::BlockReduce<T, block_size_x, cub::BLOCK_REDUCE_WARP_REDUCTIONS, block_size_y, 1, __COMPUTE_CAPABILITY__>;
-      __shared__ typename BlockReduce::TempStorage cub_tmp;
-      __shared__ bool isLastBlockDone;
-=======
   template <int block_size_x, int block_size_y = 1, typename Reducer, typename Arg, typename T>
   __device__ inline void reduce(Arg &arg, const Reducer &r, const T &in, const int idx = 0)
   {
+#ifdef QUDA_BACKEND_OMPTARGET
+    const dim3
+      blockDim=launch_param.block,
+      gridDim=launch_param.grid,
+      blockIdx(omp_get_team_num()%launch_param.grid.x, (omp_get_team_num()/launch_param.grid.x)%launch_param.grid.y, omp_get_team_num()/(launch_param.grid.x*launch_param.grid.y));
+
+    // In OpenMP, this runs in the main thread of each team, and `in` is already the block reduction value.
+    bool isLastBlockDone;
+    // if (threadIdx.x == 0 && threadIdx.y == 0)
+    { // This is the main thread per team
+      arg.partial[idx * gridDim.x + blockIdx.x] = in;
+
+      // increment global block counter
+      // auto value = atomicInc(&arg.count[idx], gridDim.x);
+      int value = 0;
+      #pragma omp atomic capture
+      { value = arg.count[idx]; arg.count[idx] = ((arg.count[idx] >= gridDim.x) ? 0 : (arg.count[idx]+1)); }
+
+      // determine if last block
+      isLastBlockDone = (value == (gridDim.x - 1));
+    }
+    // finish the reduction if last block
+    if (isLastBlockDone) {
+      T sum = arg.init();
+      const int ld = launch_param.block.x*launch_param.block.y*launch_param.block.z;
+#pragma omp declare reduction(OMPReduce_ : T : omp_out=Reducer::reduce_omp(omp_out,omp_in)) initializer(omp_priv=Reducer::init_omp())
+      #pragma omp parallel num_threads(ld) reduction(OMPReduce_:sum)
+      {
+        dim3 threadIdx(omp_get_thread_num()%launch_param.block.x, (omp_get_thread_num()/launch_param.block.x)%launch_param.block.y, omp_get_thread_num()/(launch_param.block.x*launch_param.block.y));
+        auto i = threadIdx.y * block_size_x + threadIdx.x;
+        while (i < gridDim.x) {
+          sum = r(sum, const_cast<T &>(static_cast<volatile T *>(arg.partial)[idx * gridDim.x + i]));
+          i += block_size_x * block_size_y;
+        }
+      }
+
+      // sum = (Reducer::do_sum ? BlockReduce(cub_tmp).Sum(sum) : BlockReduce(cub_tmp).Reduce(sum, r));
+
+      // write out the final reduced value
+      // if (threadIdx.y * block_size_x + threadIdx.x == 0)
+      { // This is the main thread per team
+        arg.result_d[idx] = sum;
+        arg.count[idx] = 0; // set to zero for next time
+      }
+    }
+#else
     using BlockReduce
       = cub::BlockReduce<T, block_size_x, cub::BLOCK_REDUCE_WARP_REDUCTIONS, block_size_y, 1, __COMPUTE_CAPABILITY__>;
     __shared__ typename BlockReduce::TempStorage cub_tmp;
     __shared__ bool isLastBlockDone;
->>>>>>> 0a6dcb31
 
     T aggregate = Reducer::do_sum ? BlockReduce(cub_tmp).Sum(in) : BlockReduce(cub_tmp).Reduce(in, r);
 
