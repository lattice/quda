--- conflicted
+++ resolved
@@ -162,14 +162,7 @@
       for (int i = 0; i < n_reduce * n_item; i++) {
         result_h[i].wait(init_value<system_atomic_t>(), cuda::std::memory_order_relaxed);
       }
-<<<<<<< HEAD
-=======
-#else
-      auto event = reducer::get_event();
-      qudaEventRecord(event, stream);
-      while (!qudaEventQuery(event)) { }
-#endif
->>>>>>> 3bd08c14
+
       // copy back result element by element and convert if necessary to host reduce type
       // unit size here may differ from system_atomic_t size, e.g., if doing double-double
       const int n_element = n_reduce * sizeof(T) / sizeof(device_t);
