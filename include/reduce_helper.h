--- conflicted
+++ resolved
@@ -275,7 +275,6 @@
     template <int block_size_x, int block_size_y = 1, typename Reducer, typename Arg, typename T>
     __device__ inline void reduce(Arg &arg, const Reducer &r, const T &in, const int idx = 0)
     {
-<<<<<<< HEAD
 #ifdef QUDA_BACKEND_OMPTARGET
       const dim3
         blockDim=launch_param.block,
@@ -322,10 +321,7 @@
         }
       }
 #else
-      using BlockReduce = cub::BlockReduce<T, block_size_x, cub::BLOCK_REDUCE_WARP_REDUCTIONS, block_size_y>;
-=======
       using BlockReduce = cub::BlockReduce<T, block_size_x, cub::BLOCK_REDUCE_WARP_REDUCTIONS, block_size_y, 1, __COMPUTE_CAPABILITY__>;
->>>>>>> 88fae6a3
       __shared__ typename BlockReduce::TempStorage cub_tmp;
       __shared__ bool isLastBlockDone;
 
