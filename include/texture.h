--- conflicted
+++ resolved
@@ -274,11 +274,6 @@
     int dim[QUDA_MAX_DIM];
 
   public:
-    SpinorTexture() 
-      : spinor(), norm(0), stride(0) { } // default constructor
-
-<<<<<<< HEAD
-#if (__COMPUTE_CAPABILITY__ >= 000)
   SpinorTexture() 
     : spinor((StoreType*)0, 0), norm(0), stride(0) { for(int i=0; i<QUDA_MAX_DIM; ++i) dim[i]=0; } // default constructor
 
@@ -288,22 +283,6 @@
 		    for(int i=0; i<QUDA_MAX_DIM; ++i) dim[i] = x.X()[i]; 
 			  checkTypes<RegType,InterType,StoreType>(); 
 			}
-#else
-  SpinorTexture()
-    : spinor((StoreType*)0, 0), norm(0, 0), stride(0) { for(int i=0; i<QUDA_MAX_DIM; ++i) dim[i]=0; } // default constructor
-
-  SpinorTexture(const cudaColorSpinorField &x) 
-    : spinor((StoreType*)x.V(), x.Bytes()), norm((float*)x.Norm(), x.NormBytes()),
-      stride(x.Length()/(N*REG_LENGTH)) { 
-		    for(int i=0; i<QUDA_MAX_DIM; ++i) dim[i] = x.X()[i];
-			  checkTypes<RegType,InterType,StoreType>(); 
-	    }
-#endif
-=======
-    SpinorTexture(const cudaColorSpinorField &x) 
-      : spinor(&x), norm((float*)x.Norm()),
-      stride(x.Length()/(N*REG_LENGTH)) { checkTypes<RegType,InterType,StoreType>(); }
->>>>>>> 16eb54e9
 
     SpinorTexture(const SpinorTexture &st) 
       : spinor(st.spinor), norm(st.norm), stride(st.stride) { }
@@ -408,16 +387,11 @@
   public:
   Spinor(const cudaColorSpinorField &x) :
     spinor((StoreType*)x.V()), norm((float*)x.Norm()), stride(x.Length()/(N*REG_LENGTH))
-<<<<<<< HEAD
       {
         for(int i=0; i<QUDA_MAX_DIM; ++i) dim[i]  = x.X()[i]; 
 			  checkTypes<RegType,InterType,StoreType>(); 
       } 
-    ~Spinor() {;}
-=======
-      { checkTypes<RegType,InterType,StoreType>(); } 
     ~Spinor() {;} /* on g80 / gt200 this must not be virtual */
->>>>>>> 16eb54e9
 
     // default load used for simple fields
     __device__ inline void load(RegType x[], const int i) {
