--- conflicted
+++ resolved
@@ -111,17 +111,7 @@
      */
     __device__ __host__ inline void save(const T &a)
     {
-<<<<<<< HEAD
-      QUDA_RT_CONSTS;
-      int j = (threadIdx.z * blockDim.y + threadIdx.y) * blockDim.x + threadIdx.x;
-#pragma unroll
-      for (int i = 0; i < 2 * a.size; i++) {
-        cache()[j] = *(reinterpret_cast<const real *>(a.data) + i);
-        j += blockDim.z * blockDim.y * blockDim.x;
-      }
-=======
       save_detail(a, device::thread_idx().x, device::thread_idx().y, device::thread_idx().z);
->>>>>>> 74107e92
     }
 
     /**
@@ -133,17 +123,6 @@
      */
     __device__ __host__ inline T load(int x = -1, int y = -1, int z = -1)
     {
-<<<<<<< HEAD
-      QUDA_RT_CONSTS;
-      Vector a;
-      int j = (z * blockDim.y + y) * blockDim.x + x;
-#pragma unroll
-      for (int i = 0; i < 2 * a.size; i++) {
-        *(reinterpret_cast<real *>(a.data) + i) = cache()[j];
-        j += blockDim.z * blockDim.y * blockDim.x;
-      }
-      return a;
-=======
       auto tid = device::thread_idx();
       x = (x == -1) ? tid.x : x;
       y = (y == -1) ? tid.y : y;
@@ -185,7 +164,6 @@
       auto tid = device::thread_idx();
       z = (z == -1) ? tid.z : z;
       return load_detail(tid.x, tid.y, z);
->>>>>>> 74107e92
     }
 
     /**
