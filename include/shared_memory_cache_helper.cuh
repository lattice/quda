#pragma once

#include <target_device.h>
#include <array.h>

/**
   @file shared_memory_cache_helper.cuh

   Helper functionality for aiding the use of the shared memory for
   sharing data between threads in a thread block.
 */

namespace quda
{

  /**
     @brief Class which wraps around a shared memory cache for type T,
     where each thread in the thread block stores a unique value in
     the cache which any other thread can access.

     This accessor supports both explicit run-time block size and
     compile-time sizing.

     * For run-time block size, the constructor should be initialied
       with the desired block size.

     * For compile-time block size, no arguments should be passed to
       the constructor, and then the second and third template
       parameters correspond to the y and z dimensions of the block,
       respectively.  The x dimension of the block will be set
       according the maximum number of threads possible, given these
       dimensions.  To prevent shared-memory bank conflicts this width
       is optionally padded to allow for access along the y and z dimensions.
   */
  template <typename T, int block_size_y = 1, int block_size_z = 1, bool pad = false, bool dynamic = true>
  class SharedMemoryCache
  {
    /** maximum number of threads in x given the y and z block sizes */
    static constexpr int max_block_size_x = device::max_block_size<block_size_y, block_size_z>();

    /** pad in the x dimension width if requested to ensure that it isn't a multiple of the bank width */
    static constexpr int block_size_x = !pad ? max_block_size_x :
      ((max_block_size_x + device::shared_memory_bank_width() - 1) /
       device::shared_memory_bank_width()) * device::shared_memory_bank_width();

    using atom_t = std::conditional_t<sizeof(T) % 16 == 0, int4, std::conditional_t<sizeof(T) % 8 == 0, int2, int>>;
    static_assert(sizeof(T) % 4 == 0, "Shared memory cache does not support sub-word size types");

    // The number of elements of type atom_t that we break T into for optimal shared-memory access
    static constexpr int n_element = sizeof(T) / sizeof(atom_t);

    const dim3 block;
    const int stride;

    /**
       @brief This is a dummy instantiation for the host compiler
    */
    template <bool, typename dummy = void> struct cache_dynamic {
      atom_t* operator()()
      {
        static atom_t *cache_;
        return reinterpret_cast<atom_t*>(cache_);
      }
    };

    template <bool is_device, typename dummy = void> struct cache_static : cache_dynamic<is_device> {};

    /**
       @brief This is the handle to the shared memory, dynamic specialization
       @return Shared memory pointer
     */
    template <typename dummy> struct cache_dynamic<true, dummy> {
      __device__ inline atom_t* operator()()
      {
        extern __shared__ int cache_[];
        return reinterpret_cast<atom_t*>(cache_);
      }
    };

    /**
       @brief This is the handle to the shared memory, static specialization
       @return Shared memory pointer
     */
    template <typename dummy> struct cache_static<true, dummy> {
      __device__ inline atom_t* operator()()
      {
        static __shared__ atom_t cache_[n_element * block_size_x * block_size_y * block_size_z];
        return reinterpret_cast<atom_t*>(cache_);
      }
    };

    template <bool dynamic_shared> __device__ __host__ inline std::enable_if_t<dynamic_shared, atom_t*> cache()
    {
      return target::dispatch<cache_dynamic>();
    }

    template <bool dynamic_shared> __device__ __host__ inline std::enable_if_t<!dynamic_shared, atom_t*> cache()
    {
      return target::dispatch<cache_static>();
    }

    __device__ __host__ inline void save_detail(const T &a, int x, int y, int z)
    {
      atom_t tmp[n_element];
      memcpy(tmp, (void*)&a, sizeof(T));
      int j = (z * block.y + y) * block.x + x;
#pragma unroll
      for (int i = 0; i < n_element; i++) cache<dynamic>()[i * stride + j] = tmp[i];
    }

    __device__ __host__ inline T load_detail(int x, int y, int z)
    {
      atom_t tmp[n_element];
      int j = (z * block.y + y) * block.x + x;
#pragma unroll
      for (int i = 0; i < n_element; i++) tmp[i] = cache<dynamic>()[i * stride + j];
      T a;
      memcpy((void*)&a, tmp, sizeof(T));
      return a;
    }

    /**
       @brief Dummy instantiation for the host compiler
    */
    template <bool is_device, typename dummy = void> struct sync_impl { void operator()() { } };

    /**
       @brief Synchronize the cache when on the device
    */
    template <typename dummy> struct sync_impl<true, dummy> { __device__ inline void operator()() { __syncthreads(); } };

  public:
    /**
       @brief constructor for SharedMemory cache.  If no arguments are
       pass, then the dimensions are set according to the templates
       block_size_y and block_size_z, together with the derived
       block_size_x.  Otherwise use the block sizes passed into the
       constructor.

       @param[in] block Block dimensions for the 3-d shared memory object 
    */
    constexpr SharedMemoryCache(dim3 block = dim3(block_size_x, block_size_y, block_size_z)) :
      block(block),
      stride(block.x * block.y * block.z) {}

    /**
       @brief Grab the raw base address to shared memory.
    */
    __device__ __host__ inline T* data() { return reinterpret_cast<T*>(cache<dynamic>()); }

    /**
       @brief Save the value into the 3-d shared memory cache.
       @param[in] a The value to store in the shared memory cache
       @param[in] x The x index to use
       @param[in] y The y index to use
       @param[in] z The z index to use
     */
    __device__ __host__ inline void save(const T &a, int x = -1, int y = -1, int z = -1)
    {
      auto tid = target::thread_idx();
      x = (x == -1) ? tid.x : x;
      y = (y == -1) ? tid.y : y;
      z = (z == -1) ? tid.z : z;
      save_detail(a, x, y, z);
<<<<<<< HEAD
=======
    }

    /**
       @brief Save the value into the 3-d shared memory cache.
       @param[in] a The value to store in the shared memory cache
       @param[in] x The x index to use
     */
    __device__ __host__ inline void save_x(const T &a, int x = -1)
    {
      auto tid = target::thread_idx();
      x = (x == -1) ? tid.x : x;
      save_detail(a, x, tid.y, tid.z);
    }

    /**
       @brief Save the value into the 3-d shared memory cache.
       @param[in] a The value to store in the shared memory cache
       @param[in] y The y index to use
     */
    __device__ __host__ inline void save_y(const T &a, int y = -1)
    {
      auto tid = target::thread_idx();
      y = (y == -1) ? tid.y : y;
      save_detail(a, tid.x, y, tid.z);
    }

    /**
       @brief Save the value into the 3-d shared memory cache.
       @param[in] a The value to store in the shared memory cache
       @param[in] z The z index to use
     */
    __device__ __host__ inline void save_z(const T &a, int z = -1)
    {
      auto tid = target::thread_idx();
      z = (z == -1) ? tid.z : z;
      save_detail(a, tid.x, tid.y, z);
>>>>>>> fd91e02f
    }

    /**
       @brief Load a value from the shared memory cache
       @param[in] x The x index to use
       @param[in] y The y index to use
       @param[in] z The z index to use
       @return The value at coordinates (x,y,z)
     */
    __device__ __host__ inline T load(int x = -1, int y = -1, int z = -1)
    {
      auto tid = target::thread_idx();
      x = (x == -1) ? tid.x : x;
      y = (y == -1) ? tid.y : y;
      z = (z == -1) ? tid.z : z;
      return load_detail(x, y, z);
    }

    /**
       @brief Load a vector from the shared memory cache
       @param[in] x The x index to use
       @return The value at coordinates (x,y,z)
    */
    __device__ __host__ inline T load_x(int x = -1)
    {
      auto tid = target::thread_idx();
      x = (x == -1) ? tid.x : x;
      return load_detail(x, tid.y, tid.z);
    }

    /**
       @brief Load a vector from the shared memory cache
       @param[in] y The y index to use
       @return The value at coordinates (x,y,z)
    */
    __device__ __host__ inline T load_y(int y = -1)
    {
      auto tid = target::thread_idx();
      y = (y == -1) ? tid.y : y;
      return load_detail(tid.x, y, tid.z);
    }

    /**
       @brief Load a vector from the shared memory cache
       @param[in] z The z index to use
       @return The value at coordinates (x,y,z)
    */
    __device__ __host__ inline T load_z(int z = -1)
    {
      auto tid = target::thread_idx();
      z = (z == -1) ? tid.z : z;
      return load_detail(tid.x, tid.y, z);
    }

    /**
       @brief Synchronize the cache
    */
    __device__ __host__ void sync() { target::dispatch<sync_impl>(); }
  };

  template <typename T, int n>
  struct thread_array {
    SharedMemoryCache<array<T, n>, 1, 1, false, false> device_array;
    int offset;
    array<T, n> host_array;
    array<T, n> &array_;

    __device__ __host__ constexpr thread_array() :
      offset((target::thread_idx().z * target::block_dim().y + target::thread_idx().y) * target::block_dim().x + target::thread_idx().x),
      array_(target::is_device() ? *(device_array.data() + offset) : host_array)
    {
      array_ = array<T, n>(); // call default constructor
    }

    template <typename ...Ts> __device__ __host__ constexpr thread_array(T first, const Ts... other) :
      offset((target::thread_idx().z * target::block_dim().y + target::thread_idx().y) * target::block_dim().x + target::thread_idx().x),
      array_(target::is_device() ? *(device_array.data() + offset) : host_array)
    {
      array_ = array<T, n>{first, other...};
    }

    __device__ __host__ T& operator[](int i) { return array_[i]; }
    __device__ __host__ const T& operator[](int i) const { return array_[i]; }
  };

} // namespace quda<|MERGE_RESOLUTION|>--- conflicted
+++ resolved
@@ -162,8 +162,6 @@
       y = (y == -1) ? tid.y : y;
       z = (z == -1) ? tid.z : z;
       save_detail(a, x, y, z);
-<<<<<<< HEAD
-=======
     }
 
     /**
@@ -200,7 +198,6 @@
       auto tid = target::thread_idx();
       z = (z == -1) ? tid.z : z;
       save_detail(a, tid.x, tid.y, z);
->>>>>>> fd91e02f
     }
 
     /**
