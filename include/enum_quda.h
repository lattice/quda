--- conflicted
+++ resolved
@@ -117,15 +117,12 @@
     QUDA_BICGSTABL_INVERTER,
     QUDA_CGNE_INVERTER,
     QUDA_CGNR_INVERTER,
-<<<<<<< HEAD
+    QUDA_CG3_INVERTER,
+    QUDA_CG3NE_INVERTER,
+    QUDA_CG3NR_INVERTER,
     QUDA_PIPEPCG_INVERTER,
     QUDA_PIPEPCG3_INVERTER,
     QUDA_PIPE2PCG_INVERTER,
-=======
-    QUDA_CG3_INVERTER,
-    QUDA_CG3NE_INVERTER,
-    QUDA_CG3NR_INVERTER,
->>>>>>> cdac7f3a
     QUDA_INVALID_INVERTER = QUDA_INVALID_ENUM
   } QudaInverterType;
 
