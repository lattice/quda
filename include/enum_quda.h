#pragma once

#define QUDA_INVALID_ENUM (-0x7fffffff - 1)

#ifdef __cplusplus
extern "C" {
#endif

typedef enum qudaError_t { QUDA_SUCCESS = 0, QUDA_ERROR = 1, QUDA_ERROR_UNINITIALIZED = 2 } qudaError_t;

typedef enum QudaMemoryType_s {
  QUDA_MEMORY_DEVICE,
  QUDA_MEMORY_DEVICE_PINNED,
  QUDA_MEMORY_HOST,
  QUDA_MEMORY_HOST_PINNED,
  QUDA_MEMORY_MAPPED,
  QUDA_MEMORY_MANAGED,
  QUDA_MEMORY_INVALID = QUDA_INVALID_ENUM
} QudaMemoryType;

/**
 * Types used in QudaGaugeParam
 */

typedef enum QudaLinkType_s {
  QUDA_SU3_LINKS,
  QUDA_GENERAL_LINKS,
  QUDA_THREE_LINKS,
  QUDA_MOMENTUM_LINKS,
  QUDA_COARSE_LINKS,                  /* used for coarse-gauge field with multigrid */
  QUDA_SMEARED_LINKS,                 /* used for loading and saving gaugeSmeared in the interface */
  QUDA_WILSON_LINKS = QUDA_SU3_LINKS, /* used by wilson, clover, twisted mass, and domain wall */
  QUDA_ASQTAD_FAT_LINKS = QUDA_GENERAL_LINKS,
  QUDA_ASQTAD_LONG_LINKS = QUDA_THREE_LINKS,
  QUDA_ASQTAD_MOM_LINKS = QUDA_MOMENTUM_LINKS,
  QUDA_ASQTAD_GENERAL_LINKS = QUDA_GENERAL_LINKS,
  QUDA_INVALID_LINKS = QUDA_INVALID_ENUM
} QudaLinkType;

typedef enum QudaGaugeFieldOrder_s {
  QUDA_FLOAT_GAUGE_ORDER = 1,
  QUDA_FLOAT2_GAUGE_ORDER = 2,  /* no reconstruct and double precision */
  QUDA_FLOAT4_GAUGE_ORDER = 4,  /* 8 reconstruct single, and 12 reconstruct single, half, quarter */
  QUDA_FLOAT8_GAUGE_ORDER = 8,  /* 8 reconstruct half and quarter */
  QUDA_NATIVE_GAUGE_ORDER,      /* used to denote one of the above types in a trait, not used directly */
  QUDA_QDP_GAUGE_ORDER,         /* expect *gauge[mu], even-odd, spacetime, row-column color */
  QUDA_QDPJIT_GAUGE_ORDER,      /* expect *gauge[mu], even-odd, complex-column-row-spacetime */
  QUDA_CPS_WILSON_GAUGE_ORDER,  /* expect *gauge, even-odd, mu, spacetime, column-row color */
  QUDA_MILC_GAUGE_ORDER,        /* expect *gauge, even-odd, mu, spacetime, row-column order */
  QUDA_MILC_SITE_GAUGE_ORDER,   /* packed into MILC site AoS [even-odd][spacetime] array, and [dir][row][col] inside */
  QUDA_BQCD_GAUGE_ORDER,        /* expect *gauge, mu, even-odd, spacetime+halos, column-row order */
  QUDA_TIFR_GAUGE_ORDER,        /* expect *gauge, mu, even-odd, spacetime, column-row order */
  QUDA_TIFR_PADDED_GAUGE_ORDER, /* expect *gauge, mu, parity, t, z+halo, y, x/2, column-row order */
  QUDA_OPENQCD_GAUGE_ORDER,     /* expect *gauge, spacetime, mu, parity row-column order -- links attached to odd points only */
  QUDA_INVALID_GAUGE_ORDER = QUDA_INVALID_ENUM
} QudaGaugeFieldOrder;

typedef enum QudaTboundary_s {
  QUDA_ANTI_PERIODIC_T = -1,
  QUDA_PERIODIC_T = 1,
  QUDA_INVALID_T_BOUNDARY = QUDA_INVALID_ENUM
} QudaTboundary;

typedef enum QudaPrecision_s {
  QUDA_QUARTER_PRECISION = 1,
  QUDA_HALF_PRECISION = 2,
  QUDA_SINGLE_PRECISION = 4,
  QUDA_DOUBLE_PRECISION = 8,
  QUDA_INVALID_PRECISION = QUDA_INVALID_ENUM
} QudaPrecision;

typedef enum QudaReconstructType_s {
  QUDA_RECONSTRUCT_NO = 18, /* store all 18 real numbers explicitly */
  QUDA_RECONSTRUCT_12 = 12, /* reconstruct from 12 real numbers */
  QUDA_RECONSTRUCT_8 = 8,   /* reconstruct from 8 real numbers */
  QUDA_RECONSTRUCT_9 = 9,   /* used for storing HISQ long-link variables */
  QUDA_RECONSTRUCT_13 = 13, /* used for storing HISQ long-link variables */
  QUDA_RECONSTRUCT_10 = 10, /* 10-number parameterization used for storing the momentum field */
  QUDA_RECONSTRUCT_INVALID = QUDA_INVALID_ENUM
} QudaReconstructType;

typedef enum QudaGaugeFixed_s {
  QUDA_GAUGE_FIXED_NO,  /* no gauge fixing */
  QUDA_GAUGE_FIXED_YES, /* gauge field stored in temporal gauge */
  QUDA_GAUGE_FIXED_INVALID = QUDA_INVALID_ENUM
} QudaGaugeFixed;

/**
 * Types used in QudaInvertParam
 */

typedef enum QudaDslashType_s {
  QUDA_WILSON_DSLASH,
  QUDA_CLOVER_WILSON_DSLASH,
  QUDA_CLOVER_HASENBUSCH_TWIST_DSLASH,
  QUDA_DOMAIN_WALL_DSLASH,
  QUDA_DOMAIN_WALL_4D_DSLASH,
  QUDA_MOBIUS_DWF_DSLASH,
  QUDA_MOBIUS_DWF_EOFA_DSLASH,
  QUDA_STAGGERED_DSLASH,
  QUDA_ASQTAD_DSLASH,
  QUDA_TWISTED_MASS_DSLASH,
  QUDA_TWISTED_CLOVER_DSLASH,
  QUDA_LAPLACE_DSLASH,
  QUDA_COVDEV_DSLASH,
  QUDA_INVALID_DSLASH = QUDA_INVALID_ENUM
} QudaDslashType;

typedef enum QudaInverterType_s {
  QUDA_CG_INVERTER,
  QUDA_BICGSTAB_INVERTER,
  QUDA_GCR_INVERTER,
  QUDA_MR_INVERTER,
  QUDA_SD_INVERTER,
  QUDA_PCG_INVERTER,
  QUDA_EIGCG_INVERTER,
  QUDA_INC_EIGCG_INVERTER,
  QUDA_GMRESDR_INVERTER,
  QUDA_GMRESDR_PROJ_INVERTER,
  QUDA_GMRESDR_SH_INVERTER,
  QUDA_FGMRESDR_INVERTER,
  QUDA_MG_INVERTER,
  QUDA_BICGSTABL_INVERTER,
  QUDA_CGNE_INVERTER,
  QUDA_CGNR_INVERTER,
  QUDA_CG3_INVERTER,
  QUDA_CG3NE_INVERTER,
  QUDA_CG3NR_INVERTER,
  QUDA_CA_CG_INVERTER,
  QUDA_CA_CGNE_INVERTER,
  QUDA_CA_CGNR_INVERTER,
  QUDA_CA_GCR_INVERTER,
  QUDA_INVALID_INVERTER = QUDA_INVALID_ENUM
} QudaInverterType;

typedef enum QudaEigType_s {
  QUDA_EIG_TR_LANCZOS,     /* Thick restarted lanczos solver */
  QUDA_EIG_BLK_TR_LANCZOS, /* Block Thick restarted lanczos solver */
  QUDA_EIG_IR_ARNOLDI,     /* Implicitly Restarted Arnoldi solver */
  QUDA_EIG_BLK_IR_ARNOLDI, /* Block Implicitly Restarted Arnoldi solver */
  QUDA_EIG_INVALID = QUDA_INVALID_ENUM
} QudaEigType;

/** S=smallest L=largest
    R=real M=modulus I=imaniary **/
typedef enum QudaEigSpectrumType_s {
  QUDA_SPECTRUM_LM_EIG = 0,
  QUDA_SPECTRUM_SM_EIG = 1,
  QUDA_SPECTRUM_LR_EIG = 2,
  QUDA_SPECTRUM_SR_EIG = 3,
  QUDA_SPECTRUM_LI_EIG = 4,
  QUDA_SPECTRUM_SI_EIG = 5,
  QUDA_SPECTRUM_INVALID = QUDA_INVALID_ENUM
} QudaEigSpectrumType;

typedef enum QudaSolutionType_s {
  QUDA_MAT_SOLUTION,
  QUDA_MATDAG_MAT_SOLUTION,
  QUDA_MATPC_SOLUTION,
  QUDA_MATPC_DAG_SOLUTION,
  QUDA_MATPCDAG_MATPC_SOLUTION,
  QUDA_MATPCDAG_MATPC_SHIFT_SOLUTION,
  QUDA_INVALID_SOLUTION = QUDA_INVALID_ENUM
} QudaSolutionType;

typedef enum QudaSolveType_s {
  QUDA_DIRECT_SOLVE,
  QUDA_NORMOP_SOLVE,
  QUDA_DIRECT_PC_SOLVE,
  QUDA_NORMOP_PC_SOLVE,
  QUDA_NORMERR_SOLVE,
  QUDA_NORMERR_PC_SOLVE,
  QUDA_NORMEQ_SOLVE = QUDA_NORMOP_SOLVE,       /* deprecated */
  QUDA_NORMEQ_PC_SOLVE = QUDA_NORMOP_PC_SOLVE, /* deprecated */
  QUDA_INVALID_SOLVE = QUDA_INVALID_ENUM
} QudaSolveType;

typedef enum QudaMultigridCycleType_s {
  QUDA_MG_CYCLE_VCYCLE,
  QUDA_MG_CYCLE_FCYCLE,
  QUDA_MG_CYCLE_WCYCLE,
  QUDA_MG_CYCLE_RECURSIVE,
  QUDA_MG_CYCLE_INVALID = QUDA_INVALID_ENUM
} QudaMultigridCycleType;

typedef enum QudaSchwarzType_s {
  QUDA_ADDITIVE_SCHWARZ = 0,
  QUDA_MULTIPLICATIVE_SCHWARZ = 1,
  QUDA_INVALID_SCHWARZ = QUDA_INVALID_ENUM
} QudaSchwarzType;

typedef enum QudaAcceleratorType_s {
  QUDA_MADWF_ACCELERATOR = 0, /* Use the MADWF accelerator */
  QUDA_INVALID_ACCELERATOR = QUDA_INVALID_ENUM
} QudaAcceleratorType;

typedef enum QudaResidualType_s {
  QUDA_L2_RELATIVE_RESIDUAL = 1, /* L2 relative residual (default) */
  QUDA_L2_ABSOLUTE_RESIDUAL = 2, /* L2 absolute residual */
  QUDA_HEAVY_QUARK_RESIDUAL = 4, /* Fermilab heavy quark residual */
  QUDA_INVALID_RESIDUAL = QUDA_INVALID_ENUM
} QudaResidualType;

/* Which basis to use for CA algorithms */
typedef enum QudaCABasis_s {
  QUDA_POWER_BASIS,
  QUDA_CHEBYSHEV_BASIS,
  QUDA_INVALID_BASIS = QUDA_INVALID_ENUM
} QudaCABasis;

/**
 * Whether the preconditioned matrix is (1-k^2 Deo Doe) or (1-k^2 Doe Deo)
 *
 * For the clover-improved Wilson Dirac operator, QUDA_MATPC_EVEN_EVEN
 * defaults to the "symmetric" form, (1 - k^2 A_ee^-1 D_eo A_oo^-1 D_oe),
 * and likewise for QUDA_MATPC_ODD_ODD.
 *
 * For the "asymmetric" form, (A_ee - k^2 D_eo A_oo^-1 D_oe), select
 * QUDA_MATPC_EVEN_EVEN_ASYMMETRIC.
 */
typedef enum QudaMatPCType_s {
  QUDA_MATPC_EVEN_EVEN,
  QUDA_MATPC_ODD_ODD,
  QUDA_MATPC_EVEN_EVEN_ASYMMETRIC,
  QUDA_MATPC_ODD_ODD_ASYMMETRIC,
  QUDA_MATPC_INVALID = QUDA_INVALID_ENUM
} QudaMatPCType;

typedef enum QudaDagType_s { QUDA_DAG_NO, QUDA_DAG_YES, QUDA_DAG_INVALID = QUDA_INVALID_ENUM } QudaDagType;

typedef enum QudaMassNormalization_s {
  QUDA_KAPPA_NORMALIZATION,
  QUDA_MASS_NORMALIZATION,
  QUDA_ASYMMETRIC_MASS_NORMALIZATION,
  QUDA_INVALID_NORMALIZATION = QUDA_INVALID_ENUM
} QudaMassNormalization;

typedef enum QudaSolverNormalization_s {
  QUDA_DEFAULT_NORMALIZATION, /* leave source and solution untouched */
  QUDA_SOURCE_NORMALIZATION   /* normalize such that || src || = 1 */
} QudaSolverNormalization;

typedef enum QudaPreserveSource_s {
  QUDA_PRESERVE_SOURCE_NO,  /* use the source for the residual */
  QUDA_PRESERVE_SOURCE_YES, /* keep the source intact */
  QUDA_PRESERVE_SOURCE_INVALID = QUDA_INVALID_ENUM
} QudaPreserveSource;

typedef enum QudaDiracFieldOrder_s {
  QUDA_INTERNAL_DIRAC_ORDER,    /* internal dirac order used, varies on precision and dslash type */
  QUDA_DIRAC_ORDER,             /* even-odd, color inside spin */
  QUDA_QDP_DIRAC_ORDER,         /* even-odd, spin inside color */
  QUDA_QDPJIT_DIRAC_ORDER,      /* even-odd, complex-color-spin-spacetime */
  QUDA_CPS_WILSON_DIRAC_ORDER,  /* odd-even, color inside spin */
  QUDA_LEX_DIRAC_ORDER,         /* lexicographical order, color inside spin */
  QUDA_TIFR_PADDED_DIRAC_ORDER, /* padded z dimension for TIFR RHMC code */
  QUDA_OPENQCD_DIRAC_ORDER,     /* openqcd */
  QUDA_INVALID_DIRAC_ORDER = QUDA_INVALID_ENUM
} QudaDiracFieldOrder;

typedef enum QudaCloverFieldOrder_s {
  QUDA_FLOAT_CLOVER_ORDER = 1,  /* even-odd float ordering */
  QUDA_FLOAT2_CLOVER_ORDER = 2, /* even-odd float2 ordering */
  QUDA_FLOAT4_CLOVER_ORDER = 4, /* even-odd float4 ordering */
  QUDA_FLOAT8_CLOVER_ORDER = 8, /* even-odd float8 ordering */
  QUDA_PACKED_CLOVER_ORDER,     /* even-odd, QDP packed */
  QUDA_QDPJIT_CLOVER_ORDER,     /* (diagonal / off-diagonal)-chirality-spacetime */
  QUDA_BQCD_CLOVER_ORDER,       /* even-odd, super-diagonal packed and reordered */
  QUDA_OPENQCD_CLOVER_ORDER,    /* openqcd */
  QUDA_INVALID_CLOVER_ORDER = QUDA_INVALID_ENUM
} QudaCloverFieldOrder;

typedef enum QudaVerbosity_s {
  QUDA_SILENT,
  QUDA_SUMMARIZE,
  QUDA_VERBOSE,
  QUDA_DEBUG_VERBOSE,
  QUDA_INVALID_VERBOSITY = QUDA_INVALID_ENUM
} QudaVerbosity;

typedef enum QudaTune_s { QUDA_TUNE_NO, QUDA_TUNE_YES, QUDA_TUNE_INVALID = QUDA_INVALID_ENUM } QudaTune;

typedef enum QudaPreserveDirac_s {
  QUDA_PRESERVE_DIRAC_NO,
  QUDA_PRESERVE_DIRAC_YES,
  QUDA_PRESERVE_DIRAC_INVALID = QUDA_INVALID_ENUM
} QudaPreserveDirac;

/**
 * Type used for "parity" argument to dslashQuda()
 */

typedef enum QudaParity_s { QUDA_EVEN_PARITY = 0, QUDA_ODD_PARITY, QUDA_INVALID_PARITY = QUDA_INVALID_ENUM } QudaParity;

/**
 * Types used only internally
 */

typedef enum QudaDiracType_s {
  QUDA_WILSON_DIRAC,
  QUDA_WILSONPC_DIRAC,
  QUDA_CLOVER_DIRAC,
  QUDA_CLOVERPC_DIRAC,
  QUDA_CLOVER_HASENBUSCH_TWIST_DIRAC,
  QUDA_CLOVER_HASENBUSCH_TWISTPC_DIRAC,
  QUDA_DOMAIN_WALL_DIRAC,
  QUDA_DOMAIN_WALLPC_DIRAC,
  QUDA_DOMAIN_WALL_4D_DIRAC,
  QUDA_DOMAIN_WALL_4DPC_DIRAC,
  QUDA_MOBIUS_DOMAIN_WALL_DIRAC,
  QUDA_MOBIUS_DOMAIN_WALLPC_DIRAC,
  QUDA_MOBIUS_DOMAIN_WALL_EOFA_DIRAC,
  QUDA_MOBIUS_DOMAIN_WALLPC_EOFA_DIRAC,
  QUDA_STAGGERED_DIRAC,
  QUDA_STAGGEREDPC_DIRAC,
  QUDA_STAGGEREDKD_DIRAC,
  QUDA_ASQTAD_DIRAC,
  QUDA_ASQTADPC_DIRAC,
  QUDA_ASQTADKD_DIRAC,
  QUDA_TWISTED_MASS_DIRAC,
  QUDA_TWISTED_MASSPC_DIRAC,
  QUDA_TWISTED_CLOVER_DIRAC,
  QUDA_TWISTED_CLOVERPC_DIRAC,
  QUDA_COARSE_DIRAC,
  QUDA_COARSEPC_DIRAC,
  QUDA_GAUGE_LAPLACE_DIRAC,
  QUDA_GAUGE_LAPLACEPC_DIRAC,
  QUDA_GAUGE_COVDEV_DIRAC,
  QUDA_INVALID_DIRAC = QUDA_INVALID_ENUM
} QudaDiracType;

/* Where the field is stored */
typedef enum QudaFieldLocation_s {
  QUDA_CPU_FIELD_LOCATION = 1,
  QUDA_CUDA_FIELD_LOCATION = 2,
  QUDA_INVALID_FIELD_LOCATION = QUDA_INVALID_ENUM
} QudaFieldLocation;

/* Which sites are included */
typedef enum QudaSiteSubset_s {
  QUDA_PARITY_SITE_SUBSET = 1,
  QUDA_FULL_SITE_SUBSET = 2,
  QUDA_INVALID_SITE_SUBSET = QUDA_INVALID_ENUM
} QudaSiteSubset;

/* Site ordering (always t-z-y-x, with rightmost varying fastest) */
typedef enum QudaSiteOrder_s {
  QUDA_LEXICOGRAPHIC_SITE_ORDER, /* lexicographic ordering */
  QUDA_EVEN_ODD_SITE_ORDER,      /* QUDA and QDP use this */
  QUDA_ODD_EVEN_SITE_ORDER,      /* CPS uses this */
  QUDA_INVALID_SITE_ORDER = QUDA_INVALID_ENUM
} QudaSiteOrder;

/* Degree of freedom ordering */
typedef enum QudaFieldOrder_s {
  QUDA_FLOAT_FIELD_ORDER = 1,               /* spin-color-complex-space */
  QUDA_FLOAT2_FIELD_ORDER = 2,              /* (spin-color-complex)/2-space-(spin-color-complex)%2 */
  QUDA_FLOAT4_FIELD_ORDER = 4,              /* (spin-color-complex)/4-space-(spin-color-complex)%4 */
  QUDA_FLOAT8_FIELD_ORDER = 8,              /* (spin-color-complex)/8-space-(spin-color-complex)%8 */
  QUDA_SPACE_SPIN_COLOR_FIELD_ORDER,        /* CPS/QDP++ ordering */
  QUDA_SPACE_COLOR_SPIN_FIELD_ORDER,        /* QLA ordering (spin inside color) */
  QUDA_QDPJIT_FIELD_ORDER,                  /* QDP field ordering (complex-color-spin-spacetime) */
  QUDA_QOP_DOMAIN_WALL_FIELD_ORDER,         /* QOP domain-wall ordering */
  QUDA_PADDED_SPACE_SPIN_COLOR_FIELD_ORDER, /* TIFR RHMC ordering */
  QUDA_OPENQCD_FIELD_ORDER,                 /* OPENQCD ordering */
  QUDA_INVALID_FIELD_ORDER = QUDA_INVALID_ENUM
} QudaFieldOrder;

typedef enum QudaFieldCreate_s {
<<<<<<< HEAD
  QUDA_NULL_FIELD_CREATE,      /* create new field */
  QUDA_ZERO_FIELD_CREATE,      /* create new field and zero it */
  QUDA_COPY_FIELD_CREATE,      /* create copy to field */
  QUDA_REFERENCE_FIELD_CREATE, /* create reference to field */
=======
  QUDA_NULL_FIELD_CREATE,      // new field
  QUDA_ZERO_FIELD_CREATE,      // new field and zero it
  QUDA_COPY_FIELD_CREATE,      // copy to field
  QUDA_REFERENCE_FIELD_CREATE, // reference to field
  QUDA_GHOST_FIELD_CREATE,     // dummy field used only for ghost storage
>>>>>>> 608dec21
  QUDA_INVALID_FIELD_CREATE = QUDA_INVALID_ENUM
} QudaFieldCreate;

typedef enum QudaGammaBasis_s {
  QUDA_DEGRAND_ROSSI_GAMMA_BASIS,
  QUDA_UKQCD_GAMMA_BASIS,
  QUDA_CHIRAL_GAMMA_BASIS,
  QUDA_OPENQCD_GAMMA_BASIS,
  QUDA_INVALID_GAMMA_BASIS = QUDA_INVALID_ENUM
} QudaGammaBasis;

typedef enum QudaSourceType_s {
  QUDA_POINT_SOURCE,
  QUDA_RANDOM_SOURCE,
  QUDA_CONSTANT_SOURCE,
  QUDA_SINUSOIDAL_SOURCE,
  QUDA_CORNER_SOURCE,
  QUDA_INVALID_SOURCE = QUDA_INVALID_ENUM
} QudaSourceType;

typedef enum QudaNoiseType_s {
  QUDA_NOISE_GAUSS,
  QUDA_NOISE_UNIFORM,
  QUDA_NOISE_INVALID = QUDA_INVALID_ENUM
} QudaNoiseType;

typedef enum QudaDilutionType_s {
  QUDA_DILUTION_SPIN,
  QUDA_DILUTION_COLOR,
  QUDA_DILUTION_SPIN_COLOR,
  QUDA_DILUTION_SPIN_COLOR_EVEN_ODD,
  QUDA_DILUTION_BLOCK,
  QUDA_DILUTION_INVALID = QUDA_INVALID_ENUM
} QudaDilutionType;

/* used to select projection method for deflated solvers */
typedef enum QudaProjectionType_s {
  QUDA_MINRES_PROJECTION,
  QUDA_GALERKIN_PROJECTION,
  QUDA_INVALID_PROJECTION = QUDA_INVALID_ENUM
} QudaProjectionType;

/* used to select checkerboard preconditioning method */
typedef enum QudaPCType_s { QUDA_4D_PC = 4, QUDA_5D_PC = 5, QUDA_PC_INVALID = QUDA_INVALID_ENUM } QudaPCType;

typedef enum QudaTwistFlavorType_s {
  QUDA_TWIST_SINGLET = 1,
  QUDA_TWIST_NONDEG_DOUBLET = +2,
  QUDA_TWIST_NO = 0,
  QUDA_TWIST_INVALID = QUDA_INVALID_ENUM
} QudaTwistFlavorType;

typedef enum QudaTwistDslashType_s {
  QUDA_DEG_TWIST_INV_DSLASH,
  QUDA_DEG_DSLASH_TWIST_INV,
  QUDA_DEG_DSLASH_TWIST_XPAY,
  QUDA_NONDEG_DSLASH,
  QUDA_DSLASH_INVALID = QUDA_INVALID_ENUM
} QudaTwistDslashType;

typedef enum QudaTwistCloverDslashType_s {
  QUDA_DEG_CLOVER_TWIST_INV_DSLASH,
  QUDA_DEG_DSLASH_CLOVER_TWIST_INV,
  QUDA_DEG_DSLASH_CLOVER_TWIST_XPAY,
  QUDA_TC_DSLASH_INVALID = QUDA_INVALID_ENUM
} QudaTwistCloverDslashType;

typedef enum QudaTwistGamma5Type_s {
  QUDA_TWIST_GAMMA5_DIRECT,
  QUDA_TWIST_GAMMA5_INVERSE,
  QUDA_TWIST_GAMMA5_INVALID = QUDA_INVALID_ENUM
} QudaTwistGamma5Type;

typedef enum QudaUseInitGuess_s {
  QUDA_USE_INIT_GUESS_NO,
  QUDA_USE_INIT_GUESS_YES,
  QUDA_USE_INIT_GUESS_INVALID = QUDA_INVALID_ENUM
} QudaUseInitGuess;

typedef enum QudaDeflatedGuess_s {
  QUDA_DEFLATED_GUESS_NO,
  QUDA_DEFLATED_GUESS_YES,
  QUDA_DEFLATED_GUESS_INVALID = QUDA_INVALID_ENUM
} QudaDeflatedGuess;

typedef enum QudaComputeNullVector_s {
  QUDA_COMPUTE_NULL_VECTOR_NO,
  QUDA_COMPUTE_NULL_VECTOR_YES,
  QUDA_COMPUTE_NULL_VECTOR_INVALID = QUDA_INVALID_ENUM
} QudaComputeNullVector;

typedef enum QudaSetupType_s {
  QUDA_NULL_VECTOR_SETUP,
  QUDA_TEST_VECTOR_SETUP,
  QUDA_INVALID_SETUP_TYPE = QUDA_INVALID_ENUM
} QudaSetupType;

typedef enum QudaTransferType_s {
  QUDA_TRANSFER_AGGREGATE,
  QUDA_TRANSFER_COARSE_KD,
  QUDA_TRANSFER_OPTIMIZED_KD,
  QUDA_TRANSFER_OPTIMIZED_KD_DROP_LONG,
  QUDA_TRANSFER_INVALID = QUDA_INVALID_ENUM
} QudaTransferType;

typedef enum QudaBoolean_s {
  QUDA_BOOLEAN_FALSE = 0,
  QUDA_BOOLEAN_TRUE = 1,
  QUDA_BOOLEAN_INVALID = QUDA_INVALID_ENUM
} QudaBoolean;

/* define these for backwards compatibility */
#define QUDA_BOOLEAN_NO QUDA_BOOLEAN_FALSE
#define QUDA_BOOLEAN_YES QUDA_BOOLEAN_TRUE

typedef enum QudaBLASType_s {
  QUDA_BLAS_GEMM = 0,
  QUDA_BLAS_LU_INV = 1,
  QUDA_BLAS_INVALID = QUDA_INVALID_ENUM
} QudaBLASType;

typedef enum QudaBLASOperation_s {
  QUDA_BLAS_OP_N = 0, /* No transpose */
  QUDA_BLAS_OP_T = 1, /* Transpose only */
  QUDA_BLAS_OP_C = 2, /* Conjugate transpose */
  QUDA_BLAS_OP_INVALID = QUDA_INVALID_ENUM
} QudaBLASOperation;

typedef enum QudaBLASDataType_s {
  QUDA_BLAS_DATATYPE_S = 0, /* Single */
  QUDA_BLAS_DATATYPE_D = 1, /* Double */
  QUDA_BLAS_DATATYPE_C = 2, /* Complex(single) */
  QUDA_BLAS_DATATYPE_Z = 3, /* Complex(double) */
  QUDA_BLAS_DATATYPE_INVALID = QUDA_INVALID_ENUM
} QudaBLASDataType;

typedef enum QudaBLASDataOrder_s {
  QUDA_BLAS_DATAORDER_ROW = 0,
  QUDA_BLAS_DATAORDER_COL = 1,
  QUDA_BLAS_DATAORDER_INVALID = QUDA_INVALID_ENUM
} QudaBLASDataOrder;

typedef enum QudaDirection_s {
  QUDA_BACKWARDS = -1,
  QUDA_IN_PLACE = 0,
  QUDA_FORWARDS = +1,
  QUDA_BOTH_DIRS = 2
} QudaDirection;

typedef enum QudaLinkDirection_s { QUDA_LINK_BACKWARDS, QUDA_LINK_FORWARDS, QUDA_LINK_BIDIRECTIONAL } QudaLinkDirection;

typedef enum QudaFieldGeometry_s {
  QUDA_SCALAR_GEOMETRY = 1,
  QUDA_VECTOR_GEOMETRY = 4,
  QUDA_TENSOR_GEOMETRY = 6,
  QUDA_COARSE_GEOMETRY = 8,
  QUDA_KDINVERSE_GEOMETRY = 16, /* Decomposition of Kahler-Dirac block */
  QUDA_INVALID_GEOMETRY = QUDA_INVALID_ENUM
} QudaFieldGeometry;

typedef enum QudaGhostExchange_s {
  QUDA_GHOST_EXCHANGE_NO,
  QUDA_GHOST_EXCHANGE_PAD,
  QUDA_GHOST_EXCHANGE_EXTENDED,
  QUDA_GHOST_EXCHANGE_INVALID = QUDA_INVALID_ENUM
} QudaGhostExchange;

typedef enum QudaStaggeredPhase_s {
  QUDA_STAGGERED_PHASE_NO = 0,
  QUDA_STAGGERED_PHASE_MILC = 1,
  QUDA_STAGGERED_PHASE_CHROMA = 2,
  QUDA_STAGGERED_PHASE_TIFR = 3,
  QUDA_STAGGERED_PHASE_INVALID = QUDA_INVALID_ENUM
} QudaStaggeredPhase;

typedef enum QudaContractType_s {
  QUDA_CONTRACT_TYPE_OPEN, /* Open spin elementals */
  QUDA_CONTRACT_TYPE_DR,   /* DegrandRossi */
  QUDA_CONTRACT_TYPE_INVALID = QUDA_INVALID_ENUM
} QudaContractType;

typedef enum QudaContractGamma_s {
  QUDA_CONTRACT_GAMMA_I = 0,
  QUDA_CONTRACT_GAMMA_G1 = 1,
  QUDA_CONTRACT_GAMMA_G2 = 2,
  QUDA_CONTRACT_GAMMA_G3 = 3,
  QUDA_CONTRACT_GAMMA_G4 = 4,
  QUDA_CONTRACT_GAMMA_G5 = 5,
  QUDA_CONTRACT_GAMMA_G1G5 = 6,
  QUDA_CONTRACT_GAMMA_G2G5 = 7,
  QUDA_CONTRACT_GAMMA_G3G5 = 8,
  QUDA_CONTRACT_GAMMA_G4G5 = 9,
  QUDA_CONTRACT_GAMMA_S12 = 10,
  QUDA_CONTRACT_GAMMA_S13 = 11,
  QUDA_CONTRACT_GAMMA_S14 = 12,
  QUDA_CONTRACT_GAMMA_S21 = 13,
  QUDA_CONTRACT_GAMMA_S23 = 14,
  QUDA_CONTRACT_GAMMA_S34 = 15,
  QUDA_CONTRACT_GAMMA_INVALID = QUDA_INVALID_ENUM
} QudaContractGamma;

typedef enum QudaGaugeSmearType_s {
  QUDA_GAUGE_SMEAR_APE,
  QUDA_GAUGE_SMEAR_STOUT,
  QUDA_GAUGE_SMEAR_OVRIMP_STOUT,
  QUDA_GAUGE_SMEAR_WILSON_FLOW,
  QUDA_GAUGE_SMEAR_SYMANZIK_FLOW,
  QUDA_GAUGE_SMEAR_INVALID = QUDA_INVALID_ENUM
} QudaGaugeSmearType;

<<<<<<< HEAD
/* Allows to choose an appropriate external library */
=======
typedef enum QudaFermionSmearType_s {
  QUDA_FERMION_SMEAR_TYPE_GAUSSIAN,
  QUDA_FERMION_SMEAR_TYPE_WUPPERTAL,
  QUDA_FERMION_SMEAR_TYPE_INVALID = QUDA_INVALID_ENUM
} QudaFermionSmearType;

// Allows to choose an appropriate external library
>>>>>>> 608dec21
typedef enum QudaExtLibType_s {
  QUDA_CUSOLVE_EXTLIB,
  QUDA_EIGEN_EXTLIB,
  QUDA_EXTLIB_INVALID = QUDA_INVALID_ENUM
} QudaExtLibType;

#ifdef __cplusplus
}
#endif<|MERGE_RESOLUTION|>--- conflicted
+++ resolved
@@ -367,18 +367,11 @@
 } QudaFieldOrder;
 
 typedef enum QudaFieldCreate_s {
-<<<<<<< HEAD
-  QUDA_NULL_FIELD_CREATE,      /* create new field */
-  QUDA_ZERO_FIELD_CREATE,      /* create new field and zero it */
-  QUDA_COPY_FIELD_CREATE,      /* create copy to field */
-  QUDA_REFERENCE_FIELD_CREATE, /* create reference to field */
-=======
-  QUDA_NULL_FIELD_CREATE,      // new field
-  QUDA_ZERO_FIELD_CREATE,      // new field and zero it
-  QUDA_COPY_FIELD_CREATE,      // copy to field
-  QUDA_REFERENCE_FIELD_CREATE, // reference to field
-  QUDA_GHOST_FIELD_CREATE,     // dummy field used only for ghost storage
->>>>>>> 608dec21
+  QUDA_NULL_FIELD_CREATE,      /* new field */
+  QUDA_ZERO_FIELD_CREATE,      /* new field and zero it */
+  QUDA_COPY_FIELD_CREATE,      /* copy to field */
+  QUDA_REFERENCE_FIELD_CREATE, /* reference to field */
+  QUDA_GHOST_FIELD_CREATE,     /* dummy field used only for ghost storage */
   QUDA_INVALID_FIELD_CREATE = QUDA_INVALID_ENUM
 } QudaFieldCreate;
 
@@ -589,17 +582,13 @@
   QUDA_GAUGE_SMEAR_INVALID = QUDA_INVALID_ENUM
 } QudaGaugeSmearType;
 
-<<<<<<< HEAD
-/* Allows to choose an appropriate external library */
-=======
 typedef enum QudaFermionSmearType_s {
   QUDA_FERMION_SMEAR_TYPE_GAUSSIAN,
   QUDA_FERMION_SMEAR_TYPE_WUPPERTAL,
   QUDA_FERMION_SMEAR_TYPE_INVALID = QUDA_INVALID_ENUM
 } QudaFermionSmearType;
 
-// Allows to choose an appropriate external library
->>>>>>> 608dec21
+/* Allows to choose an appropriate external library */
 typedef enum QudaExtLibType_s {
   QUDA_CUSOLVE_EXTLIB,
   QUDA_EIGEN_EXTLIB,
