--- conflicted
+++ resolved
@@ -1355,27 +1355,14 @@
 #if 1 // phase from cross product
           // denominator = (U[0][0]*U[1][1] - U[0][1]*U[1][0])*
           complex denom = conj(in[0] * in[4] - in[1] * in[3]) * scale_inv;
-<<<<<<< HEAD
           complex expINPhase = in[8] / denom; // numerator = U[2][2]
           if (stag_phase == QUDA_STAGGERED_PHASE_NO) {
             return arg(expINPhase) / static_cast<real>(N_COLORS);
-=======
-          complex expI3Phase = in[8] / denom; // numerator = U[2][2]
-
-          if (stag_phase == QUDA_STAGGERED_PHASE_NO) { // dynamic phasing
-            return arg(expI3Phase) / static_cast<real>(3.0);
->>>>>>> 67f5db99
           } else {
             return expINPhase.real() > 0 ? 1 : -1;
           }
 #else // phase from determinant
-<<<<<<< HEAD
           for (int i = 0; i < N_COLORS*N_COLORS; i++) a(i) = scale_inv * in[i];
-=======
-          Matrix<complex, N_COLCORS> a;
-#pragma unroll
-          for (int i = 0; i < 2*N_COLORS*N_COLORS; i++) a(i) = scale_inv * in[i];
->>>>>>> 67f5db99
           const complex det = getDeterminant(a);
           return phase = arg(det) / N_COLORS;
 #endif
@@ -2028,11 +2015,7 @@
       }
     }
 
-<<<<<<< HEAD
-    __device__ __host__ inline void save(const complex v[N_COLORS*N_COLORS], int x, int dir, int parity)
-=======
     __device__ __host__ inline void save(const complex v[N_COLORS*N_COLORS], int x, int dir, int parity) const
->>>>>>> 67f5db99
     {
       auto out = &gauge[((parity * volumeCB + x) * geometry + dir) * length];
       complex v_[N_COLORS*N_COLORS];
@@ -2104,11 +2087,7 @@
         }
       }
 
-<<<<<<< HEAD
-      __device__ __host__ inline void save(const complex v[N_COLORS*N_COLORS], int x, int dir, int parity)
-=======
       __device__ __host__ inline void save(const complex v[N_COLORS*N_COLORS], int x, int dir, int parity) const
->>>>>>> 67f5db99
       {
         auto out = &gauge[((dir * 2 + parity) * exVolumeCB + x) * length];
         complex v_[N_COLORS*N_COLORS];
@@ -2176,11 +2155,7 @@
         }
       }
 
-<<<<<<< HEAD
-      __device__ __host__ inline void save(const complex v[N_COLORS*N_COLORS], int x, int dir, int parity)
-=======
       __device__ __host__ inline void save(const complex v[N_COLORS*N_COLORS], int x, int dir, int parity) const
->>>>>>> 67f5db99
       {
         auto out = &gauge[((dir * 2 + parity) * volumeCB + x) * length];
         complex v_[N_COLORS*N_COLORS];
@@ -2273,11 +2248,7 @@
         }
       }
 
-<<<<<<< HEAD
-      __device__ __host__ inline void save(const complex v[Nc*Nc], int x, int dir, int parity)
-=======
       __device__ __host__ inline void save(const complex v[Nc*Nc], int x, int dir, int parity) const
->>>>>>> 67f5db99
       {
         int y = getPaddedIndex(x, parity);
         auto out = &gauge[((dir * 2 + parity) * exVolumeCB + y) * length];
