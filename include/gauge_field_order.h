#pragma once

/**
 * @file  gauge_field_order.h
 * @brief Main header file for host and device accessors to GaugeFields
 *
 */

#include <cassert>
#include <type_traits>
#include <limits>

#include <register_traits.h>
#include <math_helper.cuh>
#include <convert.h>
#include <complex_quda.h>
#include <quda_matrix.h>
#include <index_helper.cuh>
#include <fast_intdiv.h>
#include <atomic_helper.h>
#include <gauge_field.h>
#include <index_helper.cuh>
#include <load_store.h>
#include <aos.h>
#include <transform_reduce.h>

namespace quda {

#ifdef BITPACK_GAUGE
  constexpr bool gauge_bitpack() { return true; }
#else
  constexpr bool gauge_bitpack() { return false; }
#endif

  /**
     @brief gauge_wrapper is an internal class that is used to wrap
     instances of gauge accessors, currying in a specific location on
     the field.  The operator() accessors in gauge-field accessors
     return instances to this class, allowing us to then use operator
     overloading upon this class to interact with the Matrix class.
     As a result we can include gauge-field accessors directly in
     Matrix expressions in kernels without having to declare
     temporaries with explicit calls to the load/save methods in the
     gauge-field accessors.
   */
  template <typename Float, typename T>
    struct gauge_wrapper {
      const int dim;
      const int x_cb;
      const int parity;
      const Float phase;
      T &gauge;

      /**
	 @brief gauge_wrapper constructor
	 @param[in] gauge Gauge field accessor we are wrapping
	 @param[in] dim Dimension we are accessing
	 @param[in] x_cb Checkerboarded space-time index we are accessing
	 @param[in] parity Parity we are accessing
       */
      __device__ __host__ inline gauge_wrapper<Float, T>(T &gauge, int dim, int x_cb, int parity, Float phase = 1.0) :
        dim(dim), x_cb(x_cb), parity(parity), phase(phase), gauge(gauge)
      {
      }

      /**
	 @brief Assignment operator with Matrix instance as input
	 @param[in] M Matrix we want to store in this accessor
       */
      template <typename M> __device__ __host__ inline void operator=(const M &a) const
      {
        gauge.save(a.data, x_cb, dim, parity);
      }
    };

  /**
     @brief Copy constructor for the Matrix class with a gauge_wrapper input.
     @param[in] a Input gauge_wrapper that we use to fill in this matrix instance
   */
  template <typename T, int N>
    template <typename U, typename S>
    __device__ __host__ inline void Matrix<T,N>::operator=(const gauge_wrapper<U, S> &a) {
    a.gauge.load(data, a.x_cb, a.dim, a.parity, a.phase);
  }

  /**
     @brief Assignment operator for the Matrix class with a gauge_wrapper input.
     @param[in] a Input gauge_wrapper that we use to fill in this matrix instance
   */
  template <typename T, int N>
    template <typename U, typename S>
    __device__ __host__ inline Matrix<T,N>::Matrix(const gauge_wrapper<U, S> &a) {
    a.gauge.load(data, a.x_cb, a.dim, a.parity, a.phase);
  }

  /**
     @brief gauge_ghost_wrapper is an internal class that is used to
     wrap instances of gauge ghost accessors, currying in a specific
     location and dimension on the field.  The Ghost() accessors in
     gauge-field accessors return instances to this class, allowing us
     to then use operator overloading upon this class to interact with
     the Matrix class.  As a result we can include gauge-field ghost
     accessors directly in Matrix expressions in kernels without
     having to declare temporaries with explicit calls to the
     load/save methods in the gauge-field accessors.
   */
  template <typename Float, typename T>
    struct gauge_ghost_wrapper {
      const int dim;
      const int ghost_idx;
      const int parity;
      const Float phase;
      T &gauge;

      /**
	 @brief gauge_wrapper constructor
	 @param[in] gauge Gauge field accessor we are wrapping
	 @param[in] dim Dimension we are accessing
	 @param[in] ghost_idx Ghost index we are accessing
	 @param[in] parity Parity we are accessing
       */
      __device__ __host__ inline gauge_ghost_wrapper<Float, T>(T &gauge, int dim, int ghost_idx, int parity,
                                                               Float phase = 1.0) :
        dim(dim), ghost_idx(ghost_idx), parity(parity), phase(phase), gauge(gauge)
      {
      }

      /**
	 @brief Assignment operator with Matrix instance as input
	 @param[in] M Matrix we want to store in this accessot
       */
      template <typename M> __device__ __host__ inline void operator=(const M &a) const
      {
        gauge.saveGhost(a.data, ghost_idx, dim, parity);
      }
    };

  /**
     @brief Copy constructor for the Matrix class with a gauge_ghost_wrapper input.
     @param[in] a Input gauge_wrapper that we use to fill in this matrix instance
   */
  template <typename T, int N>
    template <typename U, typename S>
    __device__ __host__ inline void Matrix<T,N>::operator=(const gauge_ghost_wrapper<U, S> &a) {
    a.gauge.loadGhost(data, a.ghost_idx, a.dim, a.parity, a.phase);
  }

  /**
     @brief Assignment operator for the Matrix class with a gauge_ghost_wrapper input.
     @param[in] a Input gauge_wrapper that we use to fill in this matrix instance
   */
  template <typename T, int N>
    template <typename U, typename S>
    __device__ __host__ inline Matrix<T,N>::Matrix(const gauge_ghost_wrapper<U, S> &a) {
    a.gauge.loadGhost(data, a.ghost_idx, a.dim, a.parity, a.phase);
  }

  namespace gauge {

    template <typename Float, typename storeFloat> __host__ __device__ inline constexpr bool fixed_point() { return false; }
    template <> __host__ __device__ inline constexpr bool fixed_point<float, int8_t>() { return true; }
    template<> __host__ __device__ inline constexpr bool fixed_point<float,short>() { return true; }
    template<> __host__ __device__ inline constexpr bool fixed_point<float,int>() { return true; }

    template <typename Float, typename storeFloat> __host__ __device__ inline constexpr bool match() { return false; }
    template<> __host__ __device__ inline constexpr bool match<int,int>() { return true; }
    template<> __host__ __device__ inline constexpr bool match<short,short>() { return true; }

    /**
       @brief fieldorder_wrapper is an internal class that is used to
       wrap instances of FieldOrder accessors, currying in the
       specific location on the field.  This is used as a helper class
       for fixed-point accessors providing the necessary conversion
       and scaling when writing to a fixed-point field.
    */
    template <typename Float, typename storeFloat>
      struct fieldorder_wrapper {
      using value_type = Float;
      using store_type = storeFloat;
      complex<storeFloat> *v;
      const unsigned int idx;

    private:
      const Float scale;
      const Float scale_inv;

    public:
      static constexpr bool fixed = fixed_point<Float, storeFloat>();

      /**
         @brief fieldorder_wrapper constructor
         @param idx Field index
      */
      __device__ __host__ inline fieldorder_wrapper(complex<storeFloat> *v, unsigned int idx, Float scale,
                                                    Float scale_inv) :
        v(v), idx(idx), scale(scale), scale_inv(scale_inv)
      {
      }

      fieldorder_wrapper(const fieldorder_wrapper<Float, storeFloat> &a) = delete;

      fieldorder_wrapper(fieldorder_wrapper<Float, storeFloat> &&a) = default;

      /**
         @brief Assignment operator with fieldorder_wrapper instance as input
         @param a fieldorder_wrapper we are copying from
      */
      __device__ __host__ inline void operator=(const fieldorder_wrapper<Float, storeFloat> &a)
      {
        complex<Float> in = a;
        v[idx] = fixed ?
          complex<storeFloat>(f2i_round<storeFloat>(scale * in.real()), f2i_round<storeFloat>(scale * in.imag())) :
          a.v[a.idx];
      }

      /**
         @brief Assignment operator with fieldorder_wrapper instance as input
         @param a fieldorder_wrapper we are copying from
      */
      template <typename theirFloat, typename theirStoreFloat>
      __device__ __host__ inline void operator=(const fieldorder_wrapper<theirFloat, theirStoreFloat> &a)
      {
        complex<theirFloat> in = a;
        v[idx] = fixed ?
          complex<storeFloat>(f2i_round<storeFloat>(scale * in.real()), f2i_round<storeFloat>(scale * in.imag())) :
          complex<storeFloat>(in.real(), in.imag());
      }

      /**
         @brief Assignment operator with complex number instance as input
         @param a Complex number we want to store in this accessor
      */
      template <typename theirFloat> __device__ __host__ inline void operator=(const complex<theirFloat> &a)
      {
        if constexpr (match<storeFloat, theirFloat>()) {
          v[idx] = complex<storeFloat>(a.x, a.y);
        } else {
          v[idx] = fixed ? complex<storeFloat>(f2i_round<storeFloat>(scale * a.x), f2i_round<storeFloat>(scale * a.y)) :
                           complex<storeFloat>(a.x, a.y);
        }
      }

      /**
         @brief complex cast operator
      */
      __device__ __host__ inline operator complex<Float>() const
      {
        complex<storeFloat> tmp = v[idx];
        if constexpr (fixed) return scale_inv * complex<Float>(static_cast<Float>(tmp.x), static_cast<Float>(tmp.y));
        return complex<Float>(tmp.x, tmp.y);
      }

      /**
       * @brief returns the pointer of this wrapper object
       */
      __device__ __host__ inline auto data() const { return &v[idx]; }

      /**
       * @brief returns the scale of this wrapper object
       */
      __device__ __host__ inline auto get_scale() const { return scale; }

      /**
       * @brief returns the scale_inv of this wrapper object
       */
      __device__ __host__ inline auto get_scale_inv() const { return scale_inv; }

      /**
         @brief negation operator
         @return negation of this complex number
      */
      __device__ __host__ inline complex<Float> operator-() const
      {
        return fixed ? -scale_inv * static_cast<complex<Float>>(v[idx]) : -static_cast<complex<Float>>(v[idx]);
      }

      /**
         @brief Operator+= with complex number instance as input
           @param a Complex number we want to add to this accessor
      */
      template <typename theirFloat> __device__ __host__ inline void operator+=(const complex<theirFloat> &a)
      {
        if constexpr (match<storeFloat, theirFloat>()) {
          v[idx] += complex<storeFloat>(a.x, a.y);
        } else {
          v[idx] += fixed ? complex<storeFloat>(f2i_round<storeFloat>(scale * a.x), f2i_round<storeFloat>(scale * a.y)) :
                            complex<storeFloat>(a.x, a.y);
        }
      }

      /**
         @brief Operator-= with complex number instance as input
         @param a Complex number we want to subtract from this accessor
      */
      template <typename theirFloat> __device__ __host__ inline void operator-=(const complex<theirFloat> &a)
      {
        if constexpr (match<storeFloat, theirFloat>()) {
          v[idx] -= complex<storeFloat>(a.x, a.y);
        } else {
          v[idx] -= fixed ? complex<storeFloat>(f2i_round<storeFloat>(scale * a.x), f2i_round<storeFloat>(scale * a.y)) :
                            complex<storeFloat>(a.x, a.y);
        }
      }
      };

    template<typename Float, typename storeFloat>
    __device__ __host__ inline complex<Float> operator*(const Float &a, const fieldorder_wrapper<Float,storeFloat> &b)
    {
      return a * static_cast<complex<Float>>(b);
    }

    template <typename Float, typename storeFloat>
    __device__ __host__ inline complex<Float> operator*(const complex<Float> &a,
                                                        const fieldorder_wrapper<Float, storeFloat> &b)
    {
      return a * static_cast<complex<Float>>(b);
    }

    template <typename Float, typename storeFloat>
    __device__ __host__ inline complex<Float> operator+(const fieldorder_wrapper<Float, storeFloat> &a,
                                                        const complex<Float> &b)
    {
      return static_cast<complex<Float>>(a) + b;
    }

    template <typename Float, typename storeFloat>
    __device__ __host__ inline complex<Float> operator+(const complex<Float> &a,
                                                        const fieldorder_wrapper<Float, storeFloat> &b)
    {
      return a + static_cast<complex<Float>>(b);
    }

    template <typename Float, typename storeFloat>
    __device__ __host__ inline complex<Float> conj(const fieldorder_wrapper<Float, storeFloat> &a)
    {
      return conj(static_cast<complex<Float>>(a));
    }

    template <typename Float, int nColor, QudaGaugeFieldOrder order, typename storeFloat> struct Accessor {
      static constexpr bool is_mma_compatible = false;
      mutable complex<Float> dummy;
      Accessor(const GaugeField &, void * = nullptr, void ** = nullptr)
      {
        errorQuda("Not implemented for order=%d", order);
      }

      void resetScale(Float) { }

      __device__ __host__ complex<Float> &operator()(int, int, int, int, int) const { return dummy; }
    };

    template <typename Float, int nColor, QudaGaugeFieldOrder order, bool native_ghost, typename storeFloat>
    struct GhostAccessor {
      mutable complex<Float> dummy;
      GhostAccessor(const GaugeField &, void * = nullptr, void ** = nullptr)
      {
        errorQuda("Not implemented for order=%d", order);
      }

      void resetScale(Float) { }

      __device__ __host__ complex<Float> &operator()(int, int, int, int, int) const { return dummy; }
    };

    template <typename Float, int nColor, typename storeFloat>
    struct Accessor<Float, nColor, QUDA_QDP_GAUGE_ORDER, storeFloat> {
      using wrapper = fieldorder_wrapper<Float, storeFloat>;
      static constexpr bool is_mma_compatible = false;
      complex <storeFloat> *u[QUDA_MAX_GEOMETRY];
      const unsigned int volumeCB;
      const int geometry;
      const unsigned int cb_offset;
      Float scale;
      Float scale_inv;
      static constexpr bool fixed = fixed_point<Float,storeFloat>();

      Accessor(const GaugeField &U, void *gauge_ = 0, void ** = 0) :
        volumeCB(U.VolumeCB()),
        geometry(U.Geometry()),
        cb_offset((U.Bytes() >> 1) / (sizeof(complex<storeFloat>) * U.Geometry())),
        scale(static_cast<Float>(1.0)),
        scale_inv(static_cast<Float>(1.0))
      {
        for (int d = 0; d < U.Geometry(); d++)
          u[d] = gauge_ ? static_cast<complex<storeFloat> **>(gauge_)[d] : U.data<complex<storeFloat> *>(d);
        resetScale(U.Scale());
      }

      void resetScale(Float max)
      {
        if (fixed) {
          scale = static_cast<Float>(std::numeric_limits<storeFloat>::max()) / max;
          scale_inv = max / static_cast<Float>(std::numeric_limits<storeFloat>::max());
        }
      }

      __device__ __host__ inline wrapper operator()(int d, int parity, int x, int row, int col) const
      {
        return wrapper(u[d], parity * cb_offset + (x * nColor + row) * nColor + col, scale, scale_inv);
      }

      template <typename theirFloat>
      __device__ __host__ inline void atomic_add(int dim, int parity, int x_cb, int row, int col,
                                                 const complex<theirFloat> &val) const
      {
        using vec2 = array<storeFloat, 2>;
        vec2 *u2 = reinterpret_cast<vec2*>(u[dim] + parity*cb_offset + (x_cb*nColor + row)*nColor + col);

        vec2 val_ = (fixed && !match<storeFloat, theirFloat>()) ?
          vec2 {f2i_round<storeFloat>(scale * val.real()), f2i_round<storeFloat>(scale * val.imag())} :
          vec2 {static_cast<storeFloat>(val.real()), static_cast<storeFloat>(val.imag())};

        atomic_fetch_add(u2, val_);
      }

      /**
         @brief Wrapper to transform_reduce which is called by the
         reducer functions, e.g., norm2 and abs_max
         @tparam reducer The reduction operation we which to apply
         @param[in] location The location of execution
         @param[in] dim The dimension of of the field we wish to
         reduce.  If dim = -1, then we reduce over all dimensions.
         @param[in] h The helper functor which acts as the transformer
         in transform_reduce
       */
      template <typename reducer, typename helper>
      __host__ double transform_reduce(QudaFieldLocation location, int dim, helper h) const
      {
        if (dim >= geometry) errorQuda("Request dimension %d exceeds dimensionality of the field %d", dim, geometry);
        int lower = (dim == -1) ? 0 : dim;
        int ndim = (dim == -1 ? geometry : 1);
        std::vector<typename reducer::reduce_t> result(ndim);
        std::vector<complex<storeFloat> *> v(ndim);
        for (int d = 0; d < ndim; d++) v[d] = u[d + lower];
        ::quda::transform_reduce<reducer>(location, result, v, 2 * volumeCB * nColor * nColor, h);
        auto total = reducer::init();
        for (auto &res : result) total = reducer::apply(total, res);
        return total;
      }
    };

    template <typename Float, int nColor, bool native_ghost, typename storeFloat>
    struct GhostAccessor<Float, nColor, QUDA_QDP_GAUGE_ORDER, native_ghost, storeFloat> {
      using wrapper = fieldorder_wrapper<Float, storeFloat>;
      complex<storeFloat> *ghost[8] = {};
      unsigned int ghostOffset[8] = {};
      Float scale = static_cast<Float>(1.0);
      Float scale_inv = static_cast<Float>(1.0);
      static constexpr bool fixed = fixed_point<Float,storeFloat>();

      GhostAccessor(const GaugeField &U, void * = nullptr, void **ghost_ = nullptr)
      {
        for (int d=0; d<4; d++) {
          ghost[d] = ghost_ ? static_cast<complex<storeFloat> *>(ghost_[d]) :
            U.GhostExchange() == QUDA_GHOST_EXCHANGE_PAD ?
                              static_cast<complex<storeFloat> *>(const_cast<void *>(U.Ghost()[d].data())) :
                              nullptr;
          ghostOffset[d] = U.Nface() * U.SurfaceCB(d) * U.Ncolor() * U.Ncolor();

          ghost[d + 4] = (U.Geometry() != QUDA_COARSE_GEOMETRY) ? nullptr :
            ghost_                                              ? static_cast<complex<storeFloat> *>(ghost_[d + 4]) :
            U.GhostExchange() == QUDA_GHOST_EXCHANGE_PAD ?
                     static_cast<complex<storeFloat> *>(const_cast<void *>(U.Ghost()[d + 4].data())) :
                     nullptr;
          ghostOffset[d + 4] = U.Nface() * U.SurfaceCB(d) * U.Ncolor() * U.Ncolor();
        }

        resetScale(U.Scale());
      }

      void resetScale(Float max)
      {
        if (fixed) {
          scale = static_cast<Float>(std::numeric_limits<storeFloat>::max()) / max;
          scale_inv = max / static_cast<Float>(std::numeric_limits<storeFloat>::max());
        }
      }

      __device__ __host__ inline wrapper operator()(int d, int parity, int x, int row, int col) const
      {
        return wrapper(ghost[d], parity * ghostOffset[d] + (x * nColor + row) * nColor + col, scale, scale_inv);
      }
    };

    template <typename Float, int nColor, typename storeFloat>
    struct Accessor<Float, nColor, QUDA_MILC_GAUGE_ORDER, storeFloat> {
      using wrapper = fieldorder_wrapper<Float, storeFloat>;
      static constexpr bool is_mma_compatible = true;
      complex<storeFloat> *u;
      const unsigned int volumeCB;
      const int geometry;
      Float scale;
      Float scale_inv;
      static constexpr bool fixed = fixed_point<Float,storeFloat>();

      Accessor(const GaugeField &U, void *gauge_ = nullptr, void ** = nullptr) :
        u(gauge_ ? static_cast<complex<storeFloat> *>(gauge_) : U.data<complex<storeFloat> *>()),
        volumeCB(U.VolumeCB()),
        geometry(U.Geometry()),
        scale(static_cast<Float>(1.0)),
        scale_inv(static_cast<Float>(1.0))
      {
        resetScale(U.Scale());
      }

      void resetScale(Float max)
      {
        if (fixed) {
          scale = static_cast<Float>(std::numeric_limits<storeFloat>::max()) / max;
          scale_inv = max / static_cast<Float>(std::numeric_limits<storeFloat>::max());
        }
      }

      /**
       * @brief Creates a fieldorder_wrapper object whose pointer points to the start of
       * the memory chunk corresponds to the matrix at d, parity, x, row, col.
       */
      __device__ __host__ inline auto operator()(int d, int parity, int x, int row, int col) const
      {
        return wrapper(u, (((parity * volumeCB + x) * geometry + d) * nColor + row) * nColor + col, scale, scale_inv);
      }

      template <typename theirFloat>
      __device__ __host__ inline void atomic_add(int dim, int parity, int x_cb, int row, int col,
                                                 const complex<theirFloat> &val) const
      {
        using vec2 = array<storeFloat, 2>;
        vec2 *u2 = reinterpret_cast<vec2*>(u + (((parity*volumeCB+x_cb)*geometry + dim)*nColor + row)*nColor + col);

        vec2 val_ = (fixed && !match<storeFloat, theirFloat>()) ?
          vec2 {f2i_round<storeFloat>(scale * val.real()), f2i_round<storeFloat>(scale * val.imag())} :
          vec2 {static_cast<storeFloat>(val.real()), static_cast<storeFloat>(val.imag())};

        atomic_fetch_add(u2, val_);
      }

      /**
         @brief Wrapper to transform_reduce which is called by the
         reducer functions, e.g., norm2 and abs_max
         @tparam reducer The reduction operation we which to apply
         @param[in] location The location of execution
         @param[in] dim The dimension of of the field we wish to
         reduce.  If dim = -1, then we reduce over all dimensions.
         @param[in] h The helper functor which acts as the transformer
         in transform_reduce
       */
      template <typename reducer, typename helper>
      __host__ double transform_reduce(QudaFieldLocation location, int dim, helper h) const
      {
        if (dim >= geometry) errorQuda("Request dimension %d exceeds dimensionality of the field %d", dim, geometry);
        auto count = (dim == -1 ? geometry : 1) * volumeCB * nColor * nColor; // items per parity
        auto init = reducer::init();
        std::vector<decltype(init)> result = {init, init};
        std::vector<decltype(u)> v
          = {u + 0 * volumeCB * geometry * nColor * nColor, u + 1 * volumeCB * geometry * nColor * nColor};
        if (dim == -1) {
          ::quda::transform_reduce<reducer>(location, result, v, count, h);
        } else {
          ::quda::transform_reduce<reducer>(location, result, v, count, h, milc_mapper(dim, geometry, nColor * nColor));
        }

        return reducer::apply(result[0], result[1]);
      }
    };

    template <typename Float, int nColor, bool native_ghost, typename storeFloat>
    struct GhostAccessor<Float, nColor, QUDA_MILC_GAUGE_ORDER, native_ghost, storeFloat> {
      using wrapper = fieldorder_wrapper<Float, storeFloat>;
      complex<storeFloat> *ghost[8] = {};
      unsigned int ghostOffset[8] = {};
      Float scale = static_cast<Float>(1.0);
      Float scale_inv = static_cast<Float>(1.0);
      static constexpr bool fixed = fixed_point<Float,storeFloat>();

      GhostAccessor(const GaugeField &U, void * = nullptr, void **ghost_ = nullptr)
      {
        for (int d=0; d<4; d++) {
          ghost[d] = ghost_ ? static_cast<complex<storeFloat> *>(ghost_[d]) :
            U.GhostExchange() == QUDA_GHOST_EXCHANGE_PAD ?
                              static_cast<complex<storeFloat> *>(const_cast<void *>(U.Ghost()[d].data())) :
                              nullptr;
          ghostOffset[d] = U.Nface() * U.SurfaceCB(d) * U.Ncolor() * U.Ncolor();

          ghost[d + 4] = (U.Geometry() != QUDA_COARSE_GEOMETRY) ? nullptr :
            ghost_                                              ? static_cast<complex<storeFloat> *>(ghost_[d + 4]) :
            U.GhostExchange() == QUDA_GHOST_EXCHANGE_PAD ?
                     static_cast<complex<storeFloat> *>(const_cast<void *>(U.Ghost()[d + 4].data())) :
                     nullptr;
          ghostOffset[d + 4] = U.Nface() * U.SurfaceCB(d) * U.Ncolor() * U.Ncolor();
        }

        resetScale(U.Scale());
      }

      void resetScale(Float max)
      {
        if (fixed) {
          scale = static_cast<Float>(std::numeric_limits<storeFloat>::max()) / max;
          scale_inv = max / static_cast<Float>(std::numeric_limits<storeFloat>::max());
        }
      }

      /**
       * @brief Creates a fieldorder_wrapper object with the pointer
       * that points to the memory chunk at d, parity, x, row, col
       */
      __device__ __host__ inline wrapper operator()(int d, int parity, int x, int row, int col) const
      {
        return wrapper(ghost[d], parity * ghostOffset[d] + (x * nColor + row) * nColor + col, scale, scale_inv);
      }
    };

    template<int nColor, int N>
      __device__ __host__ inline int indexFloatN(int dim, int parity, int x_cb, int row, int col, int stride, int offset_cb) {
      constexpr int M = (2*nColor*nColor) / N;
      int j = ((row*nColor+col)*2) / N; // factor of two for complexity
      int i = ((row*nColor+col)*2) % N;
      int index = ((x_cb + dim*stride*M + j*stride)*2+i) / 2; // back to a complex offset
      index += parity*offset_cb;
      return index;
    };

    template <typename Float, int nColor, typename storeFloat>
    struct Accessor<Float, nColor, QUDA_FLOAT2_GAUGE_ORDER, storeFloat> {
      using wrapper = fieldorder_wrapper<Float, storeFloat>;
      static constexpr bool is_mma_compatible = false;
      complex<storeFloat> *u;
      const unsigned int offset_cb;
      const unsigned int volumeCB;
      const unsigned int stride;
      const int geometry;
      Float scale;
      Float scale_inv;
      static constexpr bool fixed = fixed_point<Float,storeFloat>();

      Accessor(const GaugeField &U, void *gauge_ = nullptr, void ** = nullptr) :
        u(gauge_ ? static_cast<complex<storeFloat> *>(gauge_) : U.data<complex<storeFloat> *>()),
        offset_cb((U.Bytes() >> 1) / sizeof(complex<storeFloat>)),
        volumeCB(U.VolumeCB()),
        stride(U.Stride()),
        geometry(U.Geometry()),
        scale(static_cast<Float>(1.0)),
        scale_inv(static_cast<Float>(1.0))
      {
	resetScale(U.Scale());
      }

      void resetScale(Float max)
      {
        if (fixed) {
          scale = static_cast<Float>(std::numeric_limits<storeFloat>::max()) / max;
	  scale_inv = max / static_cast<Float>(std::numeric_limits<storeFloat>::max());
        }
      }

      __device__ __host__ inline wrapper operator()(int dim, int parity, int x_cb, int row, int col) const
      {
        auto index = parity * offset_cb + dim * stride * nColor * nColor + (row * nColor + col) * stride + x_cb;
        return fieldorder_wrapper<Float,storeFloat>(u, index, scale, scale_inv);
      }

      template <typename theirFloat>
      __device__ __host__ void atomic_add(int dim, int parity, int x_cb, int row, int col,
                                          const complex<theirFloat> &val) const
      {
        using vec2 = array<storeFloat, 2>;
        vec2 *u2 = reinterpret_cast<vec2*>(u + parity*offset_cb + dim*stride*nColor*nColor + (row*nColor+col)*stride + x_cb);

        vec2 val_ = (fixed && !match<storeFloat, theirFloat>()) ?
          vec2 {f2i_round<storeFloat>(scale * val.real()), f2i_round<storeFloat>(scale * val.imag())} :
          vec2 {static_cast<storeFloat>(val.real()), static_cast<storeFloat>(val.imag())};

        atomic_fetch_add(u2, val_);
      }

      /**
         @brief Wrapper to transform_reduce which is called by the
         reducer functions, e.g., norm2 and abs_max
         @tparam reducer The reduction operation we which to apply
         @param[in] location The location of execution
         @param[in] dim The dimension of of the field we wish to
         reduce.  If dim = -1, then we reduce over all dimensions.
         @param[in] h The helper functor which acts as the transformer
         in transform_reduce
       */
      template <typename reducer, typename helper>
      __host__ double transform_reduce(QudaFieldLocation location, int dim, helper h) const
      {
        if (dim >= geometry) errorQuda("Requested dimension %d exceeds dimensionality of the field %d", dim, geometry);
        auto start = (dim == -1) ? 0 : dim;
        auto count = (dim == -1 ? geometry : 1) * stride * nColor * nColor;
        auto init = reducer::init();
        std::vector<decltype(init)> result = {init, init};
        std::vector<decltype(u)> v = {u + 0 * offset_cb + start * count, u + 1 * offset_cb + start * count};
        ::quda::transform_reduce<reducer>(location, result, v, count, h);
        return reducer::apply(result[0], result[1]);
      }
    };

    template <typename Float, int nColor, bool native_ghost, typename storeFloat>
    struct GhostAccessor<Float, nColor, QUDA_FLOAT2_GAUGE_ORDER, native_ghost, storeFloat> {
      using wrapper = fieldorder_wrapper<Float, storeFloat>;
      complex<storeFloat> *ghost[8] = {};
      const unsigned int volumeCB;
      unsigned int ghostVolumeCB[8] = {};
      Float scale = static_cast<Float>(1.0);
      Float scale_inv = static_cast<Float>(1.0);
      static constexpr bool fixed = fixed_point<Float,storeFloat>();
      Accessor<Float, nColor, QUDA_FLOAT2_GAUGE_ORDER, storeFloat> accessor;

      GhostAccessor(const GaugeField &U, void *gauge_, void **ghost_ = 0) :
        volumeCB(U.VolumeCB()),
        accessor(U, gauge_, ghost_)
      {
        if constexpr (!native_ghost) assert(ghost_ != nullptr);
        for (int d = 0; d < 4; d++) {
          ghost[d] = !native_ghost ? static_cast<complex<storeFloat>*>(ghost_[d]) : nullptr;
          ghostVolumeCB[d] = U.Nface() * U.SurfaceCB(d);
          ghost[d + 4] = !native_ghost && U.Geometry() == QUDA_COARSE_GEOMETRY ?
            static_cast<complex<storeFloat> *>(ghost_[d + 4]) :
            nullptr;
          ghostVolumeCB[d + 4] = U.Nface() * U.SurfaceCB(d);
        }
        resetScale(U.Scale());
      }

      void resetScale(Float max)
      {
        accessor.resetScale(max);
        if (fixed) {
          scale = static_cast<Float>(std::numeric_limits<storeFloat>::max()) / max;
          scale_inv = max / static_cast<Float>(std::numeric_limits<storeFloat>::max());
        }
      }

      __device__ __host__ inline wrapper operator()(int d, int parity, int x_cb, int row, int col) const
      {
        if constexpr (native_ghost)
          return accessor(d % 4, parity, x_cb + (d / 4) * ghostVolumeCB[d] + volumeCB, row, col);
        return wrapper(ghost[d], ((parity * nColor + row) * nColor + col) * ghostVolumeCB[d] + x_cb, scale, scale_inv);
      }
    };

    /**
       This is a template driven generic gauge field accessor.  To
       deploy for a specifc field ordering, the two operator()
       accessors have to be specialized for that ordering.

       @tparam Float_ Underlying type returned by the accessors
       @tparam nColor Number of colors for the field
       @tparam nSpinCoarse Number of "spin degrees of freedom" (for coarse-link fields only)
       @tparam order Storage order of the field
       @tparam native_ghost Whether to use native ghosts (inlined into
       @tparam storeFloat_ Underlying storage type for the field
       the padded area for internal-order fields or use a separate array if false)
     */
    template <typename Float_, int nColor, int nSpinCoarse, QudaGaugeFieldOrder order, bool native_ghost = true,
              typename storeFloat_ = Float_>
    struct FieldOrder {

      /** Convenient types */
      using Float = Float_;
      using storeFloat = storeFloat_;
      using wrapper = fieldorder_wrapper<Float, storeFloat>;

      /** An internal reference to the actual field we are accessing */
      const unsigned int volumeCB;
      const int nDim;
      const int_fastdiv geometry;
      const QudaFieldLocation location;
      static constexpr int nColorCoarse = nColor / nSpinCoarse;

      using accessor_type = Accessor<Float, nColor, order, storeFloat>;
      static constexpr bool is_mma_compatible = accessor_type::is_mma_compatible;
      accessor_type accessor;
      GhostAccessor<Float, nColor, order, native_ghost, storeFloat> ghostAccessor;

      /** Does this field type support ghost zones? */
      static constexpr bool supports_ghost_zone = true;

      /**
       * Constructor for the FieldOrder class
       * @param field The field that we are accessing
       */
      FieldOrder(const GaugeField &U, storeFloat *gauge_ = 0, storeFloat **ghost_ = 0) :
        volumeCB(U.VolumeCB()),
        nDim(U.Ndim()),
        geometry(U.Geometry()),
        location(U.Location()),
        accessor(U, (void *)gauge_, (void **)ghost_),
        ghostAccessor(U, (void *)gauge_, (void **)ghost_)
      {
        if (U.Reconstruct() != QUDA_RECONSTRUCT_NO) errorQuda("GaugeField ordering not supported with reconstruction");
	}

	void resetScale(double max) {
	  accessor.resetScale(max);
	  ghostAccessor.resetScale(max);
	}

	static constexpr bool fixedPoint() { return fixed_point<Float,storeFloat>(); }

        /**
         * accessor function
         * @param d dimension index
         * @param parity Parity index
         * @param x 1-d site index
         * @param row row index
         * @param c column index
         */
        __device__ __host__ inline auto operator()(int d, int parity, int x, int row, int col) const
        {
          return accessor(d, parity, x, row, col);
        }

        __device__ __host__ inline auto Ghost(int d, int parity, int x) const { return ghostAccessor(d, parity, x); }

        /**
         * accessor function for the ghost zone
         * @param d dimension index
         * @param parity Parity index
         * @param x 1-d site index
         * @param row row index
         * @param c column index
         */
        __device__ __host__ auto Ghost(int d, int parity, int x, int row, int col) const
        {
          return ghostAccessor(d, parity, x, row, col);
        }
        /**
         * @brief This and the following method (eventually) creates a fieldorder_wrapper object whose pointer points to
         * the start of the memory chunk corresponds to the matrix at d, parity, x. Only available for the
         * QUDA_MILC_GAUGE_ORDER order.

         * @param d dimension index
         * @param parity Parity index
         * @param x 1-d site index
         */
        __device__ __host__ auto wrap_ghost(int d, int parity, int x) const
        {
          return ghostAccessor(d, parity, x, 0, 0);
        }

        /**
         * Specialized complex-member accessor function (for coarse gauge field)
         * @param d dimension index
         * @param parity Parity index
         * @param x 1-d site index
         * @param s_row row spin index
         * @param c_row row color index
         * @param s_col col spin index
         * @param c_col col color index
         */
        __device__ __host__ inline auto operator()(int d, int parity, int x, int s_row, int s_col, int c_row,
                                                   int c_col) const
        {
          return (*this)(d, parity, x, s_row * nColorCoarse + c_row, s_col * nColorCoarse + c_col);
        }

        /**
         * Specialized complex-member accessor function (for coarse gauge field ghost zone)
         * @param d dimension index
         * @param parity Parity index
         * @param x 1-d site index
         * @param s_row row spin index
         * @param c_row row color index
         * @param s_col col spin index
         * @param c_col col color index
         */
        __device__ __host__ inline auto Ghost(int d, int parity, int x, int s_row, int s_col, int c_row, int c_col) const
        {
          return Ghost(d, parity, x, s_row * nColorCoarse + c_row, s_col * nColorCoarse + c_col);
        }

        template <typename theirFloat>
        __device__ __host__ inline void atomicAdd(int d, int parity, int x, int s_row, int s_col, int c_row, int c_col,
                                                  const complex<theirFloat> &val) const
        {
          accessor.atomic_add(d, parity, x, s_row*nColorCoarse + c_row, s_col*nColorCoarse + c_col, val);
        }

        /** Returns the number of field colors */
	__device__ __host__ inline int Ncolor() const { return nColor; }

	/** Returns the field volume */
        __device__ __host__ inline auto Volume() const { return 2 * volumeCB; }

        /** Returns the field volume */
        __device__ __host__ inline auto VolumeCB() const { return volumeCB; }

        /** Returns the field geometric dimension */
        __device__ __host__ inline int Ndim() const { return nDim; }

	/** Returns the field geometry */
	__device__ __host__ inline int Geometry() const { return geometry; }

	/** Returns the number of coarse gauge field spins */
	__device__ __host__ inline int NspinCoarse() const { return nSpinCoarse; }

	/** Returns the number of coarse gauge field colors */
	__device__ __host__ inline int NcolorCoarse() const { return nColorCoarse; }

	/**
	 * @brief Returns the L1 norm of the field in a given dimension
	 * @param[in] dim Which dimension we are taking the norm of (dim=-1 mean all dimensions)
	 * @return L1 norm
	 */
	__host__ double norm1(int dim=-1, bool global=true) const {
          commGlobalReductionPush(global);
          double nrm1 = accessor.template transform_reduce<plus<double>>(location, dim,
                                                                         abs_<double, storeFloat>(accessor.scale_inv));
          commGlobalReductionPop();
          return nrm1;
        }

        /**
         * @brief Returns the L2 norm squared of the field in a given dimension
         * @param[in] dim Which dimension we are taking the norm of (dim=-1 mean all dimensions)
         * @return L2 norm squared
         */
        __host__ double norm2(int dim = -1, bool global = true) const
        {
          commGlobalReductionPush(global);
          double nrm2 = accessor.template transform_reduce<plus<double>>(
            location, dim, square_<double, storeFloat>(accessor.scale_inv));
          commGlobalReductionPop();
          return nrm2;
        }

        /**
         * @brief Returns the Linfinity norm of the field in a given dimension
         * @param[in] dim Which dimension we are taking the norm of (dim=-1 mean all dimensions)
         * @return Linfinity norm
         */
        __host__ double abs_max(int dim = -1, bool global = true) const
        {
          commGlobalReductionPush(global);
          double absmax = accessor.template transform_reduce<maximum<Float>>(
            location, dim, abs_max_<Float, storeFloat>(accessor.scale_inv));
          commGlobalReductionPop();
          return absmax;
        }

        /**
         * @brief Returns the minimum absolute value of the field
         * @param[in] dim Which dimension we are taking the norm of (dim=-1 mean all dimensions)
         * @return Minimum norm
         */
        __host__ double abs_min(int dim = -1, bool global = true) const
        {
          commGlobalReductionPush(global);
          double absmin = accessor.template transform_reduce<minimum<Float>>(
            location, dim, abs_min_<Float, storeFloat>(accessor.scale_inv));
          commGlobalReductionPop();
          return absmin;
        }

        /** Return the size of the allocation (geometry and parity left out and added as needed in Tunable::bytes) */
        size_t Bytes() const { return static_cast<size_t>(volumeCB) * nColor * nColor * 2ll * sizeof(storeFloat); }
    };

      /**
         @brief Generic reconstruction helper with no reconstruction
         @tparam N number of real numbers in each packed gauge matrix
         @tparam Float Storage format (e.g., double, float, short)
         @tparam ghostExchange_ optional template the ghostExchange type
         to avoid the run-time overhead (dummy for trivial reconstruct
         type)
      */
      template <int N, typename Float, QudaGhostExchange ghostExchange_, QudaStaggeredPhase = QUDA_STAGGERED_PHASE_NO>
      struct Reconstruct {
        static constexpr bool is_fixed = isFixed<Float>::value || (gauge_bitpack() && std::is_same_v<Float, float>);
        using real = typename mapper<Float>::type;
        using complex = complex<real>;
        real scale;
        real scale_inv;
        Reconstruct(const GaugeField &u) : scale(is_fixed ? u.LinkMax() : 1.0), scale_inv(is_fixed ? 1.0 / scale : 1.0)
        {
        }

        __device__ __host__ inline void Pack(real out[N], const complex in[N / 2]) const
        {
          if constexpr (is_fixed) {
#pragma unroll
            for (int i = 0; i < N / 2; i++) {
              out[2 * i + 0] = scale_inv * in[i].real();
              out[2 * i + 1] = scale_inv * in[i].imag();
            }
          } else {
#pragma unroll
            for (int i = 0; i < N / 2; i++) {
              out[2 * i + 0] = in[i].real();
              out[2 * i + 1] = in[i].imag();
            }
          }
        }

        template <typename I>
        __device__ __host__ inline void Unpack(complex out[N / 2], const real in[N], int, int, real, const I *,
                                               const int *) const
        {
          if constexpr (is_fixed) {
#pragma unroll
            for (int i = 0; i < N / 2; i++) { out[i] = scale * complex(in[2 * i + 0], in[2 * i + 1]); }
          } else {
#pragma unroll
            for (int i = 0; i < N / 2; i++) { out[i] = complex(in[2 * i + 0], in[2 * i + 1]); }
          }
        }
        __device__ __host__ inline real getPhase(const complex[]) const { return 0; }
      };

      /**
         @brief timeBoundary Compute boundary condition correction
         @tparam ghostExhange_ Optional template the ghostExchange type to avoid the run-time overhead
         @param idx extended field linear index
         @param X the gauge field dimensions
         @param R the radii dimenions of the extended region
         @param tBoundary the boundary condition
         @param isFirstTimeSlice if we're on the first time slice of nodes
         @param isLastTimeSlide if we're on the last time slice of nodes
         @param ghostExchange if the field is extended or not (determines indexing type)
      */
      template <QudaGhostExchange ghostExchange_, typename T, typename I>
      __device__ __host__ inline T timeBoundary(int idx, const I X[QUDA_MAX_DIM], const int R[QUDA_MAX_DIM],
          T tBoundary, T scale, int firstTimeSliceBound, int lastTimeSliceBound, bool isFirstTimeSlice,
          bool isLastTimeSlice, QudaGhostExchange ghostExchange = QUDA_GHOST_EXCHANGE_NO)
      {

        // MWTODO: should this return tBoundary : scale or tBoundary*scale : scale

        if (ghostExchange_ == QUDA_GHOST_EXCHANGE_PAD
            || (ghostExchange_ == QUDA_GHOST_EXCHANGE_INVALID && ghostExchange != QUDA_GHOST_EXCHANGE_EXTENDED)) {
          if (idx >= firstTimeSliceBound) { // halo region on the first time slice
            return isFirstTimeSlice ? tBoundary : scale;
          } else if (idx >= lastTimeSliceBound) { // last link on the last time slice
            return isLastTimeSlice ? tBoundary : scale;
          } else {
            return scale;
          }
        } else if (ghostExchange_ == QUDA_GHOST_EXCHANGE_EXTENDED
            || (ghostExchange_ == QUDA_GHOST_EXCHANGE_INVALID && ghostExchange == QUDA_GHOST_EXCHANGE_EXTENDED)) {
          if (idx >= (R[3] - 1) * X[0] * X[1] * X[2] / 2 && idx < R[3] * X[0] * X[1] * X[2] / 2) {
            // the boundary condition is on the R[3]-1 time slice
            return isFirstTimeSlice ? tBoundary : scale;
          } else if (idx >= (X[3] - R[3] - 1) * X[0] * X[1] * X[2] / 2 && idx < (X[3] - R[3]) * X[0] * X[1] * X[2] / 2) {
            // the boundary condition lies on the X[3]-R[3]-1 time slice
            return isLastTimeSlice ? tBoundary : scale;
          } else {
            return scale;
          }
        }
        return scale;
      }

      // not actually used - here for reference
      template <typename Float, typename I>
      __device__ __host__ inline Float milcStaggeredPhase(int dim, const int x[], const I R[]) {
        // could consider non-extended variant too?
        Float sign = static_cast<Float>(1.0);
	switch (dim) {
	case 0: if ( ((x[3] - R[3]) & 1) != 0)                             sign = -static_cast<Float>(1.0); break;
	case 1: if ( ((x[0] - R[0] + x[3] - R[3]) & 1) != 0)               sign = -static_cast<Float>(1.0); break;
	case 2: if ( ((x[0] - R[0] + x[1] - R[1] + x[3] - R[3]) & 1) != 0) sign = -static_cast<Float>(1.0); break;
	}
	return sign;
      }

      /**
         @brief Gauge reconstruct 12 helper where we reconstruct the
         third row from the cross product of the first two rows
         @tparam Float Storage format (e.g., double, float, short)
         @tparam ghostExchange_ optional template the ghostExchange
         type to avoid the run-time overhead
      */
      template <typename Float, QudaGhostExchange ghostExchange_> struct Reconstruct<12, Float, ghostExchange_> {
        using real = typename mapper<Float>::type;
        using complex = complex<real>;
        const real anisotropy;
        const real tBoundary;
        const int firstTimeSliceBound;
        const int lastTimeSliceBound;
        const bool isFirstTimeSlice;
        const bool isLastTimeSlice;
        QudaGhostExchange ghostExchange;

        Reconstruct(const GaugeField &u) :
          anisotropy(u.Anisotropy()),
          tBoundary(static_cast<real>(u.TBoundary())),
          firstTimeSliceBound(u.VolumeCB()),
          lastTimeSliceBound((u.X()[3] - 1) * u.X()[0] * u.X()[1] * u.X()[2] / 2),
          isFirstTimeSlice(comm_coord(3) == 0 ? true : false),
          isLastTimeSlice(comm_coord(3) == comm_dim(3) - 1 ? true : false),
          ghostExchange(u.GhostExchange())
        {
        }

        __device__ __host__ inline void Pack(real out[12], const complex in[9]) const
        {
#pragma unroll
          for (int i = 0; i < 6; i++) {
            out[2 * i + 0] = in[i].real();
            out[2 * i + 1] = in[i].imag();
          }
        }

        template <typename I>
        __device__ __host__ inline void Unpack(complex out[9], const real in[12], int idx, int dir, real, const I *X,
                                               const int *R) const
        {
#pragma unroll
          for (int i = 0; i < 6; i++) out[i] = complex(in[2 * i + 0], in[2 * i + 1]);

          const real u0 = dir < 3 ?
            anisotropy :
            timeBoundary<ghostExchange_>(idx, X, R, tBoundary, static_cast<real>(1.0), firstTimeSliceBound,
                                         lastTimeSliceBound, isFirstTimeSlice, isLastTimeSlice, ghostExchange);

          // out[6] = u0*conj(out[1]*out[5] - out[2]*out[4]);
          out[6] = cmul(out[2], out[4]);
          out[6] = cmac(out[1], out[5], -out[6]);
          out[6] = u0 * conj(out[6]);

          // out[7] = u0*conj(out[2]*out[3] - out[0]*out[5]);
          out[7] = cmul(out[0], out[5]);
          out[7] = cmac(out[2], out[3], -out[7]);
          out[7] = u0 * conj(out[7]);

          // out[8] = u0*conj(out[0]*out[4] - out[1]*out[3]);
          out[8] = cmul(out[1], out[3]);
          out[8] = cmac(out[0], out[4], -out[8]);
          out[8] = u0 * conj(out[8]);
        }

        __device__ __host__ inline real getPhase(const complex[]) const { return 0; }
      };

      /**
         @brief Gauge reconstruct helper for Momentum field with 10
         packed elements (really 9 from the Lie algebra, with zero for
         last element).  We label this as 11 to avoid collisions with
         simple load/store of momentum field where we do not seek to
         unpack/pack.
         @tparam Float Storage format (e.g., double, float, short)
         @tparam ghostExchange_ optional template the ghostExchange
         type to avoid the run-time overhead
      */
      template <typename Float, QudaGhostExchange ghostExchange_> struct Reconstruct<11, Float, ghostExchange_> {
        using real = typename mapper<Float>::type;
        using complex = complex<real>;

        Reconstruct(const GaugeField &) { ; }

        __device__ __host__ inline void Pack(real out[10], const complex in[9]) const
        {
#pragma unroll
          for (int i = 0; i < 2; i++) {
            out[2 * i + 0] = in[i + 1].real();
            out[2 * i + 1] = in[i + 1].imag();
          }
          out[4] = in[5].real();
          out[5] = in[5].imag();
          out[6] = in[0].imag();
          out[7] = in[4].imag();
          out[8] = in[8].imag();
          out[9] = 0.0;
        }

        template <typename I>
        __device__ __host__ inline void Unpack(complex out[9], const real in[10], int, int, real, const I *,
                                               const int *) const
        {
          out[0] = complex(0.0, in[6]);
          out[1] = complex(in[0], in[1]);
          out[2] = complex(in[2], in[3]);
          out[3] = complex(-out[1].real(), out[1].imag());
          out[4] = complex(0.0, in[7]);
          out[5] = complex(in[4], in[5]);
          out[6] = complex(-out[2].real(), out[2].imag());
          out[7] = complex(-out[5].real(), out[5].imag());
          out[8] = complex(0.0, in[8]);
        }

        __device__ __host__ inline real getPhase(const complex[]) const { return 0; }
      };

      /**
         @brief Gauge reconstruct 13 helper where we reconstruct the
         third row from the cross product of the first two rows, and
         include a non-trivial phase factor
         @tparam Float Storage format (e.g., double, float, short)
         @tparam ghostExchange_ optional template the ghostExchange
         type to avoid the run-time overhead
      */
      template <typename Float, QudaGhostExchange ghostExchange_, QudaStaggeredPhase stag_phase>
      struct Reconstruct<13, Float, ghostExchange_, stag_phase> {
        using real = typename mapper<Float>::type;
        using complex = complex<real>;
        const Reconstruct<12, Float, ghostExchange_> reconstruct_12;
        const real scale;
        const real scale_inv;

        Reconstruct(const GaugeField &u) :
          reconstruct_12(u), scale(u.Scale() == 0 ? 1.0 : u.Scale()), scale_inv(1.0 / scale)
        {
        }

        __device__ __host__ inline void Pack(real out[12], const complex in[9]) const { reconstruct_12.Pack(out, in); }

        template <typename I>
        __device__ __host__ inline void Unpack(complex out[9], const real in[12], int, int, real phase, const I *,
                                               const int *) const
        {
#pragma unroll
          for (int i = 0; i < 6; i++) out[i] = complex(in[2 * i + 0], in[2 * i + 1]);

          out[6] = cmul(out[2], out[4]);
          out[6] = cmac(out[1], out[5], -out[6]);
          out[6] = scale_inv * conj(out[6]);

          out[7] = cmul(out[0], out[5]);
          out[7] = cmac(out[2], out[3], -out[7]);
          out[7] = scale_inv * conj(out[7]);

          out[8] = cmul(out[1], out[3]);
          out[8] = cmac(out[0], out[4], -out[8]);
          out[8] = scale_inv * conj(out[8]);

          if constexpr (stag_phase == QUDA_STAGGERED_PHASE_NO) { // dynamic phasing
            // Multiply the third row by exp(I*3*phase), since the cross product will end up in a scale factor of exp(-I*2*phase)
            real cos_sin[2];
            sincospi(static_cast<real>(3.0) * phase, &cos_sin[1], &cos_sin[0]);
            complex A(cos_sin[0], cos_sin[1]);
            out[6] = cmul(A, out[6]);
            out[7] = cmul(A, out[7]);
            out[8] = cmul(A, out[8]);
          } else { // phase is +/- 1 so real multiply is sufficient
            out[6] *= phase;
            out[7] *= phase;
            out[8] *= phase;
          }
        }

        __device__ __host__ inline real getPhase(const complex in[9]) const
        {
#if 1 // phase from cross product
          // denominator = (U[0][0]*U[1][1] - U[0][1]*U[1][0])*
          complex denom = conj(in[0] * in[4] - in[1] * in[3]) * scale_inv;
          complex expI3Phase = in[8] / denom; // numerator = U[2][2]

          // dynamic phasing
          if constexpr (stag_phase == QUDA_STAGGERED_PHASE_NO) return arg(expI3Phase) / static_cast<real>(3.0 * M_PI);
          // static phasing
          return expI3Phase.real() > 0 ? 1 : -1;
#else // phase from determinant
          Matrix<complex, 3> a;
#pragma unroll
          for (int i = 0; i < 9; i++) a(i) = scale_inv * in[i];
          const complex det = getDeterminant(a);
          return phase = arg(det) / static_cast<real>(3.0 * M_PI);
#endif
        }
      };

      /**
         @brief Gauge reconstruct 8 helper where we reconstruct the gauge
         matrix from 8 packed elements (maximal compression)
         @tparam Float Storage format (e.g., double, float, short)
         @tparam ghostExchange_ optional template the ghostExchange type
         to avoid the run-time overhead
      */
      template <typename Float, QudaGhostExchange ghostExchange_> struct Reconstruct<8, Float, ghostExchange_> {
        using real = typename mapper<Float>::type;
        using complex = complex<real>;
        const complex anisotropy; // imaginary value stores inverse
        const complex tBoundary;  // imaginary value stores inverse
        const int firstTimeSliceBound;
        const int lastTimeSliceBound;
        const bool isFirstTimeSlice;
        const bool isLastTimeSlice;
        QudaGhostExchange ghostExchange;

        // scale factor is set when using recon-9
        Reconstruct(const GaugeField &u, real scale = 1.0) :
          anisotropy(u.Anisotropy() * scale, 1.0 / (u.Anisotropy() * scale)),
          tBoundary(static_cast<real>(u.TBoundary()) * scale, 1.0 / (static_cast<real>(u.TBoundary()) * scale)),
          firstTimeSliceBound(u.VolumeCB()),
          lastTimeSliceBound((u.X()[3] - 1) * u.X()[0] * u.X()[1] * u.X()[2] / 2),
          isFirstTimeSlice(comm_coord(3) == 0 ? true : false),
          isLastTimeSlice(comm_coord(3) == comm_dim(3) - 1 ? true : false),
          ghostExchange(u.GhostExchange())
        {
        }

        // Pack and unpack are described in https://arxiv.org/pdf/0911.3191.pdf
        // Method was modified to avoid the singularity at unit gauge by
        // compressing the matrix {{b1,b2,b3},{a1,a2,a3},{-c1,-c2,-c3}}
        // instead of {{a1,a2,a3},{b1,b2,b3},{c1,c2,c3}}

        __device__ __host__ inline void Pack(real out[8], const complex in[9]) const
        {
          out[0] = atan2(in[3].imag(), in[3].real()) / static_cast<real>(M_PI);   // a1 -> b1
          out[1] = atan2(-in[6].imag(), -in[6].real()) / static_cast<real>(M_PI); // c1 -> -c1

          out[2] = in[4].real();
          out[3] = in[4].imag(); // a2 -> b2
          out[4] = in[5].real();
          out[5] = in[5].imag(); // a3 -> b3
          out[6] = in[0].real();
          out[7] = in[0].imag(); // b1 -> a1
        }

        template <typename I>
        __device__ __host__ inline void Unpack(complex out[9], const real in[8], int, int, real, const I *, const int *,
                                               const complex, const complex u) const
        {
          real u0 = u.real();
          real u0_inv = u.imag();

#pragma unroll
          for (int i = 1; i <= 3; i++)
            out[i] = complex(in[2 * i + 0], in[2 * i + 1]); // these elements are copied directly

          real tmp[2];
          quda::sincospi(in[0], &tmp[1], &tmp[0]);
          out[0] = complex(tmp[0], tmp[1]);

          quda::sincospi(in[1], &tmp[1], &tmp[0]);
          out[6] = complex(tmp[0], tmp[1]);

          // First, reconstruct first row
          real row_sum = out[1].real() * out[1].real();
          row_sum += out[1].imag() * out[1].imag();
          row_sum += out[2].real() * out[2].real();
          row_sum += out[2].imag() * out[2].imag();
          real row_sum_inv = static_cast<real>(1.0) / row_sum;

          real diff = u0_inv * u0_inv - row_sum;
          real U00_mag = diff > 0.0 ? diff * quda::rsqrt(diff) : static_cast<real>(0.0);

          out[0] *= U00_mag;

          // Second, reconstruct first column
          real column_sum = out[0].real() * out[0].real();
          column_sum += out[0].imag() * out[0].imag();
          column_sum += out[3].real() * out[3].real();
          column_sum += out[3].imag() * out[3].imag();

          diff = u0_inv * u0_inv - column_sum;
          real U20_mag = diff > 0.0 ? diff * quda::rsqrt(diff) : static_cast<real>(0.0);

          out[6] *= U20_mag;

          // Finally, reconstruct last elements from SU(2) rotation
          real r_inv2 = u0_inv * row_sum_inv;
          {
            complex A = cmul(conj(out[0]), out[3]);

            // out[4] = -(conj(out[6])*conj(out[2]) + u0*A*out[1])*r_inv2; // U11
            out[4] = cmul(conj(out[6]), conj(out[2]));
            out[4] = cmac(u0 * A, out[1], out[4]);
            out[4] = -r_inv2 * out[4];

            // out[5] = (conj(out[6])*conj(out[1]) - u0*A*out[2])*r_inv2;  // U12
            out[5] = cmul(conj(out[6]), conj(out[1]));
            out[5] = cmac(-u0 * A, out[2], out[5]);
            out[5] = r_inv2 * out[5];
          }

          {
            complex A = cmul(conj(out[0]), out[6]);

            // out[7] = (conj(out[3])*conj(out[2]) - u0*A*out[1])*r_inv2;  // U21
            out[7] = cmul(conj(out[3]), conj(out[2]));
            out[7] = cmac(-u0 * A, out[1], out[7]);
            out[7] = r_inv2 * out[7];

            // out[8] = -(conj(out[3])*conj(out[1]) + u0*A*out[2])*r_inv2; // U12
            out[8] = cmul(conj(out[3]), conj(out[1]));
            out[8] = cmac(u0 * A, out[2], out[8]);
            out[8] = -r_inv2 * out[8];
          }

          // Rearrange {{b1,b2,b3},{a1,a2,a3},{-c1,-c2,-c3}} back
          // to {{a1,a2,a3},{b1,b2,b3},{c1,c2,c3}}
#pragma unroll
          for (int i = 0; i < 3; i++) {
            const auto tmp = out[i];
            out[i] = out[i + 3];
            out[i + 3] = tmp;
            out[i + 6] = -out[i + 6];
          }
        }

        template <typename I>
        __device__ __host__ inline void
        Unpack(complex out[9], const real in[8], int idx, int dir, real phase, const I *X, const int *R,
               const complex scale = complex(static_cast<real>(1.0), static_cast<real>(1.0))) const
        {
          complex u = dir < 3 ?
            anisotropy :
            timeBoundary<ghostExchange_>(idx, X, R, tBoundary, scale, firstTimeSliceBound, lastTimeSliceBound,
                                         isFirstTimeSlice, isLastTimeSlice, ghostExchange);

          Unpack(out, in, idx, dir, phase, X, R, scale, u);
        }

        __device__ __host__ inline real getPhase(const complex[]) const { return 0; }
      };

      /**
         @brief Gauge reconstruct 9 helper where we reconstruct the gauge
         matrix from 8 packed elements (maximal compression) and include a
         non-trivial phase factor
         @tparam Float Storage format (e.g., double, float, short)
         @tparam ghostExchange_ optional template the ghostExchange type
         to avoid the run-time overhead
      */
      template <typename Float, QudaGhostExchange ghostExchange_, QudaStaggeredPhase stag_phase>
      struct Reconstruct<9, Float, ghostExchange_, stag_phase> {
        using real = typename mapper<Float>::type;
        using complex = complex<real>;
        const Reconstruct<8, Float, ghostExchange_> reconstruct_8;
        const real scale;
        const real scale_inv;

        Reconstruct(const GaugeField &u) :
          reconstruct_8(u), scale(u.Scale() == 0 ? 1.0 : u.Scale()), scale_inv(1.0 / scale)
        {
        }

        __device__ __host__ inline real getPhase(const complex in[9]) const
        {
#if 1 // phase from cross product
          // denominator = (U[0][0]*U[1][1] - U[0][1]*U[1][0])*
          complex denom = conj(in[0] * in[4] - in[1] * in[3]) * scale_inv;
          complex expI3Phase = in[8] / denom; // numerator = U[2][2]
          // dynamic phasing
          if constexpr (stag_phase == QUDA_STAGGERED_PHASE_NO) return arg(expI3Phase) / static_cast<real>(3.0 * M_PI);
          // static phasing
          return expI3Phase.real() > 0 ? 1 : -1;
#else // phase from determinant
          Matrix<complex, 3> a;
#pragma unroll
          for (int i = 0; i < 9; i++) a(i) = scale_inv * in[i];
          const complex det = getDeterminant(a);
          real phase = arg(det) / static_cast<real>(3.0 * M_PI);
          return phase;
#endif
        }

        // Rescale the U3 input matrix by exp(-I*phase) to obtain an SU3 matrix multiplied by a real scale factor,
        __device__ __host__ inline void Pack(real out[8], const complex in[9]) const
        {
          real phase = getPhase(in);
          complex su3[9];

          if constexpr (stag_phase == QUDA_STAGGERED_PHASE_NO) {
            real cos_sin[2];
            sincospi(static_cast<real>(-phase), &cos_sin[1], &cos_sin[0]);
            complex z(cos_sin[0], cos_sin[1]);
            z *= scale_inv;
#pragma unroll
            for (int i = 0; i < 9; i++) su3[i] = cmul(z, in[i]);
          } else {
#pragma unroll
            for (int i = 0; i < 9; i++) { su3[i] = phase * in[i]; }
          }
          reconstruct_8.Pack(out, su3);
        }

        template <typename I>
        __device__ __host__ inline void Unpack(complex out[9], const real in[8], int idx, int dir, real phase,
                                               const I *X, const int *R) const
        {
          reconstruct_8.Unpack(out, in, idx, dir, phase, X, R, complex(static_cast<real>(1.0), static_cast<real>(1.0)),
                               complex(static_cast<real>(1.0), static_cast<real>(1.0)));

          if constexpr (stag_phase == QUDA_STAGGERED_PHASE_NO) { // dynamic phase
            real cos_sin[2];
            sincospi(static_cast<real>(phase), &cos_sin[1], &cos_sin[0]);
            complex z(cos_sin[0], cos_sin[1]);
            z *= scale;
#pragma unroll
            for (int i = 0; i < 9; i++) out[i] = cmul(z, out[i]);
          } else { // stagic phase
#pragma unroll
            for (int i = 0; i < 18; i++) { out[i] *= phase; }
          }
        }
      };

      __host__ __device__ constexpr int ct_sqrt(int n, int i = 1)
      {
        return n == i ? n : (i * i < n ? ct_sqrt(n, i + 1) : i);
      }

      /**
         @brief Return the number of colors of the accessor based on the length of the field
         @param[in] length Number of real numbers per link
         @return Number of colors (=sqrt(length/2))
       */
      __host__ __device__ constexpr int Ncolor(int length) { return ct_sqrt(length / 2); }

      // we default to huge allocations for gauge field (for now)
      constexpr bool default_huge_alloc = true;

      template <QudaStaggeredPhase phase> constexpr bool static_phase()
      {
        switch (phase) {
        case QUDA_STAGGERED_PHASE_MILC:
        case QUDA_STAGGERED_PHASE_CHROMA:
        case QUDA_STAGGERED_PHASE_TIFR: return true;
        default: return false;
        }
      }

      template <typename Float, int length_, int N, int reconLenParam,
                QudaStaggeredPhase stag_phase = QUDA_STAGGERED_PHASE_NO, bool huge_alloc = default_huge_alloc,
                QudaGhostExchange ghostExchange_ = QUDA_GHOST_EXCHANGE_INVALID, bool use_inphase = false>
      struct FloatNOrder {
        using Accessor
          = FloatNOrder<Float, length_, N, reconLenParam, stag_phase, huge_alloc, ghostExchange_, use_inphase>;

        using store_t = Float;
        static constexpr int length = length_;
        using real = typename mapper<Float>::type;
        using complex = complex<real>;
        typedef typename VectorType<Float, N>::type Vector;
        typedef typename AllocType<huge_alloc>::type AllocInt;
        Reconstruct<reconLenParam, Float, ghostExchange_, stag_phase> reconstruct;
        static constexpr int reconLen = (reconLenParam == 11) ? 10 : reconLenParam;
        static constexpr int M = reconLen / N;
        static constexpr int hasPhase = (reconLen == 9 || reconLen == 13) ? 1 : 0;
        Float *gauge;
        const AllocInt offset;
        Float *ghost[4];
        QudaGhostExchange ghostExchange;
        int coords[QUDA_MAX_DIM];
        int_fastdiv X[QUDA_MAX_DIM];
        int R[QUDA_MAX_DIM];
        const unsigned int volumeCB;
        int faceVolumeCB[4];
        const int stride;
        const int geometry;
        const AllocInt phaseOffset;
        size_t bytes;

        FloatNOrder(const GaugeField &u, Float *gauge_ = 0, Float **ghost_ = 0) :
          reconstruct(u),
          gauge(gauge_ ? gauge_ : u.data<Float *>()),
          offset(u.Bytes() / (2 * sizeof(Float) * N)),
          ghostExchange(u.GhostExchange()),
          volumeCB(u.VolumeCB()),
          stride(u.Stride()),
          geometry(u.Geometry()),
          phaseOffset(u.PhaseOffset() / sizeof(Float)),
          bytes(u.Bytes())
        {
          if (geometry == QUDA_COARSE_GEOMETRY)
            errorQuda("This accessor does not support coarse-link fields (lacks support for bidirectional ghost zone");

          // static_assert( !(stag_phase!=QUDA_STAGGERED_PHASE_NO && reconLenParam != 18 && reconLenParam != 12),
          // 	       "staggered phase only presently supported for 18 and 12 reconstruct");
          for (int i = 0; i < 4; i++) {
            X[i] = u.X()[i];
            R[i] = u.R()[i];
            ghost[i] = ghost_ ? ghost_[i] : 0;
            faceVolumeCB[i] = u.SurfaceCB(i) * u.Nface(); // face volume equals surface * depth
          }
        }

        template <typename Vector, int M, typename T>
        __device__ __host__ inline void load(T v[reconLen], const Float *ptr, int idx, int stride) const
        {
          if constexpr (!(gauge_bitpack() && std::is_same_v<Float, float>)) {
#pragma unroll
            for (int i = 0; i < M; i++) {
              // first load from memory
              Vector vecTmp = vector_load<Vector>(ptr, idx + i * stride);
              // second do copy converting into register type
#pragma unroll
              for (int j = 0; j < N; j++) copy(v[i * N + j], reinterpret_cast<Float *>(&vecTmp)[j]);
            }
          } else {
            constexpr double max_inv = fixedInvMaxValue<int32_t, real>::value;

            using Vec = typename VectorType<int32_t, N>::type;
            static_assert(sizeof(Vector) == sizeof(Vec), "Vector sizes must match");
#pragma unroll
            for (int i = 0; i < M; i++) {
              // first load from memory
              Vec vecTmp = vector_load<Vec>(ptr, idx + i * stride);
              // second do copy converting into register type
#pragma unroll
              for (int j = 0; j < N; j++) {
                v[i * N + j] = static_cast<T>(reinterpret_cast<int *>(&vecTmp)[j]) * max_inv;
              }
            }
          }
        }

        template <typename Vector, int M, typename T>
        __device__ __host__ inline void save(T v[reconLen], Float *ptr, int idx, int stride) const
        {
          if constexpr (!(gauge_bitpack() && std::is_same_v<Float, float>)) {
#pragma unroll
            for (int i = 0; i < M; i++) {
              Vector vecTmp;
              // first do copy converting into storage type
#pragma unroll
              for (int j = 0; j < N; j++) copy(reinterpret_cast<Float *>(&vecTmp)[j], v[i * N + j]);
              // second do vectorized copy into memory
              vector_store(ptr, idx + i * stride, vecTmp);
            }
          } else {
            constexpr double max = fixedMaxValue<int32_t, real>::value;

            using Vec = typename VectorType<int, N>::type;
            static_assert(sizeof(Vector) == sizeof(Vec), "Vector sizes must match");
#pragma unroll
            for (int i = 0; i < M; i++) {
              Vec vecTmp;
              // first do copy converting into storage type
#pragma unroll
              for (int j = 0; j < N; j++) {
                reinterpret_cast<int *>(&vecTmp)[j] = static_cast<int>(v[i * N + j] * max);
              }

              // second do vectorized copy into memory
              vector_store(ptr, idx + i * stride, vecTmp);
            }
          }
        }

        template <typename T>
        __device__ __host__ inline void load(T v[length / 2], int x, int dir, int parity, real phase = 1.0) const
        {
          real tmp[reconLen];
          load<Vector, M>(tmp, gauge, parity * offset + dir * M * stride + x, stride);

          constexpr bool load_phase = (hasPhase && !(static_phase<stag_phase>() && (reconLen == 13 || use_inphase)));
          if constexpr (load_phase) {
            copy(phase, gauge[parity * offset * N + phaseOffset + stride * dir + x]);
            phase *= static_cast<real>(2.0);
          }

          complex v_[length / 2];
          reconstruct.Unpack(v_, tmp, x, dir, phase, X, R);
#pragma unroll
          for (int i = 0; i < length / 2; i++) v[i] = v_[i];
        }

        template <typename T>
        __device__ __host__ inline void save(const T v[length / 2], int x, int dir, int parity) const
        {
          complex v_[length / 2];
#pragma unroll
          for (int i = 0; i < length / 2; i++) v_[i] = v[i];

          real tmp[reconLen];
          reconstruct.Pack(tmp, v_);

          save<Vector, M>(tmp, gauge, parity * offset + dir * M * stride + x, stride);

          if constexpr (hasPhase) {
            real phase = reconstruct.getPhase(v);
            copy(gauge[parity * offset * N + phaseOffset + dir * stride + x], static_cast<real>(0.5) * phase);
          }
        }

        /**
           @brief This accessor routine returns a gauge_wrapper to this object,
           allowing us to overload various operators for manipulating at
           the site level interms of matrix operations.
           @param[in] dir Which dimension are we requesting
           @param[in] x_cb Checkerboarded space-time index we are requesting
           @param[in] parity Parity we are requesting
           @return Instance of a gauge_wrapper that curries in access to
           this field at the above coordinates.
         */
        __device__ __host__ inline auto operator()(int dim, int x_cb, int parity, real phase = 1.0) const
        {
          return gauge_wrapper<real, Accessor>(const_cast<Accessor &>(*this), dim, x_cb, parity, phase);
        }

        __device__ __host__ inline void loadGhost(complex v[length / 2], int x, int dir, int parity,
                                                  real inphase = 1.0) const
        {
          if (!ghost[dir]) {                             // load from main field not separate array
            load(v, volumeCB + x, dir, parity, inphase); // an offset of size volumeCB puts us at the padded region
            // This also works perfectly when phases are stored. No need to change this.
          } else {
            real tmp[reconLen];
            load<Vector, M>(tmp, ghost[dir] + parity * faceVolumeCB[dir] * (M * N + hasPhase), x, faceVolumeCB[dir]);

            real phase = 0.;
            if constexpr (hasPhase) {

              // if(stag_phase == QUDA_STAGGERED_PHASE_MILC )  {
              //   phase = inphase < static_cast<real>(0) ? static_cast<real>(-0.5) : static_cast<real>(0.5);
              // } else {
              copy(phase, ghost[dir][parity * faceVolumeCB[dir] * (M * N + 1) + faceVolumeCB[dir] * M * N + x]);
              phase *= static_cast<real>(2.0);
              // }
            }
            reconstruct.Unpack(v, tmp, x, dir, phase, X, R);
          }
        }

        __device__ __host__ inline void saveGhost(const complex v[length / 2], int x, int dir, int parity) const
        {
          if (!ghost[dir]) {                    // store in main field not separate array
            save(v, volumeCB + x, dir, parity); // an offset of size volumeCB puts us at the padded region
          } else {
            real tmp[reconLen];
            reconstruct.Pack(tmp, v);

            save<Vector, M>(tmp, ghost[dir] + parity * faceVolumeCB[dir] * (M * N + hasPhase), x, faceVolumeCB[dir]);

            if constexpr (hasPhase) {
              real phase = reconstruct.getPhase(v);
              copy(ghost[dir][parity * faceVolumeCB[dir] * (M * N + 1) + faceVolumeCB[dir] * M * N + x],
                   static_cast<real>(0.5) * phase);
            }
          }
        }

        /**
           @brief This accessor routine returns a gauge_ghost_wrapper to this object,
           allowing us to overload various operators for manipulating at
           the site level interms of matrix operations.
           @param[in] dir Which dimension are we requesting
           @param[in] ghost_idx Ghost index we are requesting
           @param[in] parity Parity we are requesting
           @return Instance of a gauge_ghost_wrapper that curries in access to
           this field at the above coordinates.
         */
        __device__ __host__ inline gauge_ghost_wrapper<real, Accessor> Ghost(int dim, int ghost_idx, int parity,
                                                                             real phase = 1.0)
        {
          return gauge_ghost_wrapper<real, Accessor>(*this, dim, ghost_idx, parity, phase);
        }

        /**
           @brief This accessor routine returns a const gauge_ghost_wrapper to this object,
           allowing us to overload various operators for manipulating at
           the site level interms of matrix operations.
           @param[in] dir Which dimension are we requesting
           @param[in] ghost_idx Ghost index we are requesting
           @param[in] parity Parity we are requesting
           @return Instance of a gauge_ghost_wrapper that curries in access to
           this field at the above coordinates.
         */
        __device__ __host__ inline const gauge_ghost_wrapper<real, Accessor> Ghost(int dim, int ghost_idx, int parity,
                                                                                   real phase = 1.0) const
        {
          return gauge_ghost_wrapper<real, Accessor>(const_cast<Accessor &>(*this), dim, ghost_idx, parity, phase);
        }

        template <typename T>
        __device__ __host__ inline void loadGhostEx(T v[length / 2], int buff_idx, int extended_idx, int dir, int dim,
                                                    int g, int parity, const int R[]) const
        {
          real tmp[reconLen];
          auto ptr = ghost[dim] + ((dir * 2 + parity) * geometry + g) * R[dim] * faceVolumeCB[dim] * (M * N + hasPhase);
          load<Vector, M>(tmp, ptr, buff_idx, R[dim] * faceVolumeCB[dim]);

          real phase = 0.;
          if constexpr (hasPhase)
            copy(phase,
                 ghost[dim][((dir * 2 + parity) * geometry + g) * R[dim] * faceVolumeCB[dim] * (M * N + 1)
                            + R[dim] * faceVolumeCB[dim] * M * N + buff_idx]);

          // use the extended_idx to determine the boundary condition
          complex v_[length / 2];
          reconstruct.Unpack(v_, tmp, extended_idx, g, 2. * phase, X, R);
#pragma unroll
          for (int i = 0; i < length / 2; i++) v[i] = v_[i];
        }

        __device__ __host__ inline void saveGhostEx(const complex v[length / 2], int buff_idx, int, int dir, int dim,
                                                    int g, int parity, const int R[]) const
        {
          complex v_[length / 2];
#pragma unroll
          for (int i = 0; i < length / 2; i++) v_[i] = v[i];

          real tmp[reconLen];
          reconstruct.Pack(tmp, v_);

          auto ptr = ghost[dim] + ((dir * 2 + parity) * geometry + g) * R[dim] * faceVolumeCB[dim] * (M * N + hasPhase);
          save<Vector, M>(tmp, ptr, buff_idx, R[dim] * faceVolumeCB[dim]);

          if constexpr (hasPhase) {
            real phase = reconstruct.getPhase(v);
            copy(ghost[dim][((dir * 2 + parity) * geometry + g) * R[dim] * faceVolumeCB[dim] * (M * N + 1)
                            + R[dim] * faceVolumeCB[dim] * M * N + buff_idx],
                 static_cast<real>(0.5) * phase);
          }
        }

        size_t Bytes() const { return reconLen * sizeof(Float); }
      };

      /**
         @brief The LegacyOrder defines the ghost zone storage and ordering for
         all non-native fields, which use the same ghost zone storage.
      */
      template <typename Float, int length_> struct LegacyOrder {
        static constexpr int length = length_;
        using Accessor = LegacyOrder<Float, length>;
        using store_t = Float;
        using real = typename mapper<Float>::type;
        using complex = complex<real>;
        Float *ghost[QUDA_MAX_DIM] = {};
        int faceVolumeCB[QUDA_MAX_DIM] = {};
        const unsigned int volumeCB;
        const int stride;
        const int geometry;
        const int hasPhase;

        LegacyOrder(const GaugeField &u, Float **ghost_) :
          volumeCB(u.VolumeCB()),
          stride(u.Stride()),
          geometry(u.Geometry()),
          hasPhase(0)
        {
          if (geometry == QUDA_COARSE_GEOMETRY)
            errorQuda("This accessor does not support coarse-link fields (lacks support for bidirectional ghost zone");

          for (int i = 0; i < 4; i++) {
            ghost[i] = (ghost_)                            ? ghost_[i] :
              u.GhostExchange() == QUDA_GHOST_EXCHANGE_PAD ? (Float *)(u.Ghost()[i].data()) :
                                                             nullptr;
            faceVolumeCB[i] = u.SurfaceCB(i) * u.Nface(); // face volume equals surface * depth
          }
        }

        __device__ __host__ inline void loadGhost(complex v[length / 2], int x, int dir, int parity, real = 1.0) const
        {
          auto in = &ghost[dir][(parity * faceVolumeCB[dir] + x) * length];
          block_load<complex, length / 2>(v, reinterpret_cast<complex *>(in));
        }

        __device__ __host__ inline void saveGhost(const complex v[length / 2], int x, int dir, int parity)
        {
          auto out = &ghost[dir][(parity * faceVolumeCB[dir] + x) * length];
          block_store<complex, length / 2>(reinterpret_cast<complex *>(out), v);
        }

        /**
           @brief This accessor routine returns a const gauge_ghost_wrapper to this object,
           allowing us to overload various operators for manipulating at
           the site level interms of matrix operations.
           @param[in] dir Which dimension are we requesting
           @param[in] ghost_idx Ghost index we are requesting
           @param[in] parity Parity we are requesting
           @return Instance of a gauge_ghost_wrapper that curries in access to
           this field at the above coordinates.
         */
        __device__ __host__ inline const gauge_ghost_wrapper<real, Accessor> Ghost(int dim, int ghost_idx, int parity,
                                                                                   real phase = 1.0) const
        {
          return gauge_ghost_wrapper<real, Accessor>(const_cast<Accessor &>(*this), dim, ghost_idx, parity, phase);
        }

        __device__ __host__ inline void loadGhostEx(complex v[length / 2], int x, int, int dir, int dim, int g,
                                                    int parity, const int R[]) const
        {
          auto in = &ghost[dim][(((dir * 2 + parity) * R[dim] * faceVolumeCB[dim] + x) * geometry + g) * length];
          block_load<complex, length / 2>(v, reinterpret_cast<complex *>(in));
        }

        __device__ __host__ inline void saveGhostEx(const complex v[length / 2], int x, int, int dir, int dim, int g,
                                                    int parity, const int R[]) const
        {
          auto out = &ghost[dim][(((dir * 2 + parity) * R[dim] * faceVolumeCB[dim] + x) * geometry + g) * length];
          block_store<complex, length / 2>(reinterpret_cast<complex *>(out), v);
        }
      };

    /**
       struct to define QDP ordered gauge fields:
       [[dim]] [[parity][volumecb][row][col]]
    */
    template <typename Float, int length> struct QDPOrder : public LegacyOrder<Float,length> {
      using Accessor = QDPOrder<Float, length>;
      using real = typename mapper<Float>::type;
      using complex = complex<real>;
      Float *gauge[QUDA_MAX_DIM];
      const unsigned int volumeCB;
      QDPOrder(const GaugeField &u, Float *gauge_ = 0, Float **ghost_ = 0) :
        LegacyOrder<Float, length>(u, ghost_), volumeCB(u.VolumeCB())
      {
        for (int i = 0; i < 4; i++) gauge[i] = gauge_ ? ((Float **)gauge_)[i] : u.data<Float *>(i);
      }

      template <typename T>
      __device__ __host__ inline void load(T v[length / 2], int x, int dir, int parity, real = 1.0) const
      {
        auto in = &gauge[dir][(parity * volumeCB + x) * length];
        complex v_[length/2];
        block_load<complex, length / 2>(v_, reinterpret_cast<complex *>(in));
#pragma unroll
        for (int i = 0; i < length / 2; i++) v[i] = v_[i];
      }

      template <typename T>
      __device__ __host__ inline void save(const T v[length / 2], int x, int dir, int parity) const
      {
        complex v_[length/2];
#pragma unroll
        for (int i = 0; i < length / 2; i++) v_[i] = v[i];
        auto out = &gauge[dir][(parity * volumeCB + x) * length];
        block_store<complex, length / 2>(reinterpret_cast<complex *>(out), v_);
      }

      /**
	 @brief This accessor routine returns a gauge_wrapper to this object,
	 allowing us to overload various operators for manipulating at
	 the site level interms of matrix operations.
	 @param[in] dir Which dimension are we requesting
	 @param[in] x_cb Checkerboarded space-time index we are requesting
	 @param[in] parity Parity we are requesting
	 @return Instance of a gauge_wrapper that curries in access to
	 this field at the above coordinates.
       */
      __device__ __host__ inline auto operator()(int dim, int x_cb, int parity) const
      {
        return gauge_wrapper<real, Accessor>(const_cast<Accessor &>(*this), dim, x_cb, parity);
      }

      size_t Bytes() const { return length * sizeof(Float); }
    };

    /**
       struct to define QDPJIT ordered gauge fields:
       [[dim]] [[parity][complex][row][col][volumecb]]
    */
    template <typename Float, int length> struct QDPJITOrder : public LegacyOrder<Float,length> {
      using Accessor = QDPJITOrder<Float, length>;
      using real = typename mapper<Float>::type;
      using complex = complex<real>;
      Float *gauge[QUDA_MAX_DIM];
      const unsigned int volumeCB;
      QDPJITOrder(const GaugeField &u, Float *gauge_ = 0, Float **ghost_ = 0) :
        LegacyOrder<Float, length>(u, ghost_), volumeCB(u.VolumeCB())
      {
        for (int i = 0; i < 4; i++) gauge[i] = gauge_ ? ((Float **)gauge_)[i] : u.data<Float *>(i);
      }

        __device__ __host__ inline void load(complex v[length / 2], int x, int dir, int parity, real = 1.0) const
        {
          for (int i = 0; i < length / 2; i++) {
            v[i].real(gauge[dir][((0 * (length / 2) + i) * 2 + parity) * volumeCB + x]);
            v[i].imag(gauge[dir][((1 * (length / 2) + i) * 2 + parity) * volumeCB + x]);
          }
      }

      __device__ __host__ inline void save(const complex v[length / 2], int x, int dir, int parity) const
      {
        for (int i = 0; i < length / 2; i++) {
          gauge[dir][((0 * (length / 2) + i) * 2 + parity) * volumeCB + x] = v[i].real();
          gauge[dir][((1 * (length / 2) + i) * 2 + parity) * volumeCB + x] = v[i].imag();
        }
      }

      /**
	 @brief This accessor routine returns a gauge_wrapper to this object,
	 allowing us to overload various operators for manipulating at
	 the site level interms of matrix operations.
	 @param[in] dir Which dimension are we requesting
	 @param[in] x_cb Checkerboarded space-time index we are requesting
	 @param[in] parity Parity we are requesting
	 @return Instance of a gauge_wrapper that curries in access to
	 this field at the above coordinates.
       */
      __device__ __host__ inline auto operator()(int dim, int x_cb, int parity) const
      {
        return gauge_wrapper<real, Accessor>(const_cast<Accessor &>(*this), dim, x_cb, parity);
      }

      size_t Bytes() const { return length * sizeof(Float); }
    };

  /**
     struct to define MILC ordered gauge fields:
     [parity][dim][volumecb][row][col]
  */
  template <typename Float, int length> struct MILCOrder : public LegacyOrder<Float,length> {
    using Accessor = MILCOrder<Float, length>;
    using real = typename mapper<Float>::type;
    using complex = complex<real>;
    Float *gauge;
    const unsigned int volumeCB;
    const int geometry;
    MILCOrder(const GaugeField &u, Float *gauge_ = 0, Float **ghost_ = 0) :
      LegacyOrder<Float, length>(u, ghost_),
      gauge(gauge_ ? gauge_ : u.data<Float *>()),
      volumeCB(u.VolumeCB()),
      geometry(u.Geometry())
    {
      ;
    }

<<<<<<< HEAD
    template <typename T>
    __device__ __host__ inline void load(T v[length / 2], int x, int dir, int parity, real = 1.0) const
    {
      auto in = &gauge[((parity * volumeCB + x) * geometry + dir) * length];
      complex v_[length/2];
      block_load<complex, length / 2>(v_, reinterpret_cast<complex *>(in));
#pragma unroll
      for (int i = 0; i < length / 2; i++) v[i] = v_[i];
=======
    __device__ __host__ inline void load(complex v[length / 2], int x, int dir, int parity, real = 1.0) const
    {
      auto in = &gauge[((parity * volumeCB + x) * geometry + dir) * length];
      block_load<complex, length / 2>(v, reinterpret_cast<complex *>(in));
>>>>>>> b87195b3
    }

    template <typename T>
    __device__ __host__ inline void save(const T v[length / 2], int x, int dir, int parity) const
    {
      complex v_[length/2];
#pragma unroll
      for (int i = 0; i < length / 2; i++) v_[i] = v[i];
      auto out = &gauge[((parity * volumeCB + x) * geometry + dir) * length];
      block_store<complex, length / 2>(reinterpret_cast<complex *>(out), v_);
    }

    /**
       @brief This accessor routine returns a gauge_wrapper to this object,
       allowing us to overload various operators for manipulating at
       the site level interms of matrix operations.
       @param[in] dir Which dimension are we requesting
       @param[in] x_cb Checkerboarded space-time index we are requesting
       @param[in] parity Parity we are requesting
       @return Instance of a gauge_wrapper that curries in access to
       this field at the above coordinates.
    */
    __device__ __host__ inline auto operator()(int dim, int x_cb, int parity) const
    {
      return gauge_wrapper<real, Accessor>(const_cast<Accessor &>(*this), dim, x_cb, parity);
    }

    size_t Bytes() const { return length * sizeof(Float); }
  };

  /**
     @brief struct to define gauge fields packed into an opaque MILC site struct:

     struct {
       char padding[offset];
       Float [dim][row][col];
     } site;

     site lattice [parity][volumecb];

     We are just passed the size of the struct and the offset to the
     required matrix elements.  Typically, it is expected that this
     accessor will be used with zero-copy memory to the original
     allocation in MILC.
  */
  template <typename Float, int length> struct MILCSiteOrder : public LegacyOrder<Float,length> {
    using Accessor = MILCSiteOrder<Float, length>;
    using real = typename mapper<Float>::type;
    using complex = complex<real>;
    Float *gauge;
    const unsigned int volumeCB;
    const int geometry;
    const size_t offset;
    const size_t size;
    MILCSiteOrder(const GaugeField &u, Float *gauge_ = 0, Float **ghost_ = 0) :
      LegacyOrder<Float, length>(u, ghost_),
      gauge(gauge_ ? gauge_ : u.data<Float *>()),
      volumeCB(u.VolumeCB()),
      geometry(u.Geometry()),
      offset(u.SiteOffset()),
      size(u.SiteSize())
    {
      if ((uintptr_t)((char *)gauge + offset) % 16 != 0) { errorQuda("MILC structure has misaligned offset"); }
    }

    __device__ __host__ inline void load(complex v[length / 2], int x, int dir, int parity, real = 1.0) const
    {
      // get base pointer
      auto in = reinterpret_cast<const Float *>(reinterpret_cast<const char *>(gauge) + (parity * volumeCB + x) * size
                                                + offset + dir * length * sizeof(Float));
      block_load<complex, length / 2>(v, reinterpret_cast<const complex *>(in));
    }

    __device__ __host__ inline void save(const complex v[length / 2], int x, int dir, int parity) const
    {
      // get base pointer
      auto out = reinterpret_cast<Float *>(reinterpret_cast<char *>(gauge) + (parity * volumeCB + x) * size + offset
                                           + dir * length * sizeof(Float));
      block_store<complex, length / 2>(reinterpret_cast<complex *>(out), v);
    }

    /**
       @brief This accessor routine returns a gauge_wrapper to this object,
       allowing us to overload various operators for manipulating at
       the site level interms of matrix operations.
       @param[in] dir Which dimension are we requesting
       @param[in] x_cb Checkerboarded space-time index we are requesting
       @param[in] parity Parity we are requesting
       @return Instance of a gauge_wrapper that curries in access to
       this field at the above coordinates.
    */
    __device__ __host__ inline auto operator()(int dim, int x_cb, int parity) const
    {
      return gauge_wrapper<real, Accessor>(const_cast<Accessor &>(*this), dim, x_cb, parity);
    }

    size_t Bytes() const { return length * sizeof(Float); }
  };


  /**
     struct to define CPS ordered gauge fields:
     [parity][dim][volumecb][col][row]
  */
  template <typename Float, int length> struct CPSOrder : LegacyOrder<Float,length> {
    using Accessor = CPSOrder<Float, length>;
    using real = typename mapper<Float>::type;
    using complex = complex<real>;
    Float *gauge;
    const unsigned int volumeCB;
    const real anisotropy;
    const real anisotropy_inv;
    static constexpr int Nc = 3;
    const int geometry;
    CPSOrder(const GaugeField &u, Float *gauge_ = 0, Float **ghost_ = 0) :
      LegacyOrder<Float, length>(u, ghost_),
      gauge(gauge_ ? gauge_ : u.data<Float *>()),
      volumeCB(u.VolumeCB()),
      anisotropy(u.Anisotropy()),
      anisotropy_inv(1.0 / anisotropy),
      geometry(u.Geometry())
    {
      if constexpr (length != 18) errorQuda("Gauge length %d not supported", length);
    }

    // we need to transpose and scale for CPS ordering
    __device__ __host__ inline void load(complex v[9], int x, int dir, int parity, Float = 1.0) const
    {
      auto in = &gauge[((parity * volumeCB + x) * geometry + dir) * length];
      complex v_[9];
      block_load<complex, length / 2>(v_, reinterpret_cast<complex *>(in));

      for (int i = 0; i < Nc; i++) {
        for (int j = 0; j < Nc; j++) { v[i * Nc + j] = v_[j * Nc + i] * anisotropy_inv; }
      }
    }

    __device__ __host__ inline void save(const complex v[9], int x, int dir, int parity) const
    {
      auto out = &gauge[((parity * volumeCB + x) * geometry + dir) * length];
      complex v_[9];
      for (int i = 0; i < Nc; i++) {
        for (int j = 0; j < Nc; j++) { v_[i * Nc + j] = v[j * Nc + i] * anisotropy; }
      }

      block_store<complex, length / 2>(reinterpret_cast<complex *>(out), v_);
    }

    /**
       @brief This accessor routine returns a gauge_wrapper to this object,
       allowing us to overload various operators for manipulating at
       the site level interms of matrix operations.
       @param[in] dir Which dimension are we requesting
       @param[in] x_cb Checkerboarded space-time index we are requesting
       @param[in] parity Parity we are requesting
       @return Instance of a gauge_wrapper that curries in access to
       this field at the above coordinates.
    */
    __device__ __host__ inline auto operator()(int dim, int x_cb, int parity) const
    {
      return gauge_wrapper<real, Accessor>(const_cast<Accessor &>(*this), dim, x_cb, parity);
    }

    size_t Bytes() const { return Nc * Nc * 2 * sizeof(Float); }
  };

    /**
       @brief struct to define BQCD ordered gauge fields:

       Note the convention in BQCD is to store the gauge field
       variables in and extended fields with inline halos
       [mu][parity][volumecb+halos][col][row]
    */
    template <typename Float, int length> struct BQCDOrder : LegacyOrder<Float,length> {
      using Accessor = BQCDOrder<Float, length>;
      using real = typename mapper<Float>::type;
      using complex = complex<real>;
      Float *gauge;
      const unsigned int volumeCB;
      unsigned int exVolumeCB; // extended checkerboard volume
      static constexpr int Nc = 3;
      BQCDOrder(const GaugeField &u, Float *gauge_ = 0, Float **ghost_ = 0) :
        LegacyOrder<Float, length>(u, ghost_), gauge(gauge_ ? gauge_ : u.data<Float *>()), volumeCB(u.VolumeCB())
      {
        if constexpr (length != 18) errorQuda("Gauge length %d not supported", length);
        // compute volumeCB + halo region
        exVolumeCB = u.X()[0]/2 + 2;
	for (int i=1; i<4; i++) exVolumeCB *= u.X()[i] + 2;
      }

      // we need to transpose for BQCD ordering
      __device__ __host__ inline void load(complex v[9], int x, int dir, int parity, real = 1.0) const
      {
        auto in = &gauge[((dir * 2 + parity) * exVolumeCB + x) * length];
        complex v_[9];
        block_load<complex, 9>(v_, reinterpret_cast<complex *>(in));

        for (int i = 0; i < Nc; i++) {
          for (int j = 0; j < Nc; j++) { v[i * Nc + j] = v_[j * Nc + i]; }
        }
      }

      __device__ __host__ inline void save(const complex v[9], int x, int dir, int parity) const
      {
        auto out = &gauge[((dir * 2 + parity) * exVolumeCB + x) * length];
        complex v_[9];
        for (int i = 0; i < Nc; i++) {
          for (int j = 0; j < Nc; j++) { v_[i * Nc + j] = v[j * Nc + i]; }
        }

        block_store<complex, 9>(reinterpret_cast<complex *>(out), v_);
      }

      /**
         @brief This accessor routine returns a gauge_wrapper to this object,
         allowing us to overload various operators for manipulating at
         the site level interms of matrix operations.
         @param[in] dir Which dimension are we requesting
         @param[in] x_cb Checkerboarded space-time index we are requesting
         @param[in] parity Parity we are requesting
         @return Instance of a gauge_wrapper that curries in access to
         this field at the above coordinates.
       */
      __device__ __host__ inline auto operator()(int dim, int x_cb, int parity) const
      {
        return gauge_wrapper<real, Accessor>(const_cast<Accessor &>(*this), dim, x_cb, parity);
      }

      size_t Bytes() const { return Nc * Nc * 2 * sizeof(Float); }
    };

    /**
       @brief struct to define TIFR ordered gauge fields:
       [mu][parity][volumecb][col][row]
    */
    template <typename Float, int length> struct TIFROrder : LegacyOrder<Float,length> {
      using Accessor = TIFROrder<Float, length>;
      using real = typename mapper<Float>::type;
      using complex = complex<real>;
      Float *gauge;
      const unsigned int volumeCB;
      static constexpr int Nc = 3;
      const real scale;
      const real scale_inv;
      TIFROrder(const GaugeField &u, Float *gauge_ = 0, Float **ghost_ = 0) :
        LegacyOrder<Float, length>(u, ghost_),
        gauge(gauge_ ? gauge_ : u.data<Float *>()),
        volumeCB(u.VolumeCB()),
        scale(u.Scale()),
        scale_inv(1.0 / scale)
      {
        if constexpr (length != 18) errorQuda("Gauge length %d not supported", length);
      }

      // we need to transpose for TIFR ordering
      __device__ __host__ inline void load(complex v[9], int x, int dir, int parity, real = 1.0) const
      {
        auto in = &gauge[((dir * 2 + parity) * volumeCB + x) * length];
        complex v_[9];
        block_load<complex, 9>(v_, reinterpret_cast<complex *>(in));

        for (int i = 0; i < Nc; i++) {
          for (int j = 0; j < Nc; j++) { v[i * Nc + j] = v_[j * Nc + i] * scale_inv; }
        }
      }

      __device__ __host__ inline void save(const complex v[9], int x, int dir, int parity) const
      {
        auto out = &gauge[((dir * 2 + parity) * volumeCB + x) * length];
        complex v_[9];
        for (int i = 0; i < Nc; i++) {
          for (int j = 0; j < Nc; j++) { v_[i * Nc + j] = v[j * Nc + i] * scale; }
        }

        block_store<complex, 9>(reinterpret_cast<complex *>(out), v_);
      }

      /**
         @brief This accessor routine returns a gauge_wrapper to this object,
         allowing us to overload various operators for manipulating at
         the site level interms of matrix operations.
         @param[in] dir Which dimension are we requesting
         @param[in] x_cb Checkerboarded space-time index we are requesting
         @param[in] parity Parity we are requesting
         @return Instance of a gauge_wrapper that curries in access to
         this field at the above coordinates.
       */
      __device__ __host__ inline auto operator()(int dim, int x_cb, int parity) const
      {
        return gauge_wrapper<real, Accessor>(const_cast<Accessor &>(*this), dim, x_cb, parity);
      }

      size_t Bytes() const { return Nc * Nc * 2 * sizeof(Float); }
    };

    /**
       struct to define TIFR ordered gauge fields (with inlined z halo of depth two):
       [mu][parity][t][z+4][y][x/2][col][row]
    */
    template <typename Float, int length> struct TIFRPaddedOrder : LegacyOrder<Float,length> {
      using Accessor = TIFRPaddedOrder<Float, length>;
      using real = typename mapper<Float>::type;
      using complex = complex<real>;
      Float *gauge;
      const unsigned int volumeCB;
      int exVolumeCB;
      static constexpr int Nc = 3;
      const real scale;
      const real scale_inv;
      const int dim[4];
      const int exDim[4];
      TIFRPaddedOrder(const GaugeField &u, Float *gauge_ = 0, Float **ghost_ = 0) :
        LegacyOrder<Float, length>(u, ghost_),
        gauge(gauge_ ? gauge_ : u.data<Float *>()),
        volumeCB(u.VolumeCB()),
        exVolumeCB(1),
        scale(u.Scale()),
        scale_inv(1.0 / scale),
        dim {u.X()[0], u.X()[1], u.X()[2], u.X()[3]},
        exDim {u.X()[0], u.X()[1], u.X()[2] + 4, u.X()[3]}
      {
        if constexpr (length != 18) errorQuda("Gauge length %d not supported", length);

        // exVolumeCB is the padded checkboard volume
        for (int i=0; i<4; i++) exVolumeCB *= exDim[i];
	exVolumeCB /= 2;
      }

      /**
	 @brief Compute the index into the padded field.  Assumes that
	 parity doesn't change from unpadded to padded.
       */
      __device__ __host__ inline int getPaddedIndex(int x_cb, int parity) const {
	// find coordinates
	int coord[4];
	getCoords(coord, x_cb, dim, parity);

	// get z-extended index
	coord[2] += 2; // offset for halo
	return linkIndex(coord, exDim);
      }

      // we need to transpose for TIFR ordering
      __device__ __host__ inline void load(complex v[9], int x, int dir, int parity, real = 1.0) const
      {
        int y = getPaddedIndex(x, parity);
        auto in = &gauge[((dir * 2 + parity) * exVolumeCB + y) * length];
        complex v_[9];
        block_load<complex, 9>(v_, reinterpret_cast<complex *>(in));

        for (int i = 0; i < Nc; i++) {
          for (int j = 0; j < Nc; j++) { v[i * Nc + j] = v_[j * Nc + i] * scale_inv; }
        }
      }

      __device__ __host__ inline void save(const complex v[9], int x, int dir, int parity) const
      {
        int y = getPaddedIndex(x, parity);
        auto out = &gauge[((dir * 2 + parity) * exVolumeCB + y) * length];

        complex v_[9];
        for (int i = 0; i < Nc; i++) {
          for (int j = 0; j < Nc; j++) { v_[i * Nc + j] = v[j * Nc + i] * scale; }
        }

        block_store<complex, 9>(reinterpret_cast<complex *>(out), v_);
      }

      /**
         @brief This accessor routine returns a gauge_wrapper to this object,
         allowing us to overload various operators for manipulating at
         the site level interms of matrix operations.
         @param[in] dir Which dimension are we requesting
         @param[in] x_cb Checkerboarded space-time index we are requesting
         @param[in] parity Parity we are requesting
         @return Instance of a gauge_wrapper that curries in access to
         this field at the above coordinates.
       */
      __device__ __host__ inline auto operator()(int dim, int x_cb, int parity) const
      {
        return gauge_wrapper<real, Accessor>(const_cast<Accessor &>(*this), dim, x_cb, parity);
      }

      size_t Bytes() const { return Nc * Nc * 2 * sizeof(Float); }
    };

  } // namespace gauge

  template <typename real_out_t, typename store_out_t, typename real_in_t, typename store_in_t, bool block_float, typename norm_t>
  __device__ __host__ inline auto
  operator*(const gauge::fieldorder_wrapper<real_out_t, store_out_t> &a,
            const colorspinor::fieldorder_wrapper<real_in_t, store_in_t, block_float, norm_t> &b)
  {
    return complex<real_out_t>(a) * complex<real_in_t>(b);
  }

  // Use traits to reduce the template explosion
  template <typename T, QudaReconstructType, int N = 18, QudaStaggeredPhase stag = QUDA_STAGGERED_PHASE_NO,
            bool huge_alloc = gauge::default_huge_alloc, QudaGhostExchange ghostExchange = QUDA_GHOST_EXCHANGE_INVALID,
            bool use_inphase = false, QudaGaugeFieldOrder order = QUDA_NATIVE_GAUGE_ORDER>
  struct gauge_mapper {
  };

  // double precision
  template <int N, QudaStaggeredPhase stag, bool huge_alloc, QudaGhostExchange ghostExchange, bool use_inphase>
  struct gauge_mapper<double, QUDA_RECONSTRUCT_NO, N, stag, huge_alloc, ghostExchange, use_inphase, QUDA_NATIVE_GAUGE_ORDER> {
    typedef gauge::FloatNOrder<double, N, 2, N, stag, huge_alloc, ghostExchange, use_inphase> type;
  };
  template <int N, QudaStaggeredPhase stag, bool huge_alloc, QudaGhostExchange ghostExchange, bool use_inphase>
  struct gauge_mapper<double, QUDA_RECONSTRUCT_13, N, stag, huge_alloc, ghostExchange, use_inphase, QUDA_NATIVE_GAUGE_ORDER> {
    typedef gauge::FloatNOrder<double, N, 2, 13, stag, huge_alloc, ghostExchange, use_inphase> type;
  };
  template <int N, QudaStaggeredPhase stag, bool huge_alloc, QudaGhostExchange ghostExchange, bool use_inphase>
  struct gauge_mapper<double, QUDA_RECONSTRUCT_12, N, stag, huge_alloc, ghostExchange, use_inphase, QUDA_NATIVE_GAUGE_ORDER> {
    typedef gauge::FloatNOrder<double, N, 2, 12, stag, huge_alloc, ghostExchange, use_inphase> type;
  };
  template <int N, QudaStaggeredPhase stag, bool huge_alloc, QudaGhostExchange ghostExchange, bool use_inphase>
  struct gauge_mapper<double, QUDA_RECONSTRUCT_10, N, stag, huge_alloc, ghostExchange, use_inphase, QUDA_NATIVE_GAUGE_ORDER> {
    typedef gauge::FloatNOrder<double, N, 2, 11, stag, huge_alloc, ghostExchange, use_inphase> type;
  };
  template <int N, QudaStaggeredPhase stag, bool huge_alloc, QudaGhostExchange ghostExchange, bool use_inphase>
  struct gauge_mapper<double, QUDA_RECONSTRUCT_9, N, stag, huge_alloc, ghostExchange, use_inphase, QUDA_NATIVE_GAUGE_ORDER> {
    typedef gauge::FloatNOrder<double, N, 2, 9, stag, huge_alloc, ghostExchange, use_inphase> type;
  };
  template <int N, QudaStaggeredPhase stag, bool huge_alloc, QudaGhostExchange ghostExchange, bool use_inphase>
  struct gauge_mapper<double, QUDA_RECONSTRUCT_8, N, stag, huge_alloc, ghostExchange, use_inphase, QUDA_NATIVE_GAUGE_ORDER> {
    typedef gauge::FloatNOrder<double, N, 2, 8, stag, huge_alloc, ghostExchange, use_inphase> type;
  };

  // single precision
  template <int N, QudaStaggeredPhase stag, bool huge_alloc, QudaGhostExchange ghostExchange, bool use_inphase>
  struct gauge_mapper<float, QUDA_RECONSTRUCT_NO, N, stag, huge_alloc, ghostExchange, use_inphase, QUDA_NATIVE_GAUGE_ORDER> {
    typedef gauge::FloatNOrder<float, N, 2, N, stag, huge_alloc, ghostExchange, use_inphase> type;
  };
  template <int N, QudaStaggeredPhase stag, bool huge_alloc, QudaGhostExchange ghostExchange, bool use_inphase>
  struct gauge_mapper<float, QUDA_RECONSTRUCT_13, N, stag, huge_alloc, ghostExchange, use_inphase, QUDA_NATIVE_GAUGE_ORDER> {
    typedef gauge::FloatNOrder<float, N, 4, 13, stag, huge_alloc, ghostExchange, use_inphase> type;
  };
  template <int N, QudaStaggeredPhase stag, bool huge_alloc, QudaGhostExchange ghostExchange, bool use_inphase>
  struct gauge_mapper<float, QUDA_RECONSTRUCT_12, N, stag, huge_alloc, ghostExchange, use_inphase, QUDA_NATIVE_GAUGE_ORDER> {
    typedef gauge::FloatNOrder<float, N, 4, 12, stag, huge_alloc, ghostExchange, use_inphase> type;
  };
  template <int N, QudaStaggeredPhase stag, bool huge_alloc, QudaGhostExchange ghostExchange, bool use_inphase>
  struct gauge_mapper<float, QUDA_RECONSTRUCT_10, N, stag, huge_alloc, ghostExchange, use_inphase, QUDA_NATIVE_GAUGE_ORDER> {
    typedef gauge::FloatNOrder<float, N, 2, 11, stag, huge_alloc, ghostExchange, use_inphase> type;
  };
  template <int N, QudaStaggeredPhase stag, bool huge_alloc, QudaGhostExchange ghostExchange, bool use_inphase>
  struct gauge_mapper<float, QUDA_RECONSTRUCT_9, N, stag, huge_alloc, ghostExchange, use_inphase, QUDA_NATIVE_GAUGE_ORDER> {
    typedef gauge::FloatNOrder<float, N, 4, 9, stag, huge_alloc, ghostExchange, use_inphase> type;
  };
  template <int N, QudaStaggeredPhase stag, bool huge_alloc, QudaGhostExchange ghostExchange, bool use_inphase>
  struct gauge_mapper<float, QUDA_RECONSTRUCT_8, N, stag, huge_alloc, ghostExchange, use_inphase, QUDA_NATIVE_GAUGE_ORDER> {
    typedef gauge::FloatNOrder<float, N, 4, 8, stag, huge_alloc, ghostExchange, use_inphase> type;
  };

  // half precision
  template <int N, QudaStaggeredPhase stag, bool huge_alloc, QudaGhostExchange ghostExchange, bool use_inphase>
  struct gauge_mapper<short, QUDA_RECONSTRUCT_NO, N, stag, huge_alloc, ghostExchange, use_inphase, QUDA_NATIVE_GAUGE_ORDER> {
    typedef gauge::FloatNOrder<short, N, 2, N, stag, huge_alloc, ghostExchange, use_inphase> type;
  };
  template <int N, QudaStaggeredPhase stag, bool huge_alloc, QudaGhostExchange ghostExchange, bool use_inphase>
  struct gauge_mapper<short, QUDA_RECONSTRUCT_13, N, stag, huge_alloc, ghostExchange, use_inphase, QUDA_NATIVE_GAUGE_ORDER> {
    typedef gauge::FloatNOrder<short, N, 4, 13, stag, huge_alloc, ghostExchange, use_inphase> type;
  };
  template <int N, QudaStaggeredPhase stag, bool huge_alloc, QudaGhostExchange ghostExchange, bool use_inphase>
  struct gauge_mapper<short, QUDA_RECONSTRUCT_12, N, stag, huge_alloc, ghostExchange, use_inphase, QUDA_NATIVE_GAUGE_ORDER> {
    typedef gauge::FloatNOrder<short, N, 4, 12, stag, huge_alloc, ghostExchange, use_inphase> type;
  };
  template <int N, QudaStaggeredPhase stag, bool huge_alloc, QudaGhostExchange ghostExchange, bool use_inphase>
  struct gauge_mapper<short, QUDA_RECONSTRUCT_10, N, stag, huge_alloc, ghostExchange, use_inphase, QUDA_NATIVE_GAUGE_ORDER> {
    typedef gauge::FloatNOrder<short, N, 2, 11, stag, huge_alloc, ghostExchange, use_inphase> type;
  };
  template <int N, QudaStaggeredPhase stag, bool huge_alloc, QudaGhostExchange ghostExchange, bool use_inphase>
  struct gauge_mapper<short, QUDA_RECONSTRUCT_9, N, stag, huge_alloc, ghostExchange, use_inphase, QUDA_NATIVE_GAUGE_ORDER> {
    typedef gauge::FloatNOrder<short, N, QUDA_ORDER_FP, 9, stag, huge_alloc, ghostExchange, use_inphase> type;
  };
  template <int N, QudaStaggeredPhase stag, bool huge_alloc, QudaGhostExchange ghostExchange, bool use_inphase>
  struct gauge_mapper<short, QUDA_RECONSTRUCT_8, N, stag, huge_alloc, ghostExchange, use_inphase, QUDA_NATIVE_GAUGE_ORDER> {
    typedef gauge::FloatNOrder<short, N, QUDA_ORDER_FP, 8, stag, huge_alloc, ghostExchange, use_inphase> type;
  };

  // quarter precision
  template <int N, QudaStaggeredPhase stag, bool huge_alloc, QudaGhostExchange ghostExchange, bool use_inphase>
  struct gauge_mapper<int8_t, QUDA_RECONSTRUCT_NO, N, stag, huge_alloc, ghostExchange, use_inphase, QUDA_NATIVE_GAUGE_ORDER> {
    typedef gauge::FloatNOrder<int8_t, N, 2, N, stag, huge_alloc, ghostExchange, use_inphase> type;
  };
  template <int N, QudaStaggeredPhase stag, bool huge_alloc, QudaGhostExchange ghostExchange, bool use_inphase>
  struct gauge_mapper<int8_t, QUDA_RECONSTRUCT_13, N, stag, huge_alloc, ghostExchange, use_inphase, QUDA_NATIVE_GAUGE_ORDER> {
    typedef gauge::FloatNOrder<int8_t, N, 4, 13, stag, huge_alloc, ghostExchange, use_inphase> type;
  };
  template <int N, QudaStaggeredPhase stag, bool huge_alloc, QudaGhostExchange ghostExchange, bool use_inphase>
  struct gauge_mapper<int8_t, QUDA_RECONSTRUCT_12, N, stag, huge_alloc, ghostExchange, use_inphase, QUDA_NATIVE_GAUGE_ORDER> {
    typedef gauge::FloatNOrder<int8_t, N, 4, 12, stag, huge_alloc, ghostExchange, use_inphase> type;
  };
  template <int N, QudaStaggeredPhase stag, bool huge_alloc, QudaGhostExchange ghostExchange, bool use_inphase>
  struct gauge_mapper<int8_t, QUDA_RECONSTRUCT_10, N, stag, huge_alloc, ghostExchange, use_inphase, QUDA_NATIVE_GAUGE_ORDER> {
    typedef gauge::FloatNOrder<int8_t, N, 2, 11, stag, huge_alloc, ghostExchange, use_inphase> type;
  };
  template <int N, QudaStaggeredPhase stag, bool huge_alloc, QudaGhostExchange ghostExchange, bool use_inphase>
  struct gauge_mapper<int8_t, QUDA_RECONSTRUCT_9, N, stag, huge_alloc, ghostExchange, use_inphase, QUDA_NATIVE_GAUGE_ORDER> {
    typedef gauge::FloatNOrder<int8_t, N, QUDA_ORDER_FP, 9, stag, huge_alloc, ghostExchange, use_inphase> type;
  };
  template <int N, QudaStaggeredPhase stag, bool huge_alloc, QudaGhostExchange ghostExchange, bool use_inphase>
  struct gauge_mapper<int8_t, QUDA_RECONSTRUCT_8, N, stag, huge_alloc, ghostExchange, use_inphase, QUDA_NATIVE_GAUGE_ORDER> {
    typedef gauge::FloatNOrder<int8_t, N, QUDA_ORDER_FP, 8, stag, huge_alloc, ghostExchange, use_inphase> type;
  };

  template <typename T, QudaReconstructType recon, int N, QudaStaggeredPhase stag, bool huge_alloc,
            QudaGhostExchange ghostExchange, bool use_inphase>
  struct gauge_mapper<T, recon, N, stag, huge_alloc, ghostExchange, use_inphase, QUDA_MILC_GAUGE_ORDER> {
    typedef gauge::MILCOrder<T, N> type;
  };

  template <typename T, QudaReconstructType recon, int N, QudaStaggeredPhase stag, bool huge_alloc,
            QudaGhostExchange ghostExchange, bool use_inphase>
  struct gauge_mapper<T, recon, N, stag, huge_alloc, ghostExchange, use_inphase, QUDA_QDP_GAUGE_ORDER> {
    typedef gauge::QDPOrder<T, N> type;
  };

  template<typename T, QudaGaugeFieldOrder order, int Nc> struct gauge_order_mapper { };
  template<typename T, int Nc> struct gauge_order_mapper<T,QUDA_QDP_GAUGE_ORDER,Nc> { typedef gauge::QDPOrder<T, 2*Nc*Nc> type; };
  template<typename T, int Nc> struct gauge_order_mapper<T,QUDA_QDPJIT_GAUGE_ORDER,Nc> { typedef gauge::QDPJITOrder<T, 2*Nc*Nc> type; };
  template<typename T, int Nc> struct gauge_order_mapper<T,QUDA_MILC_GAUGE_ORDER,Nc> { typedef gauge::MILCOrder<T, 2*Nc*Nc> type; };
  template <typename T, int Nc> struct gauge_order_mapper<T, QUDA_CPS_WILSON_GAUGE_ORDER, Nc> {
    typedef gauge::CPSOrder<T, 2 * Nc * Nc> type;
  };
  template<typename T, int Nc> struct gauge_order_mapper<T,QUDA_BQCD_GAUGE_ORDER,Nc> { typedef gauge::BQCDOrder<T, 2*Nc*Nc> type; };
  template<typename T, int Nc> struct gauge_order_mapper<T,QUDA_TIFR_GAUGE_ORDER,Nc> { typedef gauge::TIFROrder<T, 2*Nc*Nc> type; };
  template<typename T, int Nc> struct gauge_order_mapper<T,QUDA_TIFR_PADDED_GAUGE_ORDER,Nc> { typedef gauge::TIFRPaddedOrder<T, 2*Nc*Nc> type; };
  template<typename T, int Nc> struct gauge_order_mapper<T,QUDA_FLOAT2_GAUGE_ORDER,Nc> { typedef gauge::FloatNOrder<T, 2*Nc*Nc, 2, 2*Nc*Nc> type; };

} // namespace quda<|MERGE_RESOLUTION|>--- conflicted
+++ resolved
@@ -2004,7 +2004,6 @@
       ;
     }
 
-<<<<<<< HEAD
     template <typename T>
     __device__ __host__ inline void load(T v[length / 2], int x, int dir, int parity, real = 1.0) const
     {
@@ -2013,12 +2012,6 @@
       block_load<complex, length / 2>(v_, reinterpret_cast<complex *>(in));
 #pragma unroll
       for (int i = 0; i < length / 2; i++) v[i] = v_[i];
-=======
-    __device__ __host__ inline void load(complex v[length / 2], int x, int dir, int parity, real = 1.0) const
-    {
-      auto in = &gauge[((parity * volumeCB + x) * geometry + dir) * length];
-      block_load<complex, length / 2>(v, reinterpret_cast<complex *>(in));
->>>>>>> b87195b3
     }
 
     template <typename T>
