--- conflicted
+++ resolved
@@ -1526,52 +1526,26 @@
         const real scale_inv;
 
         Reconstruct(const GaugeField &u) : reconstruct_8(u), scale(u.Scale()), scale_inv(1.0 / scale) {}
-<<<<<<< HEAD
-
-=======
 	
         __device__ __host__ inline real getPhase(const complex in[N_COLORS*N_COLORS]) const
->>>>>>> 9ce07f78
         {
 #if 1 // phase from cross product
           // denominator = (U[0][0]*U[1][1] - U[0][1]*U[1][0])*
           complex denom = conj(in[0] * in[4] - in[1] * in[3]) * scale_inv;
-<<<<<<< HEAD
           complex expINPhase = in[8] / denom; // numerator = U[2][2]
           if (stag_phase == QUDA_STAGGERED_PHASE_NO) {
             return arg(expINPhase) / static_cast<real>(N_COLORS);
-=======
-          complex expI3Phase = in[8] / denom; // numerator = U[2][2]
-
-          if (stag_phase == QUDA_STAGGERED_PHASE_NO) { // dynamic phasing
-            return arg(expI3Phase) / static_cast<real>(3.0);
->>>>>>> 9ce07f78
           } else {
             return expINPhase.real() > 0 ? 1 : -1;
           }
 #else // phase from determinant
-<<<<<<< HEAD
-          Matrix<complex, N_COLORS> a;
-#pragma unroll
           for (int i = 0; i < N_COLORS*N_COLORS; i++) a(i) = scale_inv * in[i];
-          const complex det = getDeterminant(a);
-          real phase = arg(det) / N_COLORS;
-          return phase;
-#endif
-        }
-
-        // Rescale the U3 input matrix by exp(-I*phase) to obtain an SU3 matrix multiplied by a real scale factor,
-=======
-          Matrix<complex, N_COLCORS> a;
-#pragma unroll
-          for (int i = 0; i < 2*N_COLORS*N_COLORS; i++) a(i) = scale_inv * in[i];
           const complex det = getDeterminant(a);
           return phase = arg(det) / N_COLORS;
 #endif
         }
 	
 	// Rescale the U3 input matrix by exp(-I*phase) to obtain an SU3 matrix multiplied by a real scale factor,
->>>>>>> 9ce07f78
         __device__ __host__ inline void Pack(real out[N_COLORS*N_COLORS-1], const complex in[N_COLORS*N_COLORS]) const
         {
           real phase = getPhase(in);
