#ifndef _GAUGE_ORDER_H
#define _GAUGE_ORDER_H

/**
 * @file  gauge_field_order.h
 * @brief Main header file for host and device accessors to GaugeFields
 *
 */

#include <tune_quda.h>
#include <assert.h>
#include <register_traits.h>
#include <complex_quda.h>
#include <generics/ldg.h>

namespace quda {
  
  namespace gauge {
    

    template<typename Float, int nColor, int nSpinCoarse, QudaGaugeFieldOrder order> struct Accessor {
      mutable complex<Float> dummy;
      Accessor(const GaugeField &) { }
      __device__ __host__ inline complex<Float>& operator()(int d, int parity, int x, int row, int col) const {
#ifndef __CUDA_ARCH__
	errorQuda("Not implemented");
#endif
	return dummy;
      }
    };

    template<typename Float, int nColor, int nSpinCoarse>
      struct Accessor<Float,nColor,nSpinCoarse,QUDA_QDP_GAUGE_ORDER> {
      complex <Float> *u[QUDA_MAX_DIM];
      const size_t cb_offset;
    Accessor(const GaugeField &U) : cb_offset((U.Bytes()>>1) / (sizeof(complex<Float>)*U.Geometry())) {
	for (int d=0; d<U.Geometry(); d++)
	  u[d] = static_cast<complex<Float>**>(const_cast<void*>(U.Gauge_p()))[d]; 
      }
      __device__ __host__ inline complex<Float>& operator()(int d, int parity, int x, int row, int col) const 
      { return u[d][ parity*cb_offset + (x*nColor + row)*nColor + col]; }
    };

    template<int nColor, int N>
      __device__ __host__ inline int indexFloatN(int dir, int parity, int x_cb, int row, int col, int stride, int offset_cb) {
      const int M = (2*nColor*nColor) / N;
      int j = ((row*nColor+col)*2) / N; // factor of two for complexity
      int i = ((row*nColor+col)*2) % N;
      int index = ((x_cb + dir*stride*M + j*stride)*2+i) / 2; // back to a complex offset
      index += parity*offset_cb;
      return index;
    };

    template<typename Float, int nColor, int nSpinCoarse>
      struct Accessor<Float,nColor,nSpinCoarse,QUDA_FLOAT2_GAUGE_ORDER> {
      complex <Float> *u;
      const size_t cb_offset;
      const int stride;
    Accessor(const GaugeField &U)
      : u(static_cast<complex<Float>*>(const_cast<void*>(U.Gauge_p()))),
	cb_offset( (U.Bytes()>>1) / sizeof(complex<Float>)), stride(U.Stride())
	{  }
      __device__ __host__ inline complex<Float>& operator()(int d, int parity, int x, int row, int col) const
      { return u[indexFloatN<nColor,QUDA_FLOAT2_GAUGE_ORDER>(d, parity, x, row, col, stride, cb_offset)]; }
    };


    /**
       This is a template driven generic gauge field accessor.  To
       deploy for a specifc field ordering, the two operator()
       accessors have to be specialized for that ordering.
     */
    template <typename Float, int nColor, int nSpinCoarse, QudaGaugeFieldOrder order>
      struct FieldOrder {

      protected:
	/** An internal reference to the actual field we are accessing */
	const int volumeCB;
	const int nDim;
	const int geometry;
	const int nColorCoarse;

	complex<Float> **u;
	
	const Accessor<Float,nColor,nSpinCoarse,order> accessor;

      public:
	/** 
	 * Constructor for the FieldOrder class
	 * @param field The field that we are accessing
	 */
      FieldOrder(GaugeField &U) : volumeCB(U.VolumeCB()),
	  nDim(U.Ndim()), geometry(U.Geometry()), nColorCoarse(nColor/nSpinCoarse),
	  u(static_cast<complex<Float>**>(U.Gauge_p())), accessor(U)
	{
	  if (U.Reconstruct() != QUDA_RECONSTRUCT_NO) 
	    errorQuda("GaugeField ordering not supported with reconstruction");
	}
	
	virtual ~FieldOrder() { ; } 
    
	/**
	 * Read-only complex-member accessor function
	 * @param d dimension index
	 * @param parity Parity index
	 * @param x 1-d site index
	 * @param row row index
	 * @param c column index
	 */
	__device__ __host__ const complex<Float>& operator()(int d, int parity, int x, int row, int col) const 
	{ return accessor(d,parity,x,row,col); }

	/**
	 * Writable complex-member accessor function
	 * @param d dimension index
	 * @param parity Parity index
	 * @param x 1-d site index
	 * @param row row index
	 * @param c column index
	 */
	__device__ __host__ complex<Float>& operator() (int d, int parity, int x, int row, int col) 
	{ return accessor(d,parity,x,row,col); }

    	/**
	 * Specialized read-only complex-member accessor function (for coarse gauge field)
	 * @param d dimension index
	 * @param parity Parity index
	 * @param x 1-d site index
	 * @param s_row row spin index
	 * @param c_row row color index
	 * @param s_col col spin index
	 * @param c_col col color index
	 */
	__device__ __host__ inline const complex<Float>& operator()(int d, int parity, int x, int s_row, 
							     int s_col, int c_row, int c_col) const {
	  return (*this)(d, parity, x, s_row*nColorCoarse + c_row, s_col*nColorCoarse + c_col);
	}
	
	/**
	 * Specialized read-only complex-member accessor function (for coarse gauge field)
	 * @param d dimension index
	 * @param parity Parity index
	 * @param x 1-d site index
	 * @param s_row row spin index
	 * @param c_row row color index
	 * @param s_col col spin index
	 * @param c_col col color index
	 */
	__device__ __host__ inline complex<Float>& operator()(int d, int parity, int x, int s_row, 
							     int s_col, int c_row, int c_col) {
	  return (*this)(d, parity, x, s_row*nColorCoarse + c_row, s_col*nColorCoarse + c_col);
	}
	
	/** Returns the number of field colors */
	__device__ __host__ inline int Ncolor() const { return nColor; }

	/** Returns the field volume */
	__device__ __host__ inline int Volume() const { return 2*volumeCB; }

	/** Returns the field volume */
	__device__ __host__ inline int VolumeCB() const { return volumeCB; }

	/** Returns the field geometric dimension */
	__device__ __host__ inline int Ndim() const { return nDim; }

	/** Returns the field geometry */
	__device__ __host__ inline int Geometry() const { return geometry; }

	/** Returns the number of coarse gauge field spins */
	__device__ __host__ inline int NspinCoarse() const { return nSpinCoarse; }

	/** Returns the number of coarse gauge field colors */
	__device__ __host__ inline int NcolorCoarse() const { return nColorCoarse; }


	__host__ double norm2(int dim) const {
	  double nrm2 = 0.0;
	  for (int parity=0; parity<2; parity++)
	    for (int x_cb=0; x_cb<volumeCB; x_cb++)
	      for (int row=0; row<nColor; row++)
		for (int col=0; col<nColor; col++)
		  nrm2 += norm((*this)(dim,parity,x_cb,row,col));
	  return nrm2;
	}
      };


    // a += b*c
    template <typename Float>
      __device__ __host__ inline void accumulateComplexProduct(Float *a, const Float *b, const Float *c, Float sign) {
      a[0] += sign*(b[0]*c[0] - b[1]*c[1]);
      a[1] += sign*(b[0]*c[1] + b[1]*c[0]);
    }

    // a = b*c
    template <typename Float>
      __device__ __host__ inline void complexProduct(Float *a, const Float *b, const Float *c) {
      a[0] = b[0]*c[0] - b[1]*c[1];
      a[1] = b[0]*c[1] + b[1]*c[0];
    }

    // a = conj(b)*c
    template <typename Float>
      __device__ __host__ inline void complexDotProduct(Float *a, const Float *b, const Float *c) {
      a[0] = b[0]*c[0] + b[1]*c[1];
      a[1] = b[0]*c[1] - b[1]*c[0];
    }

    // a = b/c
    template <typename Float> 
      __device__ __host__ inline void complexQuotient(Float *a, const Float *b, const Float *c){
      complexDotProduct(a, c, b);
      Float denom = c[0]*c[0] + c[1]*c[1];
      a[0] /= denom;
      a[1] /= denom;
    }

    // a += conj(b) * conj(c)
    template <typename Float>
      __device__ __host__ inline void accumulateConjugateProduct(Float *a, const Float *b, const Float *c, int sign) {
      a[0] += sign * (b[0]*c[0] - b[1]*c[1]);
      a[1] -= sign * (b[0]*c[1] + b[1]*c[0]);
    }

    // a = conj(b)*conj(c)
    template <typename Float>
      __device__ __host__ inline void complexConjugateProduct(Float *a, const Float *b, const Float *c) {
      a[0] = b[0]*c[0] - b[1]*c[1];
      a[1] = -b[0]*c[1] - b[1]*c[0];
    }

    /** Generic reconstruction is no reconstruction */
    template <int N, typename Float> 
      struct Reconstruct {
	typedef typename mapper<Float>::type RegType;
	Reconstruct(const GaugeField &u) { ; }

	__device__ __host__ inline void Pack(RegType out[N], const RegType in[N], int idx ) const {
	  for (int i=0; i<N; i++) out[i] = in[i];
	}
	__device__ __host__ inline void Unpack(RegType out[N], const RegType in[N], int idx, int dir, const RegType phase) const {
	  for (int i=0; i<N; i++) out[i] = in[i];
	}


	__device__ __host__ inline void getPhase(RegType *phase, const RegType in[N]) const {
	  *phase = 0;
	}

      };

    /** No reconstruction but we scale the result. This is used for
	half-precision non-unitary fields, e.g., staggered fat link */
    template <typename Float>
      struct Reconstruct<19,Float> {
      typedef typename mapper<Float>::type RegType;
      RegType scale;
    Reconstruct(const GaugeField &u) : scale(u.LinkMax()) { ; }

      __device__ __host__ inline void Pack(RegType out[18], const RegType in[18], int idx) const {
	for (int i=0; i<18; i++) out[i] = in[i] / scale;
      }
      __device__ __host__ inline void Unpack(RegType out[18], const RegType in[18],
					     int idx, int dir, const RegType phase) const {
	for (int i=0; i<18; i++) out[i] = scale * in[i];
      }

      __device__ __host__ inline void getPhase(RegType* phase, const RegType in[18]) const { *phase=0; return; }
    };

      template <typename Float>
      __device__ __host__ inline Float timeBoundary(int idx, const int X[QUDA_MAX_DIM], QudaTboundary tBoundary,
						    bool isFirstTimeSlice, bool isLastTimeSlice) {
      }

      /**
	 timeBoundary variant for extended gauge field
	 @param idx extended field linear index
	 @param X the gauge field dimensions
	 @param R the radii dimenions of the extended region
	 @param tBoundary the boundary condition
	 @param isFirstTimeSlice if we're on the first time slice of nodes
	 @param isLastTimeSlide if we're on the last time slice of nodes
	 @param ghostExchange if the field is extended or not (determines indexing type)
      */
      template <typename Float>
      __device__ __host__ inline Float timeBoundary(int idx, const int X[QUDA_MAX_DIM], const int R[QUDA_MAX_DIM], 
						    QudaTboundary tBoundary, bool isFirstTimeSlice, bool isLastTimeSlice,
						    QudaGhostExchange ghostExchange) {
	if (ghostExchange != QUDA_GHOST_EXCHANGE_EXTENDED) {
	  if ( idx >= X[3]*X[2]*X[1]*X[0]/2 ) { // halo region on the first time slice
	    return isFirstTimeSlice ? tBoundary : 1.0;
	  } else if ( idx >= (X[3]-1)*X[0]*X[1]*X[2]/2 ) { // last link on the last time slice
	    return isLastTimeSlice ? tBoundary : 1.0;
	  } else {
	    return 1.0;
	  }
	} else {
	  if ( idx >= (R[3]-1)*X[0]*X[1]*X[2]/2 && idx < R[3]*X[0]*X[1]*X[2]/2 ) {
	    // the boundary condition is on the R[3]-1 time slice
	    return isFirstTimeSlice ? tBoundary : 1.0;
	  } else if ( idx >= (X[3]-R[3]-1)*X[0]*X[1]*X[2]/2 && idx < (X[3]-R[3])*X[0]*X[1]*X[2]/2 ) { 
	    // the boundary condition lies on the X[3]-R[3]-1 time slice
	    return isLastTimeSlice ? tBoundary : 1.0;
	  } else {
	    return 1.0;
	  }
	}
      }

      template <typename Float>
      struct Reconstruct<12,Float> {
	typedef typename mapper<Float>::type RegType;
	int X[QUDA_MAX_DIM];
	int R[QUDA_MAX_DIM];
	const RegType anisotropy;
	const QudaTboundary tBoundary;
	bool isFirstTimeSlice;
	bool isLastTimeSlice;
	QudaGhostExchange ghostExchange;

      Reconstruct(const GaugeField &u) : anisotropy(u.Anisotropy()), tBoundary(u.TBoundary()),
	  isFirstTimeSlice(comm_coord(3) == 0 ?true : false),
	  isLastTimeSlice(comm_coord(3) == comm_dim(3)-1 ? true : false),
	  ghostExchange(u.GhostExchange()) { 
	  for (int i=0; i<QUDA_MAX_DIM; i++) {
	    X[i] = u.X()[i]; 
	    R[i] = u.R()[i];
	  }
	}

	__device__ __host__ inline void Pack(RegType out[12], const RegType in[18], int idx) const {
	  for (int i=0; i<12; i++) out[i] = in[i];
	}

	__device__ __host__ inline void Unpack(RegType out[18], const RegType in[12],
					       int idx, int dir, const RegType phase) const {
	  for (int i=0; i<12; i++) out[i] = in[i];
	  for (int i=12; i<18; i++) out[i] = 0.0;
	  accumulateConjugateProduct(&out[12], &out[2], &out[10], +1);
	  accumulateConjugateProduct(&out[12], &out[4], &out[8], -1);
	  accumulateConjugateProduct(&out[14], &out[4], &out[6], +1);
	  accumulateConjugateProduct(&out[14], &out[0], &out[10], -1);
	  accumulateConjugateProduct(&out[16], &out[0], &out[8], +1);
	  accumulateConjugateProduct(&out[16], &out[2], &out[6], -1);

	  RegType u0 = dir < 3 ? anisotropy : 
	    timeBoundary<RegType>(idx, X, R, tBoundary,isFirstTimeSlice, isLastTimeSlice, ghostExchange);

	  for (int i=12; i<18; i++) out[i]*=u0;
	}

	__device__ __host__ inline void getPhase(RegType* phase, const RegType in[18]){ *phase=0; return; }

      };

      // FIX ME - 11 is a misnomer to avoid confusion in template instantiation
      template <typename Float>
      struct Reconstruct<11,Float> {
	typedef typename mapper<Float>::type RegType;

	Reconstruct(const GaugeField &u) { ; }

	__device__ __host__ inline void Pack(RegType out[10], const RegType in[18], int idx) const {
	  for (int i=0; i<4; i++) out[i] = in[i+2];
	  out[4] = in[10];
	  out[5] = in[11];
	  out[6] = in[1];
	  out[7] = in[9];
	  out[8] = in[17];
	  out[9] = 0.0;
	}

	__device__ __host__ inline void Unpack(RegType out[18], const RegType in[10],
					       int idx, int dir, const RegType phase) const {
	  out[0] = 0.0;
	  out[1] = in[6];
	  for (int i=0; i<4; i++) out[i+2] = in[i];
	  out[6] = -out[2];
	  out[7] =  out[3];
	  out[8] = 0.0;
	  out[9] = in[7];
	  out[10] = in[4];
	  out[11] = in[5];
	  out[12] = -out[4];
	  out[13] =  out[5];
	  out[14] = -out[10];
	  out[15] =  out[11];
	  out[16] = 0.0;
	  out[17] = in[8];
	}

	__device__ __host__ inline void getPhase(RegType* phase, const RegType in[18])
	{ *phase=0; return; }

      };

      template <typename Float>
      struct Reconstruct<13,Float> {
      typedef typename mapper<Float>::type RegType;
      const Reconstruct<12,Float> reconstruct_12;
      const RegType scale; 

    Reconstruct(const GaugeField &u) : reconstruct_12(u), scale(u.Scale()) {}

      __device__ __host__ inline void Pack(RegType out[12], const RegType in[18], int idx) const {
	reconstruct_12.Pack(out, in, idx); 
      }

      __device__ __host__ inline void Unpack(RegType out[18], const RegType in[12], int idx, int dir, const RegType phase) const {
	for(int i=0; i<12; ++i) out[i] = in[i];
	for(int i=12; i<18; ++i) out[i] = 0.0;

	const RegType coeff = 1./scale;

	accumulateConjugateProduct(&out[12], &out[2], &out[10], +coeff);
	accumulateConjugateProduct(&out[12], &out[4], &out[8], -coeff);
	accumulateConjugateProduct(&out[14], &out[4], &out[6], +coeff);
	accumulateConjugateProduct(&out[14], &out[0], &out[10], -coeff);
	accumulateConjugateProduct(&out[16], &out[0], &out[8], +coeff);
	accumulateConjugateProduct(&out[16], &out[2], &out[6], -coeff);

	// Multiply the third row by exp(I*3*phase)
	RegType cos_sin[2];
	Trig<isHalf<RegType>::value,RegType>::SinCos(static_cast<RegType>(3.*phase), &cos_sin[1], &cos_sin[0]);     
	RegType tmp[2];
	complexProduct(tmp, cos_sin, &out[12]); out[12] = tmp[0]; out[13] = tmp[1];
	complexProduct(tmp, cos_sin, &out[14]); out[14] = tmp[0]; out[15] = tmp[1];
	complexProduct(tmp, cos_sin, &out[16]); out[16] = tmp[0]; out[17] = tmp[1];
      }

      __device__ __host__ inline void getPhase(RegType *phase, const RegType in[18]) const {
	RegType denom[2];
	// denominator = (U[0][0]*U[1][1] - U[0][1]*U[1][0])*
	complexProduct(denom, in, in+8);
	accumulateComplexProduct(denom, in+2, in+6, static_cast<RegType>(-1.0));

	denom[0] /= scale;
	denom[1] /= (-scale); // complex conjugate

	RegType expI3Phase[2];
	// numerator = U[2][2]
	complexQuotient(expI3Phase, in+16, denom);

	*phase = Trig<isHalf<RegType>::value,RegType>::Atan2(expI3Phase[1], expI3Phase[0])/3.;
	return;
      }

    };


 template <typename Float>
    struct Reconstruct<8,Float> {
    typedef typename mapper<Float>::type RegType;
    int X[QUDA_MAX_DIM];
    int R[QUDA_MAX_DIM];
    const RegType anisotropy;
    const QudaTboundary tBoundary;
    bool isFirstTimeSlice;
    bool isLastTimeSlice;
    QudaGhostExchange ghostExchange;

  Reconstruct(const GaugeField &u) : anisotropy(u.Anisotropy()), tBoundary(u.TBoundary()),
      isFirstTimeSlice(comm_coord(3) == 0 ? true : false),
      isLastTimeSlice(comm_coord(3) == comm_dim(3)-1 ? true : false),
      ghostExchange(u.GhostExchange()) { 
      for (int i=0; i<QUDA_MAX_DIM; i++) {
	X[i] = u.X()[i]; 
	R[i] = u.R()[i]; 
      }
    }

    __device__ __host__ inline void Pack(RegType out[8], const RegType in[18], int idx) const {
      out[0] = Trig<isHalf<Float>::value,RegType>::Atan2(in[1], in[0]);
      out[1] = Trig<isHalf<Float>::value,RegType>::Atan2(in[13], in[12]);
      for (int i=2; i<8; i++) out[i] = in[i];
    }

    __device__ __host__ inline void Unpack(RegType out[18], const RegType in[8],
					   int idx, int dir, const RegType phase) const {
      // First reconstruct first row
      RegType row_sum = 0.0;
      for (int i=2; i<6; i++) {
	out[i] = in[i];
	row_sum += in[i]*in[i];
      }

      RegType u0 = dir < 3 ? anisotropy : 
	timeBoundary<RegType>(idx, X, R, tBoundary,isFirstTimeSlice, isLastTimeSlice, ghostExchange);

      RegType diff = static_cast<RegType>(1.0)/(u0*u0) - row_sum;
      RegType U00_mag = sqrt(diff >= static_cast<RegType>(0.0) ? diff : static_cast<RegType>(0.0));

      out[0] = U00_mag * Trig<isHalf<Float>::value,RegType>::Cos(in[0]);
      out[1] = U00_mag * Trig<isHalf<Float>::value,RegType>::Sin(in[0]);

      // Now reconstruct first column
      RegType column_sum = 0.0;
      for (int i=0; i<2; i++) column_sum += out[i]*out[i];
      for (int i=6; i<8; i++) {
	out[i] = in[i];
	column_sum += in[i]*in[i];
      }
      diff = 1.f/(u0*u0) - column_sum;
      RegType U20_mag = sqrt(diff >= static_cast<RegType>(0.0) ? diff : static_cast<RegType>(0.0));

      out[12] = U20_mag * Trig<isHalf<Float>::value,RegType>::Cos(in[1]);
      out[13] = U20_mag * Trig<isHalf<Float>::value,RegType>::Sin(in[1]);
      // First column now restored

      // finally reconstruct last elements from SU(2) rotation
      RegType r_inv2 = static_cast<RegType>(1.0)/(u0*row_sum);

      // U11
      RegType A[2];
      complexDotProduct(A, out+0, out+6);
      complexConjugateProduct(out+8, out+12, out+4);
      accumulateComplexProduct(out+8, A, out+2, u0);
      out[8] *= -r_inv2;
      out[9] *= -r_inv2;

      // U12
      complexConjugateProduct(out+10, out+12, out+2);
      accumulateComplexProduct(out+10, A, out+4, -u0);
      out[10] *= r_inv2;
      out[11] *= r_inv2;

      // U21
      complexDotProduct(A, out+0, out+12);
      complexConjugateProduct(out+14, out+6, out+4);
      accumulateComplexProduct(out+14, A, out+2, -u0);
      out[14] *= r_inv2;
      out[15] *= r_inv2;

      // U12
      complexConjugateProduct(out+16, out+6, out+2);
      accumulateComplexProduct(out+16, A, out+4, u0);
      out[16] *= -r_inv2;
      out[17] *= -r_inv2;
    }

    __device__ __host__ inline void getPhase(RegType* phase, const RegType in[18]){ *phase=0; return; }
  };


    template <typename Float>
      struct Reconstruct<9,Float> {
      typedef typename mapper<Float>::type RegType;
      const Reconstruct<8,Float> reconstruct_8;
      const RegType scale;

    Reconstruct(const GaugeField &u) : reconstruct_8(u), scale(u.Scale()) {}

      __device__ __host__ inline void getPhase(RegType *phase, const RegType in[18]) const {

	RegType denom[2];
	// denominator = (U[0][0]*U[1][1] - U[0][1]*U[1][0])*
	complexProduct(denom, in, in+8);
	accumulateComplexProduct(denom, in+2, in+6, static_cast<RegType>(-1.0));

	denom[0] /= scale;
	denom[1] /= (-scale); // complex conjugate

	RegType expI3Phase[2];
	// numerator = U[2][2]
	complexQuotient(expI3Phase, in+16, denom);

	*phase = Trig<isHalf<RegType>::value,RegType>::Atan2(expI3Phase[1], expI3Phase[0])/3.;
      }

      __device__ __host__ inline void Pack(RegType out[8], const RegType in[18], int idx) const {

	RegType phase;
	getPhase(&phase,in);
	RegType cos_sin[2];
	sincos(-phase, &cos_sin[1], &cos_sin[0]);      
	// Rescale the U3 input matrix by exp(-I*phase) to obtain an SU3 matrix multiplied by a real scale factor, 
	// which the macros in read_gauge.h can handle.
	// NB: Only 5 complex matrix elements are used in the reconstruct 8 packing routine, 
	// so only need to rescale those elements.
	RegType su3[18];
	for(int i=0; i<4; ++i){ 
	  complexProduct(su3 + 2*i, cos_sin, in + 2*i);
	}
	complexProduct(&su3[12], cos_sin, &in[12]);
	reconstruct_8.Pack(out, su3, idx); 
      }

      __device__ __host__ inline void Unpack(RegType out[18], const RegType in[8], int idx, int dir, const RegType phase) const {
	reconstruct_8.Unpack(out, in, idx, dir, phase);
	RegType cos_sin[2];
	Trig<isHalf<RegType>::value,RegType>::SinCos(phase, &cos_sin[1], &cos_sin[0]);
	RegType tmp[2];
	cos_sin[0] *= scale;
	cos_sin[1] *= scale;
	
	// rescale the matrix by exp(I*phase)*scale
	complexProduct(tmp, cos_sin, &out[0]);  out[0] = tmp[0]; out[1] = tmp[1];
	complexProduct(tmp, cos_sin, &out[2]);  out[2] = tmp[0]; out[3] = tmp[1];
	complexProduct(tmp, cos_sin, &out[4]);  out[4] = tmp[0]; out[5] = tmp[1];
	complexProduct(tmp, cos_sin, &out[6]);  out[6] = tmp[0]; out[7] = tmp[1];
	complexProduct(tmp, cos_sin, &out[8]);  out[8] = tmp[0]; out[9] = tmp[1];
	complexProduct(tmp, cos_sin, &out[10]); out[10] = tmp[0]; out[11] = tmp[1];
	complexProduct(tmp, cos_sin, &out[12]); out[12] = tmp[0]; out[13] = tmp[1];
	complexProduct(tmp, cos_sin, &out[14]); out[14] = tmp[0]; out[15] = tmp[1];
	complexProduct(tmp, cos_sin, &out[16]); out[16] = tmp[0]; out[17] = tmp[1];
      }

    };


<<<<<<< HEAD
template <typename Float, int number> struct VectorType;

// double precision
template <> struct VectorType<double, 1>{typedef double type; };
template <> struct VectorType<double, 2>{typedef double2 type; };
template <> struct VectorType<double, 4>{typedef double4 type; };

// single precision
template <> struct VectorType<float, 1>{typedef float type; };
template <> struct VectorType<float, 2>{typedef float2 type; };
template <> struct VectorType<float, 4>{typedef float4 type; };

// half precision
template <> struct VectorType<short, 1>{typedef short type; };
template <> struct VectorType<short, 2>{typedef short2 type; };
template <> struct VectorType<short, 4>{typedef short4 type; };

 template <typename VectorType>
   __device__ __host__ VectorType vector_load(void *ptr, int idx) {
   //#define USE_LDG
#if defined(__CUDA_ARCH__) && defined(USE_LDG)
   return __ldg(reinterpret_cast< VectorType* >(ptr) + idx);
#else
   return reinterpret_cast< VectorType* >(ptr)[idx];
#endif
 }

=======
>>>>>>> d8a7a94a
  template <typename Float, int length, int N, int reconLen>
    struct FloatNOrder {
      typedef typename mapper<Float>::type RegType;
      Reconstruct<reconLen,Float> reconstruct;
      Float *gauge;
      size_t offset;
      Float *ghost[4];
      const int volumeCB;
      int faceVolumeCB[4];
      const int stride;
      const int geometry;
#if __COMPUTE_CAPABILITY__ >= 200
      const int hasPhase; 
      const size_t phaseOffset;
      void *backup_h; //! host memory for backing up the field when tuning
      size_t bytes;
#endif

      FloatNOrder(const GaugeField &u, Float *gauge_=0, Float **ghost_=0) : 
	reconstruct(u), volumeCB(u.VolumeCB()), stride(u.Stride()), geometry(u.Geometry())
#if __COMPUTE_CAPABILITY__ >= 200
	, hasPhase((u.Reconstruct() == QUDA_RECONSTRUCT_9 || u.Reconstruct() == QUDA_RECONSTRUCT_13) ? 1 : 0), 
	phaseOffset(u.PhaseOffset()), backup_h(0), bytes(u.Bytes())
#endif
      {
	if (gauge_) { gauge = gauge_; offset = u.Bytes()/(2*sizeof(Float));
	} else { gauge = (Float*)u.Gauge_p(); offset = u.Bytes()/(2*sizeof(Float)); }
	
	for (int i=0; i<4; i++) {
	  ghost[i] = ghost_ ? ghost_[i] : 0; 
	  faceVolumeCB[i] = u.SurfaceCB(i)*u.Nface(); // face volume equals surface * depth	  
	}
      }

    FloatNOrder(const FloatNOrder &order) 
    : reconstruct(order.reconstruct), volumeCB(order.volumeCB), stride(order.stride), 
	geometry(order.geometry) 
#if __COMPUTE_CAPABILITY__ >= 200
	, hasPhase(order.hasPhase), phaseOffset(order.phaseOffset), backup_h(0), bytes(order.bytes)
#endif
      {
	gauge = order.gauge;
	offset = order.offset;
	for (int i=0; i<4; i++) {
	  ghost[i] = order.ghost[i];
	  faceVolumeCB[i] = order.faceVolumeCB[i];
	}
      }
      virtual ~FloatNOrder() { ; } 

      __device__ __host__ inline void load(RegType v[length], int x, int dir, int parity) const {
        const int M = reconLen / N;
        RegType tmp[reconLen];
	typedef typename VectorType<Float,N>::type Vector;
	typedef typename VectorType<RegType,N>::type RegVector;

#pragma unroll
        for (int i=0; i<M; i++){
	  // first do vectorized copy from memory
	  Vector vecTmp = vector_load<Vector>(gauge + parity*offset, x + dir*stride*M + stride*i);
	  // second do vectorized copy converting into register type
          copy(reinterpret_cast<RegVector*>(tmp)[i], vecTmp);
        }
	
        RegType phase = 0.;
#if __COMPUTE_CAPABILITY__ >= 200
        if(hasPhase) copy(phase, (gauge+parity*offset)[phaseOffset/sizeof(Float) + stride*dir + x]);
        // The phases come after the ghost matrices
#endif
	  reconstruct.Unpack(v, tmp, x, dir, 2.*M_PI*phase);
	}

      __device__ __host__ inline void save(const RegType v[length], int x, int dir, int parity) {
        const int M = reconLen / N;
        RegType tmp[reconLen];
        reconstruct.Pack(tmp, v, x);
	typedef typename VectorType<Float,N>::type Vector;
	typedef typename VectorType<RegType,N>::type RegVector;

#pragma unroll
        for (int i=0; i<M; i++){
	  Vector vecTmp;
	  // first do vectorized copy converting into storage type
	  copy(vecTmp, reinterpret_cast<RegVector*>(tmp)[i]);
	  // second do vectorized copy into memory
	  reinterpret_cast< Vector* >(gauge + parity*offset)[x + dir*stride*M + stride*i] = vecTmp;
        }
#if __COMPUTE_CAPABILITY__ >= 200
        if(hasPhase){
          RegType phase;
          reconstruct.getPhase(&phase,v);
          copy((gauge+parity*offset)[phaseOffset/sizeof(Float) + dir*stride + x], static_cast<RegType>(phase/(2.*M_PI))); 
        }        
#endif
      }

      __device__ __host__ inline void loadGhost(RegType v[length], int x, int dir, int parity) const {
        if (!ghost[dir]) { // load from main field not separate array
          load(v, volumeCB+x, dir, parity); // an offset of size volumeCB puts us at the padded region
          // This also works perfectly when phases are stored. No need to change this.
        } else {
          const int M = reconLen / N;
          RegType tmp[reconLen];
	  typedef typename VectorType<Float,N>::type Vector;
	  typedef typename VectorType<RegType,N>::type RegVector;

#pragma unroll
          for (int i=0; i<M; i++) {
#if __COMPUTE_CAPABILITY__ < 200
	    const int hasPhase = 0;
#endif
	    // first do vectorized copy from memory into registers
	    Vector vecTmp = vector_load<Vector>(ghost[dir]+parity*faceVolumeCB[dir]*(M*N + hasPhase), 
						i*faceVolumeCB[dir]+x);
	    // second do vectorized copy converting into register type
	    copy(reinterpret_cast< RegVector* >(tmp)[i], vecTmp);
          }
          RegType phase=0.; 
#if __COMPUTE_CAPABILITY__ >= 200
	    if(hasPhase) copy(phase, ghost[dir][parity*faceVolumeCB[dir]*(M*N + 1) + faceVolumeCB[dir]*M*N + x]); 
#endif
          reconstruct.Unpack(v, tmp, x, dir, 2.*M_PI*phase);	 
        }
      }

      __device__ __host__ inline void saveGhost(const RegType v[length], int x, int dir, int parity) {
        if (!ghost[dir]) { // store in main field not separate array
	  save(v, volumeCB+x, dir, parity); // an offset of size volumeCB puts us at the padded region
        } else {
          const int M = reconLen / N;
          RegType tmp[reconLen];
          reconstruct.Pack(tmp, v, x);
	  typedef typename VectorType<Float,N>::type Vector;
	  typedef typename VectorType<RegType,N>::type RegVector;

#pragma unroll
          for (int i=0; i<M; i++) {
#if __COMPUTE_CAPABILITY__ < 200
	    const int hasPhase = 0;
#endif
	    Vector vecTmp;
	    // first do vectorized copy converting into storage type
	    copy(vecTmp, reinterpret_cast< RegVector* >(tmp)[i]);
	    // second do vectorized copy into memory
	    reinterpret_cast< Vector*>
	      (ghost[dir]+parity*faceVolumeCB[dir]*(M*N + hasPhase))[i*faceVolumeCB[dir]+x] = vecTmp;
          }

#if __COMPUTE_CAPABILITY__ >= 200
	    if(hasPhase){
	      RegType phase=0.;
	      reconstruct.getPhase(&phase, v); 
	      copy(ghost[dir][parity*faceVolumeCB[dir]*(M*N + 1) + faceVolumeCB[dir]*M*N + x], static_cast<RegType>(phase/(2.*M_PI)));
	    }
#endif
	  }
	}


	__device__ __host__ inline void loadGhostEx(RegType v[length], int buff_idx, int extended_idx, int dir, 
						    int dim, int g, int parity, const int R[]) const {
#if __COMPUTE_CAPABILITY__ < 200
	  const int hasPhase = 0;
#endif
	  const int M = reconLen / N;
	  RegType tmp[reconLen];
	  typedef typename VectorType<Float,N>::type Vector;
	  typedef typename VectorType<RegType,N>::type RegVector;
	  
#pragma unroll
	  for (int i=0; i<M; i++) {
	    // first do vectorized copy from memory
	    Vector vecTmp = vector_load<Vector>(ghost[dim] + ((dir*2+parity)*geometry+g)*R[dim]*faceVolumeCB[dim]*(M*N + hasPhase),
						+i*R[dim]*faceVolumeCB[dim]+buff_idx);
	    // second do vectorized copy converting into register type
	    copy(reinterpret_cast< RegVector* >(tmp)[i], vecTmp);
	  }
	  RegType phase=0.; 
	  if(hasPhase) copy(phase, ghost[dim][((dir*2+parity)*geometry+g)*R[dim]*faceVolumeCB[dim]*(M*N + 1)
					      + R[dim]*faceVolumeCB[dim]*M*N + buff_idx]); 
	  
	  // use the extended_idx to determine the boundary condition
	  reconstruct.Unpack(v, tmp, extended_idx, g, 2.*M_PI*phase); 
	}
	
	__device__ __host__ inline void saveGhostEx(const RegType v[length], int buff_idx, int extended_idx, 
						    int dir, int dim, int g, int parity, const int R[]) {
#if __COMPUTE_CAPABILITY__ < 200
	  const int hasPhase = 0;
#endif
	  const int M = reconLen / N;
	  RegType tmp[reconLen];
	  // use the extended_idx to determine the boundary condition
	  reconstruct.Pack(tmp, v, extended_idx);
	  typedef typename VectorType<Float,N>::type Vector;
	  typedef typename VectorType<RegType,N>::type RegVector;
	  
#pragma unroll
	  for (int i=0; i<M; i++) {
	    Vector vecTmp;
	    // first do vectorized copy converting into storage type
	    copy(vecTmp, reinterpret_cast< RegVector* >(tmp)[i]);
	    // second do vectorized copy to memory
	    reinterpret_cast< Vector* >
	      (ghost[dim] + ((dir*2+parity)*geometry+g)*R[dim]*faceVolumeCB[dim]*(M*N + hasPhase))
	      [i*R[dim]*faceVolumeCB[dim]+buff_idx] = vecTmp;
	  }
	  if(hasPhase){
	    RegType phase=0.;
	    reconstruct.getPhase(&phase, v); 
	    copy(ghost[dim][((dir*2+parity)*geometry+g)*R[dim]*faceVolumeCB[dim]*(M*N + 1) + R[dim]*faceVolumeCB[dim]*M*N + buff_idx], 
		 static_cast<RegType>(phase/(2.*M_PI)));
	  }
	}

      /**
	 used to backup the field to the host when tuning
      */
      void save() {
#if __COMPUTE_CAPABILITY__ >= 200
	if (backup_h) errorQuda("Already allocated host backup");
	backup_h = safe_malloc(bytes);
	cudaMemcpy(backup_h, gauge, bytes, cudaMemcpyDeviceToHost);
	checkCudaError();
#endif
      }
      
      /**
	 restore the field from the host after tuning
      */
      void load() {
#if __COMPUTE_CAPABILITY__ >= 200
	cudaMemcpy(gauge, backup_h, bytes, cudaMemcpyHostToDevice);
	host_free(backup_h);
	backup_h = 0;
	checkCudaError();
#endif
      }
<<<<<<< HEAD

      size_t Bytes() const { return reconLen * sizeof(Float); }
    };

=======

      size_t Bytes() const { return reconLen * sizeof(Float); }
    };

>>>>>>> d8a7a94a

  /** 
      The LegacyOrder defines the ghost zone storage and ordering for
      all cpuGaugeFields, which use the same ghost zone storage.
  */
  template <typename Float, int length> 
    struct LegacyOrder {
      typedef typename mapper<Float>::type RegType;
      Float *ghost[QUDA_MAX_DIM];
      int faceVolumeCB[QUDA_MAX_DIM];
      const int volumeCB;
      const int stride;
      const int geometry;
      const int hasPhase;

      LegacyOrder(const GaugeField &u, Float **ghost_) 
      : volumeCB(u.VolumeCB()), stride(u.Stride()), geometry(u.Geometry()), hasPhase(0) {
	for (int i=0; i<4; i++) {
	  ghost[i] = (ghost_) ? ghost_[i] : (Float*)(u.Ghost()[i]);
	  faceVolumeCB[i] = u.SurfaceCB(i)*u.Nface(); // face volume equals surface * depth
	}
      }

      LegacyOrder(const LegacyOrder &order) 
      : volumeCB(order.volumeCB), stride(order.stride), geometry(order.geometry), hasPhase(0) {
	for (int i=0; i<4; i++) {
	  ghost[i] = order.ghost[i];
	  faceVolumeCB[i] = order.faceVolumeCB[i];
	}
      }

	virtual ~LegacyOrder() { ; }

	__device__ __host__ inline void loadGhost(RegType v[length], int x, int dir, int parity) const {
	  for (int i=0; i<length; i++) v[i] = ghost[dir][(parity*faceVolumeCB[dir] + x)*length + i];
	}

	__device__ __host__ inline void saveGhost(const RegType v[length], int x, int dir, int parity) {
	  for (int i=0; i<length; i++) ghost[dir][(parity*faceVolumeCB[dir] + x)*length + i] = v[i];
	}

      __device__ __host__ inline void loadGhostEx(RegType v[length], int x, int dummy, int dir, 
						  int dim, int g, int parity, const int R[]) const {
	for (int i=0; i<length; i++) {
	  v[i] = ghost[dim]
	    [(((dir*2+parity)*R[dim]*faceVolumeCB[dim] + x)*geometry+g)*length + i];
	}
      }

	__device__ __host__ inline void saveGhostEx(const RegType v[length], int x, int dummy,
						    int dir, int dim, int g, int parity, const int R[]) {
	  for (int i=0; i<length; i++) {
	    ghost[dim]
	      [(((dir*2+parity)*R[dim]*faceVolumeCB[dim] + x)*geometry+g)*length + i] = v[i];
	  }
	}

      };

    /**
       struct to define QDP ordered gauge fields: 
       [[dim]] [[parity][volumecb][row][col]]
    */
    template <typename Float, int length> struct QDPOrder : public LegacyOrder<Float,length> {
      typedef typename mapper<Float>::type RegType;
      Float *gauge[QUDA_MAX_DIM];
      const int volumeCB;
    QDPOrder(const GaugeField &u, Float *gauge_=0, Float **ghost_=0) 
      : LegacyOrder<Float,length>(u, ghost_), volumeCB(u.VolumeCB())
	{ for (int i=0; i<4; i++) gauge[i] = gauge_ ? ((Float**)gauge_)[i] : ((Float**)u.Gauge_p())[i]; }
    QDPOrder(const QDPOrder &order) : LegacyOrder<Float,length>(order), volumeCB(order.volumeCB) {
	for(int i=0; i<4; i++) gauge[i] = order.gauge[i];
      }
      virtual ~QDPOrder() { ; }
      
      __device__ __host__ inline void load(RegType v[length], int x, int dir, int parity) const {
	for (int i=0; i<length; i++) {
	  v[i] = (RegType)gauge[dir][(parity*volumeCB + x)*length + i];
	}
      }
      
      __device__ __host__ inline void save(const RegType v[length], int x, int dir, int parity) {
	for (int i=0; i<length; i++) {
	  gauge[dir][(parity*volumeCB + x)*length + i] = (Float)v[i];
	}
      }

      size_t Bytes() const { return length * sizeof(Float); }
    };

    /**
       struct to define QDPJIT ordered gauge fields: 
       [[dim]] [[parity][complex][row][col][volumecb]]
    */
    template <typename Float, int length> struct QDPJITOrder : public LegacyOrder<Float,length> {
      typedef typename mapper<Float>::type RegType;
      Float *gauge[QUDA_MAX_DIM];
      const int volumeCB;
    QDPJITOrder(const GaugeField &u, Float *gauge_=0, Float **ghost_=0) 
      : LegacyOrder<Float,length>(u, ghost_), volumeCB(u.VolumeCB())
	{ for (int i=0; i<4; i++) gauge[i] = gauge_ ? ((Float**)gauge_)[i] : ((Float**)u.Gauge_p())[i]; }
    QDPJITOrder(const QDPJITOrder &order) : LegacyOrder<Float,length>(order), volumeCB(order.volumeCB) {
	for(int i=0; i<4; i++) gauge[i] = order.gauge[i];
      }
      virtual ~QDPJITOrder() { ; }

      __device__ __host__ inline void load(RegType v[length], int x, int dir, int parity) const {
	for (int i=0; i<length; i++) {
	  int z = i%2;
	  int rolcol = i/2;
	  v[i] = (RegType)gauge[dir][((z*(length/2) + rolcol)*2 + parity)*volumeCB + x];
	}
      }

      __device__ __host__ inline void save(const RegType v[length], int x, int dir, int parity) {
	for (int i=0; i<length; i++) {
	  int z = i%2;
	  int rolcol = i/2;
	  gauge[dir][((z*(length/2) + rolcol)*2 + parity)*volumeCB + x] = (Float)v[i];
	}
      }

      size_t Bytes() const { return length * sizeof(Float); }
    };
    
  /**
     struct to define MILC ordered gauge fields: 
     [parity][dim][volumecb][row][col]
  */
  template <typename Float, int length> struct MILCOrder : public LegacyOrder<Float,length> {
    typedef typename mapper<Float>::type RegType;
    Float *gauge;
    const int volumeCB;
    const int geometry;
  MILCOrder(const GaugeField &u, Float *gauge_=0, Float **ghost_=0) : 
    LegacyOrder<Float,length>(u, ghost_), gauge(gauge_ ? gauge_ : (Float*)u.Gauge_p()), 
      volumeCB(u.VolumeCB()), geometry(u.Geometry()) { ; }
  MILCOrder(const MILCOrder &order) : LegacyOrder<Float,length>(order), 
      gauge(order.gauge), volumeCB(order.volumeCB), geometry(order.geometry)
      { ; }
    virtual ~MILCOrder() { ; }

    __device__ __host__ inline void load(RegType v[length], int x, int dir, int parity) const {
      for (int i=0; i<length; i++) {
	v[i] = (RegType)gauge[((parity*volumeCB+x)*geometry + dir)*length + i];
      }
    }

    __device__ __host__ inline void save(const RegType v[length], int x, int dir, int parity) {
      for (int i=0; i<length; i++) {
	gauge[((parity*volumeCB+x)*geometry + dir)*length + i] = (Float)v[i];
      }
    }

    size_t Bytes() const { return length * sizeof(Float); }
  };


  /**
     struct to define CPS ordered gauge fields: 
     [parity][dim][volumecb][col][row]
  */
  template <typename Float, int length> struct CPSOrder : LegacyOrder<Float,length> {
    typedef typename mapper<Float>::type RegType;
    Float *gauge;
    const int volumeCB;
    const Float anisotropy;
    const int Nc;
    const int geometry;
  CPSOrder(const GaugeField &u, Float *gauge_=0, Float **ghost_=0) 
    : LegacyOrder<Float,length>(u, ghost_), gauge(gauge_ ? gauge_ : (Float*)u.Gauge_p()), 
      volumeCB(u.VolumeCB()), anisotropy(u.Anisotropy()), Nc(3), 
      geometry(u.Geometry()) 
      { if (length != 18) errorQuda("Gauge length %d not supported", length); }
  CPSOrder(const CPSOrder &order) : LegacyOrder<Float,length>(order), gauge(order.gauge), 
      volumeCB(order.volumeCB), anisotropy(order.anisotropy), Nc(3), geometry(order.geometry)
      { ; }
    virtual ~CPSOrder() { ; }

    // we need to transpose and scale for CPS ordering
    __device__ __host__ inline void load(RegType v[18], int x, int dir, int parity) const {
      for (int i=0; i<Nc; i++) {
	for (int j=0; j<Nc; j++) {
	  for (int z=0; z<2; z++) {
	    v[(i*Nc+j)*2+z] = 
	      (RegType)(gauge[((((parity*volumeCB+x)*geometry + dir)*Nc + j)*Nc + i)*2 + z] / anisotropy);
	  }
	}
      }
    }

    __device__ __host__ inline void save(const RegType v[18], int x, int dir, int parity) {
      for (int i=0; i<Nc; i++) {
	for (int j=0; j<Nc; j++) {
	  for (int z=0; z<2; z++) {
	    gauge[((((parity*volumeCB+x)*geometry + dir)*Nc + j)*Nc + i)*2 + z] = 
	      (Float)(anisotropy * v[(i*Nc+j)*2+z]);
	  }
	}
      }
    }
    
    size_t Bytes() const { return Nc * Nc * 2 * sizeof(Float); }
  };
  
    /**
       struct to define BQCD ordered gauge fields: 
       [mu][parity][volumecb+halos][col][row]
    */
    template <typename Float, int length> struct BQCDOrder : LegacyOrder<Float,length> {
      typedef typename mapper<Float>::type RegType;
      Float *gauge;
      const int volumeCB;
      int exVolumeCB; // extended checkerboard volume
      const int Nc;
    BQCDOrder(const GaugeField &u, Float *gauge_=0, Float **ghost_=0) 
      : LegacyOrder<Float,length>(u, ghost_), gauge(gauge_ ? gauge_ : (Float*)u.Gauge_p()), volumeCB(u.VolumeCB()), Nc(3) { 
	if (length != 18) errorQuda("Gauge length %d not supported", length);
	// compute volumeCB + halo region
	exVolumeCB = u.X()[0]/2 + 2;
	for (int i=1; i<4; i++) exVolumeCB *= u.X()[i] + 2; 
      }
    BQCDOrder(const BQCDOrder &order) : LegacyOrder<Float,length>(order), gauge(order.gauge), 
	volumeCB(order.volumeCB), exVolumeCB(order.exVolumeCB), Nc(3) {       
	if (length != 18) errorQuda("Gauge length %d not supported", length);
      }

      virtual ~BQCDOrder() { ; }

      // we need to transpose for BQCD ordering
      __device__ __host__ inline void load(RegType v[18], int x, int dir, int parity) const {
	for (int i=0; i<Nc; i++) {
	  for (int j=0; j<Nc; j++) {
	    for (int z=0; z<2; z++) {
	      v[(i*Nc+j)*2+z] = (RegType)gauge[((((dir*2+parity)*exVolumeCB + x)*Nc + j)*Nc + i)*2 + z];
	    }
	  }
	}
      }

      __device__ __host__ inline void save(const RegType v[18], int x, int dir, int parity) {
	for (int i=0; i<Nc; i++) {
	  for (int j=0; j<Nc; j++) {
	    for (int z=0; z<2; z++) {
	      gauge[((((dir*2+parity)*exVolumeCB + x)*Nc + j)*Nc + i)*2 + z] = (Float)v[(i*Nc+j)*2+z];
	    }
	  }
	}
      }

      size_t Bytes() const { return Nc * Nc * 2 * sizeof(Float); }
    };

    /**
       struct to define TIFR ordered gauge fields: 
       [mu][parity][volumecb][col][row]
    */
    template <typename Float, int length> struct TIFROrder : LegacyOrder<Float,length> {
      typedef typename mapper<Float>::type RegType;
      Float *gauge;
      const int volumeCB;
      const int Nc;
      const Float scale;
    TIFROrder(const GaugeField &u, Float *gauge_=0, Float **ghost_=0) 
      : LegacyOrder<Float,length>(u, ghost_), gauge(gauge_ ? gauge_ : (Float*)u.Gauge_p()), 
	volumeCB(u.VolumeCB()), Nc(3), scale(u.Scale()) { 
	if (length != 18) errorQuda("Gauge length %d not supported", length);
      }
    TIFROrder(const TIFROrder &order) 
      : LegacyOrder<Float,length>(order), gauge(order.gauge), volumeCB(order.volumeCB), Nc(3), scale(order.scale) {       
	if (length != 18) errorQuda("Gauge length %d not supported", length);
      }

      virtual ~TIFROrder() { ; }

      // we need to transpose for TIFR ordering
      __device__ __host__ inline void load(RegType v[18], int x, int dir, int parity) const {
	for (int i=0; i<Nc; i++) {
	  for (int j=0; j<Nc; j++) {
	    for (int z=0; z<2; z++) {
	      v[(i*Nc+j)*2+z] = (RegType)gauge[((((dir*2+parity)*volumeCB + x)*Nc + j)*Nc + i)*2 + z] / scale;
	    }
	  }
	}
      }

      __device__ __host__ inline void save(const RegType v[18], int x, int dir, int parity) {
	for (int i=0; i<Nc; i++) {
	  for (int j=0; j<Nc; j++) {
	    for (int z=0; z<2; z++) {
	      gauge[((((dir*2+parity)*volumeCB + x)*Nc + j)*Nc + i)*2 + z] = (Float)v[(i*Nc+j)*2+z] * scale;
	    }
	  }
	}
      }

      size_t Bytes() const { return Nc * Nc * 2 * sizeof(Float); }
    };
    
  } // namespace gauge

  // Use traits to reduce the template explosion
  template<typename T,QudaReconstructType,int N=18> struct gauge_mapper { };

  // double precision
  template<int N> struct gauge_mapper<double,QUDA_RECONSTRUCT_NO,N> { typedef gauge::FloatNOrder<double, N, 2, N> type; };
  template<int N> struct gauge_mapper<double,QUDA_RECONSTRUCT_13,N> { typedef gauge::FloatNOrder<double, N, 2, 13> type; };
  template<int N> struct gauge_mapper<double,QUDA_RECONSTRUCT_12,N> { typedef gauge::FloatNOrder<double, N, 2, 12> type; };
  template<int N> struct gauge_mapper<double,QUDA_RECONSTRUCT_9,N> { typedef gauge::FloatNOrder<double, N, 2, 9> type; };
  template<int N> struct gauge_mapper<double,QUDA_RECONSTRUCT_8,N> { typedef gauge::FloatNOrder<double, N, 2, 8> type; };

  // single precision
  template<int N> struct gauge_mapper<float,QUDA_RECONSTRUCT_NO,N> { typedef gauge::FloatNOrder<float, N, 2, N> type; };
  template<int N> struct gauge_mapper<float,QUDA_RECONSTRUCT_13,N> { typedef gauge::FloatNOrder<float, N, 4, 13> type; };
  template<int N> struct gauge_mapper<float,QUDA_RECONSTRUCT_12,N> { typedef gauge::FloatNOrder<float, N, 4, 12> type; };
  template<int N> struct gauge_mapper<float,QUDA_RECONSTRUCT_9,N> { typedef gauge::FloatNOrder<float, N, 4, 9> type; };
  template<int N> struct gauge_mapper<float,QUDA_RECONSTRUCT_8,N> { typedef gauge::FloatNOrder<float, N, 4, 8> type; };

  // half precision
  template<int N> struct gauge_mapper<short,QUDA_RECONSTRUCT_NO,N> { typedef gauge::FloatNOrder<short, N, 2, N> type; };
  template<int N> struct gauge_mapper<short,QUDA_RECONSTRUCT_13,N> { typedef gauge::FloatNOrder<short, N, 4, 13> type; };
  template<int N> struct gauge_mapper<short,QUDA_RECONSTRUCT_12,N> { typedef gauge::FloatNOrder<short, N, 4, 12> type; };
  template<int N> struct gauge_mapper<short,QUDA_RECONSTRUCT_9,N> { typedef gauge::FloatNOrder<short, N, 4, 9> type; };
  template<int N> struct gauge_mapper<short,QUDA_RECONSTRUCT_8,N> { typedef gauge::FloatNOrder<short, N, 4, 8> type; };

} // namespace quda

#endif // _GAUGE_ORDER_H<|MERGE_RESOLUTION|>--- conflicted
+++ resolved
@@ -609,36 +609,6 @@
     };
 
 
-<<<<<<< HEAD
-template <typename Float, int number> struct VectorType;
-
-// double precision
-template <> struct VectorType<double, 1>{typedef double type; };
-template <> struct VectorType<double, 2>{typedef double2 type; };
-template <> struct VectorType<double, 4>{typedef double4 type; };
-
-// single precision
-template <> struct VectorType<float, 1>{typedef float type; };
-template <> struct VectorType<float, 2>{typedef float2 type; };
-template <> struct VectorType<float, 4>{typedef float4 type; };
-
-// half precision
-template <> struct VectorType<short, 1>{typedef short type; };
-template <> struct VectorType<short, 2>{typedef short2 type; };
-template <> struct VectorType<short, 4>{typedef short4 type; };
-
- template <typename VectorType>
-   __device__ __host__ VectorType vector_load(void *ptr, int idx) {
-   //#define USE_LDG
-#if defined(__CUDA_ARCH__) && defined(USE_LDG)
-   return __ldg(reinterpret_cast< VectorType* >(ptr) + idx);
-#else
-   return reinterpret_cast< VectorType* >(ptr)[idx];
-#endif
- }
-
-=======
->>>>>>> d8a7a94a
   template <typename Float, int length, int N, int reconLen>
     struct FloatNOrder {
       typedef typename mapper<Float>::type RegType;
@@ -877,17 +847,10 @@
 	checkCudaError();
 #endif
       }
-<<<<<<< HEAD
 
       size_t Bytes() const { return reconLen * sizeof(Float); }
     };
 
-=======
-
-      size_t Bytes() const { return reconLen * sizeof(Float); }
-    };
-
->>>>>>> d8a7a94a
 
   /** 
       The LegacyOrder defines the ghost zone storage and ordering for
