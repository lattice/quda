--- conflicted
+++ resolved
@@ -951,13 +951,8 @@
 
         __device__ __host__ inline void Pack(real out[N], const complex in[N / 2]) const
         {
-<<<<<<< HEAD
-          if (isFixed<Float>::value) {
-QUDA_UNROLL
-=======
           if constexpr (isFixed<Float>::value) {
-#pragma unroll
->>>>>>> 35005a4a
+QUDA_UNROLL
             for (int i = 0; i < N / 2; i++) {
               out[2 * i + 0] = scale_inv * in[i].real();
               out[2 * i + 1] = scale_inv * in[i].imag();
@@ -975,13 +970,8 @@
         __device__ __host__ inline void Unpack(complex out[N / 2], const real in[N], int, int, real, const I *,
                                                const int *) const
         {
-<<<<<<< HEAD
-          if (isFixed<Float>::value) {
-QUDA_UNROLL
-=======
           if constexpr (isFixed<Float>::value) {
-#pragma unroll
->>>>>>> 35005a4a
+QUDA_UNROLL
             for (int i = 0; i < N / 2; i++) { out[i] = scale * complex(in[2 * i + 0], in[2 * i + 1]); }
           } else {
 QUDA_UNROLL
