#pragma once

/**
 * @file  gauge_field_order.h
 * @brief Main header file for host and device accessors to GaugeFields
 *
 */

#ifndef __CUDACC_RTC__
#include <assert.h>
#endif
#include <type_traits>

#include <register_traits.h>
#include <convert.h>
#include <complex_quda.h>
#include <quda_matrix.h>
#include <index_helper.cuh>
#include <fast_intdiv.h>
#include <type_traits>
#include <limits>
#include <atomic.cuh>
#include <gauge_field.h>
#include <index_helper.cuh>
#include <trove_helper.cuh>
#include <transform_reduce.h>

namespace quda {

  /**
     @brief gauge_wrapper is an internal class that is used to wrap
     instances of gauge accessors, currying in a specific location on
     the field.  The operator() accessors in gauge-field accessors
     return instances to this class, allowing us to then use operator
     overloading upon this class to interact with the Matrix class.
     As a result we can include gauge-field accessors directly in
     Matrix expressions in kernels without having to declare
     temporaries with explicit calls to the load/save methods in the
     gauge-field accessors.
   */
  template <typename Float, typename T>
    struct gauge_wrapper {
      const int dim;
      const int x_cb;
      const int parity;
      const Float phase;
      T &gauge;

      /**
	 @brief gauge_wrapper constructor
	 @param[in] gauge Gauge field accessor we are wrapping
	 @param[in] dim Dimension we are accessing
	 @param[in] x_cb Checkerboarded space-time index we are accessing
	 @param[in] parity Parity we are accessing
       */
      __device__ __host__ inline gauge_wrapper<Float, T>(T &gauge, int dim, int x_cb, int parity, Float phase = 1.0) :
          gauge(gauge),
          dim(dim),
          x_cb(x_cb),
          parity(parity),
          phase(phase)
      {
      }

      /**
	 @brief Assignment operator with Matrix instance as input
	 @param[in] M Matrix we want to store in this accessor
       */
      template<typename M>
      __device__ __host__ inline void operator=(const M &a) {
        gauge.save(a.data, x_cb, dim, parity);
      }
    };

  /**
     @brief Copy constructor for the Matrix class with a gauge_wrapper input.
     @param[in] a Input gauge_wrapper that we use to fill in this matrix instance
   */
  template <typename T, int N>
    template <typename S>
    __device__ __host__ inline void Matrix<T,N>::operator=(const gauge_wrapper<typename RealType<T>::type,S> &a) {
    a.gauge.load(data, a.x_cb, a.dim, a.parity, a.phase);
  }

  /**
     @brief Assignment operator for the Matrix class with a gauge_wrapper input.
     @param[in] a Input gauge_wrapper that we use to fill in this matrix instance
   */
  template <typename T, int N>
    template <typename S>
    __device__ __host__ inline Matrix<T,N>::Matrix(const gauge_wrapper<typename RealType<T>::type,S> &a) {
    a.gauge.load(data, a.x_cb, a.dim, a.parity, a.phase);
  }

  /**
     @brief gauge_ghost_wrapper is an internal class that is used to
     wrap instances of gauge ghost accessors, currying in a specific
     location and dimension on the field.  The Ghost() accessors in
     gauge-field accessors return instances to this class, allowing us
     to then use operator overloading upon this class to interact with
     the Matrix class.  As a result we can include gauge-field ghost
     accessors directly in Matrix expressions in kernels without
     having to declare temporaries with explicit calls to the
     load/save methods in the gauge-field accessors.
   */
  template <typename Float, typename T>
    struct gauge_ghost_wrapper {
      const int dim;
      const int ghost_idx;
      const int parity;
      const Float phase;
      T &gauge;

      /**
	 @brief gauge_wrapper constructor
	 @param[in] gauge Gauge field accessor we are wrapping
	 @param[in] dim Dimension we are accessing
	 @param[in] ghost_idx Ghost index we are accessing
	 @param[in] parity Parity we are accessing
       */
      __device__ __host__ inline gauge_ghost_wrapper<Float, T>(
          T &gauge, int dim, int ghost_idx, int parity, Float phase = 1.0) :
          gauge(gauge),
          dim(dim),
          ghost_idx(ghost_idx),
          parity(parity),
          phase(phase)
      {
      }

      /**
	 @brief Assignment operator with Matrix instance as input
	 @param[in] M Matrix we want to store in this accessot
       */
      template<typename M>
      __device__ __host__ inline void operator=(const M &a) {
        gauge.saveGhost(a.data, ghost_idx, dim, parity);
      }
    };

  /**
     @brief Copy constructor for the Matrix class with a gauge_ghost_wrapper input.
     @param[in] a Input gauge_wrapper that we use to fill in this matrix instance
   */
  template <typename T, int N>
    template <typename S>
    __device__ __host__ inline void Matrix<T,N>::operator=(const gauge_ghost_wrapper<typename RealType<T>::type,S> &a) {
    a.gauge.loadGhost(data, a.ghost_idx, a.dim, a.parity, a.phase);
  }

  /**
     @brief Assignment operator for the Matrix class with a gauge_ghost_wrapper input.
     @param[in] a Input gauge_wrapper that we use to fill in this matrix instance
   */
  template <typename T, int N>
    template <typename S>
    __device__ __host__ inline Matrix<T,N>::Matrix(const gauge_ghost_wrapper<typename RealType<T>::type,S> &a) {
    a.gauge.loadGhost(data, a.ghost_idx, a.dim, a.parity, a.phase);
  }

  namespace gauge {

    template<typename ReduceType, typename Float> struct square_ {
      square_(ReduceType) { }
      __host__ __device__ inline ReduceType operator()(const quda::complex<Float> &x)
      { return static_cast<ReduceType>(norm(x)); }
    };

    template <typename ReduceType> struct square_<ReduceType, int8_t> {
      const ReduceType scale;
      square_(const ReduceType scale) : scale(scale) { }
      __host__ __device__ inline ReduceType operator()(const quda::complex<int8_t> &x)
      { return norm(scale * complex<ReduceType>(x.real(), x.imag())); }
    };

    template<typename ReduceType> struct square_<ReduceType,short> {
      const ReduceType scale;
      square_(const ReduceType scale) : scale(scale) { }
      __host__ __device__ inline ReduceType operator()(const quda::complex<short> &x)
      { return norm(scale * complex<ReduceType>(x.real(), x.imag())); }
    };

    template<typename ReduceType> struct square_<ReduceType,int> {
      const ReduceType scale;
      square_(const ReduceType scale) : scale(scale) { }
      __host__ __device__ inline ReduceType operator()(const quda::complex<int> &x)
      { return norm(scale * complex<ReduceType>(x.real(), x.imag())); }
    };

    template<typename Float, typename storeFloat> struct abs_ {
      abs_(const Float) { }
      __host__ __device__ Float operator()(const quda::complex<storeFloat> &x) { return abs(x); }
    };

    template <typename Float> struct abs_<Float, int8_t> {
      Float scale;
      abs_(const Float scale) : scale(scale) { }
      __host__ __device__ Float operator()(const quda::complex<int8_t> &x)
      { return abs(scale * complex<Float>(x.real(), x.imag())); }
    };

    template<typename Float> struct abs_<Float,short> {
      Float scale;
      abs_(const Float scale) : scale(scale) { }
      __host__ __device__ Float operator()(const quda::complex<short> &x)
      { return abs(scale * complex<Float>(x.real(), x.imag())); }
    };

    template<typename Float> struct abs_<Float,int> {
      Float scale;
      abs_(const Float scale) : scale(scale) { }
      __host__ __device__ Float operator()(const quda::complex<int> &x)
      { return abs(scale * complex<Float>(x.real(), x.imag())); }
    };

    template <typename Float, typename storeFloat> __host__ __device__ inline constexpr bool fixed_point() { return false; }
    template <> __host__ __device__ inline constexpr bool fixed_point<float, int8_t>() { return true; }
    template<> __host__ __device__ inline constexpr bool fixed_point<float,short>() { return true; }
    template<> __host__ __device__ inline constexpr bool fixed_point<float,int>() { return true; }

    template <typename Float, typename storeFloat> __host__ __device__ inline constexpr bool match() { return false; }
    template<> __host__ __device__ inline constexpr bool match<int,int>() { return true; }
    template<> __host__ __device__ inline constexpr bool match<short,short>() { return true; }

    /**
       @brief fieldorder_wrapper is an internal class that is used to
       wrap instances of FieldOrder accessors, currying in the
       specific location on the field.  This is used as a helper class
       for fixed-point accessors providing the necessary conversion
       and scaling when writing to a fixed-point field.
    */
    template <typename Float, typename storeFloat>
      struct fieldorder_wrapper {

      /**
       * Computing type and storage types that can be inferred from this object.
       */
      using type = Float;
      using store_type = storeFloat;
      complex<storeFloat> *v;
      const int idx;
      const Float scale;
      const Float scale_inv;
      static constexpr bool fixed = fixed_point<Float, storeFloat>();

      /**
         @brief fieldorder_wrapper constructor
         @param idx Field index
      */
      __device__ __host__ inline fieldorder_wrapper(complex<storeFloat> *v, int idx, Float scale, Float scale_inv) :
        v(v), idx(idx), scale(scale), scale_inv(scale_inv)
      {
      }

      __device__ __host__ inline Float real() const
      {
        if (!fixed) {
          return v[idx].real();
        } else {
          return scale_inv * static_cast<Float>(v[idx].real());
        }
      }

      __device__ __host__ inline Float imag() const
      {
        if (!fixed) {
          return v[idx].imag();
        } else {
          return scale_inv * static_cast<Float>(v[idx].imag());
        }
      }

      /**
       * @brief returns the pointor of this wrapper object
       */
      __device__ __host__ inline auto data() { return &v[idx]; }

      __device__ __host__ inline const auto data() const { return &v[idx]; }

      /**
         @brief negation operator
         @return negation of this complex number
      */
      __device__ __host__ inline complex<Float> operator-() const
      {
        return fixed ? -scale_inv * static_cast<complex<Float>>(v[idx]) : -static_cast<complex<Float>>(v[idx]);
      }

      /**
         @brief Assignment operator with fieldorder_wrapper instance as input
         @param a fieldorder_wrapper we are copying from
      */
      __device__ __host__ inline void operator=(const fieldorder_wrapper<Float, storeFloat> &a)
      {
        v[idx] = fixed ? complex<storeFloat>(round(scale * a.real()), round(scale * a.imag())) : a.v[a.idx];
      }

      /**
         @brief Assignment operator with complex number instance as input
         @param a Complex number we want to store in this accessor
      */
      template <typename theirFloat> __device__ __host__ inline void operator=(const complex<theirFloat> &a)
      {
        if (match<storeFloat, theirFloat>()) {
          v[idx] = complex<storeFloat>(a.x, a.y);
        } else {
          v[idx] = fixed ? complex<storeFloat>(round(scale * a.x), round(scale * a.y)) : complex<storeFloat>(a.x, a.y);
        }
      }

      /**
         @brief Operator+= with complex number instance as input
         @param a Complex number we want to add to this accessor
      */
      template <typename theirFloat> __device__ __host__ inline void operator+=(const complex<theirFloat> &a)
      {
        if (match<storeFloat, theirFloat>()) {
          v[idx] += complex<storeFloat>(a.x, a.y);
        } else {
          v[idx] += fixed ? complex<storeFloat>(round(scale * a.x), round(scale * a.y)) : complex<storeFloat>(a.x, a.y);
        }
      }

      /**
         @brief Operator-= with complex number instance as input
         @param a Complex number we want to subtract from this accessor
      */
      template <typename theirFloat> __device__ __host__ inline void operator-=(const complex<theirFloat> &a)
      {
        if (match<storeFloat, theirFloat>()) {
          v[idx] -= complex<storeFloat>(a.x, a.y);
        } else {
          v[idx] -= fixed ? complex<storeFloat>(round(scale * a.x), round(scale * a.y)) : complex<storeFloat>(a.x, a.y);
        }
      }
      };

    template<typename Float, typename storeFloat>
    __device__ __host__ inline complex<Float> operator*(const Float &a, const fieldorder_wrapper<Float,storeFloat> &b)
    {
      if (fixed_point<Float,storeFloat>()) return a*complex<Float>(b.real(), b.imag());
      else return a*complex<Float>(b.v[b.idx].real(),b.v[b.idx].imag());
    }

    template<typename Float, typename storeFloat>
    __device__ __host__ inline complex<Float> operator+(const fieldorder_wrapper<Float,storeFloat> &a, const complex<Float> &b) {
      if (fixed_point<Float,storeFloat>()) return complex<Float>(a.real(), a.imag()) + b;
      else return complex<Float>(a.v[a.idx].real(),a.v[a.idx].imag()) + b;
    }

    template<typename Float, typename storeFloat>
    __device__ __host__ inline complex<Float> operator+(const complex<Float> &a, const fieldorder_wrapper<Float,storeFloat> &b) {
      if (fixed_point<Float,storeFloat>()) return a + complex<Float>(b.real(), b.imag());
      else return a + complex<Float>(b.v[b.idx].real(),b.v[b.idx].imag());;
    }

    template <typename Float, int nColor, QudaGaugeFieldOrder order, typename storeFloat> struct Accessor {
      static constexpr bool is_mma_compatible = false;
      mutable complex<Float> dummy;
      Accessor(const GaugeField &, void *gauge_=0, void **ghost_=0) {
	errorQuda("Not implemented for order=%d", order);
      }

      void resetScale(Float) { }

      __device__ __host__ complex<Float>& operator()(int d, int parity, int x, int row, int col) const {
	return dummy;
      }
    };

    template <typename Float, int nColor, QudaGaugeFieldOrder order, bool native_ghost, typename storeFloat>
    struct GhostAccessor {
      mutable complex<Float> dummy;
      GhostAccessor(const GaugeField &, void *gauge_=0, void **ghost_=0) {
	errorQuda("Not implemented for order=%d", order);
      }

      void resetScale(Float) { }

      __device__ __host__ complex<Float>& operator()(int d, int parity, int x, int row, int col) const {
	return dummy;
      }
    };

    template <typename Float, int nColor, typename storeFloat>
    struct Accessor<Float, nColor, QUDA_QDP_GAUGE_ORDER, storeFloat> {
      static constexpr bool is_mma_compatible = false;
      complex <storeFloat> *u[QUDA_MAX_GEOMETRY];
      const int volumeCB;
      const int geometry;
      const int cb_offset;
      Float scale;
      Float scale_inv;
      static constexpr bool fixed = fixed_point<Float,storeFloat>();

      Accessor(const GaugeField &U, void *gauge_=0, void ** = 0)
	: volumeCB(U.VolumeCB()), geometry(U.Geometry()), cb_offset((U.Bytes()>>1) / (sizeof(complex<storeFloat>)*U.Geometry())),
	scale(static_cast<Float>(1.0)), scale_inv(static_cast<Float>(1.0))
      {
	for (int d=0; d<U.Geometry(); d++)
	  u[d] = gauge_ ? static_cast<complex<storeFloat>**>(gauge_)[d] :
	    static_cast<complex<storeFloat>**>(const_cast<void*>(U.Gauge_p()))[d];
	resetScale(U.Scale());
      }

      Accessor(const Accessor<Float, nColor, QUDA_QDP_GAUGE_ORDER, storeFloat> &a) :
        volumeCB(a.volumeCB),
        geometry(a.geometry),
        cb_offset(a.cb_offset),
        scale(a.scale),
        scale_inv(a.scale_inv)
      {
        for (int d=0; d<QUDA_MAX_GEOMETRY; d++)
	  u[d] = a.u[d];
      }

      void resetScale(Float max) {
	if (fixed) {
	  scale = static_cast<Float>(std::numeric_limits<storeFloat>::max()) / max;
	  scale_inv = max / static_cast<Float>(std::numeric_limits<storeFloat>::max());
	}
      }

      __device__ __host__ inline complex<Float> operator()(int d, int parity, int x, int row, int col) const
      {
	complex<storeFloat> tmp = u[d][ parity*cb_offset + (x*nColor + row)*nColor + col];

	if (fixed) {
	  return scale_inv*complex<Float>(static_cast<Float>(tmp.x), static_cast<Float>(tmp.y));
	} else {
	  return complex<Float>(tmp.x,tmp.y);
	}
      }

      __device__ __host__ inline fieldorder_wrapper<Float,storeFloat> operator()(int d, int parity, int x, int row, int col)
	{ return fieldorder_wrapper<Float,storeFloat>(u[d], parity*cb_offset + (x*nColor + row)*nColor + col,
						      scale, scale_inv); }

      template<typename theirFloat>
      __device__ __host__ inline void atomic_add(int dim, int parity, int x_cb, int row, int col,
                                                 const complex<theirFloat> &val) const {
#ifdef __CUDA_ARCH__
	typedef typename vector<storeFloat,2>::type vec2;
	vec2 *u2 = reinterpret_cast<vec2*>(u[dim] + parity*cb_offset + (x_cb*nColor + row)*nColor + col);
	if (fixed && !match<storeFloat,theirFloat>()) {
	  complex<storeFloat> val_(round(scale * val.real()), round(scale * val.imag()));
	  atomicAdd(u2, (vec2&)val_);
	} else {
	  atomicAdd(u2, (vec2&)val);
	}
#else
	if (fixed && !match<storeFloat,theirFloat>()) {
	  complex<storeFloat> val_(round(scale * val.real()), round(scale * val.imag()));
#pragma omp atomic update
	  u[dim][ parity*cb_offset + (x_cb*nColor + row)*nColor + col].x += val_.x;
#pragma omp atomic update
	  u[dim][ parity*cb_offset + (x_cb*nColor + row)*nColor + col].y += val_.y;
	} else {
#pragma omp atomic update
	  u[dim][ parity*cb_offset + (x_cb*nColor + row)*nColor + col].x += static_cast<storeFloat>(val.x);
#pragma omp atomic update
	  u[dim][ parity*cb_offset + (x_cb*nColor + row)*nColor + col].y += static_cast<storeFloat>(val.y);
	}
#endif
      }

      template <typename helper, typename reducer>
      __host__ double transform_reduce(QudaFieldLocation location, int dim, helper h, double init, reducer r) const
      {
        if (dim >= geometry) errorQuda("Request dimension %d exceeds dimensionality of the field %d", dim, geometry);
        int lower = (dim == -1) ? 0 : dim;
        int ndim = (dim == -1 ? geometry : 1);
        std::vector<double> result(ndim);
        std::vector<complex<storeFloat> *> v(ndim);
        for (int d = 0; d < ndim; d++) v[d] = u[d + lower];
        ::quda::transform_reduce(location, result, v, 2 * volumeCB * nColor * nColor, h, init, r);
        double total = init;
        for (auto &res : result) total = r(total, res);
        return total;
      }
    };

    template <typename Float, int nColor, bool native_ghost, typename storeFloat>
    struct GhostAccessor<Float, nColor, QUDA_QDP_GAUGE_ORDER, native_ghost, storeFloat> {
      complex<storeFloat> *ghost[8];
      int ghostOffset[8];
      Float scale;
      Float scale_inv;
      static constexpr bool fixed = fixed_point<Float,storeFloat>();

      GhostAccessor(const GaugeField &U, void* = nullptr, void **ghost_= nullptr)
	: scale(static_cast<Float>(1.0)), scale_inv(static_cast<Float>(1.0)) {
	for (int d=0; d<4; d++) {
	  ghost[d] = ghost_ ? static_cast<complex<storeFloat>*>(ghost_[d]) :
	    static_cast<complex<storeFloat>*>(const_cast<void*>(U.Ghost()[d]));
	  ghostOffset[d] = U.Nface()*U.SurfaceCB(d)*U.Ncolor()*U.Ncolor();

	  ghost[d+4] = (U.Geometry() != QUDA_COARSE_GEOMETRY) ? nullptr :
	    ghost_ ? static_cast<complex<storeFloat>*>(ghost_[d+4]) :
	    static_cast<complex<storeFloat>*>(const_cast<void*>(U.Ghost()[d+4]));
	  ghostOffset[d+4] = U.Nface()*U.SurfaceCB(d)*U.Ncolor()*U.Ncolor();
	}

	resetScale(U.Scale());
      }

      GhostAccessor(const GhostAccessor<Float, nColor, QUDA_QDP_GAUGE_ORDER, native_ghost, storeFloat> &a) :
        scale(a.scale),
        scale_inv(a.scale_inv)
      {
        for (int d=0; d<8; d++) {
	  ghost[d] = a.ghost[d];
	  ghostOffset[d] = a.ghostOffset[d];
	}
      }

      void resetScale(Float max) {
	if (fixed) {
	  scale = static_cast<Float>(std::numeric_limits<storeFloat>::max()) / max;
	  scale_inv = max / static_cast<Float>(std::numeric_limits<storeFloat>::max());
	}
      }

      __device__ __host__ inline complex<Float> operator()(int d, int parity, int x, int row, int col) const
      {
	complex<storeFloat> tmp = ghost[d][ parity*ghostOffset[d] + (x*nColor + row)*nColor + col];
	if (fixed) {
	  return scale_inv*complex<Float>(static_cast<Float>(tmp.x), static_cast<Float>(tmp.y));
	} else {
	  return complex<Float>(tmp.x,tmp.y);
	}
      }

      __device__ __host__ inline fieldorder_wrapper<Float,storeFloat> operator()(int d, int parity, int x, int row, int col)
	{ return fieldorder_wrapper<Float,storeFloat>(ghost[d], parity*ghostOffset[d] + (x*nColor + row)*nColor + col,
						      scale, scale_inv); }
    };

    template <typename Float, int nColor, typename storeFloat>
    struct Accessor<Float, nColor, QUDA_MILC_GAUGE_ORDER, storeFloat> {
      static constexpr bool is_mma_compatible = true;
      complex<storeFloat> *u;
      const int volumeCB;
      const int geometry;
      Float scale;
      Float scale_inv;
      static constexpr bool fixed = fixed_point<Float,storeFloat>();

      Accessor(const GaugeField &U, void *gauge_ = nullptr, void ** = nullptr)
      : u(gauge_ ? static_cast<complex<storeFloat>*>(gauge_) :
	  static_cast<complex<storeFloat>*>(const_cast<void *>(U.Gauge_p()))),
	volumeCB(U.VolumeCB()), geometry(U.Geometry()),
	scale(static_cast<Float>(1.0)), scale_inv(static_cast<Float>(1.0)) {
	resetScale(U.Scale());
      }

      Accessor(const Accessor<Float, nColor, QUDA_MILC_GAUGE_ORDER, storeFloat> &a) :
        u(a.u),
        volumeCB(a.volumeCB),
        geometry(a.geometry),
        scale(a.scale),
        scale_inv(a.scale_inv)
      { }

      void resetScale(Float max) {
	if (fixed) {
	  scale = static_cast<Float>(std::numeric_limits<storeFloat>::max()) / max;
	  scale_inv = max / static_cast<Float>(std::numeric_limits<storeFloat>::max());
	}
      }

      __device__ __host__ inline complex<Float> operator()(int d, int parity, int x, int row, int col) const
      {
	complex<storeFloat> tmp = u[(((parity*volumeCB+x)*geometry + d)*nColor + row)*nColor + col];
	if (fixed) {
	  return scale_inv*complex<Float>(static_cast<Float>(tmp.x), static_cast<Float>(tmp.y));
	} else {
	  return complex<Float>(tmp.x,tmp.y);
	}
      }

      /**
       * @brief This and the following method creates a fieldorder_wrapper object whose pointer points to the start of
       * the memory chunk corresponds to the matrix at d, parity, x, row, col. These methods (as well as other `wrap`,
       * `wrap_ghost`, `wrap_index`) are only available for the AoS orders, such as the QUDA_MILC_GAUGE_ORDER order, for
       * the reason that the concept of memory chunk only applyies to these orders.
       */
      __device__ __host__ inline const auto wrap(int d, int parity, int x, int row, int col) const
      {
        return fieldorder_wrapper<Float, storeFloat>(
          u, (((parity * volumeCB + x) * geometry + d) * nColor + row) * nColor + col, scale, scale_inv);
      }

      /**
       * bried The non-const `wrap` method.
       */
      __device__ __host__ inline auto wrap(int d, int parity, int x, int row, int col)
      {
        return fieldorder_wrapper<Float, storeFloat>(
          u, (((parity * volumeCB + x) * geometry + d) * nColor + row) * nColor + col, scale, scale_inv);
      }

      __device__ __host__ inline fieldorder_wrapper<Float,storeFloat> operator()(int d, int parity, int x, int row, int col)
	{ return fieldorder_wrapper<Float,storeFloat>
	    (u, (((parity*volumeCB+x)*geometry + d)*nColor + row)*nColor + col, scale, scale_inv); }

      template <typename theirFloat>
      __device__ __host__ inline void atomic_add(int dim, int parity, int x_cb, int row, int col, const complex<theirFloat> &val) const {
#ifdef __CUDA_ARCH__
	typedef typename vector<storeFloat,2>::type vec2;
	vec2 *u2 = reinterpret_cast<vec2*>(u + (((parity*volumeCB+x_cb)*geometry + dim)*nColor + row)*nColor + col);
	if (fixed && !match<storeFloat,theirFloat>()) {
	  complex<storeFloat> val_(round(scale * val.real()), round(scale * val.imag()));
	  atomicAdd(u2, (vec2&)val_);
	} else {
	  atomicAdd(u2, (vec2&)val);
	}
#else
	if (fixed && !match<storeFloat,theirFloat>()) {
	  complex<storeFloat> val_(round(scale * val.real()), round(scale * val.imag()));
#pragma omp atomic update
	  u[(((parity*volumeCB+x_cb)*geometry + dim)*nColor + row)*nColor + col].x += val_.x;
#pragma omp atomic update
	  u[(((parity*volumeCB+x_cb)*geometry + dim)*nColor + row)*nColor + col].y += val_.y;
	} else {
#pragma omp atomic update
	  u[(((parity*volumeCB+x_cb)*geometry + dim)*nColor + row)*nColor + col].x += static_cast<storeFloat>(val.x);
#pragma omp atomic update
	  u[(((parity*volumeCB+x_cb)*geometry + dim)*nColor + row)*nColor + col].y += static_cast<storeFloat>(val.y);
	}
#endif
      }

      template <typename helper, typename reducer>
      __host__ double transform_reduce(QudaFieldLocation location, int dim, helper h, double init, reducer r) const
      {
        if (dim >= geometry) errorQuda("Request dimension %d exceeds dimensionality of the field %d", dim, geometry);
        int start = dim == -1 ? 0 : dim;
        int count = (dim == -1 ? geometry : 1) * volumeCB * nColor * nColor; // items per parity
        std::vector<double> result = {init, init};
        std::vector<decltype(u)> v = {u + (0 * geometry + start) * volumeCB * nColor * nColor,
                                      u + (1 * geometry + start) * volumeCB * nColor * nColor};
        ::quda::transform_reduce(location, result, v, count, h, init, r);
        return r(result[0], result[1]);
      }
    };

    template <typename Float, int nColor, bool native_ghost, typename storeFloat>
    struct GhostAccessor<Float, nColor, QUDA_MILC_GAUGE_ORDER, native_ghost, storeFloat> {
      complex<storeFloat> *ghost[8];
      int ghostOffset[8];
      Float scale;
      Float scale_inv;
      static constexpr bool fixed = fixed_point<Float,storeFloat>();

      GhostAccessor(const GaugeField &U, void * = nullptr, void **ghost_ = nullptr)
	: scale(static_cast<Float>(1.0)), scale_inv(static_cast<Float>(1.0)) {
	for (int d=0; d<4; d++) {
	  ghost[d] = ghost_ ? static_cast<complex<storeFloat>*>(ghost_[d]) :
	    static_cast<complex<storeFloat>*>(const_cast<void*>(U.Ghost()[d]));
	  ghostOffset[d] = U.Nface()*U.SurfaceCB(d)*U.Ncolor()*U.Ncolor();

	  ghost[d+4] = (U.Geometry() != QUDA_COARSE_GEOMETRY) ? nullptr :
	    ghost_ ? static_cast<complex<storeFloat>*>(ghost_[d+4]) :
	    static_cast<complex<storeFloat>*>(const_cast<void*>(U.Ghost()[d+4]));
	  ghostOffset[d+4] = U.Nface()*U.SurfaceCB(d)*U.Ncolor()*U.Ncolor();
	}

	resetScale(U.Scale());
      }

      GhostAccessor(const GhostAccessor<Float, nColor, QUDA_MILC_GAUGE_ORDER, native_ghost, storeFloat> &a) :
        scale(a.scale),
        scale_inv(a.scale_inv)
      {
        for (int d=0; d<8; d++) {
	  ghost[d] = a.ghost[d];
	  ghostOffset[d] = a.ghostOffset[d];
	}
      }

      void resetScale(Float max) {
	if (fixed) {
	  scale = static_cast<Float>(std::numeric_limits<storeFloat>::max()) / max;
	  scale_inv = max / static_cast<Float>(std::numeric_limits<storeFloat>::max());
	}
      }

      __device__ __host__ inline complex<Float> operator()(int d, int parity, int x, int row, int col) const
      {
	complex<storeFloat> tmp = ghost[d][ parity*ghostOffset[d] + (x*nColor + row)*nColor + col];
	if (fixed) {
	  return scale_inv*complex<Float>(static_cast<Float>(tmp.x), static_cast<Float>(tmp.y));
	} else {
	  return complex<Float>(tmp.x,tmp.y);
	}
      }

      /**
       * @brief The method similar to Accessor<Float, nColor, QUDA_MILC_GAUGE_ORDER, storeFloat>::wrap: this method and the following
       * creates a fieldorder_wrapper object with the pointer that points to the memory chunk at d, parity, x, row, col
       */
      __device__ __host__ inline const auto wrap(int d, int parity, int x, int row, int col) const
      {
        return fieldorder_wrapper<Float, storeFloat>(
          ghost[d], parity * ghostOffset[d] + (x * nColor + row) * nColor + col, scale, scale_inv);
      }

      /**
       * @brief the non-const `wrap` method.
       */
      __device__ __host__ inline auto wrap(int d, int parity, int x, int row, int col)
      {
        return fieldorder_wrapper<Float, storeFloat>(
          ghost[d], parity * ghostOffset[d] + (x * nColor + row) * nColor + col, scale, scale_inv);
      }

      __device__ __host__ inline fieldorder_wrapper<Float,storeFloat> operator()(int d, int parity, int x, int row, int col)
	{ return fieldorder_wrapper<Float,storeFloat>
	    (ghost[d], parity*ghostOffset[d] + (x*nColor + row)*nColor + col, scale, scale_inv); }
    };

    template<int nColor, int N>
      __device__ __host__ inline int indexFloatN(int dim, int parity, int x_cb, int row, int col, int stride, int offset_cb) {
      constexpr int M = (2*nColor*nColor) / N;
      int j = ((row*nColor+col)*2) / N; // factor of two for complexity
      int i = ((row*nColor+col)*2) % N;
      int index = ((x_cb + dim*stride*M + j*stride)*2+i) / 2; // back to a complex offset
      index += parity*offset_cb;
      return index;
    };

    template <typename Float, int nColor, typename storeFloat>
    struct Accessor<Float, nColor, QUDA_FLOAT2_GAUGE_ORDER, storeFloat> {
      static constexpr bool is_mma_compatible = false;
      complex<storeFloat> *u;
      const int offset_cb;
      const int volumeCB;
      const int stride;
      const int geometry;
      Float max;
      Float scale;
      Float scale_inv;
      static constexpr bool fixed = fixed_point<Float,storeFloat>();

      Accessor(const GaugeField &U, void * gauge_ = nullptr, void ** = nullptr) :
        u(gauge_ ? static_cast<complex<storeFloat>*>(gauge_) :
	  static_cast<complex<storeFloat>*>(const_cast<void*>(U.Gauge_p()))),
	offset_cb( (U.Bytes()>>1) / sizeof(complex<storeFloat>)),
        volumeCB(U.VolumeCB()), stride(U.Stride()), geometry(U.Geometry()),
        max(static_cast<Float>(1.0)), scale(static_cast<Float>(1.0)), scale_inv(static_cast<Float>(1.0))
      {
	resetScale(U.Scale());
      }

      Accessor(const Accessor<Float, nColor, QUDA_FLOAT2_GAUGE_ORDER, storeFloat> &a) :
        u(a.u),
        offset_cb(a.offset_cb),
        volumeCB(a.volumeCB),
        stride(a.stride),
        geometry(a.geometry),
        scale(a.scale),
        scale_inv(a.scale_inv)
      {
      }

      void resetScale(Float max_) {
	if (fixed) {
	  max = max_;
	  scale = static_cast<Float>(std::numeric_limits<storeFloat>::max()) / max;
	  scale_inv = max / static_cast<Float>(std::numeric_limits<storeFloat>::max());
	}
      }

      __device__ __host__ inline const complex<Float> operator()(int dim, int parity, int x_cb, int row, int col) const
      {
        complex<storeFloat> tmp
          = u[parity * offset_cb + dim * stride * nColor * nColor + (row * nColor + col) * stride + x_cb];
        if (fixed) {
          return scale_inv * complex<Float>(static_cast<Float>(tmp.x), static_cast<Float>(tmp.y));
        } else {
          return complex<Float>(tmp.x, tmp.y);
        }
      }

      __device__ __host__ inline fieldorder_wrapper<Float,storeFloat> operator()(int dim, int parity, int x_cb, int row, int col)
      {
	int index = parity*offset_cb + dim*stride*nColor*nColor + (row*nColor+col)*stride + x_cb;
	return fieldorder_wrapper<Float,storeFloat>(u, index, scale, scale_inv);
      }

      template <typename theirFloat>
      __device__ __host__ void atomic_add(int dim, int parity, int x_cb, int row, int col, const complex<theirFloat> &val) const {
#ifdef __CUDA_ARCH__
	typedef typename vector<storeFloat,2>::type vec2;
	vec2 *u2 = reinterpret_cast<vec2*>(u + parity*offset_cb + dim*stride*nColor*nColor + (row*nColor+col)*stride + x_cb);
	if (fixed && !match<storeFloat,theirFloat>()) {
	  complex<storeFloat> val_(round(scale * val.real()), round(scale * val.imag()));
	  atomicAdd(u2, (vec2&)val_);
	} else {
	  atomicAdd(u2, (vec2&)val);
	}
#else
        if (fixed && !match<storeFloat,theirFloat>()) {
	  complex<storeFloat> val_(round(scale * val.real()), round(scale * val.imag()));
#pragma omp atomic update
	  u[parity*offset_cb + dim*stride*nColor*nColor + (row*nColor+col)*stride + x_cb].x += val_.x;
#pragma omp atomic update
	  u[parity*offset_cb + dim*stride*nColor*nColor + (row*nColor+col)*stride + x_cb].y += val_.y;
	  } else {
#pragma omp atomic update
	  u[parity*offset_cb + dim*stride*nColor*nColor + (row*nColor+col)*stride + x_cb].x += static_cast<storeFloat>(val.x);
#pragma omp atomic update
	  u[parity*offset_cb + dim*stride*nColor*nColor + (row*nColor+col)*stride + x_cb].y += static_cast<storeFloat>(val.y);
	}
#endif
      }

      template <typename helper, typename reducer>
      __host__ double transform_reduce(QudaFieldLocation location, int dim, helper h, double init, reducer r) const
      {
        if (dim >= geometry) errorQuda("Requested dimension %d exceeds dimensionality of the field %d", dim, geometry);
        int start = (dim == -1) ? 0 : dim;
        int count = (dim == -1 ? geometry : 1) * stride * nColor * nColor;
        std::vector<double> result = {init, init};
        std::vector<decltype(u)> v = {u + 0 * offset_cb + start * count, u + 1 * offset_cb + start * count};
        ::quda::transform_reduce(location, result, v, count, h, init, r);
        return r(result[0], result[1]);
      }
    };

    template <typename Float, int nColor, bool native_ghost, typename storeFloat>
    struct GhostAccessor<Float, nColor, QUDA_FLOAT2_GAUGE_ORDER, native_ghost, storeFloat> {
      complex<storeFloat> *ghost[8];
      const int volumeCB;
      int ghostVolumeCB[8];
      Float scale;
      Float scale_inv;
      static constexpr bool fixed = fixed_point<Float,storeFloat>();
      Accessor<Float, nColor, QUDA_FLOAT2_GAUGE_ORDER, storeFloat> accessor;

      GhostAccessor(const GaugeField &U, void *gauge_, void **ghost_=0)
	: volumeCB(U.VolumeCB()), scale(static_cast<Float>(1.0)), 
	  scale_inv(static_cast<Float>(1.0)), accessor(U, gauge_, ghost_)
      {
	if (!native_ghost) assert(ghost_ != nullptr);
	for (int d=0; d<4; d++) {
	  ghost[d] = !native_ghost ? static_cast<complex<storeFloat>*>(ghost_[d]) : nullptr;
	  ghostVolumeCB[d] = U.Nface()*U.SurfaceCB(d);
	  ghost[d+4] = !native_ghost && U.Geometry() == QUDA_COARSE_GEOMETRY? static_cast<complex<storeFloat>*>(ghost_[d+4]) : nullptr;
	  ghostVolumeCB[d+4] = U.Nface()*U.SurfaceCB(d);
	}
	resetScale(U.Scale());
      }

      GhostAccessor(const GhostAccessor<Float, nColor, QUDA_FLOAT2_GAUGE_ORDER, native_ghost, storeFloat> &a) :
        volumeCB(a.volumeCB),
        scale(a.scale),
        scale_inv(a.scale_inv),
        accessor(a.accessor)
      {
	for (int d=0; d<8; d++) {
	  ghost[d] = a.ghost[d];
	  ghostVolumeCB[d] = a.ghostVolumeCB[d];
	}
      }

      void resetScale(Float max) {
	accessor.resetScale(max);
	if (fixed) {
	  scale = static_cast<Float>(std::numeric_limits<storeFloat>::max()) / max;
	  scale_inv = max / static_cast<Float>(std::numeric_limits<storeFloat>::max());
	}
      }

      __device__ __host__ inline const complex<Float> operator()(int d, int parity, int x_cb, int row, int col) const
      {
	if (native_ghost) {
	  return accessor(d%4, parity, x_cb+(d/4)*ghostVolumeCB[d]+volumeCB, row, col);
	} else {
	  complex<storeFloat> tmp = ghost[d][ ((parity*nColor + row)*nColor+col)*ghostVolumeCB[d] + x_cb ];
	  if (fixed) {
	    return scale_inv*complex<Float>(static_cast<Float>(tmp.x), static_cast<Float>(tmp.y));
	  } else {
	    return complex<Float>(tmp.x, tmp.y);
	  }
	}
      }

      __device__ __host__ inline fieldorder_wrapper<Float,storeFloat> operator()(int d, int parity, int x_cb, int row, int col)
      {
	if (native_ghost)
	  return accessor(d%4, parity, x_cb+(d/4)*ghostVolumeCB[d]+volumeCB, row, col);
	else
	  return fieldorder_wrapper<Float,storeFloat>
	    (ghost[d], ((parity*nColor + row)*nColor+col)*ghostVolumeCB[d] + x_cb, scale, scale_inv);
      }
    };

    /**
       This is a template driven generic gauge field accessor.  To
       deploy for a specifc field ordering, the two operator()
       accessors have to be specialized for that ordering.

       @tparam Float_ Underlying type returned by the accessors
       @tparam nColor Number of colors for the field
       @tparam nSpinCoarse Number of "spin degrees of freedom" (for coarse-link fields only)
       @tparam order Storage order of the field
       @tparam native_ghost Whether to use native ghosts (inlined into
       @tparam storeFloat_ Underlying storage type for the field
       the padded area for internal-order fields or use a separate array if false)
     */
    template <typename Float_, int nColor, int nSpinCoarse, QudaGaugeFieldOrder order, bool native_ghost = true,
              typename storeFloat_ = Float_>
    struct FieldOrder {

      /** Convenient types */
      using Float = Float_;
      using storeFloat = storeFloat_;

      /** An internal reference to the actual field we are accessing */
      const int volumeCB;
      const int nDim;
      const int_fastdiv geometry;
      const QudaFieldLocation location;
      static constexpr int nColorCoarse = nColor / nSpinCoarse;

      using accessor_type = Accessor<Float, nColor, order, storeFloat>;
      static constexpr bool is_mma_compatible = accessor_type::is_mma_compatible;
      accessor_type accessor;
      GhostAccessor<Float, nColor, order, native_ghost, storeFloat> ghostAccessor;

      /**
       * Constructor for the FieldOrder class
       * @param field The field that we are accessing
       */
      FieldOrder(const GaugeField &U, storeFloat *gauge_=0, storeFloat **ghost_=0)
      : volumeCB(U.VolumeCB()), nDim(U.Ndim()), geometry(U.Geometry()),
	  location(U.Location()),
        accessor(U, (void*)gauge_, (void**)ghost_), ghostAccessor(U, (void*)gauge_, (void**)ghost_)
	{
	  if (U.Reconstruct() != QUDA_RECONSTRUCT_NO)
	    errorQuda("GaugeField ordering not supported with reconstruction");
	}

      FieldOrder(const FieldOrder &o) : volumeCB(o.volumeCB),
	  nDim(o.nDim), geometry(o.geometry), location(o.location),
	  accessor(o.accessor), ghostAccessor(o.ghostAccessor)
	{ }

	void resetScale(double max) {
	  accessor.resetScale(max);
	  ghostAccessor.resetScale(max);
	}

	static constexpr bool fixedPoint() { return fixed_point<Float,storeFloat>(); }

	/**
	 * Read-only complex-member accessor function
	 * @param d dimension index
	 * @param parity Parity index
	 * @param x 1-d site index
	 * @param row row index
	 * @param c column index
	 */
        __device__ __host__ complex<Float> operator()(int d, int parity, int x, int row, int col) const
        {
          return accessor(d, parity, x, row, col);
        }

        /**
         * @brief This and the following method (eventually) creates a fieldorder_wrapper object whose pointer points to
         *   the start of the memory chunk corresponds to the matrix at d, parity, x. Only available for the
         *   QUDA_MILC_GAUGE_ORDER order.

         * @param d dimension index
         * @param parity Parity index
         * @param x 1-d site index
         */
        __device__ __host__ const auto wrap(int d, int parity, int x) const
        {
          return accessor.wrap(d, parity, x, 0, 0);
        }

        /**
         * @brief the non-const `wrap` method.
         */
        __device__ __host__ auto wrap(int d, int parity, int x) { return accessor.wrap(d, parity, x, 0, 0); }

        /**
         * Writable complex-member accessor function
         * @param d dimension index
         * @param parity Parity index
         * @param x 1-d site index
         * @param row row index
         * @param c column index
         */
        __device__ __host__ fieldorder_wrapper<Float, storeFloat> operator()(int d, int parity, int x, int row, int col)
        {
          return accessor(d, parity, x, row, col);
        }

        /**
         * Read-only complex-member accessor function for the ghost zone
         * @param d dimension index
         * @param parity Parity index
         * @param x 1-d site index
         * @param row row index
         * @param c column index
         */
        __device__ __host__ complex<Float> Ghost(int d, int parity, int x, int row, int col) const
        {
          return ghostAccessor(d, parity, x, row, col);
        }

        __device__ __host__ auto Ghost(int d, int parity, int x) const { return ghostAccessor(d, parity, x); }

        /**
         * Writable complex-member accessor function for the ghost zone
         * @param d dimension index
         * @param parity Parity index
         * @param x 1-d site index
         * @param row row index
         * @param c column index
         */
        __device__ __host__ fieldorder_wrapper<Float, storeFloat> Ghost(int d, int parity, int x, int row, int col)
        {
          return ghostAccessor(d, parity, x, row, col);
        }
        /**
         * @brief This and the following method (eventually) creates a fieldorder_wrapper object whose pointer points to
         * the start of the memory chunk corresponds to the matrix at d, parity, x. Only available for the
         * QUDA_MILC_GAUGE_ORDER order.

         * @param d dimension index
         * @param parity Parity index
         * @param x 1-d site index
         */

        __device__ __host__ const auto wrap_ghost(int d, int parity, int x) const
        {
          return ghostAccessor.wrap(d, parity, x, 0, 0);
        }

        /**
         * @brief the non-const `wrap_ghost` method.
         */
        __device__ __host__ auto wrap_ghost(int d, int parity, int x) { return ghostAccessor.wrap(d, parity, x, 0, 0); }

        /**
         * Specialized read-only complex-member accessor function (for coarse gauge field)
         * @param d dimension index
         * @param parity Parity index
         * @param x 1-d site index
         * @param s_row row spin index
         * @param c_row row color index
         * @param s_col col spin index
         * @param c_col col color index
         */
        __device__ __host__ inline const complex<Float> operator()(int d, int parity, int x, int s_row, int s_col,
                                                                   int c_row, int c_col) const
        {
          return (*this)(d, parity, x, s_row * nColorCoarse + c_row, s_col * nColorCoarse + c_col);
        }

        /**
         * Specialized read-only complex-member accessor function (for coarse gauge field)
         * @param d dimension index
         * @param parity Parity index
         * @param x 1-d site index
         * @param s_row row spin index
         * @param c_row row color index
         * @param s_col col spin index
         * @param c_col col color index
         */
        __device__ __host__ inline fieldorder_wrapper<Float, storeFloat> operator()(int d, int parity, int x, int s_row,
                                                                                    int s_col, int c_row, int c_col)
        {
          return (*this)(d, parity, x, s_row * nColorCoarse + c_row, s_col * nColorCoarse + c_col);
        }

        /**
         * @brief This and the following method (eventually) creates a fieldorder_wrapper object whose pointer points to
         * the start of the memory chunk corresponds to the matrix at d, parity, x, s_row, s_col. Only available for the
         * QUDA_MILC_GAUGE_ORDER order.
         * @param d dimension index
         * @param parity Parity index
         * @param x 1-d site index
         * @param s_row row spin index
         * @param s_col col spin index
         */
        __device__ __host__ inline const auto wrap(int d, int parity, int x, int s_row, int s_col) const
        {
          return accessor.wrap(d, parity, x, s_row * nColorCoarse, s_col * nColorCoarse);
        }

        /**
         * @brief the non-const `wrap` method.
         */
        __device__ __host__ inline auto wrap(int d, int parity, int x, int s_row, int s_col)
        {
          return accessor.wrap(d, parity, x, s_row * nColorCoarse, s_col * nColorCoarse);
        }

        /**
         * Specialized read-only complex-member accessor function (for coarse gauge field ghost zone)
         * @param d dimension index
         * @param parity Parity index
         * @param x 1-d site index
         * @param s_row row spin index
         * @param c_row row color index
         * @param s_col col spin index
         * @param c_col col color index
         */
        __device__ __host__ inline complex<Float> Ghost(int d, int parity, int x, int s_row, int s_col, int c_row,
                                                        int c_col) const
        {
          return Ghost(d, parity, x, s_row * nColorCoarse + c_row, s_col * nColorCoarse + c_col);
        }

        /**
         * Specialized read-only complex-member accessor function (for coarse gauge field ghost zone)
         * @param d dimension index
         * @param parity Parity index
         * @param x 1-d site index
         * @param s_row row spin index
         * @param c_row row color index
         * @param s_col col spin index
         * @param c_col col color index
         */
        __device__ __host__ inline fieldorder_wrapper<Float, storeFloat> Ghost(int d, int parity, int x, int s_row,
                                                                               int s_col, int c_row, int c_col)
        {
          return Ghost(d, parity, x, s_row * nColorCoarse + c_row, s_col * nColorCoarse + c_col);
        }
        /**
         * @brief This and the following method (eventually) creates a fieldorder_wrapper object whose pointer points to
         * the start of the memory chunk corresponds to the matrix at d, parity, x, s_row, s_col. Only available for the
         * QUDA_MILC_GAUGE_ORDER order.
         * @param d dimension index
         * @param parity Parity index
         * @param x 1-d site index
         * @param s_row row spin index
         * @param s_col col spin index
         */
        __device__ __host__ inline const auto wrap_ghost(int d, int parity, int x, int s_row, int s_col) const
        {
          return ghostAccessor.wrap(d, parity, x, s_row * nColorCoarse, s_col * nColorCoarse);
        }

        /**
         * @brief the non-const `wrap_ghost` method.
         */
        __device__ __host__ inline auto wrap_ghost(int d, int parity, int x, int s_row, int s_col)
        {
          return ghostAccessor.wrap(d, parity, x, s_row * nColorCoarse, s_col * nColorCoarse);
        }

        template <typename theirFloat>
	__device__ __host__ inline void atomicAdd(int d, int parity, int x, int s_row, int s_col,
						  int c_row, int c_col, const complex<theirFloat> &val) {
	  accessor.atomic_add(d, parity, x, s_row*nColorCoarse + c_row, s_col*nColorCoarse + c_col, val);
	}

	/** Returns the number of field colors */
	__device__ __host__ inline int Ncolor() const { return nColor; }

	/** Returns the field volume */
	__device__ __host__ inline int Volume() const { return 2*volumeCB; }

	/** Returns the field volume */
	__device__ __host__ inline int VolumeCB() const { return volumeCB; }

	/** Returns the field geometric dimension */
	__device__ __host__ inline int Ndim() const { return nDim; }

	/** Returns the field geometry */
	__device__ __host__ inline int Geometry() const { return geometry; }

	/** Returns the number of coarse gauge field spins */
	__device__ __host__ inline int NspinCoarse() const { return nSpinCoarse; }

	/** Returns the number of coarse gauge field colors */
	__device__ __host__ inline int NcolorCoarse() const { return nColorCoarse; }

	/**
	 * @brief Returns the L1 norm of the field in a given dimension
	 * @param[in] dim Which dimension we are taking the norm of (dim=-1 mean all dimensions)
	 * @return L1 norm
	 */
	__host__ double norm1(int dim=-1, bool global=true) const {
          double nrm1 = accessor.transform_reduce(location, dim, abs_<double, storeFloat>(accessor.scale_inv), 0.0,
                                                  plus<double>());
          if (global) comm_allreduce(&nrm1);
          return nrm1;
        }

        /**
	 * @brief Returns the L2 norm squared of the field in a given dimension
	 * @param[in] dim Which dimension we are taking the norm of (dim=-1 mean all dimensions)
	 * @return L2 norm squared
	 */
	__host__ double norm2(int dim=-1, bool global=true) const {
          double nrm2 = accessor.transform_reduce(location, dim, square_<double, storeFloat>(accessor.scale_inv), 0.0,
                                                  plus<double>());
          if (global) comm_allreduce(&nrm2);
          return nrm2;
        }

        /**
	 * @brief Returns the Linfinity norm of the field in a given dimension
	 * @param[in] dim Which dimension we are taking the norm of (dim=-1 mean all dimensions)
	 * @return Linfinity norm
	 */
	__host__ double abs_max(int dim=-1, bool global=true) const {
          double absmax = accessor.transform_reduce(location, dim, abs_<Float, storeFloat>(accessor.scale_inv), 0.0,
                                                    maximum<Float>());
          if (global) comm_allreduce_max(&absmax);
          return absmax;
        }

        /**
	 * @brief Returns the minimum absolute value of the field
	 * @param[in] dim Which dimension we are taking the norm of (dim=-1 mean all dimensions)
	 * @return Minimum norm
	 */
	__host__ double abs_min(int dim=-1, bool global=true) const {
          double absmin = accessor.transform_reduce(location, dim, abs_<Float, storeFloat>(accessor.scale_inv),
                                                    std::numeric_limits<double>::max(), minimum<Float>());
          if (global) comm_allreduce_min(&absmin);
          return absmin;
        }

        /** Return the size of the allocation (geometry and parity left out and added as needed in Tunable::bytes) */
	size_t Bytes() const { return static_cast<size_t>(volumeCB) * nColor * nColor * 2ll * sizeof(storeFloat); }
    };

      /**
         @brief Generic reconstruction helper with no reconstruction
         @tparam N number of real numbers in each packed gauge matrix
         @tparam Float Storage format (e.g., double, float, short)
         @tparam ghostExchange_ optional template the ghostExchange type
         to avoid the run-time overhead (dummy for trivial reconstruct
         type)
      */
      template <int N, typename Float, QudaGhostExchange ghostExchange_, QudaStaggeredPhase = QUDA_STAGGERED_PHASE_NO>
      struct Reconstruct {
        using real = typename mapper<Float>::type;
        using complex = complex<real>;
        real scale;
        real scale_inv;
        Reconstruct(const GaugeField &u) :
          scale(isFixed<Float>::value ? u.LinkMax() : 1.0),
          scale_inv(isFixed<Float>::value ? 1.0 / scale : 1.0)
        {
        }

        Reconstruct(const Reconstruct<N, Float, ghostExchange_> &recon) : scale(recon.scale), scale_inv(recon.scale_inv)
        {
        }

        __device__ __host__ inline void Pack(real out[N], const complex in[N / 2]) const
        {
          if (isFixed<Float>::value) {
#pragma unroll
            for (int i = 0; i < N / 2; i++) {
              out[2 * i + 0] = scale_inv * in[i].real();
              out[2 * i + 1] = scale_inv * in[i].imag();
            }
          } else {
#pragma unroll
            for (int i = 0; i < N / 2; i++) {
              out[2 * i + 0] = in[i].real();
              out[2 * i + 1] = in[i].imag();
            }
          }
        }

        template <typename I>
        __device__ __host__ inline void Unpack(complex out[N / 2], const real in[N], int, int, real,
                                               const I *, const int *) const
        {
          if (isFixed<Float>::value) {
#pragma unroll
            for (int i = 0; i < N / 2; i++) { out[i] = scale * complex(in[2 * i + 0], in[2 * i + 1]); }
          } else {
#pragma unroll
            for (int i = 0; i < N / 2; i++) { out[i] = complex(in[2 * i + 0], in[2 * i + 1]); }
          }
        }
        __device__ __host__ inline real getPhase(const complex []) const { return 0; }
      };

      /**
         @brief timeBoundary Compute boundary condition correction
         @tparam ghostExhange_ Optional template the ghostExchange type to avoid the run-time overhead
         @param idx extended field linear index
         @param X the gauge field dimensions
         @param R the radii dimenions of the extended region
         @param tBoundary the boundary condition
         @param isFirstTimeSlice if we're on the first time slice of nodes
         @param isLastTimeSlide if we're on the last time slice of nodes
         @param ghostExchange if the field is extended or not (determines indexing type)
      */
      template <QudaGhostExchange ghostExchange_, typename T, typename I>
      __device__ __host__ inline T timeBoundary(int idx, const I X[QUDA_MAX_DIM], const int R[QUDA_MAX_DIM],
          T tBoundary, T scale, int firstTimeSliceBound, int lastTimeSliceBound, bool isFirstTimeSlice,
          bool isLastTimeSlice, QudaGhostExchange ghostExchange = QUDA_GHOST_EXCHANGE_NO)
      {

        // MWTODO: should this return tBoundary : scale or tBoundary*scale : scale

        if (ghostExchange_ == QUDA_GHOST_EXCHANGE_PAD
            || (ghostExchange_ == QUDA_GHOST_EXCHANGE_INVALID && ghostExchange != QUDA_GHOST_EXCHANGE_EXTENDED)) {
          if (idx >= firstTimeSliceBound) { // halo region on the first time slice
            return isFirstTimeSlice ? tBoundary : scale;
          } else if (idx >= lastTimeSliceBound) { // last link on the last time slice
            return isLastTimeSlice ? tBoundary : scale;
          } else {
            return scale;
          }
        } else if (ghostExchange_ == QUDA_GHOST_EXCHANGE_EXTENDED
            || (ghostExchange_ == QUDA_GHOST_EXCHANGE_INVALID && ghostExchange == QUDA_GHOST_EXCHANGE_EXTENDED)) {
          if (idx >= (R[3] - 1) * X[0] * X[1] * X[2] / 2 && idx < R[3] * X[0] * X[1] * X[2] / 2) {
            // the boundary condition is on the R[3]-1 time slice
            return isFirstTimeSlice ? tBoundary : scale;
          } else if (idx >= (X[3] - R[3] - 1) * X[0] * X[1] * X[2] / 2 && idx < (X[3] - R[3]) * X[0] * X[1] * X[2] / 2) {
            // the boundary condition lies on the X[3]-R[3]-1 time slice
            return isLastTimeSlice ? tBoundary : scale;
          } else {
            return scale;
          }
        }
        return scale;
      }

      // not actually used - here for reference
      template <typename Float, typename I>
      __device__ __host__ inline Float milcStaggeredPhase(int dim, const int x[], const I R[]) {
        // could consider non-extended variant too?
        Float sign = static_cast<Float>(1.0);
	switch (dim) {
	case 0: if ( ((x[3] - R[3]) & 1) != 0)                             sign = -static_cast<Float>(1.0); break;
	case 1: if ( ((x[0] - R[0] + x[3] - R[3]) & 1) != 0)               sign = -static_cast<Float>(1.0); break;
	case 2: if ( ((x[0] - R[0] + x[1] - R[1] + x[3] - R[3]) & 1) != 0) sign = -static_cast<Float>(1.0); break;
	}
	return sign;
      }

      /**
         @brief Gauge reconstruct 12 helper where we reconstruct the
         third row from the cross product of the first two rows
         @tparam Float Storage format (e.g., double, float, short)
         @tparam ghostExchange_ optional template the ghostExchange
         type to avoid the run-time overhead
      */
      template <typename Float, QudaGhostExchange ghostExchange_> struct Reconstruct<12, Float, ghostExchange_> {
        using real = typename mapper<Float>::type;
        using complex = complex<real>;
        const real anisotropy;
        const real tBoundary;
        const int firstTimeSliceBound;
        const int lastTimeSliceBound;
        const bool isFirstTimeSlice;
        const bool isLastTimeSlice;
        QudaGhostExchange ghostExchange;

        Reconstruct(const GaugeField &u) :
          anisotropy(u.Anisotropy()),
          tBoundary(static_cast<real>(u.TBoundary())),
          firstTimeSliceBound(u.VolumeCB()),
          lastTimeSliceBound((u.X()[3] - 1) * u.X()[0] * u.X()[1] * u.X()[2] / 2),
          isFirstTimeSlice(comm_coord(3) == 0 ? true : false),
          isLastTimeSlice(comm_coord(3) == comm_dim(3) - 1 ? true : false),
          ghostExchange(u.GhostExchange())
        {
        }

        Reconstruct(const Reconstruct<12, Float, ghostExchange_> &recon) :
            anisotropy(recon.anisotropy),
            tBoundary(recon.tBoundary),
            firstTimeSliceBound(recon.firstTimeSliceBound),
            lastTimeSliceBound(recon.lastTimeSliceBound),
            isFirstTimeSlice(recon.isFirstTimeSlice),
            isLastTimeSlice(recon.isLastTimeSlice),
            ghostExchange(recon.ghostExchange)
        {
        }

        __device__ __host__ inline void Pack(real out[12], const complex in[9]) const
        {
#pragma unroll
          for (int i = 0; i < 6; i++) {
            out[2 * i + 0] = in[i].real();
            out[2 * i + 1] = in[i].imag();
          }
        }

        template <typename I>
        __device__ __host__ inline void Unpack(complex out[9], const real in[12], int idx, int dir, real,
                                               const I *X, const int *R) const
        {
#pragma unroll
          for (int i = 0; i < 6; i++) out[i] = complex(in[2 * i + 0], in[2 * i + 1]);

          const real u0 = dir < 3 ?
            anisotropy :
            timeBoundary<ghostExchange_>(idx, X, R, tBoundary, static_cast<real>(1.0), firstTimeSliceBound,
                                         lastTimeSliceBound, isFirstTimeSlice, isLastTimeSlice, ghostExchange);

          // out[6] = u0*conj(out[1]*out[5] - out[2]*out[4]);
          out[6] = cmul(out[2], out[4]);
          out[6] = cmac(out[1], out[5], -out[6]);
          out[6] = u0 * conj(out[6]);

          // out[7] = u0*conj(out[2]*out[3] - out[0]*out[5]);
          out[7] = cmul(out[0], out[5]);
          out[7] = cmac(out[2], out[3], -out[7]);
          out[7] = u0 * conj(out[7]);

          // out[8] = u0*conj(out[0]*out[4] - out[1]*out[3]);
          out[8] = cmul(out[1], out[3]);
          out[8] = cmac(out[0], out[4], -out[8]);
          out[8] = u0 * conj(out[8]);
        }

        __device__ __host__ inline real getPhase(const complex []) { return 0; }
      };

      /**
         @brief Gauge reconstruct helper for Momentum field with 10
         packed elements (really 9 from the Lie algebra, with zero for
         last element).  We label this as 11 to avoid collisions with
         simple load/store of momentum field where we do not seek to
         unpack/pack.
         @tparam Float Storage format (e.g., double, float, short)
         @tparam ghostExchange_ optional template the ghostExchange
         type to avoid the run-time overhead
      */
      template <typename Float, QudaGhostExchange ghostExchange_> struct Reconstruct<11, Float, ghostExchange_> {
        using real = typename mapper<Float>::type;
        using complex = complex<real>;

        Reconstruct(const GaugeField &) { ; }
        Reconstruct(const Reconstruct<11, Float, ghostExchange_> &) {}

        __device__ __host__ inline void Pack(real out[10], const complex in[9]) const
        {
#pragma unroll
          for (int i = 0; i < 2; i++) {
            out[2 * i + 0] = in[i + 1].real();
            out[2 * i + 1] = in[i + 1].imag();
          }
          out[4] = in[5].real();
          out[5] = in[5].imag();
          out[6] = in[0].imag();
          out[7] = in[4].imag();
          out[8] = in[8].imag();
          out[9] = 0.0;
        }

        template <typename I>
        __device__ __host__ inline void Unpack(complex out[9], const real in[10], int, int, real,
                                               const I *, const int *) const
        {
          out[0] = complex(0.0, in[6]);
          out[1] = complex(in[0], in[1]);
          out[2] = complex(in[2], in[3]);
          out[3] = complex(-out[1].real(), out[1].imag());
          out[4] = complex(0.0, in[7]);
          out[5] = complex(in[4], in[5]);
          out[6] = complex(-out[2].real(), out[2].imag());
          out[7] = complex(-out[5].real(), out[5].imag());
          out[8] = complex(0.0, in[8]);
        }

        __device__ __host__ inline real getPhase(const complex []) { return 0; }
      };

      /**
         @brief Gauge reconstruct 13 helper where we reconstruct the
         third row from the cross product of the first two rows, and
         include a non-trivial phase factor
         @tparam Float Storage format (e.g., double, float, short)
         @tparam ghostExchange_ optional template the ghostExchange
         type to avoid the run-time overhead
      */
      template <typename Float, QudaGhostExchange ghostExchange_, QudaStaggeredPhase stag_phase>
      struct Reconstruct<13, Float, ghostExchange_, stag_phase> {
        using real = typename mapper<Float>::type;
        using complex = complex<real>;
        const Reconstruct<12, Float, ghostExchange_> reconstruct_12;
        const real scale;
        const real scale_inv;

        Reconstruct(const GaugeField &u) : reconstruct_12(u), scale(u.Scale()), scale_inv(1.0 / scale) {}
        Reconstruct(const Reconstruct<13, Float, ghostExchange_, stag_phase> &recon) :
            reconstruct_12(recon.reconstruct_12),
            scale(recon.scale),
            scale_inv(recon.scale_inv)
        {
        }

        __device__ __host__ inline void Pack(real out[12], const complex in[9]) const
        {
          reconstruct_12.Pack(out, in);
        }

        template <typename I>
        __device__ __host__ inline void Unpack(complex out[9], const real in[12], int, int, real phase,
                                               const I *, const int *) const
        {
#pragma unroll
          for (int i = 0; i < 6; i++) out[i] = complex(in[2 * i + 0], in[2 * i + 1]);

          out[6] = cmul(out[2], out[4]);
          out[6] = cmac(out[1], out[5], -out[6]);
          out[6] = scale_inv * conj(out[6]);

          out[7] = cmul(out[0], out[5]);
          out[7] = cmac(out[2], out[3], -out[7]);
          out[7] = scale_inv * conj(out[7]);

          out[8] = cmul(out[1], out[3]);
          out[8] = cmac(out[0], out[4], -out[8]);
          out[8] = scale_inv * conj(out[8]);

          if (stag_phase == QUDA_STAGGERED_PHASE_NO) { // dynamic phasing
            // Multiply the third row by exp(I*3*phase), since the cross product will end up in a scale factor of exp(-I*2*phase)
            real cos_sin[2];
            Trig<isFixed<real>::value, real>::SinCos(static_cast<real>(3. * phase), &cos_sin[1], &cos_sin[0]);
            complex A(cos_sin[0], cos_sin[1]);
            out[6] = cmul(A, out[6]);
            out[7] = cmul(A, out[7]);
            out[8] = cmul(A, out[8]);
          } else { // phase is +/- 1 so real multiply is sufficient
            out[6] *= phase;
            out[7] *= phase;
            out[8] *= phase;
          }
        }

        __device__ __host__ inline real getPhase(const complex in[9]) const
        {
#if 1 // phase from cross product
          // denominator = (U[0][0]*U[1][1] - U[0][1]*U[1][0])*
          complex denom = conj(in[0] * in[4] - in[1] * in[3]) * scale_inv;
          complex expI3Phase = in[8] / denom; // numerator = U[2][2]

          if (stag_phase == QUDA_STAGGERED_PHASE_NO) { // dynamic phasing
            return arg(expI3Phase) / static_cast<real>(3.0);
          } else {
            return expI3Phase.real() > 0 ? 1 : -1;
          }
#else // phase from determinant
          Matrix<complex, 3> a;
#pragma unroll
          for (int i = 0; i < 9; i++) a(i) = scale_inv * in[i];
          const complex det = getDeterminant(a);
          return phase = arg(det) / 3;
#endif
        }
      };

      /**
         @brief Gauge reconstruct 8 helper where we reconstruct the gauge
         matrix from 8 packed elements (maximal compression)
         @tparam Float Storage format (e.g., double, float, short)
         @tparam ghostExchange_ optional template the ghostExchange type
         to avoid the run-time overhead
      */
      template <typename Float, QudaGhostExchange ghostExchange_> struct Reconstruct<8, Float, ghostExchange_> {
        using real = typename mapper<Float>::type;
        using complex = complex<real>;
        const complex anisotropy; // imaginary value stores inverse
        const complex tBoundary;  // imaginary value stores inverse
        const int firstTimeSliceBound;
        const int lastTimeSliceBound;
        const bool isFirstTimeSlice;
        const bool isLastTimeSlice;
        QudaGhostExchange ghostExchange;

        // scale factor is set when using recon-9
        Reconstruct(const GaugeField &u, real scale = 1.0) :
          anisotropy(u.Anisotropy() * scale, 1.0 / (u.Anisotropy() * scale)),
          tBoundary(static_cast<real>(u.TBoundary()) * scale, 1.0 / (static_cast<real>(u.TBoundary()) * scale)),
          firstTimeSliceBound(u.VolumeCB()),
          lastTimeSliceBound((u.X()[3] - 1) * u.X()[0] * u.X()[1] * u.X()[2] / 2),
          isFirstTimeSlice(comm_coord(3) == 0 ? true : false),
          isLastTimeSlice(comm_coord(3) == comm_dim(3) - 1 ? true : false),
          ghostExchange(u.GhostExchange())
        { }

        Reconstruct(const Reconstruct<8, Float, ghostExchange_> &recon) :
            anisotropy(recon.anisotropy),
            tBoundary(recon.tBoundary),
            firstTimeSliceBound(recon.firstTimeSliceBound),
            lastTimeSliceBound(recon.lastTimeSliceBound),
            isFirstTimeSlice(recon.isFirstTimeSlice),
            isLastTimeSlice(recon.isLastTimeSlice),
            ghostExchange(recon.ghostExchange)
        { }

<<<<<<< HEAD
        __device__ __host__ inline void Pack(real out[8], const complex in[9]) const
=======
        // Pack and unpack are described in https://arxiv.org/pdf/0911.3191.pdf
        // Method was modified to avoid the singularity at unit gauge by
        // compressing the matrix {{b1,b2,b3},{a1,a2,a3},{-c1,-c2,-c3}}
        // instead of {{a1,a2,a3},{b1,b2,b3},{c1,c2,c3}}

        __device__ __host__ inline void Pack(real out[8], const complex in[9], int idx) const
>>>>>>> 3bd08c14
        {
          out[0] = Trig<isFixed<Float>::value, real>::Atan2(in[3].imag(), in[3].real());   // a1 -> b1
          out[1] = Trig<isFixed<Float>::value, real>::Atan2(-in[6].imag(), -in[6].real()); // c1 -> -c1

          out[2] = in[4].real();
          out[3] = in[4].imag(); // a2 -> b2
          out[4] = in[5].real();
          out[5] = in[5].imag(); // a3 -> b3
          out[6] = in[0].real();
          out[7] = in[0].imag(); // b1 -> a1
        }

        template <typename I>
        __device__ __host__ inline void Unpack(complex out[9], const real in[8], int, int, real,
                                               const I *, const int *, const complex, const complex u) const
        {
          real u0 = u.real();
          real u0_inv = u.imag();

#pragma unroll
          for (int i = 1; i <= 3; i++)
            out[i] = complex(in[2 * i + 0], in[2 * i + 1]); // these elements are copied directly

          real tmp[2];
          Trig<isFixed<Float>::value, real>::SinCos(in[0], &tmp[1], &tmp[0]);
          out[0] = complex(tmp[0], tmp[1]);

          Trig<isFixed<Float>::value, real>::SinCos(in[1], &tmp[1], &tmp[0]);
          out[6] = complex(tmp[0], tmp[1]);

          // First, reconstruct first row
          real row_sum = out[1].real() * out[1].real();
          row_sum += out[1].imag() * out[1].imag();
          row_sum += out[2].real() * out[2].real();
          row_sum += out[2].imag() * out[2].imag();
          real row_sum_inv = static_cast<real>(1.0) / row_sum;

          real diff = u0_inv * u0_inv - row_sum;
          real U00_mag = diff > 0.0 ? diff * rsqrt(diff) : static_cast<real>(0.0);

          out[0] *= U00_mag;

          // Second, reconstruct first column
          real column_sum = out[0].real() * out[0].real();
          column_sum += out[0].imag() * out[0].imag();
          column_sum += out[3].real() * out[3].real();
          column_sum += out[3].imag() * out[3].imag();

          diff = u0_inv * u0_inv - column_sum;
          real U20_mag = diff > 0.0 ? diff * rsqrt(diff) : static_cast<real>(0.0);

          out[6] *= U20_mag;

          // Finally, reconstruct last elements from SU(2) rotation
          real r_inv2 = u0_inv * row_sum_inv;
          {
            complex A = cmul(conj(out[0]), out[3]);

            // out[4] = -(conj(out[6])*conj(out[2]) + u0*A*out[1])*r_inv2; // U11
            out[4] = cmul(conj(out[6]), conj(out[2]));
            out[4] = cmac(u0 * A, out[1], out[4]);
            out[4] = -r_inv2 * out[4];

            // out[5] = (conj(out[6])*conj(out[1]) - u0*A*out[2])*r_inv2;  // U12
            out[5] = cmul(conj(out[6]), conj(out[1]));
            out[5] = cmac(-u0 * A, out[2], out[5]);
            out[5] = r_inv2 * out[5];
          }

          {
            complex A = cmul(conj(out[0]), out[6]);

            // out[7] = (conj(out[3])*conj(out[2]) - u0*A*out[1])*r_inv2;  // U21
            out[7] = cmul(conj(out[3]), conj(out[2]));
            out[7] = cmac(-u0 * A, out[1], out[7]);
            out[7] = r_inv2 * out[7];

            // out[8] = -(conj(out[3])*conj(out[1]) + u0*A*out[2])*r_inv2; // U12
            out[8] = cmul(conj(out[3]), conj(out[1]));
            out[8] = cmac(u0 * A, out[2], out[8]);
            out[8] = -r_inv2 * out[8];
          }

          // Rearrange {{b1,b2,b3},{a1,a2,a3},{-c1,-c2,-c3}} back
          // to {{a1,a2,a3},{b1,b2,b3},{c1,c2,c3}}
#pragma unroll
          for (int i = 0; i < 3; i++) {
            const auto tmp = out[i];
            out[i] = out[i + 3];
            out[i + 3] = tmp;
            out[i + 6] = -out[i + 6];
          }
        }

        template <typename I>
        __device__ __host__ inline void
        Unpack(complex out[9], const real in[8], int idx, int dir, real phase, const I *X, const int *R,
               const complex scale = complex(static_cast<real>(1.0), static_cast<real>(1.0))) const
        {
          complex u = dir < 3 ?
            anisotropy :
            timeBoundary<ghostExchange_>(idx, X, R, tBoundary, scale, firstTimeSliceBound, lastTimeSliceBound,
                                         isFirstTimeSlice, isLastTimeSlice, ghostExchange);

          Unpack(out, in, idx, dir, phase, X, R, scale, u);
        }

        __device__ __host__ inline real getPhase(const complex []) { return 0; }
      };

      /**
         @brief Gauge reconstruct 9 helper where we reconstruct the gauge
         matrix from 8 packed elements (maximal compression) and include a
         non-trivial phase factor
         @tparam Float Storage format (e.g., double, float, short)
         @tparam ghostExchange_ optional template the ghostExchange type
         to avoid the run-time overhead
      */
      template <typename Float, QudaGhostExchange ghostExchange_, QudaStaggeredPhase stag_phase>
      struct Reconstruct<9, Float, ghostExchange_, stag_phase> {
        using real = typename mapper<Float>::type;
        using complex = complex<real>;
        const Reconstruct<8, Float, ghostExchange_> reconstruct_8;
        const real scale;
        const real scale_inv;

        Reconstruct(const GaugeField &u) : reconstruct_8(u), scale(u.Scale()), scale_inv(1.0 / scale) {}

        Reconstruct(const Reconstruct<9, Float, ghostExchange_, stag_phase> &recon) :
            reconstruct_8(recon.reconstruct_8),
            scale(recon.scale),
            scale_inv(recon.scale_inv)
        {
        }

        __device__ __host__ inline real getPhase(const complex in[9]) const
        {
#if 1 // phase from cross product
          // denominator = (U[0][0]*U[1][1] - U[0][1]*U[1][0])*
          complex denom = conj(in[0] * in[4] - in[1] * in[3]) * scale_inv;
          complex expI3Phase = in[8] / denom; // numerator = U[2][2]
          if (stag_phase == QUDA_STAGGERED_PHASE_NO) {
            return arg(expI3Phase) / static_cast<real>(3.0);
          } else {
            return expI3Phase.real() > 0 ? 1 : -1;
          }
#else // phase from determinant
          Matrix<complex, 3> a;
#pragma unroll
          for (int i = 0; i < 9; i++) a(i) = scale_inv * in[i];
          const complex det = getDeterminant(a);
          real phase = arg(det) / 3;
          return phase;
#endif
        }

        // Rescale the U3 input matrix by exp(-I*phase) to obtain an SU3 matrix multiplied by a real scale factor,
        __device__ __host__ inline void Pack(real out[8], const complex in[9]) const
        {
          real phase = getPhase(in);
          complex su3[9];

          if (stag_phase == QUDA_STAGGERED_PHASE_NO) {
            real cos_sin[2];
            Trig<isFixed<real>::value, real>::SinCos(static_cast<real>(-phase), &cos_sin[1], &cos_sin[0]);
            complex z(cos_sin[0], cos_sin[1]);
            z *= scale_inv;
#pragma unroll
            for (int i = 0; i < 9; i++) su3[i] = cmul(z, in[i]);
          } else {
#pragma unroll
            for (int i = 0; i < 9; i++) { su3[i] = phase * in[i]; }
          }
          reconstruct_8.Pack(out, su3);
        }

        template <typename I>
        __device__ __host__ inline void Unpack(complex out[9], const real in[8], int idx, int dir, real phase,
                                               const I *X, const int *R) const
        {
          reconstruct_8.Unpack(out, in, idx, dir, phase, X, R, complex(static_cast<real>(1.0), static_cast<real>(1.0)),
                               complex(static_cast<real>(1.0), static_cast<real>(1.0)));

          if (stag_phase == QUDA_STAGGERED_PHASE_NO) { // dynamic phase
            real cos_sin[2];
            Trig<isFixed<real>::value, real>::SinCos(static_cast<real>(phase), &cos_sin[1], &cos_sin[0]);
            complex z(cos_sin[0], cos_sin[1]);
            z *= scale;
#pragma unroll
            for (int i = 0; i < 9; i++) out[i] = cmul(z, out[i]);
          } else { // stagic phase
#pragma unroll
            for (int i = 0; i < 18; i++) { out[i] *= phase; }
          }
        }
      };

      __host__ __device__ constexpr int ct_sqrt(int n, int i = 1)
      {
        return n == i ? n : (i * i < n ? ct_sqrt(n, i + 1) : i);
      }

      /**
         @brief Return the number of colors of the accessor based on the length of the field
         @param[in] length Number of real numbers per link
         @return Number of colors (=sqrt(length/2))
       */
      __host__ __device__ constexpr int Ncolor(int length) { return ct_sqrt(length / 2); }

      // we default to huge allocations for gauge field (for now)
      constexpr bool default_huge_alloc = true;

      template <QudaStaggeredPhase phase> __host__ __device__ inline bool static_phase()
      {
        switch (phase) {
        case QUDA_STAGGERED_PHASE_MILC:
        case QUDA_STAGGERED_PHASE_CPS:
        case QUDA_STAGGERED_PHASE_TIFR: return true;
        default: return false;
        }
      }

      template <typename Float, int length_, int N, int reconLenParam,
          QudaStaggeredPhase stag_phase = QUDA_STAGGERED_PHASE_NO, bool huge_alloc = default_huge_alloc,
          QudaGhostExchange ghostExchange_ = QUDA_GHOST_EXCHANGE_INVALID, bool use_inphase = false>
      struct FloatNOrder {
        using Accessor
            = FloatNOrder<Float, length_, N, reconLenParam, stag_phase, huge_alloc, ghostExchange_, use_inphase>;

        using store_t = Float;
        static constexpr int length = length_;
        using real = typename mapper<Float>::type;
        using complex = complex<real>;
        typedef typename VectorType<Float, N>::type Vector;
        typedef typename AllocType<huge_alloc>::type AllocInt;
        Reconstruct<reconLenParam, Float, ghostExchange_, stag_phase> reconstruct;
        static constexpr int reconLen = (reconLenParam == 11) ? 10 : reconLenParam;
        static constexpr int hasPhase = (reconLen == 9 || reconLen == 13) ? 1 : 0;
        Float *gauge;
        const AllocInt offset;
        Float *ghost[4];
        QudaGhostExchange ghostExchange;
        int coords[QUDA_MAX_DIM];
        int_fastdiv X[QUDA_MAX_DIM];
        int R[QUDA_MAX_DIM];
        const int volumeCB;
        int faceVolumeCB[4];
        const int stride;
        const int geometry;
        const AllocInt phaseOffset;
        void *backup_h; //! host memory for backing up the field when tuning
        size_t bytes;

        FloatNOrder(const GaugeField &u, Float *gauge_ = 0, Float **ghost_ = 0) :
          reconstruct(u),
          gauge(gauge_ ? gauge_ : (Float *)u.Gauge_p()),
          offset(u.Bytes() / (2 * sizeof(Float) * N)),
          ghostExchange(u.GhostExchange()),
          volumeCB(u.VolumeCB()),
          stride(u.Stride()),
          geometry(u.Geometry()),
          phaseOffset(u.PhaseOffset() / sizeof(Float)),
          backup_h(nullptr),
          bytes(u.Bytes())
        {
          if (geometry == QUDA_COARSE_GEOMETRY)
            errorQuda("This accessor does not support coarse-link fields (lacks support for bidirectional ghost zone");

          // static_assert( !(stag_phase!=QUDA_STAGGERED_PHASE_NO && reconLenParam != 18 && reconLenParam != 12),
          // 	       "staggered phase only presently supported for 18 and 12 reconstruct");
          for (int i = 0; i < 4; i++) {
            X[i] = u.X()[i];
            R[i] = u.R()[i];
            ghost[i] = ghost_ ? ghost_[i] : 0;
            faceVolumeCB[i] = u.SurfaceCB(i) * u.Nface(); // face volume equals surface * depth
          }
      }

      FloatNOrder(const FloatNOrder &order) :
        reconstruct(order.reconstruct),
        gauge(order.gauge),
        offset(order.offset),
        ghostExchange(order.ghostExchange),
        volumeCB(order.volumeCB),
        stride(order.stride),
        geometry(order.geometry),
        phaseOffset(order.phaseOffset),
        backup_h(nullptr),
        bytes(order.bytes)
      {
	for (int i=0; i<4; i++) {
	  X[i] = order.X[i];
	  R[i] = order.R[i];
	  ghost[i] = order.ghost[i];
	  faceVolumeCB[i] = order.faceVolumeCB[i];
	}
      }

      __device__ __host__ inline void load(complex v[length / 2], int x, int dir, int parity, real inphase = 1.0) const
      {
        const int M = reconLen / N;
        real tmp[reconLen];

#pragma unroll
        for (int i=0; i<M; i++){
          // first load from memory
          Vector vecTmp = vector_load<Vector>(gauge, parity * offset + (dir * M + i) * stride + x);
          // second do copy converting into register type
#pragma unroll
          for (int j = 0; j < N; j++) copy(tmp[i * N + j], reinterpret_cast<Float *>(&vecTmp)[j]);
        }

        real phase = 0.;
        if (hasPhase) {
          if (static_phase<stag_phase>() && (reconLen == 13 || use_inphase)) {
            phase = inphase;
          } else {
            copy(phase, gauge[parity * offset * N + phaseOffset + stride * dir + x]);
            phase *= static_cast<real>(2.0) * static_cast<real>(M_PI);
          }
        }

        reconstruct.Unpack(v, tmp, x, dir, phase, X, R);
      }

      __device__ __host__ inline void save(const complex v[length / 2], int x, int dir, int parity)
      {
        const int M = reconLen / N;
        real tmp[reconLen];
        reconstruct.Pack(tmp, v);

#pragma unroll
        for (int i=0; i<M; i++){
	  Vector vecTmp;
	  // first do copy converting into storage type
#pragma unroll
	  for (int j=0; j<N; j++) copy(reinterpret_cast<Float*>(&vecTmp)[j], tmp[i*N+j]);
	  // second do vectorized copy into memory
          vector_store(gauge, parity * offset + x + (dir * M + i) * stride, vecTmp);
        }
        if (hasPhase) {
          real phase = reconstruct.getPhase(v);
          copy(gauge[parity * offset * N + phaseOffset + dir * stride + x], static_cast<real>(phase / (2. * M_PI)));
        }
      }

      /**
	 @brief This accessor routine returns a gauge_wrapper to this object,
	 allowing us to overload various operators for manipulating at
	 the site level interms of matrix operations.
	 @param[in] dir Which dimension are we requesting
	 @param[in] x_cb Checkerboarded space-time index we are requesting
	 @param[in] parity Parity we are requesting
	 @return Instance of a gauge_wrapper that curries in access to
	 this field at the above coordinates.
       */
      __device__ __host__ inline gauge_wrapper<real, Accessor> operator()(int dim, int x_cb, int parity, real phase = 1.0)
      {
        return gauge_wrapper<real, Accessor>(*this, dim, x_cb, parity, phase);
      }

      /**
	 @brief This accessor routine returns a const gauge_wrapper to this object,
	 allowing us to overload various operators for manipulating at
	 the site level interms of matrix operations.
	 @param[in] dir Which dimension are we requesting
	 @param[in] x_cb Checkerboarded space-time index we are requesting
	 @param[in] parity Parity we are requesting
	 @return Instance of a gauge_wrapper that curries in access to
	 this field at the above coordinates.
       */
      __device__ __host__ inline const gauge_wrapper<real, Accessor> operator()(int dim, int x_cb, int parity,
                                                                                real phase = 1.0) const
      {
        return gauge_wrapper<real, Accessor>(const_cast<Accessor &>(*this), dim, x_cb, parity, phase);
      }

      __device__ __host__ inline void loadGhost(complex v[length / 2], int x, int dir, int parity, real inphase = 1.0) const
      {
        if (!ghost[dir]) { // load from main field not separate array
          load(v, volumeCB + x, dir, parity, inphase); // an offset of size volumeCB puts us at the padded region
          // This also works perfectly when phases are stored. No need to change this.
        } else {
          const int M = reconLen / N;
          real tmp[reconLen];

#pragma unroll
          for (int i=0; i<M; i++) {
	    // first do vectorized copy from memory into registers
            Vector vecTmp = vector_load<Vector>(
                ghost[dir] + parity * faceVolumeCB[dir] * (M * N + hasPhase), i * faceVolumeCB[dir] + x);
            // second do copy converting into register type
#pragma unroll
            for (int j = 0; j < N; j++) copy(tmp[i * N + j], reinterpret_cast<Float *>(&vecTmp)[j]);
          }
          real phase = 0.;

          if (hasPhase) {

            // if(stag_phase == QUDA_STAGGERED_PHASE_MILC )  {
            //   phase = inphase < static_cast<Float>(0) ? static_cast<Float>(-1./(2.*M_PI)) : static_cast<Float>(1./2.*M_PI);
            // } else {
            copy(phase, ghost[dir][parity * faceVolumeCB[dir] * (M * N + 1) + faceVolumeCB[dir] * M * N + x]);
            phase *= static_cast<real>(2.0) * static_cast<real>(M_PI);
            // }
          }
          reconstruct.Unpack(v, tmp, x, dir, phase, X, R);
        }
      }

      __device__ __host__ inline void saveGhost(const complex v[length / 2], int x, int dir, int parity)
      {
        if (!ghost[dir]) { // store in main field not separate array
          save(v, volumeCB + x, dir, parity); // an offset of size volumeCB puts us at the padded region
        } else {
          const int M = reconLen / N;
          real tmp[reconLen];
          reconstruct.Pack(tmp, v);

#pragma unroll
          for (int i=0; i<M; i++) {
	    Vector vecTmp;
	    // first do copy converting into storage type
#pragma unroll
	    for (int j=0; j<N; j++) copy(reinterpret_cast<Float*>(&vecTmp)[j], tmp[i*N+j]);
	    // second do vectorized copy into memory
	    vector_store(ghost[dir]+parity*faceVolumeCB[dir]*(M*N + hasPhase), i*faceVolumeCB[dir]+x, vecTmp);
          }

	  if (hasPhase) {
            real phase = reconstruct.getPhase(v);
            copy(ghost[dir][parity * faceVolumeCB[dir] * (M * N + 1) + faceVolumeCB[dir] * M * N + x],
                 static_cast<real>(phase / (2. * M_PI)));
          }
        }
      }

      /**
         @brief This accessor routine returns a gauge_ghost_wrapper to this object,
         allowing us to overload various operators for manipulating at
         the site level interms of matrix operations.
         @param[in] dir Which dimension are we requesting
         @param[in] ghost_idx Ghost index we are requesting
         @param[in] parity Parity we are requesting
         @return Instance of a gauge_ghost_wrapper that curries in access to
         this field at the above coordinates.
       */
      __device__ __host__ inline gauge_ghost_wrapper<real, Accessor> Ghost(int dim, int ghost_idx, int parity,
                                                                           real phase = 1.0)
      {
        return gauge_ghost_wrapper<real, Accessor>(*this, dim, ghost_idx, parity, phase);
      }

      /**
         @brief This accessor routine returns a const gauge_ghost_wrapper to this object,
         allowing us to overload various operators for manipulating at
         the site level interms of matrix operations.
         @param[in] dir Which dimension are we requesting
         @param[in] ghost_idx Ghost index we are requesting
         @param[in] parity Parity we are requesting
         @return Instance of a gauge_ghost_wrapper that curries in access to
         this field at the above coordinates.
       */
      __device__ __host__ inline const gauge_ghost_wrapper<real, Accessor> Ghost(int dim, int ghost_idx, int parity,
                                                                                 real phase = 1.0) const
      {
        return gauge_ghost_wrapper<real, Accessor>(const_cast<Accessor &>(*this), dim, ghost_idx, parity, phase);
      }

      __device__ __host__ inline void loadGhostEx(complex v[length / 2], int buff_idx, int extended_idx, int dir,
                                                  int dim, int g, int parity, const int R[]) const
      {
        const int M = reconLen / N;
        real tmp[reconLen];

#pragma unroll
	for (int i=0; i<M; i++) {
	  // first do vectorized copy from memory
	  Vector vecTmp = vector_load<Vector>(ghost[dim] + ((dir*2+parity)*geometry+g)*R[dim]*faceVolumeCB[dim]*(M*N + hasPhase),
					      +i*R[dim]*faceVolumeCB[dim]+buff_idx);
	  // second do copy converting into register type
#pragma unroll
	  for (int j=0; j<N; j++) copy(tmp[i*N+j], reinterpret_cast<Float*>(&vecTmp)[j]);
	}
        real phase = 0.;
        if (hasPhase)
          copy(phase,
               ghost[dim][((dir * 2 + parity) * geometry + g) * R[dim] * faceVolumeCB[dim] * (M * N + 1)
                          + R[dim] * faceVolumeCB[dim] * M * N + buff_idx]);

        // use the extended_idx to determine the boundary condition
        reconstruct.Unpack(v, tmp, extended_idx, g, 2. * M_PI * phase, X, R);
      }

      __device__ __host__ inline void saveGhostEx(const complex v[length / 2], int buff_idx, int, int dir,
                                                  int dim, int g, int parity, const int R[])
      {
        const int M = reconLen / N;
        real tmp[reconLen];
        reconstruct.Pack(tmp, v);

#pragma unroll
	  for (int i=0; i<M; i++) {
	    Vector vecTmp;
	    // first do copy converting into storage type
#pragma unroll
	    for (int j=0; j<N; j++) copy(reinterpret_cast<Float*>(&vecTmp)[j], tmp[i*N+j]);
	    // second do vectorized copy to memory
	    vector_store(ghost[dim] + ((dir*2+parity)*geometry+g)*R[dim]*faceVolumeCB[dim]*(M*N + hasPhase),
			 i*R[dim]*faceVolumeCB[dim]+buff_idx, vecTmp);
	  }
	  if (hasPhase) {
            real phase = reconstruct.getPhase(v);
            copy(ghost[dim][((dir * 2 + parity) * geometry + g) * R[dim] * faceVolumeCB[dim] * (M * N + 1)
                            + R[dim] * faceVolumeCB[dim] * M * N + buff_idx],
                 static_cast<real>(phase / (2. * M_PI)));
          }
      }

      /**
	 @brief Backup the field to the host when tuning
      */
      void save() {
	if (backup_h) errorQuda("Already allocated host backup");
        backup_h = safe_malloc(bytes);
        qudaMemcpy(backup_h, gauge, bytes, cudaMemcpyDeviceToHost);
      }

      /**
	 @brief Restore the field from the host after tuning
      */
      void load()
      {
        qudaMemcpy(gauge, backup_h, bytes, cudaMemcpyHostToDevice);
        host_free(backup_h);
        backup_h = nullptr;
      }

      size_t Bytes() const { return reconLen * sizeof(Float); }
      };

  /**
     @brief This is just a dummy structure we use for trove to define the
     required structure size
     @param real Real number type
     @param length Number of elements in the structure
  */
      template <typename real, int length> struct S {
        real v[length];
        __host__ __device__ const real &operator[](int i) const { return v[i]; }
        __host__ __device__ real &operator[](int i) { return v[i]; }
      };

      /**
         @brief The LegacyOrder defines the ghost zone storage and ordering for
         all cpuGaugeFields, which use the same ghost zone storage.
      */
      template <typename Float, int length_> struct LegacyOrder {
        static constexpr int length = length_;
        using Accessor = LegacyOrder<Float, length>;
        using store_t = Float;
        using real = typename mapper<Float>::type;
        using complex = complex<real>;
        Float *ghost[QUDA_MAX_DIM];
        int faceVolumeCB[QUDA_MAX_DIM];
        const int volumeCB;
        const int stride;
        const int geometry;
        const int hasPhase;

        LegacyOrder(const GaugeField &u, Float **ghost_) :
          volumeCB(u.VolumeCB()),
          stride(u.Stride()),
          geometry(u.Geometry()),
          hasPhase(0)
        {
          if (geometry == QUDA_COARSE_GEOMETRY)
            errorQuda("This accessor does not support coarse-link fields (lacks support for bidirectional ghost zone");

          for (int i = 0; i < 4; i++) {
            ghost[i] = (ghost_) ? ghost_[i] : (Float *)(u.Ghost()[i]);
            faceVolumeCB[i] = u.SurfaceCB(i) * u.Nface(); // face volume equals surface * depth
          }
        }

        LegacyOrder(const LegacyOrder &order) :
          volumeCB(order.volumeCB),
          stride(order.stride),
          geometry(order.geometry),
          hasPhase(0)
        {
          for (int i = 0; i < 4; i++) {
            ghost[i] = order.ghost[i];
            faceVolumeCB[i] = order.faceVolumeCB[i];
          }
        }

        __device__ __host__ inline void loadGhost(complex v[length / 2], int x, int dir, int parity, real = 1.0) const
        {
#if defined( __CUDA_ARCH__) && !defined(DISABLE_TROVE)
          typedef S<Float, length> structure;
          trove::coalesced_ptr<structure> ghost_((structure *)ghost[dir]);
          structure v_ = ghost_[parity * faceVolumeCB[dir] + x];
#else
          auto v_ = &ghost[dir][(parity * faceVolumeCB[dir] + x) * length];
#endif
          for (int i = 0; i < length / 2; i++) v[i] = complex(v_[2 * i + 0], v_[2 * i + 1]);
        }

        __device__ __host__ inline void saveGhost(const complex v[length / 2], int x, int dir, int parity)
        {
#if defined( __CUDA_ARCH__) && !defined(DISABLE_TROVE)
          typedef S<Float, length> structure;
          trove::coalesced_ptr<structure> ghost_((structure *)ghost[dir]);
          structure v_;
          for (int i = 0; i < length / 2; i++) {
            v_[2 * i + 0] = (Float)v[i].real();
            v_[2 * i + 1] = (Float)v[i].imag();
          }
          ghost_[parity * faceVolumeCB[dir] + x] = v_;
#else
          auto v_ = &ghost[dir][(parity * faceVolumeCB[dir] + x) * length];
          for (int i = 0; i < length / 2; i++) {
            v_[2 * i + 0] = (Float)v[i].real();
            v_[2 * i + 1] = (Float)v[i].imag();
          }
#endif
        }

        /**
           @brief This accessor routine returns a gauge_ghost_wrapper to this object,
           allowing us to overload various operators for manipulating at
           the site level interms of matrix operations.
           @param[in] dir Which dimension are we requesting
           @param[in] ghost_idx Ghost index we are requesting
           @param[in] parity Parity we are requesting
           @return Instance of a gauge_ghost_wrapper that curries in access to
           this field at the above coordinates.
         */
        __device__ __host__ inline gauge_ghost_wrapper<real, Accessor> Ghost(int dim, int ghost_idx, int parity,
                                                                             real phase = 1.0)
        {
          return gauge_ghost_wrapper<real, Accessor>(*this, dim, ghost_idx, parity, phase);
        }

        /**
           @brief This accessor routine returns a const gauge_ghost_wrapper to this object,
           allowing us to overload various operators for manipulating at
           the site level interms of matrix operations.
           @param[in] dir Which dimension are we requesting
           @param[in] ghost_idx Ghost index we are requesting
           @param[in] parity Parity we are requesting
           @return Instance of a gauge_ghost_wrapper that curries in access to
           this field at the above coordinates.
         */
        __device__ __host__ inline const gauge_ghost_wrapper<real, Accessor> Ghost(int dim, int ghost_idx, int parity,
                                                                                   real phase = 1.0) const
        {
          return gauge_ghost_wrapper<real, Accessor>(const_cast<Accessor &>(*this), dim, ghost_idx, parity, phase);
        }

        __device__ __host__ inline void loadGhostEx(complex v[length / 2], int x, int, int dir, int dim, int g,
                                                    int parity, const int R[]) const
        {
#if defined( __CUDA_ARCH__) && !defined(DISABLE_TROVE)
	typedef S<Float,length> structure;
	trove::coalesced_ptr<structure> ghost_((structure*)ghost[dim]);
	structure v_ = ghost_[((dir*2+parity)*R[dim]*faceVolumeCB[dim] + x)*geometry+g];
#else
          auto v_ = &ghost[dim][(((dir * 2 + parity) * R[dim] * faceVolumeCB[dim] + x) * geometry + g) * length];
#endif
        for (int i = 0; i < length / 2; i++) v[i] = complex(v_[2 * i + 0], v_[2 * i + 1]);
        }

        __device__ __host__ inline void saveGhostEx(const complex v[length / 2], int x, int, int dir, int dim,
                                                    int g, int parity, const int R[])
        {
#if defined( __CUDA_ARCH__) && !defined(DISABLE_TROVE)
          typedef S<Float, length> structure;
          trove::coalesced_ptr<structure> ghost_((structure *)ghost[dim]);
          structure v_;
          for (int i = 0; i < length / 2; i++) {
            v_[2 * i + 0] = (Float)v[i].real();
            v_[2 * i + 1] = (Float)v[i].imag();
          }
          ghost_[((dir * 2 + parity) * R[dim] * faceVolumeCB[dim] + x) * geometry + g] = v_;
#else
          auto v_ = &ghost[dim][(((dir * 2 + parity) * R[dim] * faceVolumeCB[dim] + x) * geometry + g) * length];
          for (int i = 0; i < length / 2; i++) {
            v_[2 * i + 0] = (Float)v[i].real();
            v_[2 * i + 1] = (Float)v[i].imag();
          }
#endif
        }
      };

    /**
       struct to define QDP ordered gauge fields:
       [[dim]] [[parity][volumecb][row][col]]
    */
    template <typename Float, int length> struct QDPOrder : public LegacyOrder<Float,length> {
      using Accessor = QDPOrder<Float, length>;
      using real = typename mapper<Float>::type;
      using complex = complex<real>;
      Float *gauge[QUDA_MAX_DIM];
      const int volumeCB;
    QDPOrder(const GaugeField &u, Float *gauge_=0, Float **ghost_=0)
      : LegacyOrder<Float,length>(u, ghost_), volumeCB(u.VolumeCB())
	{ for (int i=0; i<4; i++) gauge[i] = gauge_ ? ((Float**)gauge_)[i] : ((Float**)u.Gauge_p())[i]; }
    QDPOrder(const QDPOrder &order) : LegacyOrder<Float,length>(order), volumeCB(order.volumeCB) {
	for(int i=0; i<4; i++) gauge[i] = order.gauge[i];
      }

      __device__ __host__ inline void load(complex v[length / 2], int x, int dir, int parity, real = 1.0) const
      {
#if defined( __CUDA_ARCH__) && !defined(DISABLE_TROVE)
	typedef S<Float,length> structure;
	trove::coalesced_ptr<structure> gauge_((structure*)gauge[dir]);
	structure v_ = gauge_[parity*volumeCB + x];
#else
        auto v_ = &gauge[dir][(parity * volumeCB + x) * length];
#endif
        for (int i = 0; i < length / 2; i++) v[i] = complex(v_[2 * i + 0], v_[2 * i + 1]);
      }

      __device__ __host__ inline void save(const complex v[length / 2], int x, int dir, int parity)
      {
#if defined( __CUDA_ARCH__) && !defined(DISABLE_TROVE)
	typedef S<Float,length> structure;
	trove::coalesced_ptr<structure> gauge_((structure*)gauge[dir]);
	structure v_;
        for (int i = 0; i < length / 2; i++) {
          v_[2 * i + 0] = (Float)v[i].real();
          v_[2 * i + 1] = (Float)v[i].imag();
        }
        gauge_[parity * volumeCB + x] = v_;
#else
        auto v_ = &gauge[dir][(parity * volumeCB + x) * length];
        for (int i = 0; i < length / 2; i++) {
          v_[2 * i + 0] = (Float)v[i].real();
          v_[2 * i + 1] = (Float)v[i].imag();
        }
#endif
      }

      /**
	 @brief This accessor routine returns a gauge_wrapper to this object,
	 allowing us to overload various operators for manipulating at
	 the site level interms of matrix operations.
	 @param[in] dir Which dimension are we requesting
	 @param[in] x_cb Checkerboarded space-time index we are requesting
	 @param[in] parity Parity we are requesting
	 @return Instance of a gauge_wrapper that curries in access to
	 this field at the above coordinates.
       */
      __device__ __host__ inline gauge_wrapper<real, Accessor> operator()(int dim, int x_cb, int parity)
      {
        return gauge_wrapper<real, Accessor>(*this, dim, x_cb, parity);
      }

      /**
	 @brief This accessor routine returns a const gauge_wrapper to this object,
	 allowing us to overload various operators for manipulating at
	 the site level interms of matrix operations.
	 @param[in] dir Which dimension are we requesting
	 @param[in] x_cb Checkerboarded space-time index we are requesting
	 @param[in] parity Parity we are requesting
	 @return Instance of a gauge_wrapper that curries in access to
	 this field at the above coordinates.
       */
      __device__ __host__ inline const gauge_wrapper<real, Accessor> operator()(int dim, int x_cb, int parity) const
      {
        return gauge_wrapper<real, QDPOrder<Float, length>>(const_cast<Accessor &>(*this), dim, x_cb, parity);
      }

      size_t Bytes() const { return length * sizeof(Float); }
    };

    /**
       struct to define QDPJIT ordered gauge fields:
       [[dim]] [[parity][complex][row][col][volumecb]]
    */
    template <typename Float, int length> struct QDPJITOrder : public LegacyOrder<Float,length> {
      using Accessor = QDPJITOrder<Float, length>;
      using real = typename mapper<Float>::type;
      using complex = complex<real>;
      Float *gauge[QUDA_MAX_DIM];
      const int volumeCB;
    QDPJITOrder(const GaugeField &u, Float *gauge_=0, Float **ghost_=0)
      : LegacyOrder<Float,length>(u, ghost_), volumeCB(u.VolumeCB())
	{ for (int i=0; i<4; i++) gauge[i] = gauge_ ? ((Float**)gauge_)[i] : ((Float**)u.Gauge_p())[i]; }
    QDPJITOrder(const QDPJITOrder &order) : LegacyOrder<Float,length>(order), volumeCB(order.volumeCB) {
	for(int i=0; i<4; i++) gauge[i] = order.gauge[i];
      }

      __device__ __host__ inline void load(complex v[length / 2], int x, int dir, int parity, real = 1.0) const
      {
        for (int i = 0; i < length / 2; i++) {
          v[i].real((real)gauge[dir][((0 * (length / 2) + i) * 2 + parity) * volumeCB + x]);
          v[i].imag((real)gauge[dir][((1 * (length / 2) + i) * 2 + parity) * volumeCB + x]);
        }
      }

      __device__ __host__ inline void save(const complex v[length / 2], int x, int dir, int parity)
      {
        for (int i = 0; i < length / 2; i++) {
          gauge[dir][((0 * (length / 2) + i) * 2 + parity) * volumeCB + x] = v[i].real();
          gauge[dir][((1 * (length / 2) + i) * 2 + parity) * volumeCB + x] = v[i].imag();
        }
      }

      /**
	 @brief This accessor routine returns a gauge_wrapper to this object,
	 allowing us to overload various operators for manipulating at
	 the site level interms of matrix operations.
	 @param[in] dir Which dimension are we requesting
	 @param[in] x_cb Checkerboarded space-time index we are requesting
	 @param[in] parity Parity we are requesting
	 @return Instance of a gauge_wrapper that curries in access to
	 this field at the above coordinates.
       */
      __device__ __host__ inline gauge_wrapper<real, Accessor> operator()(int dim, int x_cb, int parity)
      {
        return gauge_wrapper<real, Accessor>(*this, dim, x_cb, parity);
      }

      /**
	 @brief This accessor routine returns a const gauge_wrapper to this object,
	 allowing us to overload various operators for manipulating at
	 the site level interms of matrix operations.
	 @param[in] dir Which dimension are we requesting
	 @param[in] x_cb Checkerboarded space-time index we are requesting
	 @param[in] parity Parity we are requesting
	 @return Instance of a gauge_wrapper that curries in access to
	 this field at the above coordinates.
       */
      __device__ __host__ inline const gauge_wrapper<real, Accessor> operator()(int dim, int x_cb, int parity) const
      {
        return gauge_wrapper<real, QDPJITOrder<Float, length>>(const_cast<Accessor &>(*this), dim, x_cb, parity);
      }

      size_t Bytes() const { return length * sizeof(Float); }
    };

  /**
     struct to define MILC ordered gauge fields:
     [parity][dim][volumecb][row][col]
  */
  template <typename Float, int length> struct MILCOrder : public LegacyOrder<Float,length> {
    using Accessor = MILCOrder<Float, length>;
    using real = typename mapper<Float>::type;
    using complex = complex<real>;
    Float *gauge;
    const int volumeCB;
    const int geometry;
  MILCOrder(const GaugeField &u, Float *gauge_=0, Float **ghost_=0) :
    LegacyOrder<Float,length>(u, ghost_), gauge(gauge_ ? gauge_ : (Float*)u.Gauge_p()),
      volumeCB(u.VolumeCB()), geometry(u.Geometry()) { ; }
  MILCOrder(const MILCOrder &order) : LegacyOrder<Float,length>(order),
      gauge(order.gauge), volumeCB(order.volumeCB), geometry(order.geometry)
      { ; }

      __device__ __host__ inline void load(complex v[length / 2], int x, int dir, int parity, real = 1.0) const
      {
#if defined( __CUDA_ARCH__) && !defined(DISABLE_TROVE)
      typedef S<Float,length> structure;
      trove::coalesced_ptr<structure> gauge_((structure*)gauge);
      structure v_ = gauge_[(parity*volumeCB+x)*geometry + dir];
#else
        auto v_ = &gauge[((parity * volumeCB + x) * geometry + dir) * length];
#endif
      for (int i = 0; i < length / 2; i++) v[i] = complex(v_[2 * i + 0], v_[2 * i + 1]);
    }

    __device__ __host__ inline void save(const complex v[length / 2], int x, int dir, int parity)
    {
#if defined( __CUDA_ARCH__) && !defined(DISABLE_TROVE)
      typedef S<Float,length> structure;
      trove::coalesced_ptr<structure> gauge_((structure*)gauge);
      structure v_;
      for (int i = 0; i < length / 2; i++) {
        v_[2 * i + 0] = v[i].real();
        v_[2 * i + 1] = v[i].imag();
      }
      gauge_[(parity*volumeCB+x)*geometry + dir] = v_;
#else
      auto v_ = &gauge[((parity * volumeCB + x) * geometry + dir) * length];
      for (int i = 0; i < length / 2; i++) {
        v_[2 * i + 0] = v[i].real();
        v_[2 * i + 1] = v[i].imag();
      }
#endif
    }

    /**
       @brief This accessor routine returns a gauge_wrapper to this object,
       allowing us to overload various operators for manipulating at
       the site level interms of matrix operations.
       @param[in] dir Which dimension are we requesting
       @param[in] x_cb Checkerboarded space-time index we are requesting
       @param[in] parity Parity we are requesting
       @return Instance of a gauge_wrapper that curries in access to
       this field at the above coordinates.
    */
    __device__ __host__ inline gauge_wrapper<real, Accessor> operator()(int dim, int x_cb, int parity)
    {
      return gauge_wrapper<real, Accessor>(*this, dim, x_cb, parity);
    }

    /**
       @brief This accessor routine returns a const gauge_wrapper to this object,
       allowing us to overload various operators for manipulating at
       the site level interms of matrix operations.
       @param[in] dir Which dimension are we requesting
       @param[in] x_cb Checkerboarded space-time index we are requesting
       @param[in] parity Parity we are requesting
       @return Instance of a gauge_wrapper that curries in access to
       this field at the above coordinates.
    */
    __device__ __host__ inline const gauge_wrapper<real, Accessor> operator()(int dim, int x_cb, int parity) const
    {
      return gauge_wrapper<real, MILCOrder<Float, length>>(const_cast<Accessor &>(*this), dim, x_cb, parity);
    }

    size_t Bytes() const { return length * sizeof(Float); }
  };

  /**
     @brief struct to define gauge fields packed into an opaque MILC site struct:

     struct {
       char padding[offset];
       Float [dim][row][col];
     } site;

     site lattice [parity][volumecb];

     We are just passed the size of the struct and the offset to the
     required matrix elements.  Typically, it is expected that this
     accessor will be used with zero-copy memory to the original
     allocation in MILC.
  */
  template <typename Float, int length> struct MILCSiteOrder : public LegacyOrder<Float,length> {
    using Accessor = MILCSiteOrder<Float, length>;
    using real = typename mapper<Float>::type;
    using complex = complex<real>;
    Float *gauge;
    const int volumeCB;
    const int geometry;
    const size_t offset;
    const size_t size;
    MILCSiteOrder(const GaugeField &u, Float *gauge_ = 0, Float **ghost_ = 0) :
      LegacyOrder<Float, length>(u, ghost_),
      gauge(gauge_ ? gauge_ : (Float *)u.Gauge_p()),
      volumeCB(u.VolumeCB()),
      geometry(u.Geometry()),
      offset(u.SiteOffset()),
      size(u.SiteSize())
    {
      if ((uintptr_t)((char *)gauge + offset) % 16 != 0) { errorQuda("MILC structure has misaligned offset"); }
    }

    MILCSiteOrder(const MILCSiteOrder &order) :
      LegacyOrder<Float, length>(order),
      gauge(order.gauge),
      volumeCB(order.volumeCB),
      geometry(order.geometry),
      offset(order.offset),
      size(order.size)
    {
    }

    __device__ __host__ inline void load(complex v[length / 2], int x, int dir, int parity, real = 1.0) const
    {
      // get base pointer
      const Float *gauge0 = reinterpret_cast<const Float*>(reinterpret_cast<const char*>(gauge) + (parity*volumeCB+x)*size + offset);

#if defined( __CUDA_ARCH__) && !defined(DISABLE_TROVE)
      typedef S<Float,length> structure;
      trove::coalesced_ptr<structure> gauge_((structure*)gauge0);
      structure v_ = gauge_[dir];
#else
      auto v_ = &gauge0[dir * length];
#endif
      for (int i = 0; i < length / 2; i++) v[i] = complex(v_[2 * i + 0], v_[2 * i + 1]);
    }

    __device__ __host__ inline void save(const complex v[length / 2], int x, int dir, int parity)
    {
      // get base pointer
      Float *gauge0 = reinterpret_cast<Float*>(reinterpret_cast<char*>(gauge) + (parity*volumeCB+x)*size + offset);

#if defined( __CUDA_ARCH__) && !defined(DISABLE_TROVE)
      typedef S<Float,length> structure;
      trove::coalesced_ptr<structure> gauge_((structure*)gauge0);
      structure v_;
      for (int i = 0; i < length / 2; i++) {
        v_[2 * i + 0] = v[i].real();
        v_[2 * i + 1] = v[i].imag();
      }
      gauge_[dir] = v_;
#else
      for (int i = 0; i < length / 2; i++) {
        gauge0[dir * length + 2 * i + 0] = v[i].real();
        gauge0[dir * length + 2 * i + 1] = v[i].imag();
      }
#endif
    }

    /**
       @brief This accessor routine returns a gauge_wrapper to this object,
       allowing us to overload various operators for manipulating at
       the site level interms of matrix operations.
       @param[in] dir Which dimension are we requesting
       @param[in] x_cb Checkerboarded space-time index we are requesting
       @param[in] parity Parity we are requesting
       @return Instance of a gauge_wrapper that curries in access to
       this field at the above coordinates.
    */
    __device__ __host__ inline gauge_wrapper<real, Accessor> operator()(int dim, int x_cb, int parity)
    {
      return gauge_wrapper<real, Accessor>(*this, dim, x_cb, parity);
    }

    /**
       @brief This accessor routine returns a const gauge_wrapper to this object,
       allowing us to overload various operators for manipulating at
       the site level interms of matrix operations.
       @param[in] dir Which dimension are we requesting
       @param[in] x_cb Checkerboarded space-time index we are requesting
       @param[in] parity Parity we are requesting
       @return Instance of a gauge_wrapper that curries in access to
       this field at the above coordinates.
    */
    __device__ __host__ inline const gauge_wrapper<real, Accessor> operator()(int dim, int x_cb, int parity) const
    {
      return gauge_wrapper<real, Accessor>(const_cast<Accessor &>(*this), dim, x_cb, parity);
    }

    size_t Bytes() const { return length * sizeof(Float); }
  };


  /**
     struct to define CPS ordered gauge fields:
     [parity][dim][volumecb][col][row]
  */
  template <typename Float, int length> struct CPSOrder : LegacyOrder<Float,length> {
    using Accessor = CPSOrder<Float, length>;
    using real = typename mapper<Float>::type;
    using complex = complex<real>;
    Float *gauge;
    const int volumeCB;
    const real anisotropy;
    const real anisotropy_inv;
    static constexpr int Nc = 3;
    const int geometry;
    CPSOrder(const GaugeField &u, Float *gauge_ = 0, Float **ghost_ = 0) :
      LegacyOrder<Float, length>(u, ghost_),
      gauge(gauge_ ? gauge_ : (Float *)u.Gauge_p()),
      volumeCB(u.VolumeCB()),
      anisotropy(u.Anisotropy()),
      anisotropy_inv(1.0 / anisotropy),
      geometry(u.Geometry())
    {
      if (length != 18) errorQuda("Gauge length %d not supported", length);
    }
    CPSOrder(const CPSOrder &order) :
      LegacyOrder<Float, length>(order),
      gauge(order.gauge),
      volumeCB(order.volumeCB),
      anisotropy(order.anisotropy),
      anisotropy_inv(order.anisotropy_inv),
      geometry(order.geometry)
    {
      ;
    }

    // we need to transpose and scale for CPS ordering
    __device__ __host__ inline void load(complex v[9], int x, int dir, int parity, Float = 1.0) const
    {
#if defined( __CUDA_ARCH__) && !defined(DISABLE_TROVE)
      typedef S<Float,length> structure;
      trove::coalesced_ptr<structure> gauge_((structure*)gauge);
      structure v_ = gauge_[((parity*volumeCB+x)*geometry + dir)];
#else
      auto v_ = &gauge[((parity * volumeCB + x) * geometry + dir) * length];
#endif
      for (int i=0; i<Nc; i++) {
	for (int j=0; j<Nc; j++) {
          v[i * Nc + j] = complex(v_[(j * Nc + i) * 2 + 0], v_[(j * Nc + i) * 2 + 1]) * anisotropy_inv;
        }
      }
    }

    __device__ __host__ inline void save(const complex v[9], int x, int dir, int parity)
    {
#if defined( __CUDA_ARCH__) && !defined(DISABLE_TROVE)
      typedef S<Float,length> structure;
      trove::coalesced_ptr<structure> gauge_((structure*)gauge);
      structure v_;
      for (int i=0; i<Nc; i++)
        for (int j = 0; j < Nc; j++) {
          v_[(j * Nc + i) * 2 + 0] = anisotropy * v[i * Nc + j].real();
          v_[(j * Nc + i) * 2 + 1] = anisotropy * v[i * Nc + j].imag();
        }
      gauge_[((parity*volumeCB+x)*geometry + dir)] = v_;
#else
      auto v_ = &gauge[((parity * volumeCB + x) * geometry + dir) * length];
      for (int i=0; i<Nc; i++) {
	for (int j=0; j<Nc; j++) {
          v_[(j * Nc + i) * 2 + 0] = anisotropy * v[i * Nc + j].real();
          v_[(j * Nc + i) * 2 + 1] = anisotropy * v[i * Nc + j].imag();
        }
      }
#endif
    }

    /**
       @brief This accessor routine returns a gauge_wrapper to this object,
       allowing us to overload various operators for manipulating at
       the site level interms of matrix operations.
       @param[in] dir Which dimension are we requesting
       @param[in] x_cb Checkerboarded space-time index we are requesting
       @param[in] parity Parity we are requesting
       @return Instance of a gauge_wrapper that curries in access to
       this field at the above coordinates.
    */
    __device__ __host__ inline gauge_wrapper<real, Accessor> operator()(int dim, int x_cb, int parity)
    {
      return gauge_wrapper<real, Accessor>(*this, dim, x_cb, parity);
    }

    /**
       @brief This accessor routine returns a const gauge_wrapper to this object,
       allowing us to overload various operators for manipulating at
       the site level interms of matrix operations.
       @param[in] dir Which dimension are we requesting
       @param[in] x_cb Checkerboarded space-time index we are requesting
       @param[in] parity Parity we are requesting
       @return Instance of a gauge_wrapper that curries in access to
       this field at the above coordinates.
    */
    __device__ __host__ inline const gauge_wrapper<real, Accessor> operator()(int dim, int x_cb, int parity) const
    {
      return gauge_wrapper<real, Accessor>(const_cast<Accessor &>(*this), dim, x_cb, parity);
    }

    size_t Bytes() const { return Nc * Nc * 2 * sizeof(Float); }
  };

    /**
       @brief struct to define BQCD ordered gauge fields:

       Note the convention in BQCD is to store the gauge field
       variables in and extended fields with inline halos
       [mu][parity][volumecb+halos][col][row]
    */
    template <typename Float, int length> struct BQCDOrder : LegacyOrder<Float,length> {
      using Accessor = BQCDOrder<Float, length>;
      using real = typename mapper<Float>::type;
      using complex = complex<real>;
      Float *gauge;
      const int volumeCB;
      int exVolumeCB; // extended checkerboard volume
      static constexpr int Nc = 3;
      BQCDOrder(const GaugeField &u, Float *gauge_ = 0, Float **ghost_ = 0) :
        LegacyOrder<Float, length>(u, ghost_),
        gauge(gauge_ ? gauge_ : (Float *)u.Gauge_p()),
        volumeCB(u.VolumeCB())
      {
        if (length != 18) errorQuda("Gauge length %d not supported", length);
        // compute volumeCB + halo region
        exVolumeCB = u.X()[0]/2 + 2;
	for (int i=1; i<4; i++) exVolumeCB *= u.X()[i] + 2;
      }
      BQCDOrder(const BQCDOrder &order) :
        LegacyOrder<Float, length>(order),
        gauge(order.gauge),
        volumeCB(order.volumeCB),
        exVolumeCB(order.exVolumeCB)
      {
        if (length != 18) errorQuda("Gauge length %d not supported", length);
      }

      // we need to transpose for BQCD ordering
      __device__ __host__ inline void load(complex v[9], int x, int dir, int parity, real = 1.0) const
      {
#if defined( __CUDA_ARCH__) && !defined(DISABLE_TROVE)
        typedef S<Float, length> structure;
        trove::coalesced_ptr<structure> gauge_((structure *)gauge);
        structure v_ = gauge_[(dir * 2 + parity) * exVolumeCB + x];
#else
        auto v_ = &gauge[((dir * 2 + parity) * exVolumeCB + x) * length];
#endif
        for (int i = 0; i < Nc; i++) {
          for (int j = 0; j < Nc; j++) { v[i * Nc + j] = complex(v_[(j * Nc + i) * 2 + 0], v_[(j * Nc + i) * 2 + 1]); }
        }
      }

      __device__ __host__ inline void save(const complex v[9], int x, int dir, int parity)
      {
#if defined( __CUDA_ARCH__) && !defined(DISABLE_TROVE)
	typedef S<Float,length> structure;
	trove::coalesced_ptr<structure> gauge_((structure*)gauge);
	structure v_;
	for (int i=0; i<Nc; i++)
          for (int j = 0; j < Nc; j++) {
            v_[(j * Nc + i) * 2 + 0] = v[i * Nc + j].real();
            v_[(j * Nc + i) * 2 + 1] = v[i * Nc + j].imag();
          }
        gauge_[(dir * 2 + parity) * exVolumeCB + x] = v_;
#else
        auto v_ = &gauge[((dir * 2 + parity) * exVolumeCB + x) * length];
        for (int i = 0; i < Nc; i++) {
          for (int j = 0; j < Nc; j++) {
            v_[(j * Nc + i) * 2 + 0] = v[i * Nc + j].real();
            v_[(j * Nc + i) * 2 + 1] = v[i * Nc + j].imag();
          }
        }
#endif
      }

      /**
	 @brief This accessor routine returns a gauge_wrapper to this object,
	 allowing us to overload various operators for manipulating at
	 the site level interms of matrix operations.
	 @param[in] dir Which dimension are we requesting
	 @param[in] x_cb Checkerboarded space-time index we are requesting
	 @param[in] parity Parity we are requesting
	 @return Instance of a gauge_wrapper that curries in access to
	 this field at the above coordinates.
       */
      __device__ __host__ inline gauge_wrapper<real, Accessor> operator()(int dim, int x_cb, int parity)
      {
        return gauge_wrapper<real, Accessor>(*this, dim, x_cb, parity);
      }

      /**
	 @brief This accessor routine returns a const gauge_wrapper to this object,
	 allowing us to overload various operators for manipulating at
	 the site level interms of matrix operations.
	 @param[in] dir Which dimension are we requesting
	 @param[in] x_cb Checkerboarded space-time index we are requesting
	 @param[in] parity Parity we are requesting
	 @return Instance of a gauge_wrapper that curries in access to
	 this field at the above coordinates.
       */
      __device__ __host__ inline const gauge_wrapper<real, Accessor> operator()(int dim, int x_cb, int parity) const
      {
        return gauge_wrapper<real, Accessor>(const_cast<Accessor &>(*this), dim, x_cb, parity);
      }

      size_t Bytes() const { return Nc * Nc * 2 * sizeof(Float); }
    };

    /**
       @brief struct to define TIFR ordered gauge fields:
       [mu][parity][volumecb][col][row]
    */
    template <typename Float, int length> struct TIFROrder : LegacyOrder<Float,length> {
      using Accessor = TIFROrder<Float, length>;
      using real = typename mapper<Float>::type;
      using complex = complex<real>;
      Float *gauge;
      const int volumeCB;
      static constexpr int Nc = 3;
      const real scale;
      const real scale_inv;
      TIFROrder(const GaugeField &u, Float *gauge_ = 0, Float **ghost_ = 0) :
        LegacyOrder<Float, length>(u, ghost_),
        gauge(gauge_ ? gauge_ : (Float *)u.Gauge_p()),
        volumeCB(u.VolumeCB()),
        scale(u.Scale()),
        scale_inv(1.0 / scale)
      {
        if (length != 18) errorQuda("Gauge length %d not supported", length);
      }
      TIFROrder(const TIFROrder &order) :
        LegacyOrder<Float, length>(order),
        gauge(order.gauge),
        volumeCB(order.volumeCB),
        scale(order.scale),
        scale_inv(1.0 / scale)
      {
        if (length != 18) errorQuda("Gauge length %d not supported", length);
      }

      // we need to transpose for TIFR ordering
      __device__ __host__ inline void load(complex v[9], int x, int dir, int parity, real = 1.0) const
      {
#if defined( __CUDA_ARCH__) && !defined(DISABLE_TROVE)
        typedef S<Float, length> structure;
        trove::coalesced_ptr<structure> gauge_((structure *)gauge);
        structure v_ = gauge_[(dir * 2 + parity) * volumeCB + x];
#else
        auto v_ = &gauge[((dir * 2 + parity) * volumeCB + x) * length];
#endif
        for (int i = 0; i < Nc; i++) {
          for (int j = 0; j < Nc; j++) {
            v[i * Nc + j] = complex(v_[(j * Nc + i) * 2 + 0], v_[(j * Nc + i) * 2 + 1]) * scale_inv;
          }
        }
      }

      __device__ __host__ inline void save(const complex v[9], int x, int dir, int parity)
      {
#if defined( __CUDA_ARCH__) && !defined(DISABLE_TROVE)
	typedef S<Float,length> structure;
	trove::coalesced_ptr<structure> gauge_((structure*)gauge);
	structure v_;
	for (int i=0; i<Nc; i++)
          for (int j = 0; j < Nc; j++) {
            v_[(j * Nc + i) * 2 + 0] = v[i * Nc + j].real() * scale;
            v_[(j * Nc + i) * 2 + 1] = v[i * Nc + j].imag() * scale;
          }
        gauge_[(dir * 2 + parity) * volumeCB + x] = v_;
#else
        auto v_ = &gauge[((dir * 2 + parity) * volumeCB + x) * length];
        for (int i = 0; i < Nc; i++) {
          for (int j = 0; j < Nc; j++) {
            v_[(j * Nc + i) * 2 + 0] = v[i * Nc + j].real() * scale;
            v_[(j * Nc + i) * 2 + 1] = v[i * Nc + j].imag() * scale;
          }
        }
#endif
      }

      /**
	 @brief This accessor routine returns a gauge_wrapper to this object,
	 allowing us to overload various operators for manipulating at
	 the site level interms of matrix operations.
	 @param[in] dir Which dimension are we requesting
	 @param[in] x_cb Checkerboarded space-time index we are requesting
	 @param[in] parity Parity we are requesting
	 @return Instance of a gauge_wrapper that curries in access to
	 this field at the above coordinates.
       */
      __device__ __host__ inline gauge_wrapper<real, Accessor> operator()(int dim, int x_cb, int parity)
      {
        return gauge_wrapper<real, Accessor>(*this, dim, x_cb, parity);
      }

      /**
	 @brief This accessor routine returns a const gauge_wrapper to this object,
	 allowing us to overload various operators for manipulating at
	 the site level interms of matrix operations.
	 @param[in] dir Which dimension are we requesting
	 @param[in] x_cb Checkerboarded space-time index we are requesting
	 @param[in] parity Parity we are requesting
	 @return Instance of a gauge_wrapper that curries in access to
	 this field at the above coordinates.
       */
      __device__ __host__ inline const gauge_wrapper<real, Accessor> operator()(int dim, int x_cb, int parity) const
      {
        return gauge_wrapper<real, Accessor>(const_cast<Accessor &>(*this), dim, x_cb, parity);
      }

      size_t Bytes() const { return Nc * Nc * 2 * sizeof(Float); }
    };

    /**
       struct to define TIFR ordered gauge fields (with inlined z halo of depth two):
       [mu][parity][t][z+4][y][x/2][col][row]
    */
    template <typename Float, int length> struct TIFRPaddedOrder : LegacyOrder<Float,length> {
      using Accessor = TIFRPaddedOrder<Float, length>;
      using real = typename mapper<Float>::type;
      using complex = complex<real>;
      Float *gauge;
      const int volumeCB;
      int exVolumeCB;
      static constexpr int Nc = 3;
      const real scale;
      const real scale_inv;
      const int dim[4];
      const int exDim[4];
      TIFRPaddedOrder(const GaugeField &u, Float *gauge_ = 0, Float **ghost_ = 0) :
        LegacyOrder<Float, length>(u, ghost_),
        gauge(gauge_ ? gauge_ : (Float *)u.Gauge_p()),
        volumeCB(u.VolumeCB()),
        exVolumeCB(1),
        scale(u.Scale()),
        scale_inv(1.0 / scale),
        dim {u.X()[0], u.X()[1], u.X()[2], u.X()[3]},
        exDim {u.X()[0], u.X()[1], u.X()[2] + 4, u.X()[3]}
      {
        if (length != 18) errorQuda("Gauge length %d not supported", length);

        // exVolumeCB is the padded checkboard volume
        for (int i=0; i<4; i++) exVolumeCB *= exDim[i];
	exVolumeCB /= 2;
      }

      TIFRPaddedOrder(const TIFRPaddedOrder &order) :
        LegacyOrder<Float, length>(order),
        gauge(order.gauge),
        volumeCB(order.volumeCB),
        exVolumeCB(order.exVolumeCB),
        scale(order.scale),
        scale_inv(order.scale_inv),
        dim {order.dim[0], order.dim[1], order.dim[2], order.dim[3]},
        exDim {order.exDim[0], order.exDim[1], order.exDim[2], order.exDim[3]}
      {
        if (length != 18) errorQuda("Gauge length %d not supported", length);
      }

      /**
	 @brief Compute the index into the padded field.  Assumes that
	 parity doesn't change from unpadded to padded.
       */
      __device__ __host__ inline int getPaddedIndex(int x_cb, int parity) const {
	// find coordinates
	int coord[4];
	getCoords(coord, x_cb, dim, parity);

	// get z-extended index
	coord[2] += 2; // offset for halo
	return linkIndex(coord, exDim);
      }

      // we need to transpose for TIFR ordering
      __device__ __host__ inline void load(complex v[9], int x, int dir, int parity, real = 1.0) const
      {
        int y = getPaddedIndex(x, parity);

#if defined( __CUDA_ARCH__) && !defined(DISABLE_TROVE)
	typedef S<Float,length> structure;
	trove::coalesced_ptr<structure> gauge_((structure*)gauge);
	structure v_ = gauge_[(dir*2+parity)*exVolumeCB + y];
#else
        auto v_ = &gauge[((dir * 2 + parity) * exVolumeCB + y) * length];
#endif
        for (int i = 0; i < Nc; i++) {
          for (int j = 0; j < Nc; j++) {
            v[i * Nc + j] = complex(v_[(j * Nc + i) * 2 + 0], v_[(j * Nc + i) * 2 + 1]) * scale_inv;
          }
        }
      }

      __device__ __host__ inline void save(const complex v[9], int x, int dir, int parity)
      {
        int y = getPaddedIndex(x, parity);

#if defined( __CUDA_ARCH__) && !defined(DISABLE_TROVE)
	typedef S<Float,length> structure;
	trove::coalesced_ptr<structure> gauge_((structure*)gauge);
	structure v_;
	for (int i=0; i<Nc; i++)
          for (int j = 0; j < Nc; j++) {
            v_[(j * Nc + i) * 2 + 0] = v[i * Nc + j].real() * scale;
            v_[(j * Nc + i) * 2 + 1] = v[i * Nc + j].imag() * scale;
          }
        gauge_[(dir * 2 + parity) * exVolumeCB + y] = v_;
#else
        auto v_ = &gauge[((dir * 2 + parity) * exVolumeCB + y) * length];
        for (int i = 0; i < Nc; i++) {
          for (int j = 0; j < Nc; j++) {
            v_[(j * Nc + i) * 2 + 0] = v[i * Nc + j].real() * scale;
            v_[(j * Nc + i) * 2 + 1] = v[i * Nc + j].imag() * scale;
          }
        }
#endif
      }

      /**
	 @brief This accessor routine returns a gauge_wrapper to this object,
	 allowing us to overload various operators for manipulating at
	 the site level interms of matrix operations.
	 @param[in] dir Which dimension are we requesting
	 @param[in] x_cb Checkerboarded space-time index we are requesting
	 @param[in] parity Parity we are requesting
	 @return Instance of a gauge_wrapper that curries in access to
	 this field at the above coordinates.
       */
      __device__ __host__ inline gauge_wrapper<real, Accessor> operator()(int dim, int x_cb, int parity)
      {
        return gauge_wrapper<real, Accessor>(*this, dim, x_cb, parity);
      }

      /**
	 @brief This accessor routine returns a const gauge_wrapper to this object,
	 allowing us to overload various operators for manipulating at
	 the site level interms of matrix operations.
	 @param[in] dir Which dimension are we requesting
	 @param[in] x_cb Checkerboarded space-time index we are requesting
	 @param[in] parity Parity we are requesting
	 @return Instance of a gauge_wrapper that curries in access to
	 this field at the above coordinates.
       */
      __device__ __host__ inline const gauge_wrapper<real, Accessor> operator()(int dim, int x_cb, int parity) const
      {
        return gauge_wrapper<real, Accessor>(const_cast<Accessor &>(*this), dim, x_cb, parity);
      }

      size_t Bytes() const { return Nc * Nc * 2 * sizeof(Float); }
    };

  } // namespace gauge

  template <typename otherFloat, typename storeFloat>
    __device__ __host__ inline void complex<double>::operator=(const gauge::fieldorder_wrapper<otherFloat,storeFloat> &a) {
    x = a.real();
    y = a.imag();
  }

  template <typename otherFloat, typename storeFloat>
    __device__ __host__ inline void complex<float>::operator=(const gauge::fieldorder_wrapper<otherFloat,storeFloat> &a) {
    x = a.real();
    y = a.imag();
  }

  template <typename otherFloat, typename storeFloat>
    __device__ __host__ inline complex<double>::complex(const gauge::fieldorder_wrapper<otherFloat,storeFloat> &a) {
    x = a.real();
    y = a.imag();
  }

  template <typename otherFloat, typename storeFloat>
    __device__ __host__ inline complex<float>::complex(const gauge::fieldorder_wrapper<otherFloat,storeFloat> &a) {
    x = a.real();
    y = a.imag();
  }

  // Use traits to reduce the template explosion
  template <typename T, QudaReconstructType, int N = 18, QudaStaggeredPhase stag = QUDA_STAGGERED_PHASE_NO,
            bool huge_alloc = gauge::default_huge_alloc, QudaGhostExchange ghostExchange = QUDA_GHOST_EXCHANGE_INVALID,
            bool use_inphase = false, QudaGaugeFieldOrder order = QUDA_NATIVE_GAUGE_ORDER>
  struct gauge_mapper {
  };

  // double precision
  template <int N, QudaStaggeredPhase stag, bool huge_alloc, QudaGhostExchange ghostExchange, bool use_inphase>
  struct gauge_mapper<double, QUDA_RECONSTRUCT_NO, N, stag, huge_alloc, ghostExchange, use_inphase, QUDA_NATIVE_GAUGE_ORDER> {
    typedef gauge::FloatNOrder<double, N, 2, N, stag, huge_alloc, ghostExchange, use_inphase> type;
  };
  template <int N, QudaStaggeredPhase stag, bool huge_alloc, QudaGhostExchange ghostExchange, bool use_inphase>
  struct gauge_mapper<double, QUDA_RECONSTRUCT_13, N, stag, huge_alloc, ghostExchange, use_inphase, QUDA_NATIVE_GAUGE_ORDER> {
    typedef gauge::FloatNOrder<double, N, 2, 13, stag, huge_alloc, ghostExchange, use_inphase> type;
  };
  template <int N, QudaStaggeredPhase stag, bool huge_alloc, QudaGhostExchange ghostExchange, bool use_inphase>
  struct gauge_mapper<double, QUDA_RECONSTRUCT_12, N, stag, huge_alloc, ghostExchange, use_inphase, QUDA_NATIVE_GAUGE_ORDER> {
    typedef gauge::FloatNOrder<double, N, 2, 12, stag, huge_alloc, ghostExchange, use_inphase> type;
  };
  template <int N, QudaStaggeredPhase stag, bool huge_alloc, QudaGhostExchange ghostExchange, bool use_inphase>
  struct gauge_mapper<double, QUDA_RECONSTRUCT_10, N, stag, huge_alloc, ghostExchange, use_inphase, QUDA_NATIVE_GAUGE_ORDER> {
    typedef gauge::FloatNOrder<double, N, 2, 11, stag, huge_alloc, ghostExchange, use_inphase> type;
  };
  template <int N, QudaStaggeredPhase stag, bool huge_alloc, QudaGhostExchange ghostExchange, bool use_inphase>
  struct gauge_mapper<double, QUDA_RECONSTRUCT_9, N, stag, huge_alloc, ghostExchange, use_inphase, QUDA_NATIVE_GAUGE_ORDER> {
    typedef gauge::FloatNOrder<double, N, 2, 9, stag, huge_alloc, ghostExchange, use_inphase> type;
  };
  template <int N, QudaStaggeredPhase stag, bool huge_alloc, QudaGhostExchange ghostExchange, bool use_inphase>
  struct gauge_mapper<double, QUDA_RECONSTRUCT_8, N, stag, huge_alloc, ghostExchange, use_inphase, QUDA_NATIVE_GAUGE_ORDER> {
    typedef gauge::FloatNOrder<double, N, 2, 8, stag, huge_alloc, ghostExchange, use_inphase> type;
  };

  // single precision
  template <int N, QudaStaggeredPhase stag, bool huge_alloc, QudaGhostExchange ghostExchange, bool use_inphase>
  struct gauge_mapper<float, QUDA_RECONSTRUCT_NO, N, stag, huge_alloc, ghostExchange, use_inphase, QUDA_NATIVE_GAUGE_ORDER> {
    typedef gauge::FloatNOrder<float, N, 2, N, stag, huge_alloc, ghostExchange, use_inphase> type;
  };
  template <int N, QudaStaggeredPhase stag, bool huge_alloc, QudaGhostExchange ghostExchange, bool use_inphase>
  struct gauge_mapper<float, QUDA_RECONSTRUCT_13, N, stag, huge_alloc, ghostExchange, use_inphase, QUDA_NATIVE_GAUGE_ORDER> {
    typedef gauge::FloatNOrder<float, N, 4, 13, stag, huge_alloc, ghostExchange, use_inphase> type;
  };
  template <int N, QudaStaggeredPhase stag, bool huge_alloc, QudaGhostExchange ghostExchange, bool use_inphase>
  struct gauge_mapper<float, QUDA_RECONSTRUCT_12, N, stag, huge_alloc, ghostExchange, use_inphase, QUDA_NATIVE_GAUGE_ORDER> {
    typedef gauge::FloatNOrder<float, N, 4, 12, stag, huge_alloc, ghostExchange, use_inphase> type;
  };
  template <int N, QudaStaggeredPhase stag, bool huge_alloc, QudaGhostExchange ghostExchange, bool use_inphase>
  struct gauge_mapper<float, QUDA_RECONSTRUCT_10, N, stag, huge_alloc, ghostExchange, use_inphase, QUDA_NATIVE_GAUGE_ORDER> {
    typedef gauge::FloatNOrder<float, N, 2, 11, stag, huge_alloc, ghostExchange, use_inphase> type;
  };
  template <int N, QudaStaggeredPhase stag, bool huge_alloc, QudaGhostExchange ghostExchange, bool use_inphase>
  struct gauge_mapper<float, QUDA_RECONSTRUCT_9, N, stag, huge_alloc, ghostExchange, use_inphase, QUDA_NATIVE_GAUGE_ORDER> {
    typedef gauge::FloatNOrder<float, N, 4, 9, stag, huge_alloc, ghostExchange, use_inphase> type;
  };
  template <int N, QudaStaggeredPhase stag, bool huge_alloc, QudaGhostExchange ghostExchange, bool use_inphase>
  struct gauge_mapper<float, QUDA_RECONSTRUCT_8, N, stag, huge_alloc, ghostExchange, use_inphase, QUDA_NATIVE_GAUGE_ORDER> {
    typedef gauge::FloatNOrder<float, N, 4, 8, stag, huge_alloc, ghostExchange, use_inphase> type;
  };

#ifdef FLOAT8
#define N8 8
#else
#define N8 4
#endif

  // half precision
  template <int N, QudaStaggeredPhase stag, bool huge_alloc, QudaGhostExchange ghostExchange, bool use_inphase>
  struct gauge_mapper<short, QUDA_RECONSTRUCT_NO, N, stag, huge_alloc, ghostExchange, use_inphase, QUDA_NATIVE_GAUGE_ORDER> {
    typedef gauge::FloatNOrder<short, N, 2, N, stag, huge_alloc, ghostExchange, use_inphase> type;
  };
  template <int N, QudaStaggeredPhase stag, bool huge_alloc, QudaGhostExchange ghostExchange, bool use_inphase>
  struct gauge_mapper<short, QUDA_RECONSTRUCT_13, N, stag, huge_alloc, ghostExchange, use_inphase, QUDA_NATIVE_GAUGE_ORDER> {
    typedef gauge::FloatNOrder<short, N, 4, 13, stag, huge_alloc, ghostExchange, use_inphase> type;
  };
  template <int N, QudaStaggeredPhase stag, bool huge_alloc, QudaGhostExchange ghostExchange, bool use_inphase>
  struct gauge_mapper<short, QUDA_RECONSTRUCT_12, N, stag, huge_alloc, ghostExchange, use_inphase, QUDA_NATIVE_GAUGE_ORDER> {
    typedef gauge::FloatNOrder<short, N, 4, 12, stag, huge_alloc, ghostExchange, use_inphase> type;
  };
  template <int N, QudaStaggeredPhase stag, bool huge_alloc, QudaGhostExchange ghostExchange, bool use_inphase>
  struct gauge_mapper<short, QUDA_RECONSTRUCT_10, N, stag, huge_alloc, ghostExchange, use_inphase, QUDA_NATIVE_GAUGE_ORDER> {
    typedef gauge::FloatNOrder<short, N, 2, 11, stag, huge_alloc, ghostExchange, use_inphase> type;
  };
  template <int N, QudaStaggeredPhase stag, bool huge_alloc, QudaGhostExchange ghostExchange, bool use_inphase>
  struct gauge_mapper<short, QUDA_RECONSTRUCT_9, N, stag, huge_alloc, ghostExchange, use_inphase, QUDA_NATIVE_GAUGE_ORDER> {
    typedef gauge::FloatNOrder<short, N, N8, 9, stag, huge_alloc, ghostExchange, use_inphase> type;
  };
  template <int N, QudaStaggeredPhase stag, bool huge_alloc, QudaGhostExchange ghostExchange, bool use_inphase>
  struct gauge_mapper<short, QUDA_RECONSTRUCT_8, N, stag, huge_alloc, ghostExchange, use_inphase, QUDA_NATIVE_GAUGE_ORDER> {
    typedef gauge::FloatNOrder<short, N, N8, 8, stag, huge_alloc, ghostExchange, use_inphase> type;
  };

  // quarter precision
  template <int N, QudaStaggeredPhase stag, bool huge_alloc, QudaGhostExchange ghostExchange, bool use_inphase>
  struct gauge_mapper<int8_t, QUDA_RECONSTRUCT_NO, N, stag, huge_alloc, ghostExchange, use_inphase, QUDA_NATIVE_GAUGE_ORDER> {
    typedef gauge::FloatNOrder<int8_t, N, 2, N, stag, huge_alloc, ghostExchange, use_inphase> type;
  };
  template <int N, QudaStaggeredPhase stag, bool huge_alloc, QudaGhostExchange ghostExchange, bool use_inphase>
  struct gauge_mapper<int8_t, QUDA_RECONSTRUCT_13, N, stag, huge_alloc, ghostExchange, use_inphase, QUDA_NATIVE_GAUGE_ORDER> {
    typedef gauge::FloatNOrder<int8_t, N, 4, 13, stag, huge_alloc, ghostExchange, use_inphase> type;
  };
  template <int N, QudaStaggeredPhase stag, bool huge_alloc, QudaGhostExchange ghostExchange, bool use_inphase>
  struct gauge_mapper<int8_t, QUDA_RECONSTRUCT_12, N, stag, huge_alloc, ghostExchange, use_inphase, QUDA_NATIVE_GAUGE_ORDER> {
    typedef gauge::FloatNOrder<int8_t, N, 4, 12, stag, huge_alloc, ghostExchange, use_inphase> type;
  };
  template <int N, QudaStaggeredPhase stag, bool huge_alloc, QudaGhostExchange ghostExchange, bool use_inphase>
  struct gauge_mapper<int8_t, QUDA_RECONSTRUCT_10, N, stag, huge_alloc, ghostExchange, use_inphase, QUDA_NATIVE_GAUGE_ORDER> {
    typedef gauge::FloatNOrder<int8_t, N, 2, 11, stag, huge_alloc, ghostExchange, use_inphase> type;
  };
  template <int N, QudaStaggeredPhase stag, bool huge_alloc, QudaGhostExchange ghostExchange, bool use_inphase>
  struct gauge_mapper<int8_t, QUDA_RECONSTRUCT_9, N, stag, huge_alloc, ghostExchange, use_inphase, QUDA_NATIVE_GAUGE_ORDER> {
    typedef gauge::FloatNOrder<int8_t, N, N8, 9, stag, huge_alloc, ghostExchange, use_inphase> type;
  };
  template <int N, QudaStaggeredPhase stag, bool huge_alloc, QudaGhostExchange ghostExchange, bool use_inphase>
  struct gauge_mapper<int8_t, QUDA_RECONSTRUCT_8, N, stag, huge_alloc, ghostExchange, use_inphase, QUDA_NATIVE_GAUGE_ORDER> {
    typedef gauge::FloatNOrder<int8_t, N, N8, 8, stag, huge_alloc, ghostExchange, use_inphase> type;
  };

  template <typename T, QudaReconstructType recon, int N, QudaStaggeredPhase stag, bool huge_alloc,
            QudaGhostExchange ghostExchange, bool use_inphase>
  struct gauge_mapper<T, recon, N, stag, huge_alloc, ghostExchange, use_inphase, QUDA_MILC_GAUGE_ORDER> {
    typedef gauge::MILCOrder<T, N> type;
  };

  template <typename T, QudaReconstructType recon, int N, QudaStaggeredPhase stag, bool huge_alloc,
            QudaGhostExchange ghostExchange, bool use_inphase>
  struct gauge_mapper<T, recon, N, stag, huge_alloc, ghostExchange, use_inphase, QUDA_QDP_GAUGE_ORDER> {
    typedef gauge::QDPOrder<T, N> type;
  };

  template<typename T, QudaGaugeFieldOrder order, int Nc> struct gauge_order_mapper { };
  template<typename T, int Nc> struct gauge_order_mapper<T,QUDA_QDP_GAUGE_ORDER,Nc> { typedef gauge::QDPOrder<T, 2*Nc*Nc> type; };
  template<typename T, int Nc> struct gauge_order_mapper<T,QUDA_QDPJIT_GAUGE_ORDER,Nc> { typedef gauge::QDPJITOrder<T, 2*Nc*Nc> type; };
  template<typename T, int Nc> struct gauge_order_mapper<T,QUDA_MILC_GAUGE_ORDER,Nc> { typedef gauge::MILCOrder<T, 2*Nc*Nc> type; };
  template<typename T, int Nc> struct gauge_order_mapper<T,QUDA_BQCD_GAUGE_ORDER,Nc> { typedef gauge::BQCDOrder<T, 2*Nc*Nc> type; };
  template<typename T, int Nc> struct gauge_order_mapper<T,QUDA_TIFR_GAUGE_ORDER,Nc> { typedef gauge::TIFROrder<T, 2*Nc*Nc> type; };
  template<typename T, int Nc> struct gauge_order_mapper<T,QUDA_TIFR_PADDED_GAUGE_ORDER,Nc> { typedef gauge::TIFRPaddedOrder<T, 2*Nc*Nc> type; };
  template<typename T, int Nc> struct gauge_order_mapper<T,QUDA_FLOAT2_GAUGE_ORDER,Nc> { typedef gauge::FloatNOrder<T, 2*Nc*Nc, 2, 2*Nc*Nc> type; };

} // namespace quda<|MERGE_RESOLUTION|>--- conflicted
+++ resolved
@@ -1601,16 +1601,12 @@
             ghostExchange(recon.ghostExchange)
         { }
 
-<<<<<<< HEAD
-        __device__ __host__ inline void Pack(real out[8], const complex in[9]) const
-=======
         // Pack and unpack are described in https://arxiv.org/pdf/0911.3191.pdf
         // Method was modified to avoid the singularity at unit gauge by
         // compressing the matrix {{b1,b2,b3},{a1,a2,a3},{-c1,-c2,-c3}}
         // instead of {{a1,a2,a3},{b1,b2,b3},{c1,c2,c3}}
 
-        __device__ __host__ inline void Pack(real out[8], const complex in[9], int idx) const
->>>>>>> 3bd08c14
+        __device__ __host__ inline void Pack(real out[8], const complex in[9]) const
         {
           out[0] = Trig<isFixed<Float>::value, real>::Atan2(in[3].imag(), in[3].real());   // a1 -> b1
           out[1] = Trig<isFixed<Float>::value, real>::Atan2(-in[6].imag(), -in[6].real()); // c1 -> -c1
