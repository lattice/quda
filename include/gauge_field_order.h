--- conflicted
+++ resolved
@@ -381,16 +381,9 @@
         scale(static_cast<Float>(1.0)),
         scale_inv(static_cast<Float>(1.0))
       {
-<<<<<<< HEAD
-  for (int d=0; d<U.Geometry(); d++)
-    u[d] = gauge_ ? static_cast<complex<storeFloat>**>(gauge_)[d] :
-      static_cast<complex<storeFloat>**>(const_cast<void*>(U.Gauge_p()))[d];
-  resetScale(U.Scale());
-=======
         for (int d = 0; d < U.Geometry(); d++)
           u[d] = gauge_ ? static_cast<complex<storeFloat> **>(gauge_)[d] : U.data<complex<storeFloat> *>(d);
         resetScale(U.Scale());
->>>>>>> 608dec21
       }
 
       void resetScale(Float max)
@@ -458,19 +451,6 @@
       GhostAccessor(const GaugeField &U, void * = nullptr, void **ghost_ = nullptr)
       {
         for (int d=0; d<4; d++) {
-<<<<<<< HEAD
-    ghost[d] = ghost_ ? static_cast<complex<storeFloat>*>(ghost_[d]) :
-      static_cast<complex<storeFloat>*>(const_cast<void*>(U.Ghost()[d]));
-    ghostOffset[d] = U.Nface()*U.SurfaceCB(d)*U.Ncolor()*U.Ncolor();
-
-    ghost[d+4] = (U.Geometry() != QUDA_COARSE_GEOMETRY) ? nullptr :
-      ghost_ ? static_cast<complex<storeFloat>*>(ghost_[d+4]) :
-      static_cast<complex<storeFloat>*>(const_cast<void*>(U.Ghost()[d+4]));
-    ghostOffset[d+4] = U.Nface()*U.SurfaceCB(d)*U.Ncolor()*U.Ncolor();
-  }
-
-  resetScale(U.Scale());
-=======
           ghost[d] = ghost_ ? static_cast<complex<storeFloat> *>(ghost_[d]) :
             U.GhostExchange() == QUDA_GHOST_EXCHANGE_PAD ?
                               static_cast<complex<storeFloat> *>(const_cast<void *>(U.Ghost()[d].data())) :
@@ -486,7 +466,6 @@
         }
 
         resetScale(U.Scale());
->>>>>>> 608dec21
       }
 
       void resetScale(Float max)
@@ -596,19 +575,6 @@
       GhostAccessor(const GaugeField &U, void * = nullptr, void **ghost_ = nullptr)
       {
         for (int d=0; d<4; d++) {
-<<<<<<< HEAD
-    ghost[d] = ghost_ ? static_cast<complex<storeFloat>*>(ghost_[d]) :
-      static_cast<complex<storeFloat>*>(const_cast<void*>(U.Ghost()[d]));
-    ghostOffset[d] = U.Nface()*U.SurfaceCB(d)*U.Ncolor()*U.Ncolor();
-
-    ghost[d+4] = (U.Geometry() != QUDA_COARSE_GEOMETRY) ? nullptr :
-      ghost_ ? static_cast<complex<storeFloat>*>(ghost_[d+4]) :
-      static_cast<complex<storeFloat>*>(const_cast<void*>(U.Ghost()[d+4]));
-    ghostOffset[d+4] = U.Nface()*U.SurfaceCB(d)*U.Ncolor()*U.Ncolor();
-  }
-
-  resetScale(U.Scale());
-=======
           ghost[d] = ghost_ ? static_cast<complex<storeFloat> *>(ghost_[d]) :
             U.GhostExchange() == QUDA_GHOST_EXCHANGE_PAD ?
                               static_cast<complex<storeFloat> *>(const_cast<void *>(U.Ghost()[d].data())) :
@@ -624,7 +590,6 @@
         }
 
         resetScale(U.Scale());
->>>>>>> 608dec21
       }
 
       void resetScale(Float max)
@@ -750,17 +715,11 @@
         if constexpr (!native_ghost) assert(ghost_ != nullptr);
         for (int d = 0; d < 4; d++) {
           ghost[d] = !native_ghost ? static_cast<complex<storeFloat>*>(ghost_[d]) : nullptr;
-<<<<<<< HEAD
-    ghostVolumeCB[d] = U.Nface()*U.SurfaceCB(d);
-    ghost[d+4] = !native_ghost && U.Geometry() == QUDA_COARSE_GEOMETRY? static_cast<complex<storeFloat>*>(ghost_[d+4]) : nullptr;
-    ghostVolumeCB[d+4] = U.Nface()*U.SurfaceCB(d);
-=======
           ghostVolumeCB[d] = U.Nface() * U.SurfaceCB(d);
           ghost[d + 4] = !native_ghost && U.Geometry() == QUDA_COARSE_GEOMETRY ?
             static_cast<complex<storeFloat> *>(ghost_[d + 4]) :
             nullptr;
           ghostVolumeCB[d + 4] = U.Nface() * U.SurfaceCB(d);
->>>>>>> 608dec21
         }
         resetScale(U.Scale());
       }
@@ -923,16 +882,6 @@
         /** Returns the number of field colors */
   __device__ __host__ inline int Ncolor() const { return nColor; }
 
-<<<<<<< HEAD
-  /** Returns the field volume */
-  __device__ __host__ inline int Volume() const { return 2*volumeCB; }
-
-  /** Returns the field volume */
-  __device__ __host__ inline int VolumeCB() const { return volumeCB; }
-
-  /** Returns the field geometric dimension */
-  __device__ __host__ inline int Ndim() const { return nDim; }
-=======
 	/** Returns the field volume */
         __device__ __host__ inline auto Volume() const { return 2 * volumeCB; }
 
@@ -941,7 +890,6 @@
 
         /** Returns the field geometric dimension */
         __device__ __host__ inline int Ndim() const { return nDim; }
->>>>>>> 608dec21
 
   /** Returns the field geometry */
   __device__ __host__ inline int Geometry() const { return geometry; }
@@ -1912,19 +1860,12 @@
       using real = typename mapper<Float>::type;
       using complex = complex<real>;
       Float *gauge[QUDA_MAX_DIM];
-<<<<<<< HEAD
-      const int volumeCB;
-    QDPOrder(const GaugeField &u, Float *gauge_=0, Float **ghost_=0)
-      : LegacyOrder<Float,length>(u, ghost_), volumeCB(u.VolumeCB())
-  { for (int i=0; i<4; i++) gauge[i] = gauge_ ? ((Float**)gauge_)[i] : ((Float**)u.Gauge_p())[i]; }
-=======
       const unsigned int volumeCB;
       QDPOrder(const GaugeField &u, Float *gauge_ = 0, Float **ghost_ = 0) :
         LegacyOrder<Float, length>(u, ghost_), volumeCB(u.VolumeCB())
       {
         for (int i = 0; i < 4; i++) gauge[i] = gauge_ ? ((Float **)gauge_)[i] : u.data<Float *>(i);
       }
->>>>>>> 608dec21
 
         __device__ __host__ inline void load(complex v[length / 2], int x, int dir, int parity, real = 1.0) const
         {
@@ -1965,19 +1906,12 @@
       using real = typename mapper<Float>::type;
       using complex = complex<real>;
       Float *gauge[QUDA_MAX_DIM];
-<<<<<<< HEAD
-      const int volumeCB;
-    QDPJITOrder(const GaugeField &u, Float *gauge_=0, Float **ghost_=0)
-      : LegacyOrder<Float,length>(u, ghost_), volumeCB(u.VolumeCB())
-  { for (int i=0; i<4; i++) gauge[i] = gauge_ ? ((Float**)gauge_)[i] : ((Float**)u.Gauge_p())[i]; }
-=======
       const unsigned int volumeCB;
       QDPJITOrder(const GaugeField &u, Float *gauge_ = 0, Float **ghost_ = 0) :
         LegacyOrder<Float, length>(u, ghost_), volumeCB(u.VolumeCB())
       {
         for (int i = 0; i < 4; i++) gauge[i] = gauge_ ? ((Float **)gauge_)[i] : u.data<Float *>(i);
       }
->>>>>>> 608dec21
 
         __device__ __host__ inline void load(complex v[length / 2], int x, int dir, int parity, real = 1.0) const
         {
@@ -2445,7 +2379,7 @@
 
       OpenQCDOrder(const GaugeField &u, Float *gauge_ = 0, Float **ghost_ = 0) :
         LegacyOrder<Float, length>(u, ghost_),
-        gauge(gauge_ ? gauge_ : (Float *)u.Gauge_p()), // pointer to the gauge field on CPU
+        gauge(gauge_ ? gauge_ : (Float *)u.data()), // pointer to the gauge field on CPU
         volumeCB(u.VolumeCB()), // Volume and VolumeCB refer to the global lattice, if VolumeLocal, then local lattice
         L  {u.X()[0], u.X()[1], u.X()[2], u.X()[3]}, // *local* lattice dimensions, xyzt
         L_ {u.X()[3], u.X()[0], u.X()[1], u.X()[2]}, // *local* lattice dimensions, txyz
@@ -2890,5 +2824,6 @@
   template<typename T, int Nc> struct gauge_order_mapper<T,QUDA_TIFR_GAUGE_ORDER,Nc> { typedef gauge::TIFROrder<T, 2*Nc*Nc> type; };
   template<typename T, int Nc> struct gauge_order_mapper<T,QUDA_TIFR_PADDED_GAUGE_ORDER,Nc> { typedef gauge::TIFRPaddedOrder<T, 2*Nc*Nc> type; };
   template<typename T, int Nc> struct gauge_order_mapper<T,QUDA_FLOAT2_GAUGE_ORDER,Nc> { typedef gauge::FloatNOrder<T, 2*Nc*Nc, 2, 2*Nc*Nc> type; };
+  template<typename T, int Nc> struct gauge_order_mapper<T,QUDA_OPENQCD_GAUGE_ORDER,Nc> { typedef gauge::OpenQCDOrder<T, 2*Nc*Nc> type; };
 
 } // namespace quda