--- conflicted
+++ resolved
@@ -1414,7 +1414,9 @@
         __device__ __host__ inline RegType getPhase(const RegType in[18]) const
         {
 #if 1 // phase from cross product
-          const Complex *In = reinterpret_cast<const Complex *>(in);
+        Complex In[9];
+  #pragma unroll
+          for (int i=0; i<9; i++) In[i] = Complex(in[2*i+0], in[2*i+1]);
           // denominator = (U[0][0]*U[1][1] - U[0][1]*U[1][0])*
           Complex denom = conj(In[0] * In[4] - In[1] * In[3]) / scale;
           Complex expI3Phase = In[8] / denom; // numerator = U[2][2]
@@ -1453,12 +1455,8 @@
       __device__ __host__ inline void Unpack(RegType out[18], const RegType in[12], int idx, int dir,
 					     const RegType phase, const I *X, const int *R) const {
 	const RegType coeff = static_cast<RegType>(1.0)/scale;
-<<<<<<< HEAD
-        // printf("Reconstruct13-staggeredphasemilc ...\n");
-=======
 
         Complex Out[9];
->>>>>>> a0f8f83a
 #pragma unroll
         for (int i=0; i<6; i++) Out[i] = Complex(in[2*i+0], in[2*i+1]);
 
@@ -1474,58 +1472,34 @@
         Out[8] = cmac(Out[0], Out[4], -Out[8]);
         Out[8] = coeff*conj(Out[8]);
 
-<<<<<<< HEAD
         Out[6] *= phase;
         Out[7] *= phase;
         Out[8] *= phase;
-=======
-	// Multiply the third row by exp(I*3*phase), since the cross product will end up in a scale factor of exp(-I*2*phase)
-	RegType cos_sin[2];
-	Trig<isFixed<RegType>::value,RegType>::SinCos(static_cast<RegType>(3.*phase), &cos_sin[1], &cos_sin[0]);
-	Complex A(cos_sin[0], cos_sin[1]);
-
-	Out[6] *= A;
-	Out[7] *= A;
-	Out[8] *= A;
 
 #pragma unroll
         for (int i=0; i<9; i++) {
           out[2*i+0] = Out[i].real();
           out[2*i+1] = Out[i].imag();
         }
->>>>>>> a0f8f83a
       }
 
       __device__ __host__ inline RegType getPhase(const RegType in[18]) const
       {
 #if 1 // phase from cross product
-<<<<<<< HEAD
-        const Complex *In = reinterpret_cast<const Complex *>(in);
-        // denominator = (U[0][0]*U[1][1] - U[0][1]*U[1][0])*
-        Complex denom = conj(In[0] * In[4] - In[1] * In[3]) / scale;
-        Complex expI3Phase = In[8] / denom;             // numerator = U[2][2]
-        RegType phase = expI3Phase.real() > 0 ? 1 : -1; // arg(expI3Phase)/static_cast<RegType>(3.0);
-=======
         Complex In[9];
 #pragma unroll
         for (int i=0; i<9; i++) In[i] = Complex(in[2*i+0], in[2*i+1]);
 	// denominator = (U[0][0]*U[1][1] - U[0][1]*U[1][0])*
 	Complex denom = conj(In[0]*In[4] - In[1]*In[3]) / scale;
 	Complex expI3Phase = In[8] / denom; // numerator = U[2][2]
-	RegType phase = arg(expI3Phase)/static_cast<RegType>(3.0);
->>>>>>> a0f8f83a
+  RegType phase = expI3Phase.real() > 0 ? 1 : -1; // arg(expI3Phase)/static_cast<RegType>(3.0);
+
 #else // phase from determinant
         Matrix<Complex, 3> a;
 #pragma unroll
-<<<<<<< HEAD
-	for (int i=0; i<9; i++) a(i) = Complex(in[2*i]/scale, in[2*i+1]/scale);
-        const Complex det = getDeterminant(a);
-        RegType phase = arg(det) / 3;
-=======
         for (int i=0; i<9; i++) a(i) = Complex(in[2*i]/scale, in[2*i+1]/scale);
         const Complex det = getDeterminant( a );
         RegType phase = arg(det)/3;
->>>>>>> a0f8f83a
 #endif
         return phase;
       }
@@ -1574,24 +1548,15 @@
       for (int i=2; i<8; i++) out[i] = in[i];
     }
 
-<<<<<<< HEAD
-    template <typename I>
+    template<typename I>
     __device__ __host__ inline void Unpack(
         RegType out[18], const RegType in[8], int idx, int dir, const RegType phase, const I *X, const int *R, const Complex scale, const Complex u) const
     {
-      const Complex *In = reinterpret_cast<const Complex*>(in);
-      Complex *Out = reinterpret_cast<Complex*>(out);
+
       RegType u0 = u.real();
       RegType u0_inv = u.imag();
 
-=======
-    template<typename I>
-    __device__ __host__ inline void Unpack(RegType out[18], const RegType in[8], int idx, int dir,
-                                           const RegType phase, const I *X, const int *R,
-                                           const Complex scale=Complex(static_cast<RegType>(1.0),
-                                                                       static_cast<RegType>(1.0))) const {
       Complex Out[9];
->>>>>>> a0f8f83a
 #pragma unroll
       for (int i=1; i<=3; i++) Out[i] = Complex(in[2*i+0], in[2*i+1]); // these elements are copied directly
 
@@ -1692,7 +1657,9 @@
     __device__ __host__ inline RegType getPhase(const RegType in[18]) const
     {
 #if 1 // phase from cross product
-      const Complex *In = reinterpret_cast<const Complex *>(in);
+      Complex In[9];
+      #pragma unroll
+      for (int i=0; i<9; i++) In[i] = Complex(in[2*i+0], in[2*i+1]);
       // denominator = (U[0][0]*U[1][1] - U[0][1]*U[1][0])*
       Complex denom = conj(In[0] * In[4] - In[1] * In[3]) * scale.imag();
       Complex expI3Phase = In[8] / denom; // numerator = U[2][2]
@@ -1718,7 +1685,7 @@
       // printf("Pack Reconstruct9-staggered phase NO ...\n");
       Complex su3[9];
 #pragma unroll
-      for (int i = 0; i < 9; i++) su3[i] = z * reinterpret_cast<const Complex *>(in)[i];
+      for (int i = 0; i < 9; i++) su3[i] = z * Complex(in[2*i+0], in[2*i+1]);
       reconstruct_8.Pack(out, reinterpret_cast<RegType *>(su3), idx);
     }
 
@@ -1734,7 +1701,11 @@
       Complex z(cos_sin[0], cos_sin[1]);
       z *= scale.real();
 #pragma unroll
-      for (int i = 0; i < 9; i++) reinterpret_cast<Complex *>(out)[i] *= z;
+      for (int i = 0; i < 9; i++) {
+        Complex Out = Complex(out[2*i+0],out[2*i+1]) * z;
+        out[2*i+0] = Out.real();
+        out[2*i+1] = Out.imag();
+      };
     }
   };
 
@@ -1778,8 +1749,9 @@
 
       __device__ __host__ inline RegType getPhase2(const RegType in[18]) const
       {
+        Complex In[9];
 #if 1 // phase from cross product
-        const Complex *In = reinterpret_cast<const Complex *>(in);
+        for (int i=0; i<9; i++) In[i] = Complex(in[2*i+0], in[2*i+1]);
         // denominator = (U[0][0]*U[1][1] - U[0][1]*U[1][0])*
         Complex denom = conj(In[0] * In[4] - In[1] * In[3]) * scale.imag();
         Complex expI3Phase = In[8] / denom; // numerator = U[2][2]
@@ -1797,25 +1769,13 @@
       // Rescale the U3 input matrix by exp(-I*phase) to obtain an SU3 matrix multiplied by a real scale factor,
       __device__ __host__ inline void Pack(RegType out[8], const RegType in[18], int idx) const {
 	RegType phase = getPhase(in);
-<<<<<<< HEAD
-        // printf("Pack Reconstruct9-staggered phase milc ...\n");
-        Complex su3[9];
-#pragma unroll
-        for (int i = 0; i < 9; i++) su3[i] = phase * reinterpret_cast<const Complex *>(in)[i];
-        reconstruct_8.Pack(out, reinterpret_cast<RegType *>(su3), idx);
-=======
-	RegType cos_sin[2];
-	Trig<isFixed<RegType>::value,RegType>::SinCos(static_cast<RegType>(-phase), &cos_sin[1], &cos_sin[0]);
-	Complex z(cos_sin[0], cos_sin[1]);
+
 	RegType su3[18];
 #pragma unroll
-	for (int i=0; i<9; i++) {
-          Complex su3_ = z*Complex(in[2*i+0], in[2*i+1]);
-          su3[2*i+0] = su3_.real();
-          su3[2*i+1] = su3_.imag();
+	for (int i=0; i<18; i++) {
+          su3[i] = phase * in[i];
         }
 	reconstruct_8.Pack(out, su3, idx);
->>>>>>> a0f8f83a
       }
 
       template<typename I>
@@ -1825,16 +1785,10 @@
         reconstruct_8.Unpack(out, in, idx, dir, phase, X, R, Complex(static_cast<RegType>(1.0), static_cast<RegType>(1.0)),
             Complex(static_cast<RegType>(1.0), static_cast<RegType>(1.0)));
 #pragma unroll
-<<<<<<< HEAD
-        for (int i = 0; i < 9; i++) reinterpret_cast<Complex *>(out)[i] *= phase;
-=======
-	for (int i=0; i<9; i++) {
-          Complex z_out = z*Complex(out[2*i+0], out[2*i+1]);
-          out[2*i+0] = z_out.real();
-          out[2*i+1] = z_out.imag();
-        }
->>>>>>> a0f8f83a
-      }
+	for (int i=0; i<18; i++) {
+          out[i] = phase*in[1];        
+      }
+    }
   };
 
   __host__ __device__ inline constexpr int ct_sqrt(int n, int i = 1){
