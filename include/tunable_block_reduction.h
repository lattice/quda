#pragma once

#include <tunable_kernel.h>
#include <lattice_field.h>
#include <block_reduction_kernel.h>
#include <block_reduction_kernel_host.h>

namespace quda
{

  /**
     @brief This derived tunable class is for block reduction kernels,
     and partners the BlockReduction2D kernel.  Each reduction block
     is mapped to x grid, with each block mapping to a thread block.
     Each thread block is potentially two dimensional, with the y
     dimension can be mapped to vector of computations, similar to
     TunableKernel2D.  Due to the exact mapping of reduction block to
     the thread blocks, no block-size tuning is performed in the x
     dimension.
   */
  class TunableBlock2D : public TunableKernel
  {
  protected:
    const LatticeField &field;
    mutable unsigned int vector_length_z;
    mutable unsigned int step_z;
    const unsigned int max_block_z;
    bool tune_block_x;

    static constexpr bool grid_stride = false;

    /**
       @brief Block reduction kernels do not use grid-size tuning, so
       disable this, and we mark as final to prevent a derived class
       from accidentally switching it on.
    */
    bool tuneGridDim() const final { return grid_stride; }

    /**
       @brief Launch the block reduction kernel with a given block
       size on the device performing the block reduction defined in
       the functor.  We recursively iterate over the length of
       instantiated block sizes until we succeed, or error out.
       @tparam Functor Class which performs any pre-reduction
       transformation (defined as ternary operator) as well as a store
       method for writing out the result.
       @tparam Block Class that must contain a static array of block
       sizes "block" we wish to instantiate
       @tparam idx Index of the block-size array we are instantiating
       (default = 0 which initiates a recursion over the length of
       the array)
       @param[in] arg Kernel argument struct
       @param[in] tp The launch parameters
       @param[in] stream The stream on which the execution is done
     */
    template <template <typename> class Functor, typename Block, unsigned int idx = 0, typename FunctorArg>
    void launch_device(const TuneParam &tp, const qudaStream_t &stream, const FunctorArg &arg)
    {
      if (tp.block.x == Block::block[idx]) {
        const_cast<FunctorArg &>(arg).grid_dim = tp.grid;
        const_cast<FunctorArg &>(arg).block_dim = tp.block;
        // derive a BlockKernelArg from the kernel argument to allow for block-size knowledge in the kernel
        using Arg = BlockKernelArg<Block::block[idx], FunctorArg>;
        TunableKernel::launch_device<Functor, grid_stride>(KERNEL(BlockKernel2D), tp, stream, Arg(arg));
      } else if constexpr (idx < Block::block.size() - 1) {
        launch_device<Functor, Block, idx + 1>(tp, stream, arg);
      } else {
        errorQuda("Unexpected block size %d", tp.block.x);
      }
    }

    /**
       @brief Launch the block reduction kernel with a given block
       size on the host performing the block reduction defined in the
       functor.  We recursively iterate over the length of
       instantiated block sizes until we succeed, or error out.
       @tparam Functor Class which performs any pre-reduction
       transformation (defined as ternary operator) as well as a store
       method for writing out the result.
       @tparam Block Class that must contain a static array of block
       sizes "block" we wish to instantiate
       @tparam idx Index of the block-size array we are instantiating
       (default = 0 which initiates a recursion over the length of
       the array)
       @param[in] tp The launch parameters
       @param[in] stream The stream on which the execution is done (unused on the host)
       @param[in] arg Kernel argument struct
     */
    template <template <typename> class Functor, typename Block, unsigned int idx = 0, typename Arg>
    void launch_host(const TuneParam &tp, const qudaStream_t &stream, const Arg &arg)
    {
      if (tp.block.x == Block::block[idx]) {
        const_cast<Arg &>(arg).grid_dim = tp.grid;
        const_cast<Arg &>(arg).block_dim = tp.block;
        BlockKernel2D_host<Functor>(BlockKernelArg<Block::block[idx], Arg>(arg));
      } else if constexpr (idx < Block::block.size() - 1) {
        launch_host<Functor, Block, idx + 1>(tp, stream, arg);
      } else {
        errorQuda("Unexpected block size %d", tp.block.x);
      }
    }

    /**
       @brief Launch the block reduction kernel on the set loation
       with a given block size on the device performing the block
       reduction defined in the functor.  We recursively iterate over
       the length of instantiated block sizes until we succeed, or
       error out.
       @tparam Functor Class which performs any pre-reduction
       transformation (defined as ternary operator) as well as a store
       method for writing out the result.
       @tparam Block Class that must contain a static array of block
       sizes "block" we wish to instantiate
       @tparam enable_host Whether to enable host compilation (default is not to)
       @param[in] arg Kernel argument struct
       @param[in] tp The launch parameters
       @param[in] stream The stream on which the execution is done
     */
    template <template <typename> class Functor, typename Block, bool enable_host = false, typename Arg>
    void launch(const TuneParam &tp, const qudaStream_t &stream, const Arg &arg)
    {
      if (location == QUDA_CUDA_FIELD_LOCATION) {
        launch_device<Functor, Block>(tp, stream, arg);
      } else if constexpr (enable_host) {
        launch_host<Functor, Block>(tp, arg);
      } else {
        errorQuda("CPU not supported yet");
      }
    }

  public:
    /**
       @brief Constructor for kernels that use a lattice field
       @param[in] field A lattice field instance used for metadata
       @param[in] vector_length_z Batch size for the block-reduction in the z-dimension
       @param[in] max_block_z Maximum batch size per block (maximum z-dimension block size)
       @param[in] location Optional overload for the location where the calculation will take place
     */
    TunableBlock2D(const LatticeField &field, unsigned int vector_length_z, unsigned int max_block_z = 0,
                   QudaFieldLocation location = QUDA_INVALID_FIELD_LOCATION) :
      TunableKernel(location != QUDA_INVALID_FIELD_LOCATION ? location : field.Location()),
      field(field),
      vector_length_z(vector_length_z),
      step_z(1),
      max_block_z(max_block_z == 0 ? vector_length_z : max_block_z),
      tune_block_x(false)
    {
      strcpy(vol, field.VolString());
      strcpy(aux, compile_type_str(field, location));
      if (location == QUDA_CPU_FIELD_LOCATION) strcat(aux, getOmpThreadStr());
      strcat(aux, field.AuxString());
#ifdef QUDA_FAST_COMPILE_REDUCE
      strcat(aux, ",fast_compile");
#endif
    }

    /**
       @brief Derived specialization for autotuning the batch size
       dimension
       @param[in,out] param TuneParam object passed during autotuning
     */
    bool advanceBlockDim(TuneParam &param) const
    {
      dim3 block = param.block;
      dim3 grid = param.grid;
<<<<<<< HEAD
      param.block.y = block.y;
      param.grid.y = grid.y;
      bool ret = tune_block_x ? Tunable::advanceBlockDim(param) : false;
=======
      bool ret = tune_block_x ? Tunable::advanceBlockDim(param) : false;
      param.block.z = block.z;
      param.grid.z = grid.z;
>>>>>>> a1121d45

      if (ret) {
        return true;
      } else { // block.x (spacetime) was reset

        // we can advance spin/block-color since this is valid
        if (param.block.z < vector_length_z && param.block.z < device::max_threads_per_block_dim(2)
            && param.block.x * param.block.y * (param.block.z + step_z) <= device::max_threads_per_block()
            && ((param.block.z + step_z) <= max_block_z)) {
          param.block.z += step_z;
          param.grid.z = (vector_length_z + param.block.z - 1) / param.block.z;
          return true;
        } else { // we have run off the end so let's reset
          param.block.z = step_z;
          param.grid.z = (vector_length_z + param.block.z - 1) / param.block.z;
          return false;
        }
      }
    }

    /**
       @brief Overload that sets ensures the y-dimension block size is set appropriately
       @param[in,out] param TuneParam object passed during autotuning
     */
    void initTuneParam(TuneParam &param) const
    {
      Tunable::initTuneParam(param);
      param.block.z = step_z;
      param.grid.z = (vector_length_z + step_z - 1) / step_z;
    }

    /**
       @brief Overload that sets ensures the y-dimension block size is set appropriately
       @param[in,out] param TuneParam object passed during autotuning
     */
    void defaultTuneParam(TuneParam &param) const
    {
      Tunable::defaultTuneParam(param);
      param.block.z = step_z;
      param.grid.z = (vector_length_z + step_z - 1) / step_z;
    }

    /**
       @brief Resize the problem size in the y dimension
       @brief[in] y New problem size
    */
    void resizeVector(int z) const { vector_length_z = z; }

    /**
       @brief Resize the autotuning step size in the z dimension
       @brief[in] z New step size
    */
    void resizeStep(int z) const { step_z = z; }
  };

} // namespace quda<|MERGE_RESOLUTION|>--- conflicted
+++ resolved
@@ -163,15 +163,9 @@
     {
       dim3 block = param.block;
       dim3 grid = param.grid;
-<<<<<<< HEAD
-      param.block.y = block.y;
-      param.grid.y = grid.y;
-      bool ret = tune_block_x ? Tunable::advanceBlockDim(param) : false;
-=======
-      bool ret = tune_block_x ? Tunable::advanceBlockDim(param) : false;
       param.block.z = block.z;
       param.grid.z = grid.z;
->>>>>>> a1121d45
+      bool ret = tune_block_x ? Tunable::advanceBlockDim(param) : false;
 
       if (ret) {
         return true;
