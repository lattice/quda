--- conflicted
+++ resolved
@@ -742,13 +742,9 @@
 
   template <typename T> void comm_allreduce_sum_array(T *data, size_t size);
 
-<<<<<<< HEAD
   template <typename T> void comm_allreduce_max_array(T *data, size_t size);
-=======
+
   void comm_allreduce_sum(size_t &a);
-
-  void comm_allreduce_max_array(double *data, size_t size);
->>>>>>> e818659c
 
   template <typename T> void comm_allreduce_min_array(T *data, size_t size);
 
