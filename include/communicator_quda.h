--- conflicted
+++ resolved
@@ -524,13 +524,8 @@
     comm_gather_hostname(hostname_recv_buf);
 
     if (gpuid < 0) {
-<<<<<<< HEAD
-      int device_count = quda::device::get_device_count();
+      int device_count = device::get_device_count();
       if (device_count == 0) { warningQuda("No devices found"); }
-=======
-      int device_count = device::get_device_count();
-      if (device_count == 0) { errorQuda("No devices found"); }
->>>>>>> a1121d45
 
       // We initialize gpuid if it's still negative.
       gpuid = 0;
