--- conflicted
+++ resolved
@@ -711,17 +711,12 @@
 	  else return;
 	}
 
-<<<<<<< HEAD
-#ifdef QUDA_DSLASH_FAST_COMPILE
+#ifdef QUDA_FAST_COMPILE_DSLASH
 	if constexpr (allthreads) {
 	  dslash.template operator()<kernel_type == UBER_KERNEL ? INTERIOR_KERNEL : kernel_type, true>(x_cb, s, parity, active);
 	} else {
 	  dslash.template operator()<kernel_type == UBER_KERNEL ? INTERIOR_KERNEL : kernel_type>(x_cb, s, parity);
 	}
-=======
-#ifdef QUDA_FAST_COMPILE_DSLASH
-        dslash.template operator()<kernel_type == UBER_KERNEL ? INTERIOR_KERNEL : kernel_type>(x_cb, s, parity);
->>>>>>> ed21580e
 #else
 	if constexpr (allthreads) {
 	  switch (parity) {
