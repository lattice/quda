--- conflicted
+++ resolved
@@ -1,7 +1,7 @@
 #pragma once
 
-<<<<<<< HEAD
-#include <helpers.h>
+#include <load_store.h>  // for atom_t
+#include <kernel_ops.h>
 #include <target_device.h>
 #include <shared_memory_helper.h>
 #include <special_ops.h>
@@ -12,18 +12,6 @@
    Helper functionality for aiding the use of the shared memory for
    sharing data between threads in a thread block.
  */
-=======
-#include <kernel_ops.h>
-#include <target_device.h>
-#include <shared_memory_helper.h>
->>>>>>> fd50676d
-
-/**
-   @file shared_memory_cache_helper.h
-
-   Helper functionality for aiding the use of the shared memory for
-   sharing data between threads in a thread block.
- */
 
 namespace quda
 {
@@ -31,37 +19,6 @@
   /**
      @brief Class which wraps around a shared memory cache for type T,
      where each thread in the thread block stores a unique value in
-<<<<<<< HEAD
-     the cache which any other thread can access.
-
-     This accessor supports both explicit run-time block size and
-     compile-time sizing.
-
-     * For run-time block size, the constructor should be initialied
-       with the desired block size.
-
-     * For compile-time block size, no arguments should be passed to
-       the constructor, and then the second and third template
-       parameters correspond to the y and z dimensions of the block,
-       respectively.  The x dimension of the block will be set
-       according the maximum number of threads possible, given these
-       dimensions.
-   */
-  template <typename T, typename D = DimsBlock, typename O = void>
-  class SharedMemoryCache : SharedMemory<atom_t<T>, SizeDims<D,sizeof(T)/sizeof(atom_t<T>)>, O>
-  {
-  public:
-    using value_type = T;
-    using dims_type = D;
-    using offset_type = O; // type of object that may also use shared memory at the same time and is located before this one
-    using Smem = SharedMemory<atom_t<T>, SizeDims<D,sizeof(T)/sizeof(atom_t<T>)>, O>;
-    using Smem::shared_mem_size;
-    //using opSmem = op_SharedMemory<T, SizeSmem<Smem>>;
-    //using dependencies = op_Sequential<op_blockSync,opSmem>;
-    //using dependentOps = SpecialOps<op_blockSync,opSmem>;
-
-  private:
-=======
      the cache which any other thread can access.  The data is stored
      in a coalesced order with element size atom_t<T>.
 
@@ -88,7 +45,6 @@
     const dim3 block;
     const int stride;
     using Smem::sharedMem;
->>>>>>> fd50676d
     using atom_t = atom_t<T>;
     static_assert(sizeof(T) % 4 == 0, "Shared memory cache does not support sub-word size types");
 
@@ -96,16 +52,7 @@
     static constexpr int n_element = sizeof(T) / sizeof(atom_t);
 
     // used to avoid instantiation of load functions if unused, in case T is not a valid return type (e.g. C array)
-<<<<<<< HEAD
-    template <typename dummy = void> using maybeT = std::conditional_t<std::is_same_v<dummy,void>,T,void>;
-
-    const dim3 block;
-    const int stride;
-
-    using Smem::sharedMem;
-=======
     template <typename dummy = void> using maybeT = std::conditional_t<std::is_same_v<dummy, void>, T, void>;
->>>>>>> fd50676d
 
     __device__ __host__ inline void save_detail(const T &a, int x, int y, int z) const
     {
@@ -116,12 +63,7 @@
       for (int i = 0; i < n_element; i++) sharedMem()[i * stride + j] = tmp[i];
     }
 
-<<<<<<< HEAD
-    template <typename dummy = void>
-    __device__ __host__ inline maybeT<dummy> load_detail(int x, int y, int z) const
-=======
     template <typename dummy = void> __device__ __host__ inline maybeT<dummy> load_detail(int x, int y, int z) const
->>>>>>> fd50676d
     {
       atom_t tmp[n_element];
       int j = (z * block.y + y) * block.x + x;
@@ -148,56 +90,23 @@
 
   public:
     /**
-<<<<<<< HEAD
-       @brief constructor for SharedMemory cache.  If no arguments are
-       pass, then the dimensions are set according to the templates
-       block_size_y and block_size_z, together with the derived
-       block_size_x.  Otherwise use the block sizes passed into the
-       constructor.
-
-       @param[in] block Block dimensions for the 3-d shared memory object
-       @param[in] thread_offset "Perceived" offset from dynamic shared
-       memory base pointer (used when we have multiple caches in
-       scope).  Need to include block size to actual offset.
-    */
-#if 0
-    constexpr SharedMemoryCache() :
-      block(D::dims(target::block_dim())), stride(block.x * block.y * block.z)
-    {
-      static_assert(shared_mem_size(dim3{8,8,8})==Smem::get_offset(dim3{8,8,8})+SizeDims<D>::size(dim3{8,8,8})*sizeof(T));
-    }
-#endif
-
+       @brief Constructor for SharedMemoryCache.
+    */
     template <typename ...U, typename ...Arg>
-    HostDevice inline SharedMemoryCache(const SpecialOps<U...> &ops, Arg ...arg) :
+    constexpr SharedMemoryCache(const SpecialOps<U...> &ops, Arg ...arg) :
       Smem(ops), block(D::dims(target::block_dim(), arg...)), stride(block.x * block.y * block.z)
     {
       checkSpecialOp<SharedMemoryCache<T,D,O>,U...>();
-      static_assert(shared_mem_size(dim3{8,8,8})==Smem::get_offset(dim3{8,8,8})+SizeDims<D>::size(dim3{8,8,8})*sizeof(T));
+      static_assert(shared_mem_size(dim3 {32, 16, 8})
+		    == Smem::get_offset(dim3 {32, 16, 8}) + SizeDims<D>::size(dim3 {32, 16, 8}) * sizeof(T));
     }
 
     constexpr SharedMemoryCache(const SharedMemoryCache<T,D,O> &) = delete;
-=======
-       @brief Constructor for SharedMemoryCache.
-    */
-    constexpr SharedMemoryCache() : block(D::dims(target::block_dim())), stride(block.x * block.y * block.z)
-    {
-      // sanity check
-      static_assert(shared_mem_size(dim3 {32, 16, 8})
-                    == Smem::get_offset(dim3 {32, 16, 8}) + SizeDims<D>::size(dim3 {32, 16, 8}) * sizeof(T));
-    }
->>>>>>> fd50676d
 
     /**
        @brief Grab the raw base address to shared memory.
     */
-<<<<<<< HEAD
-    __device__ __host__ inline auto data() const {
-      return reinterpret_cast<T *>(&sharedMem()[0]);
-    }
-=======
     __device__ __host__ inline auto data() const { return reinterpret_cast<T *>(&sharedMem()[0]); }
->>>>>>> fd50676d
 
     /**
        @brief Save the value into the 3-d shared memory cache.
@@ -273,12 +182,7 @@
        @param[in] x The x index to use
        @return The value at coordinates (x,y,z)
     */
-<<<<<<< HEAD
-    template <typename dummy = void>
-    __device__ __host__ inline maybeT<dummy> load_x(int x = -1) const
-=======
     template <typename dummy = void> __device__ __host__ inline maybeT<dummy> load_x(int x = -1) const
->>>>>>> fd50676d
     {
       auto tid = target::thread_idx();
       x = (x == -1) ? tid.x : x;
@@ -290,12 +194,7 @@
        @param[in] y The y index to use
        @return The value at coordinates (x,y,z)
     */
-<<<<<<< HEAD
-    template <typename dummy = void>
-    __device__ __host__ inline maybeT<dummy> load_y(int y = -1) const
-=======
     template <typename dummy = void> __device__ __host__ inline maybeT<dummy> load_y(int y = -1) const
->>>>>>> fd50676d
     {
       auto tid = target::thread_idx();
       y = (y == -1) ? tid.y : y;
@@ -307,12 +206,7 @@
        @param[in] z The z index to use
        @return The value at coordinates (x,y,z)
     */
-<<<<<<< HEAD
-    template <typename dummy = void>
-    __device__ __host__ inline maybeT<dummy> load_z(int z = -1) const
-=======
     template <typename dummy = void> __device__ __host__ inline maybeT<dummy> load_z(int z = -1) const
->>>>>>> fd50676d
     {
       auto tid = target::thread_idx();
       z = (z == -1) ? tid.z : z;
@@ -328,12 +222,7 @@
        @brief Cast operator to allow cache objects to be used where T
        is expected
      */
-<<<<<<< HEAD
-    template <typename dummy = void>
-    __device__ __host__ operator maybeT<dummy>() const { return load(); }
-=======
     template <typename dummy = void> __device__ __host__ operator maybeT<dummy>() const { return load(); }
->>>>>>> fd50676d
 
     /**
        @brief Assignment operator to allow cache objects to be used on
@@ -391,14 +280,9 @@
      with an instance of T or SharedMemoryCache<T,D,O>
    */
   template <class T>
-<<<<<<< HEAD
-  struct get_type<
-    T, std::enable_if_t<std::is_same_v<T, SharedMemoryCache<typename T::value_type, typename T::dims_type, typename T::offset_type>>>> {
-=======
   struct get_type<T,
                   std::enable_if_t<std::is_same_v<
                     T, SharedMemoryCache<typename T::value_type, typename T::dims_type, typename T::offset_type>>>> {
->>>>>>> fd50676d
     using type = typename T::value_type;
   };
 
