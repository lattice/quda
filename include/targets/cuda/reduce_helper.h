#pragma once

#include <quda_internal.h>

#ifdef HETEROGENEOUS_ATOMIC

#include <target_device.h>
#include <block_reduce_helper.h>
#include <kernel_helper.h>

#include <cuda/std/climits>
#include <cuda/std/type_traits>
#include <cuda/std/limits>
#include <cuda/std/atomic>
using count_t = cuda::atomic<unsigned int, cuda::thread_scope_device>;

namespace quda
{

  /**
     @brief The initialization value we used to check for completion
   */
  template <typename T> constexpr T init_value() { return -cuda::std::numeric_limits<T>::infinity(); }

  /**
     @brief The termination value we use to prevent a possible hang in
     case the computed reduction is equal to the initialization
  */
  template <typename T> constexpr T terminate_value() { return cuda::std::numeric_limits<T>::infinity(); }

  // declaration of reduce function
  template <typename Reducer, typename Arg, typename T>
  __device__ inline void reduce(Arg &arg, const Reducer &r, const T &in, const int idx = 0);

  /**
     @brief ReduceArg is the argument type that all kernel arguments
     shoud inherit from if the kernel is to utilize global reductions.
     @tparam T the type that will be reduced
     @tparam use_kernel_arg Whether the kernel will source the
     parameter struct as an explicit kernel argument or from constant
     memory
   */
<<<<<<< HEAD
  template <typename T, use_kernel_arg_p use_kernel_arg = use_kernel_arg_yes> struct ReduceArg : kernel_param<use_kernel_arg> {
=======
  template <typename T, use_kernel_arg_p use_kernel_arg = use_kernel_arg_p::TRUE> struct ReduceArg : kernel_param<use_kernel_arg> {
>>>>>>> b0448454
    using reduce_t = T;

    template <typename Arg, typename I> friend __device__ void write_result(Arg &, const I &, const int);
    template <typename Reducer, typename Arg, typename I>
    friend __device__ void reduce(Arg &, const Reducer &, const I &, const int);
    qudaError_t launch_error; /** only do complete if no launch error to avoid hang */
    static constexpr unsigned int max_n_batch_block
      = 1; /** by default reductions do not support batching withing the block */

  private:
    const int n_reduce; /** number of reductions of length n_item */
    bool reset = false; /** reset the counter post completion (required for multiple calls with the same arg instance */
    using system_atomic_t = typename atomic_type<T>::type; /** heterogeneous atomics must use lock-free atomics -> operate on scalars */
    static constexpr int n_item = sizeof(T) / sizeof(system_atomic_t); /** number of words per reduction variable */
    cuda::atomic<T, cuda::thread_scope_device> *partial; /** device atomic buffer */
    cuda::atomic<system_atomic_t, cuda::thread_scope_system> *result_d; /** device-mapped host atomic buffer */
    cuda::atomic<system_atomic_t, cuda::thread_scope_system> *result_h; /** host atomic buffer */
    count_t *count; /** count array that is used to track the number of completed thread blocks at a given batch index */
    bool consumed; // check to ensure that we don't complete more than once unless we explicitly reset
    T *device_output_async_buffer = nullptr; // Optional device output buffer for the reduction result

  public:
    /**
       @brief Constructor for ReduceArg
       @param[in] threads The number threads partaking in the kernel
       @param[in] n_reduce The number of reductions
       @param[in] reset Whether to reset the atomics after the
       reduction has completed; required if the same ReduceArg
       instance will be used for multiple reductions.
    */
    ReduceArg(dim3 threads, int n_reduce = 1, bool reset = false) :
      kernel_param<use_kernel_arg>(threads),
      launch_error(QUDA_ERROR_UNINITIALIZED),
      n_reduce(n_reduce),
      reset(reset),
      consumed(false)
    {
      reducer::init(n_reduce, sizeof(*partial));
      // these buffers may be allocated in init, so we can't set the local copies until now
      partial = static_cast<decltype(partial)>(reducer::get_device_buffer());
      result_d = static_cast<decltype(result_d)>(reducer::get_mapped_buffer());
      result_h = static_cast<decltype(result_h)>(reducer::get_host_buffer());
      count = reducer::get_count<count_t>();

      if (!commAsyncReduction()) {
        // initialize the result buffer so we can test for completion
        for (int i = 0; i < n_reduce * n_item; i++) {
          new (result_h + i) cuda::atomic<system_atomic_t, cuda::thread_scope_system> {init_value<system_atomic_t>()};
        }
        cuda::std::atomic_thread_fence(cuda::std::memory_order_release);
      } else {
        // write reduction to GPU memory if asynchronous (reuse partial)
        result_d = nullptr;
      }
    }

    /**
      @brief Set device_output_async_buffer
    */
    void set_output_async_buffer(T *ptr)
    {
      if (!commAsyncReduction()) {
        errorQuda("When setting the asynchronous buffer the commAsyncReduction option must be set.");
      }
      device_output_async_buffer = ptr;
    }

    /**
      @brief Get device_output_async_buffer
    */
    __device__ __host__ T *get_output_async_buffer() const { return device_output_async_buffer; }

    /**
       @brief Finalize the reduction, returning the computed reduction
       into result.  With heterogeneous atomics this means we poll the
       atomics until their value differs from the init_value.
       @param[out] result The reduction result is copied here
       @param[in] stream The stream on which we the reduction is being done
     */
    template <typename host_t, typename device_t = host_t>
    void complete(std::vector<host_t> &result, const qudaStream_t = device::get_default_stream())
    {
      if (launch_error == QUDA_ERROR) return; // kernel launch failed so return
      if (launch_error == QUDA_ERROR_UNINITIALIZED) errorQuda("No reduction kernel appears to have been launched");
      if (consumed) errorQuda("Cannot call complete more than once for each construction");

      for (int i = 0; i < n_reduce * n_item; i++) {
        while (result_h[i].load(cuda::std::memory_order_relaxed) == init_value<system_atomic_t>()) { }
      }

      // copy back result element by element and convert if necessary to host reduce type
      // unit size here may differ from system_atomic_t size, e.g., if doing double-double
      const int n_element = n_reduce * sizeof(T) / sizeof(device_t);
      if (result.size() != (unsigned)n_element)
        errorQuda("result vector length %lu does not match n_reduce %d", result.size(), n_element);
      for (int i = 0; i < n_element; i++) result[i] = reinterpret_cast<device_t *>(result_h)[i];

      if (!reset) {
        consumed = true;
      } else {
        // reset the atomic counter - this allows multiple calls to complete with ReduceArg construction
        for (int i = 0; i < n_reduce * n_item; i++) {
          result_h[i].store(init_value<system_atomic_t>(), cuda::std::memory_order_relaxed);
        }
        cuda::std::atomic_thread_fence(cuda::std::memory_order_release);
      }
    }
  };

  /**
     @brief Write the reduced result out.  Three different destinations are supported:
       * If arg.result_d is non-null we atomically write out the
         result (to host-mapped memory)
       * Else if arg.get_output_async_buffer returns non-zero we
         non-atomically write out the result to device memory
       * Else we atomically write out the result to device memory
     @param[in,out] arg Kernel argument
     @param[in] sum Reduced value to be written out
     @param[in] idx Memory index we are writing to
   */
  template <typename Arg, typename T> __device__ inline void write_result(Arg &arg, const T &sum, const int idx)
  {
    using atomic_t = typename atomic_type<T>::type;
    constexpr size_t n = sizeof(T) / sizeof(atomic_t);
    auto tid = target::thread_idx_linear<2>();

    if (arg.result_d) { // write to host mapped memory
#ifdef _NVHPC_CUDA      // WAR for nvc++
      constexpr bool coalesced_write = false;
#else
      constexpr bool coalesced_write = true;
#endif
      if constexpr (coalesced_write) {
        static_assert(n <= device::warp_size(), "reduction array is greater than warp size");
        auto mask = __ballot_sync(0xffffffff, tid < n);
        if (tid < n) {
          atomic_t sum_tmp[n];
          memcpy(sum_tmp, &sum, sizeof(sum));

          atomic_t s = sum_tmp[0];
#pragma unroll
          for (int i = 1; i < n; i++) {
            auto si = __shfl_sync(mask, sum_tmp[i], 0);
            if (i == tid) s = si;
          }

          s = (s == init_value<atomic_t>()) ? terminate_value<atomic_t>() : s;
          arg.result_d[n * idx + tid].store(s, cuda::std::memory_order_relaxed);
        }
      } else {
        // write out the final reduced value
        if (tid == 0) {
          atomic_t sum_tmp[n];
          memcpy(sum_tmp, &sum, sizeof(sum));
#pragma unroll
          for (unsigned int i = 0; i < n; i++) {
            // catch the case where the computed value is equal to the init_value
            sum_tmp[i] = sum_tmp[i] == init_value<atomic_t>() ? terminate_value<atomic_t>() : sum_tmp[i];
            arg.result_d[n * idx + i].store(sum_tmp[i], cuda::std::memory_order_relaxed);
          }
        }
      }
    } else {

      if (tid == 0) {
        if (arg.get_output_async_buffer()) {
          arg.get_output_async_buffer()[idx] = sum;
        } else { // write to device memory
          arg.partial[idx].store(sum, cuda::std::memory_order_relaxed);
        }
      }
    }

    if (tid == 0) {
      // TODO in principle we could remove this final atomic store
      // if we use a sense reversal barrier, avoiding the need to
      // reset the count at the end
      arg.count[idx].store(0, cuda::std::memory_order_relaxed); // set to zero for next time
    }
  }

  /**
     @brief Generic reduction function that reduces block-distributed
     data "in" per thread to a single value.  This is the
     heterogeneous-atomic version which uses std::atomic to signal the
     completion of the reduction to the host.

     The reduce function supports:
     - a global reduction across the x thread dimension
     - a local block reduction across the y thread dimension
     - the z thread dimension is a batching dimension in the case of independent reductions

     @param[in,out] arg The kernel argument, this must derive from ReduceArg
     @param[in] r Instance of the reducer to be used in this reduction
     @param[in] in The input per-thread data to be reduced
     @param[in] idx In the case of multiple reductions, idx identifies
     which reduction this thread block corresponds to and should be
     constant along the x and y thread dimensions.
  */
  template <typename Reducer, typename Arg, typename T>
  __device__ inline void reduce(Arg &arg, const Reducer &r, const T &in, const int idx)
  {
    constexpr auto n_batch_block = std::min(Arg::max_n_batch_block, device::max_block_size());
    using BlockReduce = BlockReduce<T, Reducer::reduce_block_dim, n_batch_block>;

    T aggregate = BlockReduce(target::thread_idx().z).Reduce(in, r);

    if (target::grid_dim().x == 1) { // short circuit where we have a single CTA - no need to do final reduction
      write_result(arg, aggregate, idx);
    } else {
      __shared__ bool isLastBlockDone[n_batch_block];

      if (target::thread_idx().x == 0 && target::thread_idx().y == 0) {
        // need to call placement new constructor since partial is not necessarily constructed
        new (arg.partial + idx * target::grid_dim().x + target::block_idx().x)
          cuda::atomic<T, cuda::thread_scope_device> {aggregate};

        // increment global block counter for this reduction
        auto value = arg.count[idx].fetch_add(1, cuda::std::memory_order_release);

        // determine if last block
        isLastBlockDone[target::thread_idx().z] = (value == (target::grid_dim().x - 1));
      }

      __syncthreads();

      // finish the reduction if last block
      if (isLastBlockDone[target::thread_idx().z]) {
        auto i = target::thread_idx().y * target::block_dim().x + target::thread_idx().x;
        T sum = r.init();
        while (i < target::grid_dim().x) {
          sum = r(sum, arg.partial[idx * target::grid_dim().x + i].load(cuda::std::memory_order_relaxed));
          i += target::block_size<2>();
        }

        sum = BlockReduce(target::thread_idx().z).Reduce(sum, r);

        write_result(arg, sum, idx);
      }
    }
  }

} // namespace quda

#else

// if not using heterogeneous atomics use the generic variant
#include "../generic/reduce_helper.h"

#endif<|MERGE_RESOLUTION|>--- conflicted
+++ resolved
@@ -40,11 +40,7 @@
      parameter struct as an explicit kernel argument or from constant
      memory
    */
-<<<<<<< HEAD
-  template <typename T, use_kernel_arg_p use_kernel_arg = use_kernel_arg_yes> struct ReduceArg : kernel_param<use_kernel_arg> {
-=======
   template <typename T, use_kernel_arg_p use_kernel_arg = use_kernel_arg_p::TRUE> struct ReduceArg : kernel_param<use_kernel_arg> {
->>>>>>> b0448454
     using reduce_t = T;
 
     template <typename Arg, typename I> friend __device__ void write_result(Arg &, const I &, const int);
