#pragma once

#include <color_spinor_field.h>
#include <color_spinor_field_order.h>
#include <dslash_quda.h>
#include <index_helper.cuh>
#include <inline_ptx.h>
#include <math_helper.cuh>
#include <shared_memory_cache_helper.cuh>

#include <quda_fp16.cuh>

#include <block_reduce_helper.h>

#if (__COMPUTE_CAPABILITY__ < 750)

#include <mma_tensor_op/hmma_m16n16k16_sm70.cuh>

#else // (__COMPUTE_CAPABILITY__ < 750)

#include <mma_tensor_op/hmma_m16n8k8_sm80.cuh>

#endif // (__COMPUTE_CAPABILITY__ < 750)

namespace quda
{

  // matrix a for a generic matrix: column major, M/M_sm(size/padded size) by k
  // (spin,Ls) by (spin,Ls), where left most index is the fastest changing
  // one(spin).
  // x by y
  // For now, assuming it's trivial in spin
  template <int block_dim_x, int Ls, int M_sm, class compute_type>
  __device__ inline void construct_matrix_a_generic(half *sm_a, compute_type *generic)
  {
    int offset_k = threadIdx.y * 4;
    int x = threadIdx.x;

    while (x < Ls) {
      int offset_m = x * 4;
      float value = generic[x * Ls + threadIdx.y]; // Assuming the input matrix is row major

      // exponent = 0 means we are on the diagonal.
      sm_a[(offset_k + 0) * (M_sm) + (offset_m + 0)] = value;
      sm_a[(offset_k + 1) * (M_sm) + (offset_m + 1)] = value;
      sm_a[(offset_k + 2) * (M_sm) + (offset_m + 2)] = value;
      sm_a[(offset_k + 3) * (M_sm) + (offset_m + 3)] = value;

      // sm_a[ (offset_k+0)*(M_sm)+(offset_m+0) ] = factorR + factorL;
      sm_a[(offset_k + 0) * (M_sm) + (offset_m + 1)] = static_cast<half>(0.0f);
      sm_a[(offset_k + 0) * (M_sm) + (offset_m + 2)] = static_cast<half>(0.0f);
      sm_a[(offset_k + 0) * (M_sm) + (offset_m + 3)] = static_cast<half>(0.0f);

      sm_a[(offset_k + 1) * (M_sm) + (offset_m + 0)] = static_cast<half>(0.0f);
      // sm_a[ (offset_k+1)*(M_sm)+(offset_m+1) ] = factorR + factorL;
      sm_a[(offset_k + 1) * (M_sm) + (offset_m + 2)] = static_cast<half>(0.0f);
      sm_a[(offset_k + 1) * (M_sm) + (offset_m + 3)] = static_cast<half>(0.0f);

      sm_a[(offset_k + 2) * (M_sm) + (offset_m + 0)] = static_cast<half>(0.0f);
      sm_a[(offset_k + 2) * (M_sm) + (offset_m + 1)] = static_cast<half>(0.0f);
      // sm_a[ (offset_k+2)*(M_sm)+(offset_m+2) ] = factorR + factorL;
      sm_a[(offset_k + 2) * (M_sm) + (offset_m + 3)] = static_cast<half>(0.0f);

      sm_a[(offset_k + 3) * (M_sm) + (offset_m + 0)] = static_cast<half>(0.0f);
      sm_a[(offset_k + 3) * (M_sm) + (offset_m + 1)] = static_cast<half>(0.0f);
      sm_a[(offset_k + 3) * (M_sm) + (offset_m + 2)] = static_cast<half>(0.0f);
      // sm_a[ (offset_k+3)*(M_sm)+(offset_m+3) ] = factorR + factorL;

      x += block_dim_x;
    }
  }

  // matrix a for m5inv: column major, M/M_sm(size/padded size) by k
  // (spin,Ls) by (spin,Ls), where left most index is the fastest changing
  // one(spin).
  // x by y
  template <int M_sm, bool dagger, class Arg>
  __device__ inline void construct_matrix_a_m5inv(Arg &arg, half *sm_a, const float *mp = nullptr,
                                                  const float *mm = nullptr)
  {
    constexpr int Ls = Arg::Ls;
    const float k = arg.kappa;
    // if we rescale, then the actual matrix is alpha*m5inv+beta.
    // Otherwise a = 1., b = 0.;
    const float b = arg.beta;

    const float inv = arg.alpha * arg.fac_inv;

    auto offset_k = threadIdx.y * 4;
    auto x = threadIdx.x;

    while (x < Ls) {
      int offset_m = x * 2;
      float factorR, factorL;

      if (mp && mm) {
        if (dagger) {
          factorR = mp[x * Ls + threadIdx.y];
          factorL = mm[x * Ls + threadIdx.y];
        } else {
          factorR = mp[threadIdx.y * Ls + x];
          factorL = mm[threadIdx.y * Ls + x];
        }
      } else {
        int exponent;
        if (dagger) {
          exponent = x > threadIdx.y ? Ls - x + threadIdx.y : threadIdx.y - x;
          factorR = inv * powf(k, __int2float_rn(exponent)) * (x > threadIdx.y ? -arg.m_f : 1.f);
        } else {
          exponent = x < threadIdx.y ? Ls - threadIdx.y + x : x - threadIdx.y;
          factorR = inv * powf(k, __int2float_rn(exponent)) * (x < threadIdx.y ? -arg.m_f : 1.f);
        }

        if (dagger) {
          exponent = x < threadIdx.y ? Ls - threadIdx.y + x : x - threadIdx.y;
          factorL = inv * powf(k, __int2float_rn(exponent)) * (x < threadIdx.y ? -arg.m_f : 1.f);
        } else {
          exponent = x > threadIdx.y ? Ls - x + threadIdx.y : threadIdx.y - x;
          factorL = inv * powf(k, __int2float_rn(exponent)) * (x > threadIdx.y ? -arg.m_f : 1.f);
        }
      }

      float RpL = x == threadIdx.y ? factorR + factorL + b : factorR + factorL;
      float RmL = factorR - factorL;

      half2 *A = reinterpret_cast<half2 *>(sm_a);

      A[(offset_k + 0) * (M_sm / 2) + (offset_m + 0)] = __floats2half2_rn(RpL, 0.0f);
      A[(offset_k + 0) * (M_sm / 2) + (offset_m + 1)] = __floats2half2_rn(RmL, 0.0f);

      A[(offset_k + 1) * (M_sm / 2) + (offset_m + 0)] = __floats2half2_rn(0.0f, RpL);
      A[(offset_k + 1) * (M_sm / 2) + (offset_m + 1)] = __floats2half2_rn(0.0f, RmL);

      A[(offset_k + 2) * (M_sm / 2) + (offset_m + 0)] = __floats2half2_rn(RmL, 0.0f);
      A[(offset_k + 2) * (M_sm / 2) + (offset_m + 1)] = __floats2half2_rn(RpL, 0.0f);

      A[(offset_k + 3) * (M_sm / 2) + (offset_m + 0)] = __floats2half2_rn(0.0f, RmL);
      A[(offset_k + 3) * (M_sm / 2) + (offset_m + 1)] = __floats2half2_rn(0.0f, RpL);

      x += Arg::block_dim_x;
    }
  }

  // matrix a for m5pre: column major, M/M_sm(size/padded size) by k
  // (spin,Ls) by (spin,Ls), where left most index is the fastest changing
  // one(spin).
  // x by y
  template <int M_sm, bool dagger, class Arg>
  __device__ inline void construct_matrix_a_d5(Arg &arg, half *sm_a)
  {
    constexpr int Ls = Arg::Ls;
    // if we rescale, then the actual matrix is alpha*m5inv+beta.
    // Otherwise a = 1., b = 0.;
    const float b = arg.beta;

    auto offset_k = threadIdx.y * 4;
    auto x = threadIdx.x;

    while (x < Ls) {
      int offset_m = x * 2;
      int exponent = x - threadIdx.y;
      float factorR, factorL;

      if (dagger) {
        factorR = (exponent == -1 ? 1.f : (exponent == +Ls - 1 ? -arg.m_f : 0.f));
      } else {
        factorR = (exponent == +1 ? 1.f : (exponent == -Ls + 1 ? -arg.m_f : 0.f));
      }

      if (dagger) {
        factorL = (exponent == +1 ? 1.f : (exponent == -Ls + 1 ? -arg.m_f : 0.f));
      } else {
        factorL = (exponent == -1 ? 1.f : (exponent == +Ls - 1 ? -arg.m_f : 0.f));
      }

      // exponent = 0 means we are on the diagonal.
      float RpL = exponent == 0 ? arg.alpha * (factorR + factorL) + b : arg.alpha * (factorR + factorL);
      float RmL = arg.alpha * (factorR - factorL);

      half2 *A = reinterpret_cast<half2 *>(sm_a);

      A[(offset_k + 0) * (M_sm / 2) + (offset_m + 0)] = __floats2half2_rn(RpL, 0.0f);
      A[(offset_k + 0) * (M_sm / 2) + (offset_m + 1)] = __floats2half2_rn(RmL, 0.0f);

      A[(offset_k + 1) * (M_sm / 2) + (offset_m + 0)] = __floats2half2_rn(0.0f, RpL);
      A[(offset_k + 1) * (M_sm / 2) + (offset_m + 1)] = __floats2half2_rn(0.0f, RmL);

      A[(offset_k + 2) * (M_sm / 2) + (offset_m + 0)] = __floats2half2_rn(RmL, 0.0f);
      A[(offset_k + 2) * (M_sm / 2) + (offset_m + 1)] = __floats2half2_rn(RpL, 0.0f);

      A[(offset_k + 3) * (M_sm / 2) + (offset_m + 0)] = __floats2half2_rn(0.0f, RmL);
      A[(offset_k + 3) * (M_sm / 2) + (offset_m + 1)] = __floats2half2_rn(0.0f, RpL);

      x += Arg::block_dim_x;
    }
  }

  template <class integer_vec> __device__ inline integer_vec __2half22integer4_rn(const half2 &a, const half2 &b)
  {
    integer_vec c;
    c.x = __half2short_rn(a.x);
    c.y = __half2short_rn(a.y);
    c.z = __half2short_rn(b.x);
    c.w = __half2short_rn(b.y);
    return c;
  }

  template <class integer_vec>
  __device__ inline integer_vec __4half22integer8_rn(const half2 &a, const half2 &b, const half2 &c, const half2 &d)
  {
    integer_vec e;
    e.x.x = __half2short_rn(a.x);
    e.x.y = __half2short_rn(a.y);
    e.x.z = __half2short_rn(b.x);
    e.x.w = __half2short_rn(b.y);
    e.y.x = __half2short_rn(c.x);
    e.y.y = __half2short_rn(c.y);
    e.y.z = __half2short_rn(d.x);
    e.y.w = __half2short_rn(d.y);
    return e;
  }

  __device__ inline void __half_max_abs_half2__(half &max, const half2 &input)
  {
    half2 lh = habs2(input);
    if (__hgt(lh.x, max)) { max = lh.x; }
    if (__hgt(lh.y, max)) { max = lh.y; }
  }

  __inline__ __device__ void __float_max_abs_floats__(float &max, const float &input)
  {
    constexpr uint32_t maximum_mask = 0x7fffffffu; // 0111 1111 1111 1111 1111 1111 1111 1111
    uint32_t input_masked = *reinterpret_cast<const uint32_t *>(&input) & maximum_mask;
    if (*reinterpret_cast<float *>(&input_masked) > max) { max = *reinterpret_cast<float *>(&input_masked); }
  }

  __device__ inline void warp_wise_reduce_float(float &f)
  {
#pragma unroll
    for (int offset = 16; offset > 0; offset /= 2) {
      float other_f = __shfl_down_sync(device::warp_converged_mask(), f, offset);
      if (other_f > f) { f = other_f; }
    }
  }

  constexpr float target_scale = 2e3;

  template <int block_x, int block_y, class Vector>
  __device__ inline float block_wise_reduce_vector(const Vector &v)
  {
    // Find the maximum absolute value in a lane
    float warp_max[2] = {0.0f, 0.0f};
#pragma unroll
    for (int spin = 0; spin < 4; spin++) {
#pragma unroll
<<<<<<< HEAD
      for (int color = 0; color < N_COLORS; color++) {
        __float_max_abs_floats__(warp_max, v(spin, color).real());
        __float_max_abs_floats__(warp_max, v(spin, color).imag());
=======
      for (int color = 0; color < 3; color++) {
        __float_max_abs_floats__(warp_max[0], v(spin, color).real());
        __float_max_abs_floats__(warp_max[1], v(spin, color).imag());
>>>>>>> 3205939d
      }
    }
    warp_max[0] = fmaxf(warp_max[0], warp_max[1]);

    return BlockReduce<float, block_x, block_y>().AllMax(warp_max[0]) / target_scale;
  }

  // Actually does more than the function name suggests.
  // will find the maximum absolute value among the vector, scale that, and store
  // to sm_b
  template <int block_x, int block_y, int N_sm_d2, bool accumulate, bool store = true, class Vector>
  __device__ inline void load_matrix_b_vector(Vector &v, half2 *sm_b, float &scale, float m_scale = 1.0f)
  {
    if (accumulate) {
      float previous_scale = scale * m_scale;
#pragma unroll
      for (int spin = 0; spin < 4; spin++) {
#pragma unroll
        for (int color = 0; color < N_COLORS; color++) {
          int idx = (threadIdx.y * 4 + spin) * N_sm_d2 + N_COLORS * threadIdx.x + color;
          half2 h = sm_b[idx];
          v(spin, color) += complex<float>(h.x, h.y) * previous_scale;
        }
      }
    }
    if (store) {
      scale = block_wise_reduce_vector<block_x, block_y>(v);
#pragma unroll
      for (int spin = 0; spin < 4; spin++) {
#pragma unroll
<<<<<<< HEAD
        for (int color = 0; color < N_COLORS; color++) {
          float real = v(spin, color).real() / current_scale;
          float imag = v(spin, color).imag() / current_scale;
          int idx = (threadIdx.y * 4 + spin) * N_sm_d2 + N_COLORS * threadIdx.x + color;
=======
        for (int color = 0; color < 3; color++) {
          float real = v(spin, color).real() / scale;
          float imag = v(spin, color).imag() / scale;
          int idx = (threadIdx.y * 4 + spin) * N_sm_d2 + 3 * threadIdx.x + color;
>>>>>>> 3205939d
          sm_b[idx] = __floats2half2_rn(real, imag);
        }
      }
    }
  }

  // Store results(scaled short/char values and scale) in shared memroy to global
  // memroy.
  template <class storage_type, int N_sm, class Output>
  __device__ inline void store_matrix_c(Output &output, half2 *sm_b, int sid, const float scale)
  {
    half max_ = 0.0f;
    constexpr int N_sm_d2 = N_sm / 2;
    constexpr int Nc = N_COLORS;
#pragma unroll
    for (int spin = 0; spin < 4; spin++) {
#pragma unroll
      for (int color = 0; color < N_COLORS; color++) {
        int idx = (threadIdx.y * 4 + spin) * N_sm_d2 + N_COLORS * threadIdx.x + color;
        __half_max_abs_half2__(max_, sm_b[idx]);
      }
    }

    output.norm[sid] = __half2float(max_) * scale;

    const half2 max_i_div_max2_ = __half2half2(__hdiv(fixedMaxValue<storage_type>::value, max_));
#ifdef FLOAT8 // use float8/short8
    typedef typename VectorType<storage_type, 8>::type storage_vec;
    storage_vec *out = reinterpret_cast<storage_vec *>(output.field);
    half2 a, b, c, d;

    // Nc = 2
#if (N_COLORS == 2)
    a = __hmul2(sm_b[(threadIdx.y * 4 + 0) * N_sm_d2 + Nc * threadIdx.x + 0], max_i_div_max2_);
    b = __hmul2(sm_b[(threadIdx.y * 4 + 0) * N_sm_d2 + Nc * threadIdx.x + 1], max_i_div_max2_);
    c = __hmul2(sm_b[(threadIdx.y * 4 + 1) * N_sm_d2 + Nc * threadIdx.x + 0], max_i_div_max2_);
    d = __hmul2(sm_b[(threadIdx.y * 4 + 1) * N_sm_d2 + Nc * threadIdx.x + 1], max_i_div_max2_);
    vector_store(&out[sid + 0 * output.volumeCB], 0, __4half22integer8_rn<storage_vec>(a, b, c, d));

    a = __hmul2(sm_b[(threadIdx.y * 4 + 2) * N_sm_d2 + Nc * threadIdx.x + 0], max_i_div_max2_);
    b = __hmul2(sm_b[(threadIdx.y * 4 + 2) * N_sm_d2 + Nc * threadIdx.x + 1], max_i_div_max2_);
    c = __hmul2(sm_b[(threadIdx.y * 4 + 3) * N_sm_d2 + Nc * threadIdx.x + 0], max_i_div_max2_);
    d = __hmul2(sm_b[(threadIdx.y * 4 + 3) * N_sm_d2 + Nc * threadIdx.x + 1], max_i_div_max2_);
    vector_store(&out[sid + 1 * output.volumeCB], 0, __4half22integer8_rn<storage_vec>(a, b, c, d));

    // Nc = 3
#elif (N_COLORS == 3)
    a = __hmul2(sm_b[(threadIdx.y * 4 + 0) * N_sm_d2 + 3 * threadIdx.x + 0], max_i_div_max2_);
    b = __hmul2(sm_b[(threadIdx.y * 4 + 0) * N_sm_d2 + 3 * threadIdx.x + 1], max_i_div_max2_);
    c = __hmul2(sm_b[(threadIdx.y * 4 + 0) * N_sm_d2 + 3 * threadIdx.x + 2], max_i_div_max2_);
    d = __hmul2(sm_b[(threadIdx.y * 4 + 1) * N_sm_d2 + 3 * threadIdx.x + 0], max_i_div_max2_);
    vector_store(&out[sid + 0 * output.volumeCB], 0, __4half22integer8_rn<storage_vec>(a, b, c, d));

    a = __hmul2(sm_b[(threadIdx.y * 4 + 1) * N_sm_d2 + 3 * threadIdx.x + 1], max_i_div_max2_);
    b = __hmul2(sm_b[(threadIdx.y * 4 + 1) * N_sm_d2 + 3 * threadIdx.x + 2], max_i_div_max2_);
    c = __hmul2(sm_b[(threadIdx.y * 4 + 2) * N_sm_d2 + 3 * threadIdx.x + 0], max_i_div_max2_);
    d = __hmul2(sm_b[(threadIdx.y * 4 + 2) * N_sm_d2 + 3 * threadIdx.x + 1], max_i_div_max2_);
    vector_store(&out[sid + 1 * output.volumeCB], 0, __4half22integer8_rn<storage_vec>(a, b, c, d));

    a = __hmul2(sm_b[(threadIdx.y * 4 + 2) * N_sm_d2 + 3 * threadIdx.x + 2], max_i_div_max2_);
    b = __hmul2(sm_b[(threadIdx.y * 4 + 3) * N_sm_d2 + 3 * threadIdx.x + 0], max_i_div_max2_);
    c = __hmul2(sm_b[(threadIdx.y * 4 + 3) * N_sm_d2 + 3 * threadIdx.x + 1], max_i_div_max2_);
    d = __hmul2(sm_b[(threadIdx.y * 4 + 3) * N_sm_d2 + 3 * threadIdx.x + 2], max_i_div_max2_);
    vector_store(&out[sid + 2 * output.volumeCB], 0, __4half22integer8_rn<storage_vec>(a, b, c, d));

    // Nc = 4
#elif (N_COLORS == 4)
    a = __hmul2(sm_b[(threadIdx.y * 4 + 0) * N_sm_d2 + Nc * threadIdx.x + 0], max_i_div_max2_);
    b = __hmul2(sm_b[(threadIdx.y * 4 + 0) * N_sm_d2 + Nc * threadIdx.x + 1], max_i_div_max2_);
    c = __hmul2(sm_b[(threadIdx.y * 4 + 0) * N_sm_d2 + Nc * threadIdx.x + 2], max_i_div_max2_);
    d = __hmul2(sm_b[(threadIdx.y * 4 + 0) * N_sm_d2 + Nc * threadIdx.x + 3], max_i_div_max2_);
    vector_store(&out[sid + 0 * output.volumeCB], 0, __4half22integer8_rn<storage_vec>(a, b, c, d));

    a = __hmul2(sm_b[(threadIdx.y * 4 + 1) * N_sm_d2 + Nc * threadIdx.x + 0], max_i_div_max2_);
    b = __hmul2(sm_b[(threadIdx.y * 4 + 1) * N_sm_d2 + Nc * threadIdx.x + 1], max_i_div_max2_);
    c = __hmul2(sm_b[(threadIdx.y * 4 + 1) * N_sm_d2 + Nc * threadIdx.x + 2], max_i_div_max2_);
    d = __hmul2(sm_b[(threadIdx.y * 4 + 1) * N_sm_d2 + Nc * threadIdx.x + 3], max_i_div_max2_);
    vector_store(&out[sid + 1 * output.volumeCB], 0, __4half22integer8_rn<storage_vec>(a, b, c, d));

    a = __hmul2(sm_b[(threadIdx.y * 4 + 2) * N_sm_d2 + Nc * threadIdx.x + 0], max_i_div_max2_);
    b = __hmul2(sm_b[(threadIdx.y * 4 + 2) * N_sm_d2 + Nc * threadIdx.x + 1], max_i_div_max2_);
    c = __hmul2(sm_b[(threadIdx.y * 4 + 2) * N_sm_d2 + Nc * threadIdx.x + 2], max_i_div_max2_);
    d = __hmul2(sm_b[(threadIdx.y * 4 + 2) * N_sm_d2 + Nc * threadIdx.x + 3], max_i_div_max2_);
    vector_store(&out[sid + 2 * output.volumeCB], 0, __4half22integer8_rn<storage_vec>(a, b, c, d));
    
    a = __hmul2(sm_b[(threadIdx.y * 4 + 3) * N_sm_d2 + Nc * threadIdx.x + 0], max_i_div_max2_);
    b = __hmul2(sm_b[(threadIdx.y * 4 + 3) * N_sm_d2 + Nc * threadIdx.x + 1], max_i_div_max2_);
    c = __hmul2(sm_b[(threadIdx.y * 4 + 3) * N_sm_d2 + Nc * threadIdx.x + 2], max_i_div_max2_);
    d = __hmul2(sm_b[(threadIdx.y * 4 + 3) * N_sm_d2 + Nc * threadIdx.x + 3], max_i_div_max2_);
    vector_store(&out[sid + 3 * output.volumeCB], 0, __4half22integer8_rn<storage_vec>(a, b, c, d));

    // Nc = 5
#elif (N_COLORS == 5)
    a = __hmul2(sm_b[(threadIdx.y * 4 + 0) * N_sm_d2 + Nc * threadIdx.x + 0], max_i_div_max2_);
    b = __hmul2(sm_b[(threadIdx.y * 4 + 0) * N_sm_d2 + Nc * threadIdx.x + 1], max_i_div_max2_);
    c = __hmul2(sm_b[(threadIdx.y * 4 + 0) * N_sm_d2 + Nc * threadIdx.x + 2], max_i_div_max2_);
    d = __hmul2(sm_b[(threadIdx.y * 4 + 0) * N_sm_d2 + Nc * threadIdx.x + 3], max_i_div_max2_);
    vector_store(&out[sid + 0 * output.volumeCB], 0, __4half22integer8_rn<storage_vec>(a, b, c, d));

    a = __hmul2(sm_b[(threadIdx.y * 4 + 0) * N_sm_d2 + Nc * threadIdx.x + 5], max_i_div_max2_);
    b = __hmul2(sm_b[(threadIdx.y * 4 + 1) * N_sm_d2 + Nc * threadIdx.x + 0], max_i_div_max2_);
    c = __hmul2(sm_b[(threadIdx.y * 4 + 1) * N_sm_d2 + Nc * threadIdx.x + 1], max_i_div_max2_);
    d = __hmul2(sm_b[(threadIdx.y * 4 + 1) * N_sm_d2 + Nc * threadIdx.x + 2], max_i_div_max2_);
    vector_store(&out[sid + 1 * output.volumeCB], 0, __4half22integer8_rn<storage_vec>(a, b, c, d));

    a = __hmul2(sm_b[(threadIdx.y * 4 + 1) * N_sm_d2 + Nc * threadIdx.x + 3], max_i_div_max2_);
    b = __hmul2(sm_b[(threadIdx.y * 4 + 1) * N_sm_d2 + Nc * threadIdx.x + 4], max_i_div_max2_);
    c = __hmul2(sm_b[(threadIdx.y * 4 + 2) * N_sm_d2 + Nc * threadIdx.x + 0], max_i_div_max2_);
    d = __hmul2(sm_b[(threadIdx.y * 4 + 2) * N_sm_d2 + Nc * threadIdx.x + 1], max_i_div_max2_);
    vector_store(&out[sid + 2 * output.volumeCB], 0, __4half22integer8_rn<storage_vec>(a, b, c, d));
    
    a = __hmul2(sm_b[(threadIdx.y * 4 + 2) * N_sm_d2 + Nc * threadIdx.x + 2], max_i_div_max2_);
    b = __hmul2(sm_b[(threadIdx.y * 4 + 2) * N_sm_d2 + Nc * threadIdx.x + 3], max_i_div_max2_);
    c = __hmul2(sm_b[(threadIdx.y * 4 + 2) * N_sm_d2 + Nc * threadIdx.x + 4], max_i_div_max2_);
    d = __hmul2(sm_b[(threadIdx.y * 4 + 3) * N_sm_d2 + Nc * threadIdx.x + 0], max_i_div_max2_);
    vector_store(&out[sid + 3 * output.volumeCB], 0, __4half22integer8_rn<storage_vec>(a, b, c, d));

    a = __hmul2(sm_b[(threadIdx.y * 4 + 3) * N_sm_d2 + Nc * threadIdx.x + 1], max_i_div_max2_);
    b = __hmul2(sm_b[(threadIdx.y * 4 + 3) * N_sm_d2 + Nc * threadIdx.x + 2], max_i_div_max2_);
    c = __hmul2(sm_b[(threadIdx.y * 4 + 3) * N_sm_d2 + Nc * threadIdx.x + 3], max_i_div_max2_);
    d = __hmul2(sm_b[(threadIdx.y * 4 + 3) * N_sm_d2 + Nc * threadIdx.x + 4], max_i_div_max2_);
    vector_store(&out[sid + 3 * output.volumeCB], 0, __4half22integer8_rn<storage_vec>(a, b, c, d));
#endif

#else

    typedef typename VectorType<storage_type, 4>::type storage_vec;
    storage_vec *out = reinterpret_cast<storage_vec *>(output.field);
    half2 a, b;

    // Nc = 2
#if (N_COLORS == 2)    
    a = __hmul2(sm_b[(threadIdx.y * 4 + 0) * N_sm_d2 + Nc * threadIdx.x + 0], max_i_div_max2_);
    b = __hmul2(sm_b[(threadIdx.y * 4 + 0) * N_sm_d2 + Nc * threadIdx.x + 1], max_i_div_max2_);
    out[sid + 0 * output.volumeCB] = __2half22integer4_rn<storage_vec>(a, b);

    a = __hmul2(sm_b[(threadIdx.y * 4 + 1) * N_sm_d2 + Nc * threadIdx.x + 0], max_i_div_max2_);
    b = __hmul2(sm_b[(threadIdx.y * 4 + 1) * N_sm_d2 + Nc * threadIdx.x + 1], max_i_div_max2_);
    out[sid + 1 * output.volumeCB] = __2half22integer4_rn<storage_vec>(a, b);

    a = __hmul2(sm_b[(threadIdx.y * 4 + 2) * N_sm_d2 + Nc * threadIdx.x + 0], max_i_div_max2_);
    b = __hmul2(sm_b[(threadIdx.y * 4 + 2) * N_sm_d2 + Nc * threadIdx.x + 1], max_i_div_max2_);
    out[sid + 2 * output.volumeCB] = __2half22integer4_rn<storage_vec>(a, b);

    a = __hmul2(sm_b[(threadIdx.y * 4 + 3) * N_sm_d2 + Nc * threadIdx.x + 0], max_i_div_max2_);
    b = __hmul2(sm_b[(threadIdx.y * 4 + 3) * N_sm_d2 + Nc * threadIdx.x + 1], max_i_div_max2_);
    out[sid + 3 * output.volumeCB] = __2half22integer4_rn<storage_vec>(a, b);

    // Nc = 3
#elif (N_COLORS == 3)    
    a = __hmul2(sm_b[(threadIdx.y * 4 + 0) * N_sm_d2 + Nc * threadIdx.x + 0], max_i_div_max2_);
    b = __hmul2(sm_b[(threadIdx.y * 4 + 0) * N_sm_d2 + Nc * threadIdx.x + 1], max_i_div_max2_);
    out[sid + 0 * output.volumeCB] = __2half22integer4_rn<storage_vec>(a, b);

    a = __hmul2(sm_b[(threadIdx.y * 4 + 0) * N_sm_d2 + Nc * threadIdx.x + 2], max_i_div_max2_);
    b = __hmul2(sm_b[(threadIdx.y * 4 + 1) * N_sm_d2 + Nc * threadIdx.x + 0], max_i_div_max2_);
    out[sid + 1 * output.volumeCB] = __2half22integer4_rn<storage_vec>(a, b);

    a = __hmul2(sm_b[(threadIdx.y * 4 + 1) * N_sm_d2 + Nc * threadIdx.x + 1], max_i_div_max2_);
    b = __hmul2(sm_b[(threadIdx.y * 4 + 1) * N_sm_d2 + Nc * threadIdx.x + 2], max_i_div_max2_);
    out[sid + 2 * output.volumeCB] = __2half22integer4_rn<storage_vec>(a, b);

    a = __hmul2(sm_b[(threadIdx.y * 4 + 2) * N_sm_d2 + Nc * threadIdx.x + 0], max_i_div_max2_);
    b = __hmul2(sm_b[(threadIdx.y * 4 + 2) * N_sm_d2 + Nc * threadIdx.x + 1], max_i_div_max2_);
    out[sid + 3 * output.volumeCB] = __2half22integer4_rn<storage_vec>(a, b);

    a = __hmul2(sm_b[(threadIdx.y * 4 + 2) * N_sm_d2 + Nc * threadIdx.x + 2], max_i_div_max2_);
    b = __hmul2(sm_b[(threadIdx.y * 4 + 3) * N_sm_d2 + Nc * threadIdx.x + 0], max_i_div_max2_);
    out[sid + 4 * output.volumeCB] = __2half22integer4_rn<storage_vec>(a, b);

    a = __hmul2(sm_b[(threadIdx.y * 4 + 3) * N_sm_d2 + Nc * threadIdx.x + 1], max_i_div_max2_);
    b = __hmul2(sm_b[(threadIdx.y * 4 + 3) * N_sm_d2 + Nc * threadIdx.x + 2], max_i_div_max2_);
    out[sid + 5 * output.volumeCB] = __2half22integer4_rn<storage_vec>(a, b);

    // Nc = 4
#elif (N_COLORS == 4)
    a = __hmul2(sm_b[(threadIdx.y * 4 + 0) * N_sm_d2 + Nc * threadIdx.x + 0], max_i_div_max2_);
    b = __hmul2(sm_b[(threadIdx.y * 4 + 0) * N_sm_d2 + Nc * threadIdx.x + 1], max_i_div_max2_);
    out[sid + 0 * output.volumeCB] = __2half22integer4_rn<storage_vec>(a, b);

    a = __hmul2(sm_b[(threadIdx.y * 4 + 0) * N_sm_d2 + Nc * threadIdx.x + 2], max_i_div_max2_);
    b = __hmul2(sm_b[(threadIdx.y * 4 + 0) * N_sm_d2 + Nc * threadIdx.x + 3], max_i_div_max2_);
    out[sid + 1 * output.volumeCB] = __2half22integer4_rn<storage_vec>(a, b);

    a = __hmul2(sm_b[(threadIdx.y * 4 + 1) * N_sm_d2 + Nc * threadIdx.x + 0], max_i_div_max2_);
    b = __hmul2(sm_b[(threadIdx.y * 4 + 1) * N_sm_d2 + Nc * threadIdx.x + 1], max_i_div_max2_);
    out[sid + 2 * output.volumeCB] = __2half22integer4_rn<storage_vec>(a, b);

    a = __hmul2(sm_b[(threadIdx.y * 4 + 1) * N_sm_d2 + Nc * threadIdx.x + 2], max_i_div_max2_);
    b = __hmul2(sm_b[(threadIdx.y * 4 + 1) * N_sm_d2 + Nc * threadIdx.x + 3], max_i_div_max2_);
    out[sid + 3 * output.volumeCB] = __2half22integer4_rn<storage_vec>(a, b);

    a = __hmul2(sm_b[(threadIdx.y * 4 + 2) * N_sm_d2 + Nc * threadIdx.x + 0], max_i_div_max2_);
    b = __hmul2(sm_b[(threadIdx.y * 4 + 2) * N_sm_d2 + Nc * threadIdx.x + 1], max_i_div_max2_);
    out[sid + 4 * output.volumeCB] = __2half22integer4_rn<storage_vec>(a, b);

    a = __hmul2(sm_b[(threadIdx.y * 4 + 2) * N_sm_d2 + Nc * threadIdx.x + 2], max_i_div_max2_);
    b = __hmul2(sm_b[(threadIdx.y * 4 + 2) * N_sm_d2 + Nc * threadIdx.x + 3], max_i_div_max2_);
    out[sid + 5 * output.volumeCB] = __2half22integer4_rn<storage_vec>(a, b);

    a = __hmul2(sm_b[(threadIdx.y * 4 + 3) * N_sm_d2 + Nc * threadIdx.x + 0], max_i_div_max2_);
    b = __hmul2(sm_b[(threadIdx.y * 4 + 3) * N_sm_d2 + Nc * threadIdx.x + 1], max_i_div_max2_);
    out[sid + 6 * output.volumeCB] = __2half22integer4_rn<storage_vec>(a, b);

    a = __hmul2(sm_b[(threadIdx.y * 4 + 3) * N_sm_d2 + Nc * threadIdx.x + 2], max_i_div_max2_);
    b = __hmul2(sm_b[(threadIdx.y * 4 + 3) * N_sm_d2 + Nc * threadIdx.x + 3], max_i_div_max2_);
    out[sid + 7 * output.volumeCB] = __2half22integer4_rn<storage_vec>(a, b);

    // Nc = 5
#elif (N_COLORS == 5)
    a = __hmul2(sm_b[(threadIdx.y * 4 + 0) * N_sm_d2 + Nc * threadIdx.x + 0], max_i_div_max2_);
    b = __hmul2(sm_b[(threadIdx.y * 4 + 0) * N_sm_d2 + Nc * threadIdx.x + 1], max_i_div_max2_);
    out[sid + 0 * output.volumeCB] = __2half22integer4_rn<storage_vec>(a, b);

    a = __hmul2(sm_b[(threadIdx.y * 4 + 0) * N_sm_d2 + Nc * threadIdx.x + 2], max_i_div_max2_);
    b = __hmul2(sm_b[(threadIdx.y * 4 + 0) * N_sm_d2 + Nc * threadIdx.x + 3], max_i_div_max2_);
    out[sid + 1 * output.volumeCB] = __2half22integer4_rn<storage_vec>(a, b);

    a = __hmul2(sm_b[(threadIdx.y * 4 + 0) * N_sm_d2 + Nc * threadIdx.x + 4], max_i_div_max2_);
    b = __hmul2(sm_b[(threadIdx.y * 4 + 1) * N_sm_d2 + Nc * threadIdx.x + 0], max_i_div_max2_);
    out[sid + 2 * output.volumeCB] = __2half22integer4_rn<storage_vec>(a, b);

    a = __hmul2(sm_b[(threadIdx.y * 4 + 1) * N_sm_d2 + Nc * threadIdx.x + 1], max_i_div_max2_);
    b = __hmul2(sm_b[(threadIdx.y * 4 + 1) * N_sm_d2 + Nc * threadIdx.x + 2], max_i_div_max2_);
    out[sid + 3 * output.volumeCB] = __2half22integer4_rn<storage_vec>(a, b);

    a = __hmul2(sm_b[(threadIdx.y * 4 + 1) * N_sm_d2 + Nc * threadIdx.x + 3], max_i_div_max2_);
    b = __hmul2(sm_b[(threadIdx.y * 4 + 1) * N_sm_d2 + Nc * threadIdx.x + 4], max_i_div_max2_);
    out[sid + 4 * output.volumeCB] = __2half22integer4_rn<storage_vec>(a, b);

    a = __hmul2(sm_b[(threadIdx.y * 4 + 2) * N_sm_d2 + Nc * threadIdx.x + 0], max_i_div_max2_);
    b = __hmul2(sm_b[(threadIdx.y * 4 + 2) * N_sm_d2 + Nc * threadIdx.x + 1], max_i_div_max2_);
    out[sid + 5 * output.volumeCB] = __2half22integer4_rn<storage_vec>(a, b);

    a = __hmul2(sm_b[(threadIdx.y * 4 + 2) * N_sm_d2 + Nc * threadIdx.x + 2], max_i_div_max2_);
    b = __hmul2(sm_b[(threadIdx.y * 4 + 2) * N_sm_d2 + Nc * threadIdx.x + 3], max_i_div_max2_);
    out[sid + 6 * output.volumeCB] = __2half22integer4_rn<storage_vec>(a, b);

    a = __hmul2(sm_b[(threadIdx.y * 4 + 2) * N_sm_d2 + Nc * threadIdx.x + 4], max_i_div_max2_);
    b = __hmul2(sm_b[(threadIdx.y * 4 + 3) * N_sm_d2 + Nc * threadIdx.x + 0], max_i_div_max2_);
    out[sid + 7 * output.volumeCB] = __2half22integer4_rn<storage_vec>(a, b);

    a = __hmul2(sm_b[(threadIdx.y * 4 + 3) * N_sm_d2 + Nc * threadIdx.x + 1], max_i_div_max2_);
    b = __hmul2(sm_b[(threadIdx.y * 4 + 3) * N_sm_d2 + Nc * threadIdx.x + 2], max_i_div_max2_);
    out[sid + 8 * output.volumeCB] = __2half22integer4_rn<storage_vec>(a, b);
    
    a = __hmul2(sm_b[(threadIdx.y * 4 + 3) * N_sm_d2 + Nc * threadIdx.x + 3], max_i_div_max2_);
    b = __hmul2(sm_b[(threadIdx.y * 4 + 3) * N_sm_d2 + Nc * threadIdx.x + 4], max_i_div_max2_);
    out[sid + 9 * output.volumeCB] = __2half22integer4_rn<storage_vec>(a, b);

#endif
#endif
  }

  template <int BlockDimX, int Ls, int M, int N, int M_PAD, int N_PAD, bool reload, class T>
  __device__ inline void mma_sync_gemm(T op_a[], half *sm_a, half *sm_b, half *sm_c, const mma::WarpRegisterMapping &wrm)
  {

#ifdef USE_FP16_HMMA_ACCUMULATE
    using accumuate_reg_type = half;
#else
    using accumuate_reg_type = float;
#endif

    constexpr int tile_row_dim = M / mma::MMA_M; // number of tiles in the column dimension
    constexpr int tile_col_dim = N / mma::MMA_N; // number of tiles in the row dimension
    constexpr int tile_acc_dim = M / mma::MMA_K; // number of tiles in the row dimension

    constexpr int total_warp = BlockDimX * Ls / 32;

    static_assert((tile_row_dim * tile_col_dim) % total_warp == 0,
                  "Total number of tiles should be divisible by the number of warps.");
    static_assert(tile_col_dim % (tile_row_dim * tile_col_dim / total_warp) == 0,
                  "Each warp should only be responsible a single tile row.");

    constexpr int total_tile = tile_row_dim * tile_col_dim;
    constexpr int warp_cycle = total_tile / total_warp;

    const int thread_id = threadIdx.y * blockDim.x + threadIdx.x;
    const int warp_id = thread_id >> 5;
    const int warp_row = warp_id * warp_cycle / tile_col_dim;

#pragma unroll
    for (int c = 0; c < warp_cycle; c++) {

      mma::MmaOperandC<accumuate_reg_type> op_c;

      // The logical warp assigned to each part of the matrix.
      const int logical_warp_index = warp_id * warp_cycle + c;
      const int warp_col = logical_warp_index - warp_row * tile_col_dim;
      // e.g. for 12 warps:
      // 000|111|222|333
      // 444|555|666|777
      // 888|999|000|111

#pragma unroll
      for (int tile_k = 0; tile_k < tile_acc_dim; tile_k++) {

        if (reload) { // the data in registers can be resued.
          op_a[0].template load<M_PAD>(sm_a, tile_k, warp_row, wrm);
        }

        mma::MmaOperandB op_b;
        op_b.load<N_PAD>(sm_b, tile_k, warp_col, wrm);

        if (reload) {
          mma::gemm(op_a[0], op_b, op_c);
        } else {
          mma::gemm(op_a[tile_k], op_b, op_c);
        }
      }

      __syncthreads();

      op_c.store<N_PAD>(sm_c, warp_row, warp_col, wrm);
    }
  }

} // namespace quda
<|MERGE_RESOLUTION|>--- conflicted
+++ resolved
@@ -253,15 +253,9 @@
 #pragma unroll
     for (int spin = 0; spin < 4; spin++) {
 #pragma unroll
-<<<<<<< HEAD
       for (int color = 0; color < N_COLORS; color++) {
-        __float_max_abs_floats__(warp_max, v(spin, color).real());
-        __float_max_abs_floats__(warp_max, v(spin, color).imag());
-=======
-      for (int color = 0; color < 3; color++) {
         __float_max_abs_floats__(warp_max[0], v(spin, color).real());
         __float_max_abs_floats__(warp_max[1], v(spin, color).imag());
->>>>>>> 3205939d
       }
     }
     warp_max[0] = fmaxf(warp_max[0], warp_max[1]);
@@ -292,17 +286,10 @@
 #pragma unroll
       for (int spin = 0; spin < 4; spin++) {
 #pragma unroll
-<<<<<<< HEAD
         for (int color = 0; color < N_COLORS; color++) {
-          float real = v(spin, color).real() / current_scale;
-          float imag = v(spin, color).imag() / current_scale;
-          int idx = (threadIdx.y * 4 + spin) * N_sm_d2 + N_COLORS * threadIdx.x + color;
-=======
-        for (int color = 0; color < 3; color++) {
           float real = v(spin, color).real() / scale;
           float imag = v(spin, color).imag() / scale;
           int idx = (threadIdx.y * 4 + spin) * N_sm_d2 + 3 * threadIdx.x + color;
->>>>>>> 3205939d
           sm_b[idx] = __floats2half2_rn(real, imag);
         }
       }
