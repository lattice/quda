--- conflicted
+++ resolved
@@ -141,12 +141,7 @@
     CUFFT_SAFE_CALL(cufftPlanMany(&plan, 2, n, NULL, 1, 0, NULL, 1, 0, type, size.x * size.y));
   } break;
   case 1: {
-<<<<<<< HEAD
-    //int n[2] = {size.x, size.y};
-    int n[2] = {size.y, size.x};
-=======
     int n[2] = {size.y, size.x}; // outer-most dimension is first
->>>>>>> 00656fb6
     CUFFT_SAFE_CALL(cufftPlanMany(&plan, 2, n, NULL, 1, 0, NULL, 1, 0, type, size.z * size.w));
   } break;
   }
