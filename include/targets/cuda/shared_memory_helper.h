#pragma once

#include <target_device.h>
#include <kernel_ops.h>

/**
   @file shared_memory_helper.h

   Target specific helper for allocating and accessing shared memory.
 */

namespace quda
{

  /**
     @brief Class which is used to allocate and access shared memory.
     The shared memory is treated as an array of type T, with the
     number of elements given by a call to the static member
     S::size(target::block_dim()).  The byte offset from the beginning
     of the total shared memory block is given by the static member
     O::shared_mem_size(target::block_dim()), or 0 if O is void.
   */
  template <typename T, typename S, typename O = void> class SharedMemory
  {
  public:
    using value_type = T;

  private:
    T *data;

    /**
       @brief This is a dummy instantiation for the host compiler
    */
    template <bool, typename dummy = void> struct cache_dynamic {
      T *operator()(unsigned int)
      {
        static T *cache_;
        return cache_;
      }
    };

    /**
       @brief This is the handle to the dynamic shared memory
       @return Shared memory pointer
     */
    template <typename dummy> struct cache_dynamic<true, dummy> {
      __device__ inline T *operator()(unsigned int offset)
      {
        extern __shared__ int cache_[];
        return reinterpret_cast<T *>(reinterpret_cast<char *>(cache_) + offset);
      }
    };

    __device__ __host__ inline T *cache(unsigned int offset) const { return target::dispatch<cache_dynamic>(offset); }

  public:
    /**
       @brief Byte offset for this shared memory object.
    */
    static constexpr unsigned int get_offset(dim3 block)
    {
      unsigned int o = 0;
      if constexpr (!std::is_same_v<O, void>) { o = O::shared_mem_size(block); }
      return o;
    }

    /**
       @brief Shared memory size in bytes.
    */
    static constexpr unsigned int shared_mem_size(dim3 block) { return get_offset(block) + S::size(block) * sizeof(T); }

    /**
       @brief Constructor for SharedMemory object.
    */
    HostDevice constexpr SharedMemory() : data(cache(get_offset(target::block_dim()))) { }

    template <typename ...U>
    HostDevice constexpr SharedMemory(const KernelOps<U...> &) : data(cache(get_offset(target::block_dim()))) { }

    template <typename... U>
    constexpr SharedMemory(const KernelOps<U...> &) : data(cache(get_offset(target::block_dim())))
    {
    }

    /**
       @brief Return this SharedMemory object.
    */
    HostDevice constexpr auto sharedMem() const { return *this; }

    /**
       @brief Subscripting operator returning a reference to element.
       @param[in] i The index to use.
       @return Reference to value stored at that index.
     */
<<<<<<< HEAD
    HostDevice T &operator[](const int i) const { return data[i]; }
=======
    __device__ __host__ T &operator[](int i) const { return data[i]; }
>>>>>>> f8855bbe
  };

} // namespace quda<|MERGE_RESOLUTION|>--- conflicted
+++ resolved
@@ -92,11 +92,7 @@
        @param[in] i The index to use.
        @return Reference to value stored at that index.
      */
-<<<<<<< HEAD
-    HostDevice T &operator[](const int i) const { return data[i]; }
-=======
     __device__ __host__ T &operator[](int i) const { return data[i]; }
->>>>>>> f8855bbe
   };
 
 } // namespace quda