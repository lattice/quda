--- conflicted
+++ resolved
@@ -327,13 +327,8 @@
             proj(1, i) = t(1, i) + i_(t(2, i));
           }
           break;
-<<<<<<< HEAD
-	case -1: // negative projector
-QUDA_UNROLL
-=======
         case -1: // negative projector
-#pragma unroll
->>>>>>> 0a6dcb31
+QUDA_UNROLL
 	  for (int i=0; i<Nc; i++) {
             proj(0, i) = t(0, i) - i_(t(3, i));
             proj(1, i) = t(1, i) - i_(t(2, i));
@@ -350,13 +345,8 @@
             proj(1, i) = t(1, i) - t(2, i);
           }
           break;
-<<<<<<< HEAD
-	case -1: // negative projector
-QUDA_UNROLL
-=======
         case -1: // negative projector
-#pragma unroll
->>>>>>> 0a6dcb31
+QUDA_UNROLL
 	  for (int i=0; i<Nc; i++) {
             proj(0, i) = t(0, i) - t(3, i);
             proj(1, i) = t(1, i) + t(2, i);
@@ -391,13 +381,8 @@
             proj(1, i) = static_cast<Float>(2.0) * t(1, i);
           }
           break;
-<<<<<<< HEAD
-	case -1: // negative projector
-QUDA_UNROLL
-=======
         case -1: // negative projector
-#pragma unroll
->>>>>>> 0a6dcb31
+QUDA_UNROLL
 	  for (int i=0; i<Nc; i++) {
             proj(0, i) = static_cast<Float>(2.0) * t(2, i);
             proj(1, i) = static_cast<Float>(2.0) * t(3, i);
@@ -762,13 +747,8 @@
             recon(3, i) = -i_(t(0, i));
           }
           break;
-<<<<<<< HEAD
-	case -1: // negative projector
-QUDA_UNROLL
-=======
         case -1: // negative projector
-#pragma unroll
->>>>>>> 0a6dcb31
+QUDA_UNROLL
 	  for (int i=0; i<Nc; i++) {
             recon(0, i) = t(0, i);
             recon(1, i) = t(1, i);
@@ -789,13 +769,8 @@
             recon(3, i) = t(0, i);
           }
           break;
-<<<<<<< HEAD
-	case -1: // negative projector
-QUDA_UNROLL
-=======
         case -1: // negative projector
-#pragma unroll
->>>>>>> 0a6dcb31
+QUDA_UNROLL
 	  for (int i=0; i<Nc; i++) {
             recon(0, i) = t(0, i);
             recon(1, i) = t(1, i);
@@ -816,13 +791,8 @@
             recon(3, i) = i_(t(1, i));
           }
           break;
-<<<<<<< HEAD
-	case -1: // negative projector
-QUDA_UNROLL
-=======
         case -1: // negative projector
-#pragma unroll
->>>>>>> 0a6dcb31
+QUDA_UNROLL
 	  for (int i=0; i<Nc; i++) {
             recon(0, i) = t(0, i);
             recon(1, i) = t(1, i);
@@ -1245,45 +1215,24 @@
   {
     ColorSpinor<Float, Nc, Ns> z;
 
-<<<<<<< HEAD
-QUDA_UNROLL
-    for (int i=0; i<Nc; i++) {
-QUDA_UNROLL
-      for (int s=0; s<Ns; s++) {
-	z.data[s*Nc + i].x  = y.data[s*Nc + i].real() + A(i,0).real() * x.data[s*Nc + 0].real();
-	z.data[s*Nc + i].x -= A(i,0).imag() * x.data[s*Nc + 0].imag();
-	z.data[s*Nc + i].y  = y.data[s*Nc + i].imag() + A(i,0).real() * x.data[s*Nc + 0].imag();
-	z.data[s*Nc + i].y += A(i,0).imag() * x.data[s*Nc + 0].real();
-      }
-QUDA_UNROLL
-      for (int j=1; j<Nc; j++) {
-QUDA_UNROLL
-	for (int s=0; s<Ns; s++) {
-	  z.data[s*Nc + i].x += A(i,j).real() * x.data[s*Nc + j].real();
-	  z.data[s*Nc + i].x -= A(i,j).imag() * x.data[s*Nc + j].imag();
-	  z.data[s*Nc + i].y += A(i,j).real() * x.data[s*Nc + j].imag();
-	  z.data[s*Nc + i].y += A(i,j).imag() * x.data[s*Nc + j].real();
-	}
-=======
-#pragma unroll
+QUDA_UNROLL
     for (int i = 0; i < Nc; i++) {
-#pragma unroll
+QUDA_UNROLL
       for (int s = 0; s < Ns; s++) {
         z.data[s * Nc + i].x = y.data[s * Nc + i].real() + A(i, 0).real() * x.data[s * Nc + 0].real();
         z.data[s * Nc + i].x -= A(i, 0).imag() * x.data[s * Nc + 0].imag();
         z.data[s * Nc + i].y = y.data[s * Nc + i].imag() + A(i, 0).real() * x.data[s * Nc + 0].imag();
         z.data[s * Nc + i].y += A(i, 0).imag() * x.data[s * Nc + 0].real();
       }
-#pragma unroll
+QUDA_UNROLL
       for (int j = 1; j < Nc; j++) {
-#pragma unroll
+QUDA_UNROLL
         for (int s = 0; s < Ns; s++) {
           z.data[s * Nc + i].x += A(i, j).real() * x.data[s * Nc + j].real();
           z.data[s * Nc + i].x -= A(i, j).imag() * x.data[s * Nc + j].imag();
           z.data[s * Nc + i].y += A(i, j).real() * x.data[s * Nc + j].imag();
           z.data[s * Nc + i].y += A(i, j).imag() * x.data[s * Nc + j].real();
         }
->>>>>>> 0a6dcb31
       }
     }
 
