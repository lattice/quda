#pragma once

#include <complex_quda.h>
#include <quda_matrix.h>

/**
 * @file    color_spinor.h
 *
 * @section Description
 *
 * The header file defines some helper structs for dealing with
 * ColorSpinors (e.g., a vector with both color and spin degrees of
 * freedom).
 */
namespace quda {

  template<typename Float, typename T> struct colorspinor_wrapper;
  template<typename Float, typename T> struct colorspinor_ghost_wrapper;

  /**
     This is the generic declaration of ColorSpinor.
   */
  template <typename Float, int Nc, int Ns>
    struct ColorSpinor {

    static constexpr int size = Nc * Ns;
    complex<Float> data[size] = {};

    __device__ __host__ inline ColorSpinor<Float, Nc, Ns>()
    {
#pragma unroll
      for (int i = 0; i < size; i++) { data[i] = 0; }
      }

      __device__ __host__ inline ColorSpinor<Float, Nc, Ns> operator-() const
      {
        ColorSpinor<Float, Nc, Ns> a;
#pragma unroll
        for (int i = 0; i < size; i++) { a.data[i] = -data[i]; }
        return a;
      }

      __device__ __host__ inline ColorSpinor<Float, Nc, Ns>& operator+=(const ColorSpinor<Float, Nc, Ns> &a) {
#pragma unroll
        for (int i = 0; i < size; i++) { data[i] += a.data[i]; }
        return *this;
      }

      template <typename T> __device__ __host__ inline ColorSpinor<Float, Nc, Ns> &operator*=(const T &a)
      {
#pragma unroll
        for (int i = 0; i < size; i++) { data[i] *= a; }
        return *this;
      }

      __device__ __host__ inline ColorSpinor<Float, Nc, Ns> &operator-=(const ColorSpinor<Float, Nc, Ns> &a)
      {
        if (this != &a) {
#pragma unroll
          for (int i = 0; i < Nc * Ns; i++) { data[i] -= a.data[i]; }
        }
        return *this;
      }

      template<typename S>
      __device__ __host__ inline ColorSpinor<Float, Nc, Ns>(const colorspinor_wrapper<Float, S> &s);

      template<typename S>
      __device__ __host__ inline void operator=(const colorspinor_wrapper<Float, S> &s);

      template<typename S>
      __device__ __host__ inline ColorSpinor<Float, Nc, Ns>(const colorspinor_ghost_wrapper<Float, S> &s);

      template<typename S>
      __device__ __host__ inline void operator=(const colorspinor_ghost_wrapper<Float, S> &s);

      /**
         @brief 2-d accessor functor
         @param[in] s Spin index
         @param[in] c Color index
         @return Complex number at this spin and color index
      */
      __device__ __host__ inline complex<Float>& operator()(int s, int c) { return data[s*Nc + c]; }

      /**
         @brief 2-d accessor functor
         @param[in] s Spin index
         @param[in] c Color index
         @return Complex number at this spin and color index
      */
      __device__ __host__ inline const complex<Float>& operator()(int s, int c) const { return data[s*Nc + c]; }

      /**
         @brief 1-d accessor functor
         @param[in] idx Index
         @return Complex number at this index
      */
      __device__ __host__ inline complex<Float>& operator()(int idx) { return data[idx]; }

      /**
         @brief 1-d accessor functor
         @param[in] idx Index
         @return Complex number at this index
      */
      __device__ __host__ inline const complex<Float>& operator()(int idx) const { return data[idx]; }

      /**
         @brief Prints the NsxNc complex elements of the color spinor
      */
      __device__ __host__ void print() const
      {
        for (int s=0; s<Ns; s++) {
          for (int c=0; c<Nc; c++) {
            printf("s=%d c=%d %e %e\n", s, c, data[s*Nc+c].real(), data[s*Nc+c].imag());
          }
        }
      }
    };

    /**
       This is the specialization for Nspin=4.  For fields with four
       spins we can define a spin projection operation.
    */
    template <typename Float, int Nc> struct ColorSpinor<Float, Nc, 4> {
      static constexpr int Ns = 4;
      static constexpr int size = Nc * Ns;
      complex<Float> data[size] = {};

      __device__ __host__ inline ColorSpinor<Float, Nc, 4>()
      {
#pragma unroll
      for (int i = 0; i < size; i++) { data[i] = 0; }
      }

    __device__ __host__ inline ColorSpinor<Float, Nc, 4>& operator+=(const ColorSpinor<Float, Nc, 4> &a) {
#pragma unroll
      for (int i = 0; i < size; i++) { data[i] += a.data[i]; }
      return *this;
    }

    template <typename T> __device__ __host__ inline ColorSpinor<Float, Nc, 4> &operator*=(const T &a)
    {
#pragma unroll
      for (int i = 0; i < size; i++) { data[i] *= a; }
      return *this;
    }

    /**
        Return this application of gamma_dim to this spinor
        @param dim Which dimension gamma matrix we are applying
        @return The new spinor
    */
    template<int dim>
    __device__ __host__ inline ColorSpinor<Float,Nc,4> gamma() {
      ColorSpinor<Float,Nc,4> a;
      const auto &t = *this;

      static_assert(0<=dim && dim<=4, "dim must be 0-4");

      if constexpr (dim==0) { // x dimension
#pragma unroll
        for (int i=0; i<Nc; i++) {
          a(0, i) = i_(t(3, i));
          a(1, i) = i_(t(2, i));
          a(2, i) = -i_(t(1, i));
          a(3, i) = -i_(t(0, i));
        }
      } else if constexpr (dim==1) { // y dimension
#pragma unroll
        for (int i=0; i<Nc; i++) {
          a(0, i) = t(3, i);
          a(1, i) = -t(2, i);
          a(2, i) = -t(1, i);
          a(3, i) = t(0, i);
        }
      } else if constexpr (dim==2) { // z dimension
#pragma unroll
        for (int i=0; i<Nc; i++) {
          a(0, i) = i_(t(2, i));
          a(1, i) = -i_(t(3, i));
          a(2, i) = -i_(t(0, i));
          a(3, i) = i_(t(1, i));
        }
      } else if constexpr (dim==3) { // t dimension
#pragma unroll
        for (int i=0; i<Nc; i++) {
          a(0, i) = t(0, i);
          a(1, i) = t(1, i);
          a(2, i) = -t(2, i);
          a(3, i) = -t(3, i);
        }
      } else if constexpr (dim==4) { // gamma_5
#pragma unroll
        for (int i=0; i<Nc; i++) {
          a(0, i) = t(2, i);
          a(1, i) = t(3, i);
          a(2, i) = t(0, i);
          a(3, i) = t(1, i);
        }
      }

      return a;
    }

    /**
        Return this application of gamma_dim to this spinor
        @param dim Which dimension gamma matrix we are applying
        @return The new spinor
    */
    template<int dim>
    __device__ __host__ inline ColorSpinor<Float,Nc,4> igamma() {
      ColorSpinor<Float,Nc,4> a;
      const auto &t = *this;

      static_assert(0<=dim && dim<=4, "dim must be 0-4");

      if constexpr (dim==0) { // x dimension
#pragma unroll
        for (int i=0; i<Nc; i++) {
          a(0, i) = -t(3, i);
          a(1, i) = -t(2, i);
          a(2, i) = t(1, i);
          a(3, i) = t(0, i);
        }
      } else if constexpr (dim==1) { // y dimension
#pragma unroll
        for (int i=0; i<Nc; i++) {
          a(0, i) = i_(t(3, i));
          a(1, i) = -i_(t(2, i));
          a(2, i) = -i_(t(1, i));
          a(3, i) = i_(t(0, i));
        }
      } else if constexpr (dim==2) { // z dimension
#pragma unroll
        for (int i=0; i<Nc; i++) {
          a(0, i) = -t(2, i);
          a(1, i) = t(3, i);
          a(2, i) = t(0, i);
          a(3, i) = -t(1, i);
        }
      } else if constexpr (dim==3) { // t dimension
#pragma unroll
        for (int i=0; i<Nc; i++) {
          a(0, i) = i_(t(0, i));
          a(1, i) = i_(t(1, i));
          a(2, i) = -i_(t(2, i));
          a(3, i) = -i_(t(3, i));
        }
      } else if constexpr (dim==4) { // gamma_5
#pragma unroll
        for (int i=0; i<Nc; i++) {
          a(0, i) = i_(t(2, i));
          a(1, i) = i_(t(3, i));
          a(2, i) = i_(t(0, i));
          a(3, i) = i_(t(1, i));
        }
      }

      return a;
    }

    /**
       @brief Project four-component spinor to either chirality
       @param[in] chirality Which chirality
    */
    __device__ __host__ inline ColorSpinor<Float,Nc,2> chiral_project(int chirality) const {
      ColorSpinor<Float,Nc,2> proj;
#pragma unroll
      for (int s=0; s<Ns/2; s++) {
#pragma unroll
        for (int c=0; c<Nc; c++) {
          proj(s,c) = (*this)(chirality*Ns/2+s,c);
        }
      }
      return proj;
    }

    /**
        Return this spinor spin projected
        @param dim Which dimension projector are we using
        @param sign Positive or negative projector
        @return The spin-projected Spinor
    */
    template<int dim, int sign>
    __device__ __host__ inline ColorSpinor<Float, Nc, 2> project() const
    {
      ColorSpinor<Float,Nc,2> proj;
      const auto &t = *this;

      static_assert(0<=dim && dim<=4, "dim must be 0-4");
      static_assert(sign==-1 || sign==1, "sign must be -1 or 1");

      if constexpr (dim==0) { // x dimension
        if constexpr (sign==1) { // positive projector
#pragma unroll
          for (int i=0; i<Nc; i++) {
            proj(0, i) = t(0, i) + i_(t(3, i));
            proj(1, i) = t(1, i) + i_(t(2, i));
          }
        } else if constexpr (sign==-1) { // negative projector
#pragma unroll
          for (int i=0; i<Nc; i++) {
            proj(0, i) = t(0, i) - i_(t(3, i));
            proj(1, i) = t(1, i) - i_(t(2, i));
          }
        }
      } else if constexpr (dim==1) { // y dimension
        if constexpr (sign==1) { // positive projector
#pragma unroll
          for (int i=0; i<Nc; i++) {
            proj(0, i) = t(0, i) + t(3, i);
            proj(1, i) = t(1, i) - t(2, i);
          }
        } else if constexpr (sign==-1) { // negative projector
#pragma unroll
          for (int i=0; i<Nc; i++) {
            proj(0, i) = t(0, i) - t(3, i);
            proj(1, i) = t(1, i) + t(2, i);
          }
        }
      } else if constexpr (dim==2) { // z dimension
        if constexpr (sign==1) { // positive projector
#pragma unroll
          for (int i=0; i<Nc; i++) {
            proj(0, i) = t(0, i) + i_(t(2, i));
            proj(1, i) = t(1, i) - i_(t(3, i));
          }
        } else if constexpr (sign==-1) { // negative projector
#pragma unroll
          for (int i=0; i<Nc; i++) {
            proj(0, i) = t(0, i) - i_(t(2, i));
            proj(1, i) = t(1, i) + i_(t(3, i));
          }
        }
      } else if constexpr (dim==3) { // t dimension
        if constexpr (sign==1) { // positive projector
#pragma unroll
          for (int i=0; i<Nc; i++) {
            proj(0, i) = static_cast<Float>(2.0) * t(0, i);
            proj(1, i) = static_cast<Float>(2.0) * t(1, i);
          }
        } else if constexpr (sign==-1) { // negative projector
#pragma unroll
          for (int i=0; i<Nc; i++) {
            proj(0, i) = static_cast<Float>(2.0) * t(2, i);
            proj(1, i) = static_cast<Float>(2.0) * t(3, i);
          }
        }
      } else if constexpr (dim==4) { // gamma_5
        if constexpr (sign==1) { // positive projector
#pragma unroll
          for (int i = 0; i < Nc; i++) {
            proj(0, i) = t(0, i) + t(2, i);
            proj(1, i) = t(1, i) + t(3, i);
          }
        } else if constexpr (sign==-1) { // negative projector
#pragma unroll
          for (int i = 0; i < Nc; i++) {
            proj(0, i) = t(0, i) - t(2, i);
            proj(1, i) = t(1, i) - t(3, i);
          }
        }
      }

      return proj;
    }

    /**
       Return this spinor multiplied by sigma(mu,nu)
       @param mu mu direction
       @param nu nu direction

       sigma(0,1) =  i  0  0  0
                     0 -i  0  0
                     0  0  i  0
                     0  0  0 -i

       sigma(0,2) =  0 -1  0  0
                     1  0  0  0
                     0  0  0 -1
                     0  0  1  0

       sigma(0,3) =  0  0  0 -i
                     0  0 -i  0
                     0 -i  i  0
                    -i  0  0  0

       sigma(1,2) =  0  i  0  0
                     i  0  0  0
                     0  0  0  i
                     0  0  i  0

       sigma(1,3) =  0  0  0 -1
                     0  0  1  0
                     0 -1  0  0
                     1  0  0  0

       sigma(2,3) =  0  0 -i  0
                     0  0  0  i
                    -i  0  0  0
                     0  i  0  0
    */
    template<int mu, int nu>
    __device__ __host__ inline ColorSpinor<Float, Nc, 4> sigma() const
    {
      ColorSpinor<Float,Nc,4> a;
      const ColorSpinor<Float, Nc, 4> &b = *this;
      complex<Float> j(0.0,1.0);

      static_assert(0<=mu && mu<=3, "mu must be 0-3");
      static_assert(0<=nu && nu<=3, "nu must be 0-3");
      static_assert(mu!=nu, "mu!=nu");

      if constexpr (mu==0) {
        if constexpr (nu==1) {
#pragma unroll
          for (int i=0; i<Nc; i++) {
            a(0,i) =  j*b(0,i);
            a(1,i) = -j*b(1,i);
            a(2,i) =  j*b(2,i);
            a(3,i) = -j*b(3,i);
          }
        } else if constexpr (nu==2) {
#pragma unroll
          for (int i=0; i<Nc; i++) {
            a(0,i) = -b(1,i);
            a(1,i) =  b(0,i);
            a(2,i) = -b(3,i);
            a(3,i) =  b(2,i);
          }
        } else if constexpr (nu==3) {
#pragma unroll
          for (int i=0; i<Nc; i++) {
            a(0,i) = -j*b(3,i);
            a(1,i) = -j*b(2,i);
            a(2,i) = -j*b(1,i);
            a(3,i) = -j*b(0,i);
          }
        }
      } else if constexpr (mu==1) {
        if constexpr (nu==0) {
#pragma unroll
          for (int i=0; i<Nc; i++) {
            a(0,i) = -j*b(0,i);
            a(1,i) =  j*b(1,i);
            a(2,i) = -j*b(2,i);
            a(3,i) =  j*b(3,i);
          }
        } else if constexpr (nu==2) {
#pragma unroll
          for (int i=0; i<Nc; i++) {
            a(0,i) = j*b(1,i);
            a(1,i) = j*b(0,i);
            a(2,i) = j*b(3,i);
            a(3,i) = j*b(2,i);
          }
        } else if constexpr (nu==3) {
#pragma unroll
          for (int i=0; i<Nc; i++) {
            a(0,i) = -b(3,i);
            a(1,i) =  b(2,i);
            a(2,i) = -b(1,i);
            a(3,i) =  b(0,i);
          }
        }
      } else if constexpr (mu==2) {
        if constexpr (nu==0) {
#pragma unroll
          for (int i=0; i<Nc; i++) {
            a(0,i) =  b(1,i);
            a(1,i) = -b(0,i);
            a(2,i) =  b(3,i);
            a(3,i) = -b(2,i);
          }
        } else if constexpr (nu==1) {
#pragma unroll
          for (int i=0; i<Nc; i++) {
            a(0,i) = -j*b(1,i);
            a(1,i) = -j*b(0,i);
            a(2,i) = -j*b(3,i);
            a(3,i) = -j*b(2,i);
          }
        } else if constexpr (nu==3) {
#pragma unroll
          for (int i=0; i<Nc; i++) {
            a(0,i) = -j*b(2,i);
            a(1,i) =  j*b(3,i);
            a(2,i) = -j*b(0,i);
            a(3,i) =  j*b(1,i);
          }
        }
      } else if constexpr (mu==3) {
        if constexpr (nu==0) {
#pragma unroll
          for (int i=0; i<Nc; i++) {
            a(0,i) = j*b(3,i);
            a(1,i) = j*b(2,i);
            a(2,i) = j*b(1,i);
            a(3,i) = j*b(0,i);
          }
        } else if constexpr (nu==1) {
#pragma unroll
          for (int i=0; i<Nc; i++) {
            a(0,i) =  b(3,i);
            a(1,i) = -b(2,i);
            a(2,i) =  b(1,i);
            a(3,i) = -b(0,i);
          }
        } else if constexpr (nu==2) {
#pragma unroll
          for (int i=0; i<Nc; i++) {
            a(0,i) =  j*b(2,i);
            a(1,i) = -j*b(3,i);
            a(2,i) =  j*b(0,i);
            a(3,i) = -j*b(1,i);
          }
        }
      }
      return a;
    }

    /**
       @brief 2-d accessor functor
       @param[in] s Spin index
       @param[in] c Color index
       @return Complex number at this spin and color index
     */
    __device__ __host__ inline complex<Float>& operator()(int s, int c) { return data[s*Nc + c]; }

    /**
       @brief 2-d accessor functor
       @param[in] s Spin index
       @param[in] c Color index
       @return Complex number at this spin and color index
     */
    __device__ __host__ inline const complex<Float>& operator()(int s, int c) const { return data[s*Nc + c]; }

    /**
       @brief 1-d accessor functor
       @param[in] idx Index
       @return Complex number at this index
     */
    __device__ __host__ inline complex<Float>& operator()(int idx) { return data[idx]; }

    /**
       @brief 1-d accessor functor
       @param[in] idx Index
       @return Complex number at this index
     */
    __device__ __host__ inline const complex<Float>& operator()(int idx) const { return data[idx]; }

    template<typename S>
      __device__ __host__ inline ColorSpinor<Float, Nc, Ns>(const colorspinor_wrapper<Float, S> &s);

    template<typename S>
      __device__ __host__ inline void operator=(const colorspinor_wrapper<Float, S> &s);

    template<typename S>
      __device__ __host__ inline ColorSpinor<Float, Nc, Ns>(const colorspinor_ghost_wrapper<Float, S> &s);

    template<typename S>
      __device__ __host__ inline void operator=(const colorspinor_ghost_wrapper<Float, S> &s);

    /**
       @brief Transform from relativistic into non-relavisitic basis
       Required normalization factor of 1/2 included in clover normalization
    */
    __device__ __host__ inline void toNonRel() {
      ColorSpinor<Float,Nc,Ns> a;
#pragma unroll
      for (int c=0; c<Nc; c++) {
        a(0,c) =  (*this)(1,c)+(*this)(3,c);
        a(1,c) = -(*this)(2,c)-(*this)(0,c);
        a(2,c) = -(*this)(3,c)+(*this)(1,c);
        a(3,c) = -(*this)(0,c)+(*this)(2,c);
      }
      *this = a;
    }

    /**
       @brief Transform from non-relativistic into relavisitic basis
    */
    __device__ __host__ inline void toRel() {
      ColorSpinor<Float,Nc,Ns> a;
#pragma unroll
      for (int c=0; c<Nc; c++) {
        a(0,c) = -(*this)(1,c)-(*this)(3,c);
        a(1,c) =  (*this)(2,c)+(*this)(0,c);
        a(2,c) =  (*this)(3,c)-(*this)(1,c);
        a(3,c) =  (*this)(0,c)-(*this)(2,c);
      }
      *this = a;
    }

    __device__ __host__ void print() const
    {
      for (int s=0; s<Ns; s++) {
        for (int c=0; c<Nc; c++) {
          printf("s=%d c=%d %e %e\n", s, c, data[s*Nc+c].real(), data[s*Nc+c].imag());
        }
      }
    }
    };

  /**
     This is the specialization for Nspin=2.  For fields with two
     spins we can define a spin reconstruction operation.
   */
  template <typename Float, int Nc>
    struct ColorSpinor<Float, Nc, 2> {
    static constexpr int Ns = 2;
    static constexpr int size = Ns * Nc;
    complex<Float> data[size] = {};

    __device__ __host__ inline ColorSpinor<Float, Nc, 2>() {
#pragma unroll
      for (int i = 0; i < size; i++) { data[i] = 0; }
    }

    __device__ __host__ inline ColorSpinor<Float, Nc, 2>& operator+=(const ColorSpinor<Float, Nc, 2> &a) {
#pragma unroll
      for (int i = 0; i < size; i++) { data[i] += a.data[i]; }
      return *this;
    }

    template <typename T> __device__ __host__ inline ColorSpinor<Float, Nc, 2> &operator*=(const T &a)
    {
#pragma unroll
      for (int i = 0; i < size; i++) { data[i] *= a; }
      return *this;
    }

    /**
       @brief Reconstruct two-component spinor to a four-component spinor
       @param[in] chirality Which chirality we assigning to
    */
    __device__ __host__ inline ColorSpinor<Float,Nc,4> chiral_reconstruct(int chirality) const {
      ColorSpinor<Float,Nc,4> recon;
#pragma unroll
      for (int s=0; s<Ns; s++) {
#pragma unroll
        for (int c=0; c<Nc; c++) {
          recon(chirality*Ns+s,c) = (*this)(s,c);
        }
      }
      return recon;
    }

    /**
        @brief Spin reconstruct the full Spinor from the projected spinor
        @param dim Which dimension projector are we using
        @param sign Positive or negative projector
        @return The spin-reconstructed Spinor
    */
    template<int dim, int sign>
    __device__ __host__ inline ColorSpinor<Float, Nc, 4> reconstruct() const
    {
      ColorSpinor<Float, Nc, 4> recon;
      const auto &t = *this;
<<<<<<< HEAD
=======

      static_assert(sign==1||sign==-1, "sign must be 1 or -1");
      static_assert(dim==0||dim==1||dim==2||dim==3||dim==4, "dim must be 0-4");
>>>>>>> 87d76e22

      if constexpr (dim==0) {
        if constexpr (sign==1) {
#pragma unroll
          for (int i=0; i<Nc; i++) {
            recon(0, i) = t(0, i);
            recon(1, i) = t(1, i);
            recon(2, i) = -i_(t(1, i));
            recon(3, i) = -i_(t(0, i));
          }
        } else if constexpr (sign==-1) {
#pragma unroll
          for (int i=0; i<Nc; i++) {
            recon(0, i) = t(0, i);
            recon(1, i) = t(1, i);
            recon(2, i) = i_(t(1, i));
            recon(3, i) = i_(t(0, i));
          }
        }
      } else if constexpr (dim==1) {
        if constexpr (sign==1) {
#pragma unroll
          for (int i=0; i<Nc; i++) {
            recon(0, i) = t(0, i);
            recon(1, i) = t(1, i);
            recon(2, i) = -t(1, i);
            recon(3, i) = t(0, i);
          }
        } else if constexpr (sign==-1) {
#pragma unroll
          for (int i=0; i<Nc; i++) {
            recon(0, i) = t(0, i);
            recon(1, i) = t(1, i);
            recon(2, i) = t(1, i);
            recon(3, i) = -t(0, i);
          }
        }
      } else if constexpr (dim==2) {
        if constexpr (sign==1) {
#pragma unroll
          for (int i=0; i<Nc; i++) {
            recon(0, i) = t(0, i);
            recon(1, i) = t(1, i);
            recon(2, i) = -i_(t(0, i));
            recon(3, i) = i_(t(1, i));
          }
        } else if constexpr (sign==-1) {
#pragma unroll
          for (int i=0; i<Nc; i++) {
            recon(0, i) = t(0, i);
            recon(1, i) = t(1, i);
            recon(2, i) = i_(t(0, i));
            recon(3, i) = -i_(t(1, i));
          }
        }
      } else if constexpr (dim==3) {
        if constexpr (sign==1) {
#pragma unroll
          for (int i=0; i<Nc; i++) {
            recon(0, i) = t(0, i);
            recon(1, i) = t(1, i);
            recon(2, i) = 0;
            recon(3, i) = 0;
          }
        } else if constexpr (sign==-1) {
#pragma unroll
          for (int i=0; i<Nc; i++) {
            recon(0,i) = 0;
            recon(1,i) = 0;
            recon(2, i) = t(0, i);
            recon(3, i) = t(1, i);
          }
        }
      } else if constexpr (dim==4) {
        if constexpr (sign==1) {
#pragma unroll
          for (int i = 0; i < Nc; i++) {
            recon(0, i) = t(0, i);
            recon(1, i) = t(1, i);
            recon(2, i) = t(0, i);
            recon(3, i) = t(1, i);
          }
        } else if constexpr (sign==-1) {
#pragma unroll
          for (int i = 0; i < Nc; i++) {
            recon(0, i) = t(0, i);
            recon(1, i) = t(1, i);
            recon(2, i) = -t(0, i);
            recon(3, i) = -t(1, i);
          }
        }
      }

      return recon;
    }

    /**
       @brief 2-d accessor functor
       @param s Spin index
       @paran c Color index
       @return Complex number at this spin and color index
     */
    __device__ __host__ inline complex<Float>& operator()(int s, int c) { return data[s*Nc + c]; }

    /**
       @brief 2-d accessor functor
       @param s Spin index
       @param c Color index
       @return Complex number at this spin and color index
     */
    __device__ __host__ inline const complex<Float>& operator()(int s, int c) const { return data[s*Nc + c]; }

    /**
       @brief 1-d accessor functor
       @param[in] idx Index
       @return Complex number at this index
     */
    __device__ __host__ inline complex<Float>& operator()(int idx) { return data[idx]; }

    /**
       @brief 1-d accessor functor
       @param[in] idx Index
       @return Complex number at this index
     */
    __device__ __host__ inline const complex<Float>& operator()(int idx) const { return data[idx]; }

    template<typename S>
      __device__ __host__ inline ColorSpinor<Float, Nc, Ns>(const colorspinor_wrapper<Float, S> &s);

    template<typename S>
      __device__ __host__ inline void operator=(const colorspinor_wrapper<Float, S> &s);

    template<typename S>
      __device__ __host__ inline ColorSpinor<Float, Nc, Ns>(const colorspinor_ghost_wrapper<Float, S> &s);

    template<typename S>
      __device__ __host__ inline void operator=(const colorspinor_ghost_wrapper<Float, S> &s);

    __device__ __host__ void print() const
    {
      for (int s=0; s<Ns; s++) {
        for (int c=0; c<Nc; c++) {
          printf("s=%d c=%d %e %e\n", s, c, data[s*Nc+c].real(), data[s*Nc+c].imag());
        }
      }
    }
  };

  /**
     @brief caxpy operation on ColorSpinor objects
     @param[in] a complex scalar
     @param[in] x Vector that is scaled
     @param[in,out] y Accumulation vector
  */
  template <typename Float, int Nc, int Ns>
  __device__ __host__ inline void caxpy(const complex<Float> &a, const ColorSpinor<Float, Nc, Ns> &x,
                                        ColorSpinor<Float, Nc, Ns> &y)
  {
#pragma unroll
    for (int i = 0; i < Nc * Ns; i++) {
      y(i).real(a.real() * x(i).real() + y(i).real());
      y(i).real(-a.imag() * x(i).imag() + y(i).real());
      y(i).imag(a.imag() * x(i).real() + y(i).imag());
      y(i).imag(a.real() * x(i).imag() + y(i).imag());
    }
  }

  /**
     @brief Compute the L2 norm squared over color and spin
     nrm = \sum_s,c conj(a(s,c)) * a(s,c)
     @param a ColorSpinor we taking the norm
     @return The L2 norm squared
  */
  template <typename Float, int Nc, int Ns> __device__ __host__ inline Float norm2(const ColorSpinor<Float, Nc, Ns> &a)
  {
    Float nrm = 0.0;
#pragma unroll
    for (int i = 0; i < Nc * Ns; i++) {
      nrm += a(i).real() * a(i).real();
      nrm += a(i).imag() * a(i).imag();
    }
    return nrm;
  }

  /**
     @brief Compute the color contraction over color at spin s
     dot = \sum_s,c a(s,c) * b(s,c)
     @param a Left-hand side ColorSpinor
     @param b Right-hand side ColorSpinor
     @return The color contraction
  */
  template <typename Float, int Nc, int Ns>
  __device__ __host__ inline complex<Float> colorContract(const ColorSpinor<Float, Nc, Ns> &a,
                                                          const ColorSpinor<Float, Nc, Ns> &b, int sa, int sb)
  {
    complex<Float> dot = cmul(a(sa, 0), b(sb, 0));
#pragma unroll
    for (int c = 1; c < Nc; c++) dot = cmac(a(sa, c), b(sb, c), dot);
    return dot;
  }

  /**
     @brief Compute the inner product over color and spin
     dot = \sum_s,c conj(a(s,c)) * b(s,c)
     @param a Left-hand side ColorSpinor
     @param b Right-hand side ColorSpinor
     @return The inner product
  */
  template <typename Float, int Nc, int Ns>
  __device__ __host__ inline complex<Float> innerProduct(const ColorSpinor<Float, Nc, Ns> &a,
                                                         const ColorSpinor<Float, Nc, Ns> &b)
  {
    complex<Float> dot;
#pragma unroll
    for (int s = 0; s < Ns; s++) {
#pragma unroll
      for (int c = 0; c < Nc; c++) {
        if (s == 0 && c == 0)
          dot = cmul(conj(a(s, c)), b(s, c));
        else
          dot = cmac(conj(a(s, c)), b(s, c), dot);
      }
    }
    return dot;
  }

  /**
     @brief Compute the inner product over color at spin sa and sb between a
     color spinors a and b of different spin length
     dot = \sum_c conj(a(c)) * b(s,c)
     @param a Left-hand side ColorSpinor
     @param b Right-hand side ColorSpinor
     @return The inner product
  */
  template <typename Float, int Nc, int Nsa, int Nsb>
  __device__ __host__ inline complex<Float> innerProduct(const ColorSpinor<Float, Nc, Nsa> &a,
                                                         const ColorSpinor<Float, Nc, Nsb> &b, int sa, int sb)
  {
    complex<Float> dot = cmul(conj(a(sa, 0)), b(sb, 0));
#pragma unroll
    for (int c = 1; c < Nc; c++) dot = cmac(conj(a(sa, c)), b(sb, c), dot);
    return dot;
  }

  /**
     Compute the inner product over color at spin s between two ColorSpinor fields
     dot = \sum_c conj(a(s,c)) * b(s,c)
     @param a Left-hand side ColorSpinor
     @param b Right-hand side ColorSpinor
     @param s diagonal spin index
     @return The inner product
  */
  template <typename Float, int Nc, int Ns>
  __device__ __host__ inline complex<Float> innerProduct(const ColorSpinor<Float, Nc, Ns> &a,
                                                         const ColorSpinor<Float, Nc, Ns> &b, int s)
  {
    return innerProduct(a, b, s, s);
  }

  /**
     Compute the cross product of two color vectors at spin sa and sb
     cProd = \sum_{j,k} \epsilon_{i,j,k} a(s1,j) b(s2,k)
     NB: Implemented for Nc=3 only
     @param a j ColorSpinor
     @param b k ColorSpinor
     @param sa j spin index
     @param sb k spin index
     @return The cross product
  */
  template <typename Float, int Ns>
  __device__ __host__ inline ColorSpinor<Float, 3, 1> crossProduct(const ColorSpinor<Float, 3, Ns> &a,
                                                                   const ColorSpinor<Float, 3, Ns> &b, int sa, int sb)
  {
    ColorSpinor<Float, 3, 1> res;
    res(0, 0) = a(sa, 1) * b(sb, 2) - a(sa, 2) * b(sb, 1);
    res(0, 1) = a(sa, 2) * b(sb, 0) - a(sa, 0) * b(sb, 2);
    res(0, 2) = a(sa, 0) * b(sb, 1) - a(sa, 1) * b(sb, 0);
    return res;
  }

  /**
     Compute the outer product over color and take the spin trace
     out(j,i) = \sum_s a(s,j) * conj (b(s,i))
     @param a Left-hand side ColorSpinor
     @param b Right-hand side ColorSpinor
     @return The spin traced matrix
  */
  template <typename Float, int Nc, int Ns>
  __device__ __host__ inline Matrix<complex<Float>, Nc> outerProdSpinTrace(const ColorSpinor<Float, Nc, Ns> &a,
                                                                           const ColorSpinor<Float, Nc, Ns> &b)
  {
    Matrix<complex<Float>, Nc> out;

    // outer product over color
#pragma unroll
    for (int i = 0; i < Nc; i++) {
#pragma unroll
      for (int j = 0; j < Nc; j++) {
        // trace over spin (manual unroll for perf)
        out(j, i).real(a(0, j).real() * b(0, i).real());
        out(j, i).real(out(j, i).real() + a(0, j).imag() * b(0, i).imag());
        out(j, i).imag(a(0, j).imag() * b(0, i).real());
        out(j, i).imag(out(j, i).imag() - a(0, j).real() * b(0, i).imag());
        // out(j,i) = a(0,j) * conj(b(0,i));

#pragma unroll
        for (int s=1; s<Ns; s++) {
          out(j,i).real( out(j,i).real() + a(s,j).real() * b(s,i).real() );
          out(j,i).real( out(j,i).real() + a(s,j).imag() * b(s,i).imag() );
          out(j,i).imag( out(j,i).imag() + a(s,j).imag() * b(s,i).real() );
          out(j,i).imag( out(j,i).imag() - a(s,j).real() * b(s,i).imag() );
          // out(j,i) += a(s,j) * conj(b(s,i));
        }
      }
    }
    return out;
  }

  /**
     Compute the outer product over color and take the spin trace
     out(j,i) = \sum_s a(s,j) * conj (b(s,i))
     @param a Left-hand side ColorSpinor
     @param b Right-hand side ColorSpinor
     @return The spin traced matrix
  */
  template <typename Float, int Nc>
  __device__ __host__ inline Matrix<complex<Float>, Nc> outerProduct(const ColorSpinor<Float, Nc, 1> &a,
                                                                     const ColorSpinor<Float, Nc, 1> &b)
  {
    Matrix<complex<Float>, Nc> out;

    // outer product over color
#pragma unroll
    for (int i = 0; i < Nc; i++) {
#pragma unroll
      for (int j = 0; j < Nc; j++) {
        // trace over spin (manual unroll for perf)
        out(j, i).real(a(0, j).real() * b(0, i).real());
        out(j, i).real(out(j, i).real() + a(0, j).imag() * b(0, i).imag());
        out(j, i).imag(a(0, j).imag() * b(0, i).real());
        out(j, i).imag(out(j, i).imag() - a(0, j).real() * b(0, i).imag());
        // out(j,i) = a(0,j) * conj(b(0,i));
      }
    }
    return out;
  }

  /**
     @brief ColorSpinor addition operator
     @param[in] x Input vector
     @param[in] y Input vector
     @return The vector x + y
  */
  template<typename Float, int Nc, int Ns> __device__ __host__ inline
    ColorSpinor<Float,Nc,Ns> operator+(const ColorSpinor<Float,Nc,Ns> &x, const ColorSpinor<Float,Nc,Ns> &y) {

    ColorSpinor<Float,Nc,Ns> z;

#pragma unroll
    for (int i=0; i<Nc; i++) {
#pragma unroll
      for (int s=0; s<Ns; s++) {
        z.data[s*Nc + i] = x.data[s*Nc + i] + y.data[s*Nc + i];
      }
    }

    return z;
  }

  /**
     @brief ColorSpinor subtraction operator
     @param[in] x Input vector
     @param[in] y Input vector
     @return The vector x + y
  */
  template<typename Float, int Nc, int Ns> __device__ __host__ inline
    ColorSpinor<Float,Nc,Ns> operator-(const ColorSpinor<Float,Nc,Ns> &x, const ColorSpinor<Float,Nc,Ns> &y) {

    ColorSpinor<Float,Nc,Ns> z;

#pragma unroll
    for (int i=0; i<Nc; i++) {
#pragma unroll
      for (int s=0; s<Ns; s++) {
        z.data[s*Nc + i] = x.data[s*Nc + i] - y.data[s*Nc + i];
      }
    }

    return z;
  }

  /**
     @brief Compute the scalar-vector product y = a * x
     @param[in] a Input scalar
     @param[in] x Input vector
     @return The vector a * x
  */
  template<typename Float, int Nc, int Ns, typename S> __device__ __host__ inline
    ColorSpinor<Float,Nc,Ns> operator*(const S &a, const ColorSpinor<Float,Nc,Ns> &x) {

    ColorSpinor<Float,Nc,Ns> y;

#pragma unroll
    for (int i=0; i<Nc; i++) {
#pragma unroll
      for (int s=0; s<Ns; s++) {
        y.data[s*Nc + i] = a * x.data[s*Nc + i];
      }
    }

    return y;
  }

  /**
     @brief Compute the matrix-vector product y = A * x
     @param[in] A Input matrix
     @param[in] x Input vector
     @return The vector A * x
  */
  template<typename Float, int Nc, int Ns> __device__ __host__ inline
    ColorSpinor<Float,Nc,Ns> operator*(const Matrix<complex<Float>,Nc> &A, const ColorSpinor<Float,Nc,Ns> &x) {

    ColorSpinor<Float,Nc,Ns> y;

#pragma unroll
    for (int i=0; i<Nc; i++) {
#pragma unroll
      for (int s=0; s<Ns; s++) {
        y.data[s*Nc + i].x  = A(i,0).real() * x.data[s*Nc + 0].real();
        y.data[s*Nc + i].x -= A(i,0).imag() * x.data[s*Nc + 0].imag();
        y.data[s*Nc + i].y  = A(i,0).real() * x.data[s*Nc + 0].imag();
        y.data[s*Nc + i].y += A(i,0).imag() * x.data[s*Nc + 0].real();
      }
#pragma unroll
      for (int j=1; j<Nc; j++) {
#pragma unroll
        for (int s=0; s<Ns; s++) {
          y.data[s*Nc + i].x += A(i,j).real() * x.data[s*Nc + j].real();
          y.data[s*Nc + i].x -= A(i,j).imag() * x.data[s*Nc + j].imag();
          y.data[s*Nc + i].y += A(i,j).real() * x.data[s*Nc + j].imag();
          y.data[s*Nc + i].y += A(i,j).imag() * x.data[s*Nc + j].real();
        }
      }
    }

    return y;
  }

  /**
     @brief Compute the matrix-vector product z = A * x + y
     @param[in] A Input matrix
     @param[in] x Input vector
     @param[in] z Input vector
     @return The vector z = A * x + y
  */
  template <typename Float, int Nc, int Ns>
  __device__ __host__ inline ColorSpinor<Float, Nc, Ns>
  mv_add(const Matrix<complex<Float>, Nc> &A, const ColorSpinor<Float, Nc, Ns> &x, const ColorSpinor<Float, Nc, Ns> &y)
  {
    ColorSpinor<Float, Nc, Ns> z;

#pragma unroll
    for (int i = 0; i < Nc; i++) {
#pragma unroll
      for (int s = 0; s < Ns; s++) {
        z.data[s * Nc + i].x = y.data[s * Nc + i].real() + A(i, 0).real() * x.data[s * Nc + 0].real();
        z.data[s * Nc + i].x -= A(i, 0).imag() * x.data[s * Nc + 0].imag();
        z.data[s * Nc + i].y = y.data[s * Nc + i].imag() + A(i, 0).real() * x.data[s * Nc + 0].imag();
        z.data[s * Nc + i].y += A(i, 0).imag() * x.data[s * Nc + 0].real();
      }
#pragma unroll
      for (int j = 1; j < Nc; j++) {
#pragma unroll
        for (int s = 0; s < Ns; s++) {
          z.data[s * Nc + i].x += A(i, j).real() * x.data[s * Nc + j].real();
          z.data[s * Nc + i].x -= A(i, j).imag() * x.data[s * Nc + j].imag();
          z.data[s * Nc + i].y += A(i, j).real() * x.data[s * Nc + j].imag();
          z.data[s * Nc + i].y += A(i, j).imag() * x.data[s * Nc + j].real();
        }
      }
    }

    return z;
  }

  /**
     @brief Compute the matrix-vector product y = A * x
     @param[in] A Input Hermitian matrix with dimensions NcxNs x NcxNs
     @param[in] x Input vector
     @return The vector A * x
  */
  template<typename Float, int Nc, int Ns> __device__ __host__ inline
    ColorSpinor<Float,Nc,Ns> operator*(const HMatrix<Float,Nc*Ns> &A, const ColorSpinor<Float,Nc,Ns> &x) {

    ColorSpinor<Float,Nc,Ns> y;
    constexpr int N = Ns * Nc;

#pragma unroll
    for (int i=0; i<N; i++) {
      if (i==0) {
        y.data[i].x  = A(i,0).real() * x.data[0].real();
        y.data[i].y  = A(i,0).real() * x.data[0].imag();
      } else {
        y.data[i].x  = A(i,0).real() * x.data[0].real();
        y.data[i].x -= A(i,0).imag() * x.data[0].imag();
        y.data[i].y  = A(i,0).real() * x.data[0].imag();
        y.data[i].y += A(i,0).imag() * x.data[0].real();
      }
#pragma unroll
      for (int j=1; j<N; j++) {
        if (i==j) {
          y.data[i].x += A(i,j).real() * x.data[j].real();
          y.data[i].y += A(i,j).real() * x.data[j].imag();
        } else {
          y.data[i].x += A(i,j).real() * x.data[j].real();
          y.data[i].x -= A(i,j).imag() * x.data[j].imag();
          y.data[i].y += A(i,j).real() * x.data[j].imag();
          y.data[i].y += A(i,j).imag() * x.data[j].real();
        }
      }
    }

    return y;
  }

} // namespace quda<|MERGE_RESOLUTION|>--- conflicted
+++ resolved
@@ -657,12 +657,9 @@
     {
       ColorSpinor<Float, Nc, 4> recon;
       const auto &t = *this;
-<<<<<<< HEAD
-=======
 
       static_assert(sign==1||sign==-1, "sign must be 1 or -1");
       static_assert(dim==0||dim==1||dim==2||dim==3||dim==4, "dim must be 0-4");
->>>>>>> 87d76e22
 
       if constexpr (dim==0) {
         if constexpr (sign==1) {
