#pragma once

/**
 * @file  quda.h
 * @brief Main header file for the QUDA library
 *
 * Note to QUDA developers: When adding new members to QudaGaugeParam
 * and QudaInvertParam, be sure to update lib/check_params.h as well
 * as the Fortran interface in lib/quda_fortran.F90.
 */

#include <enum_quda.h>
#include <stdio.h> /* for FILE */
#include <quda_define.h>
#include <quda_constants.h>

#ifndef __CUDACC_RTC__
#define double_complex double _Complex
#else // keep NVRTC happy since it can't handle C types
#define double_complex double2
#endif

#ifdef __cplusplus
extern "C" {
#endif

  /**
   * Parameters having to do with the gauge field or the
   * interpretation of the gauge field by various Dirac operators
   */
  typedef struct QudaGaugeParam_s {
    size_t struct_size; /**< Size of this struct in bytes.  Used to ensure that the host application and QUDA see the same struct size */
    QudaFieldLocation location; /**< The location of the gauge field */

    int X[4];             /**< The local space-time dimensions (without checkboarding) */

    double anisotropy;    /**< Used for Wilson and Wilson-clover */
    double tadpole_coeff; /**< Used for staggered only */
    double scale; /**< Used by staggered long links */

    QudaLinkType type; /**< The link type of the gauge field (e.g., Wilson, fat, long, etc.) */
    QudaGaugeFieldOrder gauge_order; /**< The ordering on the input gauge field */

    QudaTboundary t_boundary;  /**< The temporal boundary condition that will be used for fermion fields */

    QudaPrecision cpu_prec; /**< The precision used by the caller */

    QudaPrecision cuda_prec; /**< The precision of the cuda gauge field */
    QudaReconstructType reconstruct; /**< The reconstruction type of the cuda gauge field */

    QudaPrecision cuda_prec_sloppy; /**< The precision of the sloppy gauge field */
    QudaReconstructType reconstruct_sloppy; /**< The recontruction type of the sloppy gauge field */

    QudaPrecision cuda_prec_refinement_sloppy; /**< The precision of the sloppy gauge field for the refinement step in multishift */
    QudaReconstructType reconstruct_refinement_sloppy; /**< The recontruction type of the sloppy gauge field for the refinement step in multishift*/

    QudaPrecision cuda_prec_precondition; /**< The precision of the preconditioner gauge field */
    QudaReconstructType reconstruct_precondition; /**< The recontruction type of the preconditioner gauge field */

    QudaPrecision cuda_prec_eigensolver;         /**< The precision of the eigensolver gauge field */
    QudaReconstructType reconstruct_eigensolver; /**< The recontruction type of the eigensolver gauge field */

    QudaGaugeFixed gauge_fix; /**< Whether the input gauge field is in the axial gauge or not */

    int ga_pad;       /**< The pad size that the cudaGaugeField will use (default=0) */

    int site_ga_pad;  /**< Used by link fattening and the gauge and fermion forces */

    int staple_pad;   /**< Used by link fattening */
    int llfat_ga_pad; /**< Used by link fattening */
    int mom_ga_pad;   /**< Used by the gauge and fermion forces */

    QudaStaggeredPhase staggered_phase_type; /**< Set the staggered phase type of the links */
    int staggered_phase_applied; /**< Whether the staggered phase has already been applied to the links */

    double i_mu; /**< Imaginary chemical potential */

    int overlap; /**< Width of overlapping domains */

    int overwrite_gauge; /**< When computing gauge, should we overwrite it or accumulate to it */
    int overwrite_mom;   /**< When computing momentum, should we overwrite it or accumulate to it */

    int use_resident_gauge;  /**< Use the resident gauge field as input */
    int use_resident_mom;    /**< Use the resident momentum field as input*/
    int make_resident_gauge; /**< Make the result gauge field resident */
    int make_resident_mom;   /**< Make the result momentum field resident */
    int return_result_gauge; /**< Return the result gauge field */
    int return_result_mom;   /**< Return the result momentum field */

    size_t gauge_offset; /**< Offset into MILC site struct to the gauge field (only if gauge_order=MILC_SITE_GAUGE_ORDER) */
    size_t mom_offset; /**< Offset into MILC site struct to the momentum field (only if gauge_order=MILC_SITE_GAUGE_ORDER) */
    size_t site_size; /**< Size of MILC site struct (only if gauge_order=MILC_SITE_GAUGE_ORDER) */
  } QudaGaugeParam;


  /**
   * Parameters relating to the solver and the choice of Dirac operator.
   */
  typedef struct QudaInvertParam_s {

    /** Size of this struct in bytes.  Used to ensure that the host application and QUDA see the same struct size */
    size_t struct_size;

    QudaFieldLocation input_location; /**< The location of the input field */
    QudaFieldLocation output_location; /**< The location of the output field */

    QudaDslashType dslash_type; /**< The Dirac Dslash type that is being used */
    QudaInverterType inv_type; /**< Which linear solver to use */

    double mass;  /**< Used for staggered only */
    double kappa; /**< Used for Wilson and Wilson-clover */

    double m5;    /**< Domain wall height */
    int Ls;       /**< Extent of the 5th dimension (for domain wall) */

    double_complex b_5[QUDA_MAX_DWF_LS]; /**< Mobius coefficients - only real part used if regular Mobius */
    double_complex c_5[QUDA_MAX_DWF_LS]; /**< Mobius coefficients - only real part used if regular Mobius */

    /**<
     * The following specifies the EOFA parameters. Notation follows arXiv:1706.05843
     * eofa_shift: the "\beta" in the paper
     * eofa_pm: plus or minus for the EOFA operator
     * mq1, mq2, mq3 are the three masses corresponds to Hasenbusch mass spliting.
     * As far as I know mq1 is always the same as "mass" but it's here just for consistence.
     * */
    double eofa_shift;
    int eofa_pm;
    double mq1;
    double mq2;
    double mq3;

    double mu;    /**< Twisted mass parameter */
    double tm_rho;  /**< Hasenbusch mass shift applied like twisted mass to diagonal (but not inverse) */
    double epsilon; /**< Twisted mass parameter */

    QudaTwistFlavorType twist_flavor;  /**< Twisted mass flavor */

    int laplace3D; /**< omit this direction from laplace operator: x,y,z,t -> 0,1,2,3 (-1 is full 4D) */

    double tol;    /**< Solver tolerance in the L2 residual norm */
    double tol_restart;   /**< Solver tolerance in the L2 residual norm (used to restart InitCG) */
    double tol_hq; /**< Solver tolerance in the heavy quark residual norm */

    int compute_true_res; /** Whether to compute the true residual post solve */
    double true_res; /**< Actual L2 residual norm achieved in solver */
    double true_res_hq; /**< Actual heavy quark residual norm achieved in solver */
    int maxiter; /**< Maximum number of iterations in the linear solver */
    double reliable_delta; /**< Reliable update tolerance */
    double reliable_delta_refinement; /**< Reliable update tolerance used in post multi-shift solver refinement */
    int use_alternative_reliable; /**< Whether to use alternative reliable updates */
    int use_sloppy_partial_accumulator; /**< Whether to keep the partial solution accumuator in sloppy precision */

    /**< This parameter determines how often we accumulate into the
       solution vector from the direction vectors in the solver.
       E.g., running with solution_accumulator_pipeline = 4, means we
       will update the solution vector every four iterations using the
       direction vectors from the prior four iterations.  This
       increases performance of mixed-precision solvers since it means
       less high-precision vector round-trip memory travel, but
       requires more low-precision memory allocation. */
    int solution_accumulator_pipeline;

    /**< This parameter determines how many consecutive reliable update
    residual increases we tolerate before terminating the solver,
    i.e., how long do we want to keep trying to converge */
    int max_res_increase;

    /**< This parameter determines how many total reliable update
    residual increases we tolerate before terminating the solver,
    i.e., how long do we want to keep trying to converge */
    int max_res_increase_total;

    /**< This parameter determines how many consecutive heavy-quark
    residual increases we tolerate before terminating the solver,
    i.e., how long do we want to keep trying to converge */
    int max_hq_res_increase;

    /**< This parameter determines how many total heavy-quark residual
    restarts we tolerate before terminating the solver, i.e., how long
    do we want to keep trying to converge */
    int max_hq_res_restart_total;

    /**< After how many iterations shall the heavy quark residual be updated */
    int heavy_quark_check;

    int pipeline; /**< Whether to use a pipelined solver with less global sums */

    int num_offset; /**< Number of offsets in the multi-shift solver */

    int num_src; /**< Number of sources in the multiple source solver */

    int num_src_per_sub_partition; /**< Number of sources in the multiple source solver, but per sub-partition */

    /**< The grid of sub-partition according to which the processor grid will be partitioned.
    Should have:
      split_grid[0] * split_grid[1] * split_grid[2] * split_grid[3] * num_src_per_sub_partition == num_src. **/
    int split_grid[QUDA_MAX_DIM];

    int overlap; /**< Width of domain overlaps */

    /** Offsets for multi-shift solver */
    double offset[QUDA_MAX_MULTI_SHIFT];

    /** Solver tolerance for each offset */
    double tol_offset[QUDA_MAX_MULTI_SHIFT];

    /** Solver tolerance for each shift when refinement is applied using the heavy-quark residual */
    double tol_hq_offset[QUDA_MAX_MULTI_SHIFT];

    /** Actual L2 residual norm achieved in solver for each offset */
    double true_res_offset[QUDA_MAX_MULTI_SHIFT];

    /** Iterated L2 residual norm achieved in multi shift solver for each offset */
    double iter_res_offset[QUDA_MAX_MULTI_SHIFT];

    /** Actual heavy quark residual norm achieved in solver for each offset */
    double true_res_hq_offset[QUDA_MAX_MULTI_SHIFT];

    /** Residuals in the partial faction expansion */
    double residue[QUDA_MAX_MULTI_SHIFT];

    /** Whether we should evaluate the action after the linear solver*/
    int compute_action;

    /** Computed value of the bilinear action (complex-valued)
	invert: \phi^\dagger A^{-1} \phi
	multishift: \phi^\dagger r(x) \phi = \phi^\dagger (sum_k residue[k] * (A + offset[k])^{-1} ) \phi */
    double action[2];

    QudaSolutionType solution_type;  /**< Type of system to solve */
    QudaSolveType solve_type;        /**< How to solve it */
    QudaMatPCType matpc_type;        /**< The preconditioned matrix type */
    QudaDagType dagger;              /**< Whether we are using the Hermitian conjugate system or not */
    QudaMassNormalization mass_normalization; /**< The mass normalization is being used by the caller */
    QudaSolverNormalization solver_normalization; /**< The normalization desired in the solver */

    QudaPreserveSource preserve_source;       /**< Preserve the source or not in the linear solver (deprecated) */

    QudaPrecision cpu_prec;                /**< The precision used by the input fermion fields */
    QudaPrecision cuda_prec;               /**< The precision used by the QUDA solver */
    QudaPrecision cuda_prec_sloppy;        /**< The precision used by the QUDA sloppy operator */
    QudaPrecision cuda_prec_refinement_sloppy; /**< The precision of the sloppy gauge field for the refinement step in multishift */
    QudaPrecision cuda_prec_precondition;  /**< The precision used by the QUDA preconditioner */
    QudaPrecision cuda_prec_eigensolver;   /**< The precision used by the QUDA eigensolver */

    QudaDiracFieldOrder dirac_order;       /**< The order of the input and output fermion fields */

    QudaGammaBasis gamma_basis;            /**< Gamma basis of the input and output host fields */

    QudaFieldLocation clover_location;     /**< The location of the clover field */
    QudaPrecision clover_cpu_prec;         /**< The precision used for the input clover field */
    QudaPrecision clover_cuda_prec;        /**< The precision used for the clover field in the QUDA solver */
    QudaPrecision clover_cuda_prec_sloppy; /**< The precision used for the clover field in the QUDA sloppy operator */
    QudaPrecision clover_cuda_prec_refinement_sloppy; /**< The precision of the sloppy clover field for the refinement step in multishift */
    QudaPrecision clover_cuda_prec_precondition; /**< The precision used for the clover field in the QUDA preconditioner */
    QudaPrecision clover_cuda_prec_eigensolver;  /**< The precision used for the clover field in the QUDA eigensolver */

    QudaCloverFieldOrder clover_order;     /**< The order of the input clover field */
    QudaUseInitGuess use_init_guess;       /**< Whether to use an initial guess in the solver or not */

    double clover_csw;                     /**< Csw coefficient of the clover term */
    double clover_coeff;                   /**< Overall kappa * Csw coefficient of the clover term */
    double clover_rho;                     /**< Real number added to the clover diagonal (not to inverse) */

    int compute_clover_trlog;              /**< Whether to compute the trace log of the clover term */
    double trlogA[2];                      /**< The trace log of the clover term (even/odd computed separately) */

    int compute_clover;                    /**< Whether to compute the clover field */
    int compute_clover_inverse;            /**< Whether to compute the clover inverse field */
    int return_clover;                     /**< Whether to copy back the clover matrix field */
    int return_clover_inverse;             /**< Whether to copy back the inverted clover matrix field */

    QudaVerbosity verbosity;               /**< The verbosity setting to use in the solver */

    int iter;                              /**< The number of iterations performed by the solver */
    double gflops;                         /**< The Gflops rate of the solver */
    double secs;                           /**< The time taken by the solver */

    QudaTune tune; /**< Enable auto-tuning? (default = QUDA_TUNE_YES) */

    /** Number of steps in s-step algorithms */
    int Nsteps;

    /** Maximum size of Krylov space used by solver */
    int gcrNkrylov;

    QudaBoolean gauge_smear;             /** Whether or not to perfrom gauge smearing */
    double gauge_smear_coeff;            /** The coefficient of the gauge smearing */ 
    int gauge_smear_steps;               /** The number of smearing steps to perform */
    QudaGaugeSmearType gauge_smear_type; /** The type of smearing to perfrom */
    
    /*
     * The following parameters are related to the solver
     * preconditioner, if enabled.
     */

    /**
     * The inner Krylov solver used in the preconditioner.  Set to
     * QUDA_INVALID_INVERTER to disable the preconditioner entirely.
     */
    QudaInverterType inv_type_precondition;

    /** Preconditioner instance, e.g., multigrid */
    void *preconditioner;

    /** Deflation instance */
    void *deflation_op;

    /** defines deflation */
    void *eig_param;

    /** If true, deflate the initial guess */
    QudaBoolean deflate;

    /** Dirac Dslash used in preconditioner */
    QudaDslashType dslash_type_precondition;
    /** Verbosity of the inner Krylov solver */
    QudaVerbosity verbosity_precondition;

    /** Tolerance in the inner solver */
    double tol_precondition;

    /** Maximum number of iterations allowed in the inner solver */
    int maxiter_precondition;

    /** Relaxation parameter used in GCR-DD (default = 1.0) */
    double omega;

    /** Basis for CA algorithms */
    QudaCABasis ca_basis;

    /** Minimum eigenvalue for Chebyshev CA basis */
    double ca_lambda_min;

    /** Maximum eigenvalue for Chebyshev CA basis */
    double ca_lambda_max;

    /** Basis for CA algorithms in a preconditioned solver */
    QudaCABasis ca_basis_precondition;

    /** Minimum eigenvalue for Chebyshev CA basis in a preconditioner solver */
    double ca_lambda_min_precondition;

    /** Maximum eigenvalue for Chebyshev CA basis in a preconditioner solver */
    double ca_lambda_max_precondition;

    /** Number of preconditioner cycles to perform per iteration */
    int precondition_cycle;

    /** Whether to use additive or multiplicative Schwarz preconditioning */
    QudaSchwarzType schwarz_type;

    /** The type of accelerator type to use for preconditioner */
    QudaAcceleratorType accelerator_type_precondition;

    /**
     * The following parameters are the ones used to perform the adaptive MADWF in MSPCG
     * See section 3.3 of [arXiv:2104.05615]
     */

    /** The diagonal constant to suppress the low modes when performing 5D transfer */
    double madwf_diagonal_suppressor;

    /** The target MADWF Ls to be used in the accelerator */
    int madwf_ls;

    /** The minimum number of iterations after which to generate the null vectors for MADWF */
    int madwf_null_miniter;

    /** The maximum tolerance after which to generate the null vectors for MADWF */
    double madwf_null_tol;

    /** The maximum number of iterations for the training iterations */
    int madwf_train_maxiter;

    /** Whether to load the MADWF parameters from the file system */
    QudaBoolean madwf_param_load;

    /** Whether to save the MADWF parameters to the file system */
    QudaBoolean madwf_param_save;

    /** Path to load from the file system */
    char madwf_param_infile[256];

    /** Path to save to the file system */
    char madwf_param_outfile[256];

    /**
     * Whether to use the L2 relative residual, Fermilab heavy-quark
     * residual, or both to determine convergence.  To require that both
     * stopping conditions are satisfied, use a bitwise OR as follows:
     *
     * p.residual_type = (QudaResidualType) (QUDA_L2_RELATIVE_RESIDUAL
     *                                     | QUDA_HEAVY_QUARK_RESIDUAL);
     */
    QudaResidualType residual_type;

    /**Parameters for deflated solvers*/
    /** The precision of the Ritz vectors */
    QudaPrecision cuda_prec_ritz;
    /** How many vectors to compute after one solve
     *  for eigCG recommended values 8 or 16
    */
    int n_ev;
    /** EeigCG  : Search space dimension
     *  gmresdr : Krylov subspace dimension
     */
    int max_search_dim;
    /** For systems with many RHS: current RHS index */
    int rhs_idx;
    /** Specifies deflation space volume: total number of eigenvectors is n_ev*deflation_grid */
    int deflation_grid;
    /** eigCG: selection criterion for the reduced eigenvector set */
    double eigenval_tol;
    /** mixed precision eigCG tuning parameter:  minimum search vector space restarts */
    int eigcg_max_restarts;
    /** initCG tuning parameter:  maximum restarts */
    int max_restart_num;
    /** initCG tuning parameter:  tolerance for cg refinement corrections in the deflation stage */
    double inc_tol;

    /** Whether to make the solution vector(s) after the solve */
    int make_resident_solution;

    /** Whether to use the resident solution vector(s) */
    int use_resident_solution;

    /** Whether to use the solution vector to augment the chronological basis */
    int chrono_make_resident;

    /** Whether the solution should replace the last entry in the chronology */
    int chrono_replace_last;

    /** Whether to use the resident chronological basis */
    int chrono_use_resident;

    /** The maximum length of the chronological history to store */
    int chrono_max_dim;

    /** The index to indicate which chrono history we are augmenting */
    int chrono_index;

    /** Precision to store the chronological basis in */
    QudaPrecision chrono_precision;

    /** Which external library to use in the linear solvers (Eigen) */
    QudaExtLibType extlib_type;

    /** Whether to use the platform native or generic BLAS / LAPACK */
    QudaBoolean native_blas_lapack;

    /** Whether to use fused kernels for mobius */
    QudaBoolean use_mobius_fused_kernel;

  } QudaInvertParam;

  // Parameter set for solving eigenvalue problems.
  typedef struct QudaEigParam_s {
    /** Size of this struct in bytes.  Used to ensure that the host application and QUDA see the same struct size */
    size_t struct_size;

    // EIGENSOLVER PARAMS
    //-------------------------------------------------
    /** Used to store information pertinent to the operator **/
    QudaInvertParam *invert_param;

    /** Type of eigensolver algorithm to employ **/
    QudaEigType eig_type;

    /** Use Polynomial Acceleration **/
    QudaBoolean use_poly_acc;

    /** Degree of the Chebysev polynomial **/
    int poly_deg;

    /** Range used in polynomial acceleration **/
    double a_min;
    double a_max;

    /** Whether to preserve the deflation space between solves.  If
        true, the space will be stored in an instance of the
        deflation_space struct, pointed to by preserve_deflation_space */
    QudaBoolean preserve_deflation;

    /** This is where we store the deflation space.  This will point
        to an instance of deflation_space. When a deflated solver is enabled, the deflation space will be obtained from this.  */
    void *preserve_deflation_space;

    /** If we restore the deflation space, this boolean indicates
        whether we are also preserving the evalues or recomputing
        them.  For example if a different mass shift is being used
        than the one used to generate the space, then this should be
        false, but preserve_deflation would be true */
    QudaBoolean preserve_evals;

    /** What type of Dirac operator we are using **/
    /** If !(use_norm_op) && !(use_dagger) use M. **/
    /** If use_dagger, use Mdag **/
    /** If use_norm_op, use MdagM **/
    /** If use_norm_op && use_dagger use MMdag. **/
    /** If use_pc for any, then use the even-odd pc version **/
    QudaBoolean use_dagger;
    QudaBoolean use_norm_op;
    QudaBoolean use_pc;

    /** Use Eigen routines to eigensolve the upper Hessenberg via QR **/
    QudaBoolean use_eigen_qr;

    /** Performs an MdagM solve, then constructs the left and right SVD. **/
    QudaBoolean compute_svd;

    /** Performs the \gamma_5 OP solve by Post multipling the eignvectors with
        \gamma_5 before computing the eigenvalues */
    QudaBoolean compute_gamma5;

    /** If true, the solver will error out if the convergence criteria are not met **/
    QudaBoolean require_convergence;

    /** Which part of the spectrum to solve **/
    QudaEigSpectrumType spectrum;

    /** Size of the eigenvector search space **/
    int n_ev;
    /** Total size of Krylov space **/
    int n_kr;
    /** Max number of locked eigenpairs (deduced at runtime) **/
    int nLockedMax;
    /** Number of requested converged eigenvectors **/
    int n_conv;
    /** Number of requested converged eigenvectors to use in deflation **/
    int n_ev_deflate;
    /** Tolerance on the least well known eigenvalue's residual **/
    double tol;
    /** Tolerance on the QR iteration **/
    double qr_tol;
    /** For IRLM/IRAM, check every nth restart **/
    int check_interval;
    /** For IRLM/IRAM, quit after n restarts **/
    int max_restarts;
    /** For the Ritz rotation, the maximal number of extra vectors the solver may allocate **/
    int batched_rotate;
    /** For block method solvers, the block size **/
    int block_size;

    /** In the test function, cross check the device result against ARPACK **/
    QudaBoolean arpack_check;
    /** For Arpack cross check, name of the Arpack logfile **/
    char arpack_logfile[512];

    /** Name of the QUDA logfile (residua, upper Hessenberg/tridiag matrix updates) **/
    char QUDA_logfile[512];

    //-------------------------------------------------

    // EIG-CG PARAMS
    //-------------------------------------------------
    int nk;
    int np;

    /** Whether to load eigenvectors */
    QudaBoolean import_vectors;

    /** The precision of the Ritz vectors */
    QudaPrecision cuda_prec_ritz;

    /** The memory type used to keep the Ritz vectors */
    QudaMemoryType mem_type_ritz;

    /** Location where deflation should be done */
    QudaFieldLocation location;

    /** Whether to run the verification checks once set up is complete */
    QudaBoolean run_verify;

    /** Filename prefix where to load the null-space vectors */
    char vec_infile[256];

    /** Filename prefix for where to save the null-space vectors */
    char vec_outfile[256];

    /** The precision with which to save the vectors */
    QudaPrecision save_prec;

    /** Whether to inflate single-parity eigen-vector I/O to a full
        field (e.g., enabling this is required for compatability with
        MILC I/O) */
    QudaBoolean io_parity_inflate;

    /** The Gflops rate of the eigensolver setup */
    double gflops;

    /**< The time taken by the eigensolver setup */
    double secs;

    /** Which external library to use in the deflation operations (Eigen) */
    QudaExtLibType extlib_type;
    //-------------------------------------------------
  } QudaEigParam;

  typedef struct QudaMultigridParam_s {

    /** Size of this struct in bytes.  Used to ensure that the host application and QUDA see the same struct size */
    size_t struct_size;

    QudaInvertParam *invert_param;

    QudaEigParam *eig_param[QUDA_MAX_MG_LEVEL];

    /** Number of multigrid levels */
    int n_level;

    /** Geometric block sizes to use on each level */
    int geo_block_size[QUDA_MAX_MG_LEVEL][QUDA_MAX_DIM];

    /** Spin block sizes to use on each level */
    int spin_block_size[QUDA_MAX_MG_LEVEL];

    /** Number of null-space vectors to use on each level */
    int n_vec[QUDA_MAX_MG_LEVEL];

    /** Precision to store the null-space vectors in (post block orthogonalization) */
    QudaPrecision precision_null[QUDA_MAX_MG_LEVEL];

    /** Number of times to repeat Gram-Schmidt in block orthogonalization */
    int n_block_ortho[QUDA_MAX_MG_LEVEL];

    /** Whether to do passes at block orthogonalize in fixed point for improved accuracy */
    QudaBoolean block_ortho_two_pass[QUDA_MAX_MG_LEVEL];

    /** Verbosity on each level of the multigrid */
    QudaVerbosity verbosity[QUDA_MAX_MG_LEVEL];

    /** Inverter to use in the setup phase */
    QudaInverterType setup_inv_type[QUDA_MAX_MG_LEVEL];

    /** Number of setup iterations */
    int num_setup_iter[QUDA_MAX_MG_LEVEL];

    /** Tolerance to use in the setup phase */
    double setup_tol[QUDA_MAX_MG_LEVEL];

    /** Maximum number of iterations for each setup solver */
    int setup_maxiter[QUDA_MAX_MG_LEVEL];

    /** Maximum number of iterations for refreshing the null-space vectors */
    int setup_maxiter_refresh[QUDA_MAX_MG_LEVEL];

    /** Basis to use for CA solver setup */
    QudaCABasis setup_ca_basis[QUDA_MAX_MG_LEVEL];

    /** Basis size for CA solver setup */
    int setup_ca_basis_size[QUDA_MAX_MG_LEVEL];

    /** Minimum eigenvalue for Chebyshev CA basis */
    double setup_ca_lambda_min[QUDA_MAX_MG_LEVEL];

    /** Maximum eigenvalue for Chebyshev CA basis */
    double setup_ca_lambda_max[QUDA_MAX_MG_LEVEL];

    /** Null-space type to use in the setup phase */
    QudaSetupType setup_type;

    /** Pre orthonormalize vectors in the setup phase */
    QudaBoolean pre_orthonormalize;

    /** Post orthonormalize vectors in the setup phase */
    QudaBoolean post_orthonormalize;

    /** The solver that wraps around the coarse grid correction and smoother */
    QudaInverterType coarse_solver[QUDA_MAX_MG_LEVEL];

    /** Tolerance for the solver that wraps around the coarse grid correction and smoother */
    double coarse_solver_tol[QUDA_MAX_MG_LEVEL];

    /** Maximum number of iterations for the solver that wraps around the coarse grid correction and smoother */
    int coarse_solver_maxiter[QUDA_MAX_MG_LEVEL];

    /** Basis to use for CA coarse solvers */
    QudaCABasis coarse_solver_ca_basis[QUDA_MAX_MG_LEVEL];

    /** Basis size for CA coarse solvers */
    int coarse_solver_ca_basis_size[QUDA_MAX_MG_LEVEL];

    /** Minimum eigenvalue for Chebyshev CA basis */
    double coarse_solver_ca_lambda_min[QUDA_MAX_MG_LEVEL];

    /** Maximum eigenvalue for Chebyshev CA basis */
    double coarse_solver_ca_lambda_max[QUDA_MAX_MG_LEVEL];

    /** Smoother to use on each level */
    QudaInverterType smoother[QUDA_MAX_MG_LEVEL];

    /** Tolerance to use for the smoother / solver on each level */
    double smoother_tol[QUDA_MAX_MG_LEVEL];

    /** Number of pre-smoother applications on each level */
    int nu_pre[QUDA_MAX_MG_LEVEL];

    /** Number of post-smoother applications on each level */
    int nu_post[QUDA_MAX_MG_LEVEL];

    /** Basis to use for CA smoother solvers */
    QudaCABasis smoother_solver_ca_basis[QUDA_MAX_MG_LEVEL];

    /** Minimum eigenvalue for Chebyshev CA smoother basis */
    double smoother_solver_ca_lambda_min[QUDA_MAX_MG_LEVEL];

    /** Maximum eigenvalue for Chebyshev CA smoother basis */
    double smoother_solver_ca_lambda_max[QUDA_MAX_MG_LEVEL];

    /** Over/under relaxation factor for the smoother at each level */
    double omega[QUDA_MAX_MG_LEVEL];

    /** Precision to use for halo communication in the smoother */
    QudaPrecision smoother_halo_precision[QUDA_MAX_MG_LEVEL];

    /** Whether to use additive or multiplicative Schwarz preconditioning in the smoother */
    QudaSchwarzType smoother_schwarz_type[QUDA_MAX_MG_LEVEL];

    /** Number of Schwarz cycles to apply */
    int smoother_schwarz_cycle[QUDA_MAX_MG_LEVEL];

    /** The type of residual to send to the next coarse grid, and thus the
	type of solution to receive back from this coarse grid */
    QudaSolutionType coarse_grid_solution_type[QUDA_MAX_MG_LEVEL];

    /** The type of smoother solve to do on each grid (e/o preconditioning or not)*/
    QudaSolveType smoother_solve_type[QUDA_MAX_MG_LEVEL];

    /** The type of multigrid cycle to perform at each level */
    QudaMultigridCycleType cycle_type[QUDA_MAX_MG_LEVEL];

    /** Whether to use global reductions or not for the smoother / solver at each level */
    QudaBoolean global_reduction[QUDA_MAX_MG_LEVEL];

    /** Location where each level should be done */
    QudaFieldLocation location[QUDA_MAX_MG_LEVEL];

    /** Location where the coarse-operator construction will be computedn */
    QudaFieldLocation setup_location[QUDA_MAX_MG_LEVEL];

    /** Whether to use eigenvectors for the nullspace or, if the coarsest instance deflate*/
    QudaBoolean use_eig_solver[QUDA_MAX_MG_LEVEL];

    /** Minimize device memory allocations during the adaptive setup,
        placing temporary fields in mapped memory instad of device
        memory */
    QudaBoolean setup_minimize_memory;

    /** Whether to compute the null vectors or reload them */
    QudaComputeNullVector compute_null_vector;

    /** Whether to generate on all levels or just on level 0 */
    QudaBoolean generate_all_levels;

    /** Whether to run the verification checks once set up is complete */
    QudaBoolean run_verify;

    /** Whether to run null Vs eigen vector overlap checks once set up is complete */
    QudaBoolean run_low_mode_check;

    /** Whether to run null vector oblique checks once set up is complete */
    QudaBoolean run_oblique_proj_check;

    /** Whether to load the null-space vectors to disk (requires QIO) */
    QudaBoolean vec_load[QUDA_MAX_MG_LEVEL];

    /** Filename prefix where to load the null-space vectors */
    char vec_infile[QUDA_MAX_MG_LEVEL][256];

    /** Whether to store the null-space vectors to disk (requires QIO) */
    QudaBoolean vec_store[QUDA_MAX_MG_LEVEL];

    /** Filename prefix for where to save the null-space vectors */
    char vec_outfile[QUDA_MAX_MG_LEVEL][256];

    /** Whether to use and initial guess during coarse grid deflation */
    QudaBoolean coarse_guess;

    /** Whether to preserve the deflation space during MG update */
    QudaBoolean preserve_deflation;

    /** The Gflops rate of the multigrid solver setup */
    double gflops;

    /**< The time taken by the multigrid solver setup */
    double secs;

    /** Multiplicative factor for the mu parameter */
    double mu_factor[QUDA_MAX_MG_LEVEL];

    /** Boolean for aggregation type, implies staggered or not */
    QudaTransferType transfer_type[QUDA_MAX_MG_LEVEL];

    /** Whether or not to let MG coarsening drop improvements, for ex dropping long links in small aggregation dimensions */
    QudaBoolean allow_truncation;

    /** Whether or not to use the dagger approximation for the KD preconditioned operator */
    QudaBoolean staggered_kd_dagger_approximation;

    /** Whether to use tensor cores (if available) */
    QudaBoolean use_mma;

    /** Whether to do a full (false) or thin (true) update in the context of updateMultigridQuda */
    QudaBoolean thin_update_only;
  } QudaMultigridParam;

  typedef struct QudaGaugeObservableParam_s {
    size_t struct_size; /**< Size of this struct in bytes.  Used to ensure that the host application and QUDA see the same struct*/
    QudaBoolean su_project;               /**< Whether to project onto the manifold prior to measurement */
    QudaBoolean compute_plaquette;        /**< Whether to compute the plaquette */
    double plaquette[3];                  /**< Total, spatial and temporal field energies, respectively */
    QudaBoolean compute_polyakov_loop;    /**< Whether to compute the temporal Polyakov loop */
    double ploop[2];                      /**< Real and imaginary part of temporal Polyakov loop */
    QudaBoolean compute_gauge_loop_trace; /**< Whether to compute gauge loop traces */
    double_complex *traces;               /**< Individual complex traces of each loop */
    int **input_path_buff;                /**< Array of paths */
    int *path_length;                     /**< Length of each path */
    double *loop_coeff;                   /**< Multiplicative factor for each loop */
    int num_paths;                        /**< Total number of paths */
    int max_length;                       /**< Maximum length of any path */
    double factor;                        /**< Global multiplicative factor to apply to each loop trace */
    QudaBoolean compute_qcharge;          /**< Whether to compute the topological charge and field energy */
    double qcharge;                       /**< Computed topological charge */
    double energy[3];                     /**< Total, spatial and temporal field energies, respectively */
    QudaBoolean compute_qcharge_density;  /**< Whether to compute the topological charge density */
    void *qcharge_density; /**< Pointer to host array of length volume where the q-charge density will be copied */
    QudaBoolean
      remove_staggered_phase; /**< Whether or not the resident gauge field has staggered phases applied and if they should
                                 be removed; this was needed for the Polyakov loop calculation when called through MILC,
                                 with the underlying issue documented https://github.com/lattice/quda/issues/1315 */
  } QudaGaugeObservableParam;

  typedef struct QudaGaugeSmearParam_s {
    size_t struct_size; /**< Size of this struct in bytes.  Used to ensure that the host application and QUDA see the same struct*/
    unsigned int n_steps; /**< The total number of smearing steps to perform. */
    double epsilon;       /**< Serves as one of the coefficients in Over Improved Stout smearing, or as the step size in
                             Wilson/Symanzik flow */
    double alpha;         /**< The single coefficient used in APE smearing */
    double rho; /**< Serves as one of the coefficients used in Over Improved Stout smearing, or as the single coefficient used in Stout */
    unsigned int meas_interval;    /**< Perform the requested measurements on the gauge field at this interval */
    QudaGaugeSmearType smear_type; /**< The smearing type to perform */
  } QudaGaugeSmearParam;

  typedef struct QudaBLASParam_s {
    size_t struct_size; /**< Size of this struct in bytes.  Used to ensure that the host application and QUDA see the same struct*/

    QudaBLASType blas_type; /**< Type of BLAS computation to perfrom */

    // GEMM params
    QudaBLASOperation trans_a; /**< operation op(A) that is non- or (conj.) transpose. */
    QudaBLASOperation trans_b; /**< operation op(B) that is non- or (conj.) transpose. */
    int m;                     /**< number of rows of matrix op(A) and C. */
    int n;                     /**< number of columns of matrix op(B) and C. */
    int k;                     /**< number of columns of op(A) and rows of op(B). */
    int lda;                   /**< leading dimension of two-dimensional array used to store the matrix A. */
    int ldb;                   /**< leading dimension of two-dimensional array used to store matrix B. */
    int ldc;                   /**< leading dimension of two-dimensional array used to store matrix C. */
    int a_offset;              /**< position of the A array from which begin read/write. */
    int b_offset;              /**< position of the B array from which begin read/write. */
    int c_offset;              /**< position of the C array from which begin read/write. */
    int a_stride;              /**< stride of the A array in strided(batched) mode */
    int b_stride;              /**< stride of the B array in strided(batched) mode */
    int c_stride;              /**< stride of the C array in strided(batched) mode */
<<<<<<< HEAD

    double_complex alpha;      /**< scalar used for multiplication. */
    double_complex beta;       /**< scalar used for multiplication. If beta==0, C does not have to be a valid input. */

    int batch_count;           /**< number of pointers contained in arrayA, arrayB and arrayC. */
=======
    double_complex alpha; /**< scalar used for multiplication. */
    double_complex beta;  /**< scalar used for multiplication. If beta==0, C does not have to be a valid input. */

    // LU inversion params
    int inv_mat_size; /**< The rank of the square matrix in the LU inversion */
>>>>>>> e482b472

    // Common params
    int batch_count;              /**< number of pointers contained in arrayA, arrayB and arrayC. */
    QudaBLASDataType data_type;   /**< Specifies if using S(C) or D(Z) BLAS type */
    QudaBLASDataOrder data_order; /**< Specifies if using Row or Column major */

  } QudaBLASParam;

  typedef struct QudaHeatbathParam_s {

    int start;                 /**< The update step from which to start */
    int updates;               /**< Total number of updates to perform */
    int therm_updates;         /**< Number of updates to perfrom prior to thermalisation */
    int hb_per_update;         /**< Number of heatbath sweeps to perform per step */
    int or_per_update;         /**< Number of overrelaxation sweeps per step */
    QudaBoolean coldstart;     /**< Whether to initialise the gauge field with unit valued elements of SU(N) [cold start] or random elements of SU(N) [hot start]  */
    double beta;               /**< The beta value of the simulation */

  } QudaHeatbathParam;

  typedef struct QudaHMCParam_s {

    QudaInvertParam *invert_param;  /** Used to store information pertinent to the Dirac operator **/
    QudaGaugeParam *gauge_param;    /** Used to store information pertinent to the gauge field **/
    
    int start;                 /**< The update step from which to start */
    int updates;               /**< Total number of updates to perform */
    int therm_updates;         /**< Number of updates to perfrom prior to thermalisation */
    int traj_steps;            /**< Number of integrations steps*/
    double traj_length;        /**< The length of the integration trajectory */
    QudaBoolean coldstart;     /**< Whether to initialise the gauge field with unit valued elements of SU(N) [cold start] or random elements of SU(N) [hot start]  */
    QudaBoolean monitor_force; /**< Whether to accumulate force data and dump to file. Can also be triggered with the environment variable QUDA_ENABLE_FORCE_MONITOR=1 */
    double beta;               /**< The beta value of the simulation */

  } QudaHMCParam;

  
  /**
   * Interface functions, found in interface_quda.cpp
   */

  /**
   * Set parameters related to status reporting.
   *
   * In typical usage, this function will be called once (or not at
   * all) just before the call to initQuda(), but it's valid to call
   * it any number of times at any point during execution.  Prior to
   * the first time it's called, the parameters take default values
   * as indicated below.
   *
   * @param verbosity  Default verbosity, ranging from QUDA_SILENT to
   *                   QUDA_DEBUG_VERBOSE.  Within a solver, this
   *                   parameter is overridden by the "verbosity"
   *                   member of QudaInvertParam.  The default value
   *                   is QUDA_SUMMARIZE.
   *
   * @param prefix     String to prepend to all messages from QUDA.  This
   *                   defaults to the empty string (""), but you may
   *                   wish to specify something like "QUDA: " to
   *                   distinguish QUDA's output from that of your
   *                   application.
   *
   * @param outfile    File pointer (such as stdout, stderr, or a handle
   *                   returned by fopen()) where messages should be
   *                   printed.  The default is stdout.
   */
  void setVerbosityQuda(QudaVerbosity verbosity, const char prefix[],
                        FILE *outfile);

  /**
   * initCommsGridQuda() takes an optional "rank_from_coords" argument that
   * should be a pointer to a user-defined function with this prototype.
   *
   * @param coords  Node coordinates
   * @param fdata   Any auxiliary data needed by the function
   * @return        MPI rank or QMP node ID cooresponding to the node coordinates
   *
   * @see initCommsGridQuda
   */
  typedef int (*QudaCommsMap)(const int *coords, void *fdata);

  /**
   * @param mycomm User provided MPI communicator in place of MPI_COMM_WORLD
   */

  void qudaSetCommHandle(void *mycomm);

  /**
   * Declare the grid mapping ("logical topology" in QMP parlance)
   * used for communications in a multi-GPU grid.  This function
   * should be called prior to initQuda().  The only case in which
   * it's optional is when QMP is used for communication and the
   * logical topology has already been declared by the application.
   *
   * @param nDim   Number of grid dimensions.  "4" is the only supported
   *               value currently.
   *
   * @param dims   Array of grid dimensions.  dims[0]*dims[1]*dims[2]*dims[3]
   *               must equal the total number of MPI ranks or QMP nodes.
   *
   * @param func   Pointer to a user-supplied function that maps coordinates
   *               in the communication grid to MPI ranks (or QMP node IDs).
   *               If the pointer is NULL, the default mapping depends on
   *               whether QMP or MPI is being used for communication.  With
   *               QMP, the existing logical topology is used if it's been
   *               declared.  With MPI or as a fallback with QMP, the default
   *               ordering is lexicographical with the fourth ("t") index
   *               varying fastest.
   *
   * @param fdata  Pointer to any data required by "func" (may be NULL)
   *
   * @see QudaCommsMap
   */

  void initCommsGridQuda(int nDim, const int *dims, QudaCommsMap func, void *fdata);

  /**
   * Initialize the library.  This is a low-level interface that is
   * called by initQuda.  Calling initQudaDevice requires that the
   * user also call initQudaMemory before using QUDA.
   *
   * @param device CUDA device number to use.  In a multi-GPU build,
   *               this parameter may either be set explicitly on a
   *               per-process basis or set to -1 to enable a default
   *               allocation of devices to processes.
   */
  void initQudaDevice(int device);

  /**
   * Initialize the library persistant memory allocations (both host
   * and device).  This is a low-level interface that is called by
   * initQuda.  Calling initQudaMemory requires that the user has
   * previously called initQudaDevice.
   */
  void initQudaMemory();

  /**
   * Initialize the library.  This function is actually a wrapper
   * around calls to initQudaDevice() and initQudaMemory().
   *
   * @param device  CUDA device number to use.  In a multi-GPU build,
   *                this parameter may either be set explicitly on a
   *                per-process basis or set to -1 to enable a default
   *                allocation of devices to processes.
   */
  void initQuda(int device);

  /**
   * Finalize the library.
   */
  void endQuda(void);

  /**
   * @brief update the radius for halos.
   * @details This should only be needed for automated testing when
   * different partitioning is applied within a single run.
   */
  void updateR();

  /**
   * A new QudaGaugeParam should always be initialized immediately
   * after it's defined (and prior to explicitly setting its members)
   * using this function.  Typical usage is as follows:
   *
   *   QudaGaugeParam gauge_param = newQudaGaugeParam();
   */
  QudaGaugeParam newQudaGaugeParam(void);

  /**
   * A new QudaInvertParam should always be initialized immediately
   * after it's defined (and prior to explicitly setting its members)
   * using this function.  Typical usage is as follows:
   *
   *   QudaInvertParam invert_param = newQudaInvertParam();
   */
  QudaInvertParam newQudaInvertParam(void);

  /**
   * A new QudaMultigridParam should always be initialized immediately
   * after it's defined (and prior to explicitly setting its members)
   * using this function.  Typical usage is as follows:
   *
   *   QudaMultigridParam mg_param = newQudaMultigridParam();
   */
  QudaMultigridParam newQudaMultigridParam(void);

  /**
   * A new QudaEigParam should always be initialized immediately
   * after it's defined (and prior to explicitly setting its members)
   * using this function.  Typical usage is as follows:
   *
   *   QudaEigParam eig_param = newQudaEigParam();
   */
  QudaEigParam newQudaEigParam(void);

  /**
   * A new QudaGaugeObservableParam should always be initialized
   * immediately after it's defined (and prior to explicitly setting
   * its members) using this function.  Typical usage is as follows:
   *
   *   QudaGaugeObservalbeParam obs_param = newQudaGaugeObservableParam();
   */
  QudaGaugeObservableParam newQudaGaugeObservableParam(void);

  /**
   * A new QudaGaugeSmearParam should always be initialized
   * immediately after it's defined (and prior to explicitly setting
   * its members) using this function.  Typical usage is as follows:
   *
   *   QudaGaugeSmearParam smear_param = newQudaGaugeSmearParam();
   */
  QudaGaugeSmearParam newQudaGaugeSmearParam(void);

  /**
   * A new QudaBLASParam should always be initialized immediately
   * after it's defined (and prior to explicitly setting its members)
   * using this function.  Typical usage is as follows:
   *
   *   QudaBLASParam blas_param = newQudaBLASParam();
   */
  QudaBLASParam newQudaBLASParam(void);

  /**
   * A new QudaHeatbathParam should always be initialized immediately
   * after it's defined (and prior to explicitly setting its members)
   * using this function.  Typical usage is as follows:
   *
   *   QudaHeatbathParam hb_param = newQudaHeatbathParam();
   */
  QudaHeatbathParam newQudaHeatbathParam(void);

  /**
   * A new QudaHMCParam should always be initialized immediately
   * after it's defined (and prior to explicitly setting its members)
   * using this function. Typical usage is as follows:
   *
   *   QudaHMCParam hb_param = newQudaHMCParam();
   */
  QudaHMCParam newQudaHMCParam(void);
  
  /**
   * Print the members of QudaGaugeParam.
   * @param param The QudaGaugeParam whose elements we are to print.
   */
  void printQudaGaugeParam(QudaGaugeParam *param);

  /**
   * Print the members of QudaInvertParam.
   * @param param The QudaInvertParam whose elements we are to print.
   */
  void printQudaInvertParam(QudaInvertParam *param);

  /**
   * Print the members of QudaMultigridParam.
   * @param param The QudaMultigridParam whose elements we are to print.
   */
  void printQudaMultigridParam(QudaMultigridParam *param);

  /**
   * Print the members of QudaEigParam.
   * @param param The QudaEigParam whose elements we are to print.
   */
  void printQudaEigParam(QudaEigParam *param);

  /**
   * Print the members of QudaGaugeObservableParam.
   * @param param The QudaGaugeObservableParam whose elements we are to print.
   */
  void printQudaGaugeObservableParam(QudaGaugeObservableParam *param);

  /**
   * Print the members of QudaBLASParam.
   * @param param The QudaBLASParam whose elements we are to print.
   */
  void printQudaBLASParam(QudaBLASParam *param);

  /**
   * Load the gauge field from the host.
   * @param h_gauge Base pointer to host gauge field (regardless of dimensionality)
   * @param param   Contains all metadata regarding host and device storage
   */
  void loadGaugeQuda(void *h_gauge, QudaGaugeParam *param);

  /**
   * Free QUDA's internal copy of the gauge field.
   */
  void freeGaugeQuda(void);

  /**
   * Save the gauge field to the host.
   * @param h_gauge Base pointer to host gauge field (regardless of dimensionality)
   * @param param   Contains all metadata regarding host and device storage
   */
  void saveGaugeQuda(void *h_gauge, QudaGaugeParam *param);

  /**
   * Load the clover term and/or the clover inverse from the host.
   * Either h_clover or h_clovinv may be set to NULL.
   * @param h_clover    Base pointer to host clover field
   * @param h_cloverinv Base pointer to host clover inverse field
   * @param inv_param   Contains all metadata regarding host and device storage
   */
  void loadCloverQuda(void *h_clover, void *h_clovinv,
      QudaInvertParam *inv_param);

  /**
   * Free QUDA's internal copy of the clover term and/or clover inverse.
   */
  void freeCloverQuda(void);

  /**
   * Perform the solve, according to the parameters set in param.  It
   * is assumed that the gauge field has already been loaded via
   * loadGaugeQuda().
   * @param h_x    Solution spinor field
   * @param h_b    Source spinor field
   * @param param  Contains all metadata regarding host and device
   *               storage and solver parameters
   */
  void lanczosQuda(int k0, int m, void *hp_Apsi, void *hp_r, void *hp_V, void *hp_alpha, void *hp_beta,
                   QudaEigParam *eig_param);

  /**
   * Perform the eigensolve. The problem matrix is defined by the invert param, the
   * mode of solution is specified by the eig param. It is assumed that the gauge
   * field has already been loaded via  loadGaugeQuda().
   * @param h_evecs  Array of pointers to application eigenvectors
   * @param h_evals  Host side eigenvalues
   * @param param Contains all metadata regarding the type of solve.
   */
  void eigensolveQuda(void **h_evecs, double_complex *h_evals, QudaEigParam *param);

  /**
   * Perform the solve, according to the parameters set in param.  It
   * is assumed that the gauge field has already been loaded via
   * loadGaugeQuda().
   * @param h_x    Solution spinor field
   * @param h_b    Source spinor field
   * @param param  Contains all metadata regarding host and device
   *               storage and solver parameters
   */
  void invertQuda(void *h_x, void *h_b, QudaInvertParam *param);

  /**
   * @brief Perform the solve like @invertQuda but for multiple rhs by spliting the comm grid into
   * sub-partitions: each sub-partition invert one or more rhs'.
   * The QudaInvertParam object specifies how the solve should be performed on each sub-partition.
   * Unlike @invertQuda, the interface also takes the host side gauge as input. The gauge pointer and
   * gauge_param are used if for inv_param split_grid[0] * split_grid[1] * split_grid[2] * split_grid[3]
   * is larger than 1, in which case gauge field is not required to be loaded beforehand; otherwise
   * this interface would just work as @invertQuda, which requires gauge field to be loaded beforehand,
   * and the gauge field pointer and gauge_param are not used.
   * @param _hp_x       Array of solution spinor fields
   * @param _hp_b       Array of source spinor fields
   * @param param       Contains all metadata regarding host and device storage and solver parameters
   * @param h_gauge     Base pointer to host gauge field (regardless of dimensionality)
   * @param gauge_param Contains all metadata regarding host and device storage for gauge field
   */
  void invertMultiSrcQuda(void **_hp_x, void **_hp_b, QudaInvertParam *param, void *h_gauge, QudaGaugeParam *gauge_param);

  /**
   * @brief Really the same with @invertMultiSrcQuda but for staggered-style fermions, by accepting pointers
   * to fat links and long links.
   * @param _hp_x       Array of solution spinor fields
   * @param _hp_b       Array of source spinor fields
   * @param param       Contains all metadata regarding host and device storage and solver parameters
   * @param milc_fatlinks     Base pointer to host **fat** gauge field (regardless of dimensionality)
   * @param milc_longlinks    Base pointer to host **long** gauge field (regardless of dimensionality)
   * @param gauge_param Contains all metadata regarding host and device storage for gauge field
   */
  void invertMultiSrcStaggeredQuda(void **_hp_x, void **_hp_b, QudaInvertParam *param, void *milc_fatlinks,
                                   void *milc_longlinks, QudaGaugeParam *gauge_param);

  /**
   * @brief Really the same with @invertMultiSrcQuda but for clover-style fermions, by accepting pointers
   * to direct and inverse clover field pointers.
   * @param _hp_x       Array of solution spinor fields
   * @param _hp_b       Array of source spinor fields
   * @param param       Contains all metadata regarding host and device storage and solver parameters
   * @param h_gauge     Base pointer to host gauge field (regardless of dimensionality)
   * @param gauge_param Contains all metadata regarding host and device storage for gauge field
   * @param h_clover    Base pointer to the direct clover field
   * @param h_clovinv   Base pointer to the inverse clover field
   */
  void invertMultiSrcCloverQuda(void **_hp_x, void **_hp_b, QudaInvertParam *param, void *h_gauge,
                                QudaGaugeParam *gauge_param, void *h_clover, void *h_clovinv);

  /**
   * Solve for multiple shifts (e.g., masses).
   * @param _hp_x    Array of solution spinor fields
   * @param _hp_b    Source spinor fields
   * @param param  Contains all metadata regarding host and device
   *               storage and solver parameters
   */
  void invertMultiShiftQuda(void **_hp_x, void *_hp_b, QudaInvertParam *param);

  /**
   * Setup the multigrid solver, according to the parameters set in param.  It
   * is assumed that the gauge field has already been loaded via
   * loadGaugeQuda().
   * @param param  Contains all metadata regarding host and device
   *               storage and solver parameters
   */
  void* newMultigridQuda(QudaMultigridParam *param);

  /**
   * @brief Free resources allocated by the multigrid solver
   * @param mg_instance Pointer to instance of multigrid_solver
   * @param param Contains all metadata regarding host and device
   * storage and solver parameters
   */
  void destroyMultigridQuda(void *mg_instance);

  /**
   * @brief Updates the multigrid preconditioner for the new gauge / clover field
   * @param mg_instance Pointer to instance of multigrid_solver
   * @param param Contains all metadata regarding host and device
   * storage and solver parameters, of note contains a flag specifying whether
   * to do a full update or a thin update.
   */
  void updateMultigridQuda(void *mg_instance, QudaMultigridParam *param);

  /**
   * @brief Dump the null-space vectors to disk
   * @param[in] mg_instance Pointer to the instance of multigrid_solver
   * @param[in] param Contains all metadata regarding host and device
   * storage and solver parameters (QudaMultigridParam::vec_outfile
   * sets the output filename prefix).
   */
  void dumpMultigridQuda(void *mg_instance, QudaMultigridParam *param);

  /**
   * Apply the Dslash operator (D_{eo} or D_{oe}).
   * @param h_out  Result spinor field
   * @param h_in   Input spinor field
   * @param param  Contains all metadata regarding host and device
   *               storage
   * @param parity The destination parity of the field
   */
  void dslashQuda(void *h_out, void *h_in, QudaInvertParam *inv_param, QudaParity parity);

  /**
   * @brief Perform the solve like @dslashQuda but for multiple rhs by spliting the comm grid into
   * sub-partitions: each sub-partition does one or more rhs'.
   * The QudaInvertParam object specifies how the solve should be performed on each sub-partition.
   * Unlike @invertQuda, the interface also takes the host side gauge as
   * input - gauge field is not required to be loaded beforehand.
   * @param _hp_x       Array of solution spinor fields
   * @param _hp_b       Array of source spinor fields
   * @param param       Contains all metadata regarding host and device storage and solver parameters
   * @param parity      Parity to apply dslash on
   * @param h_gauge     Base pointer to host gauge field (regardless of dimensionality)
   * @param gauge_param Contains all metadata regarding host and device storage for gauge field
   */
  void dslashMultiSrcQuda(void **_hp_x, void **_hp_b, QudaInvertParam *param, QudaParity parity, void *h_gauge,
                          QudaGaugeParam *gauge_param);
  /**
   * @brief Really the same with @dslashMultiSrcQuda but for staggered-style fermions, by accepting pointers
   * to fat links and long links.
   * @param _hp_x       Array of solution spinor fields
   * @param _hp_b       Array of source spinor fields
   * @param param       Contains all metadata regarding host and device storage and solver parameters
   * @param parity      Parity to apply dslash on
   * @param milc_fatlinks     Base pointer to host **fat** gauge field (regardless of dimensionality)
   * @param milc_longlinks    Base pointer to host **long** gauge field (regardless of dimensionality)
   * @param gauge_param Contains all metadata regarding host and device storage for gauge field
   */

  void dslashMultiSrcStaggeredQuda(void **_hp_x, void **_hp_b, QudaInvertParam *param, QudaParity parity,
                                   void *milc_fatlinks, void *milc_longlinks, QudaGaugeParam *gauge_param);

  /**
   * @brief Really the same with @dslashMultiSrcQuda but for clover-style fermions, by accepting pointers
   * to direct and inverse clover field pointers.
   * @param _hp_x       Array of solution spinor fields
   * @param _hp_b       Array of source spinor fields
   * @param param       Contains all metadata regarding host and device storage and solver parameters
   * @param parity      Parity to apply dslash on
   * @param h_gauge     Base pointer to host gauge field (regardless of dimensionality)
   * @param gauge_param Contains all metadata regarding host and device storage for gauge field
   * @param h_clover    Base pointer to the direct clover field
   * @param h_clovinv   Base pointer to the inverse clover field
   */
  void dslashMultiSrcCloverQuda(void **_hp_x, void **_hp_b, QudaInvertParam *param, QudaParity parity, void *h_gauge,
                                QudaGaugeParam *gauge_param, void *h_clover, void *h_clovinv);

  /**
   * Apply the clover operator or its inverse.
   * @param h_out  Result spinor field
   * @param h_in   Input spinor field
   * @param param  Contains all metadata regarding host and device
   *               storage
   * @param parity The source and destination parity of the field
   * @param inverse Whether to apply the inverse of the clover term
   */
  void cloverQuda(void *h_out, void *h_in, QudaInvertParam *inv_param, QudaParity parity, int inverse);

  /**
   * Apply the full Dslash matrix, possibly even/odd preconditioned.
   * @param h_out  Result spinor field
   * @param h_in   Input spinor field
   * @param param  Contains all metadata regarding host and device
   *               storage
   */
  void MatQuda(void *h_out, void *h_in, QudaInvertParam *inv_param);

  /**
   * Apply M^{\dag}M, possibly even/odd preconditioned.
   * @param h_out  Result spinor field
   * @param h_in   Input spinor field
   * @param param  Contains all metadata regarding host and device
   *               storage
   */
  void MatDagMatQuda(void *h_out, void *h_in, QudaInvertParam *inv_param);


  /*
   * The following routines are temporary additions used by the HISQ
   * link-fattening code.
   */

  void set_dim(int *);
  void pack_ghost(void **cpuLink, void **cpuGhost, int nFace,
      QudaPrecision precision);

  void computeKSLinkQuda(void* fatlink, void* longlink, void* ulink, void* inlink,
                         double *path_coeff, QudaGaugeParam *param);

  /**
   * Either downloads and sets the resident momentum field, or uploads
   * and returns the resident momentum field
   *
   * @param[in,out] mom The external momentum field
   * @param[in] param The parameters of the external field
   */
  void momResidentQuda(void *mom, QudaGaugeParam *param);

  /**
   * Compute the gauge force and update the momentum field
   *
   * @param[in,out] mom The momentum field to be updated
   * @param[in] sitelink The gauge field from which we compute the force
   * @param[in] input_path_buf[dim][num_paths][path_length]
   * @param[in] path_length One less that the number of links in a loop (e.g., 3 for a staple)
   * @param[in] loop_coeff Coefficients of the different loops in the Symanzik action
   * @param[in] num_paths How many contributions from path_length different "staples"
   * @param[in] max_length The maximum number of non-zero of links in any path in the action
   * @param[in] dt The integration step size (for MILC this is dt*beta/3)
   * @param[in] param The parameters of the external fields and the computation settings
   */
  int computeGaugeForceQuda(void *mom, void *sitelink, int ***input_path_buf, int *path_length, double *loop_coeff,
                            int num_paths, int max_length, double dt, QudaGaugeParam *qudaGaugeParam);

  /**
   * Compute the product of gauge links along a path and add to/overwrite the output field
   *
   * @param[in,out] out The output field to be updated
   * @param[in] sitelink The gauge field from which we compute the products of gauge links
   * @param[in] input_path_buf[dim][num_paths][path_length]
   * @param[in] path_length One less that the number of links in a loop (e.g., 3 for a staple)
   * @param[in] loop_coeff Coefficients of the different loops in the Symanzik action
   * @param[in] num_paths How many contributions from path_length different "staples"
   * @param[in] max_length The maximum number of non-zero of links in any path in the action
   * @param[in] dt The integration step size (for MILC this is dt*beta/3)
   * @param[in] param The parameters of the external fields and the computation settings
   */
  int computeGaugePathQuda(void *out, void *sitelink, int ***input_path_buf, int *path_length, double *loop_coeff,
                           int num_paths, int max_length, double dt, QudaGaugeParam *qudaGaugeParam);

  /**
   * Compute the traces of products of gauge links along paths using the resident field
   *
   * @param[in,out] traces The computed traces
   * @param[in] sitelink The gauge field from which we compute the products of gauge links
   * @param[in] path_length The number of links in each loop
   * @param[in] loop_coeff Multiplicative coefficients for each loop
   * @param[in] num_paths Total number of loops
   * @param[in] max_length The maximum number of non-zero of links in any path in the action
   * @param[in] factor An overall normalization factor
   */
  void computeGaugeLoopTraceQuda(double_complex *traces, int **input_path_buf, int *path_length, double *loop_coeff,
                                 int num_paths, int max_length, double factor);

  /**
   * Evolve the gauge field by step size dt, using the momentum field
   * I.e., Evalulate U(t+dt) = e(dt pi) U(t)
   *
   * @param gauge The gauge field to be updated
   * @param momentum The momentum field
   * @param dt The integration step size step
   * @param conj_mom Whether to conjugate the momentum matrix
   * @param exact Whether to use an exact exponential or Taylor expand
   * @param param The parameters of the external fields and the computation settings
   */
  void updateGaugeFieldQuda(void* gauge, void* momentum, double dt,
      int conj_mom, int exact, QudaGaugeParam* param);

  /**
   * Apply the staggered phase factors to the gauge field.  If the
   * imaginary chemical potential is non-zero then the phase factor
   * exp(imu/T) will be applied to the links in the temporal
   * direction.
   *
   * @param gauge_h The gauge field
   * @param param The parameters of the gauge field
   */
  void staggeredPhaseQuda(void *gauge_h, QudaGaugeParam *param);

  /**
   * Project the input field on the SU(3) group.  If the target
   * tolerance is not met, this routine will give a runtime error.
   *
   * @param gauge_h The gauge field to be updated
   * @param tol The tolerance to which we iterate
   * @param param The parameters of the gauge field
   */
  void projectSU3Quda(void *gauge_h, double tol, QudaGaugeParam *param);

  /**
   * Evaluate the momentum contribution to the Hybrid Monte Carlo
   * action.
   *
   * @param momentum The momentum field
   * @param param The parameters of the external fields and the computation settings
   * @return momentum action
   */
  double momActionQuda(void* momentum, QudaGaugeParam* param);

  /**
   * Allocate a gauge (matrix) field on the device and optionally download a host gauge field.
   *
   * @param gauge The host gauge field (optional - if set to 0 then the gauge field zeroed)
   * @param geometry The geometry of the matrix field to create (1 - scalar, 4 - vector, 6 - tensor)
   * @param param The parameters of the external field and the field to be created
   * @return Pointer to the gauge field (cast as a void*)
   */
  void* createGaugeFieldQuda(void* gauge, int geometry, QudaGaugeParam* param);

  /**
   * Copy the QUDA gauge (matrix) field on the device to the CPU
   *
   * @param outGauge Pointer to the host gauge field
   * @param inGauge Pointer to the device gauge field (QUDA device field)
   * @param param The parameters of the host and device fields
   */
  void  saveGaugeFieldQuda(void* outGauge, void* inGauge, QudaGaugeParam* param);

  /**
   * Reinterpret gauge as a pointer to cudaGaugeField and call destructor.
   *
   * @param gauge Gauge field to be freed
   */
  void destroyGaugeFieldQuda(void* gauge);

  /**
   * Compute the clover field and its inverse from the resident gauge field.
   *
   * @param param The parameters of the clover field to create
   */
  void createCloverQuda(QudaInvertParam* param);

  /**
   * Compute the wilson force contributions in each dimension mu given
   * the array of solution fields, and compute the resulting momentum
   * field.
   *
   * @param mom Force matrix
   * @param dt Integrating step size
   * @param x Array of solution vectors
   * @param p Array of intermediate vectors
   * @param coeff Array of residues for each contribution (multiplied by stepsize)
   * @param kappa2 -kappa*kappa parameter
   * @param ck -clover_coefficient * kappa / 8
   * @param nvec Number of vectors
   * @param multiplicity Number fermions this bilinear reresents
   * @param gauge Gauge Field
   * @param gauge_param Gauge field meta data
   * @param inv_param Dirac and solver meta data
   */
  void computeWilsonForceQuda(void *mom, double dt, void **x, void **p, double *coeff, double kappa2, double ck,
			      int nvector, double multiplicity, void *gauge,
			      QudaGaugeParam *gauge_param, QudaInvertParam *inv_param);
  
  /**
   * Compute the clover force contributions in each dimension mu given
   * the array of solution fields, and compute the resulting momentum
   * field.
   *
   * @param mom Force matrix
   * @param dt Integrating step size
   * @param x Array of solution vectors
   * @param p Array of intermediate vectors
   * @param coeff Array of residues for each contribution (multiplied by stepsize)
   * @param kappa2 -kappa*kappa parameter
   * @param ck -clover_coefficient * kappa / 8
   * @param nvec Number of vectors
   * @param multiplicity Number fermions this bilinear reresents
   * @param gauge Gauge Field
   * @param gauge_param Gauge field meta data
   * @param inv_param Dirac and solver meta data
   */
  void computeCloverForceQuda(void *mom, double dt, void **x, void **p, double *coeff, double kappa2, double ck,
			      int nvector, double multiplicity, void *gauge,
			      QudaGaugeParam *gauge_param, QudaInvertParam *inv_param);

  /**
   * Compute the naive staggered force.  All fields must be in the same precision.
   *
   * @param mom Momentum field
   * @param dt Integrating step size
   * @param delta Additional scale factor when updating momentum (mom += delta * [force]_TA
   * @param gauge Gauge field (at present only supports resident gauge field)
   * @param x Array of single-parity solution vectors (at present only supports resident solutions)
   * @param gauge_param Gauge field meta data
   * @param invert_param Dirac and solver meta data
   */
  void computeStaggeredForceQuda(void *mom, double dt, double delta, void *gauge, void **x, QudaGaugeParam *gauge_param,
                                 QudaInvertParam *invert_param);

  /**
   * Compute the fermion force for the HISQ quark action and integrate the momentum.
   * @param momentum        The momentum field we are integrating
   * @param dt              The stepsize used to integrate the momentum
   * @param level2_coeff    The coefficients for the second level of smearing in the quark action.
   * @param fat7_coeff      The coefficients for the first level of smearing (fat7) in the quark action.
   * @param w_link          Unitarized link variables obtained by applying fat7 smearing and unitarization to the original links.
   * @param v_link          Fat7 link variables.
   * @param u_link          SU(3) think link variables.
   * @param quark           The input fermion field.
   * @param num             The number of quark fields
   * @param num_naik        The number of naik contributions
   * @param coeff           The coefficient multiplying the fermion fields in the outer product
   * @param param.          The field parameters.
   */
  void computeHISQForceQuda(void* momentum,
                            double dt,
                            const double level2_coeff[6],
                            const double fat7_coeff[6],
                            const void* const w_link,
                            const void* const v_link,
                            const void* const u_link,
                            void** quark,
                            int num,
                            int num_naik,
                            double** coeff,
                            QudaGaugeParam* param);

  /**
     @brief Generate Gaussian distributed fields and store in the
     resident gauge field.  We create a Gaussian-distributed su(n)
     field and exponentiate it, e.g., U = exp(sigma * H), where H is
     the distributed su(n) field and beta is the width of the
     distribution (beta = 0 results in a free field, and sigma = 1 has
     maximum disorder).

     @param seed The seed used for the RNG
     @param sigma Width of Gaussian distrubution
  */
  void gaussGaugeQuda(unsigned long long seed, double sigma);

  /**
   * Computes the total, spatial and temporal plaquette averages of the loaded gauge configuration.
   * @param[out] Array for storing the averages (total, spatial, temporal)
   */
  void plaqQuda(double plaq[3]);

  /**
     @brief Computes the trace of the Polyakov loop of the current resident field
     in a given direction.

     @param[out] ploop Trace of the Polyakov loop in direction dir
     @param[in] dir Direction of Polyakov loop
  */
  void polyakovLoopQuda(double ploop[2], int dir);

  /**
   * Performs a deep copy from the internal extendedGaugeResident field.
   * @param Pointer to externally allocated GaugeField
   */
  void copyExtendedResidentGaugeQuda(void *resident_gauge);

  /**
   * Performs Gaussian smearing on a given spinor using the gauge field
   * gaugeSmeared, if it exist, or gaugePrecise if no smeared field is present.
   * @param h_in    Input spinor field to smear
   * @param param   Contains all metadata regarding host and device
   *                storage and operator which will be applied to the spinor
   * @param n_steps Number of steps to apply.
   * @param omega   The width of the Gaussian 
   */
  void performGaussianSmearNStep(void *h_in, QudaInvertParam *param, const int n_steps, const double omega);
  
  /**
   * Performs APE, Stout, or Over Imroved STOUT smearing on gaugePrecise and stores it in gaugeSmeared
   * @param[in] smear_param Parameter struct that defines the computation parameters
   * @param[in,out] obs_param Parameter struct that defines which
   * observables we are making and the resulting observables.
   */
  void performGaugeSmearQuda(QudaGaugeSmearParam *smear_param, QudaGaugeObservableParam *obs_param);

  /**
   * Performs Wilson Flow on gaugePrecise and stores it in gaugeSmeared
   * @param[in] smear_param Parameter struct that defines the computation parameters
   * @param[in,out] obs_param Parameter struct that defines which
   * observables we are making and the resulting observables.
   */
  void performWFlowQuda(QudaGaugeSmearParam *smear_param, QudaGaugeObservableParam *obs_param);

  /**
   * @brief Calculates a variety of gauge-field observables.  If a
   * smeared gauge field is presently loaded (in gaugeSmeared) the
   * observables are computed on this, else the resident gauge field
   * will be used.
   * @param[in,out] param Parameter struct that defines which
   * observables we are making and the resulting observables.
   */
  void gaugeObservablesQuda(QudaGaugeObservableParam *param);

  /**
   * Public function to perform color contractions of the host spinorfields contained
   * inside first two arguments. Used for cases where one wishes to contract data in
   * either the T or Z dim, with a Fourier phase applied
   * @param[in] h_prop_array_flavor_1 pointer to pointers of ColorSpinorField host data
   * @param[in] h_prop_array_flavor_2 pointer to pointers of ColorSpinorField host data
   * @param[out] h_result adress of pointer to the 16*corr_dim complex numbers of the
   *            result correlators
   * @param[in] cType Which type of contraction (open, degrand-rossi, etc)
   * @param[in] cs_param_ptr Pointer to a ColorSpinorParam meta data for
   *            construction of ColorSpinorFields
   * @param[in] X spacetime data for construction of ColorSpinorFields
   */
  void contractFTQuda(void **prop_array_flavor_1, void **prop_array_flavor_2, void **h_result,
		      const QudaContractType cType, void *cs_param_ptr,
		      const int *X, const int *const source_position, int* Mom);
  
  /**
   * Public function to perform color contractions of the host spinorfields contained
   * inside first two arguments. Used for cases where one wishes to contract data in
   * either the T or Z dim
   * @param[in] h_prop_array_flavor_1 pointer to pointers of ColorSpinorField host data
   * @param[in] h_prop_array_flavor_2 pointer to pointers of ColorSpinorField host data
   * @param[out] h_result adress of pointer to the 16*corr_dim complex numbers of the
   *            result correlators
   * @param[in] cType Which type of contraction (open, degrand-rossi, etc)
   * @param[in] param meta data for construction of ColorSpinorFields.
   * @param[in] colorspinorparam pointer to a ColorSpinorParam meta data for
   *            construction of ColorSpinorFields
   * @param[in] X spacetime data for construction of ColorSpinorFields
   */
  
  void contractQuda(const void *x, const void *y, void *result, const QudaContractType cType, QudaInvertParam *param,
                    const int *X);

  /**
   * @brief Gauge fixing with overrelaxation with support for single and multi GPU.
   * @param[in,out] gauge, gauge field to be fixed
   * @param[in] gauge_dir, 3 for Coulomb gauge fixing, other for Landau gauge fixing
   * @param[in] Nsteps, maximum number of steps to perform gauge fixing
   * @param[in] verbose_interval, print gauge fixing info when iteration count is a multiple of this
   * @param[in] relax_boost, gauge fixing parameter of the overrelaxation method, most common value is 1.5 or 1.7.
   * @param[in] tolerance, torelance value to stop the method, if this value is zero then the method stops when
   * iteration reachs the maximum number of steps defined by Nsteps
   * @param[in] reunit_interval, reunitarize gauge field when iteration count is a multiple of this
   * @param[in] stopWtheta, 0 for MILC criterion and 1 to use the theta value
   * @param[in] param The parameters of the external fields and the computation settings
   * @param[out] timeinfo
   */
  
  int computeGaugeFixingOVRQuda(void *gauge, const unsigned int gauge_dir, const unsigned int Nsteps,
                                const unsigned int verbose_interval, const double relax_boost, const double tolerance,
                                const unsigned int reunit_interval, const unsigned int stopWtheta,
                                QudaGaugeParam *param, double *timeinfo);
  /**
   * @brief Gauge fixing with Steepest descent method with FFTs with support for single GPU only.
   * @param[in,out] gauge, gauge field to be fixed
   * @param[in] gauge_dir, 3 for Coulomb gauge fixing, other for Landau gauge fixing
   * @param[in] Nsteps, maximum number of steps to perform gauge fixing
   * @param[in] verbose_interval, print gauge fixing info when iteration count is a multiple of this
   * @param[in] alpha, gauge fixing parameter of the method, most common value is 0.08
   * @param[in] autotune, 1 to autotune the method, i.e., if the Fg inverts its tendency we decrease the alpha value
   * @param[in] tolerance, torelance value to stop the method, if this value is zero then the method stops when
   * iteration reachs the maximum number of steps defined by Nsteps
   * @param[in] stopWtheta, 0 for MILC criterion and 1 to use the theta value
   * @param[in] param The parameters of the external fields and the computation settings
   * @param[out] timeinfo
   */
  int computeGaugeFixingFFTQuda(void *gauge, const unsigned int gauge_dir, const unsigned int Nsteps,
                                const unsigned int verbose_interval, const double alpha, const unsigned int autotune,
                                const double tolerance, const unsigned int stopWtheta, QudaGaugeParam *param,
                                double *timeinfo);

  /**
   * @brief Strided Batched GEMM
   * @param[in] arrayA The array containing the A matrix data
   * @param[in] arrayB The array containing the B matrix data
   * @param[in] arrayC The array containing the C matrix data
   * @param[in] native Boolean to use either the native or generic version
   * @param[in] param The data defining the problem execution.
   */
  void blasGEMMQuda(void *arrayA, void *arrayB, void *arrayC, QudaBoolean native, QudaBLASParam *param);

  void make4DChiralProp(void *out4D_ptr, void *in5D_ptr, QudaInvertParam *inv_param5D, QudaInvertParam *inv_param4D,
			const int *X);
  
  void make4DMidPointProp(void *out4D_ptr, void *in5D_ptr, QudaInvertParam *inv_param5D, QudaInvertParam *inv_param4D,
                          const int *X);

  /**
   * Performs Heatbath in place on gaugePrecise
   * @param hb_param Parameter structure containing heatbath parameters
   */
  void performHeatbath(QudaHeatbathParam hb_param);

  /**
   * Performs one leapfrog HMC step on gaugePrecise, copies the updated gauge 
   * into gauge evolved.
   * @param[in] h_x Solution spinor field
   * @param[in] h_b Source spinor field
   * @param[in] hmc_param Parameter structure containing HMC parameters
   * @param[in] step The step label in the Markov chain.
   * @return int Accept/Reject
   */
  int performLeapfrogStep(void *h_x, void *h_b, QudaHMCParam *hmc_param, int step);

  /**
   * Convert a 4D point source to a 5D one
   * @param in4D_ptr    Contains 4D pointsource
   * @param out5D_ptr   5D source is written here
   * @param X           an int array that contains Nx Ny Nz Nt
   */
  void convert4Dto5DpointSource(void *in4D_ptr, void *out5D_ptr, QudaInvertParam *inv_param, QudaInvertParam *inv_param4D, const int *X, size_t spinor4D_size_in_floats);
  
  /**
   * @brief Strided Batched in-place matrix inversion via LU
   * @param[in] Ainv The array containing the A inverse matrix data
   * @param[in] A The array containing the A matrix data
   * @param[in] use_native Boolean to use either the native or generic version
   * @param[in] param The data defining the problem execution.
   */
  void blasLUInvQuda(void *Ainv, void *A, QudaBoolean use_native, QudaBLASParam *param);

  /**
   * @brief Flush the chronological history for the given index
   * @param[in] index Index for which we are flushing
   */
  void flushChronoQuda(int index);


  /**
  * Create deflation solver resources.
  *
  **/

  void* newDeflationQuda(QudaEigParam *param);

  /**
   * Free resources allocated by the deflated solver
   */
  void destroyDeflationQuda(void *df_instance);

  void setMPICommHandleQuda(void *mycomm);

#ifdef __cplusplus
}
#endif

// remove NVRTC WAR
#undef double_complex

/* #include <quda_new_interface.h> */
<|MERGE_RESOLUTION|>--- conflicted
+++ resolved
@@ -862,19 +862,11 @@
     int a_stride;              /**< stride of the A array in strided(batched) mode */
     int b_stride;              /**< stride of the B array in strided(batched) mode */
     int c_stride;              /**< stride of the C array in strided(batched) mode */
-<<<<<<< HEAD
-
-    double_complex alpha;      /**< scalar used for multiplication. */
-    double_complex beta;       /**< scalar used for multiplication. If beta==0, C does not have to be a valid input. */
-
-    int batch_count;           /**< number of pointers contained in arrayA, arrayB and arrayC. */
-=======
     double_complex alpha; /**< scalar used for multiplication. */
     double_complex beta;  /**< scalar used for multiplication. If beta==0, C does not have to be a valid input. */
 
     // LU inversion params
     int inv_mat_size; /**< The rank of the square matrix in the LU inversion */
->>>>>>> e482b472
 
     // Common params
     int batch_count;              /**< number of pointers contained in arrayA, arrayB and arrayC. */
