--- conflicted
+++ resolved
@@ -518,7 +518,6 @@
     /** Which external library to use in the deflation operations (MAGMA or Eigen) */
     QudaExtLibType extlib_type;
     //-------------------------------------------------
-<<<<<<< HEAD
     /** Whether deflation space is complete */
     QudaBoolean is_complete;
     /** Whether this is the last rhs solve */
@@ -526,8 +525,6 @@
 
     /** Size of this struct in bytes.  Used to ensure that the host application and QUDA see the same struct size */
     size_t struct_size;
-=======
->>>>>>> 88fae6a3
   } QudaEigParam;
 
   typedef struct QudaMultigridParam_s {
