#pragma once

/**
 * @file  quda.h
 * @brief Main header file for the QUDA library
 *
 * Note to QUDA developers: When adding new members to QudaGaugeParam
 * and QudaInvertParam, be sure to update lib/check_params.h as well
 * as the Fortran interface in lib/quda_fortran.F90.
 */

#include <enum_quda.h>
#include <stdio.h> /* for FILE */
#include <quda_define.h>
#include <quda_constants.h>

#ifndef __CUDACC_RTC__
#define double_complex double _Complex
#else // keep NVRTC happy since it can't handle C types
#define double_complex double2
#endif

#ifdef __cplusplus
extern "C" {
#endif

  /**
   * Parameters having to do with the gauge field or the
   * interpretation of the gauge field by various Dirac operators
   */
  typedef struct QudaGaugeParam_s {
    size_t struct_size; /**< Size of this struct in bytes.  Used to ensure that the host application and QUDA see the same struct size */
    QudaFieldLocation location; /**< The location of the gauge field */

    int X[4];             /**< The local space-time dimensions (without checkboarding) */

    double anisotropy;    /**< Used for Wilson and Wilson-clover */
    double tadpole_coeff; /**< Used for staggered only */
    double scale; /**< Used by staggered long links */

    QudaLinkType type; /**< The link type of the gauge field (e.g., Wilson, fat, long, etc.) */
    QudaGaugeFieldOrder gauge_order; /**< The ordering on the input gauge field */

    QudaTboundary t_boundary;  /**< The temporal boundary condition that will be used for fermion fields */

    QudaPrecision cpu_prec; /**< The precision used by the caller */

    QudaPrecision cuda_prec; /**< The precision of the cuda gauge field */
    QudaReconstructType reconstruct; /**< The reconstruction type of the cuda gauge field */

    QudaPrecision cuda_prec_sloppy; /**< The precision of the sloppy gauge field */
    QudaReconstructType reconstruct_sloppy; /**< The recontruction type of the sloppy gauge field */

    QudaPrecision cuda_prec_refinement_sloppy; /**< The precision of the sloppy gauge field for the refinement step in multishift */
    QudaReconstructType reconstruct_refinement_sloppy; /**< The recontruction type of the sloppy gauge field for the refinement step in multishift*/

    QudaPrecision cuda_prec_precondition; /**< The precision of the preconditioner gauge field */
    QudaReconstructType reconstruct_precondition; /**< The recontruction type of the preconditioner gauge field */

    QudaPrecision cuda_prec_eigensolver;         /**< The precision of the eigensolver gauge field */
    QudaReconstructType reconstruct_eigensolver; /**< The recontruction type of the eigensolver gauge field */

    QudaGaugeFixed gauge_fix; /**< Whether the input gauge field is in the axial gauge or not */

    int ga_pad;       /**< The pad size that the cudaGaugeField will use (default=0) */

    int site_ga_pad;  /**< Used by link fattening and the gauge and fermion forces */

    int staple_pad;   /**< Used by link fattening */
    int llfat_ga_pad; /**< Used by link fattening */
    int mom_ga_pad;   /**< Used by the gauge and fermion forces */

    QudaStaggeredPhase staggered_phase_type; /**< Set the staggered phase type of the links */
    int staggered_phase_applied; /**< Whether the staggered phase has already been applied to the links */

    double i_mu; /**< Imaginary chemical potential */

    int overlap; /**< Width of overlapping domains */

    int overwrite_gauge; /**< When computing gauge, should we overwrite it or accumulate to it */
    int overwrite_mom;   /**< When computing momentum, should we overwrite it or accumulate to it */

    int use_resident_gauge;  /**< Use the resident gauge field as input */
    int use_resident_mom;    /**< Use the resident momentum field as input*/
    int make_resident_gauge; /**< Make the result gauge field resident */
    int make_resident_mom;   /**< Make the result momentum field resident */
    int return_result_gauge; /**< Return the result gauge field */
    int return_result_mom;   /**< Return the result momentum field */

    size_t gauge_offset; /**< Offset into MILC site struct to the gauge field (only if gauge_order=MILC_SITE_GAUGE_ORDER) */
    size_t mom_offset; /**< Offset into MILC site struct to the momentum field (only if gauge_order=MILC_SITE_GAUGE_ORDER) */
    size_t site_size; /**< Size of MILC site struct (only if gauge_order=MILC_SITE_GAUGE_ORDER) */
  } QudaGaugeParam;


  /**
   * Parameters relating to the solver and the choice of Dirac operator.
   */
  typedef struct QudaInvertParam_s {

    /** Size of this struct in bytes.  Used to ensure that the host application and QUDA see the same struct size */
    size_t struct_size;

    QudaFieldLocation input_location; /**< The location of the input field */
    QudaFieldLocation output_location; /**< The location of the output field */

    QudaDslashType dslash_type; /**< The Dirac Dslash type that is being used */
    QudaInverterType inv_type; /**< Which linear solver to use */

    double mass;  /**< Used for staggered only */
    double kappa; /**< Used for Wilson and Wilson-clover */

    double m5;    /**< Domain wall height */
    int Ls;       /**< Extent of the 5th dimension (for domain wall) */

    double_complex b_5[QUDA_MAX_DWF_LS]; /**< Mobius coefficients - only real part used if regular Mobius */
    double_complex c_5[QUDA_MAX_DWF_LS]; /**< Mobius coefficients - only real part used if regular Mobius */

    /**<
     * The following specifies the EOFA parameters. Notation follows arXiv:1706.05843
     * eofa_shift: the "\beta" in the paper
     * eofa_pm: plus or minus for the EOFA operator
     * mq1, mq2, mq3 are the three masses corresponds to Hasenbusch mass spliting.
     * As far as I know mq1 is always the same as "mass" but it's here just for consistence.
     * */
    double eofa_shift;
    int eofa_pm;
    double mq1;
    double mq2;
    double mq3;

    double mu;    /**< Twisted mass parameter */
    double tm_rho;  /**< Hasenbusch mass shift applied like twisted mass to diagonal (but not inverse) */
    double epsilon; /**< Twisted mass parameter */

    QudaTwistFlavorType twist_flavor;  /**< Twisted mass flavor */

    int laplace3D; /**< omit this direction from laplace operator: x,y,z,t -> 0,1,2,3 (-1 is full 4D) */

    double tol;    /**< Solver tolerance in the L2 residual norm */
    double tol_restart;   /**< Solver tolerance in the L2 residual norm (used to restart InitCG) */
    double tol_hq; /**< Solver tolerance in the heavy quark residual norm */

    int compute_true_res; /** Whether to compute the true residual post solve */
    double true_res; /**< Actual L2 residual norm achieved in solver */
    double true_res_hq; /**< Actual heavy quark residual norm achieved in solver */
    int maxiter; /**< Maximum number of iterations in the linear solver */
    double reliable_delta; /**< Reliable update tolerance */
    double reliable_delta_refinement; /**< Reliable update tolerance used in post multi-shift solver refinement */
    int use_alternative_reliable; /**< Whether to use alternative reliable updates */
    int use_sloppy_partial_accumulator; /**< Whether to keep the partial solution accumuator in sloppy precision */

    /**< This parameter determines how often we accumulate into the
       solution vector from the direction vectors in the solver.
       E.g., running with solution_accumulator_pipeline = 4, means we
       will update the solution vector every four iterations using the
       direction vectors from the prior four iterations.  This
       increases performance of mixed-precision solvers since it means
       less high-precision vector round-trip memory travel, but
       requires more low-precision memory allocation. */
    int solution_accumulator_pipeline;

    /**< This parameter determines how many consecutive reliable update
    residual increases we tolerate before terminating the solver,
    i.e., how long do we want to keep trying to converge */
    int max_res_increase;

    /**< This parameter determines how many total reliable update
    residual increases we tolerate before terminating the solver,
    i.e., how long do we want to keep trying to converge */
    int max_res_increase_total;

    /**< This parameter determines how many consecutive heavy-quark
    residual increases we tolerate before terminating the solver,
    i.e., how long do we want to keep trying to converge */
    int max_hq_res_increase;

    /**< This parameter determines how many total heavy-quark residual
    restarts we tolerate before terminating the solver, i.e., how long
    do we want to keep trying to converge */
    int max_hq_res_restart_total;

    /**< After how many iterations shall the heavy quark residual be updated */
    int heavy_quark_check;

    int pipeline; /**< Whether to use a pipelined solver with less global sums */

    int num_offset; /**< Number of offsets in the multi-shift solver */

    int num_src; /**< Number of sources in the multiple source solver */

    int num_src_per_sub_partition; /**< Number of sources in the multiple source solver, but per sub-partition */

    /**< The grid of sub-partition according to which the processor grid will be partitioned.
    Should have:
      split_grid[0] * split_grid[1] * split_grid[2] * split_grid[3] * num_src_per_sub_partition == num_src. **/
    int split_grid[QUDA_MAX_DIM];

    int overlap; /**< Width of domain overlaps */

    /** Offsets for multi-shift solver */
    double offset[QUDA_MAX_MULTI_SHIFT];

    /** Solver tolerance for each offset */
    double tol_offset[QUDA_MAX_MULTI_SHIFT];

    /** Solver tolerance for each shift when refinement is applied using the heavy-quark residual */
    double tol_hq_offset[QUDA_MAX_MULTI_SHIFT];

    /** Actual L2 residual norm achieved in solver for each offset */
    double true_res_offset[QUDA_MAX_MULTI_SHIFT];

    /** Iterated L2 residual norm achieved in multi shift solver for each offset */
    double iter_res_offset[QUDA_MAX_MULTI_SHIFT];

    /** Actual heavy quark residual norm achieved in solver for each offset */
    double true_res_hq_offset[QUDA_MAX_MULTI_SHIFT];

    /** Residuals in the partial faction expansion */
    double residue[QUDA_MAX_MULTI_SHIFT];

    /** Whether we should evaluate the action after the linear solver*/
    int compute_action;

    /** Computed value of the bilinear action (complex-valued)
	invert: \phi^\dagger A^{-1} \phi
	multishift: \phi^\dagger r(x) \phi = \phi^\dagger (sum_k residue[k] * (A + offset[k])^{-1} ) \phi */
    double action[2];

    QudaSolutionType solution_type;  /**< Type of system to solve */
    QudaSolveType solve_type;        /**< How to solve it */
    QudaMatPCType matpc_type;        /**< The preconditioned matrix type */
    QudaDagType dagger;              /**< Whether we are using the Hermitian conjugate system or not */
    QudaMassNormalization mass_normalization; /**< The mass normalization is being used by the caller */
    QudaSolverNormalization solver_normalization; /**< The normalization desired in the solver */

    QudaPreserveSource preserve_source;       /**< Preserve the source or not in the linear solver (deprecated) */

    QudaPrecision cpu_prec;                /**< The precision used by the input fermion fields */
    QudaPrecision cuda_prec;               /**< The precision used by the QUDA solver */
    QudaPrecision cuda_prec_sloppy;        /**< The precision used by the QUDA sloppy operator */
    QudaPrecision cuda_prec_refinement_sloppy; /**< The precision of the sloppy gauge field for the refinement step in multishift */
    QudaPrecision cuda_prec_precondition;  /**< The precision used by the QUDA preconditioner */
    QudaPrecision cuda_prec_eigensolver;   /**< The precision used by the QUDA eigensolver */

    QudaDiracFieldOrder dirac_order;       /**< The order of the input and output fermion fields */

    QudaGammaBasis gamma_basis;            /**< Gamma basis of the input and output host fields */

    QudaFieldLocation clover_location;     /**< The location of the clover field */
    QudaPrecision clover_cpu_prec;         /**< The precision used for the input clover field */
    QudaPrecision clover_cuda_prec;        /**< The precision used for the clover field in the QUDA solver */
    QudaPrecision clover_cuda_prec_sloppy; /**< The precision used for the clover field in the QUDA sloppy operator */
    QudaPrecision clover_cuda_prec_refinement_sloppy; /**< The precision of the sloppy clover field for the refinement step in multishift */
    QudaPrecision clover_cuda_prec_precondition; /**< The precision used for the clover field in the QUDA preconditioner */
    QudaPrecision clover_cuda_prec_eigensolver;  /**< The precision used for the clover field in the QUDA eigensolver */

    QudaCloverFieldOrder clover_order;     /**< The order of the input clover field */
    QudaUseInitGuess use_init_guess;       /**< Whether to use an initial guess in the solver or not */

    double clover_csw;                     /**< Csw coefficient of the clover term */
    double clover_coeff;                   /**< Coefficient of the clover term */
    double clover_rho;                     /**< Real number added to the clover diagonal (not to inverse) */

    int compute_clover_trlog;              /**< Whether to compute the trace log of the clover term */
    double trlogA[2];                      /**< The trace log of the clover term (even/odd computed separately) */

    int compute_clover;                    /**< Whether to compute the clover field */
    int compute_clover_inverse;            /**< Whether to compute the clover inverse field */
    int return_clover;                     /**< Whether to copy back the clover matrix field */
    int return_clover_inverse;             /**< Whether to copy back the inverted clover matrix field */

    QudaVerbosity verbosity;               /**< The verbosity setting to use in the solver */

    int iter;                              /**< The number of iterations performed by the solver */
    double gflops;                         /**< The Gflops rate of the solver */
    double secs;                           /**< The time taken by the solver */

    QudaTune tune; /**< Enable auto-tuning? (default = QUDA_TUNE_YES) */

    /** Number of steps in s-step algorithms */
    int Nsteps;

    /** Maximum size of Krylov space used by solver */
    int gcrNkrylov;

    QudaBoolean gauge_smear;             /** Whether or not to perfrom gauge smearing */
    double gauge_smear_coeff;            /** The coefficient of the gauge smearing */ 
    int gauge_smear_steps;               /** The number of smearing steps to perform */
    QudaGaugeSmearType gauge_smear_type; /** The type of smearing to perfrom */
    
    /*
     * The following parameters are related to the solver
     * preconditioner, if enabled.
     */

    /**
     * The inner Krylov solver used in the preconditioner.  Set to
     * QUDA_INVALID_INVERTER to disable the preconditioner entirely.
     */
    QudaInverterType inv_type_precondition;

    /** Preconditioner instance, e.g., multigrid */
    void *preconditioner;

    /** Deflation instance */
    void *deflation_op;

    /** defines deflation */
    void *eig_param;

    /** If true, deflate the initial guess */
    QudaBoolean deflate;

    /** Dirac Dslash used in preconditioner */
    QudaDslashType dslash_type_precondition;
    /** Verbosity of the inner Krylov solver */
    QudaVerbosity verbosity_precondition;

    /** Tolerance in the inner solver */
    double tol_precondition;

    /** Maximum number of iterations allowed in the inner solver */
    int maxiter_precondition;

    /** Relaxation parameter used in GCR-DD (default = 1.0) */
    double omega;

    /** Basis for CA algorithms */
    QudaCABasis ca_basis;

    /** Minimum eigenvalue for Chebyshev CA basis */
    double ca_lambda_min;

    /** Maximum eigenvalue for Chebyshev CA basis */
    double ca_lambda_max;

    /** Basis for CA algorithms in a preconditioned solver */
    QudaCABasis ca_basis_precondition;

    /** Minimum eigenvalue for Chebyshev CA basis in a preconditioner solver */
    double ca_lambda_min_precondition;

    /** Maximum eigenvalue for Chebyshev CA basis in a preconditioner solver */
    double ca_lambda_max_precondition;

    /** Number of preconditioner cycles to perform per iteration */
    int precondition_cycle;

    /** Whether to use additive or multiplicative Schwarz preconditioning */
    QudaSchwarzType schwarz_type;

    /** The type of accelerator type to use for preconditioner */
    QudaAcceleratorType accelerator_type_precondition;

    /**
     * The following parameters are the ones used to perform the adaptive MADWF in MSPCG
     * See section 3.3 of [arXiv:2104.05615]
     */

    /** The diagonal constant to suppress the low modes when performing 5D transfer */
    double madwf_diagonal_suppressor;

    /** The target MADWF Ls to be used in the accelerator */
    int madwf_ls;

    /** The minimum number of iterations after which to generate the null vectors for MADWF */
    int madwf_null_miniter;

    /** The maximum tolerance after which to generate the null vectors for MADWF */
    double madwf_null_tol;

    /** The maximum number of iterations for the training iterations */
    int madwf_train_maxiter;

    /** Whether to load the MADWF parameters from the file system */
    QudaBoolean madwf_param_load;

    /** Whether to save the MADWF parameters to the file system */
    QudaBoolean madwf_param_save;

    /** Path to load from the file system */
    char madwf_param_infile[256];

    /** Path to save to the file system */
    char madwf_param_outfile[256];

    /**
     * Whether to use the L2 relative residual, Fermilab heavy-quark
     * residual, or both to determine convergence.  To require that both
     * stopping conditions are satisfied, use a bitwise OR as follows:
     *
     * p.residual_type = (QudaResidualType) (QUDA_L2_RELATIVE_RESIDUAL
     *                                     | QUDA_HEAVY_QUARK_RESIDUAL);
     */
    QudaResidualType residual_type;

    /**Parameters for deflated solvers*/
    /** The precision of the Ritz vectors */
    QudaPrecision cuda_prec_ritz;
    /** How many vectors to compute after one solve
     *  for eigCG recommended values 8 or 16
    */
    int n_ev;
    /** EeigCG  : Search space dimension
     *  gmresdr : Krylov subspace dimension
     */
    int max_search_dim;
    /** For systems with many RHS: current RHS index */
    int rhs_idx;
    /** Specifies deflation space volume: total number of eigenvectors is n_ev*deflation_grid */
    int deflation_grid;
    /** eigCG: selection criterion for the reduced eigenvector set */
    double eigenval_tol;
    /** mixed precision eigCG tuning parameter:  minimum search vector space restarts */
    int eigcg_max_restarts;
    /** initCG tuning parameter:  maximum restarts */
    int max_restart_num;
    /** initCG tuning parameter:  tolerance for cg refinement corrections in the deflation stage */
    double inc_tol;

    /** Whether to make the solution vector(s) after the solve */
    int make_resident_solution;

    /** Whether to use the resident solution vector(s) */
    int use_resident_solution;

    /** Whether to use the solution vector to augment the chronological basis */
    int chrono_make_resident;

    /** Whether the solution should replace the last entry in the chronology */
    int chrono_replace_last;

    /** Whether to use the resident chronological basis */
    int chrono_use_resident;

    /** The maximum length of the chronological history to store */
    int chrono_max_dim;

    /** The index to indicate which chrono history we are augmenting */
    int chrono_index;

    /** Precision to store the chronological basis in */
    QudaPrecision chrono_precision;

    /** Which external library to use in the linear solvers (Eigen) */
    QudaExtLibType extlib_type;

    /** Whether to use the platform native or generic BLAS / LAPACK */
    QudaBoolean native_blas_lapack;

    /** Whether to use fused kernels for mobius */
    QudaBoolean use_mobius_fused_kernel;

  } QudaInvertParam;

  // Parameter set for solving eigenvalue problems.
  typedef struct QudaEigParam_s {
    /** Size of this struct in bytes.  Used to ensure that the host application and QUDA see the same struct size */
    size_t struct_size;

    // EIGENSOLVER PARAMS
    //-------------------------------------------------
    /** Used to store information pertinent to the operator **/
    QudaInvertParam *invert_param;

    /** Type of eigensolver algorithm to employ **/
    QudaEigType eig_type;

    /** Use Polynomial Acceleration **/
    QudaBoolean use_poly_acc;

    /** Degree of the Chebysev polynomial **/
    int poly_deg;

    /** Range used in polynomial acceleration **/
    double a_min;
    double a_max;

    /** Whether to preserve the deflation space between solves.  If
        true, the space will be stored in an instance of the
        deflation_space struct, pointed to by preserve_deflation_space */
    QudaBoolean preserve_deflation;

    /** This is where we store the deflation space.  This will point
        to an instance of deflation_space. When a deflated solver is enabled, the deflation space will be obtained from this.  */
    void *preserve_deflation_space;

    /** If we restore the deflation space, this boolean indicates
        whether we are also preserving the evalues or recomputing
        them.  For example if a different mass shift is being used
        than the one used to generate the space, then this should be
        false, but preserve_deflation would be true */
    QudaBoolean preserve_evals;

    /** What type of Dirac operator we are using **/
    /** If !(use_norm_op) && !(use_dagger) use M. **/
    /** If use_dagger, use Mdag **/
    /** If use_norm_op, use MdagM **/
    /** If use_norm_op && use_dagger use MMdag. **/
    QudaBoolean use_dagger;
    QudaBoolean use_norm_op;

    /** Use Eigen routines to eigensolve the upper Hessenberg via QR **/
    QudaBoolean use_eigen_qr;

    /** Performs an MdagM solve, then constructs the left and right SVD. **/
    QudaBoolean compute_svd;

    /** Performs the \gamma_5 OP solve by Post multipling the eignvectors with
        \gamma_5 before computing the eigenvalues */
    QudaBoolean compute_gamma5;

    /** If true, the solver will error out if the convergence criteria are not met **/
    QudaBoolean require_convergence;

    /** Which part of the spectrum to solve **/
    QudaEigSpectrumType spectrum;

    /** Size of the eigenvector search space **/
    int n_ev;
    /** Total size of Krylov space **/
    int n_kr;
    /** Max number of locked eigenpairs (deduced at runtime) **/
    int nLockedMax;
    /** Number of requested converged eigenvectors **/
    int n_conv;
    /** Number of requested converged eigenvectors to use in deflation **/
    int n_ev_deflate;
    /** Tolerance on the least well known eigenvalue's residual **/
    double tol;
    /** Tolerance on the QR iteration **/
    double qr_tol;
    /** For IRLM/IRAM, check every nth restart **/
    int check_interval;
    /** For IRLM/IRAM, quit after n restarts **/
    int max_restarts;
    /** For the Ritz rotation, the maximal number of extra vectors the solver may allocate **/
    int batched_rotate;
    /** For block method solvers, the block size **/
    int block_size;

    /** In the test function, cross check the device result against ARPACK **/
    QudaBoolean arpack_check;
    /** For Arpack cross check, name of the Arpack logfile **/
    char arpack_logfile[512];

    /** Name of the QUDA logfile (residua, upper Hessenberg/tridiag matrix updates) **/
    char QUDA_logfile[512];

    //-------------------------------------------------

    // EIG-CG PARAMS
    //-------------------------------------------------
    int nk;
    int np;

    /** Whether to load eigenvectors */
    QudaBoolean import_vectors;

    /** The precision of the Ritz vectors */
    QudaPrecision cuda_prec_ritz;

    /** The memory type used to keep the Ritz vectors */
    QudaMemoryType mem_type_ritz;

    /** Location where deflation should be done */
    QudaFieldLocation location;

    /** Whether to run the verification checks once set up is complete */
    QudaBoolean run_verify;

    /** Filename prefix where to load the null-space vectors */
    char vec_infile[256];

    /** Filename prefix for where to save the null-space vectors */
    char vec_outfile[256];

    /** The precision with which to save the vectors */
    QudaPrecision save_prec;

    /** Whether to inflate single-parity eigen-vector I/O to a full
        field (e.g., enabling this is required for compatability with
        MILC I/O) */
    QudaBoolean io_parity_inflate;

    /** The Gflops rate of the eigensolver setup */
    double gflops;

    /**< The time taken by the eigensolver setup */
    double secs;

    /** Which external library to use in the deflation operations (Eigen) */
    QudaExtLibType extlib_type;
    //-------------------------------------------------
  } QudaEigParam;

  typedef struct QudaMultigridParam_s {

    /** Size of this struct in bytes.  Used to ensure that the host application and QUDA see the same struct size */
    size_t struct_size;

    QudaInvertParam *invert_param;

    QudaEigParam *eig_param[QUDA_MAX_MG_LEVEL];

    /** Number of multigrid levels */
    int n_level;

    /** Geometric block sizes to use on each level */
    int geo_block_size[QUDA_MAX_MG_LEVEL][QUDA_MAX_DIM];

    /** Spin block sizes to use on each level */
    int spin_block_size[QUDA_MAX_MG_LEVEL];

    /** Number of null-space vectors to use on each level */
    int n_vec[QUDA_MAX_MG_LEVEL];

    /** Precision to store the null-space vectors in (post block orthogonalization) */
    QudaPrecision precision_null[QUDA_MAX_MG_LEVEL];

    /** Number of times to repeat Gram-Schmidt in block orthogonalization */
    int n_block_ortho[QUDA_MAX_MG_LEVEL];

    /** Whether to do passes at block orthogonalize in fixed point for improved accuracy */
    QudaBoolean block_ortho_two_pass[QUDA_MAX_MG_LEVEL];

    /** Verbosity on each level of the multigrid */
    QudaVerbosity verbosity[QUDA_MAX_MG_LEVEL];

    /** Inverter to use in the setup phase */
    QudaInverterType setup_inv_type[QUDA_MAX_MG_LEVEL];

    /** Number of setup iterations */
    int num_setup_iter[QUDA_MAX_MG_LEVEL];

    /** Tolerance to use in the setup phase */
    double setup_tol[QUDA_MAX_MG_LEVEL];

    /** Maximum number of iterations for each setup solver */
    int setup_maxiter[QUDA_MAX_MG_LEVEL];

    /** Maximum number of iterations for refreshing the null-space vectors */
    int setup_maxiter_refresh[QUDA_MAX_MG_LEVEL];

    /** Basis to use for CA solver setup */
    QudaCABasis setup_ca_basis[QUDA_MAX_MG_LEVEL];

    /** Basis size for CA solver setup */
    int setup_ca_basis_size[QUDA_MAX_MG_LEVEL];

    /** Minimum eigenvalue for Chebyshev CA basis */
    double setup_ca_lambda_min[QUDA_MAX_MG_LEVEL];

    /** Maximum eigenvalue for Chebyshev CA basis */
    double setup_ca_lambda_max[QUDA_MAX_MG_LEVEL];

    /** Null-space type to use in the setup phase */
    QudaSetupType setup_type;

    /** Pre orthonormalize vectors in the setup phase */
    QudaBoolean pre_orthonormalize;

    /** Post orthonormalize vectors in the setup phase */
    QudaBoolean post_orthonormalize;

    /** The solver that wraps around the coarse grid correction and smoother */
    QudaInverterType coarse_solver[QUDA_MAX_MG_LEVEL];

    /** Tolerance for the solver that wraps around the coarse grid correction and smoother */
    double coarse_solver_tol[QUDA_MAX_MG_LEVEL];

    /** Maximum number of iterations for the solver that wraps around the coarse grid correction and smoother */
    int coarse_solver_maxiter[QUDA_MAX_MG_LEVEL];

    /** Basis to use for CA coarse solvers */
    QudaCABasis coarse_solver_ca_basis[QUDA_MAX_MG_LEVEL];

    /** Basis size for CA coarse solvers */
    int coarse_solver_ca_basis_size[QUDA_MAX_MG_LEVEL];

    /** Minimum eigenvalue for Chebyshev CA basis */
    double coarse_solver_ca_lambda_min[QUDA_MAX_MG_LEVEL];

    /** Maximum eigenvalue for Chebyshev CA basis */
    double coarse_solver_ca_lambda_max[QUDA_MAX_MG_LEVEL];

    /** Smoother to use on each level */
    QudaInverterType smoother[QUDA_MAX_MG_LEVEL];

    /** Tolerance to use for the smoother / solver on each level */
    double smoother_tol[QUDA_MAX_MG_LEVEL];

    /** Number of pre-smoother applications on each level */
    int nu_pre[QUDA_MAX_MG_LEVEL];

    /** Number of post-smoother applications on each level */
    int nu_post[QUDA_MAX_MG_LEVEL];

    /** Basis to use for CA smoother solvers */
    QudaCABasis smoother_solver_ca_basis[QUDA_MAX_MG_LEVEL];

    /** Minimum eigenvalue for Chebyshev CA smoother basis */
    double smoother_solver_ca_lambda_min[QUDA_MAX_MG_LEVEL];

    /** Maximum eigenvalue for Chebyshev CA smoother basis */
    double smoother_solver_ca_lambda_max[QUDA_MAX_MG_LEVEL];

    /** Over/under relaxation factor for the smoother at each level */
    double omega[QUDA_MAX_MG_LEVEL];

    /** Precision to use for halo communication in the smoother */
    QudaPrecision smoother_halo_precision[QUDA_MAX_MG_LEVEL];

    /** Whether to use additive or multiplicative Schwarz preconditioning in the smoother */
    QudaSchwarzType smoother_schwarz_type[QUDA_MAX_MG_LEVEL];

    /** Number of Schwarz cycles to apply */
    int smoother_schwarz_cycle[QUDA_MAX_MG_LEVEL];

    /** The type of residual to send to the next coarse grid, and thus the
	type of solution to receive back from this coarse grid */
    QudaSolutionType coarse_grid_solution_type[QUDA_MAX_MG_LEVEL];

    /** The type of smoother solve to do on each grid (e/o preconditioning or not)*/
    QudaSolveType smoother_solve_type[QUDA_MAX_MG_LEVEL];

    /** The type of multigrid cycle to perform at each level */
    QudaMultigridCycleType cycle_type[QUDA_MAX_MG_LEVEL];

    /** Whether to use global reductions or not for the smoother / solver at each level */
    QudaBoolean global_reduction[QUDA_MAX_MG_LEVEL];

    /** Location where each level should be done */
    QudaFieldLocation location[QUDA_MAX_MG_LEVEL];

    /** Location where the coarse-operator construction will be computedn */
    QudaFieldLocation setup_location[QUDA_MAX_MG_LEVEL];

    /** Whether to use eigenvectors for the nullspace or, if the coarsest instance deflate*/
    QudaBoolean use_eig_solver[QUDA_MAX_MG_LEVEL];

    /** Minimize device memory allocations during the adaptive setup,
        placing temporary fields in mapped memory instad of device
        memory */
    QudaBoolean setup_minimize_memory;

    /** Whether to compute the null vectors or reload them */
    QudaComputeNullVector compute_null_vector;

    /** Whether to generate on all levels or just on level 0 */
    QudaBoolean generate_all_levels;

    /** Whether to run the verification checks once set up is complete */
    QudaBoolean run_verify;

    /** Whether to run null Vs eigen vector overlap checks once set up is complete */
    QudaBoolean run_low_mode_check;

    /** Whether to run null vector oblique checks once set up is complete */
    QudaBoolean run_oblique_proj_check;

    /** Whether to load the null-space vectors to disk (requires QIO) */
    QudaBoolean vec_load[QUDA_MAX_MG_LEVEL];

    /** Filename prefix where to load the null-space vectors */
    char vec_infile[QUDA_MAX_MG_LEVEL][256];

    /** Whether to store the null-space vectors to disk (requires QIO) */
    QudaBoolean vec_store[QUDA_MAX_MG_LEVEL];

    /** Filename prefix for where to save the null-space vectors */
    char vec_outfile[QUDA_MAX_MG_LEVEL][256];

    /** Whether to use and initial guess during coarse grid deflation */
    QudaBoolean coarse_guess;

    /** Whether to preserve the deflation space during MG update */
    QudaBoolean preserve_deflation;

    /** The Gflops rate of the multigrid solver setup */
    double gflops;

    /**< The time taken by the multigrid solver setup */
    double secs;

    /** Multiplicative factor for the mu parameter */
    double mu_factor[QUDA_MAX_MG_LEVEL];

    /** Boolean for aggregation type, implies staggered or not */
    QudaTransferType transfer_type[QUDA_MAX_MG_LEVEL];

    /** Whether or not to let MG coarsening drop improvements, for ex dropping long links in small aggregation dimensions */
    QudaBoolean allow_truncation;

    /** Whether or not to use the dagger approximation for the KD preconditioned operator */
    QudaBoolean staggered_kd_dagger_approximation;

    /** Whether to use tensor cores (if available) */
    QudaBoolean use_mma;

    /** Whether to do a full (false) or thin (true) update in the context of updateMultigridQuda */
    QudaBoolean thin_update_only;
  } QudaMultigridParam;

  typedef struct QudaGaugeObservableParam_s {
    size_t struct_size; /**< Size of this struct in bytes.  Used to ensure that the host application and QUDA see the same struct*/
    QudaBoolean su_project;              /**< Whether to project onto the manifold prior to measurement */
    QudaBoolean compute_plaquette;       /**< Whether to compute the plaquette */
    double plaquette[3];                 /**< Total, spatial and temporal field energies, respectively */
    QudaBoolean compute_qcharge;         /**< Whether to compute the topological charge and field energy */
    double qcharge;                      /**< Computed topological charge */
    double energy[3];                    /**< Total, spatial and temporal field energies, respectively */
    QudaBoolean compute_qcharge_density; /**< Whether to compute the topological charge density */
    void *qcharge_density; /**< Pointer to host array of length volume where the q-charge density will be copied */
  } QudaGaugeObservableParam;

  typedef struct QudaGaugeSmearParam_s {
    size_t struct_size; /**< Size of this struct in bytes.  Used to ensure that the host application and QUDA see the same struct*/
    unsigned int n_steps; /**< The total number of smearing steps to perform. */
    double epsilon;       /**< Serves as one of the coefficients in Over Improved Stout smearing, or as the step size in
                             Wilson/Symanzik flow */
    double alpha;         /**< The single coefficient used in APE smearing */
    double rho; /**< Serves as one of the coefficients used in Over Improved Stout smearing, or as the single coefficient used in Stout */
    unsigned int meas_interval;    /**< Perform the requested measurements on the gauge field at this interval */
    QudaGaugeSmearType smear_type; /**< The smearing type to perform */
  } QudaGaugeSmearParam;

  typedef struct QudaBLASParam_s {
    size_t struct_size; /**< Size of this struct in bytes.  Used to ensure that the host application and QUDA see the same struct*/

    QudaBLASOperation trans_a; /**< operation op(A) that is non- or (conj.) transpose. */
    QudaBLASOperation trans_b; /**< operation op(B) that is non- or (conj.) transpose. */
    int m;                     /**< number of rows of matrix op(A) and C. */
    int n;                     /**< number of columns of matrix op(B) and C. */
    int k;                     /**< number of columns of op(A) and rows of op(B). */
    int lda;                   /**< leading dimension of two-dimensional array used to store the matrix A. */
    int ldb;                   /**< leading dimension of two-dimensional array used to store matrix B. */
    int ldc;                   /**< leading dimension of two-dimensional array used to store matrix C. */
    int a_offset;              /**< position of the A array from which begin read/write. */
    int b_offset;              /**< position of the B array from which begin read/write. */
    int c_offset;              /**< position of the C array from which begin read/write. */
    int a_stride;              /**< stride of the A array in strided(batched) mode */
    int b_stride;              /**< stride of the B array in strided(batched) mode */
    int c_stride;              /**< stride of the C array in strided(batched) mode */

    double_complex alpha; /**< scalar used for multiplication. */
    double_complex beta;  /**< scalar used for multiplication. If beta==0, C does not have to be a valid input. */

    int batch_count; /**< number of pointers contained in arrayA, arrayB and arrayC. */

    QudaBLASDataType data_type;   /**< Specifies if using S(C) or D(Z) BLAS type */
    QudaBLASDataOrder data_order; /**< Specifies if using Row or Column major */
  } QudaBLASParam;

  /*
   * Interface functions, found in interface_quda.cpp
   */

  /**
   * Set parameters related to status reporting.
   *
   * In typical usage, this function will be called once (or not at
   * all) just before the call to initQuda(), but it's valid to call
   * it any number of times at any point during execution.  Prior to
   * the first time it's called, the parameters take default values
   * as indicated below.
   *
   * @param verbosity  Default verbosity, ranging from QUDA_SILENT to
   *                   QUDA_DEBUG_VERBOSE.  Within a solver, this
   *                   parameter is overridden by the "verbosity"
   *                   member of QudaInvertParam.  The default value
   *                   is QUDA_SUMMARIZE.
   *
   * @param prefix     String to prepend to all messages from QUDA.  This
   *                   defaults to the empty string (""), but you may
   *                   wish to specify something like "QUDA: " to
   *                   distinguish QUDA's output from that of your
   *                   application.
   *
   * @param outfile    File pointer (such as stdout, stderr, or a handle
   *                   returned by fopen()) where messages should be
   *                   printed.  The default is stdout.
   */
  void setVerbosityQuda(QudaVerbosity verbosity, const char prefix[],
                        FILE *outfile);

  /**
   * initCommsGridQuda() takes an optional "rank_from_coords" argument that
   * should be a pointer to a user-defined function with this prototype.
   *
   * @param coords  Node coordinates
   * @param fdata   Any auxiliary data needed by the function
   * @return        MPI rank or QMP node ID cooresponding to the node coordinates
   *
   * @see initCommsGridQuda
   */
  typedef int (*QudaCommsMap)(const int *coords, void *fdata);

  /**
   * @param mycomm User provided MPI communicator in place of MPI_COMM_WORLD
   */

  void qudaSetCommHandle(void *mycomm);

  /**
   * Declare the grid mapping ("logical topology" in QMP parlance)
   * used for communications in a multi-GPU grid.  This function
   * should be called prior to initQuda().  The only case in which
   * it's optional is when QMP is used for communication and the
   * logical topology has already been declared by the application.
   *
   * @param nDim   Number of grid dimensions.  "4" is the only supported
   *               value currently.
   *
   * @param dims   Array of grid dimensions.  dims[0]*dims[1]*dims[2]*dims[3]
   *               must equal the total number of MPI ranks or QMP nodes.
   *
   * @param func   Pointer to a user-supplied function that maps coordinates
   *               in the communication grid to MPI ranks (or QMP node IDs).
   *               If the pointer is NULL, the default mapping depends on
   *               whether QMP or MPI is being used for communication.  With
   *               QMP, the existing logical topology is used if it's been
   *               declared.  With MPI or as a fallback with QMP, the default
   *               ordering is lexicographical with the fourth ("t") index
   *               varying fastest.
   *
   * @param fdata  Pointer to any data required by "func" (may be NULL)
   *
   * @see QudaCommsMap
   */

  void initCommsGridQuda(int nDim, const int *dims, QudaCommsMap func, void *fdata);

  /**
   * Initialize the library.  This is a low-level interface that is
   * called by initQuda.  Calling initQudaDevice requires that the
   * user also call initQudaMemory before using QUDA.
   *
   * @param device CUDA device number to use.  In a multi-GPU build,
   *               this parameter may either be set explicitly on a
   *               per-process basis or set to -1 to enable a default
   *               allocation of devices to processes.
   */
  void initQudaDevice(int device);

  /**
   * Initialize the library persistant memory allocations (both host
   * and device).  This is a low-level interface that is called by
   * initQuda.  Calling initQudaMemory requires that the user has
   * previously called initQudaDevice.
   */
  void initQudaMemory();

  /**
   * Initialize the library.  This function is actually a wrapper
   * around calls to initQudaDevice() and initQudaMemory().
   *
   * @param device  CUDA device number to use.  In a multi-GPU build,
   *                this parameter may either be set explicitly on a
   *                per-process basis or set to -1 to enable a default
   *                allocation of devices to processes.
   */
  void initQuda(int device);

  /**
   * Finalize the library.
   */
  void endQuda(void);

  /**
   * @brief update the radius for halos.
   * @details This should only be needed for automated testing when
   * different partitioning is applied within a single run.
   */
  void updateR();

  /**
   * A new QudaGaugeParam should always be initialized immediately
   * after it's defined (and prior to explicitly setting its members)
   * using this function.  Typical usage is as follows:
   *
   *   QudaGaugeParam gauge_param = newQudaGaugeParam();
   */
  QudaGaugeParam newQudaGaugeParam(void);

  /**
   * A new QudaInvertParam should always be initialized immediately
   * after it's defined (and prior to explicitly setting its members)
   * using this function.  Typical usage is as follows:
   *
   *   QudaInvertParam invert_param = newQudaInvertParam();
   */
  QudaInvertParam newQudaInvertParam(void);

  /**
   * A new QudaMultigridParam should always be initialized immediately
   * after it's defined (and prior to explicitly setting its members)
   * using this function.  Typical usage is as follows:
   *
   *   QudaMultigridParam mg_param = newQudaMultigridParam();
   */
  QudaMultigridParam newQudaMultigridParam(void);

  /**
   * A new QudaEigParam should always be initialized immediately
   * after it's defined (and prior to explicitly setting its members)
   * using this function.  Typical usage is as follows:
   *
   *   QudaEigParam eig_param = newQudaEigParam();
   */
  QudaEigParam newQudaEigParam(void);

  /**
   * A new QudaGaugeObservableParam should always be initialized
   * immediately after it's defined (and prior to explicitly setting
   * its members) using this function.  Typical usage is as follows:
   *
   *   QudaGaugeObservalbeParam obs_param = newQudaGaugeObservableParam();
   */
  QudaGaugeObservableParam newQudaGaugeObservableParam(void);

  /**
   * A new QudaGaugeSmearParam should always be initialized
   * immediately after it's defined (and prior to explicitly setting
   * its members) using this function.  Typical usage is as follows:
   *
   *   QudaGaugeSmearParam smear_param = newQudaGaugeSmearParam();
   */
  QudaGaugeSmearParam newQudaGaugeSmearParam(void);

  /**
   * A new QudaBLASParam should always be initialized immediately
   * after it's defined (and prior to explicitly setting its members)
   * using this function.  Typical usage is as follows:
   *
   *   QudaBLASParam blas_param = newQudaBLASParam();
   */
  QudaBLASParam newQudaBLASParam(void);

  /**
   * Print the members of QudaGaugeParam.
   * @param param The QudaGaugeParam whose elements we are to print.
   */
  void printQudaGaugeParam(QudaGaugeParam *param);

  /**
   * Print the members of QudaInvertParam.
   * @param param The QudaInvertParam whose elements we are to print.
   */
  void printQudaInvertParam(QudaInvertParam *param);

  /**
   * Print the members of QudaMultigridParam.
   * @param param The QudaMultigridParam whose elements we are to print.
   */
  void printQudaMultigridParam(QudaMultigridParam *param);

  /**
   * Print the members of QudaEigParam.
   * @param param The QudaEigParam whose elements we are to print.
   */
  void printQudaEigParam(QudaEigParam *param);

  /**
   * Print the members of QudaGaugeObservableParam.
   * @param param The QudaGaugeObservableParam whose elements we are to print.
   */
  void printQudaGaugeObservableParam(QudaGaugeObservableParam *param);

  /**
   * Print the members of QudaBLASParam.
   * @param param The QudaBLASParam whose elements we are to print.
   */
  void printQudaBLASParam(QudaBLASParam *param);

  /**
   * Load the gauge field from the host.
   * @param h_gauge Base pointer to host gauge field (regardless of dimensionality)
   * @param param   Contains all metadata regarding host and device storage
   */
  void loadGaugeQuda(void *h_gauge, QudaGaugeParam *param);

  /**
   * Free QUDA's internal copy of the gauge field.
   */
  void freeGaugeQuda(void);

  /**
   * Save the gauge field to the host.
   * @param h_gauge Base pointer to host gauge field (regardless of dimensionality)
   * @param param   Contains all metadata regarding host and device storage
   */
  void saveGaugeQuda(void *h_gauge, QudaGaugeParam *param);

  /**
   * Load the clover term and/or the clover inverse from the host.
   * Either h_clover or h_clovinv may be set to NULL.
   * @param h_clover    Base pointer to host clover field
   * @param h_cloverinv Base pointer to host clover inverse field
   * @param inv_param   Contains all metadata regarding host and device storage
   */
  void loadCloverQuda(void *h_clover, void *h_clovinv,
      QudaInvertParam *inv_param);

  /**
   * Free QUDA's internal copy of the clover term and/or clover inverse.
   */
  void freeCloverQuda(void);

  /**
   * Perform the solve, according to the parameters set in param.  It
   * is assumed that the gauge field has already been loaded via
   * loadGaugeQuda().
   * @param h_x    Solution spinor field
   * @param h_b    Source spinor field
   * @param param  Contains all metadata regarding host and device
   *               storage and solver parameters
   */
  void lanczosQuda(int k0, int m, void *hp_Apsi, void *hp_r, void *hp_V, void *hp_alpha, void *hp_beta,
                   QudaEigParam *eig_param);

  /**
   * Perform the eigensolve. The problem matrix is defined by the invert param, the
   * mode of solution is specified by the eig param. It is assumed that the gauge
   * field has already been loaded via  loadGaugeQuda().
   * @param h_evecs  Array of pointers to application eigenvectors
   * @param h_evals  Host side eigenvalues
   * @param param Contains all metadata regarding the type of solve.
   */
  void eigensolveQuda(void **h_evecs, double_complex *h_evals, QudaEigParam *param);

  /**
   * Perform the solve, according to the parameters set in param.  It
   * is assumed that the gauge field has already been loaded via
   * loadGaugeQuda().
   * @param h_x    Solution spinor field
   * @param h_b    Source spinor field
   * @param param  Contains all metadata regarding host and device
   *               storage and solver parameters
   */
  void invertQuda(void *h_x, void *h_b, QudaInvertParam *param);

  /**
   * @brief Perform the solve like @invertQuda but for multiple rhs by spliting the comm grid into
   * sub-partitions: each sub-partition invert one or more rhs'.
   * The QudaInvertParam object specifies how the solve should be performed on each sub-partition.
   * Unlike @invertQuda, the interface also takes the host side gauge as input. The gauge pointer and
   * gauge_param are used if for inv_param split_grid[0] * split_grid[1] * split_grid[2] * split_grid[3]
   * is larger than 1, in which case gauge field is not required to be loaded beforehand; otherwise
   * this interface would just work as @invertQuda, which requires gauge field to be loaded beforehand,
   * and the gauge field pointer and gauge_param are not used.
   * @param _hp_x       Array of solution spinor fields
   * @param _hp_b       Array of source spinor fields
   * @param param       Contains all metadata regarding host and device storage and solver parameters
   * @param h_gauge     Base pointer to host gauge field (regardless of dimensionality)
   * @param gauge_param Contains all metadata regarding host and device storage for gauge field
   */
  void invertMultiSrcQuda(void **_hp_x, void **_hp_b, QudaInvertParam *param, void *h_gauge, QudaGaugeParam *gauge_param);

  /**
   * @brief Really the same with @invertMultiSrcQuda but for staggered-style fermions, by accepting pointers
   * to fat links and long links.
   * @param _hp_x       Array of solution spinor fields
   * @param _hp_b       Array of source spinor fields
   * @param param       Contains all metadata regarding host and device storage and solver parameters
   * @param milc_fatlinks     Base pointer to host **fat** gauge field (regardless of dimensionality)
   * @param milc_longlinks    Base pointer to host **long** gauge field (regardless of dimensionality)
   * @param gauge_param Contains all metadata regarding host and device storage for gauge field
   */
  void invertMultiSrcStaggeredQuda(void **_hp_x, void **_hp_b, QudaInvertParam *param, void *milc_fatlinks,
                                   void *milc_longlinks, QudaGaugeParam *gauge_param);

  /**
   * @brief Really the same with @invertMultiSrcQuda but for clover-style fermions, by accepting pointers
   * to direct and inverse clover field pointers.
   * @param _hp_x       Array of solution spinor fields
   * @param _hp_b       Array of source spinor fields
   * @param param       Contains all metadata regarding host and device storage and solver parameters
   * @param h_gauge     Base pointer to host gauge field (regardless of dimensionality)
   * @param gauge_param Contains all metadata regarding host and device storage for gauge field
   * @param h_clover    Base pointer to the direct clover field
   * @param h_clovinv   Base pointer to the inverse clover field
   */
  void invertMultiSrcCloverQuda(void **_hp_x, void **_hp_b, QudaInvertParam *param, void *h_gauge,
                                QudaGaugeParam *gauge_param, void *h_clover, void *h_clovinv);

  /**
   * Solve for multiple shifts (e.g., masses).
   * @param _hp_x    Array of solution spinor fields
   * @param _hp_b    Source spinor fields
   * @param param  Contains all metadata regarding host and device
   *               storage and solver parameters
   */
  void invertMultiShiftQuda(void **_hp_x, void *_hp_b, QudaInvertParam *param);

  /**
   * Setup the multigrid solver, according to the parameters set in param.  It
   * is assumed that the gauge field has already been loaded via
   * loadGaugeQuda().
   * @param param  Contains all metadata regarding host and device
   *               storage and solver parameters
   */
  void* newMultigridQuda(QudaMultigridParam *param);

  /**
   * @brief Free resources allocated by the multigrid solver
   * @param mg_instance Pointer to instance of multigrid_solver
   * @param param Contains all metadata regarding host and device
   * storage and solver parameters
   */
  void destroyMultigridQuda(void *mg_instance);

  /**
   * @brief Updates the multigrid preconditioner for the new gauge / clover field
   * @param mg_instance Pointer to instance of multigrid_solver
   * @param param Contains all metadata regarding host and device
   * storage and solver parameters, of note contains a flag specifying whether
   * to do a full update or a thin update.
   */
  void updateMultigridQuda(void *mg_instance, QudaMultigridParam *param);

  /**
   * @brief Dump the null-space vectors to disk
   * @param[in] mg_instance Pointer to the instance of multigrid_solver
   * @param[in] param Contains all metadata regarding host and device
   * storage and solver parameters (QudaMultigridParam::vec_outfile
   * sets the output filename prefix).
   */
  void dumpMultigridQuda(void *mg_instance, QudaMultigridParam *param);

  /**
   * Apply the Dslash operator (D_{eo} or D_{oe}).
   * @param h_out  Result spinor field
   * @param h_in   Input spinor field
   * @param param  Contains all metadata regarding host and device
   *               storage
   * @param parity The destination parity of the field
   */
  void dslashQuda(void *h_out, void *h_in, QudaInvertParam *inv_param, QudaParity parity);

  /**
   * Apply the covariant derivative.
   * @param h_out  Result spinor field
   * @param h_in   Input spinor field
   * @param dir    Direction of application
   * @param param  Metadata for host and device storage
   */
  void covDevQuda(void *h_out, void *h_in, int dir, QudaInvertParam param);

  /**
   * Apply the covariant derivative.
   * @param h_out  Result spinor field
   * @param h_in   Input spinor field
   * @param dir    Direction of application
   * @param sym    Apply forward=2, backward=2 or symmetric=3 shift
   * @param param  Metadata for host and device storage
   */
  void shiftQuda(void *h_out, void *h_in, int dir, int sym, QudaInvertParam param);

  /**
   * Apply the spin-taste operator.
   * @param h_out  Result spinor field
   * @param h_in   Input spinor field
   * @param spin   Spin gamma structure
   * @param taste  Taste gamma structure
   * @param param  Metadata for host and device storage
   */
  void spinTasteQuda(void *h_out, void *h_in, int spin_, int taste, QudaInvertParam inv_param);

  /**
   * @brief Perform the solve like @dslashQuda but for multiple rhs by spliting the comm grid into
   * sub-partitions: each sub-partition does one or more rhs'.
   * The QudaInvertParam object specifies how the solve should be performed on each sub-partition.
   * Unlike @invertQuda, the interface also takes the host side gauge as
   * input - gauge field is not required to be loaded beforehand.
   * @param _hp_x       Array of solution spinor fields
   * @param _hp_b       Array of source spinor fields
   * @param param       Contains all metadata regarding host and device storage and solver parameters
   * @param parity      Parity to apply dslash on
   * @param h_gauge     Base pointer to host gauge field (regardless of dimensionality)
   * @param gauge_param Contains all metadata regarding host and device storage for gauge field
   */
  void dslashMultiSrcQuda(void **_hp_x, void **_hp_b, QudaInvertParam *param, QudaParity parity, void *h_gauge,
                          QudaGaugeParam *gauge_param);
  /**
   * @brief Really the same with @dslashMultiSrcQuda but for staggered-style fermions, by accepting pointers
   * to fat links and long links.
   * @param _hp_x       Array of solution spinor fields
   * @param _hp_b       Array of source spinor fields
   * @param param       Contains all metadata regarding host and device storage and solver parameters
   * @param parity      Parity to apply dslash on
   * @param milc_fatlinks     Base pointer to host **fat** gauge field (regardless of dimensionality)
   * @param milc_longlinks    Base pointer to host **long** gauge field (regardless of dimensionality)
   * @param gauge_param Contains all metadata regarding host and device storage for gauge field
   */

  void dslashMultiSrcStaggeredQuda(void **_hp_x, void **_hp_b, QudaInvertParam *param, QudaParity parity,
                                   void *milc_fatlinks, void *milc_longlinks, QudaGaugeParam *gauge_param);

  /**
   * @brief Really the same with @dslashMultiSrcQuda but for clover-style fermions, by accepting pointers
   * to direct and inverse clover field pointers.
   * @param _hp_x       Array of solution spinor fields
   * @param _hp_b       Array of source spinor fields
   * @param param       Contains all metadata regarding host and device storage and solver parameters
   * @param parity      Parity to apply dslash on
   * @param h_gauge     Base pointer to host gauge field (regardless of dimensionality)
   * @param gauge_param Contains all metadata regarding host and device storage for gauge field
   * @param h_clover    Base pointer to the direct clover field
   * @param h_clovinv   Base pointer to the inverse clover field
   */
  void dslashMultiSrcCloverQuda(void **_hp_x, void **_hp_b, QudaInvertParam *param, QudaParity parity, void *h_gauge,
                                QudaGaugeParam *gauge_param, void *h_clover, void *h_clovinv);

  /**
   * Apply the clover operator or its inverse.
   * @param h_out  Result spinor field
   * @param h_in   Input spinor field
   * @param param  Contains all metadata regarding host and device
   *               storage
   * @param parity The source and destination parity of the field
   * @param inverse Whether to apply the inverse of the clover term
   */
  void cloverQuda(void *h_out, void *h_in, QudaInvertParam *inv_param, QudaParity parity, int inverse);

  /**
   * Apply the full Dslash matrix, possibly even/odd preconditioned.
   * @param h_out  Result spinor field
   * @param h_in   Input spinor field
   * @param param  Contains all metadata regarding host and device
   *               storage
   */
  void MatQuda(void *h_out, void *h_in, QudaInvertParam *inv_param);

  /**
   * Apply M^{\dag}M, possibly even/odd preconditioned.
   * @param h_out  Result spinor field
   * @param h_in   Input spinor field
   * @param param  Contains all metadata regarding host and device
   *               storage
   */
  void MatDagMatQuda(void *h_out, void *h_in, QudaInvertParam *inv_param);


  /*
   * The following routines are temporary additions used by the HISQ
   * link-fattening code.
   */

  void set_dim(int *);
  void pack_ghost(void **cpuLink, void **cpuGhost, int nFace,
      QudaPrecision precision);

  void computeKSLinkQuda(void* fatlink, void* longlink, void* ulink, void* inlink,
                         double *path_coeff, QudaGaugeParam *param);

  /**
   * Either downloads and sets the resident momentum field, or uploads
   * and returns the resident momentum field
   *
   * @param[in,out] mom The external momentum field
   * @param[in] param The parameters of the external field
   */
  void momResidentQuda(void *mom, QudaGaugeParam *param);

  /**
   * Compute the gauge force and update the momentum field
   *
   * @param[in,out] mom The momentum field to be updated
   * @param[in] sitelink The gauge field from which we compute the force
   * @param[in] input_path_buf[dim][num_paths][path_length]
   * @param[in] path_length One less that the number of links in a loop (e.g., 3 for a staple)
   * @param[in] loop_coeff Coefficients of the different loops in the Symanzik action
   * @param[in] num_paths How many contributions from path_length different "staples"
   * @param[in] max_length The maximum number of non-zero of links in any path in the action
   * @param[in] dt The integration step size (for MILC this is dt*beta/3)
   * @param[in] param The parameters of the external fields and the computation settings
   */
  int computeGaugeForceQuda(void *mom, void *sitelink, int ***input_path_buf, int *path_length, double *loop_coeff,
                            int num_paths, int max_length, double dt, QudaGaugeParam *qudaGaugeParam);

  /**
   * Compute the product of gauge links along a path and add to/overwrite the output field
   *
   * @param[in,out] out The output field to be updated
   * @param[in] sitelink The gauge field from which we compute the products of gauge links
   * @param[in] input_path_buf[dim][num_paths][path_length]
   * @param[in] path_length One less that the number of links in a loop (e.g., 3 for a staple)
   * @param[in] loop_coeff Coefficients of the different loops in the Symanzik action
   * @param[in] num_paths How many contributions from path_length different "staples"
   * @param[in] max_length The maximum number of non-zero of links in any path in the action
   * @param[in] dt The integration step size (for MILC this is dt*beta/3)
   * @param[in] param The parameters of the external fields and the computation settings
   */
  int computeGaugePathQuda(void *out, void *sitelink, int ***input_path_buf, int *path_length, double *loop_coeff,
                           int num_paths, int max_length, double dt, QudaGaugeParam *qudaGaugeParam);

  /**
   * Evolve the gauge field by step size dt, using the momentum field
   * I.e., Evalulate U(t+dt) = e(dt pi) U(t)
   *
   * @param gauge The gauge field to be updated
   * @param momentum The momentum field
   * @param dt The integration step size step
   * @param conj_mom Whether to conjugate the momentum matrix
   * @param exact Whether to use an exact exponential or Taylor expand
   * @param param The parameters of the external fields and the computation settings
   */
  void updateGaugeFieldQuda(void* gauge, void* momentum, double dt,
      int conj_mom, int exact, QudaGaugeParam* param);

  /**
   * Apply the staggered phase factors to the gauge field.  If the
   * imaginary chemical potential is non-zero then the phase factor
   * exp(imu/T) will be applied to the links in the temporal
   * direction.
   *
   * @param gauge_h The gauge field
   * @param param The parameters of the gauge field
   */
  void staggeredPhaseQuda(void *gauge_h, QudaGaugeParam *param);

  /**
   * Project the input field on the SU(3) group.  If the target
   * tolerance is not met, this routine will give a runtime error.
   *
   * @param gauge_h The gauge field to be updated
   * @param tol The tolerance to which we iterate
   * @param param The parameters of the gauge field
   */
  void projectSU3Quda(void *gauge_h, double tol, QudaGaugeParam *param);

  /**
   * Evaluate the momentum contribution to the Hybrid Monte Carlo
   * action.
   *
   * @param momentum The momentum field
   * @param param The parameters of the external fields and the computation settings
   * @return momentum action
   */
  double momActionQuda(void* momentum, QudaGaugeParam* param);

  /**
   * Allocate a gauge (matrix) field on the device and optionally download a host gauge field.
   *
   * @param gauge The host gauge field (optional - if set to 0 then the gauge field zeroed)
   * @param geometry The geometry of the matrix field to create (1 - scalar, 4 - vector, 6 - tensor)
   * @param param The parameters of the external field and the field to be created
   * @return Pointer to the gauge field (cast as a void*)
   */
  void* createGaugeFieldQuda(void* gauge, int geometry, QudaGaugeParam* param);

  /**
   * Copy the QUDA gauge (matrix) field on the device to the CPU
   *
   * @param outGauge Pointer to the host gauge field
   * @param inGauge Pointer to the device gauge field (QUDA device field)
   * @param param The parameters of the host and device fields
   */
  void  saveGaugeFieldQuda(void* outGauge, void* inGauge, QudaGaugeParam* param);

  /**
   * Reinterpret gauge as a pointer to cudaGaugeField and call destructor.
   *
   * @param gauge Gauge field to be freed
   */
  void destroyGaugeFieldQuda(void* gauge);

  /**
   * Compute the clover field and its inverse from the resident gauge field.
   *
   * @param param The parameters of the clover field to create
   */
  void createCloverQuda(QudaInvertParam* param);

  /**
   * Compute the clover force contributions in each dimension mu given
   * the array of solution fields, and compute the resulting momentum
   * field.
   *
   * @param mom Force matrix
   * @param dt Integrating step size
   * @param x Array of solution vectors
   * @param p Array of intermediate vectors
   * @param coeff Array of residues for each contribution (multiplied by stepsize)
   * @param kappa2 -kappa*kappa parameter
   * @param ck -clover_coefficient * kappa / 8
   * @param nvec Number of vectors
   * @param multiplicity Number fermions this bilinear reresents
   * @param gauge Gauge Field
   * @param gauge_param Gauge field meta data
   * @param inv_param Dirac and solver meta data
   */
  void computeCloverForceQuda(void *mom, double dt, void **x, void **p, double *coeff, double kappa2, double ck,
			      int nvector, double multiplicity, void *gauge,
			      QudaGaugeParam *gauge_param, QudaInvertParam *inv_param);

  /**
   * Compute the naive staggered force.  All fields must be in the same precision.
   *
   * @param mom Momentum field
   * @param dt Integrating step size
   * @param delta Additional scale factor when updating momentum (mom += delta * [force]_TA
   * @param gauge Gauge field (at present only supports resident gauge field)
   * @param x Array of single-parity solution vectors (at present only supports resident solutions)
   * @param gauge_param Gauge field meta data
   * @param invert_param Dirac and solver meta data
   */
  void computeStaggeredForceQuda(void *mom, double dt, double delta, void *gauge, void **x, QudaGaugeParam *gauge_param,
                                 QudaInvertParam *invert_param);

  /**
   * Compute the fermion force for the HISQ quark action and integrate the momentum.
   * @param momentum        The momentum field we are integrating
   * @param dt              The stepsize used to integrate the momentum
   * @param level2_coeff    The coefficients for the second level of smearing in the quark action.
   * @param fat7_coeff      The coefficients for the first level of smearing (fat7) in the quark action.
   * @param w_link          Unitarized link variables obtained by applying fat7 smearing and unitarization to the original links.
   * @param v_link          Fat7 link variables.
   * @param u_link          SU(3) think link variables.
   * @param quark           The input fermion field.
   * @param num             The number of quark fields
   * @param num_naik        The number of naik contributions
   * @param coeff           The coefficient multiplying the fermion fields in the outer product
   * @param param.          The field parameters.
   */
  void computeHISQForceQuda(void* momentum,
                            double dt,
                            const double level2_coeff[6],
                            const double fat7_coeff[6],
                            const void* const w_link,
                            const void* const v_link,
                            const void* const u_link,
                            void** quark,
                            int num,
                            int num_naik,
                            double** coeff,
                            QudaGaugeParam* param);

  /**
     @brief Generate Gaussian distributed fields and store in the
     resident gauge field.  We create a Gaussian-distributed su(n)
     field and exponentiate it, e.g., U = exp(sigma * H), where H is
     the distributed su(n) field and beta is the width of the
     distribution (beta = 0 results in a free field, and sigma = 1 has
     maximum disorder).

     @param seed The seed used for the RNG
     @param sigma Width of Gaussian distrubution
  */
  void gaussGaugeQuda(unsigned long long seed, double sigma);

  /**
   * Computes the total, spatial and temporal plaquette averages of the loaded gauge configuration.
   * @param Array for storing the averages (total, spatial, temporal)
   */
  void plaqQuda(double plaq[3]);

  /**
   * Performs a deep copy from the internal extendedGaugeResident field.
   * @param Pointer to externally allocated GaugeField
   */
  void copyExtendedResidentGaugeQuda(void *resident_gauge);

  /**
   * Performs Gaussian smearing on a given spinor using the gauge field
   * gaugeSmeared, if it exist, or gaugePrecise if no smeared field is present.
   * @param h_in    Input spinor field to smear
   * @param param   Contains all metadata regarding host and device
   *                storage and operator which will be applied to the spinor
   * @param n_steps Number of steps to apply.
   * @param omega   The width of the Gaussian 
   */
  void performGaussianSmearNStep(void *h_in, QudaInvertParam *param, const int n_steps, const double omega);
<<<<<<< HEAD

=======
  
>>>>>>> f35a5352
  /**
   * Performs APE smearing on gaugePrecise and stores it in gaugeSmeared
   * @param n_steps Number of steps to apply.
   * @param alpha  Alpha coefficient for APE smearing.
   * @param meas_interval Measure the Q charge every Nth step
   */
  void performAPEnStep(unsigned int n_steps, double alpha, int meas_interval);
  
  /**
   * Performs STOUT smearing on gaugePrecise and stores it in gaugeSmeared
   * @param n_steps Number of steps to apply.
   * @param rho    Rho coefficient for STOUT smearing.
   * @param meas_interval Measure the Q charge every Nth step
   */
  void performSTOUTnStep(unsigned int n_steps, double rho, int meas_interval);

  /**
   * Performs Over Imroved STOUT smearing on gaugePrecise and stores it in gaugeSmeared
   * @param n_steps Number of steps to apply.
   * @param rho    Rho coefficient for STOUT smearing.
   * @param epsilon Epsilon coefficient for Over Improved STOUT smearing.
   * @param meas_interval Measure the Q charge every Nth step
   */
  void performOvrImpSTOUTnStep(unsigned int n_steps, double rho, double epsilon, int meas_interval);

  /**
   * Performs Wilson Flow on gaugePrecise and stores it in gaugeSmeared
   * @param n_steps Number of steps to apply.
   * @param step_size Size of Wilson Flow step
   * @param meas_interval Measure the Q charge and field energy every Nth step
   * @param wflow_type 1x1 Wilson or 2x1 Symanzik flow type
   */
  void performWFlownStep(unsigned int n_steps, double step_size, int meas_interval, QudaWFlowType wflow_type);

  /**
   * Performs APE, Stout, or Over Imroved STOUT smearing on gaugePrecise and stores it in gaugeSmeared
   * @param[in] smear_param Parameter struct that defines the computation parameters
   * @param[in,out] obs_param Parameter struct that defines which
   * observables we are making and the resulting observables.
   */
  void performGaugeSmearQuda(QudaGaugeSmearParam *smear_param, QudaGaugeObservableParam *obs_param);

  /**
   * Performs Wilson Flow on gaugePrecise and stores it in gaugeSmeared
   * @param[in] smear_param Parameter struct that defines the computation parameters
   * @param[in,out] obs_param Parameter struct that defines which
   * observables we are making and the resulting observables.
   */
  void performWFlowQuda(QudaGaugeSmearParam *smear_param, QudaGaugeObservableParam *obs_param);

  /**
   * @brief Calculates a variety of gauge-field observables.  If a
   * smeared gauge field is presently loaded (in gaugeSmeared) the
   * observables are computed on this, else the resident gauge field
   * will be used.
   * @param[in,out] param Parameter struct that defines which
   * observables we are making and the resulting observables.
   */
  void gaugeObservablesQuda(QudaGaugeObservableParam *param);

  /**
<<<<<<< HEAD
   * Public function to perform color contractions of the host propagators described by the
   * first two arguments. The contraction includes a Fourier phase and is summed over
   * either the T or Z direction. Each input propagator has nSpin * src_nColor ColorSpinorFields components.
   * The output result must be able to hold nSpin*nSpin * dim(T or Z) * n_mom values. 
   * @param[in] h_prop_array_flavor_1 pointer to pointers of ColorSpinorField host data
   * @param[in] h_prop_array_flavor_2 pointer to pointers of ColorSpinorField host data
   * @param[out] h_result adress of host pointer to the output complex correlators in double precision
   * @param[in] cType Which type of contraction (open, degrand-rossi, staggered, etc)
   * @param[in] cs_param_ptr Pointer to a ColorSpinorParam meta data for
   *            construction of ColorSpinorFields
   * @param[in] src_colors the number of source colors for the input propagators
   * @param[in] X spacetime data for construction of ColorSpinorFields
   * @param[in] source_position needed in Fourier phases
   * @param[in] n_mom number of momentum modes
   * @param[in] mom_modes[n_mom][4] in Fourier phase
   * @param[in] fft_type[n_mom][4] selects exp, cos, or sin FFT for each direction
   */
  void contractFTQuda(void **h_prop_array_flavor_1, void **h_prop_array_flavor_2, void **h_result,
		      const QudaContractType cType, void *cs_param_ptr, const int src_colors,
		      const int *X, const int *const source_position,
		      const int n_mom, const int *const mom_modes, const QudaFFTSymmType *const fft_type);
  
  /**
   * Public function to perform color contractions of the host spinorfields contained
   * inside first two arguments.
   * @param[in] x pointer to ColorSpinorField host data
   * @param[in] y pointer to ColorSpinorField host data
   * @param[out] h_result adress of pointer to the nSpin*nSpin*V complex numbers of the
   *            result correlators
   * @param[in] cType Which type of contraction (open, degrand-rossi, staggered, etc)
   * @param[in] param meta data for construction of ColorSpinorFields.
=======
   * Public function to perform color contractions of the host spinorfields contained
   * inside first two arguments. Used for cases where one wishes to contract data in
   * either the T or Z dim, with a Fourier phase applied
   * @param[in] h_prop_array_flavor_1 pointer to pointers of ColorSpinorField host data
   * @param[in] h_prop_array_flavor_2 pointer to pointers of ColorSpinorField host data
   * @param[out] h_result adress of pointer to the 16*corr_dim complex numbers of the
   *            result correlators
   * @param[in] cType Which type of contraction (open, degrand-rossi, etc)
   * @param[in] cs_param_ptr Pointer to a ColorSpinorParam meta data for
   *            construction of ColorSpinorFields
   * @param[in] X spacetime data for construction of ColorSpinorFields
   */
  void contractFTQuda(void **prop_array_flavor_1, void **prop_array_flavor_2, void **h_result,
		      const QudaContractType cType, void *cs_param_ptr,
		      const int *X, const int *const source_position, int* Mom);
  
  /**
   * Public function to perform color contractions of the host spinorfields contained
   * inside first two arguments. Used for cases where one wishes to contract data in
   * either the T or Z dim
   * @param[in] h_prop_array_flavor_1 pointer to pointers of ColorSpinorField host data
   * @param[in] h_prop_array_flavor_2 pointer to pointers of ColorSpinorField host data
   * @param[out] h_result adress of pointer to the 16*corr_dim complex numbers of the
   *            result correlators
   * @param[in] cType Which type of contraction (open, degrand-rossi, etc)
   * @param[in] param meta data for construction of ColorSpinorFields.
   * @param[in] colorspinorparam pointer to a ColorSpinorParam meta data for
   *            construction of ColorSpinorFields
>>>>>>> f35a5352
   * @param[in] X spacetime data for construction of ColorSpinorFields
   */
  
  void contractQuda(const void *x, const void *y, void *result, const QudaContractType cType, QudaInvertParam *param,
                    const int *X);

  /**
   * @brief Gauge fixing with overrelaxation with support for single and multi GPU.
   * @param[in,out] gauge, gauge field to be fixed
   * @param[in] gauge_dir, 3 for Coulomb gauge fixing, other for Landau gauge fixing
   * @param[in] Nsteps, maximum number of steps to perform gauge fixing
   * @param[in] verbose_interval, print gauge fixing info when iteration count is a multiple of this
   * @param[in] relax_boost, gauge fixing parameter of the overrelaxation method, most common value is 1.5 or 1.7.
   * @param[in] tolerance, torelance value to stop the method, if this value is zero then the method stops when
   * iteration reachs the maximum number of steps defined by Nsteps
   * @param[in] reunit_interval, reunitarize gauge field when iteration count is a multiple of this
   * @param[in] stopWtheta, 0 for MILC criterion and 1 to use the theta value
   * @param[in] param The parameters of the external fields and the computation settings
   * @param[out] timeinfo
   */
  int computeGaugeFixingOVRQuda(void *gauge, const unsigned int gauge_dir, const unsigned int Nsteps,
                                const unsigned int verbose_interval, const double relax_boost, const double tolerance,
                                const unsigned int reunit_interval, const unsigned int stopWtheta,
                                QudaGaugeParam *param, double *timeinfo);

  /**
   * @brief Gauge fixing with Steepest descent method with FFTs with support for single GPU only.
   * @param[in,out] gauge, gauge field to be fixed
   * @param[in] gauge_dir, 3 for Coulomb gauge fixing, other for Landau gauge fixing
   * @param[in] Nsteps, maximum number of steps to perform gauge fixing
   * @param[in] verbose_interval, print gauge fixing info when iteration count is a multiple of this
   * @param[in] alpha, gauge fixing parameter of the method, most common value is 0.08
   * @param[in] autotune, 1 to autotune the method, i.e., if the Fg inverts its tendency we decrease the alpha value
   * @param[in] tolerance, torelance value to stop the method, if this value is zero then the method stops when
   * iteration reachs the maximum number of steps defined by Nsteps
   * @param[in] stopWtheta, 0 for MILC criterion and 1 to use the theta value
   * @param[in] param The parameters of the external fields and the computation settings
   * @param[out] timeinfo
   */
  int computeGaugeFixingFFTQuda(void *gauge, const unsigned int gauge_dir, const unsigned int Nsteps,
                                const unsigned int verbose_interval, const double alpha, const unsigned int autotune,
                                const double tolerance, const unsigned int stopWtheta, QudaGaugeParam *param,
                                double *timeinfo);

  /**
   * @brief Strided Batched GEMM
   * @param[in] arrayA The array containing the A matrix data
   * @param[in] arrayB The array containing the A matrix data
   * @param[in] arrayC The array containing the A matrix data
   * @param[in] native boolean to use either the native or generic version
   * @param[in] param The data defining the problem execution.
   */
  void blasGEMMQuda(void *arrayA, void *arrayB, void *arrayC, QudaBoolean native, QudaBLASParam *param);

  void make4DChiralProp(void *out4D_ptr, void *in5D_ptr, QudaInvertParam *inv_param5D, QudaInvertParam *inv_param4D,
			const int *X);
  
  void make4DMidPointProp(void *out4D_ptr, void *in5D_ptr, QudaInvertParam *inv_param5D, QudaInvertParam *inv_param4D,
                          const int *X);

  /**
  * Convert a 4D point source to a 5D one
  * @param in4D_ptr    Contains 4D pointsource
  * @param out5D_ptr   5D source is written here
  * @param X           an int array that contains Nx Ny Nz Nt
  */
  void convert4Dto5DpointSource(void *in4D_ptr, void *out5D_ptr, QudaInvertParam *inv_param, QudaInvertParam *inv_param4D, const int *X, size_t spinor4D_size_in_floats);

  /**
   * @brief Flush the chronological history for the given index
   * @param[in] index Index for which we are flushing
   */
  void flushChronoQuda(int index);


  /**
  * Create deflation solver resources.
  *
  **/

  void* newDeflationQuda(QudaEigParam *param);

  /**
   * Free resources allocated by the deflated solver
   */
  void destroyDeflationQuda(void *df_instance);

  void setMPICommHandleQuda(void *mycomm);

#ifdef __cplusplus
}
#endif

// remove NVRTC WAR
#undef double_complex

/* #include <quda_new_interface.h> */
<|MERGE_RESOLUTION|>--- conflicted
+++ resolved
@@ -1573,11 +1573,7 @@
    * @param omega   The width of the Gaussian 
    */
   void performGaussianSmearNStep(void *h_in, QudaInvertParam *param, const int n_steps, const double omega);
-<<<<<<< HEAD
-
-=======
-  
->>>>>>> f35a5352
+
   /**
    * Performs APE smearing on gaugePrecise and stores it in gaugeSmeared
    * @param n_steps Number of steps to apply.
@@ -1602,15 +1598,6 @@
    * @param meas_interval Measure the Q charge every Nth step
    */
   void performOvrImpSTOUTnStep(unsigned int n_steps, double rho, double epsilon, int meas_interval);
-
-  /**
-   * Performs Wilson Flow on gaugePrecise and stores it in gaugeSmeared
-   * @param n_steps Number of steps to apply.
-   * @param step_size Size of Wilson Flow step
-   * @param meas_interval Measure the Q charge and field energy every Nth step
-   * @param wflow_type 1x1 Wilson or 2x1 Symanzik flow type
-   */
-  void performWFlownStep(unsigned int n_steps, double step_size, int meas_interval, QudaWFlowType wflow_type);
 
   /**
    * Performs APE, Stout, or Over Imroved STOUT smearing on gaugePrecise and stores it in gaugeSmeared
@@ -1639,7 +1626,6 @@
   void gaugeObservablesQuda(QudaGaugeObservableParam *param);
 
   /**
-<<<<<<< HEAD
    * Public function to perform color contractions of the host propagators described by the
    * first two arguments. The contraction includes a Fourier phase and is summed over
    * either the T or Z direction. Each input propagator has nSpin * src_nColor ColorSpinorFields components.
@@ -1671,39 +1657,8 @@
    *            result correlators
    * @param[in] cType Which type of contraction (open, degrand-rossi, staggered, etc)
    * @param[in] param meta data for construction of ColorSpinorFields.
-=======
-   * Public function to perform color contractions of the host spinorfields contained
-   * inside first two arguments. Used for cases where one wishes to contract data in
-   * either the T or Z dim, with a Fourier phase applied
-   * @param[in] h_prop_array_flavor_1 pointer to pointers of ColorSpinorField host data
-   * @param[in] h_prop_array_flavor_2 pointer to pointers of ColorSpinorField host data
-   * @param[out] h_result adress of pointer to the 16*corr_dim complex numbers of the
-   *            result correlators
-   * @param[in] cType Which type of contraction (open, degrand-rossi, etc)
-   * @param[in] cs_param_ptr Pointer to a ColorSpinorParam meta data for
-   *            construction of ColorSpinorFields
    * @param[in] X spacetime data for construction of ColorSpinorFields
    */
-  void contractFTQuda(void **prop_array_flavor_1, void **prop_array_flavor_2, void **h_result,
-		      const QudaContractType cType, void *cs_param_ptr,
-		      const int *X, const int *const source_position, int* Mom);
-  
-  /**
-   * Public function to perform color contractions of the host spinorfields contained
-   * inside first two arguments. Used for cases where one wishes to contract data in
-   * either the T or Z dim
-   * @param[in] h_prop_array_flavor_1 pointer to pointers of ColorSpinorField host data
-   * @param[in] h_prop_array_flavor_2 pointer to pointers of ColorSpinorField host data
-   * @param[out] h_result adress of pointer to the 16*corr_dim complex numbers of the
-   *            result correlators
-   * @param[in] cType Which type of contraction (open, degrand-rossi, etc)
-   * @param[in] param meta data for construction of ColorSpinorFields.
-   * @param[in] colorspinorparam pointer to a ColorSpinorParam meta data for
-   *            construction of ColorSpinorFields
->>>>>>> f35a5352
-   * @param[in] X spacetime data for construction of ColorSpinorFields
-   */
-  
   void contractQuda(const void *x, const void *y, void *result, const QudaContractType cType, QudaInvertParam *param,
                     const int *X);
 
