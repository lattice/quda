--- conflicted
+++ resolved
@@ -332,28 +332,9 @@
     /**Parameters for deflated solvers*/
     /** The precision of the Ritz vectors */
     QudaPrecision cuda_prec_ritz;
-<<<<<<< HEAD
     /** For systems with many RHS: current RHS index */
     int rhs_idx;
     /** Specifies deflation space volume: total number of eigenvectors is nev*deflation_grid */
-=======
-    /** How many vectors to compute after one solve
-     *  for eigCG recommended values 8 or 16
-    */
-    int n_ev;
-    /** EeigCG  : Search space dimension
-     *  gmresdr : Krylov subspace dimension
-    */
-    int max_search_dim;
-    /** For systems with many RHS: current RHS index */
-    int rhs_idx;
-    /** Specifies deflation space volume: total number of eigenvectors is n_ev*deflation_grid */
-    int deflation_grid;
-    /** eigCG: selection criterion for the reduced eigenvector set */
-    double eigenval_tol;
-    /** mixed precision eigCG tuning parameter:  minimum search vector space restarts */
-    int eigcg_max_restarts;
->>>>>>> b9961934
     /** initCG tuning parameter:  maximum restarts */
     int max_restart_num;
     /** initCG tuning parameter:  tolerance for cg refinement corrections in the deflation stage */
