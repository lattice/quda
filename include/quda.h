--- conflicted
+++ resolved
@@ -735,12 +735,9 @@
     /** Whether or not to let MG coarsening drop improvements, for ex dropping long links in small aggregation dimensions */
     QudaBoolean allow_truncation;
 
-<<<<<<< HEAD
-=======
     /** Whether or not to use the dagger approximation for the KD preconditioned operator */
     QudaBoolean staggered_kd_dagger_approximation;
 
->>>>>>> 5bdbd8de
     /** Whether to use tensor cores (if available) */
     QudaBoolean use_mma;
 
