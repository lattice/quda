#pragma once

/**
 * @file  quda.h
 * @brief Main header file for the QUDA library
 *
 * Note to QUDA developers: When adding new members to QudaGaugeParam
 * and QudaInvertParam, be sure to update lib/check_params.h as well
 * as the Fortran interface in lib/quda_fortran.F90.
 */

#include <enum_quda.h>
#include <stdio.h> /* for FILE */
#include <quda_define.h>
#include <quda_constants.h>

#ifndef __CUDACC_RTC__
#define double_complex double _Complex
#else // keep NVRTC happy since it can't handle C types
#define double_complex double2
#endif

#ifdef __cplusplus
extern "C" {
#endif

  /**
   * Parameters having to do with the gauge field or the
   * interpretation of the gauge field by various Dirac operators
   */
  typedef struct QudaGaugeParam_s {
    size_t struct_size; /**< Size of this struct in bytes.  Used to ensure that the host application and QUDA see the same struct size */
    QudaFieldLocation location; /**< The location of the gauge field */

    int X[4];             /**< The local space-time dimensions (without checkboarding) */

    double anisotropy;    /**< Used for Wilson and Wilson-clover */
    double tadpole_coeff; /**< Used for staggered only */
    double scale; /**< Used by staggered long links */

    QudaLinkType type; /**< The link type of the gauge field (e.g., Wilson, fat, long, etc.) */
    QudaGaugeFieldOrder gauge_order; /**< The ordering on the input gauge field */

    QudaTboundary t_boundary;  /**< The temporal boundary condition that will be used for fermion fields */

    QudaPrecision cpu_prec; /**< The precision used by the caller */

    QudaPrecision cuda_prec; /**< The precision of the cuda gauge field */
    QudaReconstructType reconstruct; /**< The reconstruction type of the cuda gauge field */

    QudaPrecision cuda_prec_sloppy; /**< The precision of the sloppy gauge field */
    QudaReconstructType reconstruct_sloppy; /**< The recontruction type of the sloppy gauge field */

    QudaPrecision cuda_prec_refinement_sloppy; /**< The precision of the sloppy gauge field for the refinement step in multishift */
    QudaReconstructType reconstruct_refinement_sloppy; /**< The recontruction type of the sloppy gauge field for the refinement step in multishift*/

    QudaPrecision cuda_prec_precondition; /**< The precision of the preconditioner gauge field */
    QudaReconstructType reconstruct_precondition; /**< The recontruction type of the preconditioner gauge field */

    QudaPrecision cuda_prec_eigensolver;         /**< The precision of the eigensolver gauge field */
    QudaReconstructType reconstruct_eigensolver; /**< The recontruction type of the eigensolver gauge field */

    QudaGaugeFixed gauge_fix; /**< Whether the input gauge field is in the axial gauge or not */

    int ga_pad;       /**< The pad size that the cudaGaugeField will use (default=0) */

    int site_ga_pad;  /**< Used by link fattening and the gauge and fermion forces */

    int staple_pad;   /**< Used by link fattening */
    int llfat_ga_pad; /**< Used by link fattening */
    int mom_ga_pad;   /**< Used by the gauge and fermion forces */

    QudaStaggeredPhase staggered_phase_type; /**< Set the staggered phase type of the links */
    int staggered_phase_applied; /**< Whether the staggered phase has already been applied to the links */

    double i_mu; /**< Imaginary chemical potential */

    int overlap; /**< Width of overlapping domains */

    int overwrite_mom; /**< When computing momentum, should we overwrite it or accumulate to to */

    int use_resident_gauge;  /**< Use the resident gauge field as input */
    int use_resident_mom;    /**< Use the resident momentum field as input*/
    int make_resident_gauge; /**< Make the result gauge field resident */
    int make_resident_mom;   /**< Make the result momentum field resident */
    int return_result_gauge; /**< Return the result gauge field */
    int return_result_mom;   /**< Return the result momentum field */

    size_t gauge_offset; /**< Offset into MILC site struct to the gauge field (only if gauge_order=MILC_SITE_GAUGE_ORDER) */
    size_t mom_offset; /**< Offset into MILC site struct to the momentum field (only if gauge_order=MILC_SITE_GAUGE_ORDER) */
    size_t site_size; /**< Size of MILC site struct (only if gauge_order=MILC_SITE_GAUGE_ORDER) */
  } QudaGaugeParam;


  /**
   * Parameters relating to the solver and the choice of Dirac operator.
   */
  typedef struct QudaInvertParam_s {

    /** Size of this struct in bytes.  Used to ensure that the host application and QUDA see the same struct size */
    size_t struct_size;

    QudaFieldLocation input_location; /**< The location of the input field */
    QudaFieldLocation output_location; /**< The location of the output field */

    QudaDslashType dslash_type; /**< The Dirac Dslash type that is being used */
    QudaInverterType inv_type; /**< Which linear solver to use */

    double mass;  /**< Used for staggered only */
    double kappa; /**< Used for Wilson and Wilson-clover */

    double m5;    /**< Domain wall height */
    int Ls;       /**< Extent of the 5th dimension (for domain wall) */

    double_complex b_5[QUDA_MAX_DWF_LS]; /**< Mobius coefficients - only real part used if regular Mobius */
    double_complex c_5[QUDA_MAX_DWF_LS]; /**< Mobius coefficients - only real part used if regular Mobius */

    /**<
     * The following specifies the EOFA parameters. Notation follows arXiv:1706.05843
     * eofa_shift: the "\beta" in the paper
     * eofa_pm: plus or minus for the EOFA operator
     * mq1, mq2, mq3 are the three masses corresponds to Hasenbusch mass spliting.
     * As far as I know mq1 is always the same as "mass" but it's here just for consistence.
     * */
    double eofa_shift;
    int eofa_pm;
    double mq1;
    double mq2;
    double mq3;

    double mu;    /**< Twisted mass parameter */
    double epsilon; /**< Twisted mass parameter */

    QudaTwistFlavorType twist_flavor;  /**< Twisted mass flavor */

    int laplace3D; /**< omit this direction from laplace operator: x,y,z,t -> 0,1,2,3 (-1 is full 4D) */

    double tol;    /**< Solver tolerance in the L2 residual norm */
    double tol_restart;   /**< Solver tolerance in the L2 residual norm (used to restart InitCG) */
    double tol_hq; /**< Solver tolerance in the heavy quark residual norm */

    int compute_true_res; /** Whether to compute the true residual post solve */
    double true_res; /**< Actual L2 residual norm achieved in solver */
    double true_res_hq; /**< Actual heavy quark residual norm achieved in solver */
    int maxiter; /**< Maximum number of iterations in the linear solver */
    double reliable_delta; /**< Reliable update tolerance */
    double reliable_delta_refinement; /**< Reliable update tolerance used in post multi-shift solver refinement */
    int use_alternative_reliable; /**< Whether to use alternative reliable updates */
    int use_sloppy_partial_accumulator; /**< Whether to keep the partial solution accumuator in sloppy precision */

    /**< This parameter determines how often we accumulate into the
       solution vector from the direction vectors in the solver.
       E.g., running with solution_accumulator_pipeline = 4, means we
       will update the solution vector every four iterations using the
       direction vectors from the prior four iterations.  This
       increases performance of mixed-precision solvers since it means
       less high-precision vector round-trip memory travel, but
       requires more low-precision memory allocation. */
    int solution_accumulator_pipeline;

    /**< This parameter determines how many consecutive reliable update
    residual increases we tolerate before terminating the solver,
    i.e., how long do we want to keep trying to converge */
    int max_res_increase;

    /**< This parameter determines how many total reliable update
    residual increases we tolerate before terminating the solver,
    i.e., how long do we want to keep trying to converge */
    int max_res_increase_total;

    /**< This parameter determines how many consecutive heavy-quark
    residual increases we tolerate before terminating the solver,
    i.e., how long do we want to keep trying to converge */
    int max_hq_res_increase;

    /**< This parameter determines how many total heavy-quark residual
    restarts we tolerate before terminating the solver, i.e., how long
    do we want to keep trying to converge */
    int max_hq_res_restart_total;

    /**< After how many iterations shall the heavy quark residual be updated */
    int heavy_quark_check;

    int pipeline; /**< Whether to use a pipelined solver with less global sums */

    int num_offset; /**< Number of offsets in the multi-shift solver */

    int num_src; /**< Number of sources in the multiple source solver */

    int num_src_per_sub_partition; /**< Number of sources in the multiple source solver, but per sub-partition */

    /**< The grid of sub-partition according to which the processor grid will be partitioned.
    Should have:
      split_grid[0] * split_grid[1] * split_grid[2] * split_grid[3] * num_src_per_sub_partition == num_src. **/
    int split_grid[QUDA_MAX_DIM];

    int overlap; /**< Width of domain overlaps */

    /** Offsets for multi-shift solver */
    double offset[QUDA_MAX_MULTI_SHIFT];

    /** Solver tolerance for each offset */
    double tol_offset[QUDA_MAX_MULTI_SHIFT];

    /** Solver tolerance for each shift when refinement is applied using the heavy-quark residual */
    double tol_hq_offset[QUDA_MAX_MULTI_SHIFT];

    /** Actual L2 residual norm achieved in solver for each offset */
    double true_res_offset[QUDA_MAX_MULTI_SHIFT];

    /** Iterated L2 residual norm achieved in multi shift solver for each offset */
    double iter_res_offset[QUDA_MAX_MULTI_SHIFT];

    /** Actual heavy quark residual norm achieved in solver for each offset */
    double true_res_hq_offset[QUDA_MAX_MULTI_SHIFT];

    /** Residuals in the partial faction expansion */
    double residue[QUDA_MAX_MULTI_SHIFT];

    /** Whether we should evaluate the action after the linear solver*/
    int compute_action;

    /** Computed value of the bilinear action (complex-valued)
	invert: \phi^\dagger A^{-1} \phi
	multishift: \phi^\dagger r(x) \phi = \phi^\dagger (sum_k residue[k] * (A + offset[k])^{-1} ) \phi */
    double action[2];

    QudaSolutionType solution_type;  /**< Type of system to solve */
    QudaSolveType solve_type;        /**< How to solve it */
    QudaMatPCType matpc_type;        /**< The preconditioned matrix type */
    QudaDagType dagger;              /**< Whether we are using the Hermitian conjugate system or not */
    QudaMassNormalization mass_normalization; /**< The mass normalization is being used by the caller */
    QudaSolverNormalization solver_normalization; /**< The normalization desired in the solver */

    QudaPreserveSource preserve_source;       /**< Preserve the source or not in the linear solver (deprecated) */

    QudaPrecision cpu_prec;                /**< The precision used by the input fermion fields */
    QudaPrecision cuda_prec;               /**< The precision used by the QUDA solver */
    QudaPrecision cuda_prec_sloppy;        /**< The precision used by the QUDA sloppy operator */
    QudaPrecision cuda_prec_refinement_sloppy; /**< The precision of the sloppy gauge field for the refinement step in multishift */
    QudaPrecision cuda_prec_precondition;  /**< The precision used by the QUDA preconditioner */
    QudaPrecision cuda_prec_eigensolver;   /**< The precision used by the QUDA eigensolver */

    QudaDiracFieldOrder dirac_order;       /**< The order of the input and output fermion fields */

    QudaGammaBasis gamma_basis;            /**< Gamma basis of the input and output host fields */

    QudaFieldLocation clover_location;     /**< The location of the clover field */
    QudaPrecision clover_cpu_prec;         /**< The precision used for the input clover field */
    QudaPrecision clover_cuda_prec;        /**< The precision used for the clover field in the QUDA solver */
    QudaPrecision clover_cuda_prec_sloppy; /**< The precision used for the clover field in the QUDA sloppy operator */
    QudaPrecision clover_cuda_prec_refinement_sloppy; /**< The precision of the sloppy clover field for the refinement step in multishift */
    QudaPrecision clover_cuda_prec_precondition; /**< The precision used for the clover field in the QUDA preconditioner */
    QudaPrecision clover_cuda_prec_eigensolver;  /**< The precision used for the clover field in the QUDA eigensolver */

    QudaCloverFieldOrder clover_order;     /**< The order of the input clover field */
    QudaUseInitGuess use_init_guess;       /**< Whether to use an initial guess in the solver or not */

    double clover_csw;                     /**< Csw coefficient of the clover term */
<<<<<<< HEAD
    double clover_coeff;                   /**< Overall kappa * Csw coefficient of the clover term */
=======
    double clover_coeff;                   /**< Coefficient of the clover term */
>>>>>>> 1e2106aa
    double clover_rho;                     /**< Real number added to the clover diagonal (not to inverse) */

    int compute_clover_trlog;              /**< Whether to compute the trace log of the clover term */
    double trlogA[2];                      /**< The trace log of the clover term (even/odd computed separately) */

    int compute_clover;                    /**< Whether to compute the clover field */
    int compute_clover_inverse;            /**< Whether to compute the clover inverse field */
    int return_clover;                     /**< Whether to copy back the clover matrix field */
    int return_clover_inverse;             /**< Whether to copy back the inverted clover matrix field */

    QudaVerbosity verbosity;               /**< The verbosity setting to use in the solver */

    int sp_pad;                            /**< The padding to use for the fermion fields */
    int cl_pad;                            /**< The padding to use for the clover fields */

    int iter;                              /**< The number of iterations performed by the solver */
    double gflops;                         /**< The Gflops rate of the solver */
    double secs;                           /**< The time taken by the solver */

    QudaTune tune; /**< Enable auto-tuning? (default = QUDA_TUNE_YES) */

    /** Number of steps in s-step algorithms */
    int Nsteps;

    /** Maximum size of Krylov space used by solver */
    int gcrNkrylov;

    QudaBoolean gauge_smear;             /** Whether or not to perfrom gauge smearing */
    double gauge_smear_coeff;            /** The coefficient of the gauge smearing */ 
    int gauge_smear_steps;               /** The number of smearing steps to perform */
    QudaGaugeSmearType gauge_smear_type; /** The type of smearing to perfrom */
    
    /*
     * The following parameters are related to the solver
     * preconditioner, if enabled.
     */

    /**
     * The inner Krylov solver used in the preconditioner.  Set to
     * QUDA_INVALID_INVERTER to disable the preconditioner entirely.
     */
    QudaInverterType inv_type_precondition;

    /** Preconditioner instance, e.g., multigrid */
    void *preconditioner;

    /** Deflation instance */
    void *deflation_op;

    /** defines deflation */
    void *eig_param;

    /** If true, deflate the initial guess */
    QudaBoolean deflate;

    /** Dirac Dslash used in preconditioner */
    QudaDslashType dslash_type_precondition;
    /** Verbosity of the inner Krylov solver */
    QudaVerbosity verbosity_precondition;

    /** Tolerance in the inner solver */
    double tol_precondition;

    /** Maximum number of iterations allowed in the inner solver */
    int maxiter_precondition;

    /** Relaxation parameter used in GCR-DD (default = 1.0) */
    double omega;

    /** Basis for CA algorithms */
    QudaCABasis ca_basis;

    /** Minimum eigenvalue for Chebyshev CA basis */
    double ca_lambda_min;

    /** Maximum eigenvalue for Chebyshev CA basis */
    double ca_lambda_max;

    /** Number of preconditioner cycles to perform per iteration */
    int precondition_cycle;

    /** Whether to use additive or multiplicative Schwarz preconditioning */
    QudaSchwarzType schwarz_type;

    /**
     * Whether to use the L2 relative residual, Fermilab heavy-quark
     * residual, or both to determine convergence.  To require that both
     * stopping conditions are satisfied, use a bitwise OR as follows:
     *
     * p.residual_type = (QudaResidualType) (QUDA_L2_RELATIVE_RESIDUAL
     *                                     | QUDA_HEAVY_QUARK_RESIDUAL);
     */
    QudaResidualType residual_type;

    /**Parameters for deflated solvers*/
    /** The precision of the Ritz vectors */
    QudaPrecision cuda_prec_ritz;
    /** How many vectors to compute after one solve
     *  for eigCG recommended values 8 or 16
    */
    int n_ev;
    /** EeigCG  : Search space dimension
     *  gmresdr : Krylov subspace dimension
     */
    int max_search_dim;
    /** For systems with many RHS: current RHS index */
    int rhs_idx;
    /** Specifies deflation space volume: total number of eigenvectors is n_ev*deflation_grid */
    int deflation_grid;
    /** eigCG: selection criterion for the reduced eigenvector set */
    double eigenval_tol;
    /** mixed precision eigCG tuning parameter:  minimum search vector space restarts */
    int eigcg_max_restarts;
    /** initCG tuning parameter:  maximum restarts */
    int max_restart_num;
    /** initCG tuning parameter:  tolerance for cg refinement corrections in the deflation stage */
    double inc_tol;

    /** Whether to make the solution vector(s) after the solve */
    int make_resident_solution;

    /** Whether to use the resident solution vector(s) */
    int use_resident_solution;

    /** Whether to use the solution vector to augment the chronological basis */
    int chrono_make_resident;

    /** Whether the solution should replace the last entry in the chronology */
    int chrono_replace_last;

    /** Whether to use the resident chronological basis */
    int chrono_use_resident;

    /** The maximum length of the chronological history to store */
    int chrono_max_dim;

    /** The index to indicate which chrono history we are augmenting */
    int chrono_index;

    /** Precision to store the chronological basis in */
    QudaPrecision chrono_precision;

    /** Which external library to use in the linear solvers (MAGMA or Eigen) */
    QudaExtLibType extlib_type;

    /** Whether to use the platform native or generic BLAS / LAPACK */
    QudaBoolean native_blas_lapack;

    /** Whether to use fused kernels for mobius */
    QudaBoolean use_mobius_fused_kernel;

  } QudaInvertParam;

  // Parameter set for solving eigenvalue problems.
  typedef struct QudaEigParam_s {
    /** Size of this struct in bytes.  Used to ensure that the host application and QUDA see the same struct size */
    size_t struct_size;

    // EIGENSOLVER PARAMS
    //-------------------------------------------------
    /** Used to store information pertinent to the operator **/
    QudaInvertParam *invert_param;

    /** Type of eigensolver algorithm to employ **/
    QudaEigType eig_type;

    /** Use Polynomial Acceleration **/
    QudaBoolean use_poly_acc;

    /** Degree of the Chebysev polynomial **/
    int poly_deg;

    /** Range used in polynomial acceleration **/
    double a_min;
    double a_max;

    /** Whether to preserve the deflation space between solves.  If
        true, the space will be stored in an instance of the
        deflation_space struct, pointed to by preserve_deflation_space */
    QudaBoolean preserve_deflation;

    /** This is where we store the deflation space.  This will point
        to an instance of deflation_space. When a deflated solver is enabled, the deflation space will be obtained from this.  */
    void *preserve_deflation_space;

    /** If we restore the deflation space, this boolean indicates
        whether we are also preserving the evalues or recomputing
        them.  For example if a different mass shift is being used
        than the one used to generate the space, then this should be
        false, but preserve_deflation would be true */
    QudaBoolean preserve_evals;

    /** What type of Dirac operator we are using **/
    /** If !(use_norm_op) && !(use_dagger) use M. **/
    /** If use_dagger, use Mdag **/
    /** If use_norm_op, use MdagM **/
    /** If use_norm_op && use_dagger use MMdag. **/
    QudaBoolean use_dagger;
    QudaBoolean use_norm_op;

    /** Use Eigen routines to eigensolve the upper Hessenberg via QR **/
    QudaBoolean use_eigen_qr;

    /** Performs an MdagM solve, then constructs the left and right SVD. **/
    QudaBoolean compute_svd;

    /** Performs the \gamma_5 OP solve by Post multipling the eignvectors with
        \gamma_5 before computing the eigenvalues */
    QudaBoolean compute_gamma5;

    /** If true, the solver will error out if the convergence criteria are not met **/
    QudaBoolean require_convergence;

    /** Which part of the spectrum to solve **/
    QudaEigSpectrumType spectrum;

    /** Size of the eigenvector search space **/
    int n_ev;
    /** Total size of Krylov space **/
    int n_kr;
    /** Max number of locked eigenpairs (deduced at runtime) **/
    int nLockedMax;
    /** Number of requested converged eigenvectors **/
    int n_conv;
    /** Number of requested converged eigenvectors to use in deflation **/
    int n_ev_deflate;
    /** Tolerance on the least well known eigenvalue's residual **/
    double tol;
    /** Tolerance on the QR iteration **/
    double qr_tol;
    /** For IRLM/IRAM, check every nth restart **/
    int check_interval;
    /** For IRLM/IRAM, quit after n restarts **/
    int max_restarts;
    /** For the Ritz rotation, the maximal number of extra vectors the solver may allocate **/
    int batched_rotate;
    /** For block method solvers, the block size **/
    int block_size;

    /** In the test function, cross check the device result against ARPACK **/
    QudaBoolean arpack_check;
    /** For Arpack cross check, name of the Arpack logfile **/
    char arpack_logfile[512];

    /** Name of the QUDA logfile (residua, upper Hessenberg/tridiag matrix updates) **/
    char QUDA_logfile[512];

    /** The orthogonal direction in the 3D eigensolver **/
    int ortho_dim;
    
    /** The size of the orthogonal direction in the 3D eigensolver **/
    int ortho_dim_size;
    //-------------------------------------------------

    // EIG-CG PARAMS
    //-------------------------------------------------
    int nk;
    int np;

    /** Whether to load eigenvectors */
    QudaBoolean import_vectors;

    /** The precision of the Ritz vectors */
    QudaPrecision cuda_prec_ritz;

    /** The memory type used to keep the Ritz vectors */
    QudaMemoryType mem_type_ritz;

    /** Location where deflation should be done */
    QudaFieldLocation location;

    /** Whether to run the verification checks once set up is complete */
    QudaBoolean run_verify;

    /** Filename prefix where to load the null-space vectors */
    char vec_infile[256];

    /** Filename prefix for where to save the null-space vectors */
    char vec_outfile[256];

    /** The precision with which to save the vectors */
    QudaPrecision save_prec;

    /** Whether to inflate single-parity eigen-vector I/O to a full
        field (e.g., enabling this is required for compatability with
        MILC I/O) */
    QudaBoolean io_parity_inflate;

    /** The Gflops rate of the eigensolver setup */
    double gflops;

    /**< The time taken by the eigensolver setup */
    double secs;

    /** Which external library to use in the deflation operations (MAGMA or Eigen) */
    QudaExtLibType extlib_type;
    //-------------------------------------------------
  } QudaEigParam;

  typedef struct QudaMultigridParam_s {

    /** Size of this struct in bytes.  Used to ensure that the host application and QUDA see the same struct size */
    size_t struct_size;

    QudaInvertParam *invert_param;

    QudaEigParam *eig_param[QUDA_MAX_MG_LEVEL];

    /** Number of multigrid levels */
    int n_level;

    /** Geometric block sizes to use on each level */
    int geo_block_size[QUDA_MAX_MG_LEVEL][QUDA_MAX_DIM];

    /** Spin block sizes to use on each level */
    int spin_block_size[QUDA_MAX_MG_LEVEL];

    /** Number of null-space vectors to use on each level */
    int n_vec[QUDA_MAX_MG_LEVEL];

    /** Precision to store the null-space vectors in (post block orthogonalization) */
    QudaPrecision precision_null[QUDA_MAX_MG_LEVEL];

    /** Number of times to repeat Gram-Schmidt in block orthogonalization */
    int n_block_ortho[QUDA_MAX_MG_LEVEL];

    /** Whether to do passes at block orthogonalize in fixed point for improved accuracy */
    QudaBoolean block_ortho_two_pass[QUDA_MAX_MG_LEVEL];

    /** Verbosity on each level of the multigrid */
    QudaVerbosity verbosity[QUDA_MAX_MG_LEVEL];

    /** Inverter to use in the setup phase */
    QudaInverterType setup_inv_type[QUDA_MAX_MG_LEVEL];

    /** Number of setup iterations */
    int num_setup_iter[QUDA_MAX_MG_LEVEL];

    /** Tolerance to use in the setup phase */
    double setup_tol[QUDA_MAX_MG_LEVEL];

    /** Maximum number of iterations for each setup solver */
    int setup_maxiter[QUDA_MAX_MG_LEVEL];

    /** Maximum number of iterations for refreshing the null-space vectors */
    int setup_maxiter_refresh[QUDA_MAX_MG_LEVEL];

    /** Basis to use for CA-CGN(E/R) setup */
    QudaCABasis setup_ca_basis[QUDA_MAX_MG_LEVEL];

    /** Basis size for CACG setup */
    int setup_ca_basis_size[QUDA_MAX_MG_LEVEL];

    /** Minimum eigenvalue for Chebyshev CA basis */
    double setup_ca_lambda_min[QUDA_MAX_MG_LEVEL];

    /** Maximum eigenvalue for Chebyshev CA basis */
    double setup_ca_lambda_max[QUDA_MAX_MG_LEVEL];

    /** Null-space type to use in the setup phase */
    QudaSetupType setup_type;

    /** Pre orthonormalize vectors in the setup phase */
    QudaBoolean pre_orthonormalize;

    /** Post orthonormalize vectors in the setup phase */
    QudaBoolean post_orthonormalize;

    /** The solver that wraps around the coarse grid correction and smoother */
    QudaInverterType coarse_solver[QUDA_MAX_MG_LEVEL];

    /** Tolerance for the solver that wraps around the coarse grid correction and smoother */
    double coarse_solver_tol[QUDA_MAX_MG_LEVEL];

    /** Maximum number of iterations for the solver that wraps around the coarse grid correction and smoother */
    int coarse_solver_maxiter[QUDA_MAX_MG_LEVEL];

    /** Basis to use for CA-CGN(E/R) coarse solver */
    QudaCABasis coarse_solver_ca_basis[QUDA_MAX_MG_LEVEL];

    /** Basis size for CACG coarse solver */
    int coarse_solver_ca_basis_size[QUDA_MAX_MG_LEVEL];

    /** Minimum eigenvalue for Chebyshev CA basis */
    double coarse_solver_ca_lambda_min[QUDA_MAX_MG_LEVEL];

    /** Maximum eigenvalue for Chebyshev CA basis */
    double coarse_solver_ca_lambda_max[QUDA_MAX_MG_LEVEL];

    /** Smoother to use on each level */
    QudaInverterType smoother[QUDA_MAX_MG_LEVEL];

    /** Tolerance to use for the smoother / solver on each level */
    double smoother_tol[QUDA_MAX_MG_LEVEL];

    /** Number of pre-smoother applications on each level */
    int nu_pre[QUDA_MAX_MG_LEVEL];

    /** Number of post-smoother applications on each level */
    int nu_post[QUDA_MAX_MG_LEVEL];

    /** Over/under relaxation factor for the smoother at each level */
    double omega[QUDA_MAX_MG_LEVEL];

    /** Precision to use for halo communication in the smoother */
    QudaPrecision smoother_halo_precision[QUDA_MAX_MG_LEVEL];

    /** Whether to use additive or multiplicative Schwarz preconditioning in the smoother */
    QudaSchwarzType smoother_schwarz_type[QUDA_MAX_MG_LEVEL];

    /** Number of Schwarz cycles to apply */
    int smoother_schwarz_cycle[QUDA_MAX_MG_LEVEL];

    /** The type of residual to send to the next coarse grid, and thus the
	type of solution to receive back from this coarse grid */
    QudaSolutionType coarse_grid_solution_type[QUDA_MAX_MG_LEVEL];

    /** The type of smoother solve to do on each grid (e/o preconditioning or not)*/
    QudaSolveType smoother_solve_type[QUDA_MAX_MG_LEVEL];

    /** The type of multigrid cycle to perform at each level */
    QudaMultigridCycleType cycle_type[QUDA_MAX_MG_LEVEL];

    /** Whether to use global reductions or not for the smoother / solver at each level */
    QudaBoolean global_reduction[QUDA_MAX_MG_LEVEL];

    /** Location where each level should be done */
    QudaFieldLocation location[QUDA_MAX_MG_LEVEL];

    /** Location where the coarse-operator construction will be computedn */
    QudaFieldLocation setup_location[QUDA_MAX_MG_LEVEL];

    /** Whether to use eigenvectors for the nullspace or, if the coarsest instance deflate*/
    QudaBoolean use_eig_solver[QUDA_MAX_MG_LEVEL];

    /** Minimize device memory allocations during the adaptive setup,
        placing temporary fields in mapped memory instad of device
        memory */
    QudaBoolean setup_minimize_memory;

    /** Whether to compute the null vectors or reload them */
    QudaComputeNullVector compute_null_vector;

    /** Whether to generate on all levels or just on level 0 */
    QudaBoolean generate_all_levels;

    /** Whether to run the verification checks once set up is complete */
    QudaBoolean run_verify;

    /** Whether to run null Vs eigen vector overlap checks once set up is complete */
    QudaBoolean run_low_mode_check;

    /** Whether to run null vector oblique checks once set up is complete */
    QudaBoolean run_oblique_proj_check;

    /** Whether to load the null-space vectors to disk (requires QIO) */
    QudaBoolean vec_load[QUDA_MAX_MG_LEVEL];

    /** Filename prefix where to load the null-space vectors */
    char vec_infile[QUDA_MAX_MG_LEVEL][256];

    /** Whether to store the null-space vectors to disk (requires QIO) */
    QudaBoolean vec_store[QUDA_MAX_MG_LEVEL];

    /** Filename prefix for where to save the null-space vectors */
    char vec_outfile[QUDA_MAX_MG_LEVEL][256];

    /** Whether to use and initial guess during coarse grid deflation */
    QudaBoolean coarse_guess;

    /** Whether to preserve the deflation space during MG update */
    QudaBoolean preserve_deflation;

    /** The Gflops rate of the multigrid solver setup */
    double gflops;

    /**< The time taken by the multigrid solver setup */
    double secs;

    /** Multiplicative factor for the mu parameter */
    double mu_factor[QUDA_MAX_MG_LEVEL];

    /** Boolean for aggregation type, implies staggered or not */
    QudaTransferType transfer_type[QUDA_MAX_MG_LEVEL];

    /** Whether to use tensor cores (if available) */
    QudaBoolean use_mma;

    /** Whether to do a full (false) or thin (true) update in the context of updateMultigridQuda */
    QudaBoolean thin_update_only;
  } QudaMultigridParam;

  typedef struct QudaGaugeObservableParam_s {
    size_t struct_size; /**< Size of this struct in bytes.  Used to ensure that the host application and QUDA see the same struct*/
    QudaBoolean su_project;              /**< Whether to porject onto the manifold prior to measurement */
    QudaBoolean compute_plaquette;       /**< Whether to compute the plaquette */
    double plaquette[3];                 /**< Total, spatial and temporal field energies, respectively */
    QudaBoolean compute_qcharge;         /**< Whether to compute the topological charge and field energy */
    double qcharge;                      /**< Computed topological charge */
    double energy[3];                    /**< Total, spatial and temporal field energies, respectively */
    QudaBoolean compute_qcharge_density; /**< Whether to compute the topological charge density */
    void *qcharge_density; /**< Pointer to host array of length volume where the q-charge density will be copied */
  } QudaGaugeObservableParam;

  typedef struct QudaBLASParam_s {
    size_t struct_size; /**< Size of this struct in bytes.  Used to ensure that the host application and QUDA see the same struct*/

    QudaBLASOperation trans_a; /**< operation op(A) that is non- or (conj.) transpose. */
    QudaBLASOperation trans_b; /**< operation op(B) that is non- or (conj.) transpose. */
    int m;                     /**< number of rows of matrix op(A) and C. */
    int n;                     /**< number of columns of matrix op(B) and C. */
    int k;                     /**< number of columns of op(A) and rows of op(B). */
    int lda;                   /**< leading dimension of two-dimensional array used to store the matrix A. */
    int ldb;                   /**< leading dimension of two-dimensional array used to store matrix B. */
    int ldc;                   /**< leading dimension of two-dimensional array used to store matrix C. */
    int a_offset;              /**< position of the A array from which begin read/write. */
    int b_offset;              /**< position of the B array from which begin read/write. */
    int c_offset;              /**< position of the C array from which begin read/write. */
    int a_stride;              /**< stride of the A array in strided(batched) mode */
    int b_stride;              /**< stride of the B array in strided(batched) mode */
    int c_stride;              /**< stride of the C array in strided(batched) mode */

    double_complex alpha; /**< scalar used for multiplication. */
    double_complex beta;  /**< scalar used for multiplication. If beta==0, C does not have to be a valid input. */

    int batch_count; /**< number of pointers contained in arrayA, arrayB and arrayC. */

    QudaBLASDataType data_type;   /**< Specifies if using S(C) or D(Z) BLAS type */
    QudaBLASDataOrder data_order; /**< Specifies if using Row or Column major */
  } QudaBLASParam;

  /*
   * Interface functions, found in interface_quda.cpp
   */

  /**
   * Set parameters related to status reporting.
   *
   * In typical usage, this function will be called once (or not at
   * all) just before the call to initQuda(), but it's valid to call
   * it any number of times at any point during execution.  Prior to
   * the first time it's called, the parameters take default values
   * as indicated below.
   *
   * @param verbosity  Default verbosity, ranging from QUDA_SILENT to
   *                   QUDA_DEBUG_VERBOSE.  Within a solver, this
   *                   parameter is overridden by the "verbosity"
   *                   member of QudaInvertParam.  The default value
   *                   is QUDA_SUMMARIZE.
   *
   * @param prefix     String to prepend to all messages from QUDA.  This
   *                   defaults to the empty string (""), but you may
   *                   wish to specify something like "QUDA: " to
   *                   distinguish QUDA's output from that of your
   *                   application.
   *
   * @param outfile    File pointer (such as stdout, stderr, or a handle
   *                   returned by fopen()) where messages should be
   *                   printed.  The default is stdout.
   */
  void setVerbosityQuda(QudaVerbosity verbosity, const char prefix[],
                        FILE *outfile);

  /**
   * initCommsGridQuda() takes an optional "rank_from_coords" argument that
   * should be a pointer to a user-defined function with this prototype.
   *
   * @param coords  Node coordinates
   * @param fdata   Any auxiliary data needed by the function
   * @return        MPI rank or QMP node ID cooresponding to the node coordinates
   *
   * @see initCommsGridQuda
   */
  typedef int (*QudaCommsMap)(const int *coords, void *fdata);

  /**
   * @param mycomm User provided MPI communicator in place of MPI_COMM_WORLD
   */

  void qudaSetCommHandle(void *mycomm);

  /**
   * Declare the grid mapping ("logical topology" in QMP parlance)
   * used for communications in a multi-GPU grid.  This function
   * should be called prior to initQuda().  The only case in which
   * it's optional is when QMP is used for communication and the
   * logical topology has already been declared by the application.
   *
   * @param nDim   Number of grid dimensions.  "4" is the only supported
   *               value currently.
   *
   * @param dims   Array of grid dimensions.  dims[0]*dims[1]*dims[2]*dims[3]
   *               must equal the total number of MPI ranks or QMP nodes.
   *
   * @param func   Pointer to a user-supplied function that maps coordinates
   *               in the communication grid to MPI ranks (or QMP node IDs).
   *               If the pointer is NULL, the default mapping depends on
   *               whether QMP or MPI is being used for communication.  With
   *               QMP, the existing logical topology is used if it's been
   *               declared.  With MPI or as a fallback with QMP, the default
   *               ordering is lexicographical with the fourth ("t") index
   *               varying fastest.
   *
   * @param fdata  Pointer to any data required by "func" (may be NULL)
   *
   * @see QudaCommsMap
   */

  void initCommsGridQuda(int nDim, const int *dims, QudaCommsMap func, void *fdata);

  /**
   * Initialize the library.  This is a low-level interface that is
   * called by initQuda.  Calling initQudaDevice requires that the
   * user also call initQudaMemory before using QUDA.
   *
   * @param device CUDA device number to use.  In a multi-GPU build,
   *               this parameter may either be set explicitly on a
   *               per-process basis or set to -1 to enable a default
   *               allocation of devices to processes.
   */
  void initQudaDevice(int device);

  /**
   * Initialize the library persistant memory allocations (both host
   * and device).  This is a low-level interface that is called by
   * initQuda.  Calling initQudaMemory requires that the user has
   * previously called initQudaDevice.
   */
  void initQudaMemory();

  /**
   * Initialize the library.  This function is actually a wrapper
   * around calls to initQudaDevice() and initQudaMemory().
   *
   * @param device  CUDA device number to use.  In a multi-GPU build,
   *                this parameter may either be set explicitly on a
   *                per-process basis or set to -1 to enable a default
   *                allocation of devices to processes.
   */
  void initQuda(int device);

  /**
   * Finalize the library.
   */
  void endQuda(void);

  /**
   * @brief update the radius for halos.
   * @details This should only be needed for automated testing when
   * different partitioning is applied within a single run.
   */
  void updateR();

  /**
   * A new QudaGaugeParam should always be initialized immediately
   * after it's defined (and prior to explicitly setting its members)
   * using this function.  Typical usage is as follows:
   *
   *   QudaGaugeParam gauge_param = newQudaGaugeParam();
   */
  QudaGaugeParam newQudaGaugeParam(void);

  /**
   * A new QudaInvertParam should always be initialized immediately
   * after it's defined (and prior to explicitly setting its members)
   * using this function.  Typical usage is as follows:
   *
   *   QudaInvertParam invert_param = newQudaInvertParam();
   */
  QudaInvertParam newQudaInvertParam(void);

  /**
   * A new QudaMultigridParam should always be initialized immediately
   * after it's defined (and prior to explicitly setting its members)
   * using this function.  Typical usage is as follows:
   *
   *   QudaMultigridParam mg_param = newQudaMultigridParam();
   */
  QudaMultigridParam newQudaMultigridParam(void);

  /**
   * A new QudaEigParam should always be initialized immediately
   * after it's defined (and prior to explicitly setting its members)
   * using this function.  Typical usage is as follows:
   *
   *   QudaEigParam eig_param = newQudaEigParam();
   */
  QudaEigParam newQudaEigParam(void);

  /**
   * A new QudaGaugeObservableParam should always be initialized
   * immediately after it's defined (and prior to explicitly setting
   * its members) using this function.  Typical usage is as follows:
   *
   *   QudaGaugeParam obs_param = newQudaGaugeObservableParam();
   */
  QudaGaugeObservableParam newQudaGaugeObservableParam(void);

  /**
   * A new QudaBLASParam should always be initialized immediately
   * after it's defined (and prior to explicitly setting its members)
   * using this function.  Typical usage is as follows:
   *
   *   QudaBLASParam blas_param = newQudaBLASParam();
   */
  QudaBLASParam newQudaBLASParam(void);

  /**
   * Print the members of QudaGaugeParam.
   * @param param The QudaGaugeParam whose elements we are to print.
   */
  void printQudaGaugeParam(QudaGaugeParam *param);

  /**
   * Print the members of QudaInvertParam.
   * @param param The QudaInvertParam whose elements we are to print.
   */
  void printQudaInvertParam(QudaInvertParam *param);

  /**
   * Print the members of QudaMultigridParam.
   * @param param The QudaMultigridParam whose elements we are to print.
   */
  void printQudaMultigridParam(QudaMultigridParam *param);

  /**
   * Print the members of QudaEigParam.
   * @param param The QudaEigParam whose elements we are to print.
   */
  void printQudaEigParam(QudaEigParam *param);

  /**
   * Print the members of QudaGaugeObservableParam.
   * @param param The QudaGaugeObservableParam whose elements we are to print.
   */
  void printQudaGaugeObservableParam(QudaGaugeObservableParam *param);

  /**
   * Print the members of QudaBLASParam.
   * @param param The QudaBLASParam whose elements we are to print.
   */
  void printQudaBLASParam(QudaBLASParam *param);

  /**
   * Load the gauge field from the host.
   * @param h_gauge Base pointer to host gauge field (regardless of dimensionality)
   * @param param   Contains all metadata regarding host and device storage
   */
  void loadGaugeQuda(void *h_gauge, QudaGaugeParam *param);

  /**
   * Free QUDA's internal copy of the gauge field.
   */
  void freeGaugeQuda(void);

  /**
   * Save the gauge field to the host.
   * @param h_gauge Base pointer to host gauge field (regardless of dimensionality)
   * @param param   Contains all metadata regarding host and device storage
   */
  void saveGaugeQuda(void *h_gauge, QudaGaugeParam *param);

  /**
   * Load the clover term and/or the clover inverse from the host.
   * Either h_clover or h_clovinv may be set to NULL.
   * @param h_clover    Base pointer to host clover field
   * @param h_cloverinv Base pointer to host clover inverse field
   * @param inv_param   Contains all metadata regarding host and device storage
   */
  void loadCloverQuda(void *h_clover, void *h_clovinv,
      QudaInvertParam *inv_param);

  /**
   * Free QUDA's internal copy of the clover term and/or clover inverse.
   */
  void freeCloverQuda(void);

  /**
   * Perform the solve, according to the parameters set in param.  It
   * is assumed that the gauge field has already been loaded via
   * loadGaugeQuda().
   * @param h_x    Solution spinor field
   * @param h_b    Source spinor field
   * @param param  Contains all metadata regarding host and device
   *               storage and solver parameters
   */
  void lanczosQuda(int k0, int m, void *hp_Apsi, void *hp_r, void *hp_V, void *hp_alpha, void *hp_beta,
                   QudaEigParam *eig_param);

  /**
   * Perform the eigensolve. The problem matrix is defined by the invert param, the
   * mode of solution is specified by the eig param. It is assumed that the gauge
   * field has already been loaded via  loadGaugeQuda().
   * @param h_evecs  Array of pointers to application eigenvectors
   * @param h_evals  Host side eigenvalues
   * @param param Contains all metadata regarding the type of solve.
   */
  void eigensolveQuda(void **h_evecs, double_complex *h_evals, QudaEigParam *param);

  /**
   * Perform the solve, according to the parameters set in param.  It
   * is assumed that the gauge field has already been loaded via
   * loadGaugeQuda().
   * @param h_x    Solution spinor field
   * @param h_b    Source spinor field
   * @param param  Contains all metadata regarding host and device
   *               storage and solver parameters
   */
  void invertQuda(void *h_x, void *h_b, QudaInvertParam *param);

  /**
   * @brief Perform the solve like @invertQuda but for multiple rhs by spliting the comm grid into
   * sub-partitions: each sub-partition invert one or more rhs'.
   * The QudaInvertParam object specifies how the solve should be performed on each sub-partition.
   * Unlike @invertQuda, the interface also takes the host side gauge as input. The gauge pointer and
   * gauge_param are used if for inv_param split_grid[0] * split_grid[1] * split_grid[2] * split_grid[3]
   * is larger than 1, in which case gauge field is not required to be loaded beforehand; otherwise
   * this interface would just work as @invertQuda, which requires gauge field to be loaded beforehand,
   * and the gauge field pointer and gauge_param are not used.
   * @param _hp_x       Array of solution spinor fields
   * @param _hp_b       Array of source spinor fields
   * @param param       Contains all metadata regarding host and device storage and solver parameters
   * @param h_gauge     Base pointer to host gauge field (regardless of dimensionality)
   * @param gauge_param Contains all metadata regarding host and device storage for gauge field
   */
  void invertMultiSrcQuda(void **_hp_x, void **_hp_b, QudaInvertParam *param, void *h_gauge, QudaGaugeParam *gauge_param);

  /**
   * @brief Really the same with @invertMultiSrcQuda but for staggered-style fermions, by accepting pointers
   * to fat links and long links.
   * @param _hp_x       Array of solution spinor fields
   * @param _hp_b       Array of source spinor fields
   * @param param       Contains all metadata regarding host and device storage and solver parameters
   * @param milc_fatlinks     Base pointer to host **fat** gauge field (regardless of dimensionality)
   * @param milc_longlinks    Base pointer to host **long** gauge field (regardless of dimensionality)
   * @param gauge_param Contains all metadata regarding host and device storage for gauge field
   */
  void invertMultiSrcStaggeredQuda(void **_hp_x, void **_hp_b, QudaInvertParam *param, void *milc_fatlinks,
                                   void *milc_longlinks, QudaGaugeParam *gauge_param);

  /**
   * @brief Really the same with @invertMultiSrcQuda but for clover-style fermions, by accepting pointers
   * to direct and inverse clover field pointers.
   * @param _hp_x       Array of solution spinor fields
   * @param _hp_b       Array of source spinor fields
   * @param param       Contains all metadata regarding host and device storage and solver parameters
   * @param h_gauge     Base pointer to host gauge field (regardless of dimensionality)
   * @param gauge_param Contains all metadata regarding host and device storage for gauge field
   * @param h_clover    Base pointer to the direct clover field
   * @param h_clovinv   Base pointer to the inverse clover field
   */
  void invertMultiSrcCloverQuda(void **_hp_x, void **_hp_b, QudaInvertParam *param, void *h_gauge,
                                QudaGaugeParam *gauge_param, void *h_clover, void *h_clovinv);

  /**
   * Solve for multiple shifts (e.g., masses).
   * @param _hp_x    Array of solution spinor fields
   * @param _hp_b    Source spinor fields
   * @param param  Contains all metadata regarding host and device
   *               storage and solver parameters
   */
  void invertMultiShiftQuda(void **_hp_x, void *_hp_b, QudaInvertParam *param);

  /**
   * Setup the multigrid solver, according to the parameters set in param.  It
   * is assumed that the gauge field has already been loaded via
   * loadGaugeQuda().
   * @param param  Contains all metadata regarding host and device
   *               storage and solver parameters
   */
  void* newMultigridQuda(QudaMultigridParam *param);

  /**
   * @brief Free resources allocated by the multigrid solver
   * @param mg_instance Pointer to instance of multigrid_solver
   * @param param Contains all metadata regarding host and device
   * storage and solver parameters
   */
  void destroyMultigridQuda(void *mg_instance);

  /**
   * @brief Updates the multigrid preconditioner for the new gauge / clover field
   * @param mg_instance Pointer to instance of multigrid_solver
   * @param param Contains all metadata regarding host and device
   * storage and solver parameters, of note contains a flag specifying whether
   * to do a full update or a thin update.
   */
  void updateMultigridQuda(void *mg_instance, QudaMultigridParam *param);

  /**
   * @brief Dump the null-space vectors to disk
   * @param[in] mg_instance Pointer to the instance of multigrid_solver
   * @param[in] param Contains all metadata regarding host and device
   * storage and solver parameters (QudaMultigridParam::vec_outfile
   * sets the output filename prefix).
   */
  void dumpMultigridQuda(void *mg_instance, QudaMultigridParam *param);

  /**
   * Apply the Dslash operator (D_{eo} or D_{oe}).
   * @param h_out  Result spinor field
   * @param h_in   Input spinor field
   * @param param  Contains all metadata regarding host and device
   *               storage
   * @param parity The destination parity of the field
   */
  void dslashQuda(void *h_out, void *h_in, QudaInvertParam *inv_param, QudaParity parity);

  /**
   * @brief Perform the solve like @dslashQuda but for multiple rhs by spliting the comm grid into
   * sub-partitions: each sub-partition does one or more rhs'.
   * The QudaInvertParam object specifies how the solve should be performed on each sub-partition.
   * Unlike @invertQuda, the interface also takes the host side gauge as
   * input - gauge field is not required to be loaded beforehand.
   * @param _hp_x       Array of solution spinor fields
   * @param _hp_b       Array of source spinor fields
   * @param param       Contains all metadata regarding host and device storage and solver parameters
   * @param parity      Parity to apply dslash on
   * @param h_gauge     Base pointer to host gauge field (regardless of dimensionality)
   * @param gauge_param Contains all metadata regarding host and device storage for gauge field
   */
  void dslashMultiSrcQuda(void **_hp_x, void **_hp_b, QudaInvertParam *param, QudaParity parity, void *h_gauge,
                          QudaGaugeParam *gauge_param);
  /**
   * @brief Really the same with @dslashMultiSrcQuda but for staggered-style fermions, by accepting pointers
   * to fat links and long links.
   * @param _hp_x       Array of solution spinor fields
   * @param _hp_b       Array of source spinor fields
   * @param param       Contains all metadata regarding host and device storage and solver parameters
   * @param parity      Parity to apply dslash on
   * @param milc_fatlinks     Base pointer to host **fat** gauge field (regardless of dimensionality)
   * @param milc_longlinks    Base pointer to host **long** gauge field (regardless of dimensionality)
   * @param gauge_param Contains all metadata regarding host and device storage for gauge field
   */

  void dslashMultiSrcStaggeredQuda(void **_hp_x, void **_hp_b, QudaInvertParam *param, QudaParity parity,
                                   void *milc_fatlinks, void *milc_longlinks, QudaGaugeParam *gauge_param);

  /**
   * @brief Really the same with @dslashMultiSrcQuda but for clover-style fermions, by accepting pointers
   * to direct and inverse clover field pointers.
   * @param _hp_x       Array of solution spinor fields
   * @param _hp_b       Array of source spinor fields
   * @param param       Contains all metadata regarding host and device storage and solver parameters
   * @param parity      Parity to apply dslash on
   * @param h_gauge     Base pointer to host gauge field (regardless of dimensionality)
   * @param gauge_param Contains all metadata regarding host and device storage for gauge field
   * @param h_clover    Base pointer to the direct clover field
   * @param h_clovinv   Base pointer to the inverse clover field
   */
  void dslashMultiSrcCloverQuda(void **_hp_x, void **_hp_b, QudaInvertParam *param, QudaParity parity, void *h_gauge,
                                QudaGaugeParam *gauge_param, void *h_clover, void *h_clovinv);

  /**
   * Apply the clover operator or its inverse.
   * @param h_out  Result spinor field
   * @param h_in   Input spinor field
   * @param param  Contains all metadata regarding host and device
   *               storage
   * @param parity The source and destination parity of the field
   * @param inverse Whether to apply the inverse of the clover term
   */
  void cloverQuda(void *h_out, void *h_in, QudaInvertParam *inv_param, QudaParity parity, int inverse);

  /**
   * Apply the full Dslash matrix, possibly even/odd preconditioned.
   * @param h_out  Result spinor field
   * @param h_in   Input spinor field
   * @param param  Contains all metadata regarding host and device
   *               storage
   */
  void MatQuda(void *h_out, void *h_in, QudaInvertParam *inv_param);

  /**
   * Apply M^{\dag}M, possibly even/odd preconditioned.
   * @param h_out  Result spinor field
   * @param h_in   Input spinor field
   * @param param  Contains all metadata regarding host and device
   *               storage
   */
  void MatDagMatQuda(void *h_out, void *h_in, QudaInvertParam *inv_param);


  /*
   * The following routines are temporary additions used by the HISQ
   * link-fattening code.
   */

  void set_dim(int *);
  void pack_ghost(void **cpuLink, void **cpuGhost, int nFace,
      QudaPrecision precision);

  void computeKSLinkQuda(void* fatlink, void* longlink, void* ulink, void* inlink,
                         double *path_coeff, QudaGaugeParam *param);

  /**
   * Either downloads and sets the resident momentum field, or uploads
   * and returns the resident momentum field
   *
   * @param[in,out] mom The external momentum field
   * @param[in] param The parameters of the external field
   */
  void momResidentQuda(void *mom, QudaGaugeParam *param);

  /**
   * Compute the gauge force and update the mometum field
   *
   * @param mom The momentum field to be updated
   * @param sitelink The gauge field from which we compute the force
   * @param input_path_buf[dim][num_paths][path_length]
   * @param path_length One less that the number of links in a loop (e.g., 3 for a staple)
   * @param loop_coeff Coefficients of the different loops in the Symanzik action
   * @param num_paths How many contributions from path_length different "staples"
   * @param max_length The maximum number of non-zero of links in any path in the action
   * @param dt The integration step size (for MILC this is dt*beta/3)
   * @param param The parameters of the external fields and the computation settings
   */
  int computeGaugeForceQuda(void* mom, void* sitelink,  int*** input_path_buf, int* path_length,
			    double* loop_coeff, int num_paths, int max_length, double dt,
			    QudaGaugeParam* qudaGaugeParam);

  /**
   * Evolve the gauge field by step size dt, using the momentum field
   * I.e., Evalulate U(t+dt) = e(dt pi) U(t)
   *
   * @param gauge The gauge field to be updated
   * @param momentum The momentum field
   * @param dt The integration step size step
   * @param conj_mom Whether to conjugate the momentum matrix
   * @param exact Whether to use an exact exponential or Taylor expand
   * @param param The parameters of the external fields and the computation settings
   */
  void updateGaugeFieldQuda(void* gauge, void* momentum, double dt,
      int conj_mom, int exact, QudaGaugeParam* param);

  /**
   * Apply the staggered phase factors to the gauge field.  If the
   * imaginary chemical potential is non-zero then the phase factor
   * exp(imu/T) will be applied to the links in the temporal
   * direction.
   *
   * @param gauge_h The gauge field
   * @param param The parameters of the gauge field
   */
  void staggeredPhaseQuda(void *gauge_h, QudaGaugeParam *param);

  /**
   * Project the input field on the SU(3) group.  If the target
   * tolerance is not met, this routine will give a runtime error.
   *
   * @param gauge_h The gauge field to be updated
   * @param tol The tolerance to which we iterate
   * @param param The parameters of the gauge field
   */
  void projectSU3Quda(void *gauge_h, double tol, QudaGaugeParam *param);

  /**
   * Evaluate the momentum contribution to the Hybrid Monte Carlo
   * action.
   *
   * @param momentum The momentum field
   * @param param The parameters of the external fields and the computation settings
   * @return momentum action
   */
  double momActionQuda(void* momentum, QudaGaugeParam* param);

  /**
   * Allocate a gauge (matrix) field on the device and optionally download a host gauge field.
   *
   * @param gauge The host gauge field (optional - if set to 0 then the gauge field zeroed)
   * @param geometry The geometry of the matrix field to create (1 - scalar, 4 - vector, 6 - tensor)
   * @param param The parameters of the external field and the field to be created
   * @return Pointer to the gauge field (cast as a void*)
   */
  void* createGaugeFieldQuda(void* gauge, int geometry, QudaGaugeParam* param);

  /**
   * Copy the QUDA gauge (matrix) field on the device to the CPU
   *
   * @param outGauge Pointer to the host gauge field
   * @param inGauge Pointer to the device gauge field (QUDA device field)
   * @param param The parameters of the host and device fields
   */
  void  saveGaugeFieldQuda(void* outGauge, void* inGauge, QudaGaugeParam* param);

  /**
   * Reinterpret gauge as a pointer to cudaGaugeField and call destructor.
   *
   * @param gauge Gauge field to be freed
   */
  void destroyGaugeFieldQuda(void* gauge);

  /**
   * Compute the clover field and its inverse from the resident gauge field.
   *
   * @param param The parameters of the clover field to create
   */
  void createCloverQuda(QudaInvertParam* param);

  /**
   * Compute the clover force contributions in each dimension mu given
   * the array of solution fields, and compute the resulting momentum
   * field.
   *
   * @param mom Force matrix
   * @param dt Integrating step size
   * @param x Array of solution vectors
   * @param p Array of intermediate vectors
   * @param coeff Array of residues for each contribution (multiplied by stepsize)
   * @param kappa2 -kappa*kappa parameter
   * @param ck -clover_coefficient * kappa / 8
   * @param nvec Number of vectors
   * @param multiplicity Number fermions this bilinear reresents
   * @param gauge Gauge Field
   * @param gauge_param Gauge field meta data
   * @param inv_param Dirac and solver meta data
   */
  void computeCloverForceQuda(void *mom, double dt, void **x, void **p, double *coeff, double kappa2, double ck,
			      int nvector, double multiplicity, void *gauge,
			      QudaGaugeParam *gauge_param, QudaInvertParam *inv_param);

  /**
   * Compute the naive staggered force.  All fields must be in the same precision.
   *
   * @param mom Momentum field
   * @param dt Integrating step size
   * @param delta Additional scale factor when updating momentum (mom += delta * [force]_TA
   * @param gauge Gauge field (at present only supports resident gauge field)
   * @param x Array of single-parity solution vectors (at present only supports resident solutions)
   * @param gauge_param Gauge field meta data
   * @param invert_param Dirac and solver meta data
   */
  void computeStaggeredForceQuda(void *mom, double dt, double delta, void *gauge, void **x, QudaGaugeParam *gauge_param,
                                 QudaInvertParam *invert_param);

  /**
   * Compute the fermion force for the HISQ quark action and integrate the momentum.
   * @param momentum        The momentum field we are integrating
   * @param dt              The stepsize used to integrate the momentum
   * @param level2_coeff    The coefficients for the second level of smearing in the quark action.
   * @param fat7_coeff      The coefficients for the first level of smearing (fat7) in the quark action.
   * @param w_link          Unitarized link variables obtained by applying fat7 smearing and unitarization to the original links.
   * @param v_link          Fat7 link variables.
   * @param u_link          SU(3) think link variables.
   * @param quark           The input fermion field.
   * @param num             The number of quark fields
   * @param num_naik        The number of naik contributions
   * @param coeff           The coefficient multiplying the fermion fields in the outer product
   * @param param.          The field parameters.
   */
  void computeHISQForceQuda(void* momentum,
                            double dt,
                            const double level2_coeff[6],
                            const double fat7_coeff[6],
                            const void* const w_link,
                            const void* const v_link,
                            const void* const u_link,
                            void** quark,
                            int num,
                            int num_naik,
                            double** coeff,
                            QudaGaugeParam* param);

  /**
     @brief Generate Gaussian distributed fields and store in the
     resident gauge field.  We create a Gaussian-distributed su(n)
     field and exponentiate it, e.g., U = exp(sigma * H), where H is
     the distributed su(n) field and beta is the width of the
     distribution (beta = 0 results in a free field, and sigma = 1 has
     maximum disorder).

     @param seed The seed used for the RNG
     @param sigma Width of Gaussian distrubution
  */
  void gaussGaugeQuda(unsigned long long seed, double sigma);

  /**
   * Computes the total, spatial and temporal plaquette averages of the loaded gauge configuration.
   * @param Array for storing the averages (total, spatial, temporal)
   */
  void plaqQuda(double plaq[3]);

  /**
   * Performs a deep copy from the internal extendedGaugeResident field.
   * @param Pointer to externally allocated GaugeField
   */
  void copyExtendedResidentGaugeQuda(void *resident_gauge);

  /**
   * Performs Gaussian smearing on a given spinor using the gauge field
   * gaugeSmeared, if it exist, or gaugePrecise if no smeared field is present.
   * @param h_in    Input spinor field to smear
   * @param param   Contains all metadata regarding host and device
   *                storage and operator which will be applied to the spinor
   * @param n_steps Number of steps to apply.
   * @param omega   The width of the Gaussian 
   */
  void performGaussianSmearNStep(void *h_in, QudaInvertParam *param, const int n_steps, const double omega);
  
  /**
   * Performs APE smearing on gaugePrecise and stores it in gaugeSmeared
   * @param n_steps Number of steps to apply.
   * @param alpha  Alpha coefficient for APE smearing.
   * @param meas_interval Measure the Q charge every Nth step
   */
  void performAPEnStep(unsigned int n_steps, double alpha, int meas_interval);

  /**
   * Performs STOUT smearing on gaugePrecise and stores it in gaugeSmeared
   * @param n_steps Number of steps to apply.
   * @param rho    Rho coefficient for STOUT smearing.
   * @param meas_interval Measure the Q charge every Nth step
   */
  void performSTOUTnStep(unsigned int n_steps, double rho, int meas_interval);

  /**
   * Performs Over Imroved STOUT smearing on gaugePrecise and stores it in gaugeSmeared
   * @param n_steps Number of steps to apply.
   * @param rho    Rho coefficient for STOUT smearing.
   * @param epsilon Epsilon coefficient for Over Improved STOUT smearing.
   * @param meas_interval Measure the Q charge every Nth step
   */
  void performOvrImpSTOUTnStep(unsigned int n_steps, double rho, double epsilon, int meas_interval);

  /**
   * Performs Wilson Flow on gaugePrecise and stores it in gaugeSmeared
   * @param n_steps Number of steps to apply.
   * @param step_size Size of Wilson Flow step
   * @param meas_interval Measure the Q charge and field energy every Nth step
   * @param wflow_type 1x1 Wilson or 2x1 Symanzik flow type
   */
  void performWFlownStep(unsigned int n_steps, double step_size, int meas_interval, QudaWFlowType wflow_type);

  /**
   * @brief Calculates a variety of gauge-field observables.  If a
   * smeared gauge field is presently loaded (in gaugeSmeared) the
   * observables are computed on this, else the resident gauge field
   * will be used.
   * @param[in,out] param Parameter struct that defines which
   * observables we are making and the resulting observables.
   */
  void gaugeObservablesQuda(QudaGaugeObservableParam *param);

  /**
   * Public function to perform color contractions of the host spinorfields contained
   * inside first two arguments. Used for cases where one wishes to contract data in
   * either the T or Z dim, with a Fourier phase applied
   * @param[in] h_prop_array_flavor_1 pointer to pointers of ColorSpinorField host data
   * @param[in] h_prop_array_flavor_2 pointer to pointers of ColorSpinorField host data
   * @param[out] h_result adress of pointer to the 16*corr_dim complex numbers of the
   *            result correlators
   * @param[in] cType Which type of contraction (open, degrand-rossi, etc)
   * @param[in] cs_param_ptr Pointer to a ColorSpinorParam meta data for
   *            construction of ColorSpinorFields
   * @param[in] X spacetime data for construction of ColorSpinorFields
   */
  void contractFTQuda(void **prop_array_flavor_1, void **prop_array_flavor_2, void **h_result,
		      const QudaContractType cType, void *cs_param_ptr,
		      const int *X, const int *const source_position, int* Mom);
  
  /**
   * @brief Gauge fixing with overrelaxation with support for single and multi GPU.
   * @param[in,out] gauge, gauge field to be fixed
   * @param[in] gauge_dir, 3 for Coulomb gauge fixing, other for Landau gauge fixing
   * @param[in] Nsteps, maximum number of steps to perform gauge fixing
   * @param[in] verbose_interval, print gauge fixing info when iteration count is a multiple of this
   * @param[in] relax_boost, gauge fixing parameter of the overrelaxation method, most common value is 1.5 or 1.7.
   * @param[in] tolerance, torelance value to stop the method, if this value is zero then the method stops when
   * iteration reachs the maximum number of steps defined by Nsteps
   * @param[in] reunit_interval, reunitarize gauge field when iteration count is a multiple of this
   * @param[in] stopWtheta, 0 for MILC criterion and 1 to use the theta value
   * @param[in] param The parameters of the external fields and the computation settings
   * @param[out] timeinfo
   */
  int computeGaugeFixingOVRQuda(void *gauge, const unsigned int gauge_dir, const unsigned int Nsteps,
                                const unsigned int verbose_interval, const double relax_boost, const double tolerance,
                                const unsigned int reunit_interval, const unsigned int stopWtheta,
                                QudaGaugeParam *param, double *timeinfo);
  /**
   * @brief Gauge fixing with Steepest descent method with FFTs with support for single GPU only.
   * @param[in,out] gauge, gauge field to be fixed
   * @param[in] gauge_dir, 3 for Coulomb gauge fixing, other for Landau gauge fixing
   * @param[in] Nsteps, maximum number of steps to perform gauge fixing
   * @param[in] verbose_interval, print gauge fixing info when iteration count is a multiple of this
   * @param[in] alpha, gauge fixing parameter of the method, most common value is 0.08
   * @param[in] autotune, 1 to autotune the method, i.e., if the Fg inverts its tendency we decrease the alpha value
   * @param[in] tolerance, torelance value to stop the method, if this value is zero then the method stops when
   * iteration reachs the maximum number of steps defined by Nsteps
   * @param[in] stopWtheta, 0 for MILC criterion and 1 to use the theta value
   * @param[in] param The parameters of the external fields and the computation settings
   * @param[out] timeinfo
   */
  int computeGaugeFixingFFTQuda(void *gauge, const unsigned int gauge_dir, const unsigned int Nsteps,
                                const unsigned int verbose_interval, const double alpha, const unsigned int autotune,
                                const double tolerance, const unsigned int stopWtheta, QudaGaugeParam *param,
                                double *timeinfo);

  /**
   * @brief Strided Batched GEMM
   * @param[in] arrayA The array containing the A matrix data
   * @param[in] arrayB The array containing the A matrix data
   * @param[in] arrayC The array containing the A matrix data
   * @param[in] native boolean to use either the native or generic version
   * @param[in] param The data defining the problem execution.
   */
  void blasGEMMQuda(void *arrayA, void *arrayB, void *arrayC, QudaBoolean native, QudaBLASParam *param);

  void make4DChiralProp(void *out4D_ptr, void *in5D_ptr, QudaInvertParam *inv_param5D, QudaInvertParam *inv_param4D,
			const int *X);
  
  void make4DMidPointProp(void *out4D_ptr, void *in5D_ptr, QudaInvertParam *inv_param5D, QudaInvertParam *inv_param4D,
                          const int *X);
  
  /**
   * @brief Hacks for Callat. Will document at PR time
   */
  void laphSinkProject(void *host_quark, void **host_evec, double_complex *host_sinks,
<<<<<<< HEAD
		       QudaInvertParam inv_param, unsigned int n_ev, const int X[4]);

  void laphBaryonKernel(int n1, int n2, int n3, int n_mom,
			double _Complex *host_coeffs1, 
			double _Complex *host_coeffs2, 
			double _Complex *host_coeffs3,
			double _Complex *mom_ptr, 
			int n_ev, void **ev_ptr, 
			void *ret_array,
			int block_size_mom_proj,
			const int X[4]);
  
  void laphCurrentKernel(int n1, int n2, int n_mom,
                         int block_size_mom_proj,
			 void **host_quark, 
			 void **host_quark_bar, 
			 int *host_mom, 
			 void *ret_array,
			 const int X[4]);
  
  void laphBaryonKernelComputeModeTripletA(int nMom, int nEv, int block_size_mom_proj,
=======
		       QudaInvertParam inv_param, unsigned int nEv, const int X[4]);

  void laphBaryonKernel(int n1, int n2, int n3, int nMom,
			double _Complex *host_coeffs1, 
			double _Complex *host_coeffs2, 
			double _Complex *host_coeffs3,
			double _Complex *momP, 
			int nEv, void **evPtr, 
			void *retArray,
			int blockSizeMomProj,
			const int X[4]);
  
  void laphCurrentKernel(int n1, int n2, int nMom,
			 double _Complex *host_quark, 
			 double _Complex *host_quark_bar, 
			 int *host_mom, 
			 void *retArray,
			 const int X[4]);
  
  void laphBaryonKernelComputeModeTripletA(int nMom, int nEv, int blockSizeMomProj,
>>>>>>> 1e2106aa
					   void **host_evec, 
					   double _Complex *host_mom,
					   double _Complex *return_array,
					   const int X[4]);  
  
<<<<<<< HEAD
  void laphBaryonKernelComputeModeTripletB(int n1, int n2, int n3, int n_mom, int n_ev, 
=======
  void laphBaryonKernelComputeModeTripletB(int n1, int n2, int n3, int nMom, int nEv, 
>>>>>>> 1e2106aa
					   double _Complex *host_coeffs1, 
					   double _Complex *host_coeffs2, 
					   double _Complex *host_coeffs3,
					   double _Complex *host_mode_trip_buf, 
					   double _Complex *return_array);

  void laphBaryonKernelComputeModeTripletEnd();
  
  /**
  * Convert a 4D point source to a 5D one
  * @param in4D_ptr    Contains 4D pointsource
  * @param out5D_ptr   5D source is written here
  * @param X           an int array that contains Nx Ny Nz Nt
  */
  void convert4Dto5DpointSource(void *in4D_ptr, void *out5D_ptr, QudaInvertParam *inv_param, QudaInvertParam *inv_param4D, const int *X, size_t spinor4D_size_in_floats);

  /**
   * @brief Flush the chronological history for the given index
   * @param[in] index Index for which we are flushing
   */
  void flushChronoQuda(int index);

  /**
  * Open/Close MAGMA library
  *
  **/
  void openMagma();

  void closeMagma();

  /**
  * Create deflation solver resources.
  *
  **/

  void* newDeflationQuda(QudaEigParam *param);

  /**
   * Free resources allocated by the deflated solver
   */
  void destroyDeflationQuda(void *df_instance);

  void setMPICommHandleQuda(void *mycomm);

#ifdef __cplusplus
}
#endif

// remove NVRTC WAR
#undef double_complex

/* #include <quda_new_interface.h> */
<|MERGE_RESOLUTION|>--- conflicted
+++ resolved
@@ -257,11 +257,7 @@
     QudaUseInitGuess use_init_guess;       /**< Whether to use an initial guess in the solver or not */
 
     double clover_csw;                     /**< Csw coefficient of the clover term */
-<<<<<<< HEAD
-    double clover_coeff;                   /**< Overall kappa * Csw coefficient of the clover term */
-=======
     double clover_coeff;                   /**< Coefficient of the clover term */
->>>>>>> 1e2106aa
     double clover_rho;                     /**< Real number added to the clover diagonal (not to inverse) */
 
     int compute_clover_trlog;              /**< Whether to compute the trace log of the clover term */
@@ -512,8 +508,8 @@
     /** The orthogonal direction in the 3D eigensolver **/
     int ortho_dim;
     
-    /** The size of the orthogonal direction in the 3D eigensolver **/
-    int ortho_dim_size;
+    /** The size of the orthogonal direction in the 3D eigensolver, local **/
+    int ortho_dim_size_local;
     //-------------------------------------------------
 
     // EIG-CG PARAMS
@@ -1579,7 +1575,6 @@
    * @brief Hacks for Callat. Will document at PR time
    */
   void laphSinkProject(void *host_quark, void **host_evec, double_complex *host_sinks,
-<<<<<<< HEAD
 		       QudaInvertParam inv_param, unsigned int n_ev, const int X[4]);
 
   void laphBaryonKernel(int n1, int n2, int n3, int n_mom,
@@ -1601,38 +1596,12 @@
 			 const int X[4]);
   
   void laphBaryonKernelComputeModeTripletA(int nMom, int nEv, int block_size_mom_proj,
-=======
-		       QudaInvertParam inv_param, unsigned int nEv, const int X[4]);
-
-  void laphBaryonKernel(int n1, int n2, int n3, int nMom,
-			double _Complex *host_coeffs1, 
-			double _Complex *host_coeffs2, 
-			double _Complex *host_coeffs3,
-			double _Complex *momP, 
-			int nEv, void **evPtr, 
-			void *retArray,
-			int blockSizeMomProj,
-			const int X[4]);
-  
-  void laphCurrentKernel(int n1, int n2, int nMom,
-			 double _Complex *host_quark, 
-			 double _Complex *host_quark_bar, 
-			 int *host_mom, 
-			 void *retArray,
-			 const int X[4]);
-  
-  void laphBaryonKernelComputeModeTripletA(int nMom, int nEv, int blockSizeMomProj,
->>>>>>> 1e2106aa
 					   void **host_evec, 
 					   double _Complex *host_mom,
 					   double _Complex *return_array,
 					   const int X[4]);  
   
-<<<<<<< HEAD
   void laphBaryonKernelComputeModeTripletB(int n1, int n2, int n3, int n_mom, int n_ev, 
-=======
-  void laphBaryonKernelComputeModeTripletB(int n1, int n2, int n3, int nMom, int nEv, 
->>>>>>> 1e2106aa
 					   double _Complex *host_coeffs1, 
 					   double _Complex *host_coeffs2, 
 					   double _Complex *host_coeffs3,
