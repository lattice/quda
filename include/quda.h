--- conflicted
+++ resolved
@@ -119,11 +119,7 @@
 
     double mu;    /**< Twisted mass parameter */
     double epsilon; /**< Twisted mass parameter */
-<<<<<<< HEAD
-    
-=======
-
->>>>>>> 1584726e
+
     QudaTwistFlavorType twist_flavor;  /**< Twisted mass flavor */
 
     double tol;   /**< Solver tolerance in the L2 residual norm */
@@ -318,21 +314,6 @@
   typedef int (*QudaCommsMap)(const int *coords, void *fdata);
 
   /**
-<<<<<<< HEAD
-   * initCommsGridQuda() takes an optional "rank_from_coords" argument that
-   * should be a pointer to a user-defined function with this prototype.  
-   *
-   * @param coords  Node coordinates
-   * @param fdata   Any auxiliary data needed by the function
-   * @return        MPI rank or QMP node ID cooresponding to the node coordinates
-   *
-   * @see initCommsGridQuda
-   */
-  typedef int (*QudaCommsMap)(const int *coords, void *fdata);
-
-  /**
-=======
->>>>>>> 1584726e
    * Declare the grid mapping ("logical topology" in QMP parlance)
    * used for communications in a multi-GPU grid.  This function
    * should be called prior to initQuda().  The only case in which
@@ -585,12 +566,8 @@
    * @param timeinfo
    */
   int computeGaugeForceQuda(void* mom, void* sitelink,  int*** input_path_buf, int* path_length,
-<<<<<<< HEAD
-			    void* loop_coeff, int num_paths, int max_length, double eb3,
+			    double* loop_coeff, int num_paths, int max_length, double dt,
 			    QudaGaugeParam* qudaGaugeParam, double* timeinfo);
-=======
-      double* loop_coeff, int num_paths, int max_length, double dt,
-      QudaGaugeParam* qudaGaugeParam, double* timeinfo);
 
   /**
    * Evolve the gauge field by step size dt, using the momentum field
@@ -702,8 +679,6 @@
                       const void* const u_link,
                       const QudaGaugeParam* param);
 
->>>>>>> 1584726e
-
 #ifdef __cplusplus
 }
 #endif
