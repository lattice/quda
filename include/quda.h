#pragma once

/**
 * @file  quda.h
 * @brief Main header file for the QUDA library
 *
 * Note to QUDA developers: When adding new members to QudaGaugeParam
 * and QudaInvertParam, be sure to update lib/check_params.h as well
 * as the Fortran interface in lib/quda_fortran.F90.
 */

#include <enum_quda.h>
#include <stdio.h> /* for FILE */
#include <quda_define.h>
#include <quda_constants.h>

#ifndef __CUDACC_RTC__
#define double_complex double _Complex
#else // keep NVRTC happy since it can't handle C types
#define double_complex double2
#endif

#ifdef __cplusplus
extern "C" {
#endif

  /**
   * Parameters having to do with the gauge field or the
   * interpretation of the gauge field by various Dirac operators
   */
  typedef struct QudaGaugeParam_s {
    size_t struct_size; /**< Size of this struct in bytes.  Used to ensure that the host application and QUDA see the same struct size */
    QudaFieldLocation location; /**< The location of the gauge field */

    int X[4];             /**< The local space-time dimensions (without checkboarding) */

    double anisotropy;    /**< Used for Wilson and Wilson-clover */
    double tadpole_coeff; /**< Used for staggered only */
    double scale; /**< Used by staggered long links */

    QudaLinkType type; /**< The link type of the gauge field (e.g., Wilson, fat, long, etc.) */
    QudaGaugeFieldOrder gauge_order; /**< The ordering on the input gauge field */

    QudaTboundary t_boundary;  /**< The temporal boundary condition that will be used for fermion fields */

    QudaPrecision cpu_prec; /**< The precision used by the caller */

    QudaPrecision cuda_prec; /**< The precision of the cuda gauge field */
    QudaReconstructType reconstruct; /**< The reconstruction type of the cuda gauge field */

    QudaPrecision cuda_prec_sloppy; /**< The precision of the sloppy gauge field */
    QudaReconstructType reconstruct_sloppy; /**< The recontruction type of the sloppy gauge field */

    QudaPrecision cuda_prec_refinement_sloppy; /**< The precision of the sloppy gauge field for the refinement step in multishift */
    QudaReconstructType reconstruct_refinement_sloppy; /**< The recontruction type of the sloppy gauge field for the refinement step in multishift*/

    QudaPrecision cuda_prec_precondition; /**< The precision of the preconditioner gauge field */
    QudaReconstructType reconstruct_precondition; /**< The recontruction type of the preconditioner gauge field */

    QudaPrecision cuda_prec_eigensolver;         /**< The precision of the eigensolver gauge field */
    QudaReconstructType reconstruct_eigensolver; /**< The recontruction type of the eigensolver gauge field */

    QudaGaugeFixed gauge_fix; /**< Whether the input gauge field is in the axial gauge or not */

    int ga_pad;       /**< The pad size that the cudaGaugeField will use (default=0) */

    int site_ga_pad;  /**< Used by link fattening and the gauge and fermion forces */

    int staple_pad;   /**< Used by link fattening */
    int llfat_ga_pad; /**< Used by link fattening */
    int mom_ga_pad;   /**< Used by the gauge and fermion forces */

    QudaStaggeredPhase staggered_phase_type; /**< Set the staggered phase type of the links */
    int staggered_phase_applied; /**< Whether the staggered phase has already been applied to the links */

    double i_mu; /**< Imaginary chemical potential */

    int overlap; /**< Width of overlapping domains */

    int overwrite_mom; /**< When computing momentum, should we overwrite it or accumulate to to */

    int use_resident_gauge;  /**< Use the resident gauge field as input */
    int use_resident_mom;    /**< Use the resident momentum field as input*/
    int make_resident_gauge; /**< Make the result gauge field resident */
    int make_resident_mom;   /**< Make the result momentum field resident */
    int return_result_gauge; /**< Return the result gauge field */
    int return_result_mom;   /**< Return the result momentum field */

    size_t gauge_offset; /**< Offset into MILC site struct to the gauge field (only if gauge_order=MILC_SITE_GAUGE_ORDER) */
    size_t mom_offset; /**< Offset into MILC site struct to the momentum field (only if gauge_order=MILC_SITE_GAUGE_ORDER) */
    size_t site_size; /**< Size of MILC site struct (only if gauge_order=MILC_SITE_GAUGE_ORDER) */
  } QudaGaugeParam;


  /**
   * Parameters relating to the solver and the choice of Dirac operator.
   */
  typedef struct QudaInvertParam_s {

    /** Size of this struct in bytes.  Used to ensure that the host application and QUDA see the same struct size */
    size_t struct_size;

    QudaFieldLocation input_location; /**< The location of the input field */
    QudaFieldLocation output_location; /**< The location of the output field */

    QudaDslashType dslash_type; /**< The Dirac Dslash type that is being used */
    QudaInverterType inv_type; /**< Which linear solver to use */

    double mass;  /**< Used for staggered only */
    double kappa; /**< Used for Wilson and Wilson-clover */

    double m5;    /**< Domain wall height */
    int Ls;       /**< Extent of the 5th dimension (for domain wall) */

    double_complex b_5[QUDA_MAX_DWF_LS]; /**< Mobius coefficients - only real part used if regular Mobius */
    double_complex c_5[QUDA_MAX_DWF_LS]; /**< Mobius coefficients - only real part used if regular Mobius */

    /**<
     * The following specifies the EOFA parameters. Notation follows arXiv:1706.05843
     * eofa_shift: the "\beta" in the paper
     * eofa_pm: plus or minus for the EOFA operator
     * mq1, mq2, mq3 are the three masses corresponds to Hasenbusch mass spliting.
     * As far as I know mq1 is always the same as "mass" but it's here just for consistence.
     * */
    double eofa_shift;
    int eofa_pm;
    double mq1;
    double mq2;
    double mq3;

    double mu;    /**< Twisted mass parameter */
    double epsilon; /**< Twisted mass parameter */

    QudaTwistFlavorType twist_flavor;  /**< Twisted mass flavor */

    int laplace3D; /**< omit this direction from laplace operator: x,y,z,t -> 0,1,2,3 (-1 is full 4D) */

    double tol;    /**< Solver tolerance in the L2 residual norm */
    double tol_restart;   /**< Solver tolerance in the L2 residual norm (used to restart InitCG) */
    double tol_hq; /**< Solver tolerance in the heavy quark residual norm */

    int compute_true_res; /** Whether to compute the true residual post solve */
    double true_res; /**< Actual L2 residual norm achieved in solver */
    double true_res_hq; /**< Actual heavy quark residual norm achieved in solver */
    int maxiter; /**< Maximum number of iterations in the linear solver */
    double reliable_delta; /**< Reliable update tolerance */
    double reliable_delta_refinement; /**< Reliable update tolerance used in post multi-shift solver refinement */
    int use_alternative_reliable; /**< Whether to use alternative reliable updates */
    int use_sloppy_partial_accumulator; /**< Whether to keep the partial solution accumuator in sloppy precision */

    /**< This parameter determines how often we accumulate into the
       solution vector from the direction vectors in the solver.
       E.g., running with solution_accumulator_pipeline = 4, means we
       will update the solution vector every four iterations using the
       direction vectors from the prior four iterations.  This
       increases performance of mixed-precision solvers since it means
       less high-precision vector round-trip memory travel, but
       requires more low-precision memory allocation. */
    int solution_accumulator_pipeline;

    /**< This parameter determines how many consecutive reliable update
    residual increases we tolerate before terminating the solver,
    i.e., how long do we want to keep trying to converge */
    int max_res_increase;

    /**< This parameter determines how many total reliable update
    residual increases we tolerate before terminating the solver,
    i.e., how long do we want to keep trying to converge */
    int max_res_increase_total;

    /**< This parameter determines how many consecutive heavy-quark
    residual increases we tolerate before terminating the solver,
    i.e., how long do we want to keep trying to converge */
    int max_hq_res_increase;

    /**< This parameter determines how many total heavy-quark residual
    restarts we tolerate before terminating the solver, i.e., how long
    do we want to keep trying to converge */
    int max_hq_res_restart_total;

    /**< After how many iterations shall the heavy quark residual be updated */
    int heavy_quark_check;

    int pipeline; /**< Whether to use a pipelined solver with less global sums */

    int num_offset; /**< Number of offsets in the multi-shift solver */

    int num_src; /**< Number of sources in the multiple source solver */

    int num_src_per_sub_partition; /**< Number of sources in the multiple source solver, but per sub-partition */

    /**< The grid of sub-partition according to which the processor grid will be partitioned.
    Should have:
      split_grid[0] * split_grid[1] * split_grid[2] * split_grid[3] * num_src_per_sub_partition == num_src. **/
    int split_grid[QUDA_MAX_DIM];

    int overlap; /**< Width of domain overlaps */

    /** Offsets for multi-shift solver */
    double offset[QUDA_MAX_MULTI_SHIFT];

    /** Solver tolerance for each offset */
    double tol_offset[QUDA_MAX_MULTI_SHIFT];

    /** Solver tolerance for each shift when refinement is applied using the heavy-quark residual */
    double tol_hq_offset[QUDA_MAX_MULTI_SHIFT];

    /** Actual L2 residual norm achieved in solver for each offset */
    double true_res_offset[QUDA_MAX_MULTI_SHIFT];

    /** Iterated L2 residual norm achieved in multi shift solver for each offset */
    double iter_res_offset[QUDA_MAX_MULTI_SHIFT];

    /** Actual heavy quark residual norm achieved in solver for each offset */
    double true_res_hq_offset[QUDA_MAX_MULTI_SHIFT];

    /** Residuals in the partial faction expansion */
    double residue[QUDA_MAX_MULTI_SHIFT];

    /** Whether we should evaluate the action after the linear solver*/
    int compute_action;

    /** Computed value of the bilinear action (complex-valued)
	invert: \phi^\dagger A^{-1} \phi
	multishift: \phi^\dagger r(x) \phi = \phi^\dagger (sum_k residue[k] * (A + offset[k])^{-1} ) \phi */
    double action[2];

    QudaSolutionType solution_type;  /**< Type of system to solve */
    QudaSolveType solve_type;        /**< How to solve it */
    QudaMatPCType matpc_type;        /**< The preconditioned matrix type */
    QudaDagType dagger;              /**< Whether we are using the Hermitian conjugate system or not */
    QudaMassNormalization mass_normalization; /**< The mass normalization is being used by the caller */
    QudaSolverNormalization solver_normalization; /**< The normalization desired in the solver */

    QudaPreserveSource preserve_source;       /**< Preserve the source or not in the linear solver (deprecated) */

    QudaPrecision cpu_prec;                /**< The precision used by the input fermion fields */
    QudaPrecision cuda_prec;               /**< The precision used by the QUDA solver */
    QudaPrecision cuda_prec_sloppy;        /**< The precision used by the QUDA sloppy operator */
    QudaPrecision cuda_prec_refinement_sloppy; /**< The precision of the sloppy gauge field for the refinement step in multishift */
    QudaPrecision cuda_prec_precondition;  /**< The precision used by the QUDA preconditioner */
    QudaPrecision cuda_prec_eigensolver;   /**< The precision used by the QUDA eigensolver */

    QudaDiracFieldOrder dirac_order;       /**< The order of the input and output fermion fields */

    QudaGammaBasis gamma_basis;            /**< Gamma basis of the input and output host fields */

    QudaFieldLocation clover_location;     /**< The location of the clover field */
    QudaPrecision clover_cpu_prec;         /**< The precision used for the input clover field */
    QudaPrecision clover_cuda_prec;        /**< The precision used for the clover field in the QUDA solver */
    QudaPrecision clover_cuda_prec_sloppy; /**< The precision used for the clover field in the QUDA sloppy operator */
    QudaPrecision clover_cuda_prec_refinement_sloppy; /**< The precision of the sloppy clover field for the refinement step in multishift */
    QudaPrecision clover_cuda_prec_precondition; /**< The precision used for the clover field in the QUDA preconditioner */
    QudaPrecision clover_cuda_prec_eigensolver;  /**< The precision used for the clover field in the QUDA eigensolver */

    QudaCloverFieldOrder clover_order;     /**< The order of the input clover field */
    QudaUseInitGuess use_init_guess;       /**< Whether to use an initial guess in the solver or not */

    double clover_csw;                     /**< Csw coefficient of the clover term */
    double clover_coeff;                   /**< Coefficient of the clover term */
    double clover_rho;                     /**< Real number added to the clover diagonal (not to inverse) */

    int compute_clover_trlog;              /**< Whether to compute the trace log of the clover term */
    double trlogA[2];                      /**< The trace log of the clover term (even/odd computed separately) */

    int compute_clover;                    /**< Whether to compute the clover field */
    int compute_clover_inverse;            /**< Whether to compute the clover inverse field */
    int return_clover;                     /**< Whether to copy back the clover matrix field */
    int return_clover_inverse;             /**< Whether to copy back the inverted clover matrix field */

    QudaVerbosity verbosity;               /**< The verbosity setting to use in the solver */

    int sp_pad;                            /**< The padding to use for the fermion fields */
    int cl_pad;                            /**< The padding to use for the clover fields */

    int iter;                              /**< The number of iterations performed by the solver */
    double gflops;                         /**< The Gflops rate of the solver */
    double secs;                           /**< The time taken by the solver */

    QudaTune tune; /**< Enable auto-tuning? (default = QUDA_TUNE_YES) */

    /** Number of steps in s-step algorithms */
    int Nsteps;

    /** Maximum size of Krylov space used by solver */
    int gcrNkrylov;

    /*
     * The following parameters are related to the solver
     * preconditioner, if enabled.
     */

    /**
     * The inner Krylov solver used in the preconditioner.  Set to
     * QUDA_INVALID_INVERTER to disable the preconditioner entirely.
     */
    QudaInverterType inv_type_precondition;

    /** Preconditioner instance, e.g., multigrid */
    void *preconditioner;

    /** Deflation instance */
    void *deflation_op;

    /** defines deflation */
    void *eig_param;

    /** If true, deflate the initial guess */
    QudaBoolean deflate;

    /** Dirac Dslash used in preconditioner */
    QudaDslashType dslash_type_precondition;
    /** Verbosity of the inner Krylov solver */
    QudaVerbosity verbosity_precondition;

    /** Tolerance in the inner solver */
    double tol_precondition;

    /** Maximum number of iterations allowed in the inner solver */
    int maxiter_precondition;

    /** Relaxation parameter used in GCR-DD (default = 1.0) */
    double omega;

    /** Basis for CA algorithms */
    QudaCABasis ca_basis;

    /** Minimum eigenvalue for Chebyshev CA basis */
    double ca_lambda_min;

    /** Maximum eigenvalue for Chebyshev CA basis */
    double ca_lambda_max;

    /** Number of preconditioner cycles to perform per iteration */
    int precondition_cycle;

    /** Whether to use additive or multiplicative Schwarz preconditioning */
    QudaSchwarzType schwarz_type;

    /**
     * Whether to use the L2 relative residual, Fermilab heavy-quark
     * residual, or both to determine convergence.  To require that both
     * stopping conditions are satisfied, use a bitwise OR as follows:
     *
     * p.residual_type = (QudaResidualType) (QUDA_L2_RELATIVE_RESIDUAL
     *                                     | QUDA_HEAVY_QUARK_RESIDUAL);
     */
    QudaResidualType residual_type;

    /**Parameters for deflated solvers*/
    /** The precision of the Ritz vectors */
    QudaPrecision cuda_prec_ritz;
    /** How many vectors to compute after one solve
     *  for eigCG recommended values 8 or 16
    */
    int n_ev;
    /** EeigCG  : Search space dimension
     *  gmresdr : Krylov subspace dimension
     */
    int max_search_dim;
    /** For systems with many RHS: current RHS index */
    int rhs_idx;
    /** Specifies deflation space volume: total number of eigenvectors is n_ev*deflation_grid */
    int deflation_grid;
    /** eigCG: selection criterion for the reduced eigenvector set */
    double eigenval_tol;
    /** mixed precision eigCG tuning parameter:  minimum search vector space restarts */
    int eigcg_max_restarts;
    /** initCG tuning parameter:  maximum restarts */
    int max_restart_num;
    /** initCG tuning parameter:  tolerance for cg refinement corrections in the deflation stage */
    double inc_tol;

    /** Whether to make the solution vector(s) after the solve */
    int make_resident_solution;

    /** Whether to use the resident solution vector(s) */
    int use_resident_solution;

    /** Whether to use the solution vector to augment the chronological basis */
    int chrono_make_resident;

    /** Whether the solution should replace the last entry in the chronology */
    int chrono_replace_last;

    /** Whether to use the resident chronological basis */
    int chrono_use_resident;

    /** The maximum length of the chronological history to store */
    int chrono_max_dim;

    /** The index to indicate which chrono history we are augmenting */
    int chrono_index;

    /** Precision to store the chronological basis in */
    QudaPrecision chrono_precision;

    /** Which external library to use in the linear solvers (MAGMA or Eigen) */
    QudaExtLibType extlib_type;

    /** Whether to use the platform native or generic BLAS / LAPACK */
    QudaBoolean native_blas_lapack;

<<<<<<< HEAD
    /** Whether to use tensor core to perform the m5inv for Mobius */
    QudaBoolean m5inv_use_mma;

    /** Size of this struct in bytes.  Used to ensure that the host application and QUDA see the same struct size */
    size_t struct_size;
=======
    /** Whether to use fused kernels for mobius */
    QudaBoolean use_mobius_fused_kernel;

>>>>>>> e2b8cc28
  } QudaInvertParam;

  // Parameter set for solving eigenvalue problems.
  typedef struct QudaEigParam_s {
    /** Size of this struct in bytes.  Used to ensure that the host application and QUDA see the same struct size */
    size_t struct_size;

    // EIGENSOLVER PARAMS
    //-------------------------------------------------
    /** Used to store information pertinent to the operator **/
    QudaInvertParam *invert_param;

    /** Type of eigensolver algorithm to employ **/
    QudaEigType eig_type;

    /** Use Polynomial Acceleration **/
    QudaBoolean use_poly_acc;

    /** Degree of the Chebysev polynomial **/
    int poly_deg;

    /** Range used in polynomial acceleration **/
    double a_min;
    double a_max;

    /** Whether to preserve the deflation space between solves.  If
        true, the space will be stored in an instance of the
        deflation_space struct, pointed to by preserve_deflation_space */
    QudaBoolean preserve_deflation;

    /** This is where we store the deflation space.  This will point
        to an instance of deflation_space. When a deflated solver is enabled, the deflation space will be obtained from this.  */
    void *preserve_deflation_space;

    /** If we restore the deflation space, this boolean indicates
        whether we are also preserving the evalues or recomputing
        them.  For example if a different mass shift is being used
        than the one used to generate the space, then this should be
        false, but preserve_deflation would be true */
    QudaBoolean preserve_evals;

    /** What type of Dirac operator we are using **/
    /** If !(use_norm_op) && !(use_dagger) use M. **/
    /** If use_dagger, use Mdag **/
    /** If use_norm_op, use MdagM **/
    /** If use_norm_op && use_dagger use MMdag. **/
    QudaBoolean use_dagger;
    QudaBoolean use_norm_op;

    /** Use Eigen routines to eigensolve the upper Hessenberg via QR **/
    QudaBoolean use_eigen_qr;

    /** Performs an MdagM solve, then constructs the left and right SVD. **/
    QudaBoolean compute_svd;

    /** Performs the \gamma_5 OP solve by Post multipling the eignvectors with
        \gamma_5 before computing the eigenvalues */
    QudaBoolean compute_gamma5;

    /** If true, the solver will error out if the convergence criteria are not met **/
    QudaBoolean require_convergence;

    /** Which part of the spectrum to solve **/
    QudaEigSpectrumType spectrum;

    /** Size of the eigenvector search space **/
    int n_ev;
    /** Total size of Krylov space **/
    int n_kr;
    /** Max number of locked eigenpairs (deduced at runtime) **/
    int nLockedMax;
    /** Number of requested converged eigenvectors **/
    int n_conv;
    /** Number of requested converged eigenvectors to use in deflation **/
    int n_ev_deflate;
    /** Tolerance on the least well known eigenvalue's residual **/
    double tol;
    /** Tolerance on the QR iteration **/
    double qr_tol;
    /** For IRLM/IRAM, check every nth restart **/
    int check_interval;
    /** For IRLM/IRAM, quit after n restarts **/
    int max_restarts;
    /** For the Ritz rotation, the maximal number of extra vectors the solver may allocate **/
    int batched_rotate;
    /** For block method solvers, the block size **/
    int block_size;

    /** In the test function, cross check the device result against ARPACK **/
    QudaBoolean arpack_check;
    /** For Arpack cross check, name of the Arpack logfile **/
    char arpack_logfile[512];

    /** Name of the QUDA logfile (residua, upper Hessenberg/tridiag matrix updates) **/
    char QUDA_logfile[512];

    //-------------------------------------------------

    // EIG-CG PARAMS
    //-------------------------------------------------
    int nk;
    int np;

    /** Whether to load eigenvectors */
    QudaBoolean import_vectors;

    /** The precision of the Ritz vectors */
    QudaPrecision cuda_prec_ritz;

    /** The memory type used to keep the Ritz vectors */
    QudaMemoryType mem_type_ritz;

    /** Location where deflation should be done */
    QudaFieldLocation location;

    /** Whether to run the verification checks once set up is complete */
    QudaBoolean run_verify;

    /** Filename prefix where to load the null-space vectors */
    char vec_infile[256];

    /** Filename prefix for where to save the null-space vectors */
    char vec_outfile[256];

    /** The precision with which to save the vectors */
    QudaPrecision save_prec;

    /** Whether to inflate single-parity eigen-vector I/O to a full
        field (e.g., enabling this is required for compatability with
        MILC I/O) */
    QudaBoolean io_parity_inflate;

    /** The Gflops rate of the eigensolver setup */
    double gflops;

    /**< The time taken by the eigensolver setup */
    double secs;

    /** Which external library to use in the deflation operations (MAGMA or Eigen) */
    QudaExtLibType extlib_type;
    //-------------------------------------------------
  } QudaEigParam;

  typedef struct QudaMultigridParam_s {

    /** Size of this struct in bytes.  Used to ensure that the host application and QUDA see the same struct size */
    size_t struct_size;

    QudaInvertParam *invert_param;

    QudaEigParam *eig_param[QUDA_MAX_MG_LEVEL];

    /** Number of multigrid levels */
    int n_level;

    /** Geometric block sizes to use on each level */
    int geo_block_size[QUDA_MAX_MG_LEVEL][QUDA_MAX_DIM];

    /** Spin block sizes to use on each level */
    int spin_block_size[QUDA_MAX_MG_LEVEL];

    /** Number of null-space vectors to use on each level */
    int n_vec[QUDA_MAX_MG_LEVEL];

    /** Precision to store the null-space vectors in (post block orthogonalization) */
    QudaPrecision precision_null[QUDA_MAX_MG_LEVEL];

    /** Number of times to repeat Gram-Schmidt in block orthogonalization */
    int n_block_ortho[QUDA_MAX_MG_LEVEL];

    /** Whether to do passes at block orthogonalize in fixed point for improved accuracy */
    QudaBoolean block_ortho_two_pass[QUDA_MAX_MG_LEVEL];

    /** Verbosity on each level of the multigrid */
    QudaVerbosity verbosity[QUDA_MAX_MG_LEVEL];

    /** Inverter to use in the setup phase */
    QudaInverterType setup_inv_type[QUDA_MAX_MG_LEVEL];

    /** Number of setup iterations */
    int num_setup_iter[QUDA_MAX_MG_LEVEL];

    /** Tolerance to use in the setup phase */
    double setup_tol[QUDA_MAX_MG_LEVEL];

    /** Maximum number of iterations for each setup solver */
    int setup_maxiter[QUDA_MAX_MG_LEVEL];

    /** Maximum number of iterations for refreshing the null-space vectors */
    int setup_maxiter_refresh[QUDA_MAX_MG_LEVEL];

    /** Basis to use for CA-CGN(E/R) setup */
    QudaCABasis setup_ca_basis[QUDA_MAX_MG_LEVEL];

    /** Basis size for CACG setup */
    int setup_ca_basis_size[QUDA_MAX_MG_LEVEL];

    /** Minimum eigenvalue for Chebyshev CA basis */
    double setup_ca_lambda_min[QUDA_MAX_MG_LEVEL];

    /** Maximum eigenvalue for Chebyshev CA basis */
    double setup_ca_lambda_max[QUDA_MAX_MG_LEVEL];

    /** Null-space type to use in the setup phase */
    QudaSetupType setup_type;

    /** Pre orthonormalize vectors in the setup phase */
    QudaBoolean pre_orthonormalize;

    /** Post orthonormalize vectors in the setup phase */
    QudaBoolean post_orthonormalize;

    /** The solver that wraps around the coarse grid correction and smoother */
    QudaInverterType coarse_solver[QUDA_MAX_MG_LEVEL];

    /** Tolerance for the solver that wraps around the coarse grid correction and smoother */
    double coarse_solver_tol[QUDA_MAX_MG_LEVEL];

    /** Maximum number of iterations for the solver that wraps around the coarse grid correction and smoother */
    int coarse_solver_maxiter[QUDA_MAX_MG_LEVEL];

    /** Basis to use for CA-CGN(E/R) coarse solver */
    QudaCABasis coarse_solver_ca_basis[QUDA_MAX_MG_LEVEL];

    /** Basis size for CACG coarse solver */
    int coarse_solver_ca_basis_size[QUDA_MAX_MG_LEVEL];

    /** Minimum eigenvalue for Chebyshev CA basis */
    double coarse_solver_ca_lambda_min[QUDA_MAX_MG_LEVEL];

    /** Maximum eigenvalue for Chebyshev CA basis */
    double coarse_solver_ca_lambda_max[QUDA_MAX_MG_LEVEL];

    /** Smoother to use on each level */
    QudaInverterType smoother[QUDA_MAX_MG_LEVEL];

    /** Tolerance to use for the smoother / solver on each level */
    double smoother_tol[QUDA_MAX_MG_LEVEL];

    /** Number of pre-smoother applications on each level */
    int nu_pre[QUDA_MAX_MG_LEVEL];

    /** Number of post-smoother applications on each level */
    int nu_post[QUDA_MAX_MG_LEVEL];

    /** Over/under relaxation factor for the smoother at each level */
    double omega[QUDA_MAX_MG_LEVEL];

    /** Precision to use for halo communication in the smoother */
    QudaPrecision smoother_halo_precision[QUDA_MAX_MG_LEVEL];

    /** Whether to use additive or multiplicative Schwarz preconditioning in the smoother */
    QudaSchwarzType smoother_schwarz_type[QUDA_MAX_MG_LEVEL];

    /** Number of Schwarz cycles to apply */
    int smoother_schwarz_cycle[QUDA_MAX_MG_LEVEL];

    /** The type of residual to send to the next coarse grid, and thus the
	type of solution to receive back from this coarse grid */
    QudaSolutionType coarse_grid_solution_type[QUDA_MAX_MG_LEVEL];

    /** The type of smoother solve to do on each grid (e/o preconditioning or not)*/
    QudaSolveType smoother_solve_type[QUDA_MAX_MG_LEVEL];

    /** The type of multigrid cycle to perform at each level */
    QudaMultigridCycleType cycle_type[QUDA_MAX_MG_LEVEL];

    /** Whether to use global reductions or not for the smoother / solver at each level */
    QudaBoolean global_reduction[QUDA_MAX_MG_LEVEL];

    /** Location where each level should be done */
    QudaFieldLocation location[QUDA_MAX_MG_LEVEL];

    /** Location where the coarse-operator construction will be computedn */
    QudaFieldLocation setup_location[QUDA_MAX_MG_LEVEL];

    /** Whether to use eigenvectors for the nullspace or, if the coarsest instance deflate*/
    QudaBoolean use_eig_solver[QUDA_MAX_MG_LEVEL];

    /** Minimize device memory allocations during the adaptive setup,
        placing temporary fields in mapped memory instad of device
        memory */
    QudaBoolean setup_minimize_memory;

    /** Whether to compute the null vectors or reload them */
    QudaComputeNullVector compute_null_vector;

    /** Whether to generate on all levels or just on level 0 */
    QudaBoolean generate_all_levels;

    /** Whether to run the verification checks once set up is complete */
    QudaBoolean run_verify;

    /** Whether to run null Vs eigen vector overlap checks once set up is complete */
    QudaBoolean run_low_mode_check;

    /** Whether to run null vector oblique checks once set up is complete */
    QudaBoolean run_oblique_proj_check;

    /** Whether to load the null-space vectors to disk (requires QIO) */
    QudaBoolean vec_load[QUDA_MAX_MG_LEVEL];

    /** Filename prefix where to load the null-space vectors */
    char vec_infile[QUDA_MAX_MG_LEVEL][256];

    /** Whether to store the null-space vectors to disk (requires QIO) */
    QudaBoolean vec_store[QUDA_MAX_MG_LEVEL];

    /** Filename prefix for where to save the null-space vectors */
    char vec_outfile[QUDA_MAX_MG_LEVEL][256];

    /** Whether to use and initial guess during coarse grid deflation */
    QudaBoolean coarse_guess;

    /** Whether to preserve the deflation space during MG update */
    QudaBoolean preserve_deflation;

    /** The Gflops rate of the multigrid solver setup */
    double gflops;

    /**< The time taken by the multigrid solver setup */
    double secs;

    /** Multiplicative factor for the mu parameter */
    double mu_factor[QUDA_MAX_MG_LEVEL];

    /** Boolean for aggregation type, implies staggered or not */
    QudaTransferType transfer_type[QUDA_MAX_MG_LEVEL];

    /** Whether to use tensor cores (if available) */
    QudaBoolean use_mma;

    /** Whether to do a full (false) or thin (true) update in the context of updateMultigridQuda */
    QudaBoolean thin_update_only;
  } QudaMultigridParam;

  typedef struct QudaGaugeObservableParam_s {
    size_t struct_size; /**< Size of this struct in bytes.  Used to ensure that the host application and QUDA see the same struct*/
    QudaBoolean su_project;              /**< Whether to porject onto the manifold prior to measurement */
    QudaBoolean compute_plaquette;       /**< Whether to compute the plaquette */
    double plaquette[3];                 /**< Total, spatial and temporal field energies, respectively */
    QudaBoolean compute_qcharge;         /**< Whether to compute the topological charge and field energy */
    double qcharge;                      /**< Computed topological charge */
    double energy[3];                    /**< Total, spatial and temporal field energies, respectively */
    QudaBoolean compute_qcharge_density; /**< Whether to compute the topological charge density */
    void *qcharge_density; /**< Pointer to host array of length volume where the q-charge density will be copied */
  } QudaGaugeObservableParam;

  typedef struct QudaBLASParam_s {
    size_t struct_size; /**< Size of this struct in bytes.  Used to ensure that the host application and QUDA see the same struct*/

    QudaBLASOperation trans_a; /**< operation op(A) that is non- or (conj.) transpose. */
    QudaBLASOperation trans_b; /**< operation op(B) that is non- or (conj.) transpose. */
    int m;                     /**< number of rows of matrix op(A) and C. */
    int n;                     /**< number of columns of matrix op(B) and C. */
    int k;                     /**< number of columns of op(A) and rows of op(B). */
    int lda;                   /**< leading dimension of two-dimensional array used to store the matrix A. */
    int ldb;                   /**< leading dimension of two-dimensional array used to store matrix B. */
    int ldc;                   /**< leading dimension of two-dimensional array used to store matrix C. */
    int a_offset;              /**< position of the A array from which begin read/write. */
    int b_offset;              /**< position of the B array from which begin read/write. */
    int c_offset;              /**< position of the C array from which begin read/write. */
    int a_stride;              /**< stride of the A array in strided(batched) mode */
    int b_stride;              /**< stride of the B array in strided(batched) mode */
    int c_stride;              /**< stride of the C array in strided(batched) mode */

    double_complex alpha; /**< scalar used for multiplication. */
    double_complex beta;  /**< scalar used for multiplication. If beta==0, C does not have to be a valid input. */

    int batch_count; /**< number of pointers contained in arrayA, arrayB and arrayC. */

    QudaBLASDataType data_type;   /**< Specifies if using S(C) or D(Z) BLAS type */
    QudaBLASDataOrder data_order; /**< Specifies if using Row or Column major */
  } QudaBLASParam;

  /*
   * Interface functions, found in interface_quda.cpp
   */

  /**
   * Set parameters related to status reporting.
   *
   * In typical usage, this function will be called once (or not at
   * all) just before the call to initQuda(), but it's valid to call
   * it any number of times at any point during execution.  Prior to
   * the first time it's called, the parameters take default values
   * as indicated below.
   *
   * @param verbosity  Default verbosity, ranging from QUDA_SILENT to
   *                   QUDA_DEBUG_VERBOSE.  Within a solver, this
   *                   parameter is overridden by the "verbosity"
   *                   member of QudaInvertParam.  The default value
   *                   is QUDA_SUMMARIZE.
   *
   * @param prefix     String to prepend to all messages from QUDA.  This
   *                   defaults to the empty string (""), but you may
   *                   wish to specify something like "QUDA: " to
   *                   distinguish QUDA's output from that of your
   *                   application.
   *
   * @param outfile    File pointer (such as stdout, stderr, or a handle
   *                   returned by fopen()) where messages should be
   *                   printed.  The default is stdout.
   */
  void setVerbosityQuda(QudaVerbosity verbosity, const char prefix[],
                        FILE *outfile);

  /**
   * initCommsGridQuda() takes an optional "rank_from_coords" argument that
   * should be a pointer to a user-defined function with this prototype.
   *
   * @param coords  Node coordinates
   * @param fdata   Any auxiliary data needed by the function
   * @return        MPI rank or QMP node ID cooresponding to the node coordinates
   *
   * @see initCommsGridQuda
   */
  typedef int (*QudaCommsMap)(const int *coords, void *fdata);

  /**
   * @param mycomm User provided MPI communicator in place of MPI_COMM_WORLD
   */

  void qudaSetCommHandle(void *mycomm);

  /**
   * Declare the grid mapping ("logical topology" in QMP parlance)
   * used for communications in a multi-GPU grid.  This function
   * should be called prior to initQuda().  The only case in which
   * it's optional is when QMP is used for communication and the
   * logical topology has already been declared by the application.
   *
   * @param nDim   Number of grid dimensions.  "4" is the only supported
   *               value currently.
   *
   * @param dims   Array of grid dimensions.  dims[0]*dims[1]*dims[2]*dims[3]
   *               must equal the total number of MPI ranks or QMP nodes.
   *
   * @param func   Pointer to a user-supplied function that maps coordinates
   *               in the communication grid to MPI ranks (or QMP node IDs).
   *               If the pointer is NULL, the default mapping depends on
   *               whether QMP or MPI is being used for communication.  With
   *               QMP, the existing logical topology is used if it's been
   *               declared.  With MPI or as a fallback with QMP, the default
   *               ordering is lexicographical with the fourth ("t") index
   *               varying fastest.
   *
   * @param fdata  Pointer to any data required by "func" (may be NULL)
   *
   * @see QudaCommsMap
   */

  void initCommsGridQuda(int nDim, const int *dims, QudaCommsMap func, void *fdata);

  /**
   * Initialize the library.  This is a low-level interface that is
   * called by initQuda.  Calling initQudaDevice requires that the
   * user also call initQudaMemory before using QUDA.
   *
   * @param device CUDA device number to use.  In a multi-GPU build,
   *               this parameter may either be set explicitly on a
   *               per-process basis or set to -1 to enable a default
   *               allocation of devices to processes.
   */
  void initQudaDevice(int device);

  /**
   * Initialize the library persistant memory allocations (both host
   * and device).  This is a low-level interface that is called by
   * initQuda.  Calling initQudaMemory requires that the user has
   * previously called initQudaDevice.
   */
  void initQudaMemory();

  /**
   * Initialize the library.  This function is actually a wrapper
   * around calls to initQudaDevice() and initQudaMemory().
   *
   * @param device  CUDA device number to use.  In a multi-GPU build,
   *                this parameter may either be set explicitly on a
   *                per-process basis or set to -1 to enable a default
   *                allocation of devices to processes.
   */
  void initQuda(int device);

  /**
   * Finalize the library.
   */
  void endQuda(void);

  /**
   * @brief update the radius for halos.
   * @details This should only be needed for automated testing when
   * different partitioning is applied within a single run.
   */
  void updateR();

  /**
   * A new QudaGaugeParam should always be initialized immediately
   * after it's defined (and prior to explicitly setting its members)
   * using this function.  Typical usage is as follows:
   *
   *   QudaGaugeParam gauge_param = newQudaGaugeParam();
   */
  QudaGaugeParam newQudaGaugeParam(void);

  /**
   * A new QudaInvertParam should always be initialized immediately
   * after it's defined (and prior to explicitly setting its members)
   * using this function.  Typical usage is as follows:
   *
   *   QudaInvertParam invert_param = newQudaInvertParam();
   */
  QudaInvertParam newQudaInvertParam(void);

  /**
   * A new QudaMultigridParam should always be initialized immediately
   * after it's defined (and prior to explicitly setting its members)
   * using this function.  Typical usage is as follows:
   *
   *   QudaMultigridParam mg_param = newQudaMultigridParam();
   */
  QudaMultigridParam newQudaMultigridParam(void);

  /**
   * A new QudaEigParam should always be initialized immediately
   * after it's defined (and prior to explicitly setting its members)
   * using this function.  Typical usage is as follows:
   *
   *   QudaEigParam eig_param = newQudaEigParam();
   */
  QudaEigParam newQudaEigParam(void);

  /**
   * A new QudaGaugeObservableParam should always be initialized
   * immediately after it's defined (and prior to explicitly setting
   * its members) using this function.  Typical usage is as follows:
   *
   *   QudaGaugeParam obs_param = newQudaGaugeObservableParam();
   */
  QudaGaugeObservableParam newQudaGaugeObservableParam(void);

  /**
   * A new QudaBLASParam should always be initialized immediately
   * after it's defined (and prior to explicitly setting its members)
   * using this function.  Typical usage is as follows:
   *
   *   QudaBLASParam blas_param = newQudaBLASParam();
   */
  QudaBLASParam newQudaBLASParam(void);

  /**
   * Print the members of QudaGaugeParam.
   * @param param The QudaGaugeParam whose elements we are to print.
   */
  void printQudaGaugeParam(QudaGaugeParam *param);

  /**
   * Print the members of QudaInvertParam.
   * @param param The QudaInvertParam whose elements we are to print.
   */
  void printQudaInvertParam(QudaInvertParam *param);

  /**
   * Print the members of QudaMultigridParam.
   * @param param The QudaMultigridParam whose elements we are to print.
   */
  void printQudaMultigridParam(QudaMultigridParam *param);

  /**
   * Print the members of QudaEigParam.
   * @param param The QudaEigParam whose elements we are to print.
   */
  void printQudaEigParam(QudaEigParam *param);

  /**
   * Print the members of QudaGaugeObservableParam.
   * @param param The QudaGaugeObservableParam whose elements we are to print.
   */
  void printQudaGaugeObservableParam(QudaGaugeObservableParam *param);

  /**
   * Print the members of QudaBLASParam.
   * @param param The QudaBLASParam whose elements we are to print.
   */
  void printQudaBLASParam(QudaBLASParam *param);

  /**
   * Load the gauge field from the host.
   * @param h_gauge Base pointer to host gauge field (regardless of dimensionality)
   * @param param   Contains all metadata regarding host and device storage
   */
  void loadGaugeQuda(void *h_gauge, QudaGaugeParam *param);

  /**
   * Free QUDA's internal copy of the gauge field.
   */
  void freeGaugeQuda(void);

  /**
   * Save the gauge field to the host.
   * @param h_gauge Base pointer to host gauge field (regardless of dimensionality)
   * @param param   Contains all metadata regarding host and device storage
   */
  void saveGaugeQuda(void *h_gauge, QudaGaugeParam *param);

  /**
   * Load the clover term and/or the clover inverse from the host.
   * Either h_clover or h_clovinv may be set to NULL.
   * @param h_clover    Base pointer to host clover field
   * @param h_cloverinv Base pointer to host clover inverse field
   * @param inv_param   Contains all metadata regarding host and device storage
   */
  void loadCloverQuda(void *h_clover, void *h_clovinv,
      QudaInvertParam *inv_param);

  /**
   * Free QUDA's internal copy of the clover term and/or clover inverse.
   */
  void freeCloverQuda(void);

  /**
   * Perform the solve, according to the parameters set in param.  It
   * is assumed that the gauge field has already been loaded via
   * loadGaugeQuda().
   * @param h_x    Solution spinor field
   * @param h_b    Source spinor field
   * @param param  Contains all metadata regarding host and device
   *               storage and solver parameters
   */
  void lanczosQuda(int k0, int m, void *hp_Apsi, void *hp_r, void *hp_V, void *hp_alpha, void *hp_beta,
                   QudaEigParam *eig_param);

  /**
   * Perform the eigensolve. The problem matrix is defined by the invert param, the
   * mode of solution is specified by the eig param. It is assumed that the gauge
   * field has already been loaded via  loadGaugeQuda().
   * @param h_evecs  Array of pointers to application eigenvectors
   * @param h_evals  Host side eigenvalues
   * @param param Contains all metadata regarding the type of solve.
   */
  void eigensolveQuda(void **h_evecs, double_complex *h_evals, QudaEigParam *param);

  /**
   * Perform the solve, according to the parameters set in param.  It
   * is assumed that the gauge field has already been loaded via
   * loadGaugeQuda().
   * @param h_x    Solution spinor field
   * @param h_b    Source spinor field
   * @param param  Contains all metadata regarding host and device
   *               storage and solver parameters
   */
  void invertQuda(void *h_x, void *h_b, QudaInvertParam *param);

  /**
   * @brief Perform the solve like @invertQuda but for multiple rhs by spliting the comm grid into
   * sub-partitions: each sub-partition invert one or more rhs'.
   * The QudaInvertParam object specifies how the solve should be performed on each sub-partition.
   * Unlike @invertQuda, the interface also takes the host side gauge as input. The gauge pointer and
   * gauge_param are used if for inv_param split_grid[0] * split_grid[1] * split_grid[2] * split_grid[3]
   * is larger than 1, in which case gauge field is not required to be loaded beforehand; otherwise
   * this interface would just work as @invertQuda, which requires gauge field to be loaded beforehand,
   * and the gauge field pointer and gauge_param are not used.
   * @param _hp_x       Array of solution spinor fields
   * @param _hp_b       Array of source spinor fields
   * @param param       Contains all metadata regarding host and device storage and solver parameters
   * @param h_gauge     Base pointer to host gauge field (regardless of dimensionality)
   * @param gauge_param Contains all metadata regarding host and device storage for gauge field
   */
  void invertMultiSrcQuda(void **_hp_x, void **_hp_b, QudaInvertParam *param, void *h_gauge, QudaGaugeParam *gauge_param);

  /**
   * @brief Really the same with @invertMultiSrcQuda but for staggered-style fermions, by accepting pointers
   * to fat links and long links.
   * @param _hp_x       Array of solution spinor fields
   * @param _hp_b       Array of source spinor fields
   * @param param       Contains all metadata regarding host and device storage and solver parameters
   * @param milc_fatlinks     Base pointer to host **fat** gauge field (regardless of dimensionality)
   * @param milc_longlinks    Base pointer to host **long** gauge field (regardless of dimensionality)
   * @param gauge_param Contains all metadata regarding host and device storage for gauge field
   */
  void invertMultiSrcStaggeredQuda(void **_hp_x, void **_hp_b, QudaInvertParam *param, void *milc_fatlinks,
                                   void *milc_longlinks, QudaGaugeParam *gauge_param);

  /**
   * @brief Really the same with @invertMultiSrcQuda but for clover-style fermions, by accepting pointers
   * to direct and inverse clover field pointers.
   * @param _hp_x       Array of solution spinor fields
   * @param _hp_b       Array of source spinor fields
   * @param param       Contains all metadata regarding host and device storage and solver parameters
   * @param h_gauge     Base pointer to host gauge field (regardless of dimensionality)
   * @param gauge_param Contains all metadata regarding host and device storage for gauge field
   * @param h_clover    Base pointer to the direct clover field
   * @param h_clovinv   Base pointer to the inverse clover field
   */
  void invertMultiSrcCloverQuda(void **_hp_x, void **_hp_b, QudaInvertParam *param, void *h_gauge,
                                QudaGaugeParam *gauge_param, void *h_clover, void *h_clovinv);

  /**
   * Solve for multiple shifts (e.g., masses).
   * @param _hp_x    Array of solution spinor fields
   * @param _hp_b    Source spinor fields
   * @param param  Contains all metadata regarding host and device
   *               storage and solver parameters
   */
  void invertMultiShiftQuda(void **_hp_x, void *_hp_b, QudaInvertParam *param);

  /**
   * Setup the multigrid solver, according to the parameters set in param.  It
   * is assumed that the gauge field has already been loaded via
   * loadGaugeQuda().
   * @param param  Contains all metadata regarding host and device
   *               storage and solver parameters
   */
  void* newMultigridQuda(QudaMultigridParam *param);

  /**
   * @brief Free resources allocated by the multigrid solver
   * @param mg_instance Pointer to instance of multigrid_solver
   * @param param Contains all metadata regarding host and device
   * storage and solver parameters
   */
  void destroyMultigridQuda(void *mg_instance);

  /**
   * @brief Updates the multigrid preconditioner for the new gauge / clover field
   * @param mg_instance Pointer to instance of multigrid_solver
   * @param param Contains all metadata regarding host and device
   * storage and solver parameters, of note contains a flag specifying whether
   * to do a full update or a thin update.
   */
  void updateMultigridQuda(void *mg_instance, QudaMultigridParam *param);

  /**
   * @brief Dump the null-space vectors to disk
   * @param[in] mg_instance Pointer to the instance of multigrid_solver
   * @param[in] param Contains all metadata regarding host and device
   * storage and solver parameters (QudaMultigridParam::vec_outfile
   * sets the output filename prefix).
   */
  void dumpMultigridQuda(void *mg_instance, QudaMultigridParam *param);

  /**
   * Apply the Dslash operator (D_{eo} or D_{oe}).
   * @param h_out  Result spinor field
   * @param h_in   Input spinor field
   * @param param  Contains all metadata regarding host and device
   *               storage
   * @param parity The destination parity of the field
   */
  void dslashQuda(void *h_out, void *h_in, QudaInvertParam *inv_param, QudaParity parity);

  /**
   * @brief Perform the solve like @dslashQuda but for multiple rhs by spliting the comm grid into
   * sub-partitions: each sub-partition does one or more rhs'.
   * The QudaInvertParam object specifies how the solve should be performed on each sub-partition.
   * Unlike @invertQuda, the interface also takes the host side gauge as
   * input - gauge field is not required to be loaded beforehand.
   * @param _hp_x       Array of solution spinor fields
   * @param _hp_b       Array of source spinor fields
   * @param param       Contains all metadata regarding host and device storage and solver parameters
   * @param parity      Parity to apply dslash on
   * @param h_gauge     Base pointer to host gauge field (regardless of dimensionality)
   * @param gauge_param Contains all metadata regarding host and device storage for gauge field
   */
  void dslashMultiSrcQuda(void **_hp_x, void **_hp_b, QudaInvertParam *param, QudaParity parity, void *h_gauge,
                          QudaGaugeParam *gauge_param);
  /**
   * @brief Really the same with @dslashMultiSrcQuda but for staggered-style fermions, by accepting pointers
   * to fat links and long links.
   * @param _hp_x       Array of solution spinor fields
   * @param _hp_b       Array of source spinor fields
   * @param param       Contains all metadata regarding host and device storage and solver parameters
   * @param parity      Parity to apply dslash on
   * @param milc_fatlinks     Base pointer to host **fat** gauge field (regardless of dimensionality)
   * @param milc_longlinks    Base pointer to host **long** gauge field (regardless of dimensionality)
   * @param gauge_param Contains all metadata regarding host and device storage for gauge field
   */

  void dslashMultiSrcStaggeredQuda(void **_hp_x, void **_hp_b, QudaInvertParam *param, QudaParity parity,
                                   void *milc_fatlinks, void *milc_longlinks, QudaGaugeParam *gauge_param);

  /**
   * @brief Really the same with @dslashMultiSrcQuda but for clover-style fermions, by accepting pointers
   * to direct and inverse clover field pointers.
   * @param _hp_x       Array of solution spinor fields
   * @param _hp_b       Array of source spinor fields
   * @param param       Contains all metadata regarding host and device storage and solver parameters
   * @param parity      Parity to apply dslash on
   * @param h_gauge     Base pointer to host gauge field (regardless of dimensionality)
   * @param gauge_param Contains all metadata regarding host and device storage for gauge field
   * @param h_clover    Base pointer to the direct clover field
   * @param h_clovinv   Base pointer to the inverse clover field
   */
  void dslashMultiSrcCloverQuda(void **_hp_x, void **_hp_b, QudaInvertParam *param, QudaParity parity, void *h_gauge,
                                QudaGaugeParam *gauge_param, void *h_clover, void *h_clovinv);

  /**
   * Apply the clover operator or its inverse.
   * @param h_out  Result spinor field
   * @param h_in   Input spinor field
   * @param param  Contains all metadata regarding host and device
   *               storage
   * @param parity The source and destination parity of the field
   * @param inverse Whether to apply the inverse of the clover term
   */
  void cloverQuda(void *h_out, void *h_in, QudaInvertParam *inv_param, QudaParity parity, int inverse);

  /**
   * Apply the full Dslash matrix, possibly even/odd preconditioned.
   * @param h_out  Result spinor field
   * @param h_in   Input spinor field
   * @param param  Contains all metadata regarding host and device
   *               storage
   */
  void MatQuda(void *h_out, void *h_in, QudaInvertParam *inv_param);

  /**
   * Apply M^{\dag}M, possibly even/odd preconditioned.
   * @param h_out  Result spinor field
   * @param h_in   Input spinor field
   * @param param  Contains all metadata regarding host and device
   *               storage
   */
  void MatDagMatQuda(void *h_out, void *h_in, QudaInvertParam *inv_param);


  /*
   * The following routines are temporary additions used by the HISQ
   * link-fattening code.
   */

  void set_dim(int *);
  void pack_ghost(void **cpuLink, void **cpuGhost, int nFace,
      QudaPrecision precision);

  void computeKSLinkQuda(void* fatlink, void* longlink, void* ulink, void* inlink,
                         double *path_coeff, QudaGaugeParam *param);

  /**
   * Either downloads and sets the resident momentum field, or uploads
   * and returns the resident momentum field
   *
   * @param[in,out] mom The external momentum field
   * @param[in] param The parameters of the external field
   */
  void momResidentQuda(void *mom, QudaGaugeParam *param);

  /**
   * Compute the gauge force and update the mometum field
   *
   * @param mom The momentum field to be updated
   * @param sitelink The gauge field from which we compute the force
   * @param input_path_buf[dim][num_paths][path_length]
   * @param path_length One less that the number of links in a loop (e.g., 3 for a staple)
   * @param loop_coeff Coefficients of the different loops in the Symanzik action
   * @param num_paths How many contributions from path_length different "staples"
   * @param max_length The maximum number of non-zero of links in any path in the action
   * @param dt The integration step size (for MILC this is dt*beta/3)
   * @param param The parameters of the external fields and the computation settings
   */
  int computeGaugeForceQuda(void* mom, void* sitelink,  int*** input_path_buf, int* path_length,
			    double* loop_coeff, int num_paths, int max_length, double dt,
			    QudaGaugeParam* qudaGaugeParam);

  /**
   * Evolve the gauge field by step size dt, using the momentum field
   * I.e., Evalulate U(t+dt) = e(dt pi) U(t)
   *
   * @param gauge The gauge field to be updated
   * @param momentum The momentum field
   * @param dt The integration step size step
   * @param conj_mom Whether to conjugate the momentum matrix
   * @param exact Whether to use an exact exponential or Taylor expand
   * @param param The parameters of the external fields and the computation settings
   */
  void updateGaugeFieldQuda(void* gauge, void* momentum, double dt,
      int conj_mom, int exact, QudaGaugeParam* param);

  /**
   * Apply the staggered phase factors to the gauge field.  If the
   * imaginary chemical potential is non-zero then the phase factor
   * exp(imu/T) will be applied to the links in the temporal
   * direction.
   *
   * @param gauge_h The gauge field
   * @param param The parameters of the gauge field
   */
  void staggeredPhaseQuda(void *gauge_h, QudaGaugeParam *param);

  /**
   * Project the input field on the SU(3) group.  If the target
   * tolerance is not met, this routine will give a runtime error.
   *
   * @param gauge_h The gauge field to be updated
   * @param tol The tolerance to which we iterate
   * @param param The parameters of the gauge field
   */
  void projectSU3Quda(void *gauge_h, double tol, QudaGaugeParam *param);

  /**
   * Evaluate the momentum contribution to the Hybrid Monte Carlo
   * action.
   *
   * @param momentum The momentum field
   * @param param The parameters of the external fields and the computation settings
   * @return momentum action
   */
  double momActionQuda(void* momentum, QudaGaugeParam* param);

  /**
   * Allocate a gauge (matrix) field on the device and optionally download a host gauge field.
   *
   * @param gauge The host gauge field (optional - if set to 0 then the gauge field zeroed)
   * @param geometry The geometry of the matrix field to create (1 - scalar, 4 - vector, 6 - tensor)
   * @param param The parameters of the external field and the field to be created
   * @return Pointer to the gauge field (cast as a void*)
   */
  void* createGaugeFieldQuda(void* gauge, int geometry, QudaGaugeParam* param);

  /**
   * Copy the QUDA gauge (matrix) field on the device to the CPU
   *
   * @param outGauge Pointer to the host gauge field
   * @param inGauge Pointer to the device gauge field (QUDA device field)
   * @param param The parameters of the host and device fields
   */
  void  saveGaugeFieldQuda(void* outGauge, void* inGauge, QudaGaugeParam* param);

  /**
   * Reinterpret gauge as a pointer to cudaGaugeField and call destructor.
   *
   * @param gauge Gauge field to be freed
   */
  void destroyGaugeFieldQuda(void* gauge);

  /**
   * Compute the clover field and its inverse from the resident gauge field.
   *
   * @param param The parameters of the clover field to create
   */
  void createCloverQuda(QudaInvertParam* param);

  /**
   * Compute the clover force contributions in each dimension mu given
   * the array of solution fields, and compute the resulting momentum
   * field.
   *
   * @param mom Force matrix
   * @param dt Integrating step size
   * @param x Array of solution vectors
   * @param p Array of intermediate vectors
   * @param coeff Array of residues for each contribution (multiplied by stepsize)
   * @param kappa2 -kappa*kappa parameter
   * @param ck -clover_coefficient * kappa / 8
   * @param nvec Number of vectors
   * @param multiplicity Number fermions this bilinear reresents
   * @param gauge Gauge Field
   * @param gauge_param Gauge field meta data
   * @param inv_param Dirac and solver meta data
   */
  void computeCloverForceQuda(void *mom, double dt, void **x, void **p, double *coeff, double kappa2, double ck,
			      int nvector, double multiplicity, void *gauge,
			      QudaGaugeParam *gauge_param, QudaInvertParam *inv_param);

  /**
   * Compute the naive staggered force.  All fields must be in the same precision.
   *
   * @param mom Momentum field
   * @param dt Integrating step size
   * @param delta Additional scale factor when updating momentum (mom += delta * [force]_TA
   * @param gauge Gauge field (at present only supports resident gauge field)
   * @param x Array of single-parity solution vectors (at present only supports resident solutions)
   * @param gauge_param Gauge field meta data
   * @param invert_param Dirac and solver meta data
   */
  void computeStaggeredForceQuda(void *mom, double dt, double delta, void *gauge, void **x, QudaGaugeParam *gauge_param,
                                 QudaInvertParam *invert_param);

  /**
   * Compute the fermion force for the HISQ quark action and integrate the momentum.
   * @param momentum        The momentum field we are integrating
   * @param dt              The stepsize used to integrate the momentum
   * @param level2_coeff    The coefficients for the second level of smearing in the quark action.
   * @param fat7_coeff      The coefficients for the first level of smearing (fat7) in the quark action.
   * @param w_link          Unitarized link variables obtained by applying fat7 smearing and unitarization to the original links.
   * @param v_link          Fat7 link variables.
   * @param u_link          SU(3) think link variables.
   * @param quark           The input fermion field.
   * @param num             The number of quark fields
   * @param num_naik        The number of naik contributions
   * @param coeff           The coefficient multiplying the fermion fields in the outer product
   * @param param.          The field parameters.
   */
  void computeHISQForceQuda(void* momentum,
                            double dt,
                            const double level2_coeff[6],
                            const double fat7_coeff[6],
                            const void* const w_link,
                            const void* const v_link,
                            const void* const u_link,
                            void** quark,
                            int num,
                            int num_naik,
                            double** coeff,
                            QudaGaugeParam* param);

  /**
     @brief Generate Gaussian distributed fields and store in the
     resident gauge field.  We create a Gaussian-distributed su(n)
     field and exponentiate it, e.g., U = exp(sigma * H), where H is
     the distributed su(n) field and beta is the width of the
     distribution (beta = 0 results in a free field, and sigma = 1 has
     maximum disorder).

     @param seed The seed used for the RNG
     @param sigma Width of Gaussian distrubution
  */
  void gaussGaugeQuda(unsigned long long seed, double sigma);

  /**
   * Computes the total, spatial and temporal plaquette averages of the loaded gauge configuration.
   * @param Array for storing the averages (total, spatial, temporal)
   */
  void plaqQuda(double plaq[3]);

  /**
   * Performs a deep copy from the internal extendedGaugeResident field.
   * @param Pointer to externally allocated GaugeField
   */
  void copyExtendedResidentGaugeQuda(void *resident_gauge);

  /**
   * Performs Wuppertal smearing on a given spinor using the gauge field
   * gaugeSmeared, if it exist, or gaugePrecise if no smeared field is present.
   * @param h_out  Result spinor field
   * @param h_in   Input spinor field
   * @param param  Contains all metadata regarding host and device
   *               storage and operator which will be applied to the spinor
   * @param n_steps Number of steps to apply.
   * @param alpha  Alpha coefficient for Wuppertal smearing.
   */
  void performWuppertalnStep(void *h_out, void *h_in, QudaInvertParam *param, unsigned int n_steps, double alpha);

  /**
   * Performs APE smearing on gaugePrecise and stores it in gaugeSmeared
   * @param n_steps Number of steps to apply.
   * @param alpha  Alpha coefficient for APE smearing.
   * @param meas_interval Measure the Q charge every Nth step
   */
  void performAPEnStep(unsigned int n_steps, double alpha, int meas_interval);

  /**
   * Performs STOUT smearing on gaugePrecise and stores it in gaugeSmeared
   * @param n_steps Number of steps to apply.
   * @param rho    Rho coefficient for STOUT smearing.
   * @param meas_interval Measure the Q charge every Nth step
   */
  void performSTOUTnStep(unsigned int n_steps, double rho, int meas_interval);

  /**
   * Performs Over Imroved STOUT smearing on gaugePrecise and stores it in gaugeSmeared
   * @param n_steps Number of steps to apply.
   * @param rho    Rho coefficient for STOUT smearing.
   * @param epsilon Epsilon coefficient for Over Improved STOUT smearing.
   * @param meas_interval Measure the Q charge every Nth step
   */
  void performOvrImpSTOUTnStep(unsigned int n_steps, double rho, double epsilon, int meas_interval);

  /**
   * Performs Wilson Flow on gaugePrecise and stores it in gaugeSmeared
   * @param n_steps Number of steps to apply.
   * @param step_size Size of Wilson Flow step
   * @param meas_interval Measure the Q charge and field energy every Nth step
   * @param wflow_type 1x1 Wilson or 2x1 Symanzik flow type
   */
  void performWFlownStep(unsigned int n_steps, double step_size, int meas_interval, QudaWFlowType wflow_type);

  /**
   * @brief Calculates a variety of gauge-field observables.  If a
   * smeared gauge field is presently loaded (in gaugeSmeared) the
   * observables are computed on this, else the resident gauge field
   * will be used.
   * @param[in,out] param Parameter struct that defines which
   * observables we are making and the resulting observables.
   */
  void gaugeObservablesQuda(QudaGaugeObservableParam *param);

  /**
   * Public function to perform color contractions of the host spinors x and y.
   * @param[in] x pointer to host data
   * @param[in] y pointer to host data
   * @param[out] result pointer to the 16 spin projections per lattice site
   * @param[in] cType Which type of contraction (open, degrand-rossi, etc)
   * @param[in] param meta data for construction of ColorSpinorFields.
   * @param[in] X spacetime data for construction of ColorSpinorFields.
   */
  void contractQuda(const void *x, const void *y, void *result, const QudaContractType cType, QudaInvertParam *param,
                    const int *X);

  /**
   * @brief Gauge fixing with overrelaxation with support for single and multi GPU.
   * @param[in,out] gauge, gauge field to be fixed
   * @param[in] gauge_dir, 3 for Coulomb gauge fixing, other for Landau gauge fixing
   * @param[in] Nsteps, maximum number of steps to perform gauge fixing
   * @param[in] verbose_interval, print gauge fixing info when iteration count is a multiple of this
   * @param[in] relax_boost, gauge fixing parameter of the overrelaxation method, most common value is 1.5 or 1.7.
   * @param[in] tolerance, torelance value to stop the method, if this value is zero then the method stops when
   * iteration reachs the maximum number of steps defined by Nsteps
   * @param[in] reunit_interval, reunitarize gauge field when iteration count is a multiple of this
   * @param[in] stopWtheta, 0 for MILC criterion and 1 to use the theta value
   * @param[in] param The parameters of the external fields and the computation settings
   * @param[out] timeinfo
   */
  int computeGaugeFixingOVRQuda(void *gauge, const unsigned int gauge_dir, const unsigned int Nsteps,
                                const unsigned int verbose_interval, const double relax_boost, const double tolerance,
                                const unsigned int reunit_interval, const unsigned int stopWtheta,
                                QudaGaugeParam *param, double *timeinfo);
  /**
   * @brief Gauge fixing with Steepest descent method with FFTs with support for single GPU only.
   * @param[in,out] gauge, gauge field to be fixed
   * @param[in] gauge_dir, 3 for Coulomb gauge fixing, other for Landau gauge fixing
   * @param[in] Nsteps, maximum number of steps to perform gauge fixing
   * @param[in] verbose_interval, print gauge fixing info when iteration count is a multiple of this
   * @param[in] alpha, gauge fixing parameter of the method, most common value is 0.08
   * @param[in] autotune, 1 to autotune the method, i.e., if the Fg inverts its tendency we decrease the alpha value
   * @param[in] tolerance, torelance value to stop the method, if this value is zero then the method stops when
   * iteration reachs the maximum number of steps defined by Nsteps
   * @param[in] stopWtheta, 0 for MILC criterion and 1 to use the theta value
   * @param[in] param The parameters of the external fields and the computation settings
   * @param[out] timeinfo
   */
  int computeGaugeFixingFFTQuda(void *gauge, const unsigned int gauge_dir, const unsigned int Nsteps,
                                const unsigned int verbose_interval, const double alpha, const unsigned int autotune,
                                const double tolerance, const unsigned int stopWtheta, QudaGaugeParam *param,
                                double *timeinfo);

  /**
   * @brief Strided Batched GEMM
   * @param[in] arrayA The array containing the A matrix data
   * @param[in] arrayB The array containing the A matrix data
   * @param[in] arrayC The array containing the A matrix data
   * @param[in] native boolean to use either the native or generic version
   * @param[in] param The data defining the problem execution.
   */
  void blasGEMMQuda(void *arrayA, void *arrayB, void *arrayC, QudaBoolean native, QudaBLASParam *param);

  /**
   * @brief Flush the chronological history for the given index
   * @param[in] index Index for which we are flushing
   */
  void flushChronoQuda(int index);

  /**
  * Open/Close MAGMA library
  *
  **/
  void openMagma();

  void closeMagma();

  /**
  * Create deflation solver resources.
  *
  **/

  void* newDeflationQuda(QudaEigParam *param);

  /**
   * Free resources allocated by the deflated solver
   */
  void destroyDeflationQuda(void *df_instance);

  void setMPICommHandleQuda(void *mycomm);

#ifdef __cplusplus
}
#endif

// remove NVRTC WAR
#undef double_complex

/* #include <quda_new_interface.h> */
<|MERGE_RESOLUTION|>--- conflicted
+++ resolved
@@ -401,17 +401,12 @@
     /** Whether to use the platform native or generic BLAS / LAPACK */
     QudaBoolean native_blas_lapack;
 
-<<<<<<< HEAD
     /** Whether to use tensor core to perform the m5inv for Mobius */
     QudaBoolean m5inv_use_mma;
 
-    /** Size of this struct in bytes.  Used to ensure that the host application and QUDA see the same struct size */
-    size_t struct_size;
-=======
     /** Whether to use fused kernels for mobius */
     QudaBoolean use_mobius_fused_kernel;
 
->>>>>>> e2b8cc28
   } QudaInvertParam;
 
   // Parameter set for solving eigenvalue problems.
