--- conflicted
+++ resolved
@@ -1250,7 +1250,6 @@
   double qChargeQuda();
 
   /**
-<<<<<<< HEAD
    * Public function to perform color contractions of the host spinors x and y.
    * @param[in] x pointer to host data
    * @param[in] y pointer to host data
@@ -1261,13 +1260,13 @@
    */
   void contractQuda(const void *x, const void *y, void *result, const QudaContractType cType, QudaInvertParam *param,
                     const int *X);
-=======
+
+  /**
      @brief Calculates the topological charge from gaugeSmeared, if it exist,
      or from gaugePrecise if no smeared fields are present.
      @param[out] qDensity array holding Q charge density
   */
   double qChargeDensityQuda(void *qDensity);
->>>>>>> fe8aa963
 
   /**
    * @brief Gauge fixing with overrelaxation with support for single and multi GPU.
