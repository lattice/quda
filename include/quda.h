--- conflicted
+++ resolved
@@ -728,7 +728,6 @@
     void *qcharge_density; /**< Pointer to host array of length volume where the q-charge density will be copied */
   } QudaGaugeObservableParam;
 
-<<<<<<< HEAD
   typedef struct QudaCorrelatorParam_s {
     size_t corr_dim;
     size_t local_corr_length;
@@ -739,7 +738,6 @@
     QudaCorrelatorFlavors corr_flavors;
   } QudaCorrelatorParam;
 
-=======
   typedef struct QudaBLASParam_s {
 
     QudaBLASOperation trans_a; /**< operation op(A) that is non- or (conj.) transpose. */
@@ -766,7 +764,6 @@
     QudaBLASDataOrder data_order; /**< Specifies if using Row or Column major */
 
   } QudaBLASParam;
->>>>>>> 2ef770bc
 
   /*
    * Interface functions, found in interface_quda.cpp
@@ -1423,13 +1420,12 @@
    * @param[out] h_result adress of pointer to the 16*corr_dim complex numbers of the
    *            result correlators
    * @param[in] cType Which type of contraction (open, degrand-rossi, etc)
-   * @param[in] param meta data for construction of ColorSpinorFields.
-   * @param[in] colorspinorparam pointer to a ColorSpinorParam meta data for
+   * @param[in] cs_param_ptr Pointer to a ColorSpinorParam meta data for
    *            construction of ColorSpinorFields
    * @param[in] X spacetime data for construction of ColorSpinorFields
    */
   void contractFTQuda(void **prop_array_flavor_1, void **prop_array_flavor_2, void **h_result,
-		      const QudaContractType cType, QudaInvertParam *param, void *cs_param_,
+		      const QudaContractType cType, void *cs_param_ptr,
 		      const int *X, const int *const source_position, int* Mom);
   
   /**
@@ -1446,19 +1442,7 @@
    *            construction of ColorSpinorFields
    * @param[in] X spacetime data for construction of ColorSpinorFields
    */
-  void contractSummedQuda(void **h_prop_array_flavor_1, void **h_prop_array_flavor_2, void **h_result,
-                          QudaContractType cType, QudaInvertParam *param, void *colorspinorparam, const int *X);
-
-  /**
-   * Public function to perform color contractions of the host spinors x and y. Does
-   * not sum the lattice data.
-   * @param[in] x pointer to host data
-   * @param[in] y pointer to host data
-   * @param[out] result pointer to the 16 spin projections per lattice site
-   * @param[in] cType Which type of contraction (open, degrand-rossi, etc)
-   * @param[in] param meta data for construction of ColorSpinorFields.
-   * @param[in] X spacetime data for construction of ColorSpinorFields.
-   */
+  
   void contractQuda(const void *x, const void *y, void *result, const QudaContractType cType, QudaInvertParam *param,
                     const int *X);
 
@@ -1508,14 +1492,12 @@
    */
   void blasGEMMQuda(void *arrayA, void *arrayB, void *arrayC, QudaBoolean native, QudaBLASParam *param);
 
-  void make4DQuarkProp(void *out4D_ptr, void *in5D_ptr, QudaInvertParam *inv_param5D, QudaInvertParam *inv_param4D,
-                       const int *X);
-
+  void make4DChiralProp(void *out4D_ptr, void *in5D_ptr, QudaInvertParam *inv_param5D, QudaInvertParam *inv_param4D,
+			const int *X);
+  
   void make4DMidPointProp(void *out4D_ptr, void *in5D_ptr, QudaInvertParam *inv_param5D, QudaInvertParam *inv_param4D,
                           const int *X);
 
-  void propagatorQuda(void **prop_array, void **source_array, QudaInvertParam *param, void *correlation_function_sum, const QudaContractType cType, void *cs_param_);
-  
   
   /**
    * @brief Flush the chronological history for the given index
