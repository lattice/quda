#pragma once

/**
 * @file  quda.h
 * @brief Main header file for the QUDA library
 *
 * Note to QUDA developers: When adding new members to QudaGaugeParam
 * and QudaInvertParam, be sure to update lib/check_params.h as well
 * as the Fortran interface in lib/quda_fortran.F90.
 */

#include <enum_quda.h>
#include <stdio.h> /* for FILE */
#include <quda_define.h>
#include <quda_constants.h>

#ifndef __CUDACC_RTC__
#define double_complex double _Complex
#else // keep NVRTC happy since it can't handle C types
#define double_complex double2
#endif

#ifdef __cplusplus
extern "C" {
#endif

  /**
   * Parameters having to do with the gauge field or the
   * interpretation of the gauge field by various Dirac operators
   */
  typedef struct QudaGaugeParam_s {

    QudaFieldLocation location; /**< The location of the gauge field */

    int X[4];             /**< The local space-time dimensions (without checkboarding) */

    double anisotropy;    /**< Used for Wilson and Wilson-clover */
    double tadpole_coeff; /**< Used for staggered only */
    double scale; /**< Used by staggered long links */

    QudaLinkType type; /**< The link type of the gauge field (e.g., Wilson, fat, long, etc.) */
    QudaGaugeFieldOrder gauge_order; /**< The ordering on the input gauge field */

    QudaTboundary t_boundary;  /**< The temporal boundary condition that will be used for fermion fields */

    QudaPrecision cpu_prec; /**< The precision used by the caller */

    QudaPrecision cuda_prec; /**< The precision of the cuda gauge field */
    QudaReconstructType reconstruct; /**< The reconstruction type of the cuda gauge field */

    QudaPrecision cuda_prec_sloppy; /**< The precision of the sloppy gauge field */
    QudaReconstructType reconstruct_sloppy; /**< The recontruction type of the sloppy gauge field */

    QudaPrecision cuda_prec_refinement_sloppy; /**< The precision of the sloppy gauge field for the refinement step in multishift */
    QudaReconstructType reconstruct_refinement_sloppy; /**< The recontruction type of the sloppy gauge field for the refinement step in multishift*/

    QudaPrecision cuda_prec_precondition; /**< The precision of the preconditioner gauge field */
    QudaReconstructType reconstruct_precondition; /**< The recontruction type of the preconditioner gauge field */

    QudaPrecision cuda_prec_eigensolver;         /**< The precision of the eigensolver gauge field */
    QudaReconstructType reconstruct_eigensolver; /**< The recontruction type of the eigensolver gauge field */

    QudaGaugeFixed gauge_fix; /**< Whether the input gauge field is in the axial gauge or not */

    int ga_pad;       /**< The pad size that the cudaGaugeField will use (default=0) */

    int site_ga_pad;  /**< Used by link fattening and the gauge and fermion forces */

    int staple_pad;   /**< Used by link fattening */
    int llfat_ga_pad; /**< Used by link fattening */
    int mom_ga_pad;   /**< Used by the gauge and fermion forces */

    QudaStaggeredPhase staggered_phase_type; /**< Set the staggered phase type of the links */
    int staggered_phase_applied; /**< Whether the staggered phase has already been applied to the links */

    double i_mu; /**< Imaginary chemical potential */

    int overlap; /**< Width of overlapping domains */

    int overwrite_mom; /**< When computing momentum, should we overwrite it or accumulate to to */

    int use_resident_gauge;  /**< Use the resident gauge field as input */
    int use_resident_mom;    /**< Use the resident momentum field as input*/
    int make_resident_gauge; /**< Make the result gauge field resident */
    int make_resident_mom;   /**< Make the result momentum field resident */
    int return_result_gauge; /**< Return the result gauge field */
    int return_result_mom;   /**< Return the result momentum field */

    size_t gauge_offset; /**< Offset into MILC site struct to the gauge field (only if gauge_order=MILC_SITE_GAUGE_ORDER) */
    size_t mom_offset; /**< Offset into MILC site struct to the momentum field (only if gauge_order=MILC_SITE_GAUGE_ORDER) */
    size_t site_size; /**< Size of MILC site struct (only if gauge_order=MILC_SITE_GAUGE_ORDER) */

  } QudaGaugeParam;


  /**
   * Parameters relating to the solver and the choice of Dirac operator.
   */
  typedef struct QudaInvertParam_s {

    QudaFieldLocation input_location; /**< The location of the input field */
    QudaFieldLocation output_location; /**< The location of the output field */

    QudaDslashType dslash_type; /**< The Dirac Dslash type that is being used */
    QudaInverterType inv_type; /**< Which linear solver to use */

    double mass;  /**< Used for staggered only */
    double kappa; /**< Used for Wilson and Wilson-clover */

    double m5;    /**< Domain wall height */
    int Ls;       /**< Extent of the 5th dimension (for domain wall) */

    double_complex b_5[QUDA_MAX_DWF_LS]; /**< Mobius coefficients - only real part used if regular Mobius */
    double_complex c_5[QUDA_MAX_DWF_LS]; /**< Mobius coefficients - only real part used if regular Mobius */

    /**<
     * The following specifies the EOFA parameters. Notation follows arXiv:1706.05843
     * eofa_shift: the "\beta" in the paper
     * eofa_pm: plus or minus for the EOFA operator
     * mq1, mq2, mq3 are the three masses corresponds to Hasenbusch mass spliting.
     * As far as I know mq1 is always the same as "mass" but it's here just for consistence.
     * */
    double eofa_shift;
    int eofa_pm;
    double mq1;
    double mq2;
    double mq3;

    double mu;    /**< Twisted mass parameter */
    double epsilon; /**< Twisted mass parameter */

    QudaTwistFlavorType twist_flavor;  /**< Twisted mass flavor */

    int laplace3D; /**< omit this direction from laplace operator: x,y,z,t -> 0,1,2,3 (-1 is full 4D) */

    double tol;    /**< Solver tolerance in the L2 residual norm */
    double tol_restart;   /**< Solver tolerance in the L2 residual norm (used to restart InitCG) */
    double tol_hq; /**< Solver tolerance in the heavy quark residual norm */

    int compute_true_res; /** Whether to compute the true residual post solve */
    double true_res; /**< Actual L2 residual norm achieved in solver */
    double true_res_hq; /**< Actual heavy quark residual norm achieved in solver */
    int maxiter; /**< Maximum number of iterations in the linear solver */
    double reliable_delta; /**< Reliable update tolerance */
    double reliable_delta_refinement; /**< Reliable update tolerance used in post multi-shift solver refinement */
    int use_alternative_reliable; /**< Whether to use alternative reliable updates */
    int use_sloppy_partial_accumulator; /**< Whether to keep the partial solution accumuator in sloppy precision */

    /**< This parameter determines how often we accumulate into the
       solution vector from the direction vectors in the solver.
       E.g., running with solution_accumulator_pipeline = 4, means we
       will update the solution vector every four iterations using the
       direction vectors from the prior four iterations.  This
       increases performance of mixed-precision solvers since it means
       less high-precision vector round-trip memory travel, but
       requires more low-precision memory allocation. */
    int solution_accumulator_pipeline;

    /**< This parameter determines how many consecutive reliable update
    residual increases we tolerate before terminating the solver,
    i.e., how long do we want to keep trying to converge */
    int max_res_increase;

    /**< This parameter determines how many total reliable update
    residual increases we tolerate before terminating the solver,
    i.e., how long do we want to keep trying to converge */
    int max_res_increase_total;

    /**< This parameter determines how many consecutive heavy-quark
    residual increases we tolerate before terminating the solver,
    i.e., how long do we want to keep trying to converge */
    int max_hq_res_increase;

    /**< This parameter determines how many total heavy-quark residual
    restarts we tolerate before terminating the solver, i.e., how long
    do we want to keep trying to converge */
    int max_hq_res_restart_total;

    /**< After how many iterations shall the heavy quark residual be updated */
    int heavy_quark_check;

    int pipeline; /**< Whether to use a pipelined solver with less global sums */

    int num_offset; /**< Number of offsets in the multi-shift solver */

    int num_src; /**< Number of sources in the multiple source solver */

    int overlap; /**< Width of domain overlaps */

    /** Offsets for multi-shift solver */
    double offset[QUDA_MAX_MULTI_SHIFT];

    /** Solver tolerance for each offset */
    double tol_offset[QUDA_MAX_MULTI_SHIFT];

    /** Solver tolerance for each shift when refinement is applied using the heavy-quark residual */
    double tol_hq_offset[QUDA_MAX_MULTI_SHIFT];

    /** Actual L2 residual norm achieved in solver for each offset */
    double true_res_offset[QUDA_MAX_MULTI_SHIFT];

    /** Iterated L2 residual norm achieved in multi shift solver for each offset */
    double iter_res_offset[QUDA_MAX_MULTI_SHIFT];

    /** Actual heavy quark residual norm achieved in solver for each offset */
    double true_res_hq_offset[QUDA_MAX_MULTI_SHIFT];

    /** Residuals in the partial faction expansion */
    double residue[QUDA_MAX_MULTI_SHIFT];

    /** Whether we should evaluate the action after the linear solver*/
    int compute_action;

    /** Computed value of the bilinear action (complex-valued)
	invert: \phi^\dagger A^{-1} \phi
	multishift: \phi^\dagger r(x) \phi = \phi^\dagger (sum_k residue[k] * (A + offset[k])^{-1} ) \phi */
    double action[2];

    QudaSolutionType solution_type;  /**< Type of system to solve */
    QudaSolveType solve_type;        /**< How to solve it */
    QudaMatPCType matpc_type;        /**< The preconditioned matrix type */
    QudaDagType dagger;              /**< Whether we are using the Hermitian conjugate system or not */
    QudaMassNormalization mass_normalization; /**< The mass normalization is being used by the caller */
    QudaSolverNormalization solver_normalization; /**< The normalization desired in the solver */

    QudaPreserveSource preserve_source;       /**< Preserve the source or not in the linear solver (deprecated) */

    QudaPrecision cpu_prec;                /**< The precision used by the input fermion fields */
    QudaPrecision cuda_prec;               /**< The precision used by the QUDA solver */
    QudaPrecision cuda_prec_sloppy;        /**< The precision used by the QUDA sloppy operator */
    QudaPrecision cuda_prec_refinement_sloppy; /**< The precision of the sloppy gauge field for the refinement step in multishift */
    QudaPrecision cuda_prec_precondition;  /**< The precision used by the QUDA preconditioner */
    QudaPrecision cuda_prec_eigensolver;   /**< The precision used by the QUDA eigensolver */

    QudaDiracFieldOrder dirac_order;       /**< The order of the input and output fermion fields */

    QudaGammaBasis gamma_basis;            /**< Gamma basis of the input and output host fields */

    QudaFieldLocation clover_location;     /**< The location of the clover field */
    QudaPrecision clover_cpu_prec;         /**< The precision used for the input clover field */
    QudaPrecision clover_cuda_prec;        /**< The precision used for the clover field in the QUDA solver */
    QudaPrecision clover_cuda_prec_sloppy; /**< The precision used for the clover field in the QUDA sloppy operator */
    QudaPrecision clover_cuda_prec_refinement_sloppy; /**< The precision of the sloppy clover field for the refinement step in multishift */
    QudaPrecision clover_cuda_prec_precondition; /**< The precision used for the clover field in the QUDA preconditioner */
    QudaPrecision clover_cuda_prec_eigensolver;  /**< The precision used for the clover field in the QUDA eigensolver */

    QudaCloverFieldOrder clover_order;     /**< The order of the input clover field */
    QudaUseInitGuess use_init_guess;       /**< Whether to use an initial guess in the solver or not */

    double clover_coeff;                   /**< Coefficient of the clover term */
    double clover_rho;                     /**< Real number added to the clover diagonal (not to inverse) */

    int compute_clover_trlog;              /**< Whether to compute the trace log of the clover term */
    double trlogA[2];                      /**< The trace log of the clover term (even/odd computed separately) */

    int compute_clover;                    /**< Whether to compute the clover field */
    int compute_clover_inverse;            /**< Whether to compute the clover inverse field */
    int return_clover;                     /**< Whether to copy back the clover matrix field */
    int return_clover_inverse;             /**< Whether to copy back the inverted clover matrix field */

    QudaVerbosity verbosity;               /**< The verbosity setting to use in the solver */

    int sp_pad;                            /**< The padding to use for the fermion fields */
    int cl_pad;                            /**< The padding to use for the clover fields */

    int iter;                              /**< The number of iterations performed by the solver */
    double gflops;                         /**< The Gflops rate of the solver */
    double secs;                           /**< The time taken by the solver */

    QudaTune tune; /**< Enable auto-tuning? (default = QUDA_TUNE_YES) */

    /** Number of steps in s-step algorithms */
    int Nsteps;

    /** Maximum size of Krylov space used by solver */
    int gcrNkrylov;

    /*
     * The following parameters are related to the solver
     * preconditioner, if enabled.
     */

    /**
     * The inner Krylov solver used in the preconditioner.  Set to
     * QUDA_INVALID_INVERTER to disable the preconditioner entirely.
     */
    QudaInverterType inv_type_precondition;

    /** Preconditioner instance, e.g., multigrid */
    void *preconditioner;

    /** defines deflation */
    void *eig_param;

    /** If true, deflate the initial guess */
    QudaBoolean deflate;

    /** Dirac Dslash used in preconditioner */
    QudaDslashType dslash_type_precondition;
    /** Verbosity of the inner Krylov solver */
    QudaVerbosity verbosity_precondition;

    /** Tolerance in the inner solver */
    double tol_precondition;

    /** Maximum number of iterations allowed in the inner solver */
    int maxiter_precondition;

    /** Relaxation parameter used in GCR-DD (default = 1.0) */
    double omega;

    /** Basis for CA algorithms */
    QudaCABasis ca_basis;

    /** Minimum eigenvalue for Chebyshev CA basis */
    double ca_lambda_min;

    /** Maximum eigenvalue for Chebyshev CA basis */
    double ca_lambda_max;

    /** Number of preconditioner cycles to perform per iteration */
    int precondition_cycle;

    /** Whether to use additive or multiplicative Schwarz preconditioning */
    QudaSchwarzType schwarz_type;

    /**
     * Whether to use the L2 relative residual, Fermilab heavy-quark
     * residual, or both to determine convergence.  To require that both
     * stopping conditions are satisfied, use a bitwise OR as follows:
     *
     * p.residual_type = (QudaResidualType) (QUDA_L2_RELATIVE_RESIDUAL
     *                                     | QUDA_HEAVY_QUARK_RESIDUAL);
     */
    QudaResidualType residual_type;

    /**Parameters for deflated solvers*/
    /** The precision of the Ritz vectors */
    QudaPrecision cuda_prec_ritz;
<<<<<<< HEAD
=======
    /** How many vectors to compute after one solve
     *  for eigCG recommended values 8 or 16
    */
    int n_ev;
    /** EeigCG  : Search space dimension
     *  gmresdr : Krylov subspace dimension
     */
    int max_search_dim;
>>>>>>> 3bd08c14
    /** For systems with many RHS: current RHS index */
    int rhs_idx;
    /** Specifies deflation space volume: total number of eigenvectors is nev*deflation_grid */
    /** initCG tuning parameter:  maximum restarts */
    int max_restart_num;
    /** initCG tuning parameter:  tolerance for cg refinement corrections in the deflation stage */
    double inc_tol;

    /** Whether to make the solution vector(s) after the solve */
    int make_resident_solution;

    /** Whether to use the resident solution vector(s) */
    int use_resident_solution;

    /** Whether to use the solution vector to augment the chronological basis */
    int chrono_make_resident;

    /** Whether the solution should replace the last entry in the chronology */
    int chrono_replace_last;

    /** Whether to use the resident chronological basis */
    int chrono_use_resident;

    /** The maximum length of the chronological history to store */
    int chrono_max_dim;

    /** The index to indicate which chrono history we are augmenting */
    int chrono_index;

    /** Precision to store the chronological basis in */
    QudaPrecision chrono_precision;

    /** Which external library to use in the linear solvers (MAGMA or Eigen) */
    QudaExtLibType extlib_type;

    /** Whether to use the platform native or generic BLAS / LAPACK */
    QudaBoolean native_blas_lapack;

  } QudaInvertParam;

  // Parameter set for solving eigenvalue problems.
  typedef struct QudaEigParam_s {

    // EIGENSOLVER PARAMS
    //-------------------------------------------------
    /** Used to store information pertinent to the operator **/
    QudaInvertParam *invert_param;

    /** Type of eigensolver algorithm to employ **/
    QudaEigType eig_type;

    /** Use Polynomial Acceleration **/
    QudaBoolean use_poly_acc;

    /** Degree of the Chebysev polynomial **/
    int poly_deg;

    /** Range used in polynomial acceleration **/
    double a_min;
    double a_max;

    /** Whether to preserve the deflation space between solves.  If
        true, the space will be stored in an instance of the
        deflation_space struct, pointed to by preserve_deflation_space */
    QudaBoolean preserve_deflation;

    /** This is where we store the deflation space.  This will point
        to an instance of deflation_space. When a deflated solver is enabled, the deflation space will be obtained from this.  */
    void *preserve_deflation_space;

    /** If we restore the deflation space, this boolean indicates
        whether we are also preserving the evalues or recomputing
        them.  For example if a different mass shift is being used
        than the one used to generate the space, then this should be
        false, but preserve_deflation would be true */
    QudaBoolean preserve_evals;

    /** What type of Dirac operator we are using **/
    /** If !(use_norm_op) && !(use_dagger) use M. **/
    /** If use_dagger, use Mdag **/
    /** If use_norm_op, use MdagM **/
    /** If use_norm_op && use_dagger use MMdag. **/
    QudaBoolean use_dagger;
    QudaBoolean use_norm_op;

    /** Use Eigen routines to eigensolve the upper Hessenberg via QR **/
    QudaBoolean use_eigen_qr;

    /** Performs an MdagM solve, then constructs the left and right SVD. **/
    QudaBoolean compute_svd;

    /** If true, the solver will error out if the convergence criteria are not met **/
    QudaBoolean require_convergence;

    /** Which part of the spectrum to solve **/
    QudaEigSpectrumType spectrum;

    /** Size of the eigenvector search space **/
    int n_ev;
    /** Total size of Krylov space **/
    int n_kr;
    /** Max number of locked eigenpairs (deduced at runtime) **/
    int nLockedMax;
    /** Number of requested converged eigenvectors **/
    int n_conv;
    /** Number of requested converged eigenvectors to use in deflation **/
    int n_ev_deflate;
    /** Tolerance on the least well known eigenvalue's residual **/
    double tol;
    /** Tolerance on the QR iteration **/
    double qr_tol;
    /** For IRLM/IRAM, check every nth restart **/
    int check_interval;
    /** For IRLM/IRAM, quit after n restarts **/
    int max_restarts;
    /** For the Ritz rotation, the maximal number of extra vectors the solver may allocate **/
    int batched_rotate;
    /** For block method solvers, the block size **/
    int block_size;

    /** In the test function, cross check the device result against ARPACK **/
    QudaBoolean arpack_check;
    /** For Arpack cross check, name of the Arpack logfile **/
    char arpack_logfile[512];

    /** Name of the QUDA logfile (residua, upper Hessenberg/tridiag matrix updates) **/
    char QUDA_logfile[512];

    //-------------------------------------------------
    /** Whether to load eigenvectors */
    QudaBoolean import_vectors;

    /** The precision of the Ritz vectors */
    QudaPrecision cuda_prec_ritz;

    /** The memory type used to keep the Ritz vectors */
    QudaMemoryType mem_type_ritz;

    /** Location where deflation should be done */
    QudaFieldLocation location;

    /** Whether to run the verification checks once set up is complete */
    QudaBoolean run_verify;

    /** Filename prefix where to load the null-space vectors */
    char vec_infile[256];

    /** Filename prefix for where to save the null-space vectors */
    char vec_outfile[256];

    /** The precision with which to save the vectors */
    QudaPrecision save_prec;

    /** Whether to inflate single-parity eigen-vector I/O to a full
        field (e.g., enabling this is required for compatability with
        MILC I/O) */
    QudaBoolean io_parity_inflate;

    /** The Gflops rate of the eigensolver setup */
    double gflops;

    /**< The time taken by the eigensolver setup */
    double secs;

    /** Which external library to use in the deflation operations (MAGMA or Eigen) */
    QudaExtLibType extlib_type;
    //-------------------------------------------------
    /** Whether deflation space is complete */
    QudaBoolean is_complete;
    /** Whether this is the last rhs solve */
    QudaBoolean is_last_rhs;    

  } QudaEigParam;

  typedef struct QudaMultigridParam_s {

    QudaInvertParam *invert_param;

    QudaEigParam *eig_param[QUDA_MAX_MG_LEVEL];

    /** Number of multigrid levels */
    int n_level;

    /** Geometric block sizes to use on each level */
    int geo_block_size[QUDA_MAX_MG_LEVEL][QUDA_MAX_DIM];

    /** Spin block sizes to use on each level */
    int spin_block_size[QUDA_MAX_MG_LEVEL];

    /** Number of null-space vectors to use on each level */
    int n_vec[QUDA_MAX_MG_LEVEL];

    /** Precision to store the null-space vectors in (post block orthogonalization) */
    QudaPrecision precision_null[QUDA_MAX_MG_LEVEL];

    /** Number of times to repeat Gram-Schmidt in block orthogonalization */
    int n_block_ortho[QUDA_MAX_MG_LEVEL];

    /** Verbosity on each level of the multigrid */
    QudaVerbosity verbosity[QUDA_MAX_MG_LEVEL];

    /** Inverter to use in the setup phase */
    QudaInverterType setup_inv_type[QUDA_MAX_MG_LEVEL];

    /** Number of setup iterations */
    int num_setup_iter[QUDA_MAX_MG_LEVEL];

    /** Tolerance to use in the setup phase */
    double setup_tol[QUDA_MAX_MG_LEVEL];

    /** Maximum number of iterations for each setup solver */
    int setup_maxiter[QUDA_MAX_MG_LEVEL];

    /** Maximum number of iterations for refreshing the null-space vectors */
    int setup_maxiter_refresh[QUDA_MAX_MG_LEVEL];

    /** Basis to use for CA-CGN(E/R) setup */
    QudaCABasis setup_ca_basis[QUDA_MAX_MG_LEVEL];

    /** Basis size for CACG setup */
    int setup_ca_basis_size[QUDA_MAX_MG_LEVEL];

    /** Minimum eigenvalue for Chebyshev CA basis */
    double setup_ca_lambda_min[QUDA_MAX_MG_LEVEL];

    /** Maximum eigenvalue for Chebyshev CA basis */
    double setup_ca_lambda_max[QUDA_MAX_MG_LEVEL];

    /** Null-space type to use in the setup phase */
    QudaSetupType setup_type;

    /** Pre orthonormalize vectors in the setup phase */
    QudaBoolean pre_orthonormalize;

    /** Post orthonormalize vectors in the setup phase */
    QudaBoolean post_orthonormalize;

    /** The solver that wraps around the coarse grid correction and smoother */
    QudaInverterType coarse_solver[QUDA_MAX_MG_LEVEL];

    /** Tolerance for the solver that wraps around the coarse grid correction and smoother */
    double coarse_solver_tol[QUDA_MAX_MG_LEVEL];

    /** Maximum number of iterations for the solver that wraps around the coarse grid correction and smoother */
    int coarse_solver_maxiter[QUDA_MAX_MG_LEVEL];

    /** Basis to use for CA-CGN(E/R) coarse solver */
    QudaCABasis coarse_solver_ca_basis[QUDA_MAX_MG_LEVEL];

    /** Basis size for CACG coarse solver */
    int coarse_solver_ca_basis_size[QUDA_MAX_MG_LEVEL];

    /** Minimum eigenvalue for Chebyshev CA basis */
    double coarse_solver_ca_lambda_min[QUDA_MAX_MG_LEVEL];

    /** Maximum eigenvalue for Chebyshev CA basis */
    double coarse_solver_ca_lambda_max[QUDA_MAX_MG_LEVEL];

    /** Smoother to use on each level */
    QudaInverterType smoother[QUDA_MAX_MG_LEVEL];

    /** Tolerance to use for the smoother / solver on each level */
    double smoother_tol[QUDA_MAX_MG_LEVEL];

    /** Number of pre-smoother applications on each level */
    int nu_pre[QUDA_MAX_MG_LEVEL];

    /** Number of post-smoother applications on each level */
    int nu_post[QUDA_MAX_MG_LEVEL];

    /** Over/under relaxation factor for the smoother at each level */
    double omega[QUDA_MAX_MG_LEVEL];

    /** Precision to use for halo communication in the smoother */
    QudaPrecision smoother_halo_precision[QUDA_MAX_MG_LEVEL];

    /** Whether to use additive or multiplicative Schwarz preconditioning in the smoother */
    QudaSchwarzType smoother_schwarz_type[QUDA_MAX_MG_LEVEL];

    /** Number of Schwarz cycles to apply */
    int smoother_schwarz_cycle[QUDA_MAX_MG_LEVEL];

    /** The type of residual to send to the next coarse grid, and thus the
	type of solution to receive back from this coarse grid */
    QudaSolutionType coarse_grid_solution_type[QUDA_MAX_MG_LEVEL];

    /** The type of smoother solve to do on each grid (e/o preconditioning or not)*/
    QudaSolveType smoother_solve_type[QUDA_MAX_MG_LEVEL];

    /** The type of multigrid cycle to perform at each level */
    QudaMultigridCycleType cycle_type[QUDA_MAX_MG_LEVEL];

    /** Whether to use global reductions or not for the smoother / solver at each level */
    QudaBoolean global_reduction[QUDA_MAX_MG_LEVEL];

    /** Location where each level should be done */
    QudaFieldLocation location[QUDA_MAX_MG_LEVEL];

    /** Location where the coarse-operator construction will be computedn */
    QudaFieldLocation setup_location[QUDA_MAX_MG_LEVEL];

    /** Whether to use eigenvectors for the nullspace or, if the coarsest instance deflate*/
    QudaBoolean use_eig_solver[QUDA_MAX_MG_LEVEL];

    /** Minimize device memory allocations during the adaptive setup,
        placing temporary fields in mapped memory instad of device
        memory */
    QudaBoolean setup_minimize_memory;

    /** Whether to compute the null vectors or reload them */
    QudaComputeNullVector compute_null_vector;

    /** Whether to generate on all levels or just on level 0 */
    QudaBoolean generate_all_levels;

    /** Whether to run the verification checks once set up is complete */
    QudaBoolean run_verify;

    /** Whether to run null Vs eigen vector overlap checks once set up is complete */
    QudaBoolean run_low_mode_check;

    /** Whether to run null vector oblique checks once set up is complete */
    QudaBoolean run_oblique_proj_check;

    /** Whether to load the null-space vectors to disk (requires QIO) */
    QudaBoolean vec_load[QUDA_MAX_MG_LEVEL];

    /** Filename prefix where to load the null-space vectors */
    char vec_infile[QUDA_MAX_MG_LEVEL][256];

    /** Whether to store the null-space vectors to disk (requires QIO) */
    QudaBoolean vec_store[QUDA_MAX_MG_LEVEL];

    /** Filename prefix for where to save the null-space vectors */
    char vec_outfile[QUDA_MAX_MG_LEVEL][256];

    /** Whether to use and initial guess during coarse grid deflation */
    QudaBoolean coarse_guess;

    /** Whether to preserve the deflation space during MG update */
    QudaBoolean preserve_deflation;

    /** The Gflops rate of the multigrid solver setup */
    double gflops;

    /**< The time taken by the multigrid solver setup */
    double secs;

    /** Multiplicative factor for the mu parameter */
    double mu_factor[QUDA_MAX_MG_LEVEL];

    /** Boolean for aggregation type, implies staggered or not */
    QudaTransferType transfer_type[QUDA_MAX_MG_LEVEL];

    /** Whether to use tensor cores (if available) */
    QudaBoolean use_mma;

    /** Whether to do a full (false) or thin (true) update in the context of updateMultigridQuda */
    QudaBoolean thin_update_only;

  } QudaMultigridParam;

  typedef struct QudaGaugeObservableParam_s {
    QudaBoolean su_project;              /**< Whether to porject onto the manifold prior to measurement */
    QudaBoolean compute_plaquette;       /**< Whether to compute the plaquette */
    double plaquette[3];                 /**< Total, spatial and temporal field energies, respectively */
    QudaBoolean compute_qcharge;         /**< Whether to compute the topological charge and field energy */
    double qcharge;                      /**< Computed topological charge */
    double energy[3];                    /**< Total, spatial and temporal field energies, respectively */
    QudaBoolean compute_qcharge_density; /**< Whether to compute the topological charge density */
    void *qcharge_density; /**< Pointer to host array of length volume where the q-charge density will be copied */
  } QudaGaugeObservableParam;

  typedef struct QudaBLASParam_s {

    QudaBLASOperation trans_a; /**< operation op(A) that is non- or (conj.) transpose. */
    QudaBLASOperation trans_b; /**< operation op(B) that is non- or (conj.) transpose. */
    int m;                     /**< number of rows of matrix op(A) and C. */
    int n;                     /**< number of columns of matrix op(B) and C. */
    int k;                     /**< number of columns of op(A) and rows of op(B). */
    int lda;                   /**< leading dimension of two-dimensional array used to store the matrix A. */
    int ldb;                   /**< leading dimension of two-dimensional array used to store matrix B. */
    int ldc;                   /**< leading dimension of two-dimensional array used to store matrix C. */
    int a_offset;              /**< position of the A array from which begin read/write. */
    int b_offset;              /**< position of the B array from which begin read/write. */
    int c_offset;              /**< position of the C array from which begin read/write. */
    int a_stride;              /**< stride of the A array in strided(batched) mode */
    int b_stride;              /**< stride of the B array in strided(batched) mode */
    int c_stride;              /**< stride of the C array in strided(batched) mode */

    double_complex alpha; /**< scalar used for multiplication. */
    double_complex beta;  /**< scalar used for multiplication. If beta==0, C does not have to be a valid input. */

    int batch_count; /**< number of pointers contained in arrayA, arrayB and arrayC. */

    QudaBLASDataType data_type;   /**< Specifies if using S(C) or D(Z) BLAS type */
    QudaBLASDataOrder data_order; /**< Specifies if using Row or Column major */

  } QudaBLASParam;

  /*
   * Interface functions, found in interface_quda.cpp
   */

  /**
   * Set parameters related to status reporting.
   *
   * In typical usage, this function will be called once (or not at
   * all) just before the call to initQuda(), but it's valid to call
   * it any number of times at any point during execution.  Prior to
   * the first time it's called, the parameters take default values
   * as indicated below.
   *
   * @param verbosity  Default verbosity, ranging from QUDA_SILENT to
   *                   QUDA_DEBUG_VERBOSE.  Within a solver, this
   *                   parameter is overridden by the "verbosity"
   *                   member of QudaInvertParam.  The default value
   *                   is QUDA_SUMMARIZE.
   *
   * @param prefix     String to prepend to all messages from QUDA.  This
   *                   defaults to the empty string (""), but you may
   *                   wish to specify something like "QUDA: " to
   *                   distinguish QUDA's output from that of your
   *                   application.
   *
   * @param outfile    File pointer (such as stdout, stderr, or a handle
   *                   returned by fopen()) where messages should be
   *                   printed.  The default is stdout.
   */
  void setVerbosityQuda(QudaVerbosity verbosity, const char prefix[],
                        FILE *outfile);

  /**
   * initCommsGridQuda() takes an optional "rank_from_coords" argument that
   * should be a pointer to a user-defined function with this prototype.
   *
   * @param coords  Node coordinates
   * @param fdata   Any auxiliary data needed by the function
   * @return        MPI rank or QMP node ID cooresponding to the node coordinates
   *
   * @see initCommsGridQuda
   */
  typedef int (*QudaCommsMap)(const int *coords, void *fdata);

  /**
   * @param mycomm User provided MPI communicator in place of MPI_COMM_WORLD
   */

  void qudaSetCommHandle(void *mycomm);

  /**
   * Declare the grid mapping ("logical topology" in QMP parlance)
   * used for communications in a multi-GPU grid.  This function
   * should be called prior to initQuda().  The only case in which
   * it's optional is when QMP is used for communication and the
   * logical topology has already been declared by the application.
   *
   * @param nDim   Number of grid dimensions.  "4" is the only supported
   *               value currently.
   *
   * @param dims   Array of grid dimensions.  dims[0]*dims[1]*dims[2]*dims[3]
   *               must equal the total number of MPI ranks or QMP nodes.
   *
   * @param func   Pointer to a user-supplied function that maps coordinates
   *               in the communication grid to MPI ranks (or QMP node IDs).
   *               If the pointer is NULL, the default mapping depends on
   *               whether QMP or MPI is being used for communication.  With
   *               QMP, the existing logical topology is used if it's been
   *               declared.  With MPI or as a fallback with QMP, the default
   *               ordering is lexicographical with the fourth ("t") index
   *               varying fastest.
   *
   * @param fdata  Pointer to any data required by "func" (may be NULL)
   *
   * @see QudaCommsMap
   */

  void initCommsGridQuda(int nDim, const int *dims, QudaCommsMap func, void *fdata);

  /**
   * Initialize the library.  This is a low-level interface that is
   * called by initQuda.  Calling initQudaDevice requires that the
   * user also call initQudaMemory before using QUDA.
   *
   * @param device CUDA device number to use.  In a multi-GPU build,
   *               this parameter may either be set explicitly on a
   *               per-process basis or set to -1 to enable a default
   *               allocation of devices to processes.
   */
  void initQudaDevice(int device);

  /**
   * Initialize the library persistant memory allocations (both host
   * and device).  This is a low-level interface that is called by
   * initQuda.  Calling initQudaMemory requires that the user has
   * previously called initQudaDevice.
   */
  void initQudaMemory();

  /**
   * Initialize the library.  This function is actually a wrapper
   * around calls to initQudaDevice() and initQudaMemory().
   *
   * @param device  CUDA device number to use.  In a multi-GPU build,
   *                this parameter may either be set explicitly on a
   *                per-process basis or set to -1 to enable a default
   *                allocation of devices to processes.
   */
  void initQuda(int device);

  /**
   * Finalize the library.
   */
  void endQuda(void);

  /**
   * @brief update the radius for halos.
   * @details This should only be needed for automated testing when
   * different partitioning is applied within a single run.
   */
  void updateR();

  /**
   * A new QudaGaugeParam should always be initialized immediately
   * after it's defined (and prior to explicitly setting its members)
   * using this function.  Typical usage is as follows:
   *
   *   QudaGaugeParam gauge_param = newQudaGaugeParam();
   */
  QudaGaugeParam newQudaGaugeParam(void);

  /**
   * A new QudaInvertParam should always be initialized immediately
   * after it's defined (and prior to explicitly setting its members)
   * using this function.  Typical usage is as follows:
   *
   *   QudaInvertParam invert_param = newQudaInvertParam();
   */
  QudaInvertParam newQudaInvertParam(void);

  /**
   * A new QudaMultigridParam should always be initialized immediately
   * after it's defined (and prior to explicitly setting its members)
   * using this function.  Typical usage is as follows:
   *
   *   QudaMultigridParam mg_param = newQudaMultigridParam();
   */
  QudaMultigridParam newQudaMultigridParam(void);

  /**
   * A new QudaEigParam should always be initialized immediately
   * after it's defined (and prior to explicitly setting its members)
   * using this function.  Typical usage is as follows:
   *
   *   QudaEigParam eig_param = newQudaEigParam();
   */
  QudaEigParam newQudaEigParam(void);

  /**
   * A new QudaGaugeObservableParam should always be initialized
   * immediately after it's defined (and prior to explicitly setting
   * its members) using this function.  Typical usage is as follows:
   *
   *   QudaGaugeParam obs_param = newQudaGaugeObservableParam();
   */
  QudaGaugeObservableParam newQudaGaugeObservableParam(void);

  /**
   * A new QudaBLASParam should always be initialized immediately
   * after it's defined (and prior to explicitly setting its members)
   * using this function.  Typical usage is as follows:
   *
   *   QudaBLASParam blas_param = newQudaBLASParam();
   */
  QudaBLASParam newQudaBLASParam(void);

  /**
   * Print the members of QudaGaugeParam.
   * @param param The QudaGaugeParam whose elements we are to print.
   */
  void printQudaGaugeParam(QudaGaugeParam *param);

  /**
   * Print the members of QudaInvertParam.
   * @param param The QudaInvertParam whose elements we are to print.
   */
  void printQudaInvertParam(QudaInvertParam *param);

  /**
   * Print the members of QudaMultigridParam.
   * @param param The QudaMultigridParam whose elements we are to print.
   */
  void printQudaMultigridParam(QudaMultigridParam *param);

  /**
   * Print the members of QudaEigParam.
   * @param param The QudaEigParam whose elements we are to print.
   */
  void printQudaEigParam(QudaEigParam *param);

  /**
   * Print the members of QudaGaugeObservableParam.
   * @param param The QudaGaugeObservableParam whose elements we are to print.
   */
  void printQudaGaugeObservableParam(QudaGaugeObservableParam *param);

  /**
   * Print the members of QudaBLASParam.
   * @param param The QudaBLASParam whose elements we are to print.
   */
  void printQudaBLASParam(QudaBLASParam *param);

  /**
   * Load the gauge field from the host.
   * @param h_gauge Base pointer to host gauge field (regardless of dimensionality)
   * @param param   Contains all metadata regarding host and device storage
   */
  void loadGaugeQuda(void *h_gauge, QudaGaugeParam *param);

  /**
   * Free QUDA's internal copy of the gauge field.
   */
  void freeGaugeQuda(void);

  /**
   * Save the gauge field to the host.
   * @param h_gauge Base pointer to host gauge field (regardless of dimensionality)
   * @param param   Contains all metadata regarding host and device storage
   */
  void saveGaugeQuda(void *h_gauge, QudaGaugeParam *param);

  /**
   * Load the clover term and/or the clover inverse from the host.
   * Either h_clover or h_clovinv may be set to NULL.
   * @param h_clover    Base pointer to host clover field
   * @param h_cloverinv Base pointer to host clover inverse field
   * @param inv_param   Contains all metadata regarding host and device storage
   */
  void loadCloverQuda(void *h_clover, void *h_clovinv,
      QudaInvertParam *inv_param);

  /**
   * Free QUDA's internal copy of the clover term and/or clover inverse.
   */
  void freeCloverQuda(void);

  /**
   * Perform the solve, according to the parameters set in param.  It
   * is assumed that the gauge field has already been loaded via
   * loadGaugeQuda().
   * @param h_x    Solution spinor field
   * @param h_b    Source spinor field
   * @param param  Contains all metadata regarding host and device
   *               storage and solver parameters
   */
  void lanczosQuda(int k0, int m, void *hp_Apsi, void *hp_r, void *hp_V, void *hp_alpha, void *hp_beta,
                   QudaEigParam *eig_param);

  /**
   * Perform the eigensolve. The problem matrix is defined by the invert param, the
   * mode of solution is specified by the eig param. It is assumed that the gauge
   * field has already been loaded via  loadGaugeQuda().
   * @param h_evecs  Array of pointers to application eigenvectors
   * @param h_evals  Host side eigenvalues
   * @param param Contains all metadata regarding the type of solve.
   */
  void eigensolveQuda(void **h_evecs, double_complex *h_evals, QudaEigParam *param);

  /**
   * Perform the solve, according to the parameters set in param.  It
   * is assumed that the gauge field has already been loaded via
   * loadGaugeQuda().
   * @param h_x    Solution spinor field
   * @param h_b    Source spinor field
   * @param param  Contains all metadata regarding host and device
   *               storage and solver parameters
   */
  void invertQuda(void *h_x, void *h_b, QudaInvertParam *param);

  /**
   * Perform the solve like @invertQuda but for multiples right hand sides.
   *
   * @param _hp_x    Array of solution spinor fields
   * @param _hp_b    Array of source spinor fields
   * @param param  Contains all metadata regarding
   * @param param  Contains all metadata regarding host and device
   *               storage and solver parameters
   */
  void invertMultiSrcQuda(void **_hp_x, void **_hp_b, QudaInvertParam *param);

  /**
   * Solve for multiple shifts (e.g., masses).
   * @param _hp_x    Array of solution spinor fields
   * @param _hp_b    Source spinor fields
   * @param param  Contains all metadata regarding host and device
   *               storage and solver parameters
   */
  void invertMultiShiftQuda(void **_hp_x, void *_hp_b, QudaInvertParam *param);

  /**
   * Setup the multigrid solver, according to the parameters set in param.  It
   * is assumed that the gauge field has already been loaded via
   * loadGaugeQuda().
   * @param param  Contains all metadata regarding host and device
   *               storage and solver parameters
   */
  void* newMultigridQuda(QudaMultigridParam *param);

  /**
   * @brief Free resources allocated by the multigrid solver
   * @param mg_instance Pointer to instance of multigrid_solver
   * @param param Contains all metadata regarding host and device
   * storage and solver parameters
   */
  void destroyMultigridQuda(void *mg_instance);

  /**
   * @brief Updates the multigrid preconditioner for the new gauge / clover field
   * @param mg_instance Pointer to instance of multigrid_solver
   * @param param Contains all metadata regarding host and device
   * storage and solver parameters, of note contains a flag specifying whether
   * to do a full update or a thin update.
   */
  void updateMultigridQuda(void *mg_instance, QudaMultigridParam *param);

  /**
   * @brief Dump the null-space vectors to disk
   * @param[in] mg_instance Pointer to the instance of multigrid_solver
   * @param[in] param Contains all metadata regarding host and device
   * storage and solver parameters (QudaMultigridParam::vec_outfile
   * sets the output filename prefix).
   */
  void dumpMultigridQuda(void *mg_instance, QudaMultigridParam *param);

  /**
   * Apply the Dslash operator (D_{eo} or D_{oe}).
   * @param h_out  Result spinor field
   * @param h_in   Input spinor field
   * @param param  Contains all metadata regarding host and device
   *               storage
   * @param parity The destination parity of the field
   */
  void dslashQuda(void *h_out, void *h_in, QudaInvertParam *inv_param, QudaParity parity);

  /**
   * Apply the clover operator or its inverse.
   * @param h_out  Result spinor field
   * @param h_in   Input spinor field
   * @param param  Contains all metadata regarding host and device
   *               storage
   * @param parity The source and destination parity of the field
   * @param inverse Whether to apply the inverse of the clover term
   */
  void cloverQuda(void *h_out, void *h_in, QudaInvertParam *inv_param,
      QudaParity *parity, int inverse);

  /**
   * Apply the full Dslash matrix, possibly even/odd preconditioned.
   * @param h_out  Result spinor field
   * @param h_in   Input spinor field
   * @param param  Contains all metadata regarding host and device
   *               storage
   */
  void MatQuda(void *h_out, void *h_in, QudaInvertParam *inv_param);

  /**
   * Apply M^{\dag}M, possibly even/odd preconditioned.
   * @param h_out  Result spinor field
   * @param h_in   Input spinor field
   * @param param  Contains all metadata regarding host and device
   *               storage
   */
  void MatDagMatQuda(void *h_out, void *h_in, QudaInvertParam *inv_param);


  /*
   * The following routines are temporary additions used by the HISQ
   * link-fattening code.
   */

  void set_dim(int *);
  void pack_ghost(void **cpuLink, void **cpuGhost, int nFace,
      QudaPrecision precision);

  void computeKSLinkQuda(void* fatlink, void* longlink, void* ulink, void* inlink,
                         double *path_coeff, QudaGaugeParam *param);

  /**
   * Either downloads and sets the resident momentum field, or uploads
   * and returns the resident momentum field
   *
   * @param[in,out] mom The external momentum field
   * @param[in] param The parameters of the external field
   */
  void momResidentQuda(void *mom, QudaGaugeParam *param);

  /**
   * Compute the gauge force and update the mometum field
   *
   * @param mom The momentum field to be updated
   * @param sitelink The gauge field from which we compute the force
   * @param input_path_buf[dim][num_paths][path_length]
   * @param path_length One less that the number of links in a loop (e.g., 3 for a staple)
   * @param loop_coeff Coefficients of the different loops in the Symanzik action
   * @param num_paths How many contributions from path_length different "staples"
   * @param max_length The maximum number of non-zero of links in any path in the action
   * @param dt The integration step size (for MILC this is dt*beta/3)
   * @param param The parameters of the external fields and the computation settings
   */
  int computeGaugeForceQuda(void* mom, void* sitelink,  int*** input_path_buf, int* path_length,
			    double* loop_coeff, int num_paths, int max_length, double dt,
			    QudaGaugeParam* qudaGaugeParam);

  /**
   * Evolve the gauge field by step size dt, using the momentum field
   * I.e., Evalulate U(t+dt) = e(dt pi) U(t)
   *
   * @param gauge The gauge field to be updated
   * @param momentum The momentum field
   * @param dt The integration step size step
   * @param conj_mom Whether to conjugate the momentum matrix
   * @param exact Whether to use an exact exponential or Taylor expand
   * @param param The parameters of the external fields and the computation settings
   */
  void updateGaugeFieldQuda(void* gauge, void* momentum, double dt,
      int conj_mom, int exact, QudaGaugeParam* param);

  /**
   * Apply the staggered phase factors to the gauge field.  If the
   * imaginary chemical potential is non-zero then the phase factor
   * exp(imu/T) will be applied to the links in the temporal
   * direction.
   *
   * @param gauge_h The gauge field
   * @param param The parameters of the gauge field
   */
  void staggeredPhaseQuda(void *gauge_h, QudaGaugeParam *param);

  /**
   * Project the input field on the SU(3) group.  If the target
   * tolerance is not met, this routine will give a runtime error.
   *
   * @param gauge_h The gauge field to be updated
   * @param tol The tolerance to which we iterate
   * @param param The parameters of the gauge field
   */
  void projectSU3Quda(void *gauge_h, double tol, QudaGaugeParam *param);

  /**
   * Evaluate the momentum contribution to the Hybrid Monte Carlo
   * action.
   *
   * @param momentum The momentum field
   * @param param The parameters of the external fields and the computation settings
   * @return momentum action
   */
  double momActionQuda(void* momentum, QudaGaugeParam* param);

  /**
   * Allocate a gauge (matrix) field on the device and optionally download a host gauge field.
   *
   * @param gauge The host gauge field (optional - if set to 0 then the gauge field zeroed)
   * @param geometry The geometry of the matrix field to create (1 - scalar, 4 - vector, 6 - tensor)
   * @param param The parameters of the external field and the field to be created
   * @return Pointer to the gauge field (cast as a void*)
   */
  void* createGaugeFieldQuda(void* gauge, int geometry, QudaGaugeParam* param);

  /**
   * Copy the QUDA gauge (matrix) field on the device to the CPU
   *
   * @param outGauge Pointer to the host gauge field
   * @param inGauge Pointer to the device gauge field (QUDA device field)
   * @param param The parameters of the host and device fields
   */
  void  saveGaugeFieldQuda(void* outGauge, void* inGauge, QudaGaugeParam* param);

  /**
   * Reinterpret gauge as a pointer to cudaGaugeField and call destructor.
   *
   * @param gauge Gauge field to be freed
   */
  void destroyGaugeFieldQuda(void* gauge);

  /**
   * Compute the clover field and its inverse from the resident gauge field.
   *
   * @param param The parameters of the clover field to create
   */
  void createCloverQuda(QudaInvertParam* param);

  /**
   * Compute the clover force contributions in each dimension mu given
   * the array of solution fields, and compute the resulting momentum
   * field.
   *
   * @param mom Force matrix
   * @param dt Integrating step size
   * @param x Array of solution vectors
   * @param p Array of intermediate vectors
   * @param coeff Array of residues for each contribution (multiplied by stepsize)
   * @param kappa2 -kappa*kappa parameter
   * @param ck -clover_coefficient * kappa / 8
   * @param nvec Number of vectors
   * @param multiplicity Number fermions this bilinear reresents
   * @param gauge Gauge Field
   * @param gauge_param Gauge field meta data
   * @param inv_param Dirac and solver meta data
   */
  void computeCloverForceQuda(void *mom, double dt, void **x, void **p, double *coeff, double kappa2, double ck,
			      int nvector, double multiplicity, void *gauge,
			      QudaGaugeParam *gauge_param, QudaInvertParam *inv_param);

  /**
   * Compute the naive staggered force.  All fields must be in the same precision.
   *
   * @param mom Momentum field
   * @param dt Integrating step size
   * @param delta Additional scale factor when updating momentum (mom += delta * [force]_TA
   * @param gauge Gauge field (at present only supports resident gauge field)
   * @param x Array of single-parity solution vectors (at present only supports resident solutions)
   * @param gauge_param Gauge field meta data
   * @param invert_param Dirac and solver meta data
   */
  void computeStaggeredForceQuda(void* mom, double dt, double delta, void **x, void *gauge,
				 QudaGaugeParam *gauge_param, QudaInvertParam *invert_param);

  /**
   * Compute the fermion force for the HISQ quark action and integrate the momentum.
   * @param momentum        The momentum field we are integrating
   * @param dt              The stepsize used to integrate the momentum
   * @param level2_coeff    The coefficients for the second level of smearing in the quark action.
   * @param fat7_coeff      The coefficients for the first level of smearing (fat7) in the quark action.
   * @param w_link          Unitarized link variables obtained by applying fat7 smearing and unitarization to the original links.
   * @param v_link          Fat7 link variables.
   * @param u_link          SU(3) think link variables.
   * @param quark           The input fermion field.
   * @param num             The number of quark fields
   * @param num_naik        The number of naik contributions
   * @param coeff           The coefficient multiplying the fermion fields in the outer product
   * @param param.          The field parameters.
   */
  void computeHISQForceQuda(void* momentum,
                            double dt,
                            const double level2_coeff[6],
                            const double fat7_coeff[6],
                            const void* const w_link,
                            const void* const v_link,
                            const void* const u_link,
                            void** quark,
                            int num,
                            int num_naik,
                            double** coeff,
                            QudaGaugeParam* param);

  /**
     @brief Generate Gaussian distributed fields and store in the
     resident gauge field.  We create a Gaussian-distributed su(n)
     field and exponentiate it, e.g., U = exp(sigma * H), where H is
     the distributed su(n) field and beta is the width of the
     distribution (beta = 0 results in a free field, and sigma = 1 has
     maximum disorder).

     @param seed The seed used for the RNG
     @param sigma Width of Gaussian distrubution
  */
  void gaussGaugeQuda(unsigned long long seed, double sigma);

  /**
   * Computes the total, spatial and temporal plaquette averages of the loaded gauge configuration.
   * @param Array for storing the averages (total, spatial, temporal)
   */
  void plaqQuda(double plaq[3]);

  /**
   * Performs a deep copy from the internal extendedGaugeResident field.
   * @param Pointer to externalGaugeResident cudaGaugeField
   * @param Location of gauge field
   */
  void copyExtendedResidentGaugeQuda(void* resident_gauge, QudaFieldLocation loc);

  /**
   * Performs Wuppertal smearing on a given spinor using the gauge field
   * gaugeSmeared, if it exist, or gaugePrecise if no smeared field is present.
   * @param h_out  Result spinor field
   * @param h_in   Input spinor field
   * @param param  Contains all metadata regarding host and device
   *               storage and operator which will be applied to the spinor
   * @param n_steps Number of steps to apply.
   * @param alpha  Alpha coefficient for Wuppertal smearing.
   */
  void performWuppertalnStep(void *h_out, void *h_in, QudaInvertParam *param, unsigned int n_steps, double alpha);

  /**
   * Performs APE smearing on gaugePrecise and stores it in gaugeSmeared
   * @param n_steps Number of steps to apply.
   * @param alpha  Alpha coefficient for APE smearing.
   * @param meas_interval Measure the Q charge every Nth step
   */
  void performAPEnStep(unsigned int n_steps, double alpha, int meas_interval);

  /**
   * Performs STOUT smearing on gaugePrecise and stores it in gaugeSmeared
   * @param n_steps Number of steps to apply.
   * @param rho    Rho coefficient for STOUT smearing.
   * @param meas_interval Measure the Q charge every Nth step
   */
  void performSTOUTnStep(unsigned int n_steps, double rho, int meas_interval);

  /**
   * Performs Over Imroved STOUT smearing on gaugePrecise and stores it in gaugeSmeared
   * @param n_steps Number of steps to apply.
   * @param rho    Rho coefficient for STOUT smearing.
   * @param epsilon Epsilon coefficient for Over Improved STOUT smearing.
   * @param meas_interval Measure the Q charge every Nth step
   */
  void performOvrImpSTOUTnStep(unsigned int n_steps, double rho, double epsilon, int meas_interval);

  /**
   * Performs Wilson Flow on gaugePrecise and stores it in gaugeSmeared
   * @param n_steps Number of steps to apply.
   * @param step_size Size of Wilson Flow step
   * @param meas_interval Measure the Q charge and field energy every Nth step
   * @param wflow_type 1x1 Wilson or 2x1 Symanzik flow type
   */
  void performWFlownStep(unsigned int n_steps, double step_size, int meas_interval, QudaWFlowType wflow_type);

  /**
   * @brief Calculates a variety of gauge-field observables.  If a
   * smeared gauge field is presently loaded (in gaugeSmeared) the
   * observables are computed on this, else the resident gauge field
   * will be used.
   * @param[in,out] param Parameter struct that defines which
   * observables we are making and the resulting observables.
   */
  void gaugeObservablesQuda(QudaGaugeObservableParam *param);

  /**
   * Public function to perform color contractions of the host spinors x and y.
   * @param[in] x pointer to host data
   * @param[in] y pointer to host data
   * @param[out] result pointer to the 16 spin projections per lattice site
   * @param[in] cType Which type of contraction (open, degrand-rossi, etc)
   * @param[in] param meta data for construction of ColorSpinorFields.
   * @param[in] X spacetime data for construction of ColorSpinorFields.
   */
  void contractQuda(const void *x, const void *y, void *result, const QudaContractType cType, QudaInvertParam *param,
                    const int *X);

  /**
   * @brief Gauge fixing with overrelaxation with support for single and multi GPU.
   * @param[in,out] gauge, gauge field to be fixed
   * @param[in] gauge_dir, 3 for Coulomb gauge fixing, other for Landau gauge fixing
   * @param[in] Nsteps, maximum number of steps to perform gauge fixing
   * @param[in] verbose_interval, print gauge fixing info when iteration count is a multiple of this
   * @param[in] relax_boost, gauge fixing parameter of the overrelaxation method, most common value is 1.5 or 1.7.
   * @param[in] tolerance, torelance value to stop the method, if this value is zero then the method stops when iteration reachs the maximum number of steps defined by Nsteps
   * @param[in] reunit_interval, reunitarize gauge field when iteration count is a multiple of this
   * @param[in] stopWtheta, 0 for MILC criterium and 1 to use the theta value
   * @param[in] param The parameters of the external fields and the computation settings
   * @param[out] timeinfo
   */
  int computeGaugeFixingOVRQuda(void *gauge, const unsigned int gauge_dir, const unsigned int Nsteps,
                                const unsigned int verbose_interval, const double relax_boost, const double tolerance,
                                const unsigned int reunit_interval, const unsigned int stopWtheta,
                                QudaGaugeParam *param, double *timeinfo);
  /**
   * @brief Gauge fixing with Steepest descent method with FFTs with support for single GPU only.
   * @param[in,out] gauge, gauge field to be fixed
   * @param[in] gauge_dir, 3 for Coulomb gauge fixing, other for Landau gauge fixing
   * @param[in] Nsteps, maximum number of steps to perform gauge fixing
   * @param[in] verbose_interval, print gauge fixing info when iteration count is a multiple of this
   * @param[in] alpha, gauge fixing parameter of the method, most common value is 0.08
   * @param[in] autotune, 1 to autotune the method, i.e., if the Fg inverts its tendency we decrease the alpha value
   * @param[in] tolerance, torelance value to stop the method, if this value is zero then the method stops when
   * iteration reachs the maximum number of steps defined by Nsteps
   * @param[in] stopWtheta, 0 for MILC criterium and 1 to use the theta value
   * @param[in] param The parameters of the external fields and the computation settings
   * @param[out] timeinfo
   */
  int computeGaugeFixingFFTQuda(void *gauge, const unsigned int gauge_dir, const unsigned int Nsteps,
                                const unsigned int verbose_interval, const double alpha, const unsigned int autotune,
                                const double tolerance, const unsigned int stopWtheta, QudaGaugeParam *param,
                                double *timeinfo);

  /**
   * @brief Strided Batched GEMM
   * @param[in] arrayA The array containing the A matrix data
   * @param[in] arrayB The array containing the A matrix data
   * @param[in] arrayC The array containing the A matrix data
   * @param[in] native boolean to use either the native or generic version
   * @param[in] param The data defining the problem execution.
   */
  void blasGEMMQuda(void *arrayA, void *arrayB, void *arrayC, bool native, QudaBLASParam *param);

  /**
   * @brief Flush the chronological history for the given index
   * @param[in] index Index for which we are flushing
   */
  void flushChronoQuda(int index);

  /**
  * Open/Close MAGMA library
  *
  **/
  void openMagma();

  void closeMagma();

  void setMPICommHandleQuda(void *mycomm);

#ifdef __cplusplus
}
#endif

// remove NVRTC WAR
#undef double_complex

/* #include <quda_new_interface.h> */
<|MERGE_RESOLUTION|>--- conflicted
+++ resolved
@@ -337,17 +337,6 @@
     /**Parameters for deflated solvers*/
     /** The precision of the Ritz vectors */
     QudaPrecision cuda_prec_ritz;
-<<<<<<< HEAD
-=======
-    /** How many vectors to compute after one solve
-     *  for eigCG recommended values 8 or 16
-    */
-    int n_ev;
-    /** EeigCG  : Search space dimension
-     *  gmresdr : Krylov subspace dimension
-     */
-    int max_search_dim;
->>>>>>> 3bd08c14
     /** For systems with many RHS: current RHS index */
     int rhs_idx;
     /** Specifies deflation space volume: total number of eigenvectors is nev*deflation_grid */
