--- conflicted
+++ resolved
@@ -1464,11 +1464,7 @@
    * @param Pointer to externalGaugeResident cudaGaugeField
    * @param Location of gauge field
    */
-<<<<<<< HEAD
-  void copyExtendedResidentGaugeQuda(void* resident_gauge, QudaFieldLocation loc);
-=======
   void copyExtendedResidentGaugeQuda(void *resident_gauge);
->>>>>>> 74057e06
 
   /**
    * Performs Gaussian smearing on a given spinor using the gauge field
