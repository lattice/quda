--- conflicted
+++ resolved
@@ -2,22 +2,20 @@
 
 #include <color_spinor_field.h>
 
-<<<<<<< HEAD
-/**
-   A struct that contains multiple p-vectors which are to be added to an output vector:
-    x += alpha[i] * p[i], i = 0, 1, ..., Np - 1
- */
-struct XUpdateBatch {
-
-  int _Np; /**< the number of underlying vectors */
-  int _j;  /**< the current index */
-  int _next; /**< the next index */
-  std::vector<ColorSpinorField> _ps; /**< the container for the p-vectors */
-  std::vector<double> _alphas; /**< @param _alphas the alpha's */
-=======
 namespace quda
 {
->>>>>>> ad018cba
+
+  /**
+     A struct that contains multiple p-vectors which are to be added to an output vector:
+     x += alpha[i] * p[i], i = 0, 1, ..., Np - 1
+  */
+  struct XUpdateBatch {
+
+    int _Np; /**< the number of underlying vectors */
+    int _j;  /**< the current index */
+    int _next; /**< the next index */
+    std::vector<ColorSpinorField> _ps; /**< the container for the p-vectors */
+    std::vector<double> _alphas; /**< @param _alphas the alpha's */
 
   /**
     @brief A struct that contains multiple p-vectors which are to be added to an output vector:
@@ -28,121 +26,51 @@
     @param _ps the container for the p-vectors
     @param _alphas the alpha's
    */
-<<<<<<< HEAD
-  XUpdateBatch(int Np_, const ColorSpinorField &init, ColorSpinorParam csParam) :
+    XUpdateBatch(int Np_, const ColorSpinorField &init, ColorSpinorParam csParam) :
     _Np(Np_), _j(0), _next((_j + 1) % _Np), _ps(_Np), _alphas(_Np)
-  {
-    for (int j = 1; j < _Np; j++) { _ps[j] = ColorSpinorField(csParam); }
-
-    // need to make sure init field is copied in the correct precision
-    if (init.Precision() != csParam.Precision()) {
-      csParam.create = QUDA_COPY_FIELD_CREATE;
-      csParam.field = const_cast<ColorSpinorField*>(&init);
-      _ps[0] = ColorSpinorField(csParam);
-    } else {
-      _ps[0] = ColorSpinorField(init);
-    }
-  }
-=======
->>>>>>> ad018cba
-
-  struct XUpdateBatch {
-
-<<<<<<< HEAD
-  /**
-    @brief use the vectors currently stored and add to the given output field
-    @param x the output field to add to
-   */
-  void accumulate_x(ColorSpinorField &x) { blas::axpy(_alphas, {_ps.begin(), _ps.begin() + _j + 1}, {x}); }
-
-  /**
-    @brief Get the current vector
-   */
-  ColorSpinorField &get_current_field() { return _ps[_j]; }
-
-  /**
-    @brief Get the current vector
-   */
-  const ColorSpinorField &get_current_field() const { return _ps[_j]; }
-
-  /**
-    @brief Get the next vector
-   */
-  ColorSpinorField &get_next_field() { return _ps[_next]; }
-
-  /**
-    @brief Get the next vector
-   */
-  const ColorSpinorField &get_next_field() const { return _ps[_next]; }
-=======
-    int _Np;
-
-    int _j;
-
-    int _next;
-
-    std::vector<std::unique_ptr<ColorSpinorField>> _ps; // contains the p-vectors
-
-    std::vector<double> _alphas;
->>>>>>> ad018cba
-
-    /**
-      @brief contruct the batch: initialize the first vector and the rest separately
-      @param Np the number vectors to contain
-      @param init the ColorSpinorField used to initialize the first vector in the container
-      @param csParam the ColorSpinorParam used to initialize the rest of the vectors
-     */
-    XUpdateBatch(int Np_, const ColorSpinorField &init, ColorSpinorParam csParam) :
-      _Np(Np_), _j(0), _next((_j + 1) % _Np), _ps(_Np), _alphas(_Np)
     {
-      for (int j = 1; j < _Np; j++) { _ps[j] = std::unique_ptr<ColorSpinorField>(new ColorSpinorField(csParam)); }
+      for (int j = 1; j < _Np; j++) { _ps[j] = ColorSpinorField(csParam); }
 
       // need to make sure init field is copied in the correct precision
       if (init.Precision() != csParam.Precision()) {
         csParam.create = QUDA_COPY_FIELD_CREATE;
-        csParam.field = const_cast<ColorSpinorField *>(&init);
-        _ps[0] = std::unique_ptr<ColorSpinorField>(new ColorSpinorField(csParam));
+        csParam.field = const_cast<ColorSpinorField*>(&init);
+        _ps[0] = ColorSpinorField(csParam);
       } else {
-        _ps[0] = std::unique_ptr<ColorSpinorField>(new ColorSpinorField(init));
+        _ps[0] = ColorSpinorField(init);
       }
     }
+
+    /**
+       @brief use the vectors currently stored and add to the given output field
+       @param x the output field to add to
+    */
+    void accumulate_x(ColorSpinorField &x) { blas::axpy(_alphas, {_ps.begin(), _ps.begin() + _j + 1}, {x}); }
+
+    /**
+       @brief Get the current vector
+    */
+    ColorSpinorField &get_current_field() { return _ps[_j]; }
+
+    /**
+       @brief Get the current vector
+    */
+    const ColorSpinorField &get_current_field() const { return _ps[_j]; }
+
+    /**
+       @brief Get the next vector
+    */
+    ColorSpinorField &get_next_field() { return _ps[_next]; }
+
+    /**
+       @brief Get the next vector
+    */
+    const ColorSpinorField &get_next_field() const { return _ps[_next]; }
 
     /**
       @brief return whether or not the container is full
      */
     bool is_container_full() { return (_j + 1) % _Np == 0; }
-
-    /**
-      @brief use the vectors currently stored and add to the given output field
-      @param x the output field to add to
-     */
-    void accumulate_x(ColorSpinorField &x)
-    {
-      std::vector<ColorSpinorField *> vx(1, &x);
-      std::vector<ColorSpinorField *> psj(_j + 1);
-      for (int i = 0; i <= _j; i++) { psj[i] = _ps[i].get(); }
-      blas::axpy(_alphas.data(), psj, vx);
-    }
-
-    /**
-      @brief Get the current vector
-     */
-    ColorSpinorField &get_current_field() { return *_ps[_j]; }
-
-    /**
-      @brief Get the current vector
-     */
-    const ColorSpinorField &get_current_field() const { return *_ps[_j]; }
-
-    /**
-      @brief Get the next vector
-     */
-    ColorSpinorField &get_next_field() { return *_ps[_next]; }
-
-    /**
-      @brief Get the next vector
-     */
-    const ColorSpinorField &get_next_field() const { return *_ps[_next]; }
 
     /**
       @brief Get the current alpha
