--- conflicted
+++ resolved
@@ -38,13 +38,8 @@
     void *norm;
     void *cloverInv;
     void *invNorm;
-<<<<<<< HEAD
-    double csw;  //! Csw clover coefficient
-    double coeff;  //! Overall clover coefficient
-=======
     double csw;   //! C_sw clover coefficient
     double coeff; //! Overall clover coefficient
->>>>>>> 4db78e6e
     bool twisted; // whether to create twisted mass clover
     double mu2;
     double rho;
@@ -209,11 +204,7 @@
        @return Clover coefficient (explicitly includes kappa)
     */
     double Coeff() const { return coeff; }
-<<<<<<< HEAD
-    
-=======
-
->>>>>>> 4db78e6e
+
     /**
        @return If the clover field is associated with twisted-clover fermions
     */
