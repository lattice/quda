--- conflicted
+++ resolved
@@ -3,14 +3,8 @@
 // ensure that we include the quda_define.h file to ensure that __COMPUTE_CAPABILITY__ is set
 #include <quda_define.h>
 
-<<<<<<< HEAD
-// trove requires the warp shuffle instructions introduced with Kepler and has issues with device debug
-#if defined QUDA_TARGET_CUDA
-#if __COMPUTE_CAPABILITY__ >= 300 && !defined(DEVICE_DEBUG)
-=======
 // trove requires CUDA and has issues with device debug
 #if defined(QUDA_TARGET_CUDA) && !defined(DEVICE_DEBUG)
->>>>>>> aa0da400
 #include <trove/ptr.h>
 #else
 #define DISABLE_TROVE
