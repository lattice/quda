#pragma once

/**
 * @file color_spinor_field_order.h
 *
 * @section DESCRIPTION
 *
 * Define functors to allow for generic accessors regardless of field
 * ordering.  Currently this is used for cpu fields only with limited
 * ordering support, but this will be expanded for device ordering
 *  also.
 */

#include <limits>
#include <register_traits.h>
#include <convert.h>
#include <complex_quda.h>
#include <index_helper.cuh>
#include <color_spinor.h>
#include <color_spinor_field.h>
#include <load_store.h>
#include <aos.h>
#include <transform_reduce.h>

namespace quda {

  /**
     @brief colorspinor_wrapper is an internal class that is used to
     wrap instances of colorspinor accessors, currying in a specifc
     location on the field.  The operator() accessors in
     colorspinor-field accessors return instances to this class,
     allowing us to then use operator overloading upon this class
     to interact with the ColorSpinor class.  As a result we can
     include colorspinor-field accessors directly in ColorSpinor
     expressions in kernels without having to declare temporaries
     with explicit calls to the load/save methods in the
     colorspinor-field accessors.
  */
  template <typename Float, typename T>
    struct colorspinor_wrapper {
      const T &field;
      const int x_cb;
      const int parity;

      /**
         @brief colorspinor_wrapper constructor
         @param[in] a colorspinor field accessor we are wrapping
         @param[in] x_cb checkerboarded space-time index we are accessing
         @param[in] parity Parity we are accessing
      */
      __device__ __host__ inline colorspinor_wrapper<Float, T>(const T &field, int x_cb, int parity) :
          field(field),
          x_cb(x_cb),
          parity(parity)
      { }

      /**
         @brief Assignment operator with ColorSpinor instance as input
         @param[in] C ColorSpinor we want to store in this accessor
      */
      template <typename C> __device__ __host__ inline void operator=(const C &a) const { field.save(a.data, x_cb, parity); }
    };

  template <typename T, int Nc, int Ns>
    template <typename S>
    __device__ __host__ inline void ColorSpinor<T,Nc,Ns>::operator=(const colorspinor_wrapper<T,S> &a) {
    a.field.load(data, a.x_cb, a.parity);
  }

  template <typename T, int Nc, int Ns>
    template <typename S>
    __device__ __host__ inline ColorSpinor<T,Nc,Ns>::ColorSpinor(const colorspinor_wrapper<T,S> &a) {
    a.field.load(data, a.x_cb, a.parity);
  }

  template <typename T, int Nc>
    template <typename S>
    __device__ __host__ inline void ColorSpinor<T,Nc,2>::operator=(const colorspinor_wrapper<T,S> &a) {
    a.field.load(data, a.x_cb, a.parity);
  }

  template <typename T, int Nc>
    template <typename S>
    __device__ __host__ inline ColorSpinor<T,Nc,2>::ColorSpinor(const colorspinor_wrapper<T,S> &a) {
    a.field.load(data, a.x_cb, a.parity);
  }

  template <typename T, int Nc>
    template <typename S>
    __device__ __host__ inline void ColorSpinor<T,Nc,4>::operator=(const colorspinor_wrapper<T,S> &a) {
    a.field.load(data, a.x_cb, a.parity);
  }

  template <typename T, int Nc>
    template <typename S>
    __device__ __host__ inline ColorSpinor<T,Nc,4>::ColorSpinor(const colorspinor_wrapper<T,S> &a) {
    a.field.load(data, a.x_cb, a.parity);
  }

  /**
     @brief colorspinor_ghost_wrapper is an internal class that is
     used to wrap instances of colorspinor accessors, currying in a
     specifc location on the field.  The Ghost() accessors in
     colorspinor-field accessors return instances to this class,
     allowing us to then use operator overloading upon this class to
     interact with the ColorSpinor class.  As a result we can
     include colorspinor-field accessors directly in ColorSpinor
     expressions in kernels without having to declare temporaries
     with explicit calls to the loadGhost/saveGhost methods in the
     colorspinor-field accessors.
  */
  template <typename Float, typename T>
    struct colorspinor_ghost_wrapper {
      const int dim;
      const int dir;
      const int ghost_idx;
      const int parity;
      const T &field;

      /**
         @brief colorspinor_ghost_wrapper constructor
         @param[in] a colorspinor field accessor we are wrapping
         @param[in] dim Dimension of the ghost we are accessing
         @param[in] dir Direction of the ghost we are accessing
         @param[in] ghost_idx Checkerboarded space-time ghost index we are accessing
         @param[in] parity Parity we are accessing
      */
      __device__ __host__ inline colorspinor_ghost_wrapper<Float, T>(const T &field, int dim, int dir, int ghost_idx, int parity) :
          dim(dim),
          dir(dir),
          ghost_idx(ghost_idx),
          parity(parity),
          field(field)
      { }

      /**
         @brief Assignment operator with Matrix instance as input
         @param[in] C ColorSpinor we want to store in this accessot
      */
      template<typename C>
      __device__ __host__ inline void operator=(const C &a) const { field.saveGhost(a.data, ghost_idx, dim, dir, parity); }
    };

  template <typename T, int Nc, int Ns>
    template <typename S>
    __device__ __host__ inline void ColorSpinor<T,Nc,Ns>::operator=(const colorspinor_ghost_wrapper<T,S> &a) {
    a.field.loadGhost(data, a.ghost_idx, a.dim, a.dir, a.parity);
  }

  template <typename T, int Nc, int Ns>
    template <typename S>
    __device__ __host__ inline ColorSpinor<T,Nc,Ns>::ColorSpinor(const colorspinor_ghost_wrapper<T,S> &a) {
    a.field.loadGhost(data, a.ghost_idx, a.dim, a.dir, a.parity);
  }

  template <typename T, int Nc>
  template <typename S>
  __device__ __host__ inline void ColorSpinor<T, Nc, 2>::operator=(const colorspinor_ghost_wrapper<T, S> &a)
  {
    a.field.loadGhost(data, a.ghost_idx, a.dim, a.dir, a.parity);
  }

  template <typename T, int Nc>
  template <typename S>
  __device__ __host__ inline ColorSpinor<T, Nc, 2>::ColorSpinor(const colorspinor_ghost_wrapper<T, S> &a)
  {
    a.field.loadGhost(data, a.ghost_idx, a.dim, a.dir, a.parity);
  }

  template <typename T, int Nc>
    template <typename S>
    __device__ __host__ inline void ColorSpinor<T,Nc,4>::operator=(const colorspinor_ghost_wrapper<T,S> &a) {
    a.field.loadGhost(data, a.ghost_idx, a.dim, a.dir, a.parity);
  }

  template <typename T, int Nc>
    template <typename S>
    __device__ __host__ inline ColorSpinor<T,Nc,4>::ColorSpinor(const colorspinor_ghost_wrapper<T,S> &a) {
    a.field.loadGhost(data, a.ghost_idx, a.dim, a.dir, a.parity);
  }

  namespace colorspinor {

    template <typename Float, int nSpin, int nColor, int nVec, QudaFieldOrder order> struct AccessorCB {
      AccessorCB(const ColorSpinorField &) { errorQuda("Not implemented"); }
      AccessorCB() { errorQuda("Not implemented"); }
      __device__ __host__ inline int index(int, int, int, int, int) const { return 0; }
    };

    template<typename Float, int nSpin, int nColor, int nVec, QudaFieldOrder order> struct GhostAccessorCB {
      GhostAccessorCB(const ColorSpinorField &) { errorQuda("Not implemented"); }
      GhostAccessorCB() { errorQuda("Not implemented"); }
      __device__ __host__ inline int index(int, int, int, int, int, int, int) const
      { return 0; }
    };

    template <typename Float, int nSpin, int nColor, int nVec>
    struct AccessorCB<Float, nSpin, nColor, nVec, QUDA_SPACE_SPIN_COLOR_FIELD_ORDER> {
      const int offset_cb;
      AccessorCB(const ColorSpinorField &field) : offset_cb((field.Bytes()>>1) / sizeof(complex<Float>)) { }
      AccessorCB() : offset_cb(0) { }

      /**
       * @brief This method returns the index for the pointer that
       * points to the start of the memory chunk corresponds to the
       * matrix at parity, x_cb, s, c, v.
       * @param parity Parity index
       * @param x_cb 1-d checkboarding site index
       * @param s spin index
       * @param c color index
       * @param v vector index
       */
      __device__ __host__ inline int index(int parity, int x_cb, int s, int c, int v) const
      {
        return parity * offset_cb + ((x_cb * nSpin + s) * nColor + c) * nVec + v;
      }

      template <int nSpinBlock>
      __device__ __host__ inline void load(complex<Float> out[nSpinBlock * nColor * nVec], complex<Float> *in,
                                           int parity, int x_cb, int chi) const
      {
        using vec_t = typename VectorType<Float, 2>::type;
        int N = nSpin * nColor * nVec;
        int M = nSpinBlock * nColor * nVec;
        for (int i = 0; i < M; i++) {
          ((vec_t *)out)[i] = vector_load<vec_t>((vec_t *)(in + parity * offset_cb), x_cb * N + chi * M + i);
        }
      }
    };

    template<typename Float, int nSpin, int nColor, int nVec>
      struct GhostAccessorCB<Float,nSpin,nColor,nVec,QUDA_SPACE_SPIN_COLOR_FIELD_ORDER> {
      int faceVolumeCB[4];
      int ghostOffset[4];
      GhostAccessorCB(const ColorSpinorField &a, int nFace = 1) {
        for (int d=0; d<4; d++) {
          faceVolumeCB[d] = nFace*a.SurfaceCB(d);
          ghostOffset[d] = faceVolumeCB[d]*nColor*nSpin*nVec;
        }
      }
      GhostAccessorCB() : ghostOffset{ } { }

      __device__ __host__ inline int index(int dim, int parity, int x_cb, int s, int c, int v) const
      {
        return parity * ghostOffset[dim] + ((x_cb * nSpin + s) * nColor + c) * nVec + v;
      }
    };

    template <int nSpin, int nColor, int nVec, int N> // note this will not work for N=1
    __device__ __host__ inline int indexFloatN(int x_cb, int s, int c, int v, int stride)
    {
      int k = (s * nColor + c) * nVec + v;
      int j = k / (N / 2);
      int i = k % (N / 2);
      return (j * stride + x_cb) * (N / 2) + i;
    };

    template <typename Float, int nSpin, int nColor, int nVec>
    struct AccessorCB<Float, nSpin, nColor, nVec, QUDA_FLOAT2_FIELD_ORDER> {
      const int stride;
      const int offset_cb;
      AccessorCB(const ColorSpinorField &field) :
        stride(field.Stride()),
        offset_cb((field.Bytes() >> 1) / sizeof(complex<Float>))
      { }
      AccessorCB() : stride(0), offset_cb(0) {}

      __device__ __host__ inline int index(int parity, int x_cb, int s, int c, int v) const
      {
        return parity * offset_cb + ((s * nColor + c) * nVec + v) * stride + x_cb;
      }

      template <int nSpinBlock>
      __device__ __host__ inline void load(complex<Float> out[nSpinBlock * nColor * nVec], complex<Float> *in,
                                           int parity, int x_cb, int chi) const
      {
        using vec_t = typename VectorType<Float, 2>::type;
        int M = nSpinBlock * nColor * nVec;
        for (int i = 0; i < M; i++) {
          ((vec_t *)out)[i] = vector_load<vec_t>((vec_t *)(in + parity * offset_cb), (chi * M + i) * stride + x_cb);
        }
      }
    };

    template<typename Float, int nSpin, int nColor, int nVec>
      struct GhostAccessorCB<Float,nSpin,nColor,nVec,QUDA_FLOAT2_FIELD_ORDER> {
      int faceVolumeCB[4];
      int ghostOffset[4];
      GhostAccessorCB(const ColorSpinorField &a, int nFace = 1) {
        for (int d=0; d<4; d++) {
          faceVolumeCB[d] = nFace*a.SurfaceCB(d);
          ghostOffset[d] = faceVolumeCB[d]*nColor*nSpin*nVec;
        }
      }
      GhostAccessorCB() : faceVolumeCB{ }, ghostOffset{ } { }

      __device__ __host__ inline int index(int dim, int parity, int x_cb, int s, int c, int v) const
      {
        return parity*ghostOffset[dim] + ((s*nColor+c)*nVec+v)*faceVolumeCB[dim] + x_cb;
      }
    };

    template <typename Float, int nSpin, int nColor, int nVec>
    struct AccessorCB<Float, nSpin, nColor, nVec, QUDA_FLOAT4_FIELD_ORDER> {
      const int stride;
      const int offset_cb;
      AccessorCB(const ColorSpinorField &field) :
        stride(field.Stride()),
        offset_cb((field.Bytes() >> 1) / sizeof(complex<Float>))
      {
      }
      AccessorCB() : stride(0), offset_cb(0) {}
      __device__ __host__ inline int index(int parity, int x_cb, int s, int c, int v) const
      {
        return parity * offset_cb + indexFloatN<nSpin, nColor, nVec, 4>(x_cb, s, c, v, stride);
      }

      template <int nSpinBlock>
      __device__ __host__ inline void load(complex<Float> out[nSpinBlock * nColor * nVec], complex<Float> *in,
                                           int parity, int x_cb, int chi) const
      {
        using vec_t = typename VectorType<Float, 4>::type;
        int M = (nSpinBlock * nColor * nVec * 2) / 4;
#pragma unroll
        for (int i = 0; i < M; i++) {
          ((vec_t *)out)[i] = vector_load<vec_t>((vec_t *)(in + parity * offset_cb), (chi * M + i) * stride + x_cb);
        }
      }
    };

    template<typename Float, int nSpin, int nColor, int nVec>
      struct GhostAccessorCB<Float,nSpin,nColor,nVec,QUDA_FLOAT4_FIELD_ORDER> {
      int faceVolumeCB[4];
      int ghostOffset[4];
      GhostAccessorCB(const ColorSpinorField &a, int nFace = 1) {
        for (int d = 0; d < 4; d++) {
          faceVolumeCB[d] = nFace * a.SurfaceCB(d);
          ghostOffset[d] = faceVolumeCB[d] * nColor * nSpin * nVec;
        }
      }
      GhostAccessorCB() : faceVolumeCB {}, ghostOffset {} {}

      __device__ __host__ inline int index(int dim, int parity, int x_cb, int s, int c, int v) const
      {
        return parity*ghostOffset[dim] + indexFloatN<nSpin,nColor,nVec,4>(x_cb, s, c, v, faceVolumeCB[dim]);
      }
    };

    template <typename Float, int nSpin, int nColor, int nVec>
    struct AccessorCB<Float, nSpin, nColor, nVec, QUDA_FLOAT8_FIELD_ORDER> {
      const int stride;
      const int offset_cb;
      AccessorCB(const ColorSpinorField &field) :
        stride(field.Stride()),
        offset_cb((field.Bytes() >> 1) / sizeof(complex<Float>))
      { }
      AccessorCB() : stride(0), offset_cb(0) {}

      __device__ __host__ inline int index(int parity, int x_cb, int s, int c, int v) const
      {
        return parity * offset_cb + indexFloatN<nSpin, nColor, nVec, 8>(x_cb, s, c, v, stride);
      }

      template <int nSpinBlock>
      __device__ __host__ inline void load(complex<Float> out[nSpinBlock * nColor * nVec], complex<Float> *in,
                                           int parity, int x_cb, int chi) const
      {
        using vec_t = typename VectorType<Float, 8>::type;

        // in case the vector length isn't divisible by 8, load in the entire vector and then pick the chirality
        // (the compiler will remove any unused loads)
        constexpr int N = nSpin * nColor * nVec * 2; // real numbers in the loaded vector
        constexpr int M = N / 8;
        Float tmp[N];
#pragma unroll
        for (int i = 0; i < M; i++) {
          ((vec_t *)tmp)[i] = vector_load<vec_t>((vec_t *)(in + parity * offset_cb), i * stride + x_cb);
        }
        constexpr int N_chi = N / (nSpin / nSpinBlock);
#pragma unroll
        for (int i = 0; i < N_chi; i++)
          out[i] = complex<Float>(tmp[chi * N_chi + 2 * i + 0], tmp[chi * N_chi + 2 * i + 1]);
      }
    };

    template <typename Float, int nSpin, int nColor, int nVec>
    struct GhostAccessorCB<Float, nSpin, nColor, nVec, QUDA_FLOAT8_FIELD_ORDER> {
      int faceVolumeCB[4];
      int ghostOffset[4];
      GhostAccessorCB(const ColorSpinorField &a, int nFace = 1)
      {
        for (int d = 0; d < 4; d++) {
          faceVolumeCB[d] = nFace * a.SurfaceCB(d);
          ghostOffset[d] = faceVolumeCB[d] * nColor * nSpin * nVec;
        }
      }
      GhostAccessorCB() : faceVolumeCB {}, ghostOffset {} {}
      __device__ __host__ inline int index(int dim, int parity, int x_cb, int s, int c, int v) const
      {
        return parity * ghostOffset[dim] + indexFloatN<nSpin, nColor, nVec, 8>(x_cb, s, c, v, faceVolumeCB[dim]);
      }
    };

    template <typename Float, typename storeFloat> __host__ __device__ inline constexpr bool fixed_point() { return false; }
    template <> __host__ __device__ inline constexpr bool fixed_point<float, int8_t>() { return true; }
    template<> __host__ __device__ inline constexpr bool fixed_point<float,short>() { return true; }
    template<> __host__ __device__ inline constexpr bool fixed_point<float,int>() { return true; }

    template <typename Float, typename storeFloat> __host__ __device__ inline constexpr bool match() { return false; }
    template <> __host__ __device__ inline constexpr bool match<int8_t, int8_t>() { return true; }
    template<> __host__ __device__ inline constexpr bool match<int,int>() { return true; }
    template<> __host__ __device__ inline constexpr bool match<short,short>() { return true; }

    /**
       @brief fieldorder_wrapper is an internal class that is used to
       wrap instances of FieldOrder accessors, currying in the
       specific location on the field.  This is used as a helper class
       for fixed-point accessors providing the necessary conversion
       and scaling when writing to a fixed-point field.
    */
    template <typename Float, typename storeFloat, bool block_float_, typename norm_t>
      struct fieldorder_wrapper {
        /**
         * computing type and storage types that can be inferred from this object.
         */
        using type = Float;
        using store_type = storeFloat;
        complex<storeFloat> *v;
        const int idx;
        const Float scale;
        const Float scale_inv;
        norm_t *norm;
        const int norm_idx;
        const bool norm_write;
        static constexpr bool fixed = fixed_point<Float, storeFloat>();
        static constexpr bool block_float = block_float_;

        /**
           @brief fieldorder_wrapper constructor
           @param idx Field index
        */
        __device__ __host__ inline fieldorder_wrapper(complex<storeFloat> *v, int idx, Float scale, Float scale_inv,
                                                      norm_t *norm = nullptr, int norm_idx = 0, bool norm_write = false) :
          v(v),
          idx(idx),
          scale(scale),
          scale_inv(scale_inv),
          norm(norm),
          norm_idx(norm_idx),
          norm_write(norm_write)
        { }

        fieldorder_wrapper(const fieldorder_wrapper<Float, storeFloat, block_float_, norm_t> &a) = delete;

        fieldorder_wrapper(fieldorder_wrapper<Float, storeFloat, block_float_, norm_t> &&a) = default;

        /**
           @brief Assignment operator with fieldorder_wrapper instance as input
           @param a fieldorder_wrapper we are copying from
        */
        __device__ __host__ inline void operator=(const fieldorder_wrapper<Float, storeFloat, block_float_, norm_t> &a) const
        {
          static_assert(!block_float, "Routine does not support block_float");
          complex<Float> in = a;
          v[idx] = fixed ? complex<storeFloat>(round(scale * in.real()), round(scale * in.imag())) : complex<storeFloat>(in.real(), in.imag());
        }

        /**
           @brief Assignment operator with fieldorder_wrapper instance as input
           @param a fieldorder_wrapper we are copying from
        */
        template <typename theirFloat, typename theirStoreFloat, bool their_block_float, typename their_norm_t>
        __device__ __host__ inline void operator=(const fieldorder_wrapper<theirFloat, theirStoreFloat, their_block_float, their_norm_t> &a) const
        {
          static_assert(!block_float, "Routine does not support block_float");
          complex<theirFloat> in = a;
          v[idx] = fixed ? complex<storeFloat>(round(scale * in.real()), round(scale * in.imag())) : complex<storeFloat>(in.real(), in.imag());
        }

        /**
           @brief Assignment operator with complex number instance as input
           @param a Complex number we want to store in this accessor
        */
        template<typename theirFloat>
        __device__ __host__ inline void operator=(const complex<theirFloat> &a) const
        {
          if (block_float && norm_write) norm[norm_idx] = scale_inv;
          if (match<storeFloat,theirFloat>()) {
            v[idx] = complex<storeFloat>(a.real(), a.imag());
          } else {
            v[idx] = fixed ? complex<storeFloat>(round(scale * a.real()), round(scale * a.imag())) : complex<storeFloat>(a.real(), a.imag());
          }
        }

        /**
           @brief Assignment operator with real number instance as input
           @param a real number we want to store in this accessor
        */
        template<typename theirFloat>
        __device__ __host__ inline void operator=(const theirFloat &a) const { *this = complex<Float>(static_cast<Float>(a), static_cast<Float>(0.0)); }

        /**
           @brief complex cast operator
        */
        __device__ __host__ inline operator complex<Float>() const
        {
          if (!fixed) {
            return complex<Float>(v[idx]);
          } else {
            complex<storeFloat> tmp = v[idx];
            Float norm_ = block_float ? norm[norm_idx] : scale_inv;
            return norm_ * complex<Float>(static_cast<Float>(tmp.real()), static_cast<Float>(tmp.imag()));
          }
        }

        __device__ __host__ inline Float real() const
        {
          static_assert(!block_float, "Routine does not support block_float");
          return fixed ? scale_inv*static_cast<Float>(v[idx].real()) : v[idx].real();
        }

        __device__ __host__ inline Float imag() const
        {
          static_assert(!block_float, "Routine does not support block_float");
          return fixed ? scale_inv*static_cast<Float>(v[idx].imag()) : v[idx].imag();
        }

        __device__ __host__ inline void real(const Float &a)
        {
<<<<<<< HEAD
          return fixed ? v[idx].real(storeFloat(quda::round(scale * a))) : v[idx].real(storeFloat(a));
=======
          static_assert(!block_float, "Routine does not support block_float");
          return fixed ? v[idx].real(storeFloat(round(scale * a))) : v[idx].real(storeFloat(a));
>>>>>>> d5755219
        }

        __device__ __host__ inline void imag(const Float &a)
        {
<<<<<<< HEAD
          return fixed ? v[idx].imag(storeFloat(quda::round(scale * a))) : v[idx].imag(storeFloat(a));
=======
          static_assert(!block_float, "Routine does not support block_float");
          return fixed ? v[idx].imag(storeFloat(round(scale * a))) : v[idx].imag(storeFloat(a));
>>>>>>> d5755219
        }

        /**
         * @brief returns the pointer of this wrapper object
         */
        __device__ __host__ inline auto data() const { return &v[idx]; }

        /**
           @brief negation operator
           @return negation of this complex number
        */
        __device__ __host__ inline complex<Float> operator-() const
        {
          static_assert(!block_float, "Routine does not support block_float");
          return fixed ? -scale_inv*static_cast<complex<Float> >(v[idx]) : -static_cast<complex<Float> >(v[idx]);
        }

        /**
           @brief Operator+= with complex number instance as input
           @param a Complex number we want to add to this accessor
        */
        template<typename theirFloat>
        __device__ __host__ inline void operator+=(const complex<theirFloat> &a) const
        {
          static_assert(!block_float, "Routine does not support block_float");
          if (match<storeFloat,theirFloat>()) {
            v[idx] += complex<storeFloat>(a.real(), a.imag());
          } else {
            v[idx] += fixed ? complex<storeFloat>(round(scale * a.real()), round(scale * a.imag())) : complex<storeFloat>(a.real(), a.imag());
          }
        }

        /**
           @brief Operator-= with complex number instance as input
           @param a Complex number we want to subtract from this accessor
        */
        template<typename theirFloat>
        __device__ __host__ inline void operator-=(const complex<theirFloat> &a) const
        {
          static_assert(!block_float, "Routine does not support block_float");
          if (match<storeFloat,theirFloat>()) {
            v[idx] -= complex<storeFloat>(a.real(), a.imag());
          } else {
            v[idx] -= fixed ? complex<storeFloat>(round(scale * a.real()), round(scale * a.imag())) : complex<storeFloat>(a.real(), a.imag());
          }
        }

      };

      template<typename Float, typename storeFloat, bool block_float, typename norm_t>
      __device__ __host__ inline complex<Float> operator*(const Float &a, const fieldorder_wrapper<Float, storeFloat, block_float, norm_t> &b)
      {
        return a * complex<Float>(b);
      }

      template<typename Float, typename storeFloat, bool block_float, typename norm_t>
      __device__ __host__ inline complex<Float> operator*(const fieldorder_wrapper<Float, storeFloat, block_float, norm_t> &a,
                                                          const Float &b)
      {
        return complex<Float>(a) * b;
      }

      template<typename Float, typename storeFloat, bool block_float, typename norm_t>
      __device__ __host__ inline complex<Float> operator*(const complex<Float> &a, const fieldorder_wrapper<Float, storeFloat, block_float, norm_t> &b)
      {
        return a * complex<Float>(b);
      }

      template<typename Float, typename storeFloat, bool block_float, typename norm_t>
      __device__ __host__ inline complex<Float> operator*(const fieldorder_wrapper<Float, storeFloat, block_float, norm_t> &a,
                                                          const complex<Float> &b)
      {
        return complex<Float>(a) * b;
      }

      template <typename Float, typename storeFloat, bool block_float, typename norm_t>
      __device__ __host__ inline complex<Float> conj(const fieldorder_wrapper<Float, storeFloat, block_float, norm_t> &a)
      {
        return conj(static_cast<complex<Float>>(a));
      }

      template <typename Float, int nSpin, int nColor, int nVec, QudaFieldOrder order, typename storeFloat = Float,
                typename ghostFloat = storeFloat, bool disable_ghost = false, bool block_float = false>
      class FieldOrderCB
      {
        using norm_t = float;

      public:
        /** Does this field type support ghost zones? */
        static constexpr bool supports_ghost_zone = true;

      protected:
        complex<storeFloat> *v;
        const AccessorCB<storeFloat, nSpin, nColor, nVec, order> accessor;
        // since these variables are mutually exclusive, we use a union to minimize the accessor footprint
        union {
          norm_t *norm;
          Float scale;
        };
        union {
          Float scale_inv;
          int norm_offset;
        };
#ifndef DISABLE_GHOST
      mutable complex<ghostFloat> *ghost[8];
      mutable norm_t *ghost_norm[8];
      mutable int x[QUDA_MAX_DIM];
      const int volumeCB;
      const int nDim;
      const QudaGammaBasis gammaBasis;
      const int siteSubset;
      const int nParity;
      const QudaFieldLocation location;
    const GhostAccessorCB<ghostFloat,nSpin,nColor,nVec,order> ghostAccessor;
      Float ghost_scale;
      Float ghost_scale_inv;
#endif
      static constexpr bool fixed = fixed_point<Float,storeFloat>();
      static constexpr bool ghost_fixed = fixed_point<Float,ghostFloat>();
      static constexpr bool block_float_ghost = !fixed && ghost_fixed;

    public:
      using real = Float;

      /**
       * Constructor for the FieldOrderCB class
       * @param field The field that we are accessing
       */
#ifndef DISABLE_GHOST
      FieldOrderCB(const ColorSpinorField &field, int nFace = 1, void *v_ = 0, void **ghost_ = 0)
#else
      FieldOrderCB(const ColorSpinorField &field, int = 1, void *v_ = 0, void ** = 0)
#endif
      : v(v_? static_cast<complex<storeFloat>*>(const_cast<void*>(v_))
	  : static_cast<complex<storeFloat>*>(const_cast<void*>(field.V()))),
        accessor(field), scale(static_cast<Float>(1.0)), scale_inv(static_cast<Float>(1.0))
#ifndef DISABLE_GHOST
        , volumeCB(field.VolumeCB()), nDim(field.Ndim()), gammaBasis(field.GammaBasis()),
	siteSubset(field.SiteSubset()), nParity(field.SiteSubset()),
        location(field.Location()), ghostAccessor(field,nFace),
        ghost_scale(static_cast<Float>(1.0)), ghost_scale_inv(static_cast<Float>(1.0))
#endif
      {
#ifndef DISABLE_GHOST
        for (int d=0; d<QUDA_MAX_DIM; d++) x[d]=field.X(d);
        resetGhost(ghost_ ? ghost_ : field.Ghost());
#endif
        resetScale(field.Scale());

#ifdef DISABLE_GHOST
        if (!disable_ghost) errorQuda("DISABLE_GHOST macro set but corresponding disable_ghost template not set");
#endif

        if (block_float) {
          // only if we have block_float format do we set these (only block_orthogonalize.cu at present)
          norm = static_cast<norm_t*>(const_cast<void *>(field.Norm()));
          norm_offset = field.NormBytes() / (2 * sizeof(norm_t));
        }
      }

#ifndef DISABLE_GHOST
      void resetGhost(void * const *ghost_) const
      {
        for (int dim=0; dim<4; dim++) {
          for (int dir=0; dir<2; dir++) {
            ghost[2 * dim + dir] = static_cast<complex<ghostFloat> *>(ghost_[2 * dim + dir]);
            ghost_norm[2 * dim + dir] = !block_float_ghost ?
              nullptr :
              reinterpret_cast<norm_t*>(static_cast<char *>(ghost_[2 * dim + dir])
                                            + nParity * nColor * nSpin * nVec * 2 * ghostAccessor.faceVolumeCB[dim]
                                              * sizeof(ghostFloat));
          }
        }
      }
#endif

      void resetScale(Float max) {
        if (fixed) {
          scale = static_cast<Float>(std::numeric_limits<storeFloat>::max() / max);
          scale_inv = static_cast<Float>(max / std::numeric_limits<storeFloat>::max());
        }
#ifndef DISABLE_GHOST
        if (ghost_fixed) {
          if (block_float_ghost && max != static_cast<Float>(1.0))
              errorQuda("Block-float accessor requires max=1.0 not max=%e\n", max);
          ghost_scale = static_cast<Float>(std::numeric_limits<ghostFloat>::max() / max);
          ghost_scale_inv = static_cast<Float>(max / std::numeric_limits<ghostFloat>::max());
        }
#endif
      }

      /**
       * Read-only accessor function.  This specialized load returns
       * the entire site vector for a given chirality
       * @tparam nSpinBlock The number of spin components in a chiral block
       * @param[out] out, The loaded site vector
       * @param[in] parity The site parity
       * @param[in] x_cb 1-d checkerboard site index
       * @param[in] chi The desired chirality
       */
      template <int nSpinBlock>
      __device__ __host__ inline void load(complex<Float> out[nSpinBlock * nColor * nVec], int parity, int x_cb,
                                           int chi) const
      {
        if (!fixed) {
          accessor.template load<nSpinBlock>((complex<storeFloat> *)out, v, parity, x_cb, chi);
        } else {
          complex<storeFloat> tmp[nSpinBlock * nColor * nVec];
          accessor.template load<nSpinBlock>(tmp, v, parity, x_cb, chi);
          Float norm_ = block_float ? norm[parity * norm_offset + x_cb] : scale_inv;
          for (int s = 0; s < nSpinBlock; s++) {
            for (int c = 0; c < nColor; c++) {
              for (int v = 0; v < nVec; v++) {
                int k = (s * nColor + c) * nVec + v;
                out[k] = norm_ * complex<Float>(static_cast<Float>(tmp[k].real()), static_cast<Float>(tmp[k].imag()));
              }
            }
          }
        }
      }

      /**
       * Complex-member accessor function.  The last
       * parameter n is only used for indexed into the packed
       * null-space vectors.
       * @param x 1-d checkerboard site index
       * @param s spin index
       * @param c color index
       * @param v vector number
       */
      __device__ __host__ inline auto operator()(int parity, int x_cb, int s, int c, int n = 0) const
      {
        return fieldorder_wrapper<Float, storeFloat, block_float, norm_t>(v, accessor.index(parity,x_cb,s,c,n), scale, scale_inv,
                                                                          norm, parity * norm_offset + x_cb);
      }

#ifndef DISABLE_GHOST
      /**
       * Complex-member accessor function for the ghost zone.
       * The last parameter n is only used for indexed into the packed
       * null-space vectors.
       * @param x 1-d checkerboard site index
       * @param s spin index
       * @param c color index
       * @param n vector number
       * @param max site-element max (only when writing in block-float format)
       */
      __device__ __host__ inline auto Ghost(int dim, int dir, int parity, int x_cb, int s, int c, int n = 0, Float max = 0) const
      {
        return fieldorder_wrapper<Float, ghostFloat, block_float_ghost, norm_t>(ghost[2*dim+dir],
                                                                                ghostAccessor.index(dim,parity,x_cb,s,c,n),
                                                                                block_float_ghost ? fdividef(1.f, max) : ghost_scale,
                                                                                block_float_ghost ? max : ghost_scale_inv,
                                                                                ghost_norm[2 * dim + dir],
                                                                                parity*ghostAccessor.faceVolumeCB[dim] + x_cb,
                                                                                s == 0 && c == 0 && n == 0);
      }

        /**
         @brief Convert from 1-dimensional index to the n-dimensional
         spatial index.  With full fields, we assume that the field is
         even-odd ordered.  The lattice coordinates that are computed
         here are full-field coordinates.
      */
      __device__ __host__ inline void LatticeIndex(int y[QUDA_MAX_DIM], int i) const {
        if (siteSubset == QUDA_FULL_SITE_SUBSET) x[0] /= 2;

        for (int d=0; d<nDim; d++) {
          y[d] = i % x[d];
          i /= x[d];
        }
        int parity = i; // parity is the slowest running dimension

        // convert into the full-field lattice coordinate
        if (siteSubset == QUDA_FULL_SITE_SUBSET) {
          for (int d=1; d<nDim; d++) parity += y[d];
          parity = parity & 1;
          x[0] *= 2; // restore x[0]
        }
        y[0] = 2*y[0] + parity;  // compute the full x coordinate
      }

      /**
	 Convert from n-dimensional spatial index to the 1-dimensional index.
	 With full fields, we assume that the field is even-odd ordered.  The
	 input lattice coordinates are always full-field coordinates.
      */
      __device__ __host__ inline void OffsetIndex(int &i, int y[QUDA_MAX_DIM]) const {
	int parity = 0;
	int savey0 = y[0];

	if (siteSubset == QUDA_FULL_SITE_SUBSET) {
	  for (int d=0; d<nDim; d++) parity += y[d];
	  parity = parity & 1;
	  y[0] /= 2;
	  x[0] /= 2;
	}

	i = parity;
	for (int d=nDim-1; d>=0; d--) i = x[d]*i + y[d];

	if (siteSubset == QUDA_FULL_SITE_SUBSET) {
	  //y[0] = 2*y[0] + parity;
	  y[0] = savey0;
	  x[0] *= 2; // restore x[0]
	}
      }

      /** Return the length of dimension d */
      __device__ __host__ inline int X(int d) const { return x[d]; }

      /** Return the length of dimension d */
      __device__ __host__ inline const int* X() const { return x; }
#endif

      /** Returns the number of field colors */
       __device__ __host__ inline int Ncolor() const { return nColor; }

      /** Returns the number of field spins */
      __device__ __host__ inline int Nspin() const { return nSpin; }

      /** Returns the number of packed vectors (for mg prolongator) */
      __device__ __host__ inline int Nvec() const { return nVec; }

#ifndef DISABLE_GHOST
      /** Returns the number of field parities (1 or 2) */
      __device__ __host__ inline int Nparity() const { return nParity; }

      /** Returns the field volume */
      __device__ __host__ inline int VolumeCB() const { return volumeCB; }

      /** Returns the field geometric dimension */
      __device__ __host__ inline int Ndim() const { return nDim; }

      /** Returns the field geometric dimension */
      __device__ __host__ inline QudaGammaBasis GammaBasis() const { return gammaBasis; }

      /**
       * Returns the L2 norm squared of the field in a given dimension
       * @param[in] global Whether to do a global or process local norm2 reduction
       * @return L2 norm squared
      */
      __host__ double norm2(bool global = true) const
      {
        double nrm2 = ::quda::transform_reduce(location, v, nParity * volumeCB * nSpin * nColor * nVec,
                                               square_<double, storeFloat>(scale_inv), 0.0, plus<double>());
        if (global) comm_allreduce(&nrm2);
        return nrm2;
      }

      /**
       * Returns the Linfinity norm of the field
       * @param[in] global Whether to do a global or process local Linfinity reduction
       * @return Linfinity norm
      */
      __host__ double abs_max(bool global = true) const
      {
        double absmax = ::quda::transform_reduce(location, v, nParity * volumeCB * nSpin * nColor * nVec,
                                                 abs_<double, storeFloat>(scale_inv), 0.0, maximum<double>());
        if (global) comm_allreduce_max(&absmax);
        return absmax;
      }

      size_t Bytes() const { return nParity * static_cast<size_t>(volumeCB) * nColor * nSpin * nVec * 2ll * sizeof(storeFloat); }
#endif
      };

    /**
       @brief Accessor routine for ColorSpinorFields in native field order.
       @tparam Float Underlying storage data type of the field
       @tparam Ns Number of spin components
       @tparam Nc Number of colors
       @tparam N Number of real numbers per short vector
       @tparam spin_project Whether the ghosts are spin projected or not
       @tparam huge_alloc Template parameter that enables 64-bit
       pointer arithmetic for huge allocations (e.g., packed set of
       vectors).  Default is to use 32-bit pointer arithmetic.
     */
    template <typename Float, int Ns, int Nc, int N_, bool spin_project = false, bool huge_alloc = false>
    struct FloatNOrder {
      static_assert((2 * Ns * Nc) % N_ == 0, "Internal degrees of freedom not divisible by short-vector length");
      static constexpr int length = 2 * Ns * Nc;
      static constexpr int length_ghost = spin_project ? length / 2 : length;
      static constexpr int N = N_;
      static constexpr int M = length / N;
      // if spin projecting, check that short vector length is compatible, if not halve the vector length
      static constexpr int N_ghost = !spin_project ? N : (Ns * Nc) % N == 0 ? N : N / 2;
      static constexpr int M_ghost = length_ghost / N_ghost;
      using Accessor = FloatNOrder<Float, Ns, Nc, N, spin_project, huge_alloc>;
      using real = typename mapper<Float>::type;
      using complex = complex<real>;
      using Vector = typename VectorType<Float, N>::type;
      using GhostVector = typename VectorType<Float, N_ghost>::type;
      using AllocInt = typename AllocType<huge_alloc>::type;
      using norm_type = float;
      Float *field;
      norm_type *norm;
      const AllocInt offset; // offset can be 32-bit or 64-bit
      const AllocInt norm_offset;
      int volumeCB;
      int faceVolumeCB[4];
      int stride;
      mutable Float *ghost[8];
      mutable norm_type *ghost_norm[8];
      int nParity;
      void *backup_h; //! host memory for backing up the field when tuning
      size_t bytes;

      FloatNOrder(const ColorSpinorField &a, int nFace = 1, Float *field_ = 0, norm_type *norm_ = 0, Float **ghost_ = 0) :
        field(field_ ? field_ : (Float *)a.V()),
        norm(norm_ ? norm_ : (norm_type *)a.Norm()),
        offset(a.Bytes() / (2 * sizeof(Float) * N)),
        norm_offset(a.NormBytes() / (2 * sizeof(norm_type))),
        volumeCB(a.VolumeCB()),
        stride(a.Stride()),
        nParity(a.SiteSubset()),
        backup_h(nullptr),
        bytes(a.Bytes())
      {
        for (int i=0; i<4; i++) { faceVolumeCB[i] = a.SurfaceCB(i)*nFace;  }
        resetGhost(ghost_ ? (void **)ghost_ : a.Ghost());
      }

      void resetGhost(void *const *ghost_) const
      {
        for (int dim = 0; dim < 4; dim++) {
          for (int dir = 0; dir < 2; dir++) {
            ghost[2 * dim + dir] = comm_dim_partitioned(dim) ? static_cast<Float *>(ghost_[2 * dim + dir]) : nullptr;
            ghost_norm[2 * dim + dir] = !comm_dim_partitioned(dim) ?
            nullptr :
            reinterpret_cast<norm_type *>(static_cast<char *>(ghost_[2 * dim + dir])
                                          + nParity * length_ghost * faceVolumeCB[dim] * sizeof(Float));
          }
        }
      }

  __device__ __host__ inline void load(complex out[length / 2], int x, int parity = 0) const
  {
    real v[length];
    norm_type nrm = isFixed<Float>::value ? vector_load<float>(norm, x + parity * norm_offset) : 0.0;

#pragma unroll
    for (int i=0; i<M; i++) {
      // first load from memory
      Vector vecTmp = vector_load<Vector>(field, parity * offset + x + stride * i);
      // now copy into output and scale
#pragma unroll
      for (int j = 0; j < N; j++) copy_and_scale(v[i * N + j], reinterpret_cast<Float *>(&vecTmp)[j], nrm);
    }

#pragma unroll
    for (int i = 0; i < length / 2; i++) out[i] = complex(v[2 * i + 0], v[2 * i + 1]);
  }

  __device__ __host__ inline void save(const complex in[length / 2], int x, int parity = 0) const
  {
    real v[length];

#pragma unroll
    for (int i = 0; i < length / 2; i++) {
      v[2 * i + 0] = in[i].real();
      v[2 * i + 1] = in[i].imag();
    }

    if (isFixed<Float>::value) {
      norm_type max_[length / 2];
      // two-pass to increase ILP (assumes length divisible by two, e.g. complex-valued)
#pragma unroll
      for (int i = 0; i < length / 2; i++) max_[i] = quda::max(fabsf((norm_type)v[i]), fabsf((norm_type)v[i + length / 2]));
      norm_type scale = 0.0;
#pragma unroll
      for (int i = 0; i < length / 2; i++) scale = quda::max(max_[i], scale);
      norm[x+parity*norm_offset] = scale;

      real scale_inv = fdividef(fixedMaxValue<Float>::value, scale);
#pragma unroll
      for (int i = 0; i < length; i++) v[i] = v[i] * scale_inv;
    }

#pragma unroll
    for (int i=0; i<M; i++) {
      Vector vecTmp;
      // first do scalar copy converting into storage type
#pragma unroll
      for (int j = 0; j < N; j++) copy_scaled(reinterpret_cast<Float *>(&vecTmp)[j], v[i * N + j]);
      // second do vectorized copy into memory
      vector_store(field, parity * offset + x + stride * i, vecTmp);
    }
  }

  /**
     @brief This accessor routine returns a colorspinor_wrapper to this object,
     allowing us to overload various operators for manipulating at
     the site level interms of matrix operations.
     @param[in] x_cb Checkerboarded space-time index we are requesting
     @param[in] parity Parity we are requesting
     @return Instance of a colorspinor_wrapper that curries in access to
     this field at the above coordinates.
  */
  __device__ __host__ inline auto operator()(int x_cb, int parity) const
  {
    return colorspinor_wrapper<real, Accessor>(*this, x_cb, parity);
  }

  __device__ __host__ inline void loadGhost(complex out[length_ghost / 2], int x, int dim, int dir, int parity = 0) const
  {
    real v[length_ghost];
    norm_type nrm = isFixed<Float>::value ? vector_load<float>(ghost_norm[2 * dim + dir], parity * faceVolumeCB[dim] + x) : 0.0;

#pragma unroll
    for (int i = 0; i < M_ghost; i++) {
      GhostVector vecTmp = vector_load<GhostVector>(ghost[2 * dim + dir],
                                                    parity * faceVolumeCB[dim] * M_ghost + i * faceVolumeCB[dim] + x);
#pragma unroll
      for (int j = 0; j < N_ghost; j++) copy_and_scale(v[i * N_ghost + j], reinterpret_cast<Float *>(&vecTmp)[j], nrm);
    }

#pragma unroll
    for (int i = 0; i < length_ghost / 2; i++) out[i] = complex(v[2 * i + 0], v[2 * i + 1]);
  }

  __device__ __host__ inline void saveGhost(const complex in[length_ghost / 2], int x, int dim, int dir,
                                            int parity = 0) const
  {
    real v[length_ghost];
#pragma unroll
    for (int i = 0; i < length_ghost / 2; i++) {
      v[2 * i + 0] = in[i].real();
      v[2 * i + 1] = in[i].imag();
    }

    if (isFixed<Float>::value) {
      norm_type max_[length_ghost / 2];
      // two-pass to increase ILP (assumes length divisible by two, e.g. complex-valued)
#pragma unroll
      for (int i = 0; i < length_ghost / 2; i++)
        max_[i] = quda::max( (norm_type)fabsf( (norm_type)v[i] ),
                         (norm_type)fabsf( (norm_type)v[i + length_ghost / 2] ) );
      norm_type scale = 0.0;
#pragma unroll
      for (int i = 0; i < length_ghost / 2; i++) scale = quda::max(max_[i], scale);
      ghost_norm[2 * dim + dir][parity * faceVolumeCB[dim] + x] = scale;

      real scale_inv = fdividef(fixedMaxValue<Float>::value, scale);
#pragma unroll
      for (int i = 0; i < length_ghost; i++) v[i] = v[i] * scale_inv;
    }

#pragma unroll
    for (int i = 0; i < M_ghost; i++) {
      GhostVector vecTmp;
      // first do scalar copy converting into storage type
#pragma unroll
      for (int j = 0; j < N_ghost; j++) copy_scaled(reinterpret_cast<Float *>(&vecTmp)[j], v[i * N_ghost + j]);
      // second do vectorized copy into memory
      vector_store(ghost[2 * dim + dir], parity * faceVolumeCB[dim] * M_ghost + i * faceVolumeCB[dim] + x, vecTmp);
    }
  }

  /**
     @brief This accessor routine returns a const
     colorspinor_ghost_wrapper to this object, allowing us to
     overload various operators for manipulating at the site
     level interms of matrix operations.
     @param[in] dim Dimensions of the ghost we are requesting
     @param[in] ghost_idx Checkerboarded space-time ghost index we are requesting
     @param[in] parity Parity we are requesting
     @return Instance of a colorspinor_ghost+wrapper that curries in access to
     this field at the above coordinates.
  */
  __device__ __host__ inline auto Ghost(int dim, int dir, int ghost_idx, int parity) const
  {
    return colorspinor_ghost_wrapper<real, Accessor>(*this, dim, dir, ghost_idx, parity);
  }

  /**
     @brief Backup the field to the host when tuning
  */
  void save() {
    if (backup_h) errorQuda("Already allocated host backup");
    backup_h = safe_malloc(bytes);
    qudaMemcpy(backup_h, field, bytes, qudaMemcpyDeviceToHost);
  }

  /**
     @brief Restore the field from the host after tuning
  */
  void load() {
    qudaMemcpy(field, backup_h, bytes, qudaMemcpyHostToDevice);
    host_free(backup_h);
    backup_h = nullptr;
  }

  size_t Bytes() const
  {
    return nParity * volumeCB * (Nc * Ns * 2 * sizeof(Float) + (isFixed<Float>::value ? sizeof(norm_type) : 0));
  }
      };

    template <typename Float, int Ns, int Nc>
      struct SpaceColorSpinorOrder {
      using Accessor = SpaceColorSpinorOrder<Float, Ns, Nc>;
      using real = typename mapper<Float>::type;
      using complex = complex<real>;
      static const int length = 2 * Ns * Nc;
      Float *field;
      size_t offset;
      Float *ghost[8];
      int volumeCB;
      int faceVolumeCB[4];
      int stride;
      int nParity;
      SpaceColorSpinorOrder(const ColorSpinorField &a, int nFace=1, Float *field_=0, float * = 0, Float **ghost_=0)
      : field(field_ ? field_ : (Float*)a.V()), offset(a.Bytes()/(2*sizeof(Float))),
    volumeCB(a.VolumeCB()), stride(a.Stride()), nParity(a.SiteSubset())
  {
    if (volumeCB != stride) errorQuda("Stride must equal volume for this field order");
    for (int i=0; i<4; i++) {
      ghost[2*i] = ghost_ ? ghost_[2*i] : 0;
      ghost[2*i+1] = ghost_ ? ghost_[2*i+1] : 0;
      faceVolumeCB[i] = a.SurfaceCB(i)*nFace;
    }
  }

  __device__ __host__ inline void load(complex v[length / 2], int x, int parity = 0) const
  {
    auto in = &field[(parity * volumeCB + x) * length];
    complex v_[length/2];
    block_load<complex, length/2>(v_, reinterpret_cast<const complex*>(in));

    for (int s=0; s<Ns; s++) {
      for (int c=0; c<Nc; c++) {
        v[s * Nc + c] = v_[c * Ns + s];
      }
    }
  }

  __device__ __host__ inline void save(const complex v[length / 2], int x, int parity = 0) const
  {
    auto out = &field[(parity * volumeCB + x) * length];
    complex v_[length/2];
    for (int s=0; s<Ns; s++) {
      for (int c=0; c<Nc; c++) {
        v_[c * Ns + s] = v[s * Nc + c];
      }
    }

    block_store<complex, length/2>(reinterpret_cast<complex*>(out), v_);
  }

  /**
     @brief This accessor routine returns a colorspinor_wrapper to this object,
     allowing us to overload various operators for manipulating at
     the site level interms of matrix operations.
     @param[in] x_cb Checkerboarded space-time index we are requesting
     @param[in] parity Parity we are requesting
     @return Instance of a colorspinor_wrapper that curries in access to
     this field at the above coordinates.
  */
  __device__ __host__ inline auto operator()(int x_cb, int parity) const
  {
    return colorspinor_wrapper<real, Accessor>(*this, x_cb, parity);
  }

  __device__ __host__ inline void loadGhost(complex v[length / 2], int x, int dim, int dir, int parity = 0) const
  {
    for (int s=0; s<Ns; s++) {
      for (int c=0; c<Nc; c++) {
        v[s * Nc + c] = complex(ghost[2 * dim + dir][(((parity * faceVolumeCB[dim] + x) * Nc + c) * Ns + s) * 2 + 0],
                                ghost[2 * dim + dir][(((parity * faceVolumeCB[dim] + x) * Nc + c) * Ns + s) * 2 + 1]);
      }
    }
  }

  __device__ __host__ inline void saveGhost(const complex v[length / 2], int x, int dim, int dir, int parity = 0) const
  {
    for (int s=0; s<Ns; s++) {
      for (int c=0; c<Nc; c++) {
        ghost[2 * dim + dir][(((parity * faceVolumeCB[dim] + x) * Nc + c) * Ns + s) * 2 + 0] = v[s * Nc + c].real();
        ghost[2 * dim + dir][(((parity * faceVolumeCB[dim] + x) * Nc + c) * Ns + s) * 2 + 1] = v[s * Nc + c].imag();
      }
    }
  }

  size_t Bytes() const { return nParity * volumeCB * Nc * Ns * 2 * sizeof(Float); }
      };

    template <typename Float, int Ns, int Nc>
      struct SpaceSpinorColorOrder {
      using Accessor = SpaceSpinorColorOrder<Float, Ns, Nc>;
      using real = typename mapper<Float>::type;
      using complex = complex<real>;
      static const int length = 2 * Ns * Nc;
      Float *field;
      size_t offset;
      Float *ghost[8];
      int volumeCB;
      int faceVolumeCB[4];
      int stride;
      int nParity;
      SpaceSpinorColorOrder(const ColorSpinorField &a, int nFace=1, Float *field_=0, float * = 0, Float **ghost_=0)
      : field(field_ ? field_ : (Float*)a.V()), offset(a.Bytes()/(2*sizeof(Float))),
    volumeCB(a.VolumeCB()), stride(a.Stride()), nParity(a.SiteSubset())
  {
    if (volumeCB != stride) errorQuda("Stride must equal volume for this field order");
    for (int i=0; i<4; i++) {
      ghost[2*i] = ghost_ ? ghost_[2*i] : 0;
      ghost[2*i+1] = ghost_ ? ghost_[2*i+1] : 0;
      faceVolumeCB[i] = a.SurfaceCB(i)*nFace;
    }
  }

  __device__ __host__ inline void load(complex v[length / 2], int x, int parity = 0) const
  {
    auto in = &field[(parity * volumeCB + x) * length];
    block_load<complex, length/2>(v, reinterpret_cast<const complex*>(in));
  }

  __device__ __host__ inline void save(const complex v[length / 2], int x, int parity = 0) const
  {
    auto out = &field[(parity * volumeCB + x) * length];
    block_store<complex, length/2>(reinterpret_cast<complex*>(out), v);
  }

  /**
     @brief This accessor routine returns a colorspinor_wrapper to this object,
     allowing us to overload various operators for manipulating at
     the site level interms of matrix operations.
     @param[in] x_cb Checkerboarded space-time index we are requesting
     @param[in] parity Parity we are requesting
     @return Instance of a colorspinor_wrapper that curries in access to
     this field at the above coordinates.
  */
  __device__ __host__ inline auto operator()(int x_cb, int parity) const
  {
    return colorspinor_wrapper<real, Accessor>(*this, x_cb, parity);
  }

  __device__ __host__ inline void loadGhost(complex v[length / 2], int x, int dim, int dir, int parity = 0) const
  {
    for (int s=0; s<Ns; s++) {
      for (int c=0; c<Nc; c++) {
        v[s * Nc + c] = complex(ghost[2 * dim + dir][(((parity * faceVolumeCB[dim] + x) * Ns + s) * Nc + c) * 2 + 0],
                                ghost[2 * dim + dir][(((parity * faceVolumeCB[dim] + x) * Ns + s) * Nc + c) * 2 + 1]);
      }
    }
  }

  __device__ __host__ inline void saveGhost(const complex v[length / 2], int x, int dim, int dir, int parity = 0) const
  {
    for (int s=0; s<Ns; s++) {
      for (int c=0; c<Nc; c++) {
        ghost[2 * dim + dir][(((parity * faceVolumeCB[dim] + x) * Ns + s) * Nc + c) * 2 + 0] = v[s * Nc + c].real();
        ghost[2 * dim + dir][(((parity * faceVolumeCB[dim] + x) * Ns + s) * Nc + c) * 2 + 1] = v[s * Nc + c].imag();
      }
    }
  }

  size_t Bytes() const { return nParity * volumeCB * Nc * Ns * 2 * sizeof(Float); }
      };

    // custom accessor for TIFR z-halo padded arrays
    template <typename Float, int Ns, int Nc>
      struct PaddedSpaceSpinorColorOrder {
      using Accessor = PaddedSpaceSpinorColorOrder<Float, Ns, Nc>;
      using real = typename mapper<Float>::type;
      using complex = complex<real>;
      static const int length = 2 * Ns * Nc;
      Float *field;
      size_t offset;
      Float *ghost[8];
      int volumeCB;
      int exVolumeCB;
      int faceVolumeCB[4];
      int stride;
      int nParity;
      int dim[4];   // full field dimensions
      int exDim[4]; // full field dimensions
      PaddedSpaceSpinorColorOrder(const ColorSpinorField &a, int nFace=1, Float *field_=0, float * = 0, Float **ghost_=0)
      : field(field_ ? field_ : (Float*)a.V()),
    volumeCB(a.VolumeCB()), exVolumeCB(1), stride(a.Stride()), nParity(a.SiteSubset()),
    dim{ a.X(0), a.X(1), a.X(2), a.X(3)}, exDim{ a.X(0), a.X(1), a.X(2) + 4, a.X(3)}
  {
    if (volumeCB != stride) errorQuda("Stride must equal volume for this field order");
    for (int i=0; i<4; i++) {
      ghost[2*i] = ghost_ ? ghost_[2*i] : 0;
      ghost[2*i+1] = ghost_ ? ghost_[2*i+1] : 0;
      faceVolumeCB[i] = a.SurfaceCB(i)*nFace;
      exVolumeCB *= exDim[i];
    }
    exVolumeCB /= nParity;
    dim[0] *= (nParity == 1) ? 2 : 1; // need to full dimensions
    exDim[0] *= (nParity == 1) ? 2 : 1; // need to full dimensions

    offset = exVolumeCB*Ns*Nc*2; // compute manually since Bytes is likely wrong due to z-padding
  }

  /**
     @brief Compute the index into the padded field.  Assumes that
     parity doesn't change from unpadded to padded.
  */
  __device__ __host__ int getPaddedIndex(int x_cb, int parity) const {
    // find coordinates
    int coord[4];
    getCoords(coord, x_cb, dim, parity);

    // get z-extended index
    coord[2] += 2; // offset for halo
    return linkIndex(coord, exDim);
  }

  __device__ __host__ inline void load(complex v[length / 2], int x, int parity = 0) const
  {
    int y = getPaddedIndex(x, parity);
    auto in = &field[(parity * exVolumeCB + y) * length];
    block_load<complex, length/2>(v, reinterpret_cast<const complex *>(in));
  }

  __device__ __host__ inline void save(const complex v[length / 2], int x, int parity = 0) const
  {
    int y = getPaddedIndex(x, parity);
    auto out = &field[(parity * exVolumeCB + y) * length];
    block_store<complex, length/2>(reinterpret_cast<complex *>(out), v);
  }

  /**
     @brief This accessor routine returns a colorspinor_wrapper to this object,
     allowing us to overload various operators for manipulating at
     the site level interms of matrix operations.
     @param[in] x_cb Checkerboarded space-time index we are requesting
     @param[in] parity Parity we are requesting
     @return Instance of a colorspinor_wrapper that curries in access to
     this field at the above coordinates.
  */
  __device__ __host__ inline auto operator()(int x_cb, int parity) const
  {
    return colorspinor_wrapper<real, Accessor>(*this, x_cb, parity);
  }

  __device__ __host__ inline void loadGhost(complex v[length / 2], int x, int dim, int dir, int parity = 0) const
  {
    for (int s=0; s<Ns; s++) {
      for (int c=0; c<Nc; c++) {
        v[s * Nc + c] = complex(ghost[2 * dim + dir][(((parity * faceVolumeCB[dim] + x) * Ns + s) * Nc + c) * 2 + 0],
                                ghost[2 * dim + dir][(((parity * faceVolumeCB[dim] + x) * Ns + s) * Nc + c) * 2 + 1]);
      }
    }
  }

  __device__ __host__ inline void saveGhost(const complex v[length / 2], int x, int dim, int dir, int parity = 0) const
  {
    for (int s=0; s<Ns; s++) {
      for (int c=0; c<Nc; c++) {
        ghost[2 * dim + dir][(((parity * faceVolumeCB[dim] + x) * Ns + s) * Nc + c) * 2 + 0] = v[s * Nc + c].real();
        ghost[2 * dim + dir][(((parity * faceVolumeCB[dim] + x) * Ns + s) * Nc + c) * 2 + 1] = v[s * Nc + c].imag();
      }
    }
  }

  size_t Bytes() const { return nParity * volumeCB * Nc * Ns * 2 * sizeof(Float); }
      };


    template <typename Float, int Ns, int Nc>
      struct QDPJITDiracOrder {
      using Accessor = QDPJITDiracOrder<Float, Ns, Nc>;
      using real = typename mapper<Float>::type;
      using complex = complex<real>;
      Float *field;
      int volumeCB;
      int stride;
      int nParity;
      QDPJITDiracOrder(const ColorSpinorField &a, int = 1, Float *field_=0, float * = 0)
      : field(field_ ? field_ : (Float*)a.V()), volumeCB(a.VolumeCB()), stride(a.Stride()), nParity(a.SiteSubset())
      {
        if (volumeCB != stride) errorQuda("Stride must equal volume for this field order");
      }

  __device__ __host__ inline void load(complex v[Ns * Nc], int x, int parity = 0) const
  {
    for (int s=0; s<Ns; s++) {
      for (int c=0; c<Nc; c++) {
        v[s * Nc + c] = complex(field[(((0 * Nc + c) * Ns + s) * 2 + (1 - parity)) * volumeCB + x],
                                field[(((1 * Nc + c) * Ns + s) * 2 + (1 - parity)) * volumeCB + x]);
      }
    }
  }

  __device__ __host__ inline void save(const complex v[Ns * Nc], int x, int parity = 0) const
  {
    for (int s=0; s<Ns; s++) {
      for (int c=0; c<Nc; c++) {
        field[(((0 * Nc + c) * Ns + s) * 2 + (1 - parity)) * volumeCB + x] = v[s * Nc + c].real();
        field[(((1 * Nc + c) * Ns + s) * 2 + (1 - parity)) * volumeCB + x] = v[s * Nc + c].imag();
      }
    }
  }

  /**
     @brief This accessor routine returns a colorspinor_wrapper to this object,
     allowing us to overload various operators for manipulating at
     the site level interms of matrix operations.
     @param[in] x_cb Checkerboarded space-time index we are requesting
     @param[in] parity Parity we are requesting
     @return Instance of a colorspinor_wrapper that curries in access to
     this field at the above coordinates.
  */
  __device__ __host__ inline auto operator()(int x_cb, int parity) const
  {
    return colorspinor_wrapper<real, Accessor>(*this, x_cb, parity);
  }

  size_t Bytes() const { return nParity * volumeCB * Nc * Ns * 2 * sizeof(Float); }
      };

  } // namespace colorspinor

  // Use traits to reduce the template explosion
  template <typename T, int Ns, int Nc, bool project = false, bool huge_alloc = false> struct colorspinor_mapper {
  };

  // double precision
  template <int Nc, bool huge_alloc> struct colorspinor_mapper<double, 4, Nc, false, huge_alloc> {
    typedef colorspinor::FloatNOrder<double, 4, Nc, 2, false, huge_alloc> type;
  };
  template <int Nc, bool huge_alloc> struct colorspinor_mapper<double, 4, Nc, true, huge_alloc> {
    typedef colorspinor::FloatNOrder<double, 4, Nc, 2, true, huge_alloc> type;
  };
  template <int Nc, bool huge_alloc> struct colorspinor_mapper<double, 2, Nc, false, huge_alloc> {
    typedef colorspinor::FloatNOrder<double, 2, Nc, 2, false, huge_alloc> type;
  };
  template <int Nc, bool huge_alloc> struct colorspinor_mapper<double, 1, Nc, false, huge_alloc> {
    typedef colorspinor::FloatNOrder<double, 1, Nc, 2, false, huge_alloc> type;
  };

  // single precision
  template <int Nc, bool huge_alloc> struct colorspinor_mapper<float, 4, Nc, false, huge_alloc> {
    typedef colorspinor::FloatNOrder<float, 4, Nc, 4, false, huge_alloc> type;
  };
  template <int Nc, bool huge_alloc> struct colorspinor_mapper<float, 4, Nc, true, huge_alloc> {
    typedef colorspinor::FloatNOrder<float, 4, Nc, 4, true, huge_alloc> type;
  };
  template <int Nc, bool huge_alloc> struct colorspinor_mapper<float, 2, Nc, false, huge_alloc> {
    typedef colorspinor::FloatNOrder<float, 2, Nc, 2, false, huge_alloc> type;
  };
  template <int Nc, bool huge_alloc> struct colorspinor_mapper<float, 1, Nc, false, huge_alloc> {
    typedef colorspinor::FloatNOrder<float, 1, Nc, 2, false, huge_alloc> type;
  };

#ifdef FLOAT8
#define N8 8
#else
#define N8 4
#endif

  // half precision
  template <int Nc, bool huge_alloc> struct colorspinor_mapper<short, 4, Nc, false, huge_alloc> {
    typedef colorspinor::FloatNOrder<short, 4, Nc, N8, false, huge_alloc> type;
  };
  template <int Nc, bool huge_alloc> struct colorspinor_mapper<short, 4, Nc, true, huge_alloc> {
    typedef colorspinor::FloatNOrder<short, 4, Nc, N8, true, huge_alloc> type;
  };
  template <int Nc, bool huge_alloc> struct colorspinor_mapper<short, 2, Nc, false, huge_alloc> {
    typedef colorspinor::FloatNOrder<short, 2, Nc, 2, false, huge_alloc> type;
  };
  template <int Nc, bool huge_alloc> struct colorspinor_mapper<short, 1, Nc, false, huge_alloc> {
    typedef colorspinor::FloatNOrder<short, 1, Nc, 2, false, huge_alloc> type;
  };

  // quarter precision
  template <int Nc, bool huge_alloc> struct colorspinor_mapper<int8_t, 4, Nc, false, huge_alloc> {
    typedef colorspinor::FloatNOrder<int8_t, 4, Nc, N8, false, huge_alloc> type;
  };
  template <int Nc, bool huge_alloc> struct colorspinor_mapper<int8_t, 4, Nc, true, huge_alloc> {
    typedef colorspinor::FloatNOrder<int8_t, 4, Nc, N8, true, huge_alloc> type;
  };
  template <int Nc, bool huge_alloc> struct colorspinor_mapper<int8_t, 2, Nc, false, huge_alloc> {
    typedef colorspinor::FloatNOrder<int8_t, 2, Nc, 2, false, huge_alloc> type;
  };
  template <int Nc, bool huge_alloc> struct colorspinor_mapper<int8_t, 1, Nc, false, huge_alloc> {
    typedef colorspinor::FloatNOrder<int8_t, 1, Nc, 2, false, huge_alloc> type;
  };

#undef N8

  template<typename T, QudaFieldOrder order, int Ns, int Nc> struct colorspinor_order_mapper { };
  template<typename T, int Ns, int Nc> struct colorspinor_order_mapper<T,QUDA_SPACE_COLOR_SPIN_FIELD_ORDER,Ns,Nc> { typedef colorspinor::SpaceColorSpinorOrder<T, Ns, Nc> type; };
  template<typename T, int Ns, int Nc> struct colorspinor_order_mapper<T,QUDA_SPACE_SPIN_COLOR_FIELD_ORDER,Ns,Nc> { typedef colorspinor::SpaceSpinorColorOrder<T, Ns, Nc> type; };
  template<typename T, int Ns, int Nc> struct colorspinor_order_mapper<T,QUDA_FLOAT2_FIELD_ORDER,Ns,Nc> { typedef colorspinor::FloatNOrder<T, Ns, Nc, 2> type; };

} // namespace quda<|MERGE_RESOLUTION|>--- conflicted
+++ resolved
@@ -527,22 +527,14 @@
 
         __device__ __host__ inline void real(const Float &a)
         {
-<<<<<<< HEAD
-          return fixed ? v[idx].real(storeFloat(quda::round(scale * a))) : v[idx].real(storeFloat(a));
-=======
           static_assert(!block_float, "Routine does not support block_float");
           return fixed ? v[idx].real(storeFloat(round(scale * a))) : v[idx].real(storeFloat(a));
->>>>>>> d5755219
         }
 
         __device__ __host__ inline void imag(const Float &a)
         {
-<<<<<<< HEAD
-          return fixed ? v[idx].imag(storeFloat(quda::round(scale * a))) : v[idx].imag(storeFloat(a));
-=======
           static_assert(!block_float, "Routine does not support block_float");
           return fixed ? v[idx].imag(storeFloat(round(scale * a))) : v[idx].imag(storeFloat(a));
->>>>>>> d5755219
         }
 
         /**
