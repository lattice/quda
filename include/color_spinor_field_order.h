#pragma once

/**
 * @file color_spinor_field_order.h
 *
 * @section DESCRIPTION
 *
 * Define functors to allow for generic accessors regardless of field
 * ordering.  Currently this is used for cpu fields only with limited
 * ordering support, but this will be expanded for device ordering
 *  also.
 */

#include <limits>
#include <register_traits.h>
#include <convert.h>
#include <complex_quda.h>
#include <index_helper.cuh>
#include <color_spinor.h>
#include <color_spinor_field.h>
#include <load_store.h>
#include <aos.h>
#include <transform_reduce.h>

namespace quda {

  /**
     @brief colorspinor_wrapper is an internal class that is used to
     wrap instances of colorspinor accessors, currying in a specifc
     location on the field.  The operator() accessors in
     colorspinor-field accessors return instances to this class,
     allowing us to then use operator overloading upon this class
     to interact with the ColorSpinor class.  As a result we can
     include colorspinor-field accessors directly in ColorSpinor
     expressions in kernels without having to declare temporaries
     with explicit calls to the load/save methods in the
     colorspinor-field accessors.
  */
  template <typename Float, typename T>
    struct colorspinor_wrapper {
      const T &field;
      const int x_cb;
      const int parity;

      /**
         @brief colorspinor_wrapper constructor
         @param[in] a colorspinor field accessor we are wrapping
         @param[in] x_cb checkerboarded space-time index we are accessing
         @param[in] parity Parity we are accessing
      */
      __device__ __host__ inline colorspinor_wrapper<Float, T>(const T &field, int x_cb, int parity) :
          field(field),
          x_cb(x_cb),
          parity(parity)
      { }

      /**
         @brief Assignment operator with ColorSpinor instance as input
         @param[in] C ColorSpinor we want to store in this accessor
      */
      template <typename C> __device__ __host__ inline void operator=(const C &a) const { field.save(a.data, x_cb, parity); }
    };

  template <typename T, int Nc, int Ns>
    template <typename S>
    __device__ __host__ inline void ColorSpinor<T,Nc,Ns>::operator=(const colorspinor_wrapper<T,S> &a) {
    a.field.load(data, a.x_cb, a.parity);
  }

  template <typename T, int Nc, int Ns>
    template <typename S>
    __device__ __host__ inline ColorSpinor<T,Nc,Ns>::ColorSpinor(const colorspinor_wrapper<T,S> &a) {
    a.field.load(data, a.x_cb, a.parity);
  }

  template <typename T, int Nc>
    template <typename S>
    __device__ __host__ inline void ColorSpinor<T,Nc,2>::operator=(const colorspinor_wrapper<T,S> &a) {
    a.field.load(data, a.x_cb, a.parity);
  }

  template <typename T, int Nc>
    template <typename S>
    __device__ __host__ inline ColorSpinor<T,Nc,2>::ColorSpinor(const colorspinor_wrapper<T,S> &a) {
    a.field.load(data, a.x_cb, a.parity);
  }

  template <typename T, int Nc>
    template <typename S>
    __device__ __host__ inline void ColorSpinor<T,Nc,4>::operator=(const colorspinor_wrapper<T,S> &a) {
    a.field.load(data, a.x_cb, a.parity);
  }

  template <typename T, int Nc>
    template <typename S>
    __device__ __host__ inline ColorSpinor<T,Nc,4>::ColorSpinor(const colorspinor_wrapper<T,S> &a) {
    a.field.load(data, a.x_cb, a.parity);
  }

  /**
     @brief colorspinor_ghost_wrapper is an internal class that is
     used to wrap instances of colorspinor accessors, currying in a
     specifc location on the field.  The Ghost() accessors in
     colorspinor-field accessors return instances to this class,
     allowing us to then use operator overloading upon this class to
     interact with the ColorSpinor class.  As a result we can
     include colorspinor-field accessors directly in ColorSpinor
     expressions in kernels without having to declare temporaries
     with explicit calls to the loadGhost/saveGhost methods in the
     colorspinor-field accessors.
  */
  template <typename Float, typename T>
    struct colorspinor_ghost_wrapper {
      const int dim;
      const int dir;
      const int ghost_idx;
      const int parity;
      const T &field;

      /**
         @brief colorspinor_ghost_wrapper constructor
         @param[in] a colorspinor field accessor we are wrapping
         @param[in] dim Dimension of the ghost we are accessing
         @param[in] dir Direction of the ghost we are accessing
         @param[in] ghost_idx Checkerboarded space-time ghost index we are accessing
         @param[in] parity Parity we are accessing
      */
      __device__ __host__ inline colorspinor_ghost_wrapper<Float, T>(const T &field, int dim, int dir, int ghost_idx, int parity) :
          dim(dim),
          dir(dir),
          ghost_idx(ghost_idx),
          parity(parity),
          field(field)
      { }

      /**
         @brief Assignment operator with Matrix instance as input
         @param[in] C ColorSpinor we want to store in this accessot
      */
      template<typename C>
      __device__ __host__ inline void operator=(const C &a) const { field.saveGhost(a.data, ghost_idx, dim, dir, parity); }
    };

  template <typename T, int Nc, int Ns>
    template <typename S>
    __device__ __host__ inline void ColorSpinor<T,Nc,Ns>::operator=(const colorspinor_ghost_wrapper<T,S> &a) {
    a.field.loadGhost(data, a.ghost_idx, a.dim, a.dir, a.parity);
  }

  template <typename T, int Nc, int Ns>
    template <typename S>
    __device__ __host__ inline ColorSpinor<T,Nc,Ns>::ColorSpinor(const colorspinor_ghost_wrapper<T,S> &a) {
    a.field.loadGhost(data, a.ghost_idx, a.dim, a.dir, a.parity);
  }

  template <typename T, int Nc>
  template <typename S>
  __device__ __host__ inline void ColorSpinor<T, Nc, 2>::operator=(const colorspinor_ghost_wrapper<T, S> &a)
  {
    a.field.loadGhost(data, a.ghost_idx, a.dim, a.dir, a.parity);
  }

  template <typename T, int Nc>
  template <typename S>
  __device__ __host__ inline ColorSpinor<T, Nc, 2>::ColorSpinor(const colorspinor_ghost_wrapper<T, S> &a)
  {
    a.field.loadGhost(data, a.ghost_idx, a.dim, a.dir, a.parity);
  }

  template <typename T, int Nc>
    template <typename S>
    __device__ __host__ inline void ColorSpinor<T,Nc,4>::operator=(const colorspinor_ghost_wrapper<T,S> &a) {
    a.field.loadGhost(data, a.ghost_idx, a.dim, a.dir, a.parity);
  }

  template <typename T, int Nc>
    template <typename S>
    __device__ __host__ inline ColorSpinor<T,Nc,4>::ColorSpinor(const colorspinor_ghost_wrapper<T,S> &a) {
    a.field.loadGhost(data, a.ghost_idx, a.dim, a.dir, a.parity);
  }

  namespace colorspinor {

    template <typename Float, int nSpin, int nColor, int nVec, QudaFieldOrder order> struct AccessorCB {
      AccessorCB(const ColorSpinorField &) { errorQuda("Not implemented"); }
      AccessorCB() { errorQuda("Not implemented"); }
      __device__ __host__ inline int index(int, int, int, int, int) const { return 0; }
    };

    template<typename Float, int nSpin, int nColor, int nVec, QudaFieldOrder order> struct GhostAccessorCB {
      GhostAccessorCB(const ColorSpinorField &) { errorQuda("Not implemented"); }
      GhostAccessorCB() { errorQuda("Not implemented"); }
      __device__ __host__ inline int index(int, int, int, int, int, int, int) const
      { return 0; }
    };

    template <typename Float, int nSpin, int nColor, int nVec>
    struct AccessorCB<Float, nSpin, nColor, nVec, QUDA_SPACE_SPIN_COLOR_FIELD_ORDER> {
      const int offset_cb;
      AccessorCB(const ColorSpinorField &field) : offset_cb((field.Bytes()>>1) / sizeof(complex<Float>)) { }
      AccessorCB() : offset_cb(0) { }

      /**
       * @brief This method returns the index for the pointer that
       * points to the start of the memory chunk corresponds to the
       * matrix at parity, x_cb, s, c, v.
       * @param parity Parity index
       * @param x_cb 1-d checkboarding site index
       * @param s spin index
       * @param c color index
       * @param v vector index
       */
      __device__ __host__ inline int index(int parity, int x_cb, int s, int c, int v) const
      {
        return parity * offset_cb + ((x_cb * nSpin + s) * nColor + c) * nVec + v;
      }

      template <int nSpinBlock>
      __device__ __host__ inline void load(complex<Float> out[nSpinBlock * nColor * nVec], complex<Float> *in,
                                           int parity, int x_cb, int chi) const
      {
        using vec_t = typename VectorType<Float, 2>::type;
        int N = nSpin * nColor * nVec;
        int M = nSpinBlock * nColor * nVec;
        for (int i = 0; i < M; i++) {
          ((vec_t *)out)[i] = vector_load<vec_t>((vec_t *)(in + parity * offset_cb), x_cb * N + chi * M + i);
        }
      }
    };

    template<typename Float, int nSpin, int nColor, int nVec>
      struct GhostAccessorCB<Float,nSpin,nColor,nVec,QUDA_SPACE_SPIN_COLOR_FIELD_ORDER> {
      int faceVolumeCB[4];
      int ghostOffset[4];
      GhostAccessorCB(const ColorSpinorField &a, int nFace = 1) {
        for (int d=0; d<4; d++) {
          faceVolumeCB[d] = nFace*a.SurfaceCB(d);
          ghostOffset[d] = faceVolumeCB[d]*nColor*nSpin*nVec;
        }
      }
      GhostAccessorCB() : ghostOffset{ } { }

      __device__ __host__ inline int index(int dim, int parity, int x_cb, int s, int c, int v) const
      {
        return parity * ghostOffset[dim] + ((x_cb * nSpin + s) * nColor + c) * nVec + v;
      }
    };

    template <int nSpin, int nColor, int nVec, int N> // note this will not work for N=1
    __device__ __host__ inline int indexFloatN(int x_cb, int s, int c, int v, int stride)
    {
      int k = (s * nColor + c) * nVec + v;
      int j = k / (N / 2);
      int i = k % (N / 2);
      return (j * stride + x_cb) * (N / 2) + i;
    };

    template <typename Float, int nSpin, int nColor, int nVec>
    struct AccessorCB<Float, nSpin, nColor, nVec, QUDA_FLOAT2_FIELD_ORDER> {
      const int stride;
      const int offset_cb;
      AccessorCB(const ColorSpinorField &field) :
        stride(field.Stride()),
        offset_cb((field.Bytes() >> 1) / sizeof(complex<Float>))
      { }
      AccessorCB() : stride(0), offset_cb(0) {}

      __device__ __host__ inline int index(int parity, int x_cb, int s, int c, int v) const
      {
        return parity * offset_cb + ((s * nColor + c) * nVec + v) * stride + x_cb;
      }

      template <int nSpinBlock>
      __device__ __host__ inline void load(complex<Float> out[nSpinBlock * nColor * nVec], complex<Float> *in,
                                           int parity, int x_cb, int chi) const
      {
        using vec_t = typename VectorType<Float, 2>::type;
        int M = nSpinBlock * nColor * nVec;
        for (int i = 0; i < M; i++) {
          ((vec_t *)out)[i] = vector_load<vec_t>((vec_t *)(in + parity * offset_cb), (chi * M + i) * stride + x_cb);
        }
      }
    };

    template<typename Float, int nSpin, int nColor, int nVec>
      struct GhostAccessorCB<Float,nSpin,nColor,nVec,QUDA_FLOAT2_FIELD_ORDER> {
      int faceVolumeCB[4];
      int ghostOffset[4];
      GhostAccessorCB(const ColorSpinorField &a, int nFace = 1) {
        for (int d=0; d<4; d++) {
          faceVolumeCB[d] = nFace*a.SurfaceCB(d);
          ghostOffset[d] = faceVolumeCB[d]*nColor*nSpin*nVec;
        }
      }
      GhostAccessorCB() : faceVolumeCB{ }, ghostOffset{ } { }

      __device__ __host__ inline int index(int dim, int parity, int x_cb, int s, int c, int v) const
      {
        return parity*ghostOffset[dim] + ((s*nColor+c)*nVec+v)*faceVolumeCB[dim] + x_cb;
      }
    };

    template <typename Float, int nSpin, int nColor, int nVec>
    struct AccessorCB<Float, nSpin, nColor, nVec, QUDA_FLOAT4_FIELD_ORDER> {
      const int stride;
      const int offset_cb;
      AccessorCB(const ColorSpinorField &field) :
        stride(field.Stride()),
        offset_cb((field.Bytes() >> 1) / sizeof(complex<Float>))
      {
      }
      AccessorCB() : stride(0), offset_cb(0) {}
      __device__ __host__ inline int index(int parity, int x_cb, int s, int c, int v) const
      {
        return parity * offset_cb + indexFloatN<nSpin, nColor, nVec, 4>(x_cb, s, c, v, stride);
      }

      template <int nSpinBlock>
      __device__ __host__ inline void load(complex<Float> out[nSpinBlock * nColor * nVec], complex<Float> *in,
                                           int parity, int x_cb, int chi) const
      {
        using vec_t = typename VectorType<Float, 4>::type;
        int M = (nSpinBlock * nColor * nVec * 2) / 4;
#pragma unroll
        for (int i = 0; i < M; i++) {
          ((vec_t *)out)[i] = vector_load<vec_t>((vec_t *)(in + parity * offset_cb), (chi * M + i) * stride + x_cb);
        }
      }
    };

    template<typename Float, int nSpin, int nColor, int nVec>
      struct GhostAccessorCB<Float,nSpin,nColor,nVec,QUDA_FLOAT4_FIELD_ORDER> {
      int faceVolumeCB[4];
      int ghostOffset[4];
      GhostAccessorCB(const ColorSpinorField &a, int nFace = 1) {
        for (int d = 0; d < 4; d++) {
          faceVolumeCB[d] = nFace * a.SurfaceCB(d);
          ghostOffset[d] = faceVolumeCB[d] * nColor * nSpin * nVec;
        }
      }
      GhostAccessorCB() : faceVolumeCB {}, ghostOffset {} {}

      __device__ __host__ inline int index(int dim, int parity, int x_cb, int s, int c, int v) const
      {
        return parity*ghostOffset[dim] + indexFloatN<nSpin,nColor,nVec,4>(x_cb, s, c, v, faceVolumeCB[dim]);
      }
    };

    template <typename Float, int nSpin, int nColor, int nVec>
    struct AccessorCB<Float, nSpin, nColor, nVec, QUDA_FLOAT8_FIELD_ORDER> {
      const int stride;
      const int offset_cb;
      AccessorCB(const ColorSpinorField &field) :
        stride(field.Stride()),
        offset_cb((field.Bytes() >> 1) / sizeof(complex<Float>))
      { }
      AccessorCB() : stride(0), offset_cb(0) {}

      __device__ __host__ inline int index(int parity, int x_cb, int s, int c, int v) const
      {
        return parity * offset_cb + indexFloatN<nSpin, nColor, nVec, 8>(x_cb, s, c, v, stride);
      }

      template <int nSpinBlock>
      __device__ __host__ inline void load(complex<Float> out[nSpinBlock * nColor * nVec], complex<Float> *in,
                                           int parity, int x_cb, int chi) const
      {
        using vec_t = typename VectorType<Float, 8>::type;

        // in case the vector length isn't divisible by 8, load in the entire vector and then pick the chirality
        // (the compiler will remove any unused loads)
        constexpr int N = nSpin * nColor * nVec * 2; // real numbers in the loaded vector
        constexpr int M = N / 8;
        Float tmp[N];
#pragma unroll
        for (int i = 0; i < M; i++) {
          ((vec_t *)tmp)[i] = vector_load<vec_t>((vec_t *)(in + parity * offset_cb), i * stride + x_cb);
        }
        constexpr int N_chi = N / (nSpin / nSpinBlock);
#pragma unroll
        for (int i = 0; i < N_chi; i++)
          out[i] = complex<Float>(tmp[chi * N_chi + 2 * i + 0], tmp[chi * N_chi + 2 * i + 1]);
      }
    };

    template <typename Float, int nSpin, int nColor, int nVec>
    struct GhostAccessorCB<Float, nSpin, nColor, nVec, QUDA_FLOAT8_FIELD_ORDER> {
      int faceVolumeCB[4];
      int ghostOffset[4];
      GhostAccessorCB(const ColorSpinorField &a, int nFace = 1)
      {
        for (int d = 0; d < 4; d++) {
          faceVolumeCB[d] = nFace * a.SurfaceCB(d);
          ghostOffset[d] = faceVolumeCB[d] * nColor * nSpin * nVec;
        }
      }
      GhostAccessorCB() : faceVolumeCB {}, ghostOffset {} {}
      __device__ __host__ inline int index(int dim, int parity, int x_cb, int s, int c, int v) const
      {
        return parity * ghostOffset[dim] + indexFloatN<nSpin, nColor, nVec, 8>(x_cb, s, c, v, faceVolumeCB[dim]);
      }
    };

    template <typename Float, typename storeFloat> __host__ __device__ inline constexpr bool fixed_point() { return false; }
    template <> __host__ __device__ inline constexpr bool fixed_point<float, int8_t>() { return true; }
    template<> __host__ __device__ inline constexpr bool fixed_point<float,short>() { return true; }
    template<> __host__ __device__ inline constexpr bool fixed_point<float,int>() { return true; }

    template <typename Float, typename storeFloat> __host__ __device__ inline constexpr bool match() { return false; }
    template <> __host__ __device__ inline constexpr bool match<int8_t, int8_t>() { return true; }
    template<> __host__ __device__ inline constexpr bool match<int,int>() { return true; }
    template<> __host__ __device__ inline constexpr bool match<short,short>() { return true; }

    /**
       @brief fieldorder_wrapper is an internal class that is used to
       wrap instances of FieldOrder accessors, currying in the
       specific location on the field.  This is used as a helper class
       for fixed-point accessors providing the necessary conversion
       and scaling when writing to a fixed-point field.
    */
    template <typename Float, typename storeFloat, bool block_float_, typename norm_t>
      struct fieldorder_wrapper {
        /**
         * computing type and storage types that can be inferred from this object.
         */
        using value_type = Float;
        using store_type = storeFloat;
        complex<storeFloat> *v;
        const int idx;
        const Float scale;
        const Float scale_inv;
        norm_t *norm;
        const int norm_idx;
        const bool norm_write;
        static constexpr bool fixed = fixed_point<Float, storeFloat>();
        static constexpr bool block_float = block_float_;

        /**
           @brief fieldorder_wrapper constructor
           @param idx Field index
        */
        __device__ __host__ inline fieldorder_wrapper(complex<storeFloat> *v, int idx, Float scale, Float scale_inv,
                                                      norm_t *norm = nullptr, int norm_idx = 0, bool norm_write = false) :
          v(v),
          idx(idx),
          scale(scale),
          scale_inv(scale_inv),
          norm(norm),
          norm_idx(norm_idx),
          norm_write(norm_write)
        { }

        fieldorder_wrapper(const fieldorder_wrapper<Float, storeFloat, block_float_, norm_t> &a) = delete;

        fieldorder_wrapper(fieldorder_wrapper<Float, storeFloat, block_float_, norm_t> &&a) = default;

        /**
           @brief Assignment operator with complex number instance as input
           @param a Complex number we want to store in this accessor
        */
        template<typename theirFloat>
        __device__ __host__ inline void operator=(const complex<theirFloat> &a) const
        {
          if (block_float && norm_write) norm[norm_idx] = scale_inv;
          if (match<storeFloat,theirFloat>()) {
            v[idx] = complex<storeFloat>(a.real(), a.imag());
          } else {
            v[idx] = fixed ? complex<storeFloat>(round(scale * a.real()), round(scale * a.imag())) : complex<storeFloat>(a.real(), a.imag());
          }
        }

        /**
           @brief Assignment operator with fieldorder_wrapper instance as input
           @param a fieldorder_wrapper we are copying from
        */
        __device__ __host__ inline void operator=(const fieldorder_wrapper<Float, storeFloat, block_float_, norm_t> &a) const
        {
          *this = complex<Float>(a);
        }

        /**
           @brief Assignment operator with fieldorder_wrapper instance as input
           @param a fieldorder_wrapper we are copying from
        */
        template <typename theirFloat, typename theirStoreFloat, bool their_block_float, typename their_norm_t>
        __device__ __host__ inline void operator=(const fieldorder_wrapper<theirFloat, theirStoreFloat, their_block_float, their_norm_t> &a) const
        {
          *this = complex<Float>(a);
        }

        /**
           @brief Assignment operator with real number instance as input
           @param a real number we want to store in this accessor
        */
        template<typename theirFloat>
        __device__ __host__ inline void operator=(const theirFloat &a) const
        {
          *this = complex<Float>(static_cast<Float>(a), static_cast<Float>(0.0));
        }

        /**
           @brief complex cast operator
        */
        __device__ __host__ inline operator complex<Float>() const
        {
          if (!fixed) {
            return complex<Float>(v[idx]);
          } else {
            complex<storeFloat> tmp = v[idx];
            Float norm_ = block_float ? norm[norm_idx] : scale_inv;
            return norm_ * complex<Float>(static_cast<Float>(tmp.real()), static_cast<Float>(tmp.imag()));
          }
        }

        /**
           @brief complex cast operator to a different precision
        */
        template <typename theirFloat>
        __device__ __host__ inline operator complex<theirFloat>() const
        {
          auto out = static_cast<complex<Float>>(*this);
          return complex<theirFloat>(out.real(), out.imag());
        }

        /**
         * @brief returns the pointer of this wrapper object
         */
        __device__ __host__ inline auto data() const { return &v[idx]; }

        /**
           @brief Operator+= with complex number instance as input
           @param a Complex number we want to add to this accessor
        */
        template<typename theirFloat>
        __device__ __host__ inline void operator+=(const complex<theirFloat> &a) const
        {
          *this = complex<Float>(*this) + complex<Float>(a);
        }

        /**
           @brief Operator-= with complex number instance as input
           @param a Complex number we want to subtract from this accessor
        */
        template<typename theirFloat>
        __device__ __host__ inline void operator-=(const complex<theirFloat> &a) const
        {
          *this += (-a);
        }

      };

      template<typename Float, typename storeFloat, bool block_float, typename norm_t>
      __device__ __host__ inline complex<Float> operator*(const Float &a, const fieldorder_wrapper<Float, storeFloat, block_float, norm_t> &b)
      {
        return a * complex<Float>(b);
      }

      template<typename Float, typename storeFloat, bool block_float, typename norm_t>
      __device__ __host__ inline complex<Float> operator*(const fieldorder_wrapper<Float, storeFloat, block_float, norm_t> &a,
                                                          const Float &b)
      {
        return complex<Float>(a) * b;
      }

      template<typename Float, typename storeFloat, bool block_float, typename norm_t>
      __device__ __host__ inline complex<Float> operator*(const complex<Float> &a, const fieldorder_wrapper<Float, storeFloat, block_float, norm_t> &b)
      {
        return a * complex<Float>(b);
      }

      template<typename Float, typename storeFloat, bool block_float, typename norm_t>
      __device__ __host__ inline complex<Float> operator*(const fieldorder_wrapper<Float, storeFloat, block_float, norm_t> &a,
                                                          const complex<Float> &b)
      {
        return complex<Float>(a) * b;
      }

      template <typename Float, typename storeFloat, bool block_float, typename norm_t>
      __device__ __host__ inline complex<Float> conj(const fieldorder_wrapper<Float, storeFloat, block_float, norm_t> &a)
      {
        return conj(static_cast<complex<Float>>(a));
      }

      template <typename Float, int nSpin, int nColor, int nVec, QudaFieldOrder order, typename storeFloat = Float,
                typename ghostFloat = storeFloat, bool disable_ghost = false, bool block_float = false>
      class FieldOrderCB
      {
        using norm_t = float;

      public:
        /** Does this field type support ghost zones? */
        static constexpr bool supports_ghost_zone = true;

      protected:
        complex<storeFloat> *v;
        const AccessorCB<storeFloat, nSpin, nColor, nVec, order> accessor;
        // since these variables are mutually exclusive, we use a union to minimize the accessor footprint
        union {
          norm_t *norm;
          Float scale;
        };
        union {
          Float scale_inv;
          int norm_offset;
        };
#ifndef DISABLE_GHOST
      mutable complex<ghostFloat> *ghost[8];
      mutable norm_t *ghost_norm[8];
      mutable int x[QUDA_MAX_DIM];
      const int volumeCB;
      const int nDim;
      const QudaGammaBasis gammaBasis;
      const int siteSubset;
      const int nParity;
      const QudaFieldLocation location;
    const GhostAccessorCB<ghostFloat,nSpin,nColor,nVec,order> ghostAccessor;
      Float ghost_scale;
      Float ghost_scale_inv;
#endif
      static constexpr bool fixed = fixed_point<Float,storeFloat>();
      static constexpr bool ghost_fixed = fixed_point<Float,ghostFloat>();
      static constexpr bool block_float_ghost = !fixed && ghost_fixed;

    public:
      using real = Float;

      /**
       * Constructor for the FieldOrderCB class
       * @param field The field that we are accessing
       */
#ifndef DISABLE_GHOST
      FieldOrderCB(const ColorSpinorField &field, int nFace = 1, void *v_ = 0, void **ghost_ = 0)
#else
      FieldOrderCB(const ColorSpinorField &field, int = 1, void *v_ = 0, void ** = 0)
#endif
      : v(v_? static_cast<complex<storeFloat>*>(const_cast<void*>(v_))
	  : static_cast<complex<storeFloat>*>(const_cast<void*>(field.V()))),
        accessor(field), scale(static_cast<Float>(1.0)), scale_inv(static_cast<Float>(1.0))
#ifndef DISABLE_GHOST
        , volumeCB(field.VolumeCB()), nDim(field.Ndim()), gammaBasis(field.GammaBasis()),
	siteSubset(field.SiteSubset()), nParity(field.SiteSubset()),
        location(field.Location()), ghostAccessor(field,nFace),
        ghost_scale(static_cast<Float>(1.0)), ghost_scale_inv(static_cast<Float>(1.0))
#endif
      {
#ifndef DISABLE_GHOST
        for (int d=0; d<QUDA_MAX_DIM; d++) x[d]=field.X(d);
        resetGhost(ghost_ ? ghost_ : field.Ghost());
#endif
        resetScale(field.Scale());

#ifdef DISABLE_GHOST
        if (!disable_ghost) errorQuda("DISABLE_GHOST macro set but corresponding disable_ghost template not set");
#endif

        if (block_float) {
          // only if we have block_float format do we set these (only block_orthogonalize.cu at present)
          norm = static_cast<norm_t*>(const_cast<void *>(field.Norm()));
          norm_offset = field.NormBytes() / (2 * sizeof(norm_t));
        }
      }

#ifndef DISABLE_GHOST
      void resetGhost(void * const *ghost_) const
      {
        for (int dim=0; dim<4; dim++) {
          for (int dir=0; dir<2; dir++) {
            ghost[2 * dim + dir] = static_cast<complex<ghostFloat> *>(ghost_[2 * dim + dir]);
            ghost_norm[2 * dim + dir] = !block_float_ghost ?
              nullptr :
              reinterpret_cast<norm_t*>(static_cast<char *>(ghost_[2 * dim + dir])
                                            + nParity * nColor * nSpin * nVec * 2 * ghostAccessor.faceVolumeCB[dim]
                                              * sizeof(ghostFloat));
          }
        }
      }
#endif

      void resetScale(Float max) {
        if (fixed) {
          scale = static_cast<Float>(std::numeric_limits<storeFloat>::max() / max);
          scale_inv = static_cast<Float>(max / std::numeric_limits<storeFloat>::max());
        }
#ifndef DISABLE_GHOST
        if (ghost_fixed) {
          if (block_float_ghost && max != static_cast<Float>(1.0))
              errorQuda("Block-float accessor requires max=1.0 not max=%e\n", max);
          ghost_scale = static_cast<Float>(std::numeric_limits<ghostFloat>::max() / max);
          ghost_scale_inv = static_cast<Float>(max / std::numeric_limits<ghostFloat>::max());
        }
#endif
      }

      /**
       * Read-only accessor function.  This specialized load returns
       * the entire site vector for a given chirality
       * @tparam nSpinBlock The number of spin components in a chiral block
       * @param[out] out, The loaded site vector
       * @param[in] parity The site parity
       * @param[in] x_cb 1-d checkerboard site index
       * @param[in] chi The desired chirality
       */
      template <int nSpinBlock>
      __device__ __host__ inline void load(complex<Float> out[nSpinBlock * nColor * nVec], int parity, int x_cb,
                                           int chi) const
      {
        if (!fixed) {
          accessor.template load<nSpinBlock>((complex<storeFloat> *)out, v, parity, x_cb, chi);
        } else {
          complex<storeFloat> tmp[nSpinBlock * nColor * nVec];
          accessor.template load<nSpinBlock>(tmp, v, parity, x_cb, chi);
          Float norm_ = block_float ? norm[parity * norm_offset + x_cb] : scale_inv;
          for (int s = 0; s < nSpinBlock; s++) {
            for (int c = 0; c < nColor; c++) {
              for (int v = 0; v < nVec; v++) {
                int k = (s * nColor + c) * nVec + v;
                out[k] = norm_ * complex<Float>(static_cast<Float>(tmp[k].real()), static_cast<Float>(tmp[k].imag()));
              }
            }
          }
        }
      }

      /**
       * Complex-member accessor function.  The parameter n is only
       * used for indexed into the packed null-space vectors.
       * @param x 1-d checkerboard site index
       * @param s spin index
       * @param c color index
       * @param v vector number
       */
      __device__ __host__ inline auto operator()(int parity, int x_cb, int s, int c, int n = 0) const
      {
        return fieldorder_wrapper<Float, storeFloat, block_float, norm_t>(v, accessor.index(parity,x_cb,s,c,n), scale, scale_inv,
                                                                          norm, parity * norm_offset + x_cb);
      }

#ifndef DISABLE_GHOST
      /**
       * Complex-member accessor function for the ghost zone.  The
       * parameter n is only used for indexed into the packed
       * null-space vectors.
       * @param x 1-d checkerboard site index
       * @param s spin index
       * @param c color index
       * @param n vector number
       * @param max site-element max (only when writing in block-float format)
       */
      __device__ __host__ inline auto Ghost(int dim, int dir, int parity, int x_cb, int s, int c, int n = 0, Float max = 0) const
      {
        return fieldorder_wrapper<Float, ghostFloat, block_float_ghost, norm_t>(ghost[2*dim+dir],
                                                                                ghostAccessor.index(dim,parity,x_cb,s,c,n),
<<<<<<< HEAD
                                                                                block_float_ghost ? fdividef((Float)1., max) : ghost_scale,
                                                                                block_float_ghost ? max : ghost_scale_inv,
=======
                                                                                block_float_ghost ? fdividef(fixedMaxValue<ghostFloat>::value, max) : ghost_scale,
                                                                                block_float_ghost ? fixedInvMaxValue<ghostFloat>::value * max : ghost_scale_inv,
>>>>>>> 9c606268
                                                                                ghost_norm[2 * dim + dir],
                                                                                parity*ghostAccessor.faceVolumeCB[dim] + x_cb,
                                                                                s == 0 && c == 0 && n == 0);
      }

        /**
         @brief Convert from 1-dimensional index to the n-dimensional
         spatial index.  With full fields, we assume that the field is
         even-odd ordered.  The lattice coordinates that are computed
         here are full-field coordinates.
      */
      __device__ __host__ inline void LatticeIndex(int y[QUDA_MAX_DIM], int i) const {
        if (siteSubset == QUDA_FULL_SITE_SUBSET) x[0] /= 2;

        for (int d=0; d<nDim; d++) {
          y[d] = i % x[d];
          i /= x[d];
        }
        int parity = i; // parity is the slowest running dimension

        // convert into the full-field lattice coordinate
        if (siteSubset == QUDA_FULL_SITE_SUBSET) {
          for (int d=1; d<nDim; d++) parity += y[d];
          parity = parity & 1;
          x[0] *= 2; // restore x[0]
        }
        y[0] = 2*y[0] + parity;  // compute the full x coordinate
      }

      /**
	 Convert from n-dimensional spatial index to the 1-dimensional index.
	 With full fields, we assume that the field is even-odd ordered.  The
	 input lattice coordinates are always full-field coordinates.
      */
      __device__ __host__ inline void OffsetIndex(int &i, int y[QUDA_MAX_DIM]) const {
	int parity = 0;
	int savey0 = y[0];

	if (siteSubset == QUDA_FULL_SITE_SUBSET) {
	  for (int d=0; d<nDim; d++) parity += y[d];
	  parity = parity & 1;
	  y[0] /= 2;
	  x[0] /= 2;
	}

	i = parity;
	for (int d=nDim-1; d>=0; d--) i = x[d]*i + y[d];

	if (siteSubset == QUDA_FULL_SITE_SUBSET) {
	  //y[0] = 2*y[0] + parity;
	  y[0] = savey0;
	  x[0] *= 2; // restore x[0]
	}
      }

      /** Return the length of dimension d */
      __device__ __host__ inline int X(int d) const { return x[d]; }

      /** Return the length of dimension d */
      __device__ __host__ inline const int* X() const { return x; }
#endif

      /** Returns the number of field colors */
       __device__ __host__ inline int Ncolor() const { return nColor; }

      /** Returns the number of field spins */
      __device__ __host__ inline int Nspin() const { return nSpin; }

      /** Returns the number of packed vectors (for mg prolongator) */
      __device__ __host__ inline int Nvec() const { return nVec; }

#ifndef DISABLE_GHOST
      /** Returns the number of field parities (1 or 2) */
      __device__ __host__ inline int Nparity() const { return nParity; }

      /** Returns the field volume */
      __device__ __host__ inline int VolumeCB() const { return volumeCB; }

      /** Returns the field geometric dimension */
      __device__ __host__ inline int Ndim() const { return nDim; }

      /** Returns the field geometric dimension */
      __device__ __host__ inline QudaGammaBasis GammaBasis() const { return gammaBasis; }

      /**
       * Returns the L2 norm squared of the field in a given dimension
       * @param[in] global Whether to do a global or process local norm2 reduction
       * @return L2 norm squared
      */
      __host__ double norm2(bool global = true) const
      {
        double nrm2 = ::quda::transform_reduce(location, v, nParity * volumeCB * nSpin * nColor * nVec,
                                               square_<double, storeFloat>(scale_inv), 0.0, plus<double>());
        if (global) comm_allreduce(&nrm2);
        return nrm2;
      }

      /**
       * Returns the Linfinity norm of the field
       * @param[in] global Whether to do a global or process local Linfinity reduction
       * @return Linfinity norm
      */
      __host__ double abs_max(bool global = true) const
      {
        double absmax = ::quda::transform_reduce(location, v, nParity * volumeCB * nSpin * nColor * nVec,
                                                 abs_<double, storeFloat>(scale_inv), 0.0, maximum<double>());
        if (global) comm_allreduce_max(&absmax);
        return absmax;
      }

      size_t Bytes() const { return nParity * static_cast<size_t>(volumeCB) * nColor * nSpin * nVec * 2ll * sizeof(storeFloat); }
#endif
      };

    /**
       @brief Accessor routine for ColorSpinorFields in native field order.
       @tparam Float Underlying storage data type of the field
       @tparam Ns Number of spin components
       @tparam Nc Number of colors
       @tparam N Number of real numbers per short vector
       @tparam spin_project Whether the ghosts are spin projected or not
       @tparam huge_alloc Template parameter that enables 64-bit
       pointer arithmetic for huge allocations (e.g., packed set of
       vectors).  Default is to use 32-bit pointer arithmetic.
     */
    template <typename Float, int Ns, int Nc, int N_, bool spin_project = false, bool huge_alloc = false>
    struct FloatNOrder {
      static_assert((2 * Ns * Nc) % N_ == 0, "Internal degrees of freedom not divisible by short-vector length");
      static constexpr int length = 2 * Ns * Nc;
      static constexpr int length_ghost = spin_project ? length / 2 : length;
      static constexpr int N = N_;
      static constexpr int M = length / N;
      // if spin projecting, check that short vector length is compatible, if not halve the vector length
      static constexpr int N_ghost = !spin_project ? N : (Ns * Nc) % N == 0 ? N : N / 2;
      static constexpr int M_ghost = length_ghost / N_ghost;
      using Accessor = FloatNOrder<Float, Ns, Nc, N, spin_project, huge_alloc>;
      using real = typename mapper<Float>::type;
      using complex = complex<real>;
      using Vector = typename VectorType<Float, N>::type;
      using GhostVector = typename VectorType<Float, N_ghost>::type;
      using AllocInt = typename AllocType<huge_alloc>::type;
      using norm_type = float;
      Float *field;
      norm_type *norm;
      const AllocInt offset; // offset can be 32-bit or 64-bit
      const AllocInt norm_offset;
      int volumeCB;
      int faceVolumeCB[4];
      int stride;
      mutable Float *ghost[8];
      mutable norm_type *ghost_norm[8];
      int nParity;
      void *backup_h; //! host memory for backing up the field when tuning
      size_t bytes;

      FloatNOrder(const ColorSpinorField &a, int nFace = 1, Float *field_ = 0, norm_type *norm_ = 0, Float **ghost_ = 0) :
        field(field_ ? field_ : (Float *)a.V()),
        norm(norm_ ? norm_ : (norm_type *)a.Norm()),
        offset(a.Bytes() / (2 * sizeof(Float) * N)),
        norm_offset(a.NormBytes() / (2 * sizeof(norm_type))),
        volumeCB(a.VolumeCB()),
        stride(a.Stride()),
        nParity(a.SiteSubset()),
        backup_h(nullptr),
        bytes(a.Bytes())
      {
        for (int i=0; i<4; i++) { faceVolumeCB[i] = a.SurfaceCB(i)*nFace;  }
        resetGhost(ghost_ ? (void **)ghost_ : a.Ghost());
      }

      void resetGhost(void *const *ghost_) const
      {
        for (int dim = 0; dim < 4; dim++) {
          for (int dir = 0; dir < 2; dir++) {
            ghost[2 * dim + dir] = comm_dim_partitioned(dim) ? static_cast<Float *>(ghost_[2 * dim + dir]) : nullptr;
            ghost_norm[2 * dim + dir] = !comm_dim_partitioned(dim) ?
            nullptr :
            reinterpret_cast<norm_type *>(static_cast<char *>(ghost_[2 * dim + dir])
                                          + nParity * length_ghost * faceVolumeCB[dim] * sizeof(Float));
          }
        }
      }

  __device__ __host__ inline void load(complex out[length / 2], int x, int parity = 0) const
  {
    real v[length];
    norm_type nrm = isFixed<Float>::value ? vector_load<float>(norm, x + parity * norm_offset) : 0.0;

#pragma unroll
    for (int i=0; i<M; i++) {
      // first load from memory
      Vector vecTmp = vector_load<Vector>(field, parity * offset + x + stride * i);
      // now copy into output and scale
#pragma unroll
      for (int j = 0; j < N; j++) copy_and_scale(v[i * N + j], reinterpret_cast<Float *>(&vecTmp)[j], nrm);
    }

#pragma unroll
    for (int i = 0; i < length / 2; i++) out[i] = complex(v[2 * i + 0], v[2 * i + 1]);
  }

  __device__ __host__ inline void save(const complex in[length / 2], int x, int parity = 0) const
  {
    real v[length];

#pragma unroll
    for (int i = 0; i < length / 2; i++) {
      v[2 * i + 0] = in[i].real();
      v[2 * i + 1] = in[i].imag();
    }

    if (isFixed<Float>::value) {
      norm_type max_[length / 2];
      // two-pass to increase ILP (assumes length divisible by two, e.g. complex-valued)
#pragma unroll
      for (int i = 0; i < length / 2; i++) max_[i] = fmaxf(fabsf((norm_type)v[i]), fabsf((norm_type)v[i + length / 2]));
      norm_type scale = 0.0;
#pragma unroll
      for (int i = 0; i < length / 2; i++) scale = fmaxf(max_[i], scale);
      norm[x+parity*norm_offset] = scale;

      real scale_inv = fdividef(fixedMaxValue<Float>::value, scale);
#pragma unroll
      for (int i = 0; i < length; i++) v[i] = v[i] * scale_inv;
    }

#pragma unroll
    for (int i=0; i<M; i++) {
      Vector vecTmp;
      // first do scalar copy converting into storage type
#pragma unroll
      for (int j = 0; j < N; j++) copy_scaled(reinterpret_cast<Float *>(&vecTmp)[j], v[i * N + j]);
      // second do vectorized copy into memory
      vector_store(field, parity * offset + x + stride * i, vecTmp);
    }
  }

  /**
     @brief This accessor routine returns a colorspinor_wrapper to this object,
     allowing us to overload various operators for manipulating at
     the site level interms of matrix operations.
     @param[in] x_cb Checkerboarded space-time index we are requesting
     @param[in] parity Parity we are requesting
     @return Instance of a colorspinor_wrapper that curries in access to
     this field at the above coordinates.
  */
  __device__ __host__ inline auto operator()(int x_cb, int parity) const
  {
    return colorspinor_wrapper<real, Accessor>(*this, x_cb, parity);
  }

  __device__ __host__ inline void loadGhost(complex out[length_ghost / 2], int x, int dim, int dir, int parity = 0) const
  {
    real v[length_ghost];
    norm_type nrm = isFixed<Float>::value ? vector_load<float>(ghost_norm[2 * dim + dir], parity * faceVolumeCB[dim] + x) : 0.0;

#pragma unroll
    for (int i = 0; i < M_ghost; i++) {
      GhostVector vecTmp = vector_load<GhostVector>(ghost[2 * dim + dir],
                                                    parity * faceVolumeCB[dim] * M_ghost + i * faceVolumeCB[dim] + x);
#pragma unroll
      for (int j = 0; j < N_ghost; j++) copy_and_scale(v[i * N_ghost + j], reinterpret_cast<Float *>(&vecTmp)[j], nrm);
    }

#pragma unroll
    for (int i = 0; i < length_ghost / 2; i++) out[i] = complex(v[2 * i + 0], v[2 * i + 1]);
  }

  __device__ __host__ inline void saveGhost(const complex in[length_ghost / 2], int x, int dim, int dir,
                                            int parity = 0) const
  {
    real v[length_ghost];
#pragma unroll
    for (int i = 0; i < length_ghost / 2; i++) {
      v[2 * i + 0] = in[i].real();
      v[2 * i + 1] = in[i].imag();
    }

    if (isFixed<Float>::value) {
      norm_type max_[length_ghost / 2];
      // two-pass to increase ILP (assumes length divisible by two, e.g. complex-valued)
#pragma unroll
      for (int i = 0; i < length_ghost / 2; i++)
        max_[i] = fmaxf( (norm_type)fabsf( (norm_type)v[i] ),
                         (norm_type)fabsf( (norm_type)v[i + length_ghost / 2] ) );
      norm_type scale = 0.0;
#pragma unroll
      for (int i = 0; i < length_ghost / 2; i++) scale = fmaxf(max_[i], scale);
      ghost_norm[2 * dim + dir][parity * faceVolumeCB[dim] + x] = scale;

      real scale_inv = fdividef(fixedMaxValue<Float>::value, scale);
#pragma unroll
      for (int i = 0; i < length_ghost; i++) v[i] = v[i] * scale_inv;
    }

#pragma unroll
    for (int i = 0; i < M_ghost; i++) {
      GhostVector vecTmp;
      // first do scalar copy converting into storage type
#pragma unroll
      for (int j = 0; j < N_ghost; j++) copy_scaled(reinterpret_cast<Float *>(&vecTmp)[j], v[i * N_ghost + j]);
      // second do vectorized copy into memory
      vector_store(ghost[2 * dim + dir], parity * faceVolumeCB[dim] * M_ghost + i * faceVolumeCB[dim] + x, vecTmp);
    }
  }

  /**
     @brief This accessor routine returns a const
     colorspinor_ghost_wrapper to this object, allowing us to
     overload various operators for manipulating at the site
     level interms of matrix operations.
     @param[in] dim Dimensions of the ghost we are requesting
     @param[in] ghost_idx Checkerboarded space-time ghost index we are requesting
     @param[in] parity Parity we are requesting
     @return Instance of a colorspinor_ghost+wrapper that curries in access to
     this field at the above coordinates.
  */
  __device__ __host__ inline auto Ghost(int dim, int dir, int ghost_idx, int parity) const
  {
    return colorspinor_ghost_wrapper<real, Accessor>(*this, dim, dir, ghost_idx, parity);
  }

  /**
     @brief Backup the field to the host when tuning
  */
  void save() {
    if (backup_h) errorQuda("Already allocated host backup");
    backup_h = safe_malloc(bytes);
    qudaMemcpy(backup_h, field, bytes, qudaMemcpyDeviceToHost);
  }

  /**
     @brief Restore the field from the host after tuning
  */
  void load() {
    qudaMemcpy(field, backup_h, bytes, qudaMemcpyHostToDevice);
    host_free(backup_h);
    backup_h = nullptr;
  }

  size_t Bytes() const
  {
    return nParity * volumeCB * (Nc * Ns * 2 * sizeof(Float) + (isFixed<Float>::value ? sizeof(norm_type) : 0));
  }
      };

    template <typename Float, int Ns, int Nc>
      struct SpaceColorSpinorOrder {
      using Accessor = SpaceColorSpinorOrder<Float, Ns, Nc>;
      using real = typename mapper<Float>::type;
      using complex = complex<real>;
      static const int length = 2 * Ns * Nc;
      Float *field;
      size_t offset;
      Float *ghost[8];
      int volumeCB;
      int faceVolumeCB[4];
      int stride;
      int nParity;
      SpaceColorSpinorOrder(const ColorSpinorField &a, int nFace=1, Float *field_=0, float * = 0, Float **ghost_=0)
      : field(field_ ? field_ : (Float*)a.V()), offset(a.Bytes()/(2*sizeof(Float))),
    volumeCB(a.VolumeCB()), stride(a.Stride()), nParity(a.SiteSubset())
  {
    if (volumeCB != stride) errorQuda("Stride must equal volume for this field order");
    for (int i=0; i<4; i++) {
      ghost[2*i] = ghost_ ? ghost_[2*i] : 0;
      ghost[2*i+1] = ghost_ ? ghost_[2*i+1] : 0;
      faceVolumeCB[i] = a.SurfaceCB(i)*nFace;
    }
  }

  __device__ __host__ inline void load(complex v[length / 2], int x, int parity = 0) const
  {
    auto in = &field[(parity * volumeCB + x) * length];
    complex v_[length/2];
    block_load<complex, length/2>(v_, reinterpret_cast<const complex*>(in));

    for (int s=0; s<Ns; s++) {
      for (int c=0; c<Nc; c++) {
        v[s * Nc + c] = v_[c * Ns + s];
      }
    }
  }

  __device__ __host__ inline void save(const complex v[length / 2], int x, int parity = 0) const
  {
    auto out = &field[(parity * volumeCB + x) * length];
    complex v_[length/2];
    for (int s=0; s<Ns; s++) {
      for (int c=0; c<Nc; c++) {
        v_[c * Ns + s] = v[s * Nc + c];
      }
    }

    block_store<complex, length/2>(reinterpret_cast<complex*>(out), v_);
  }

  /**
     @brief This accessor routine returns a colorspinor_wrapper to this object,
     allowing us to overload various operators for manipulating at
     the site level interms of matrix operations.
     @param[in] x_cb Checkerboarded space-time index we are requesting
     @param[in] parity Parity we are requesting
     @return Instance of a colorspinor_wrapper that curries in access to
     this field at the above coordinates.
  */
  __device__ __host__ inline auto operator()(int x_cb, int parity) const
  {
    return colorspinor_wrapper<real, Accessor>(*this, x_cb, parity);
  }

  __device__ __host__ inline void loadGhost(complex v[length / 2], int x, int dim, int dir, int parity = 0) const
  {
    for (int s=0; s<Ns; s++) {
      for (int c=0; c<Nc; c++) {
        v[s * Nc + c] = complex(ghost[2 * dim + dir][(((parity * faceVolumeCB[dim] + x) * Nc + c) * Ns + s) * 2 + 0],
                                ghost[2 * dim + dir][(((parity * faceVolumeCB[dim] + x) * Nc + c) * Ns + s) * 2 + 1]);
      }
    }
  }

  __device__ __host__ inline void saveGhost(const complex v[length / 2], int x, int dim, int dir, int parity = 0) const
  {
    for (int s=0; s<Ns; s++) {
      for (int c=0; c<Nc; c++) {
        ghost[2 * dim + dir][(((parity * faceVolumeCB[dim] + x) * Nc + c) * Ns + s) * 2 + 0] = v[s * Nc + c].real();
        ghost[2 * dim + dir][(((parity * faceVolumeCB[dim] + x) * Nc + c) * Ns + s) * 2 + 1] = v[s * Nc + c].imag();
      }
    }
  }

  size_t Bytes() const { return nParity * volumeCB * Nc * Ns * 2 * sizeof(Float); }
      };

    template <typename Float, int Ns, int Nc>
      struct SpaceSpinorColorOrder {
      using Accessor = SpaceSpinorColorOrder<Float, Ns, Nc>;
      using real = typename mapper<Float>::type;
      using complex = complex<real>;
      static const int length = 2 * Ns * Nc;
      Float *field;
      size_t offset;
      Float *ghost[8];
      int volumeCB;
      int faceVolumeCB[4];
      int stride;
      int nParity;
      SpaceSpinorColorOrder(const ColorSpinorField &a, int nFace=1, Float *field_=0, float * = 0, Float **ghost_=0)
      : field(field_ ? field_ : (Float*)a.V()), offset(a.Bytes()/(2*sizeof(Float))),
    volumeCB(a.VolumeCB()), stride(a.Stride()), nParity(a.SiteSubset())
  {
    if (volumeCB != stride) errorQuda("Stride must equal volume for this field order");
    for (int i=0; i<4; i++) {
      ghost[2*i] = ghost_ ? ghost_[2*i] : 0;
      ghost[2*i+1] = ghost_ ? ghost_[2*i+1] : 0;
      faceVolumeCB[i] = a.SurfaceCB(i)*nFace;
    }
  }

  __device__ __host__ inline void load(complex v[length / 2], int x, int parity = 0) const
  {
    auto in = &field[(parity * volumeCB + x) * length];
    block_load<complex, length/2>(v, reinterpret_cast<const complex*>(in));
  }

  __device__ __host__ inline void save(const complex v[length / 2], int x, int parity = 0) const
  {
    auto out = &field[(parity * volumeCB + x) * length];
    block_store<complex, length/2>(reinterpret_cast<complex*>(out), v);
  }

  /**
     @brief This accessor routine returns a colorspinor_wrapper to this object,
     allowing us to overload various operators for manipulating at
     the site level interms of matrix operations.
     @param[in] x_cb Checkerboarded space-time index we are requesting
     @param[in] parity Parity we are requesting
     @return Instance of a colorspinor_wrapper that curries in access to
     this field at the above coordinates.
  */
  __device__ __host__ inline auto operator()(int x_cb, int parity) const
  {
    return colorspinor_wrapper<real, Accessor>(*this, x_cb, parity);
  }

  __device__ __host__ inline void loadGhost(complex v[length / 2], int x, int dim, int dir, int parity = 0) const
  {
    for (int s=0; s<Ns; s++) {
      for (int c=0; c<Nc; c++) {
        v[s * Nc + c] = complex(ghost[2 * dim + dir][(((parity * faceVolumeCB[dim] + x) * Ns + s) * Nc + c) * 2 + 0],
                                ghost[2 * dim + dir][(((parity * faceVolumeCB[dim] + x) * Ns + s) * Nc + c) * 2 + 1]);
      }
    }
  }

  __device__ __host__ inline void saveGhost(const complex v[length / 2], int x, int dim, int dir, int parity = 0) const
  {
    for (int s=0; s<Ns; s++) {
      for (int c=0; c<Nc; c++) {
        ghost[2 * dim + dir][(((parity * faceVolumeCB[dim] + x) * Ns + s) * Nc + c) * 2 + 0] = v[s * Nc + c].real();
        ghost[2 * dim + dir][(((parity * faceVolumeCB[dim] + x) * Ns + s) * Nc + c) * 2 + 1] = v[s * Nc + c].imag();
      }
    }
  }

  size_t Bytes() const { return nParity * volumeCB * Nc * Ns * 2 * sizeof(Float); }
      };

    // custom accessor for TIFR z-halo padded arrays
    template <typename Float, int Ns, int Nc>
      struct PaddedSpaceSpinorColorOrder {
      using Accessor = PaddedSpaceSpinorColorOrder<Float, Ns, Nc>;
      using real = typename mapper<Float>::type;
      using complex = complex<real>;
      static const int length = 2 * Ns * Nc;
      Float *field;
      size_t offset;
      Float *ghost[8];
      int volumeCB;
      int exVolumeCB;
      int faceVolumeCB[4];
      int stride;
      int nParity;
      int dim[4];   // full field dimensions
      int exDim[4]; // full field dimensions
      PaddedSpaceSpinorColorOrder(const ColorSpinorField &a, int nFace=1, Float *field_=0, float * = 0, Float **ghost_=0)
      : field(field_ ? field_ : (Float*)a.V()),
    volumeCB(a.VolumeCB()), exVolumeCB(1), stride(a.Stride()), nParity(a.SiteSubset()),
    dim{ a.X(0), a.X(1), a.X(2), a.X(3)}, exDim{ a.X(0), a.X(1), a.X(2) + 4, a.X(3)}
  {
    if (volumeCB != stride) errorQuda("Stride must equal volume for this field order");
    for (int i=0; i<4; i++) {
      ghost[2*i] = ghost_ ? ghost_[2*i] : 0;
      ghost[2*i+1] = ghost_ ? ghost_[2*i+1] : 0;
      faceVolumeCB[i] = a.SurfaceCB(i)*nFace;
      exVolumeCB *= exDim[i];
    }
    exVolumeCB /= nParity;
    dim[0] *= (nParity == 1) ? 2 : 1; // need to full dimensions
    exDim[0] *= (nParity == 1) ? 2 : 1; // need to full dimensions

    offset = exVolumeCB*Ns*Nc*2; // compute manually since Bytes is likely wrong due to z-padding
  }

  /**
     @brief Compute the index into the padded field.  Assumes that
     parity doesn't change from unpadded to padded.
  */
  __device__ __host__ int getPaddedIndex(int x_cb, int parity) const {
    // find coordinates
    int coord[4];
    getCoords(coord, x_cb, dim, parity);

    // get z-extended index
    coord[2] += 2; // offset for halo
    return linkIndex(coord, exDim);
  }

  __device__ __host__ inline void load(complex v[length / 2], int x, int parity = 0) const
  {
    int y = getPaddedIndex(x, parity);
    auto in = &field[(parity * exVolumeCB + y) * length];
    block_load<complex, length/2>(v, reinterpret_cast<const complex *>(in));
  }

  __device__ __host__ inline void save(const complex v[length / 2], int x, int parity = 0) const
  {
    int y = getPaddedIndex(x, parity);
    auto out = &field[(parity * exVolumeCB + y) * length];
    block_store<complex, length/2>(reinterpret_cast<complex *>(out), v);
  }

  /**
     @brief This accessor routine returns a colorspinor_wrapper to this object,
     allowing us to overload various operators for manipulating at
     the site level interms of matrix operations.
     @param[in] x_cb Checkerboarded space-time index we are requesting
     @param[in] parity Parity we are requesting
     @return Instance of a colorspinor_wrapper that curries in access to
     this field at the above coordinates.
  */
  __device__ __host__ inline auto operator()(int x_cb, int parity) const
  {
    return colorspinor_wrapper<real, Accessor>(*this, x_cb, parity);
  }

  __device__ __host__ inline void loadGhost(complex v[length / 2], int x, int dim, int dir, int parity = 0) const
  {
    for (int s=0; s<Ns; s++) {
      for (int c=0; c<Nc; c++) {
        v[s * Nc + c] = complex(ghost[2 * dim + dir][(((parity * faceVolumeCB[dim] + x) * Ns + s) * Nc + c) * 2 + 0],
                                ghost[2 * dim + dir][(((parity * faceVolumeCB[dim] + x) * Ns + s) * Nc + c) * 2 + 1]);
      }
    }
  }

  __device__ __host__ inline void saveGhost(const complex v[length / 2], int x, int dim, int dir, int parity = 0) const
  {
    for (int s=0; s<Ns; s++) {
      for (int c=0; c<Nc; c++) {
        ghost[2 * dim + dir][(((parity * faceVolumeCB[dim] + x) * Ns + s) * Nc + c) * 2 + 0] = v[s * Nc + c].real();
        ghost[2 * dim + dir][(((parity * faceVolumeCB[dim] + x) * Ns + s) * Nc + c) * 2 + 1] = v[s * Nc + c].imag();
      }
    }
  }

  size_t Bytes() const { return nParity * volumeCB * Nc * Ns * 2 * sizeof(Float); }
      };


    template <typename Float, int Ns, int Nc>
      struct QDPJITDiracOrder {
      using Accessor = QDPJITDiracOrder<Float, Ns, Nc>;
      using real = typename mapper<Float>::type;
      using complex = complex<real>;
      Float *field;
      int volumeCB;
      int stride;
      int nParity;
      QDPJITDiracOrder(const ColorSpinorField &a, int = 1, Float *field_=0, float * = 0)
      : field(field_ ? field_ : (Float*)a.V()), volumeCB(a.VolumeCB()), stride(a.Stride()), nParity(a.SiteSubset())
      {
        if (volumeCB != stride) errorQuda("Stride must equal volume for this field order");
      }

  __device__ __host__ inline void load(complex v[Ns * Nc], int x, int parity = 0) const
  {
    for (int s=0; s<Ns; s++) {
      for (int c=0; c<Nc; c++) {
        v[s * Nc + c] = complex(field[(((0 * Nc + c) * Ns + s) * 2 + (1 - parity)) * volumeCB + x],
                                field[(((1 * Nc + c) * Ns + s) * 2 + (1 - parity)) * volumeCB + x]);
      }
    }
  }

  __device__ __host__ inline void save(const complex v[Ns * Nc], int x, int parity = 0) const
  {
    for (int s=0; s<Ns; s++) {
      for (int c=0; c<Nc; c++) {
        field[(((0 * Nc + c) * Ns + s) * 2 + (1 - parity)) * volumeCB + x] = v[s * Nc + c].real();
        field[(((1 * Nc + c) * Ns + s) * 2 + (1 - parity)) * volumeCB + x] = v[s * Nc + c].imag();
      }
    }
  }

  /**
     @brief This accessor routine returns a colorspinor_wrapper to this object,
     allowing us to overload various operators for manipulating at
     the site level interms of matrix operations.
     @param[in] x_cb Checkerboarded space-time index we are requesting
     @param[in] parity Parity we are requesting
     @return Instance of a colorspinor_wrapper that curries in access to
     this field at the above coordinates.
  */
  __device__ __host__ inline auto operator()(int x_cb, int parity) const
  {
    return colorspinor_wrapper<real, Accessor>(*this, x_cb, parity);
  }

  size_t Bytes() const { return nParity * volumeCB * Nc * Ns * 2 * sizeof(Float); }
      };

  } // namespace colorspinor

  // Use traits to reduce the template explosion
  template <typename T, int Ns, int Nc, bool project = false, bool huge_alloc = false> struct colorspinor_mapper {
  };

  // double precision
  template <int Nc, bool huge_alloc> struct colorspinor_mapper<double, 4, Nc, false, huge_alloc> {
    typedef colorspinor::FloatNOrder<double, 4, Nc, 2, false, huge_alloc> type;
  };
  template <int Nc, bool huge_alloc> struct colorspinor_mapper<double, 4, Nc, true, huge_alloc> {
    typedef colorspinor::FloatNOrder<double, 4, Nc, 2, true, huge_alloc> type;
  };
  template <int Nc, bool huge_alloc> struct colorspinor_mapper<double, 2, Nc, false, huge_alloc> {
    typedef colorspinor::FloatNOrder<double, 2, Nc, 2, false, huge_alloc> type;
  };
  template <int Nc, bool huge_alloc> struct colorspinor_mapper<double, 1, Nc, false, huge_alloc> {
    typedef colorspinor::FloatNOrder<double, 1, Nc, 2, false, huge_alloc> type;
  };

  // single precision
  template <int Nc, bool huge_alloc> struct colorspinor_mapper<float, 4, Nc, false, huge_alloc> {
    typedef colorspinor::FloatNOrder<float, 4, Nc, 4, false, huge_alloc> type;
  };
  template <int Nc, bool huge_alloc> struct colorspinor_mapper<float, 4, Nc, true, huge_alloc> {
    typedef colorspinor::FloatNOrder<float, 4, Nc, 4, true, huge_alloc> type;
  };
  template <int Nc, bool huge_alloc> struct colorspinor_mapper<float, 2, Nc, false, huge_alloc> {
    typedef colorspinor::FloatNOrder<float, 2, Nc, 2, false, huge_alloc> type;
  };
  template <int Nc, bool huge_alloc> struct colorspinor_mapper<float, 1, Nc, false, huge_alloc> {
    typedef colorspinor::FloatNOrder<float, 1, Nc, 2, false, huge_alloc> type;
  };

#ifdef FLOAT8
#define N8 8
#else
#define N8 4
#endif

  // half precision
  template <int Nc, bool huge_alloc> struct colorspinor_mapper<short, 4, Nc, false, huge_alloc> {
    typedef colorspinor::FloatNOrder<short, 4, Nc, N8, false, huge_alloc> type;
  };
  template <int Nc, bool huge_alloc> struct colorspinor_mapper<short, 4, Nc, true, huge_alloc> {
    typedef colorspinor::FloatNOrder<short, 4, Nc, N8, true, huge_alloc> type;
  };
  template <int Nc, bool huge_alloc> struct colorspinor_mapper<short, 2, Nc, false, huge_alloc> {
    typedef colorspinor::FloatNOrder<short, 2, Nc, 2, false, huge_alloc> type;
  };
  template <int Nc, bool huge_alloc> struct colorspinor_mapper<short, 1, Nc, false, huge_alloc> {
    typedef colorspinor::FloatNOrder<short, 1, Nc, 2, false, huge_alloc> type;
  };

  // quarter precision
  template <int Nc, bool huge_alloc> struct colorspinor_mapper<int8_t, 4, Nc, false, huge_alloc> {
    typedef colorspinor::FloatNOrder<int8_t, 4, Nc, N8, false, huge_alloc> type;
  };
  template <int Nc, bool huge_alloc> struct colorspinor_mapper<int8_t, 4, Nc, true, huge_alloc> {
    typedef colorspinor::FloatNOrder<int8_t, 4, Nc, N8, true, huge_alloc> type;
  };
  template <int Nc, bool huge_alloc> struct colorspinor_mapper<int8_t, 2, Nc, false, huge_alloc> {
    typedef colorspinor::FloatNOrder<int8_t, 2, Nc, 2, false, huge_alloc> type;
  };
  template <int Nc, bool huge_alloc> struct colorspinor_mapper<int8_t, 1, Nc, false, huge_alloc> {
    typedef colorspinor::FloatNOrder<int8_t, 1, Nc, 2, false, huge_alloc> type;
  };

#undef N8

  template<typename T, QudaFieldOrder order, int Ns, int Nc> struct colorspinor_order_mapper { };
  template<typename T, int Ns, int Nc> struct colorspinor_order_mapper<T,QUDA_SPACE_COLOR_SPIN_FIELD_ORDER,Ns,Nc> { typedef colorspinor::SpaceColorSpinorOrder<T, Ns, Nc> type; };
  template<typename T, int Ns, int Nc> struct colorspinor_order_mapper<T,QUDA_SPACE_SPIN_COLOR_FIELD_ORDER,Ns,Nc> { typedef colorspinor::SpaceSpinorColorOrder<T, Ns, Nc> type; };
  template<typename T, int Ns, int Nc> struct colorspinor_order_mapper<T,QUDA_FLOAT2_FIELD_ORDER,Ns,Nc> { typedef colorspinor::FloatNOrder<T, Ns, Nc, 2> type; };

} // namespace quda<|MERGE_RESOLUTION|>--- conflicted
+++ resolved
@@ -750,13 +750,8 @@
       {
         return fieldorder_wrapper<Float, ghostFloat, block_float_ghost, norm_t>(ghost[2*dim+dir],
                                                                                 ghostAccessor.index(dim,parity,x_cb,s,c,n),
-<<<<<<< HEAD
-                                                                                block_float_ghost ? fdividef((Float)1., max) : ghost_scale,
-                                                                                block_float_ghost ? max : ghost_scale_inv,
-=======
                                                                                 block_float_ghost ? fdividef(fixedMaxValue<ghostFloat>::value, max) : ghost_scale,
                                                                                 block_float_ghost ? fixedInvMaxValue<ghostFloat>::value * max : ghost_scale_inv,
->>>>>>> 9c606268
                                                                                 ghost_norm[2 * dim + dir],
                                                                                 parity*ghostAccessor.faceVolumeCB[dim] + x_cb,
                                                                                 s == 0 && c == 0 && n == 0);
