--- conflicted
+++ resolved
@@ -280,12 +280,8 @@
         constexpr int M = nSpinBlock * nColor * nVec;
 #pragma unroll
         for (int i = 0; i < M; i++) {
-<<<<<<< HEAD
-          vec_t tmp = vector_load<vec_t>(reinterpret_cast<const vec_t *>(in + parity * offset_cb), (chi * M + i) * stride + x_cb);
-=======
           vec_t tmp = vector_load<vec_t>(reinterpret_cast<const vec_t *>(in + parity * offset_cb),
                                          (chi * M + i) * stride + x_cb);
->>>>>>> ff2a4068
           memcpy(&out[i], &tmp, sizeof(vec_t));
         }
       }
@@ -332,12 +328,8 @@
         constexpr int M = (nSpinBlock * nColor * nVec * 2) / 4;
 #pragma unroll
         for (int i = 0; i < M; i++) {
-<<<<<<< HEAD
-          vec_t tmp = vector_load<vec_t>(reinterpret_cast<const vec_t *>(in + parity * offset_cb), (chi * M + i) * stride + x_cb);
-=======
           vec_t tmp = vector_load<vec_t>(reinterpret_cast<const vec_t *>(in + parity * offset_cb),
                                          (chi * M + i) * stride + x_cb);
->>>>>>> ff2a4068
           memcpy(&out[i * 2], &tmp, sizeof(vec_t));
         }
       }
