--- conflicted
+++ resolved
@@ -1011,72 +1011,24 @@
         real v[length];
         norm_type nrm = isFixed<Float>::value ? vector_load<float>(norm, x + parity * norm_offset) : 0.0;
 
-<<<<<<< HEAD
-QUDA_UNROLL
-    for (int i=0; i<M; i++) {
-      // first load from memory
-      Vector vecTmp = vector_load<Vector>(field, parity * offset + x + stride * i);
-      // now copy into output and scale
-QUDA_UNROLL
-      for (int j = 0; j < N; j++) copy_and_scale(v[i * N + j], reinterpret_cast<Float *>(&vecTmp)[j], nrm);
-    }
-
-QUDA_UNROLL
-    for (int i = 0; i < length / 2; i++) out[i] = complex(v[2 * i + 0], v[2 * i + 1]);
-  }
-=======
-#pragma unroll
+QUDA_UNROLL
         for (int i = 0; i < M; i++) {
           // first load from memory
           Vector vecTmp = vector_load<Vector>(field, parity * offset + x + volumeCB * i);
           // now copy into output and scale
-#pragma unroll
+QUDA_UNROLL
           for (int j = 0; j < N; j++) copy_and_scale(v[i * N + j], reinterpret_cast<Float *>(&vecTmp)[j], nrm);
         }
 
-#pragma unroll
+QUDA_UNROLL
         for (int i = 0; i < length / 2; i++) out[i] = complex(v[2 * i + 0], v[2 * i + 1]);
       }
->>>>>>> 8da76877
 
       __device__ __host__ inline void save(const complex in[length / 2], int x, int parity = 0) const
       {
         real v[length];
 
-<<<<<<< HEAD
-QUDA_UNROLL
-    for (int i = 0; i < length / 2; i++) {
-      v[2 * i + 0] = in[i].real();
-      v[2 * i + 1] = in[i].imag();
-    }
-
-    if (isFixed<Float>::value) {
-      norm_type max_[length / 2];
-      // two-pass to increase ILP (assumes length divisible by two, e.g. complex-valued)
-QUDA_UNROLL
-      for (int i = 0; i < length / 2; i++) max_[i] = fmaxf(fabsf((norm_type)v[i]), fabsf((norm_type)v[i + length / 2]));
-      norm_type scale = 0.0;
-QUDA_UNROLL
-      for (int i = 0; i < length / 2; i++) scale = fmaxf(max_[i], scale);
-      norm[x+parity*norm_offset] = scale;
-
-      real scale_inv = fdividef(fixedMaxValue<Float>::value, scale);
-QUDA_UNROLL
-      for (int i = 0; i < length; i++) v[i] = v[i] * scale_inv;
-    }
-
-QUDA_UNROLL
-    for (int i=0; i<M; i++) {
-      Vector vecTmp;
-      // first do scalar copy converting into storage type
-QUDA_UNROLL
-      for (int j = 0; j < N; j++) copy_scaled(reinterpret_cast<Float *>(&vecTmp)[j], v[i * N + j]);
-      // second do vectorized copy into memory
-      vector_store(field, parity * offset + x + stride * i, vecTmp);
-    }
-  }
-=======
-#pragma unroll
+QUDA_UNROLL
         for (int i = 0; i < length / 2; i++) {
           v[2 * i + 0] = in[i].real();
           v[2 * i + 1] = in[i].imag();
@@ -1085,30 +1037,29 @@
         if (isFixed<Float>::value) {
           norm_type max_[length / 2];
           // two-pass to increase ILP (assumes length divisible by two, e.g. complex-valued)
-#pragma unroll
+QUDA_UNROLL
           for (int i = 0; i < length / 2; i++)
             max_[i] = fmaxf(fabsf((norm_type)v[i]), fabsf((norm_type)v[i + length / 2]));
           norm_type scale = 0.0;
-#pragma unroll
+QUDA_UNROLL
           for (int i = 0; i < length / 2; i++) scale = fmaxf(max_[i], scale);
           norm[x + parity * norm_offset] = scale * fixedInvMaxValue<Float>::value;
 
           real scale_inv = fdividef(fixedMaxValue<Float>::value, scale);
-#pragma unroll
+QUDA_UNROLL
           for (int i = 0; i < length; i++) v[i] = v[i] * scale_inv;
         }
 
-#pragma unroll
+QUDA_UNROLL
         for (int i = 0; i < M; i++) {
           Vector vecTmp;
           // first do scalar copy converting into storage type
-#pragma unroll
+QUDA_UNROLL
           for (int j = 0; j < N; j++) copy_scaled(reinterpret_cast<Float *>(&vecTmp)[j], v[i * N + j]);
           // second do vectorized copy into memory
           vector_store(field, parity * offset + x + volumeCB * i, vecTmp);
         }
       }
->>>>>>> 8da76877
 
       /**
          @brief This accessor routine returns a colorspinor_wrapper to this object,
@@ -1130,67 +1081,16 @@
         norm_type nrm
           = isFixed<Float>::value ? vector_load<float>(ghost_norm[2 * dim + dir], parity * faceVolumeCB[dim] + x) : 0.0;
 
-<<<<<<< HEAD
-QUDA_UNROLL
-    for (int i = 0; i < M_ghost; i++) {
-      GhostVector vecTmp = vector_load<GhostVector>(ghost[2 * dim + dir],
-                                                    parity * faceVolumeCB[dim] * M_ghost + i * faceVolumeCB[dim] + x);
-QUDA_UNROLL
-      for (int j = 0; j < N_ghost; j++) copy_and_scale(v[i * N_ghost + j], reinterpret_cast<Float *>(&vecTmp)[j], nrm);
-    }
-
-QUDA_UNROLL
-    for (int i = 0; i < length_ghost / 2; i++) out[i] = complex(v[2 * i + 0], v[2 * i + 1]);
-  }
-
-  __device__ __host__ inline void saveGhost(const complex in[length_ghost / 2], int x, int dim, int dir,
-                                            int parity = 0) const
-  {
-    real v[length_ghost];
-QUDA_UNROLL
-    for (int i = 0; i < length_ghost / 2; i++) {
-      v[2 * i + 0] = in[i].real();
-      v[2 * i + 1] = in[i].imag();
-    }
-
-    if (isFixed<Float>::value) {
-      norm_type max_[length_ghost / 2];
-      // two-pass to increase ILP (assumes length divisible by two, e.g. complex-valued)
-QUDA_UNROLL
-      for (int i = 0; i < length_ghost / 2; i++)
-        max_[i] = fmaxf( (norm_type)fabsf( (norm_type)v[i] ),
-                         (norm_type)fabsf( (norm_type)v[i + length_ghost / 2] ) );
-      norm_type scale = 0.0;
-QUDA_UNROLL
-      for (int i = 0; i < length_ghost / 2; i++) scale = fmaxf(max_[i], scale);
-      ghost_norm[2 * dim + dir][parity * faceVolumeCB[dim] + x] = scale;
-
-      real scale_inv = fdividef(fixedMaxValue<Float>::value, scale);
-QUDA_UNROLL
-      for (int i = 0; i < length_ghost; i++) v[i] = v[i] * scale_inv;
-    }
-
-QUDA_UNROLL
-    for (int i = 0; i < M_ghost; i++) {
-      GhostVector vecTmp;
-      // first do scalar copy converting into storage type
-QUDA_UNROLL
-      for (int j = 0; j < N_ghost; j++) copy_scaled(reinterpret_cast<Float *>(&vecTmp)[j], v[i * N_ghost + j]);
-      // second do vectorized copy into memory
-      vector_store(ghost[2 * dim + dir], parity * faceVolumeCB[dim] * M_ghost + i * faceVolumeCB[dim] + x, vecTmp);
-    }
-  }
-=======
-#pragma unroll
+QUDA_UNROLL
         for (int i = 0; i < M_ghost; i++) {
           GhostVector vecTmp = vector_load<GhostVector>(
             ghost[2 * dim + dir], parity * faceVolumeCB[dim] * M_ghost + i * faceVolumeCB[dim] + x);
-#pragma unroll
+QUDA_UNROLL
           for (int j = 0; j < N_ghost; j++)
             copy_and_scale(v[i * N_ghost + j], reinterpret_cast<Float *>(&vecTmp)[j], nrm);
         }
 
-#pragma unroll
+QUDA_UNROLL
         for (int i = 0; i < length_ghost / 2; i++) out[i] = complex(v[2 * i + 0], v[2 * i + 1]);
       }
 
@@ -1198,7 +1098,7 @@
                                                 int parity = 0) const
       {
         real v[length_ghost];
-#pragma unroll
+QUDA_UNROLL
         for (int i = 0; i < length_ghost / 2; i++) {
           v[2 * i + 0] = in[i].real();
           v[2 * i + 1] = in[i].imag();
@@ -1207,30 +1107,29 @@
         if (isFixed<Float>::value) {
           norm_type max_[length_ghost / 2];
           // two-pass to increase ILP (assumes length divisible by two, e.g. complex-valued)
-#pragma unroll
+QUDA_UNROLL
           for (int i = 0; i < length_ghost / 2; i++)
             max_[i] = fmaxf((norm_type)fabsf((norm_type)v[i]), (norm_type)fabsf((norm_type)v[i + length_ghost / 2]));
           norm_type scale = 0.0;
-#pragma unroll
+QUDA_UNROLL
           for (int i = 0; i < length_ghost / 2; i++) scale = fmaxf(max_[i], scale);
           ghost_norm[2 * dim + dir][parity * faceVolumeCB[dim] + x] = scale * fixedInvMaxValue<Float>::value;
 
           real scale_inv = fdividef(fixedMaxValue<Float>::value, scale);
-#pragma unroll
+QUDA_UNROLL
           for (int i = 0; i < length_ghost; i++) v[i] = v[i] * scale_inv;
         }
 
-#pragma unroll
+QUDA_UNROLL
         for (int i = 0; i < M_ghost; i++) {
           GhostVector vecTmp;
           // first do scalar copy converting into storage type
-#pragma unroll
+QUDA_UNROLL
           for (int j = 0; j < N_ghost; j++) copy_scaled(reinterpret_cast<Float *>(&vecTmp)[j], v[i * N_ghost + j]);
           // second do vectorized copy into memory
           vector_store(ghost[2 * dim + dir], parity * faceVolumeCB[dim] * M_ghost + i * faceVolumeCB[dim] + x, vecTmp);
         }
       }
->>>>>>> 8da76877
 
       /**
          @brief This accessor routine returns a const
