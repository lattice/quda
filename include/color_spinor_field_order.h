--- conflicted
+++ resolved
@@ -233,16 +233,10 @@
       int faceVolumeCB[4];
       int ghostOffset[4];
       GhostAccessorCB(const ColorSpinorField &a, int nFace = 1) {
-<<<<<<< HEAD
         for (int d=0; d<4; d++) {
-          ghostOffset[d] = nFace*a.SurfaceCB(d)*nColor*nSpin*nVec;
-        }
-=======
-	for (int d=0; d<4; d++) {
-	  faceVolumeCB[d] = nFace*a.SurfaceCB(d);
-	  ghostOffset[d] = faceVolumeCB[d]*nColor*nSpin*nVec;
-	}
->>>>>>> feature/ghost_precision
+          faceVolumeCB[d] = nFace*a.SurfaceCB(d);
+          ghostOffset[d] = faceVolumeCB[d]*nColor*nSpin*nVec;
+        }
       }
       GhostAccessorCB() : ghostOffset{ } { }
       __device__ __host__ inline int index(int dim, int dir, int parity, int x_cb, int s, int c, int v) const
@@ -262,12 +256,8 @@
       const int stride;
       const int offset_cb;
     AccessorCB(const ColorSpinorField &field): stride(field.Stride()), 
-<<<<<<< HEAD
-  offset_cb((field.Bytes()>>1) / sizeof(complex<Float>)) { }
-=======
 	offset_cb((field.Bytes()>>1) / sizeof(complex<Float>)) { }
     AccessorCB(): stride(0), offset_cb(0) { }
->>>>>>> feature/ghost_precision
       __device__ __host__ inline int index(int parity, int x_cb, int s, int c, int v) const 
       { return parity*offset_cb + ((s*nColor+c)*nVec+v)*stride+x_cb; }
     };
@@ -292,12 +282,8 @@
       const int stride;
       const int offset_cb;
     AccessorCB(const ColorSpinorField &field): stride(field.Stride()), 
-<<<<<<< HEAD
-  offset_cb((field.Bytes()>>1) / sizeof(complex<Float>)) { }
-=======
 	offset_cb((field.Bytes()>>1) / sizeof(complex<Float>)) { }
     AccessorCB() : stride(0), offset_cb(0) { }
->>>>>>> feature/ghost_precision
       __device__ __host__ inline int index(int parity, int x_cb, int s, int c, int v) const 
       { return parity*offset_cb + indexFloatN<nSpin,nColor,nVec,4>(x_cb, s, c, v, stride); }
     };
@@ -474,43 +460,26 @@
        */
     FieldOrderCB(const ColorSpinorField &field, int nFace=1, void *v_=0, void **ghost_=0)
       : v(v_? static_cast<complex<storeFloat>*>(const_cast<void*>(v_))
-<<<<<<< HEAD
-    : static_cast<complex<storeFloat>*>(const_cast<void*>(field.V()))),
-        volumeCB(field.VolumeCB()),
-  nDim(field.Ndim()), gammaBasis(field.GammaBasis()),
-  siteSubset(field.SiteSubset()), nParity(field.SiteSubset()),
-        location(field.Location()), accessor(field), ghostAccessor(field,nFace),
-=======
-	  : static_cast<complex<storeFloat>*>(const_cast<void*>(field.V()))),
+          : static_cast<complex<storeFloat>*>(const_cast<void*>(field.V()))),
         volumeCB(field.VolumeCB()), nDim(field.Ndim()),
         gammaBasis(field.GammaBasis()), accessor(field),
-	siteSubset(field.SiteSubset()), nParity(field.SiteSubset()),
+        siteSubset(field.SiteSubset()), nParity(field.SiteSubset()),
         location(field.Location()),
->>>>>>> feature/ghost_precision
         scale(static_cast<Float>(1.0)), scale_inv(static_cast<Float>(1.0))
 #ifndef DISABLE_GHOST
         , ghostAccessor(field,nFace),
         ghost_scale(static_cast<Float>(1.0)), ghost_scale_inv(static_cast<Float>(1.0))
 #endif
       {
-<<<<<<< HEAD
-  for (int d=0; d<QUDA_MAX_DIM; d++) x[d]=field.X(d);
-  resetGhost(ghost_ ? ghost_ : field.Ghost());
-  resetScale(field.Scale());
-=======
-	for (int d=0; d<QUDA_MAX_DIM; d++) x[d]=field.X(d);
+        for (int d=0; d<QUDA_MAX_DIM; d++) x[d]=field.X(d);
 #ifndef DISABLE_GHOST
-	resetGhost(field, ghost_ ? ghost_ : field.Ghost());
-#endif
-	resetScale(field.Scale());
-<<<<<<< HEAD
->>>>>>> feature/ghost_precision
-=======
+        resetGhost(field, ghost_ ? ghost_ : field.Ghost());
+#endif
+        resetScale(field.Scale());
 
 #ifdef DISABLE_GHOST
-	if (!disable_ghost) errorQuda("DISABLE_GHOST macro set but corresponding disable_ghost template not set");
-#endif
->>>>>>> d3e13fb0
+        if (!disable_ghost) errorQuda("DISABLE_GHOST macro set but corresponding disable_ghost template not set");
+#endif
       }
 
 #ifdef CUDA_CXX_ARRAY_WAR
@@ -539,44 +508,30 @@
 #ifndef DISABLE_GHOST
       void resetGhost(const ColorSpinorField &a, void * const *ghost_) const
       {
-<<<<<<< HEAD
-        for (int d=0; d<4; d++) {
-          ghost[2*d+0] = static_cast<complex<ghostFloat>*>(ghost_[2*d+0]);
-          ghost[2*d+1] = static_cast<complex<ghostFloat>*>(ghost_[2*d+1]);
-        }
-=======
-	for (int dim=0; dim<4; dim++) {
-	  for (int dir=0; dir<2; dir++) {
-	    ghost[2*dim+dir] = static_cast<complex<ghostFloat>*>(ghost_[2*dim+dir]);
-	    ghost_norm[2*dim+dir] =
-	      reinterpret_cast<float*>(static_cast<char*>(ghost_[2*dim+dir]) +
-				       a.GhostNormOffset(dim,dir)*QUDA_SINGLE_PRECISION - a.GhostOffset(dim,dir)*sizeof(ghostFloat));
-	  }
-	}
->>>>>>> feature/ghost_precision
+        for (int dim=0; dim<4; dim++) {
+          for (int dir=0; dir<2; dir++) {
+          ghost[2*dim+dir] = static_cast<complex<ghostFloat>*>(ghost_[2*dim+dir]);
+          ghost_norm[2*dim+dir] =
+              reinterpret_cast<float*>(static_cast<char*>(ghost_[2*dim+dir]) +
+                a.GhostNormOffset(dim,dir)*QUDA_SINGLE_PRECISION - a.GhostOffset(dim,dir)*sizeof(ghostFloat));
+          }
+        }
       }
 #endif
 
       void resetScale(Float max) {
-<<<<<<< HEAD
         if (fixed) {
           scale = static_cast<Float>(std::numeric_limits<storeFloat>::max() / max);
           scale_inv = static_cast<Float>(max / std::numeric_limits<storeFloat>::max());
         }
-=======
-	if (fixed) {
-	  scale = static_cast<Float>(std::numeric_limits<storeFloat>::max() / max);
-	  scale_inv = static_cast<Float>(max / std::numeric_limits<storeFloat>::max());
-	}
 #ifndef DISABLE_GHOST
-	if (ghost_fixed) {
-	  if (block_float_ghost && max != static_cast<Float>(1.0))
-	      errorQuda("Block-float accessor requires max=1.0 not max=%e\n", max);
-	  ghost_scale = static_cast<Float>(std::numeric_limits<ghostFloat>::max() / max);
-	  ghost_scale_inv = static_cast<Float>(max / std::numeric_limits<ghostFloat>::max());
-	}
-#endif
->>>>>>> feature/ghost_precision
+        if (ghost_fixed) {
+          if (block_float_ghost && max != static_cast<Float>(1.0))
+              errorQuda("Block-float accessor requires max=1.0 not max=%e\n", max);
+          ghost_scale = static_cast<Float>(std::numeric_limits<ghostFloat>::max() / max);
+          ghost_scale_inv = static_cast<Float>(max / std::numeric_limits<ghostFloat>::max());
+        }
+#endif
       }
 
       /**
@@ -622,23 +577,14 @@
        */
       __device__ __host__ inline const complex<Float> Ghost(int dim, int dir, int parity, int x_cb, int s, int c, int n=0) const
       {
-<<<<<<< HEAD
-        if (!fixed) {
+        if (!ghost_fixed) {
           return complex<Float>(ghost[2*dim+dir][ghostAccessor.index(dim,dir,parity,x_cb,s,c,n)]);
         } else {
+          Float scale = ghost_scale_inv;
+          if (block_float_ghost) scale *= ghost_norm[2*dim+dir][parity*ghostAccessor.faceVolumeCB[dim] + x_cb];
           complex<ghostFloat> tmp = ghost[2*dim+dir][ghostAccessor.index(dim,dir,parity,x_cb,s,c,n)];
-          return scale_inv*complex<Float>(static_cast<Float>(tmp.x), static_cast<Float>(tmp.y));
-        }
-=======
-	if (!ghost_fixed) {
-	  return complex<Float>(ghost[2*dim+dir][ghostAccessor.index(dim,dir,parity,x_cb,s,c,n)]);
-	} else {
-	  Float scale = ghost_scale_inv;
-	  if (block_float_ghost) scale *= ghost_norm[2*dim+dir][parity*ghostAccessor.faceVolumeCB[dim] + x_cb];
-	  complex<ghostFloat> tmp = ghost[2*dim+dir][ghostAccessor.index(dim,dir,parity,x_cb,s,c,n)];
-	  return scale*complex<Float>(static_cast<Float>(tmp.x), static_cast<Float>(tmp.y));
-	}
->>>>>>> feature/ghost_precision
+          return scale*complex<Float>(static_cast<Float>(tmp.x), static_cast<Float>(tmp.y));
+        }
       }
 
       /**
@@ -653,16 +599,12 @@
        */
 	__device__ __host__ inline fieldorder_wrapper<Float,ghostFloat> Ghost(int dim, int dir, int parity, int x_cb, int s, int c, int n=0, Float max=0)
       {
-<<<<<<< HEAD
+        if (block_float_ghost && s==0 && c==0 && n==0) ghost_norm[2*dim+dir][parity*ghostAccessor.faceVolumeCB[dim] + x_cb] = max;
         const int idx = ghostAccessor.index(dim,dir,parity,x_cb,s,c,n);
-        return fieldorder_wrapper<Float,ghostFloat>(ghost[2*dim+dir], idx, scale, scale_inv);
-=======
-	if (block_float_ghost && s==0 && c==0 && n==0) ghost_norm[2*dim+dir][parity*ghostAccessor.faceVolumeCB[dim] + x_cb] = max;
-	const int idx = ghostAccessor.index(dim,dir,parity,x_cb,s,c,n);
-	return fieldorder_wrapper<Float,ghostFloat>(ghost[2*dim+dir], idx,
-						    block_float_ghost ? ghost_scale/max : ghost_scale,
-						    block_float_ghost ? ghost_scale_inv*max : ghost_scale_inv);
->>>>>>> feature/ghost_precision
+        return fieldorder_wrapper<Float,ghostFloat>(ghost[2*dim+dir], idx,
+              block_float_ghost ? ghost_scale/max : ghost_scale,
+              block_float_ghost ? ghost_scale_inv*max : ghost_scale_inv);
+
       }
 #endif
 
@@ -749,33 +691,18 @@
        * @return L2 norm squared
       */
       __host__ double norm2(bool global=true) const {
-<<<<<<< HEAD
-  double nrm2 = 0;
-  if (location == QUDA_CUDA_FIELD_LOCATION) {
-    thrust::device_ptr<complex<storeFloat> > ptr(v);
-    nrm2 = thrust::transform_reduce(thrust::retag<my_tag>(ptr),
-            thrust::retag<my_tag>(ptr+nParity*volumeCB*nSpin*nColor*nVec),
-            square_<double,storeFloat>(scale_inv), 0.0, thrust::plus<double>());
-  } else {
-    nrm2 = thrust::transform_reduce(thrust::seq, v, v+nParity*volumeCB*nSpin*nColor*nVec,
-            square_<double,storeFloat>(scale_inv), 0.0, thrust::plus<double>());
-  }
-  if (global) comm_allreduce(&nrm2);
-  return nrm2;
-=======
-	double nrm2 = 0;
-	if (location == QUDA_CUDA_FIELD_LOCATION) {
-	  thrust_allocator alloc;
-	  thrust::device_ptr<complex<storeFloat> > ptr(v);
-	  nrm2 = thrust::transform_reduce(thrust::cuda::par(alloc), ptr, ptr+nParity*volumeCB*nSpin*nColor*nVec,
-					  square_<double,storeFloat>(scale_inv), 0.0, thrust::plus<double>());
-	} else {
-	  nrm2 = thrust::transform_reduce(thrust::seq, v, v+nParity*volumeCB*nSpin*nColor*nVec,
-					  square_<double,storeFloat>(scale_inv), 0.0, thrust::plus<double>());
-	}
-	if (global) comm_allreduce(&nrm2);
-	return nrm2;
->>>>>>> feature/ghost_precision
+        double nrm2 = 0;
+        if (location == QUDA_CUDA_FIELD_LOCATION) {
+          thrust_allocator alloc;
+          thrust::device_ptr<complex<storeFloat> > ptr(v);
+          nrm2 = thrust::transform_reduce(thrust::cuda::par(alloc), ptr, ptr+nParity*volumeCB*nSpin*nColor*nVec,
+          square_<double,storeFloat>(scale_inv), 0.0, thrust::plus<double>());
+        } else {
+          nrm2 = thrust::transform_reduce(thrust::seq, v, v+nParity*volumeCB*nSpin*nColor*nVec,
+          square_<double,storeFloat>(scale_inv), 0.0, thrust::plus<double>());
+        }
+        if (global) comm_allreduce(&nrm2);
+        return nrm2;
       }
 
       /**
@@ -784,20 +711,7 @@
        * @return Linfinity norm
       */
       __host__ double abs_max(bool global=true) const {
-<<<<<<< HEAD
-  double absmax = 0;
-  if (location == QUDA_CUDA_FIELD_LOCATION) {
-    thrust::device_ptr<complex<storeFloat> > ptr(v);
-    absmax = thrust::transform_reduce(thrust::retag<my_tag>(ptr),
-              thrust::retag<my_tag>(ptr+nParity*volumeCB*nSpin*nColor*nVec),
-              abs_<double,storeFloat>(scale_inv), 0.0, thrust::maximum<double>());
-  } else {
-    absmax = thrust::transform_reduce(thrust::seq, v, v+nParity*volumeCB*nSpin*nColor*nVec,
-              abs_<double,storeFloat>(scale_inv), 0.0, thrust::maximum<double>());
-  }
-  if (global) comm_allreduce_max(&absmax);
-  return absmax;
-=======
+
 	double absmax = 0;
 	if (location == QUDA_CUDA_FIELD_LOCATION) {
 	  thrust_allocator alloc;
@@ -810,7 +724,6 @@
 	}
 	if (global) comm_allreduce_max(&absmax);
 	return absmax;
->>>>>>> feature/ghost_precision
       }
 
       size_t Bytes() const { return nParity * static_cast<size_t>(volumeCB) * nColor * nSpin * nVec * 2ll * sizeof(storeFloat); }
