--- conflicted
+++ resolved
@@ -10,8 +10,7 @@
 
     // creates and destroys reduction buffers
     void init();
-<<<<<<< HEAD
-    void end(void);
+    void destroy();
 
     // creates and destroys additional copy stream
     void createAuxBlasStream();
@@ -22,16 +21,6 @@
     // Synchronize aux blas stream
     void synchronizeAuxBlasStream();
     
-    /** returns the reduce buffer size allocated */
-    size_t reduceBufferSize();
-
-    void* getDeviceReduceBuffer();
-    void* getMappedHostReduceBuffer();
-    void* getHostReduceBuffer();
-=======
-    void destroy();
->>>>>>> 8e1cf095
-
     void setParam(int kernel, int prec, int threads, int blocks);
 
     extern unsigned long long flops;
