#ifndef _QUDA_BLAS_H
#define _QUDA_BLAS_H

#include <quda_internal.h>
#include <color_spinor_field.h>

// ---------- blas_quda.cu ---------- 

namespace quda {
  // creates and destroys reduction buffers  
  void initBlas(); 
  void endBlas(void);

  void setBlasTuning(QudaTune tune, QudaVerbosity verbose);
  void setBlasParam(int kernel, int prec, int threads, int blocks);

  extern unsigned long long blas_flops;
  extern unsigned long long blas_bytes;
<<<<<<< HEAD


  // C++ linkage

  // Generic variants

  double norm2(const ColorSpinorField&);

  // CUDA variants

  void zeroCuda(cudaColorSpinorField &a);
  void copyCuda(cudaColorSpinorField &dst, const cudaColorSpinorField &src);

  double axpyNormCuda(const double &a, cudaColorSpinorField &x, cudaColorSpinorField &y);
  double normCuda(const cudaColorSpinorField &b);
  double reDotProductCuda(cudaColorSpinorField &a, cudaColorSpinorField &b);
  double xmyNormCuda(cudaColorSpinorField &a, cudaColorSpinorField &b);

  void axpbyCuda(const double &a, cudaColorSpinorField &x, const double &b, cudaColorSpinorField &y);
  void axpyCuda(const double &a, cudaColorSpinorField &x, cudaColorSpinorField &y);
  void axCuda(const double &a, cudaColorSpinorField &x);
  void xpyCuda(cudaColorSpinorField &x, cudaColorSpinorField &y);
  void xpayCuda(cudaColorSpinorField &x, const double &a, cudaColorSpinorField &y);
  void mxpyCuda(cudaColorSpinorField &x, cudaColorSpinorField &y);

  void axpyZpbxCuda(const double &a, cudaColorSpinorField &x, cudaColorSpinorField &y, cudaColorSpinorField &z, const double &b);
  void axpyBzpcxCuda(const double &a, cudaColorSpinorField& x, cudaColorSpinorField& y, const double &b, cudaColorSpinorField& z, const double &c); 

  void caxpbyCuda(const Complex &a, cudaColorSpinorField &x, const Complex &b, cudaColorSpinorField &y);
  void caxpyCuda(const Complex &a, cudaColorSpinorField &x, cudaColorSpinorField &y);
  void cxpaypbzCuda(cudaColorSpinorField &, const Complex &b, cudaColorSpinorField &y, const Complex &c, cudaColorSpinorField &z);
  void caxpbypzYmbwCuda(const Complex &, cudaColorSpinorField &, const Complex &, cudaColorSpinorField &, cudaColorSpinorField &, cudaColorSpinorField &);

  Complex cDotProductCuda(cudaColorSpinorField &, cudaColorSpinorField &);
  Complex xpaycDotzyCuda(cudaColorSpinorField &x, const double &a, cudaColorSpinorField &y, cudaColorSpinorField &z);

  double3 cDotProductNormACuda(cudaColorSpinorField &a, cudaColorSpinorField &b);
  double3 cDotProductNormBCuda(cudaColorSpinorField &a, cudaColorSpinorField &b);
  double3 caxpbypzYmbwcDotProductUYNormYCuda(const Complex &a, cudaColorSpinorField &x, const Complex &b, cudaColorSpinorField &y, 
					     cudaColorSpinorField &z, cudaColorSpinorField &w, cudaColorSpinorField &u);

  void cabxpyAxCuda(const double &a, const Complex &b, cudaColorSpinorField &x, cudaColorSpinorField &y);
  double caxpyNormCuda(const Complex &a, cudaColorSpinorField &x, cudaColorSpinorField &y);
  void caxpyXmazCuda(const Complex &a, cudaColorSpinorField &x,
		     cudaColorSpinorField &y, cudaColorSpinorField &z);
  double caxpyXmazNormXCuda(const Complex &a, cudaColorSpinorField &x, 
			    cudaColorSpinorField &y, cudaColorSpinorField &z);
  double cabxpyAxNormCuda(const double &a, const Complex &b, cudaColorSpinorField &x, cudaColorSpinorField &y);

  void caxpbypzCuda(const Complex &, cudaColorSpinorField &, const Complex &, cudaColorSpinorField &, 
		    cudaColorSpinorField &);
  void caxpbypczpwCuda(const Complex &, cudaColorSpinorField &, const Complex &, cudaColorSpinorField &, 
		       const Complex &, cudaColorSpinorField &, cudaColorSpinorField &);
  Complex caxpyDotzyCuda(const Complex &a, cudaColorSpinorField &x, cudaColorSpinorField &y,
			       cudaColorSpinorField &z);
  Complex axpyCGNormCuda(const double &a, cudaColorSpinorField &x, cudaColorSpinorField &y);

  // CPU variants

  double axpyNormCpu(const double &a, const cpuColorSpinorField &x, cpuColorSpinorField &y);
  double normCpu(const cpuColorSpinorField &b);
  double reDotProductCpu(const cpuColorSpinorField &a, const cpuColorSpinorField &b);
  double xmyNormCpu(const cpuColorSpinorField &a, cpuColorSpinorField &b);
  void axpbyCpu(const double &a, const cpuColorSpinorField &x, const double &b, cpuColorSpinorField &y);
  void axpyCpu(const double &a, const cpuColorSpinorField &x, cpuColorSpinorField &y);
  void axCpu(const double &a, cpuColorSpinorField &x);
  void xpyCpu(const cpuColorSpinorField &x, cpuColorSpinorField &y);
  void xpayCpu(const cpuColorSpinorField &x, const double &a, cpuColorSpinorField &y);
  void mxpyCpu(const cpuColorSpinorField &x, cpuColorSpinorField &y);
  void axpyZpbxCpu(const double &a, cpuColorSpinorField &x, cpuColorSpinorField &y, 
		   const cpuColorSpinorField &z, const double &b);
  void axpyBzpcxCpu(const double &a, cpuColorSpinorField& x, cpuColorSpinorField& y,
		    const double &b, const cpuColorSpinorField& z, const double &c); 

  void caxpbyCpu(const Complex &a, const cpuColorSpinorField &x, const Complex &b, cpuColorSpinorField &y);
  void caxpyCpu(const Complex &a, const cpuColorSpinorField &x, cpuColorSpinorField &y);
  void cxpaypbzCpu(const cpuColorSpinorField &x, const Complex &b, const cpuColorSpinorField &y, 
		   const Complex &c, cpuColorSpinorField &z);
  void caxpbypzYmbwCpu(const Complex &, const cpuColorSpinorField &, const Complex &, cpuColorSpinorField &, 
		       cpuColorSpinorField &, const cpuColorSpinorField &); 
  Complex cDotProductCpu(const cpuColorSpinorField &, const cpuColorSpinorField &);
  Complex xpaycDotzyCpu(const cpuColorSpinorField &x, const double &a, cpuColorSpinorField &y, 
			      const cpuColorSpinorField &z);
  double3 cDotProductNormACpu(const cpuColorSpinorField &a, const cpuColorSpinorField &b);
  double3 cDotProductNormBCpu(const cpuColorSpinorField &a, const cpuColorSpinorField &b);
  double3 caxpbypzYmbwcDotProductUYNormYCpu(const Complex &a, const cpuColorSpinorField &x, 
					    const Complex &b, cpuColorSpinorField &y, 
					    cpuColorSpinorField &z, const cpuColorSpinorField &w, 
					    const cpuColorSpinorField &u);

  void cabxpyAxCpu(const double &a, const Complex &b, cpuColorSpinorField &x, cpuColorSpinorField &y);

  double caxpyNormCpu(const Complex &a, cpuColorSpinorField &x, cpuColorSpinorField &y);

  void caxpyXmazCpu(const Complex &a, cpuColorSpinorField &x,
		    cpuColorSpinorField &y, cpuColorSpinorField &z);
  double caxpyXmazNormXCpu(const Complex &a, cpuColorSpinorField &x, 
			   cpuColorSpinorField &y, cpuColorSpinorField &z);
  double cabxpyAxNormCpu(const double &a, const Complex &b, cpuColorSpinorField &x, cpuColorSpinorField &y);

  void caxpbypzCpu(const Complex &, cpuColorSpinorField &, const Complex &, cpuColorSpinorField &, 
		   cpuColorSpinorField &);

  void caxpbypczpwCpu(const Complex &, cpuColorSpinorField &, const Complex &, cpuColorSpinorField &, 
		      const Complex &, cpuColorSpinorField &, cpuColorSpinorField &);
  Complex caxpyDotzyCpu(const Complex &a, cpuColorSpinorField &x, cpuColorSpinorField &y,
			      cpuColorSpinorField &z);

} // namespace quda
=======
}


// C++ linkage

// Generic variants

double norm2(const ColorSpinorField&);

// CUDA variants

void zeroCuda(cudaColorSpinorField &a);
void copyCuda(cudaColorSpinorField &dst, const cudaColorSpinorField &src);

double axpyNormCuda(const double &a, cudaColorSpinorField &x, cudaColorSpinorField &y);
double normCuda(const cudaColorSpinorField &b);
double reDotProductCuda(cudaColorSpinorField &a, cudaColorSpinorField &b);
double xmyNormCuda(cudaColorSpinorField &a, cudaColorSpinorField &b);

void axpbyCuda(const double &a, cudaColorSpinorField &x, const double &b, cudaColorSpinorField &y);
void axpyCuda(const double &a, cudaColorSpinorField &x, cudaColorSpinorField &y);
void axCuda(const double &a, cudaColorSpinorField &x);
void xpyCuda(cudaColorSpinorField &x, cudaColorSpinorField &y);
void xpayCuda(cudaColorSpinorField &x, const double &a, cudaColorSpinorField &y);
void mxpyCuda(cudaColorSpinorField &x, cudaColorSpinorField &y);

void axpyZpbxCuda(const double &a, cudaColorSpinorField &x, cudaColorSpinorField &y, cudaColorSpinorField &z, const double &b);
void axpyBzpcxCuda(const double &a, cudaColorSpinorField& x, cudaColorSpinorField& y, const double &b, cudaColorSpinorField& z, const double &c); 

void caxpbyCuda(const quda::Complex &a, cudaColorSpinorField &x, const quda::Complex &b, cudaColorSpinorField &y);
void caxpyCuda(const quda::Complex &a, cudaColorSpinorField &x, cudaColorSpinorField &y);
void cxpaypbzCuda(cudaColorSpinorField &, const quda::Complex &b, cudaColorSpinorField &y, const quda::Complex &c, cudaColorSpinorField &z);
void caxpbypzYmbwCuda(const quda::Complex &, cudaColorSpinorField &, const quda::Complex &, cudaColorSpinorField &, cudaColorSpinorField &, cudaColorSpinorField &);

quda::Complex cDotProductCuda(cudaColorSpinorField &, cudaColorSpinorField &);
quda::Complex xpaycDotzyCuda(cudaColorSpinorField &x, const double &a, cudaColorSpinorField &y, cudaColorSpinorField &z);

double3 cDotProductNormACuda(cudaColorSpinorField &a, cudaColorSpinorField &b);
double3 cDotProductNormBCuda(cudaColorSpinorField &a, cudaColorSpinorField &b);
double3 caxpbypzYmbwcDotProductUYNormYCuda(const quda::Complex &a, cudaColorSpinorField &x, const quda::Complex &b, cudaColorSpinorField &y, 
					   cudaColorSpinorField &z, cudaColorSpinorField &w, cudaColorSpinorField &u);

void cabxpyAxCuda(const double &a, const quda::Complex &b, cudaColorSpinorField &x, cudaColorSpinorField &y);
double caxpyNormCuda(const quda::Complex &a, cudaColorSpinorField &x, cudaColorSpinorField &y);
void caxpyXmazCuda(const quda::Complex &a, cudaColorSpinorField &x,
		   cudaColorSpinorField &y, cudaColorSpinorField &z);
double caxpyXmazNormXCuda(const quda::Complex &a, cudaColorSpinorField &x, 
			  cudaColorSpinorField &y, cudaColorSpinorField &z);
double cabxpyAxNormCuda(const double &a, const quda::Complex &b, cudaColorSpinorField &x, cudaColorSpinorField &y);

void caxpbypzCuda(const quda::Complex &, cudaColorSpinorField &, const quda::Complex &, cudaColorSpinorField &, 
		  cudaColorSpinorField &);
void caxpbypczpwCuda(const quda::Complex &, cudaColorSpinorField &, const quda::Complex &, cudaColorSpinorField &, 
		     const quda::Complex &, cudaColorSpinorField &, cudaColorSpinorField &);
quda::Complex caxpyDotzyCuda(const quda::Complex &a, cudaColorSpinorField &x, cudaColorSpinorField &y,
		       cudaColorSpinorField &z);
double3 HeavyQuarkResidualNormCuda(cudaColorSpinorField &x, cudaColorSpinorField &r);

// CPU variants

double axpyNormCpu(const double &a, const cpuColorSpinorField &x, cpuColorSpinorField &y);
double normCpu(const cpuColorSpinorField &b);
double reDotProductCpu(const cpuColorSpinorField &a, const cpuColorSpinorField &b);
double xmyNormCpu(const cpuColorSpinorField &a, cpuColorSpinorField &b);
void axpbyCpu(const double &a, const cpuColorSpinorField &x, const double &b, cpuColorSpinorField &y);
void axpyCpu(const double &a, const cpuColorSpinorField &x, cpuColorSpinorField &y);
void axCpu(const double &a, cpuColorSpinorField &x);
void xpyCpu(const cpuColorSpinorField &x, cpuColorSpinorField &y);
void xpayCpu(const cpuColorSpinorField &x, const double &a, cpuColorSpinorField &y);
void mxpyCpu(const cpuColorSpinorField &x, cpuColorSpinorField &y);
void axpyZpbxCpu(const double &a, cpuColorSpinorField &x, cpuColorSpinorField &y, 
		 const cpuColorSpinorField &z, const double &b);
void axpyBzpcxCpu(const double &a, cpuColorSpinorField& x, cpuColorSpinorField& y,
		  const double &b, const cpuColorSpinorField& z, const double &c); 

void caxpbyCpu(const quda::Complex &a, const cpuColorSpinorField &x, const quda::Complex &b, cpuColorSpinorField &y);
void caxpyCpu(const quda::Complex &a, const cpuColorSpinorField &x, cpuColorSpinorField &y);
void cxpaypbzCpu(const cpuColorSpinorField &x, const quda::Complex &b, const cpuColorSpinorField &y, 
		 const quda::Complex &c, cpuColorSpinorField &z);
void caxpbypzYmbwCpu(const quda::Complex &, const cpuColorSpinorField &, const quda::Complex &, cpuColorSpinorField &, 
		     cpuColorSpinorField &, const cpuColorSpinorField &); 
quda::Complex cDotProductCpu(const cpuColorSpinorField &, const cpuColorSpinorField &);
quda::Complex xpaycDotzyCpu(const cpuColorSpinorField &x, const double &a, cpuColorSpinorField &y, 
		      const cpuColorSpinorField &z);
double3 cDotProductNormACpu(const cpuColorSpinorField &a, const cpuColorSpinorField &b);
double3 cDotProductNormBCpu(const cpuColorSpinorField &a, const cpuColorSpinorField &b);
double3 caxpbypzYmbwcDotProductUYNormYCpu(const quda::Complex &a, const cpuColorSpinorField &x, 
					  const quda::Complex &b, cpuColorSpinorField &y, 
					  cpuColorSpinorField &z, const cpuColorSpinorField &w, 
					  const cpuColorSpinorField &u);

void cabxpyAxCpu(const double &a, const quda::Complex &b, cpuColorSpinorField &x, cpuColorSpinorField &y);

double caxpyNormCpu(const quda::Complex &a, cpuColorSpinorField &x, cpuColorSpinorField &y);

void caxpyXmazCpu(const quda::Complex &a, cpuColorSpinorField &x,
		  cpuColorSpinorField &y, cpuColorSpinorField &z);
double caxpyXmazNormXCpu(const quda::Complex &a, cpuColorSpinorField &x, 
			 cpuColorSpinorField &y, cpuColorSpinorField &z);
double cabxpyAxNormCpu(const double &a, const quda::Complex &b, cpuColorSpinorField &x, cpuColorSpinorField &y);

void caxpbypzCpu(const quda::Complex &, cpuColorSpinorField &, const quda::Complex &, cpuColorSpinorField &, 
		 cpuColorSpinorField &);

void caxpbypczpwCpu(const quda::Complex &, cpuColorSpinorField &, const quda::Complex &, cpuColorSpinorField &, 
		    const quda::Complex &, cpuColorSpinorField &, cpuColorSpinorField &);
quda::Complex caxpyDotzyCpu(const quda::Complex &a, cpuColorSpinorField &x, cpuColorSpinorField &y,
		      cpuColorSpinorField &z);
double3 HeavyQuarkResidualNormCpu(cpuColorSpinorField &x, cpuColorSpinorField &r);

>>>>>>> e45a2a8b

#endif // _QUDA_BLAS_H<|MERGE_RESOLUTION|>--- conflicted
+++ resolved
@@ -16,8 +16,6 @@
 
   extern unsigned long long blas_flops;
   extern unsigned long long blas_bytes;
-<<<<<<< HEAD
-
 
   // C++ linkage
 
@@ -73,6 +71,7 @@
   Complex caxpyDotzyCuda(const Complex &a, cudaColorSpinorField &x, cudaColorSpinorField &y,
 			       cudaColorSpinorField &z);
   Complex axpyCGNormCuda(const double &a, cudaColorSpinorField &x, cudaColorSpinorField &y);
+  double3 HeavyQuarkResidualNormCuda(cudaColorSpinorField &x, cudaColorSpinorField &r);
 
   // CPU variants
 
@@ -124,119 +123,8 @@
 		      const Complex &, cpuColorSpinorField &, cpuColorSpinorField &);
   Complex caxpyDotzyCpu(const Complex &a, cpuColorSpinorField &x, cpuColorSpinorField &y,
 			      cpuColorSpinorField &z);
+  double3 HeavyQuarkResidualNormCpu(cpuColorSpinorField &x, cpuColorSpinorField &r);
 
 } // namespace quda
-=======
-}
-
-
-// C++ linkage
-
-// Generic variants
-
-double norm2(const ColorSpinorField&);
-
-// CUDA variants
-
-void zeroCuda(cudaColorSpinorField &a);
-void copyCuda(cudaColorSpinorField &dst, const cudaColorSpinorField &src);
-
-double axpyNormCuda(const double &a, cudaColorSpinorField &x, cudaColorSpinorField &y);
-double normCuda(const cudaColorSpinorField &b);
-double reDotProductCuda(cudaColorSpinorField &a, cudaColorSpinorField &b);
-double xmyNormCuda(cudaColorSpinorField &a, cudaColorSpinorField &b);
-
-void axpbyCuda(const double &a, cudaColorSpinorField &x, const double &b, cudaColorSpinorField &y);
-void axpyCuda(const double &a, cudaColorSpinorField &x, cudaColorSpinorField &y);
-void axCuda(const double &a, cudaColorSpinorField &x);
-void xpyCuda(cudaColorSpinorField &x, cudaColorSpinorField &y);
-void xpayCuda(cudaColorSpinorField &x, const double &a, cudaColorSpinorField &y);
-void mxpyCuda(cudaColorSpinorField &x, cudaColorSpinorField &y);
-
-void axpyZpbxCuda(const double &a, cudaColorSpinorField &x, cudaColorSpinorField &y, cudaColorSpinorField &z, const double &b);
-void axpyBzpcxCuda(const double &a, cudaColorSpinorField& x, cudaColorSpinorField& y, const double &b, cudaColorSpinorField& z, const double &c); 
-
-void caxpbyCuda(const quda::Complex &a, cudaColorSpinorField &x, const quda::Complex &b, cudaColorSpinorField &y);
-void caxpyCuda(const quda::Complex &a, cudaColorSpinorField &x, cudaColorSpinorField &y);
-void cxpaypbzCuda(cudaColorSpinorField &, const quda::Complex &b, cudaColorSpinorField &y, const quda::Complex &c, cudaColorSpinorField &z);
-void caxpbypzYmbwCuda(const quda::Complex &, cudaColorSpinorField &, const quda::Complex &, cudaColorSpinorField &, cudaColorSpinorField &, cudaColorSpinorField &);
-
-quda::Complex cDotProductCuda(cudaColorSpinorField &, cudaColorSpinorField &);
-quda::Complex xpaycDotzyCuda(cudaColorSpinorField &x, const double &a, cudaColorSpinorField &y, cudaColorSpinorField &z);
-
-double3 cDotProductNormACuda(cudaColorSpinorField &a, cudaColorSpinorField &b);
-double3 cDotProductNormBCuda(cudaColorSpinorField &a, cudaColorSpinorField &b);
-double3 caxpbypzYmbwcDotProductUYNormYCuda(const quda::Complex &a, cudaColorSpinorField &x, const quda::Complex &b, cudaColorSpinorField &y, 
-					   cudaColorSpinorField &z, cudaColorSpinorField &w, cudaColorSpinorField &u);
-
-void cabxpyAxCuda(const double &a, const quda::Complex &b, cudaColorSpinorField &x, cudaColorSpinorField &y);
-double caxpyNormCuda(const quda::Complex &a, cudaColorSpinorField &x, cudaColorSpinorField &y);
-void caxpyXmazCuda(const quda::Complex &a, cudaColorSpinorField &x,
-		   cudaColorSpinorField &y, cudaColorSpinorField &z);
-double caxpyXmazNormXCuda(const quda::Complex &a, cudaColorSpinorField &x, 
-			  cudaColorSpinorField &y, cudaColorSpinorField &z);
-double cabxpyAxNormCuda(const double &a, const quda::Complex &b, cudaColorSpinorField &x, cudaColorSpinorField &y);
-
-void caxpbypzCuda(const quda::Complex &, cudaColorSpinorField &, const quda::Complex &, cudaColorSpinorField &, 
-		  cudaColorSpinorField &);
-void caxpbypczpwCuda(const quda::Complex &, cudaColorSpinorField &, const quda::Complex &, cudaColorSpinorField &, 
-		     const quda::Complex &, cudaColorSpinorField &, cudaColorSpinorField &);
-quda::Complex caxpyDotzyCuda(const quda::Complex &a, cudaColorSpinorField &x, cudaColorSpinorField &y,
-		       cudaColorSpinorField &z);
-double3 HeavyQuarkResidualNormCuda(cudaColorSpinorField &x, cudaColorSpinorField &r);
-
-// CPU variants
-
-double axpyNormCpu(const double &a, const cpuColorSpinorField &x, cpuColorSpinorField &y);
-double normCpu(const cpuColorSpinorField &b);
-double reDotProductCpu(const cpuColorSpinorField &a, const cpuColorSpinorField &b);
-double xmyNormCpu(const cpuColorSpinorField &a, cpuColorSpinorField &b);
-void axpbyCpu(const double &a, const cpuColorSpinorField &x, const double &b, cpuColorSpinorField &y);
-void axpyCpu(const double &a, const cpuColorSpinorField &x, cpuColorSpinorField &y);
-void axCpu(const double &a, cpuColorSpinorField &x);
-void xpyCpu(const cpuColorSpinorField &x, cpuColorSpinorField &y);
-void xpayCpu(const cpuColorSpinorField &x, const double &a, cpuColorSpinorField &y);
-void mxpyCpu(const cpuColorSpinorField &x, cpuColorSpinorField &y);
-void axpyZpbxCpu(const double &a, cpuColorSpinorField &x, cpuColorSpinorField &y, 
-		 const cpuColorSpinorField &z, const double &b);
-void axpyBzpcxCpu(const double &a, cpuColorSpinorField& x, cpuColorSpinorField& y,
-		  const double &b, const cpuColorSpinorField& z, const double &c); 
-
-void caxpbyCpu(const quda::Complex &a, const cpuColorSpinorField &x, const quda::Complex &b, cpuColorSpinorField &y);
-void caxpyCpu(const quda::Complex &a, const cpuColorSpinorField &x, cpuColorSpinorField &y);
-void cxpaypbzCpu(const cpuColorSpinorField &x, const quda::Complex &b, const cpuColorSpinorField &y, 
-		 const quda::Complex &c, cpuColorSpinorField &z);
-void caxpbypzYmbwCpu(const quda::Complex &, const cpuColorSpinorField &, const quda::Complex &, cpuColorSpinorField &, 
-		     cpuColorSpinorField &, const cpuColorSpinorField &); 
-quda::Complex cDotProductCpu(const cpuColorSpinorField &, const cpuColorSpinorField &);
-quda::Complex xpaycDotzyCpu(const cpuColorSpinorField &x, const double &a, cpuColorSpinorField &y, 
-		      const cpuColorSpinorField &z);
-double3 cDotProductNormACpu(const cpuColorSpinorField &a, const cpuColorSpinorField &b);
-double3 cDotProductNormBCpu(const cpuColorSpinorField &a, const cpuColorSpinorField &b);
-double3 caxpbypzYmbwcDotProductUYNormYCpu(const quda::Complex &a, const cpuColorSpinorField &x, 
-					  const quda::Complex &b, cpuColorSpinorField &y, 
-					  cpuColorSpinorField &z, const cpuColorSpinorField &w, 
-					  const cpuColorSpinorField &u);
-
-void cabxpyAxCpu(const double &a, const quda::Complex &b, cpuColorSpinorField &x, cpuColorSpinorField &y);
-
-double caxpyNormCpu(const quda::Complex &a, cpuColorSpinorField &x, cpuColorSpinorField &y);
-
-void caxpyXmazCpu(const quda::Complex &a, cpuColorSpinorField &x,
-		  cpuColorSpinorField &y, cpuColorSpinorField &z);
-double caxpyXmazNormXCpu(const quda::Complex &a, cpuColorSpinorField &x, 
-			 cpuColorSpinorField &y, cpuColorSpinorField &z);
-double cabxpyAxNormCpu(const double &a, const quda::Complex &b, cpuColorSpinorField &x, cpuColorSpinorField &y);
-
-void caxpbypzCpu(const quda::Complex &, cpuColorSpinorField &, const quda::Complex &, cpuColorSpinorField &, 
-		 cpuColorSpinorField &);
-
-void caxpbypczpwCpu(const quda::Complex &, cpuColorSpinorField &, const quda::Complex &, cpuColorSpinorField &, 
-		    const quda::Complex &, cpuColorSpinorField &, cpuColorSpinorField &);
-quda::Complex caxpyDotzyCpu(const quda::Complex &a, cpuColorSpinorField &x, cpuColorSpinorField &y,
-		      cpuColorSpinorField &z);
-double3 HeavyQuarkResidualNormCpu(cpuColorSpinorField &x, cpuColorSpinorField &r);
-
->>>>>>> e45a2a8b
 
 #endif // _QUDA_BLAS_H