#ifndef _QUDA_BLAS_H
#define _QUDA_BLAS_H

#include <quda_internal.h>
#include <color_spinor_field.h>

// ---------- blas_quda.cu ----------

// these defitions are used to avoid calling
// std::complex<type>::real/imag which have C++11 ABI incompatibility
// issues with certain versions of GCC

#define REAL(a) (*((double*)&a))
#define IMAG(a) (*((double*)&a+1))

namespace quda {

  namespace blas {

    // creates and destroys reduction buffers
    void init();
    void end(void);

    void* getDeviceReduceBuffer();
    void* getMappedHostReduceBuffer();
    void* getHostReduceBuffer();

    void setParam(int kernel, int prec, int threads, int blocks);

    extern unsigned long long flops;
    extern unsigned long long bytes;

    void zero(ColorSpinorField &a);
    void copy(ColorSpinorField &dst, const ColorSpinorField &src);

    void ax(double a, ColorSpinorField &x);

    void axpbyz(double a, ColorSpinorField &x, double b, ColorSpinorField &y, ColorSpinorField &z);

<<<<<<< HEAD
    void axpby(const double &a, ColorSpinorField &x, const double &b, ColorSpinorField &y);
    void axpbypcz(const double &a, ColorSpinorField &x, const double &b, ColorSpinorField &y, const double &c, ColorSpinorField &z);
    void axpy(const double &a, ColorSpinorField &x, ColorSpinorField &y);
    void ax(const double &a, ColorSpinorField &x);
    void xpy(ColorSpinorField &x, ColorSpinorField &y);
    void xpay(ColorSpinorField &x, const double &a, ColorSpinorField &y);
    void xpayz(ColorSpinorField &x, const double &a, ColorSpinorField &y, ColorSpinorField &z);
    void mxpy(ColorSpinorField &x, ColorSpinorField &y);
=======
    inline void xpy(ColorSpinorField &x, ColorSpinorField &y) { axpbyz(1.0, x, 1.0, y, y); }
    inline void mxpy(ColorSpinorField &x, ColorSpinorField &y) { axpbyz(-1.0, x, 1.0, y, y); }
    inline void axpy(double a, ColorSpinorField &x, ColorSpinorField &y) { axpbyz(a, x, 1.0, y, y); }
    inline void axpby(double a, ColorSpinorField &x, double b, ColorSpinorField &y) { axpbyz(a, x, b, y, y); }
    inline void xpay(ColorSpinorField &x, double a, ColorSpinorField &y) { axpbyz(1.0, x, a, y, y); }
    inline void xpayz(ColorSpinorField &x, double a, ColorSpinorField &y, ColorSpinorField &z) { axpbyz(1.0, x, a, y, z); }
>>>>>>> 5d4be449

    void axpyZpbx(double a, ColorSpinorField &x, ColorSpinorField &y, ColorSpinorField &z, double b);
    void axpyBzpcx(double a, ColorSpinorField& x, ColorSpinorField& y, double b, ColorSpinorField& z, double c);

    void caxpby(const Complex &a, ColorSpinorField &x, const Complex &b, ColorSpinorField &y);
    void caxpy(const Complex &a, ColorSpinorField &x, ColorSpinorField &y);
    void cxpaypbz(ColorSpinorField &, const Complex &b, ColorSpinorField &y, const Complex &c, ColorSpinorField &z);
    void caxpbypzYmbw(const Complex &, ColorSpinorField &, const Complex &, ColorSpinorField &, ColorSpinorField &, ColorSpinorField &);
    void caxpyBzpx(const Complex &, ColorSpinorField &, ColorSpinorField &, const Complex &, ColorSpinorField &);
    void caxpyBxpz(const Complex &, ColorSpinorField &, ColorSpinorField &, const Complex &, ColorSpinorField &);

    void cabxpyAx(double a, const Complex &b, ColorSpinorField &x, ColorSpinorField &y);
    void caxpyXmaz(const Complex &a, ColorSpinorField &x,
		   ColorSpinorField &y, ColorSpinorField &z);
    void caxpyXmazMR(const Complex &a, ColorSpinorField &x,
		     ColorSpinorField &y, ColorSpinorField &z);

    void tripleCGUpdate(double alpha, double beta, ColorSpinorField &q,
			ColorSpinorField &r, ColorSpinorField &x, ColorSpinorField &p);
    void doubleCG3Init(double a, ColorSpinorField &x, ColorSpinorField &y, ColorSpinorField &z);
    void doubleCG3Update(double a, double b, ColorSpinorField &x, ColorSpinorField &y, ColorSpinorField &z);


    // reduction kernels - defined in reduce_quda.cu

    double norm1(const ColorSpinorField &b);
    double norm2(const ColorSpinorField &a);

    double axpyReDot(double a, ColorSpinorField &x, ColorSpinorField &y);

    double reDotProduct(ColorSpinorField &x, ColorSpinorField &y);

    double axpbyzNorm(double a, ColorSpinorField &x, double b, ColorSpinorField &y, ColorSpinorField &z);
    inline double axpyNorm(double a, ColorSpinorField &x, ColorSpinorField &y) { return axpbyzNorm(a, x, 1.0, y, y); }
    inline double xmyNorm(ColorSpinorField &x, ColorSpinorField &y) { return axpbyzNorm(1.0, x, -1.0, y, y); }

    Complex cDotProduct(ColorSpinorField &, ColorSpinorField &);
    double3 cDotProductNormA(ColorSpinorField &a, ColorSpinorField &b);

    /**
       @brief Return (a,b) and ||b||^2 - implemented using cDotProductNormA
     */
    inline double3 cDotProductNormB(ColorSpinorField &a, ColorSpinorField &b) {
      double3 a3 = cDotProductNormA(b, a);
      return make_double3(a3.x, -a3.y, a3.z);
    }

    double3 caxpbypzYmbwcDotProductUYNormY(const Complex &a, ColorSpinorField &x, const Complex &b, ColorSpinorField &y,
					   ColorSpinorField &z, ColorSpinorField &w, ColorSpinorField &u);

    double caxpyNorm(const Complex &a, ColorSpinorField &x, ColorSpinorField &y);
    double caxpyXmazNormX(const Complex &a, ColorSpinorField &x,
			  ColorSpinorField &y, ColorSpinorField &z);
    double cabxpyzAxNorm(double a, const Complex &b, ColorSpinorField &x, ColorSpinorField &y, ColorSpinorField &z);

    Complex caxpyDotzy(const Complex &a, ColorSpinorField &x, ColorSpinorField &y,
		       ColorSpinorField &z);
    Complex axpyCGNorm(double a, ColorSpinorField &x, ColorSpinorField &y);
    double3 HeavyQuarkResidualNorm(ColorSpinorField &x, ColorSpinorField &r);
    double3 xpyHeavyQuarkResidualNorm(ColorSpinorField &x, ColorSpinorField &y, ColorSpinorField &r);

    double3 tripleCGReduction(ColorSpinorField &x, ColorSpinorField &y, ColorSpinorField &z);

    void pipePCGRRMergedOp(double4 *buffer, const int buffer_size, ColorSpinorField &x, const double &a, ColorSpinorField &p, ColorSpinorField &u, 
                                ColorSpinorField &r, ColorSpinorField &s,  
                                ColorSpinorField &m, const double &b, ColorSpinorField &q,   
			        ColorSpinorField &w, ColorSpinorField &n, ColorSpinorField &z);

    void pipePCGRRFletcherReevesMergedOp(double4 *buffer, const int buffer_size, ColorSpinorField &x, const double &a, ColorSpinorField &p, ColorSpinorField &u, 
                                ColorSpinorField &r, ColorSpinorField &s,  
                                ColorSpinorField &m, const double &b, ColorSpinorField &q,   
			        ColorSpinorField &w, ColorSpinorField &n, ColorSpinorField &z);

    void pipe2PCGMergedOp(double4 *buffer, const double &a, const double &b, const double &c, const double &a2, const double &b2, const double &c2, 
                                ColorSpinorField &x1, ColorSpinorField &r1, ColorSpinorField &w1, 
                                ColorSpinorField &q1, ColorSpinorField &d1, ColorSpinorField &h1, ColorSpinorField &z1,   
                                ColorSpinorField &p1, ColorSpinorField &u1, ColorSpinorField &g1,
                                ColorSpinorField &x2, ColorSpinorField &r2, ColorSpinorField &w2, 
                                ColorSpinorField &q2, ColorSpinorField &d2, ColorSpinorField &h2, ColorSpinorField &z2,   
			        ColorSpinorField &p2, ColorSpinorField &u2, ColorSpinorField &g2);

    void pipe2CGMergedOp(double4 *buffer, const double &a, const double &b, const double &c, const double &a2, const double &b2, const double &c2, 
                                ColorSpinorField &x1, ColorSpinorField &r1, ColorSpinorField &w1, 
                                ColorSpinorField &q1, ColorSpinorField &d1, ColorSpinorField &h1, ColorSpinorField &z1,   
                                ColorSpinorField &p1, ColorSpinorField &u1, ColorSpinorField &g1,
                                ColorSpinorField &x2, ColorSpinorField &r2, ColorSpinorField &w2, 
                                ColorSpinorField &q2, ColorSpinorField &d2, ColorSpinorField &h2, ColorSpinorField &z2,   
			        ColorSpinorField &p2, ColorSpinorField &u2, ColorSpinorField &g2);


    double4 quadrupleCGReduction(ColorSpinorField &x, ColorSpinorField &y, ColorSpinorField &z);

    double quadrupleCG3InitNorm(double a, ColorSpinorField &x, ColorSpinorField &y, ColorSpinorField &z, ColorSpinorField &w, ColorSpinorField &v);
    double quadrupleCG3UpdateNorm(double a, double b, ColorSpinorField &x, ColorSpinorField &y, ColorSpinorField &z, ColorSpinorField &w, ColorSpinorField &v);

    double doubleCG3InitNorm(double a, ColorSpinorField &x, ColorSpinorField &y, ColorSpinorField &z);
    double doubleCG3UpdateNorm(double a, double b, ColorSpinorField &x, ColorSpinorField &y, ColorSpinorField &z);


    // multi-blas kernels - defined in multi_blas.cu

    /**
       @brief Compute the block "caxpy" with over the set of
       ColorSpinorFields.  E.g., it computes

       y = x * a + y

       The dimensions of a can be rectangular, e.g., the width of x
       and y need not be same.

       @param a[in] Matrix of coefficients
       @param x[in] vector of input ColorSpinorFields
       @param y[in,out] vector of input/output ColorSpinorFields
    */
    void caxpy(const Complex *a, std::vector<ColorSpinorField*> &x, std::vector<ColorSpinorField*> &y);

    /**
       @brief This is a wrapper for calling the block "caxpy" with a
       composite ColorSpinorField.  E.g., it computes

       y = x * a + y

       @param a[in] Matrix of coefficients
       @param x[in] Input matrix
       @param y[in,out] Computed output matrix
    */
    void caxpy(const Complex *a, ColorSpinorField &x, ColorSpinorField &y);

    /**
       @brief Compute the block "caxpy_U" with over the set of
       ColorSpinorFields.  E.g., it computes

       y = x * a + y

       Where 'a' must be a square, upper triangular matrix.

       @param a[in] Matrix of coefficients
       @param x[in] vector of input ColorSpinorFields
       @param y[in,out] vector of input/output ColorSpinorFields
    */
    void caxpy_U(const Complex *a, std::vector<ColorSpinorField*> &x, std::vector<ColorSpinorField*> &y);

    /**
       @brief This is a wrapper for calling the block "caxpy_U" with a
       composite ColorSpinorField.  E.g., it computes

       y = x * a + y

       @param a[in] Matrix of coefficients
       @param x[in] Input matrix
       @param y[in,out] Computed output matrix
    */
    void caxpy_U(const Complex *a, ColorSpinorField &x, ColorSpinorField &y);

    /**
       @brief Compute the block "caxpy_L" with over the set of
       ColorSpinorFields.  E.g., it computes

       y = x * a + y

       Where 'a' must be a square, lower triangular matrix.

       @param a[in] Matrix of coefficients
       @param x[in] vector of input ColorSpinorFields
       @param y[in,out] vector of input/output ColorSpinorFields
    */
    void caxpy_L(const Complex *a, std::vector<ColorSpinorField*> &x, std::vector<ColorSpinorField*> &y);

    /**
       @brief This is a wrapper for calling the block "caxpy_U" with a
       composite ColorSpinorField.  E.g., it computes

       y = x * a + y

       @param a[in] Matrix of coefficients
       @param x[in] Input matrix
       @param y[in,out] Computed output matrix
    */
    void caxpy_L(const Complex *a, ColorSpinorField &x, ColorSpinorField &y);

    /**
       @brief Compute the block "caxpyz" with over the set of
       ColorSpinorFields.  E.g., it computes

       z = x * a + y

       The dimensions of a can be rectangular, e.g., the width of x
       and y need not be same, though the maximum width for both is
       16.

       @param a[in] Matrix of coefficients
       @param x[in] vector of input ColorSpinorFields
       @param y[in] vector of input ColorSpinorFields
       @param z[out] vector of output ColorSpinorFields
    */
    void caxpyz(const Complex *a, std::vector<ColorSpinorField*> &x, std::vector<ColorSpinorField*> &y, std::vector<ColorSpinorField*> &z);

    /**
       @brief This is a wrapper for calling the block "caxpyz" with a
       composite ColorSpinorField.  E.g., it computes

       z = x * a + y

       @param a[in] Matrix of coefficients
       @param x[in] Input matrix
       @param y[in] Computed output matrix
       @param z[out] vector of input/output ColorSpinorFields
    */
    void caxpyz(const Complex *a, ColorSpinorField &x, ColorSpinorField &y, ColorSpinorField &z);

    /**
       @brief Compute the block "caxpyz" with over the set of
       ColorSpinorFields.  E.g., it computes

       z = x * a + y

       Where 'a' is assumed to be upper triangular. 

       @param a[in] Matrix of coefficients
       @param x[in] vector of input ColorSpinorFields
       @param y[in] vector of input ColorSpinorFields
       @param z[out] vector of output ColorSpinorFields
    */
    void caxpyz_U(const Complex *a, std::vector<ColorSpinorField*> &x, std::vector<ColorSpinorField*> &y, std::vector<ColorSpinorField*> &z);

    /**
       @brief This is a wrapper for calling the block "caxpyz" with a
       composite ColorSpinorField.  E.g., it computes

       z = x * a + y

       @param a[in] Matrix of coefficients
       @param x[in] Input matrix
       @param y[in] Computed output matrix
       @param z[out] vector of input/output ColorSpinorFields
    */
    void caxpyz_U(const Complex *a, ColorSpinorField &x, ColorSpinorField &y, ColorSpinorField &z);

    /**
       @brief Compute the block "caxpyz" with over the set of
       ColorSpinorFields.  E.g., it computes

       z = x * a + y

       Where 'a' is assumed to be lower triangular

       @param a[in] Matrix of coefficients
       @param x[in] vector of input ColorSpinorFields
       @param y[in] vector of input ColorSpinorFields
       @param z[out] vector of output ColorSpinorFields
    */
    void caxpyz_L(const Complex *a, std::vector<ColorSpinorField*> &x, std::vector<ColorSpinorField*> &y, std::vector<ColorSpinorField*> &z);

    /**
       @brief This is a wrapper for calling the block "caxpyz" with a
       composite ColorSpinorField.  E.g., it computes

       z = x * a + y

       @param a[in] Matrix of coefficients
       @param x[in] Input matrix
       @param y[in] Computed output matrix
       @param z[out] vector of input/output ColorSpinorFields
    */
    void caxpyz_L(const Complex *a, ColorSpinorField &x, ColorSpinorField &y, ColorSpinorField &z);

    /**
       @brief Compute the vectorized "axpyBzpcx" with over the set of
       ColorSpinorFields, where the third vector, z, is constant over the
       batch.  E.g., it computes

       y = a * x + y
       x = b * z + c * x

       The dimensions of a, b, c are the same as the size of x and y,
       with a maximum size of 16.

       @param a[in] Array of coefficients
       @param b[in] Array of coefficients
       @param c[in] Array of coefficients
       @param x[in,out] vector of ColorSpinorFields
       @param y[in,out] vector of ColorSpinorFields
       @param z[in] input ColorSpinorField
    */
    void axpyBzpcx(const double *a, std::vector<ColorSpinorField*> &x, std::vector<ColorSpinorField*> &y,
		   const double *b, ColorSpinorField &z, const double *c);

    /**
       @brief Compute the vectorized "caxpyBxpz" over the set of
       ColorSpinorFields, where the second and third vector, y and z, is constant over the
       batch.  E.g., it computes

       y = a * x + y
       z = b * x + z

       The dimensions of a, b are the same as the size of x,
       with a maximum size of 16.

       @param a[in] Array of coefficients
       @param b[in] Array of coefficients
       @param x[in] vector of ColorSpinorFields
       @param y[in,out] input ColorSpinorField
       @param z[in,out] input ColorSpinorField
    */
    void caxpyBxpz(const Complex *a_, std::vector<ColorSpinorField*> &x_, ColorSpinorField &y_,
		   const Complex *b_, ColorSpinorField &z_);


    // multi-reduce kernels - defined in multi_reduce.cu

    void reDotProduct(double* result, std::vector<ColorSpinorField*>& a, std::vector<ColorSpinorField*>& b);

    /**
       @brief Computes the matrix of inner products between the vector set a and the vector set b

       @param result[out] Matrix of inner product result[i][j] = (a[j],b[i])
       @param a[in] set of input ColorSpinorFields
       @param b[in] set of input ColorSpinorFields
    */
    void cDotProduct(Complex* result, std::vector<ColorSpinorField*>& a, std::vector<ColorSpinorField*>& b);

    /**
       @brief Computes the matrix of inner products between the vector
       set a and the vector set b.  This routine is specifically for
       the case where the result matrix is guarantted to be Hermitian.
       Requires a.size()==b.size().

       @param result[out] Matrix of inner product result[i][j] = (a[j],b[i])
       @param a[in] set of input ColorSpinorFields
       @param b[in] set of input ColorSpinorFields
    */
    void hDotProduct(Complex* result, std::vector<ColorSpinorField*>& a, std::vector<ColorSpinorField*>& b);

    /**
       @brief Computes the matrix of inner products between the vector
       set a and the vector set b.  This routine is specifically for
       the case where the result matrix is guarantted to be Hermitian.
       Uniquely defined for cases like (p, Ap) where the output is Hermitian,
       but there's an A-norm instead of an L2 norm.
       Requires a.size()==b.size().

       @param result[out] Matrix of inner product result[i][j] = (a[j],b[i])
       @param a[in] set of input ColorSpinorFields
       @param b[in] set of input ColorSpinorFields
    */
    void hDotProduct_Anorm(Complex* result, std::vector<ColorSpinorField*>& a, std::vector<ColorSpinorField*>& b);


    /**
       @brief Computes the matrix of inner products between the vector set a and the vector set b, and copies b into c

       @param result[out] Matrix of inner product result[i][j] = (a[j],b[i])
       @param a[in] set of input ColorSpinorFields
       @param b[in] set of input ColorSpinorFields
       @param c[out] set of output ColorSpinorFields
    */
    void cDotProductCopy(Complex* result, std::vector<ColorSpinorField*>& a, std::vector<ColorSpinorField*>& b, std::vector<ColorSpinorField*>& c);

  } // namespace blas

} // namespace quda

#endif // _QUDA_BLAS_H<|MERGE_RESOLUTION|>--- conflicted
+++ resolved
@@ -37,23 +37,13 @@
 
     void axpbyz(double a, ColorSpinorField &x, double b, ColorSpinorField &y, ColorSpinorField &z);
 
-<<<<<<< HEAD
-    void axpby(const double &a, ColorSpinorField &x, const double &b, ColorSpinorField &y);
     void axpbypcz(const double &a, ColorSpinorField &x, const double &b, ColorSpinorField &y, const double &c, ColorSpinorField &z);
-    void axpy(const double &a, ColorSpinorField &x, ColorSpinorField &y);
-    void ax(const double &a, ColorSpinorField &x);
-    void xpy(ColorSpinorField &x, ColorSpinorField &y);
-    void xpay(ColorSpinorField &x, const double &a, ColorSpinorField &y);
-    void xpayz(ColorSpinorField &x, const double &a, ColorSpinorField &y, ColorSpinorField &z);
-    void mxpy(ColorSpinorField &x, ColorSpinorField &y);
-=======
     inline void xpy(ColorSpinorField &x, ColorSpinorField &y) { axpbyz(1.0, x, 1.0, y, y); }
     inline void mxpy(ColorSpinorField &x, ColorSpinorField &y) { axpbyz(-1.0, x, 1.0, y, y); }
     inline void axpy(double a, ColorSpinorField &x, ColorSpinorField &y) { axpbyz(a, x, 1.0, y, y); }
     inline void axpby(double a, ColorSpinorField &x, double b, ColorSpinorField &y) { axpbyz(a, x, b, y, y); }
     inline void xpay(ColorSpinorField &x, double a, ColorSpinorField &y) { axpbyz(1.0, x, a, y, y); }
     inline void xpayz(ColorSpinorField &x, double a, ColorSpinorField &y, ColorSpinorField &z) { axpbyz(1.0, x, a, y, z); }
->>>>>>> 5d4be449
 
     void axpyZpbx(double a, ColorSpinorField &x, ColorSpinorField &y, ColorSpinorField &z, double b);
     void axpyBzpcx(double a, ColorSpinorField& x, ColorSpinorField& y, double b, ColorSpinorField& z, double c);
