#pragma once

/**
   @file float_vector.h

   @section DESCRIPTION
   Inline device functions for elementary operations on short vectors, e.g., float4, etc.
*/

#include <complex_quda.h>
#include <register_traits.h>
#include <array.h>
#include <limits>
#include <type_traits>

namespace quda {

  __host__ __device__ inline double2 operator+(const double2 &x, const double2 &y)
  {
    return make_double2(x.x + y.x, x.y + y.y);
  }

  __host__ __device__ inline double3 operator+(const double3 &x, const double3 &y)
  {
    return make_double3(x.x + y.x, x.y + y.y, x.z + y.z);
  }

  __host__ __device__ inline double4 operator+(const double4 &x, const double4 &y)
  {
    return make_double4(x.x + y.x, x.y + y.y, x.z + y.z, x.w + y.w);
  }

  __host__ __device__ inline float2 operator+(const float2 &x, const float2 &y)
  {
    return make_float2(x.x + y.x, x.y + y.y);
  }

  template <typename T, int n>
  __device__ __host__ inline array<T, n> operator+(const array<T, n> &a, const array<T, n> &b)
  {
    array<T, n> c;
QUDA_UNROLL
    for (int i = 0; i < n; i++) c[i] = a[i] + b[i];
    return c;
  }

  template <typename T> constexpr std::enable_if_t<std::is_arithmetic_v<T>, T> zero() { return static_cast<T>(0); }
  template <typename T> constexpr std::enable_if_t<std::is_same_v<T, complex<typename T::value_type>>, T> zero()
  {
    return static_cast<T>(0);
  }

  template <typename T, typename U> using specialize = std::enable_if_t<std::is_same_v<T, U>, U>;

  template <typename T> constexpr specialize<T, double2> zero() { return double2 {0.0, 0.0}; }
  template <typename T> constexpr specialize<T, double3> zero() { return double3 {0.0, 0.0, 0.0}; }
  template <typename T> constexpr specialize<T, double4> zero() { return double4 {0.0, 0.0, 0.0, 0.0}; }

  template <typename T> constexpr specialize<T, float2> zero() { return float2 {0.0f, 0.0f}; }
  template <typename T> constexpr specialize<T, float3> zero() { return float3 {0.0f, 0.0f, 0.0f}; }
  template <typename T> constexpr specialize<T, float4> zero() { return float4 {0.0f, 0.0f, 0.0f, 0.0f}; }

#ifdef QUAD_SUM
  template <typename T> __device__ __host__ inline specialize<T, doubledouble> zero() { return doubledouble(); }
  template <typename T> __device__ __host__ inline specialize<T, doubledouble2> zero() { return doubledouble2(); }
  template <typename T> __device__ __host__ inline specialize<T, doubledouble3> zero() { return doubledouble3(); }
#endif

  template <typename T, int n> __device__ __host__ inline array<T, n> zero()
  {
    array<T, n> v;
QUDA_UNROLL
    for (int i = 0; i < n; i++) v[i] = zero<T>();
    return v;
  }

<<<<<<< HEAD
  template <> __device__ __host__ inline array<double,1> zero<array<double,1>>() { return zero<double,1>(); }
  template <> __device__ __host__ inline array<double,2> zero<array<double,2>>() { return zero<double,2>(); }
  template <> __device__ __host__ inline array<double,3> zero<array<double,3>>() { return zero<double,3>(); }
  template <> __device__ __host__ inline array<double,4> zero<array<double,4>>() { return zero<double,4>(); }
  template <> __device__ __host__ inline array<double,8> zero<array<double,8>>() { return zero<double,8>(); }
  template <> __device__ __host__ inline array<double,16> zero<array<double,16>>() { return zero<double,16>(); }
  template <> __device__ __host__ inline array<double2,1> zero<array<double2,1>>() { return zero<double2,1>(); }
  template <> __device__ __host__ inline array<double2,2> zero<array<double2,2>>() { return zero<double2,2>(); }
  template <> __device__ __host__ inline array<double2,3> zero<array<double2,3>>() { return zero<double2,3>(); }
  template <> __device__ __host__ inline array<double2,4> zero<array<double2,4>>() { return zero<double2,4>(); }
  template <> __device__ __host__ inline array<double2,8> zero<array<double2,8>>() { return zero<double2,8>(); }
  template <> __device__ __host__ inline array<double2,16> zero<array<double2,16>>() { return zero<double2,16>(); }
=======
  template <typename T>
  __device__ __host__ inline std::enable_if_t<std::is_same_v<T, array<typename T::value_type, T::N>>, T> zero()
  {
    return zero<typename T::value_type, T::N>();
  }

  template <typename T> struct low {
    static constexpr std::enable_if_t<std::is_arithmetic_v<T>, T> value() { return std::numeric_limits<T>::lowest(); }
  };

  template <typename T, int N> struct low<array<T, N>> {
    static inline __host__ __device__ array<T, N> value()
    {
      array<T, N> v;
#pragma unroll
      for (int i = 0; i < N; i++) v[i] = low<T>::value();
      return v;
    }
  };

  template <typename T> struct high {
    static constexpr std::enable_if_t<std::is_arithmetic_v<T>, T> value() { return std::numeric_limits<T>::max(); }
  };
>>>>>>> abfd2d5b

  template <typename T> struct RealType {
  };
  template <> struct RealType<double> {
    typedef double type;
  };
  template <> struct RealType<double2> {
    typedef double type;
  };
  template <> struct RealType<complex<double>> {
    typedef double type;
  };
  template <> struct RealType<float> {
    typedef float type;
  };
  template <> struct RealType<float2> {
    typedef float type;
  };
  template <> struct RealType<complex<float>> {
    typedef float type;
  };
  template <> struct RealType<float4> {
    typedef float type;
  };
  template <> struct RealType<short> {
    typedef short type;
  };
  template <> struct RealType<short2> {
    typedef short type;
  };
  template <> struct RealType<complex<short>> {
    typedef short type;
  };
  template <> struct RealType<short4> {
    typedef short type;
  };
  template <> struct RealType<int8_t> {
    typedef int8_t type;
  };
  template <> struct RealType<char2> {
    typedef int8_t type;
  };
  template <> struct RealType<complex<int8_t>> {
    typedef int8_t type;
  };
  template <> struct RealType<char4> {
    typedef int8_t type;
  };

#ifndef __CUDACC_RTC__
  inline std::ostream &operator<<(std::ostream &output, const double2 &a)
  {
    output << "(" << a.x << ", " << a.y << ")";
    return output;
  }

  inline std::ostream &operator<<(std::ostream &output, const double3 &a)
  {
    output << "(" << a.x << ", " << a.y << "," << a.z << ")";
    return output;
  }

  inline std::ostream &operator<<(std::ostream &output, const double4 &a)
  {
    output << "(" << a.x << ", " << a.y << ", " << a.z << ", " << a.w << ")";
    return output;
  }
#endif

}<|MERGE_RESOLUTION|>--- conflicted
+++ resolved
@@ -74,20 +74,6 @@
     return v;
   }
 
-<<<<<<< HEAD
-  template <> __device__ __host__ inline array<double,1> zero<array<double,1>>() { return zero<double,1>(); }
-  template <> __device__ __host__ inline array<double,2> zero<array<double,2>>() { return zero<double,2>(); }
-  template <> __device__ __host__ inline array<double,3> zero<array<double,3>>() { return zero<double,3>(); }
-  template <> __device__ __host__ inline array<double,4> zero<array<double,4>>() { return zero<double,4>(); }
-  template <> __device__ __host__ inline array<double,8> zero<array<double,8>>() { return zero<double,8>(); }
-  template <> __device__ __host__ inline array<double,16> zero<array<double,16>>() { return zero<double,16>(); }
-  template <> __device__ __host__ inline array<double2,1> zero<array<double2,1>>() { return zero<double2,1>(); }
-  template <> __device__ __host__ inline array<double2,2> zero<array<double2,2>>() { return zero<double2,2>(); }
-  template <> __device__ __host__ inline array<double2,3> zero<array<double2,3>>() { return zero<double2,3>(); }
-  template <> __device__ __host__ inline array<double2,4> zero<array<double2,4>>() { return zero<double2,4>(); }
-  template <> __device__ __host__ inline array<double2,8> zero<array<double2,8>>() { return zero<double2,8>(); }
-  template <> __device__ __host__ inline array<double2,16> zero<array<double2,16>>() { return zero<double2,16>(); }
-=======
   template <typename T>
   __device__ __host__ inline std::enable_if_t<std::is_same_v<T, array<typename T::value_type, T::N>>, T> zero()
   {
@@ -102,7 +88,7 @@
     static inline __host__ __device__ array<T, N> value()
     {
       array<T, N> v;
-#pragma unroll
+QUDA_UNROLL
       for (int i = 0; i < N; i++) v[i] = low<T>::value();
       return v;
     }
@@ -111,7 +97,6 @@
   template <typename T> struct high {
     static constexpr std::enable_if_t<std::is_arithmetic_v<T>, T> value() { return std::numeric_limits<T>::max(); }
   };
->>>>>>> abfd2d5b
 
   template <typename T> struct RealType {
   };
