--- conflicted
+++ resolved
@@ -193,9 +193,6 @@
     unsigned int c_im : bitwidth;
     unsigned int dummy1: 2;
 
-<<<<<<< HEAD
-    spinor_packed() = default;
-=======
     // compiler generated constructor fails to zero-initialize, leading to warnings, so need to make one
     constexpr spinor_packed() :
       a_re(0),
@@ -212,7 +209,6 @@
       dummy1(0)
     {
     }
->>>>>>> 9356d3db
 
     template <typename spinor> __host__ __device__ spinor_packed(const spinor &in) { pack(in); }
 
