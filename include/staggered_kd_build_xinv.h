--- conflicted
+++ resolved
@@ -28,24 +28,7 @@
                                           const bool dagger_approximation, const double mass);
 
   /**
-     @brief Perform the reordering of the Kahler-Dirac inverse block from a coarse scalar field to a KD geometry gauge field
-     @param[out] out Kahler-Dirac inverse in KD geometry gauge field
-     @param[in] in Kahler-Dirac inverse in coarse geometry MILC layout
-     @param[in] dagger_approximation whether or not we're doing the dagger approximation, where you pass in X instead
-     @param[in] mass mass of the original staggered operator w/out factor of 2 convention, needed for dagger approx
-  */
-  void ReorderStaggeredKahlerDiracInverse(GaugeField &xInvFineLayout, const GaugeField &xInvCoarseLayout,
-                                          const bool dagger_approximation, const double mass);
-
-  /**
      @brief Allocate and build the Kahler-Dirac inverse block for KD operators
-<<<<<<< HEAD
-     @param[in] in gauge original fine gauge field
-     @param[in] in mass the mass of the original staggered operator w/out factor of 2 convention
-     @return constructed Xinv
-  */
-  std::unique_ptr<GaugeField> AllocateAndBuildStaggeredKahlerDiracInverse(const cudaGaugeField &gauge, const double mass);
-=======
      @param gauge[in] Original fine gauge field
      @param mass[in] Mass of the original staggered operator w/out factor of 2 convention
      @param dagger_approximation[in] Whether or not to use the dagger approximation, using the dagger of X instead of Xinv
@@ -53,6 +36,5 @@
   */
   std::unique_ptr<GaugeField> AllocateAndBuildStaggeredKahlerDiracInverse(const cudaGaugeField &gauge, const double mass,
                                                                           const bool dagger_approximation);
->>>>>>> 5bdbd8de
 
 } // namespace quda