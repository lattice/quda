--- conflicted
+++ resolved
@@ -7,11 +7,7 @@
   struct constant_param_t {
     static constexpr size_t max_size = device::max_constant_param_size();
     size_t bytes;
-<<<<<<< HEAD
-    char host alignas(16) [max_size];
-=======
     alignas(16) char host[max_size];
->>>>>>> 19346a58
     void *device_ptr;
     char device_name[128];
   };
