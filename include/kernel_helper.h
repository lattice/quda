#pragma once

#include "comm_quda.h"

namespace quda
{

  enum ThreadsSync {
    ThreadsSyncNo = 0,
    ThreadsSyncX = 1,
    ThreadsSyncY = 2,
    ThreadsSyncXY = 3,
    ThreadsSyncZ = 4,
    ThreadsSyncXZ = 5,
    ThreadsSyncYZ = 6,
    ThreadsSyncAll = 7
  };

  struct kernel_t {
    const void *func;
    const std::string name;

    kernel_t(const void *func, const char *name) : func(func), name(name) { }
  };

<<<<<<< HEAD
  template <int use_kernel_arg_ = true> struct kernel_param {
    static constexpr int use_kernel_arg = use_kernel_arg_;
=======
  enum use_kernel_arg_p {
    use_kernel_arg_no,
    use_kernel_arg_yes,
    use_kernel_arg_always
  };

  template <use_kernel_arg_p use_kernel_arg_ = use_kernel_arg_yes> struct kernel_param {
    static constexpr use_kernel_arg_p use_kernel_arg = use_kernel_arg_;
>>>>>>> fcb9bae6
    dim3 threads;          /** number of active threads required */
    int comms_rank;        /** per process value of comm_rank() */
    int comms_rank_global; /** per process value comm_rank_global() */
    int comms_coord[4];    /** array storing {comm_coord(0), ..., comm_coord(3)} */
    int comms_dim[4];      /**  array storing {comm_dim(0), ..., comm_dim(3)} */

    constexpr kernel_param() = default;

    constexpr kernel_param(dim3 threads) :
      threads(threads),
      comms_rank(comm_rank()),
      comms_rank_global(comm_rank_global()),
      comms_coord {comm_coord(0), comm_coord(1), comm_coord(2), comm_coord(3)},
      comms_dim {comm_dim(0), comm_dim(1), comm_dim(2), comm_dim(3)}
    {
    }

    /**
      @brief This helper member function may be used when templated kernel argument
      needs to check the value of use_kernel_arg without including this header file.
    */
    static constexpr bool default_use_kernel_arg()
    {
      return use_kernel_arg != use_kernel_arg_no;
    }

    /**
      @brief This helper member function may be used when templated kernel argument
      needs to check the value of use_kernel_arg without including this header file.
    */
    static constexpr bool always_use_kernel_arg()
    {
      return use_kernel_arg == use_kernel_arg_always;
    }
  };

#ifdef JITIFY
#define KERNEL(kernel) kernel_t(nullptr, #kernel)
#else
#define KERNEL(kernel) kernel_t(reinterpret_cast<const void *>(kernel<Functor, Arg, grid_stride>), #kernel)
#endif

} // namespace quda<|MERGE_RESOLUTION|>--- conflicted
+++ resolved
@@ -23,10 +23,6 @@
     kernel_t(const void *func, const char *name) : func(func), name(name) { }
   };
 
-<<<<<<< HEAD
-  template <int use_kernel_arg_ = true> struct kernel_param {
-    static constexpr int use_kernel_arg = use_kernel_arg_;
-=======
   enum use_kernel_arg_p {
     use_kernel_arg_no,
     use_kernel_arg_yes,
@@ -35,7 +31,6 @@
 
   template <use_kernel_arg_p use_kernel_arg_ = use_kernel_arg_yes> struct kernel_param {
     static constexpr use_kernel_arg_p use_kernel_arg = use_kernel_arg_;
->>>>>>> fcb9bae6
     dim3 threads;          /** number of active threads required */
     int comms_rank;        /** per process value of comm_rank() */
     int comms_rank_global; /** per process value comm_rank_global() */
