--- conflicted
+++ resolved
@@ -23,19 +23,9 @@
     kernel_t(const void *func, const char *name) : func(func), name(name) { }
   };
 
-<<<<<<< HEAD
-  enum use_kernel_arg_p {
-    use_kernel_arg_no,
-    use_kernel_arg_yes,
-    use_kernel_arg_always
-  };
-
-  template <use_kernel_arg_p use_kernel_arg_ = use_kernel_arg_yes> struct kernel_param {
-=======
   enum class use_kernel_arg_p { FALSE, TRUE, ALWAYS };
 
   template <use_kernel_arg_p use_kernel_arg_ = use_kernel_arg_p::TRUE> struct kernel_param {
->>>>>>> b0448454
     static constexpr use_kernel_arg_p use_kernel_arg = use_kernel_arg_;
     dim3 threads;          /** number of active threads required */
     int comms_rank;        /** per process value of comm_rank() */
@@ -60,11 +50,7 @@
     */
     static constexpr bool default_use_kernel_arg()
     {
-<<<<<<< HEAD
-      return use_kernel_arg != use_kernel_arg_no;
-=======
       return use_kernel_arg != use_kernel_arg_p::FALSE;
->>>>>>> b0448454
     }
 
     /**
@@ -73,11 +59,7 @@
     */
     static constexpr bool always_use_kernel_arg()
     {
-<<<<<<< HEAD
-      return use_kernel_arg == use_kernel_arg_always;
-=======
       return use_kernel_arg == use_kernel_arg_p::ALWAYS;
->>>>>>> b0448454
     }
   };
 
