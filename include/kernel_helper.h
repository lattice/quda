--- conflicted
+++ resolved
@@ -41,10 +41,7 @@
     int comms_rank_global; /** per process value comm_rank_global() */
     int comms_coord[4];    /** array storing {comm_coord(0), ..., comm_coord(3)} */
     int comms_dim[4];      /** array storing {comm_dim(0), ..., comm_dim(3)} */
-<<<<<<< HEAD
     bool use_graph;        /** whether to use a graph for this kernel */
-=======
->>>>>>> d199bd36
 
     constexpr kernel_param() = default;
 
