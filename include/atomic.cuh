#pragma once

/**
   @file atomic.cuh

   @section Description
 
   Provides definitions of atomic functions that are not native to
   CUDA.  These are intentionally not declared in the namespace to
   avoid confusion when resolving the native atomicAdd functions.
 */

<<<<<<< HEAD
#ifdef QUDA_BACKEND_OMPTARGET
static inline unsigned int
__float_as_uint(float x)
{
  return reinterpret_cast<unsigned int &>(x);  // FIXME UB?
}
static inline float
__uint_as_float(unsigned int x)
{
  return reinterpret_cast<float &>(x);  // FIXME UB?
}

static inline int atomicAdd(int *x, int v)
{
  int z;
#pragma omp atomic capture
  {z=*x; *x+=v;}
  return z;
}
static inline unsigned int atomicAdd(unsigned int *x, unsigned int v)
{
  unsigned int z;
#pragma omp atomic capture
  {z=*x; *x+=v;}
  return z;
}
static inline float atomicAdd(float *x, float v)
{
  float z;
#pragma omp atomic capture
  {z=*x; *x+=v;}
  return z;
}
static inline double atomicAdd(double *x, double v)
{
  double z;
#pragma omp atomic capture
  {z=*x; *x+=v;}
  return z;
}
static inline unsigned int atomicCAS(unsigned int*x, unsigned int c, unsigned int v)
{
#if 0
  unsigned int old = *x, assumed;
  do{
    assumed = old;
    if(assumed==c){
      #pragma omp atomic capture
      {old=*x; *x=v;}
    }else{
      old=*x;
    }
  }while(assumed!=old);
  return old;
#else
  unsigned int z;
  #pragma omp atomic capture compare
  {z=*x; if(*x==c){*x=v;}}
  return z;
#endif
}
static inline uint32_t atomicMax(uint32_t *x, uint32_t v)
{
#if 0
  unsigned int old = *x, assumed;
  do{
    assumed = old;
    if(assumed<v){
      #pragma omp atomic capture
      {old=*x; *x=v;}
    }else{
      old=*x;
    }
  }while(assumed!=old);
  return old;
#else
  uint32_t z;
  #pragma omp atomic capture compare
  {z=*x; if(*x<v){*x=v;}}
  return z;
#endif
=======
#if defined(__NVCC__) && defined(__CUDA_ARCH__) && (__COMPUTE_CAPABILITY__ < 600)
/**
   @brief Implementation of double-precision atomic addition using
   compare and swap. Taken from the CUDA programming guide.  This is
   for pre-Pascal GPUs only, and is only supported on nvcc.

   @param addr Address that stores the atomic variable to be updated
   @param val Value to be added to the atomic
*/
static inline __device__ double atomicAdd(double* address, double val)
{
  unsigned long long int* address_as_ull =
                            (unsigned long long int*)address;
  unsigned long long int old = *address_as_ull, assumed;

  do {
    assumed = old;
    old = atomicCAS(address_as_ull, assumed,
                    __double_as_longlong(val +
                           __longlong_as_double(assumed)));

    // Note: uses integer comparison to avoid hang in case of NaN (since NaN != NaN)
  } while (assumed != old);

  return __longlong_as_double(old);
>>>>>>> fd8231f2
}
#endif

/**
   @brief Implementation of double2 atomic addition using two
   double-precision additions.

   @param addr Address that stores the atomic variable to be updated
   @param val Value to be added to the atomic
*/
static inline __device__ double2 atomicAdd(double2 *addr, double2 val)
{
  double2 old = *addr;
  // This is a necessary evil to avoid conflicts between the atomicAdd
  // declared in the CUDA headers which are visible for host
  // compilation, which cause a conflict when compiled on clang-cuda.
  // As a result we do not support any architecture without native
  // double precision atomics on clang-cuda.
  old.x = atomicAdd((double*)addr, val.x);
  old.y = atomicAdd((double*)addr + 1, val.y);
  return old;
}

/**
   @brief Implementation of float2 atomic addition using two
   single-precision additions.

   @param addr Address that stores the atomic variable to be updated
   @param val Value to be added to the atomic
*/
static inline __device__ float2 atomicAdd(float2 *addr, float2 val){
  float2 old = *addr;
  old.x = atomicAdd((float*)addr, val.x);
  old.y = atomicAdd((float*)addr + 1, val.y);
  return old;
}

/**
   @brief Implementation of int2 atomic addition using two
   int additions.

   @param addr Address that stores the atomic variable to be updated
   @param val Value to be added to the atomic
*/
static inline __device__ int2 atomicAdd(int2 *addr, int2 val){
  int2 old = *addr;
  old.x = atomicAdd((int*)addr, val.x);
  old.y = atomicAdd((int*)addr + 1, val.y);
  return old;
}

union uint32_short2 { unsigned int i; short2 s; };

/**
   @brief Implementation of short2 atomic addition using compare
   and swap.

   @param addr Address that stores the atomic variable to be updated
   @param val Value to be added to the atomic
*/
static inline __device__ short2 atomicAdd(short2 *addr, short2 val){
  uint32_short2 old, assumed, incremented;
  old.s = *addr;
  do {
    assumed.s = old.s;
    incremented.s = make_short2(val.x + assumed.s.x, val.y + assumed.s.y);
    old.i =  atomicCAS((unsigned int*)addr, assumed.i, incremented.i);
  } while ( assumed.i != old.i );

  return old.s;
}

union uint32_char2 { unsigned int i; char2 s; };

/**
   @brief Implementation of char2 atomic addition using compare
   and swap.

   @param addr Address that stores the atomic variable to be updated
   @param val Value to be added to the atomic
*/
static inline __device__ char2 atomicAdd(char2 *addr, char2 val){
  uint32_char2 old, assumed, incremented;
  old.s = *addr;
  do {
    assumed.s = old.s;
    incremented.s = make_char2(val.x + assumed.s.x, val.y + assumed.s.y);
    old.i =  atomicCAS((unsigned int*)addr, assumed.i, incremented.i);
  } while ( assumed.i != old.i );

  return old.s;
}

/**
   @brief Implementation of single-precision atomic max using compare
   and swap. May not support NaNs properly...

   @param addr Address that stores the atomic variable to be updated
   @param val Value to be added to the atomic
*/
static inline __device__ float atomicMax(float *addr, float val){
  unsigned int old = __float_as_uint(*addr), assumed;
  do {
    assumed = old;
    if (__uint_as_float(old) >= val) break;

    old = atomicCAS((unsigned int*)addr,
           assumed,
           __float_as_uint(val));
  } while ( assumed != old );

  return __uint_as_float(old);
}

/**
   @brief Implementation of single-precision atomic max specialized
   for positive-definite numbers.  Here we take advantage of the
   property that when positive floating point numbers are
   reinterpretted as unsigned integers, they have the same unique
   sorted order.

   @param addr Address that stores the atomic variable to be updated
   @param val Value to be added to the atomic
*/
static inline __device__ float atomicAbsMax(float *addr, float val){
  uint32_t val_ = __float_as_uint(val);
  uint32_t *addr_ = reinterpret_cast<uint32_t*>(addr);
  return atomicMax(addr_, val_);
}

template <bool is_device> struct atomic_fetch_add_impl {
  template <typename T> inline void operator()(T *addr, T val)
  {
#pragma omp atomic update
    *addr += val;
  }
};

template <> struct atomic_fetch_add_impl<true> {
  template <typename T> __device__ inline void operator()(T *addr, T val) { atomicAdd(addr, val); }
};

/**
   @brief atomic_fetch_add function performs similarly as atomic_ref::fetch_add
   @param[in,out] addr The memory address of the variable we are
   updating atomically
   @param[in] val The value we summing to the value at addr
 */
template <typename T> __device__ __host__ inline void atomic_fetch_add(T *addr, T val)
{
  target::dispatch<atomic_fetch_add_impl>(addr, val);
}

template <typename T, int n> __device__ __host__ void atomic_fetch_add(vector_type<T, n> *addr, vector_type<T, n> val)
{
  for (int i = 0; i < n; i++) atomic_fetch_add(&(*addr)[i], val[i]);
}

template <bool is_device> struct atomic_fetch_abs_max_impl {
  template <typename T> inline void operator()(T *addr, T val)
  {
    T z;
#pragma omp atomic capture
    {z=*addr; *addr=z<val?val:z;}
  }
};

template <> struct atomic_fetch_abs_max_impl<true> {
  template <typename T> __device__ inline void operator()(T *addr, T val) { atomicAbsMax(addr, val); }
};

/**
   @brief atomic_fetch_max function that does an atomic max.
   @param[in,out] addr The memory address of the variable we are
   updating atomically
   @param[in] val The value we are comparing against.  Must be
   positive valued else result is undefined.
 */
template <typename T> __device__ __host__ inline void atomic_fetch_abs_max(T *addr, T val)
{
  target::dispatch<atomic_fetch_abs_max_impl>(addr, val);
}<|MERGE_RESOLUTION|>--- conflicted
+++ resolved
@@ -10,7 +10,6 @@
    avoid confusion when resolving the native atomicAdd functions.
  */
 
-<<<<<<< HEAD
 #ifdef QUDA_BACKEND_OMPTARGET
 static inline unsigned int
 __float_as_uint(float x)
@@ -92,7 +91,9 @@
   {z=*x; if(*x<v){*x=v;}}
   return z;
 #endif
-=======
+}
+#endif
+
 #if defined(__NVCC__) && defined(__CUDA_ARCH__) && (__COMPUTE_CAPABILITY__ < 600)
 /**
    @brief Implementation of double-precision atomic addition using
@@ -118,7 +119,6 @@
   } while (assumed != old);
 
   return __longlong_as_double(old);
->>>>>>> fd8231f2
 }
 #endif
 
