#ifndef _INVERT_QUDA_H
#define _INVERT_QUDA_H

#include <quda.h>
#include <quda_internal.h>
#include <dirac_quda.h>
#include <color_spinor_field.h>
#include <vector>

namespace quda {

  /**
     SolverParam is the meta data used to define linear solvers.
   */
  struct SolverParam {
    /**
       Which linear solver to use
    */
    QudaInverterType inv_type;

    /**
     * The inner Krylov solver used in the preconditioner.  Set to
     * QUDA_INVALID_INVERTER to disable the preconditioner entirely.
     */
    QudaInverterType inv_type_precondition;


    /**
     * Preconditioner instance, e.g., multigrid
     */
    void *preconditioner;

    /**
     * Whether to use the L2 relative residual, L2 absolute residual
     * or Fermilab heavy-quark residual, or combinations therein to
     * determine convergence.  To require that multiple stopping
     * conditions are satisfied, use a bitwise OR as follows:
     *
     * p.residual_type = (QudaResidualType) (QUDA_L2_RELATIVE_RESIDUAL
     *                                     | QUDA_HEAVY_QUARK_RESIDUAL);
     */
    QudaResidualType residual_type;

    /**< Whether to use an initial guess in the solver or not */
    QudaUseInitGuess use_init_guess;

    /**< Whether to solve linear system with zero RHS */
    QudaComputeNullVector compute_null_vector;

    /**< Reliable update tolerance */
    double delta;

    /**< Whether to keep the partial solution accumulator in sloppy precision */
    bool use_sloppy_partial_accumulator;

    /**< This parameter determines how often we accumulate into the
       solution vector from the direction vectors in the solver.
       E.g., running with solution_accumulator_pipeline = 4, means we
       will update the solution vector every four iterations using the
       direction vectors from the prior four iterations.  This
       increases performance of mixed-precision solvers since it means
       less high-precision vector round-trip memory travel, but
       requires more low-precision memory allocation. */
    int solution_accumulator_pipeline;

    /**< This parameter determines how many consective reliable update
    residual increases we tolerate before terminating the solver,
    i.e., how long do we want to keep trying to converge */
    int max_res_increase;

    /**< This parameter determines how many total reliable update
    residual increases we tolerate before terminating the solver,
    i.e., how long do we want to keep trying to converge */
    int max_res_increase_total;

    /**< After how many iterations shall the heavy quark residual be updated */
    int heavy_quark_check;

    /**< Enable pipeline solver */
    int pipeline;

    /**< Solver tolerance in the L2 residual norm */
    double tol;

    /**< Solver tolerance in the L2 residual norm */
    double tol_restart;

    /**< Solver tolerance in the heavy quark residual norm */
    double tol_hq;

    /**< Whether to compute the true residual post solve */
    bool compute_true_res;

    /**< Actual L2 residual norm achieved in solver */
    double true_res;

    /**< Actual heavy quark residual norm achieved in solver */
    double true_res_hq;

    /**< Maximum number of iterations in the linear solver */
    int maxiter;

    /**< The number of iterations performed by the solver */
    int iter;

    /**< The precision used by the QUDA solver */
    QudaPrecision precision;

    /**< The precision used by the QUDA sloppy operator */
    QudaPrecision precision_sloppy;

    /**< The precision used by the QUDA preconditioner */
    QudaPrecision precision_precondition;

    /**< Preserve the source or not in the linear solver (deprecated?) */
    QudaPreserveSource preserve_source;

    /**< Domain overlap to use in the preconditioning */
    int overlap_precondition;


    /**< Number of sources in the multi-src solver */
    int num_src;

    // Multi-shift solver parameters

    /**< Number of offsets in the multi-shift solver */
    int num_offset;

    /** Offsets for multi-shift solver */
    double offset[QUDA_MAX_ARRAY_SIZE];

    /** Solver tolerance for each offset */
    double tol_offset[QUDA_MAX_ARRAY_SIZE];

    /** Solver tolerance for each shift when refinement is applied using the heavy-quark residual */
    double tol_hq_offset[QUDA_MAX_ARRAY_SIZE];

    /** Actual L2 residual norm achieved in solver for each offset */
    double true_res_offset[QUDA_MAX_ARRAY_SIZE];

    /** Iterated L2 residual norm achieved in multi shift solver for each offset */
    double iter_res_offset[QUDA_MAX_ARRAY_SIZE];

    /** Actual heavy quark residual norm achieved in solver for each offset */
    double true_res_hq_offset[QUDA_MAX_ARRAY_SIZE];


    /** Number of steps in s-step algorithms */
    int Nsteps;

    /** Maximum size of Krylov space used by solver */
    int Nkrylov;

    /** Number of preconditioner cycles to perform per iteration */
    int precondition_cycle;

    /** Tolerance in the inner solver */
    double tol_precondition;

    /** Maximum number of iterations allowed in the inner solver */
    int maxiter_precondition;

    /** Relaxation parameter used in GCR-DD (default = 1.0) */
    double omega;



    /** Whether to use additive or multiplicative Schwarz preconditioning */
    QudaSchwarzType schwarz_type;

    /**< The time taken by the solver */
    double secs;

    /**< The Gflops rate of the solver */
    double gflops;

    // Incremental EigCG solver parameters
    /**< The precision of the Ritz vectors */
    QudaPrecision precision_ritz;//also search space precision

    int nev;//number of eigenvectors produced by EigCG
    int m;//Dimension of the search space
    int deflation_grid;
    int rhs_idx;

    bool    use_reduced_vector_set;
    bool    use_cg_updates;
    double  cg_iterref_tol;
    int     eigcg_max_restarts;
    int     max_restart_num;
    double  inc_tol;
    double  eigenval_tol;

    QudaVerbosity verbosity_precondition; //! verbosity to use for preconditioner

    bool is_preconditioner; //! whether the solver acting as a preconditioner for another solver

    bool global_reduction; //! whether to use a global or local (node) reduction for this solver

    /**
       Default constructor
     */
    SolverParam() : compute_null_vector(QUDA_COMPUTE_NULL_VECTOR_NO),
      compute_true_res(true), verbosity_precondition(QUDA_SILENT) { ; }

    /**
       Constructor that matches the initial values to that of the
       QudaInvertParam instance
       @param param The QudaInvertParam instance from which the values are copied
     */
    SolverParam(const QudaInvertParam &param) : inv_type(param.inv_type),
      inv_type_precondition(param.inv_type_precondition), preconditioner(param.preconditioner),
      residual_type(param.residual_type), use_init_guess(param.use_init_guess),
      compute_null_vector(QUDA_COMPUTE_NULL_VECTOR_NO), delta(param.reliable_delta),
      use_sloppy_partial_accumulator(param.use_sloppy_partial_accumulator),
      solution_accumulator_pipeline(param.solution_accumulator_pipeline),
      max_res_increase(param.max_res_increase), max_res_increase_total(param.max_res_increase_total),
      heavy_quark_check(param.heavy_quark_check), pipeline(param.pipeline),
      tol(param.tol), tol_restart(param.tol_restart), tol_hq(param.tol_hq),
      compute_true_res(param.compute_true_res), true_res(param.true_res),
      true_res_hq(param.true_res_hq), maxiter(param.maxiter), iter(param.iter),
      precision(param.cuda_prec), precision_sloppy(param.cuda_prec_sloppy),
      precision_precondition(param.cuda_prec_precondition),
      preserve_source(param.preserve_source), num_src(param.num_src), num_offset(param.num_offset),
      Nsteps(param.Nsteps), Nkrylov(param.gcrNkrylov), precondition_cycle(param.precondition_cycle),
      tol_precondition(param.tol_precondition), maxiter_precondition(param.maxiter_precondition),
      omega(param.omega), schwarz_type(param.schwarz_type), secs(param.secs), gflops(param.gflops),
      precision_ritz(param.cuda_prec_ritz), nev(param.nev), m(param.max_search_dim),
      deflation_grid(param.deflation_grid), rhs_idx(0), use_reduced_vector_set(param.use_reduced_vector_set),
      use_cg_updates(param.use_cg_updates), cg_iterref_tol(param.cg_iterref_tol),
      eigcg_max_restarts(param.eigcg_max_restarts), max_restart_num(param.max_restart_num),
      inc_tol(param.inc_tol), eigenval_tol(param.eigenval_tol),
      verbosity_precondition(param.verbosity_precondition),
      is_preconditioner(false), global_reduction(true)
    {
      for (int i=0; i<num_offset; i++) {
	offset[i] = param.offset[i];
	tol_offset[i] = param.tol_offset[i];
	tol_hq_offset[i] = param.tol_hq_offset[i];
      }

      if((param.inv_type == QUDA_INC_EIGCG_INVERTER || param.inv_type == QUDA_EIGCG_INVERTER) && m % 16){//current hack for the magma library
        m = (m / 16) * 16 + 16;
        warningQuda("\nSwitched eigenvector search dimension to %d\n", m);
      }
      if(param.rhs_idx != 0 && (param.inv_type==QUDA_INC_EIGCG_INVERTER || param.inv_type==QUDA_GMRESDR_PROJ_INVERTER)){
        rhs_idx = param.rhs_idx;
      }
    }

    SolverParam(const SolverParam &param) : inv_type(param.inv_type),
      inv_type_precondition(param.inv_type_precondition), preconditioner(param.preconditioner),
      residual_type(param.residual_type), use_init_guess(param.use_init_guess),
      delta(param.delta), use_sloppy_partial_accumulator(param.use_sloppy_partial_accumulator),
      solution_accumulator_pipeline(param.solution_accumulator_pipeline),
      max_res_increase(param.max_res_increase), max_res_increase_total(param.max_res_increase_total),
      heavy_quark_check(param.heavy_quark_check), pipeline(param.pipeline),
      tol(param.tol), tol_restart(param.tol_restart), tol_hq(param.tol_hq),
      compute_true_res(param.compute_true_res), true_res(param.true_res),
      true_res_hq(param.true_res_hq), maxiter(param.maxiter), iter(param.iter),
      precision(param.precision), precision_sloppy(param.precision_sloppy),
      precision_precondition(param.precision_precondition),
      preserve_source(param.preserve_source), num_offset(param.num_offset),
      Nsteps(param.Nsteps), Nkrylov(param.Nkrylov), precondition_cycle(param.precondition_cycle),
      tol_precondition(param.tol_precondition), maxiter_precondition(param.maxiter_precondition),
      omega(param.omega), schwarz_type(param.schwarz_type), secs(param.secs), gflops(param.gflops),
      precision_ritz(param.precision_ritz), nev(param.nev), m(param.m),
      deflation_grid(param.deflation_grid), rhs_idx(0), use_reduced_vector_set(param.use_reduced_vector_set),
      use_cg_updates(param.use_cg_updates), cg_iterref_tol(param.cg_iterref_tol),
      eigcg_max_restarts(param.eigcg_max_restarts), max_restart_num(param.max_restart_num),
      inc_tol(param.inc_tol), eigenval_tol(param.eigenval_tol),
      verbosity_precondition(param.verbosity_precondition),
      is_preconditioner(param.is_preconditioner), global_reduction(param.global_reduction)
    {
      for (int i=0; i<num_offset; i++) {
	offset[i] = param.offset[i];
	tol_offset[i] = param.tol_offset[i];
	tol_hq_offset[i] = param.tol_hq_offset[i];
      }

      if((param.inv_type == QUDA_INC_EIGCG_INVERTER || param.inv_type == QUDA_EIGCG_INVERTER) && m % 16){//current hack for the magma library
        m = (m / 16) * 16 + 16;
        warningQuda("\nSwitched eigenvector search dimension to %d\n", m);
      }
      if(param.rhs_idx != 0 && (param.inv_type==QUDA_INC_EIGCG_INVERTER || param.inv_type==QUDA_GMRESDR_PROJ_INVERTER)){
        rhs_idx = param.rhs_idx;
      }
    }

    ~SolverParam() { }

    /**
       Update the QudaInvertParam with the data from this
       @param param the QudaInvertParam to be updated
     */
    void updateInvertParam(QudaInvertParam &param, int offset=-1) {
      param.true_res = true_res;
      param.true_res_hq = true_res_hq;
      param.iter += iter;
      reduceDouble(gflops);
      param.gflops += gflops;
      param.secs += secs;
      if (offset >= 0) {
	param.true_res_offset[offset] = true_res_offset[offset];
        param.iter_res_offset[offset] = iter_res_offset[offset];
	param.true_res_hq_offset[offset] = true_res_hq_offset[offset];
      } else {
	for (int i=0; i<num_offset; i++) {
	  param.true_res_offset[i] = true_res_offset[i];
          param.iter_res_offset[i] = iter_res_offset[i];
	  param.true_res_hq_offset[i] = true_res_hq_offset[i];
	}
      }
      //for incremental eigCG:
      param.rhs_idx = rhs_idx;
    }

    void updateRhsIndex(QudaInvertParam &param) {
      //for incremental eigCG:
      rhs_idx = param.rhs_idx;
    }

  };

  class Solver {

  protected:
    SolverParam &param;
    TimeProfile &profile;

  public:
    Solver(SolverParam &param, TimeProfile &profile) : param(param), profile(profile) { ; }
    virtual ~Solver() { ; }

    virtual void operator()(ColorSpinorField &out, ColorSpinorField &in) = 0;

    virtual void solve(ColorSpinorField &out, ColorSpinorField &in);


    /**
       Solver factory
    */
    static Solver* create(SolverParam &param, DiracMatrix &mat, DiracMatrix &matSloppy,
			  DiracMatrix &matPrecon, TimeProfile &profile);

    /**
       Set the solver stopping condition
       @param b2 L2 norm squared of the source vector
     */
    static double stopping(const double &tol, const double &b2, QudaResidualType residual_type);

    /**
       Test for solver convergence
       @param r2 L2 norm squared of the residual
       @param hq2 Heavy quark residual
       @param r2_tol Solver L2 tolerance
       @param hq_tol Solver heavy-quark tolerance
     */
    bool convergence(const double &r2, const double &hq2, const double &r2_tol,
		     const double &hq_tol);

    /**
       Test for HQ solver convergence -- ignore L2 residual
       @param r2 L2 norm squared of the residual
       @param hq2 Heavy quark residual
       @param r2_tol Solver L2 tolerance
       @param hq_tol Solver heavy-quark tolerance
     */
    bool convergenceHQ(const double &r2, const double &hq2, const double &r2_tol,
         const double &hq_tol);

    /**
       Test for L2 solver convergence -- ignore HQ residual
       @param r2 L2 norm squared of the residual
       @param hq2 Heavy quark residual
       @param r2_tol Solver L2 tolerance
       @param hq_tol Solver heavy-quark tolerance
     */
    bool convergenceL2(const double &r2, const double &hq2, const double &r2_tol,
         const double &hq_tol);

    /**
       Prints out the running statistics of the solver (requires a verbosity of QUDA_VERBOSE)
     */
    void PrintStats(const char*, int k, const double &r2, const double &b2, const double &hq2);

    /**
	Prints out the summary of the solver convergence (requires a
	versbosity of QUDA_SUMMARIZE).  Assumes
	SolverParam.true_res and SolverParam.true_res_hq has
	been set
    */
    void PrintSummary(const char *name, int k, const double &r2, const double &b2);

    /**
     * Return flops
     * @return flops expended by this operator
     */
    virtual double flops() const { return 0; }
  };

  class CG : public Solver {

  private:
    const DiracMatrix &mat;
    const DiracMatrix &matSloppy;
    // pointers to fields to avoid multiple creation overhead
    ColorSpinorField *yp, *rp, *App, *tmpp;
<<<<<<< HEAD
#ifdef BLOCKSOLVER
    ColorSpinorField *x_sloppy_savedp, *pp, *qp, *tmp_matsloppyp;
#endif
=======
    std::vector<ColorSpinorField*> p;
>>>>>>> 717f500d
    bool init;

  public:
    CG(DiracMatrix &mat, DiracMatrix &matSloppy, SolverParam &param, TimeProfile &profile);
    virtual ~CG();

    void operator()(ColorSpinorField &out, ColorSpinorField &in);

    template <int n>
    void solve_n(ColorSpinorField& out, ColorSpinorField& in);
    void solve(ColorSpinorField& out, ColorSpinorField& in);

    int block_reliable(double &rNorm, double &maxrx, double &maxrr, const double &r2, const double &delta);
  };



  class MPCG : public Solver {
    private:
      const DiracMatrix &mat;
      void computeMatrixPowers(cudaColorSpinorField out[], cudaColorSpinorField &in, int nvec);
      void computeMatrixPowers(std::vector<cudaColorSpinorField>& out, std::vector<cudaColorSpinorField>& in, int nsteps);


    public:
      MPCG(DiracMatrix &mat, SolverParam &param, TimeProfile &profile);
      virtual ~MPCG();

      void operator()(ColorSpinorField &out, ColorSpinorField &in);
  };



  class PreconCG : public Solver {
    private:
      const DiracMatrix &mat;
      const DiracMatrix &matSloppy;
      const DiracMatrix &matPrecon;

      Solver *K;
      SolverParam Kparam; // parameters for preconditioner solve

    public:
      PreconCG(DiracMatrix &mat, DiracMatrix &matSloppy, DiracMatrix &matPrecon,
               SolverParam &param, TimeProfile &profile);
      virtual ~PreconCG();

      void operator()(ColorSpinorField &out, ColorSpinorField &in);
  };


  class BiCGstab : public Solver {

  private:
    DiracMatrix &mat;
    const DiracMatrix &matSloppy;
    const DiracMatrix &matPrecon;

    // pointers to fields to avoid multiple creation overhead
    ColorSpinorField *yp, *rp, *pp, *vp, *tmpp, *tp;
    bool init;

  public:
    BiCGstab(DiracMatrix &mat, DiracMatrix &matSloppy, DiracMatrix &matPrecon,
	     SolverParam &param, TimeProfile &profile);
    virtual ~BiCGstab();

    void operator()(ColorSpinorField &out, ColorSpinorField &in);
  };

  class SimpleBiCGstab : public Solver {

  private:
    DiracMatrix &mat;

    // pointers to fields to avoid multiple creation overhead
    cudaColorSpinorField *yp, *rp, *pp, *vp, *tmpp, *tp;
    bool init;

  public:
    SimpleBiCGstab(DiracMatrix &mat, SolverParam &param, TimeProfile &profile);
    virtual ~SimpleBiCGstab();

    void operator()(ColorSpinorField &out, ColorSpinorField &in);
  };

  class MPBiCGstab : public Solver {

  private:
    DiracMatrix &mat;
    void computeMatrixPowers(std::vector<cudaColorSpinorField>& pr, cudaColorSpinorField& p, cudaColorSpinorField& r, int nsteps);

  public:
    MPBiCGstab(DiracMatrix &mat, SolverParam &param, TimeProfile &profile);
    virtual ~MPBiCGstab();

    void operator()(ColorSpinorField &out, ColorSpinorField &in);
  };

  class BiCGstabL : public Solver {

  private:
    DiracMatrix &mat;
    const DiracMatrix &matSloppy;

    /**
       The size of the Krylov space that BiCGstabL uses.
     */
    int nKrylov; // in the language of BiCGstabL, this is L.
    
    // Various coefficients and params needed on each iteration.
    Complex rho0, rho1, alpha, omega, beta; // Various coefficients for the BiCG part of BiCGstab-L. 
    Complex *gamma, *gamma_prime, *gamma_prime_prime; // Parameters for MR part of BiCGstab-L. (L+1) length.
    Complex **tau; // Parameters for MR part of BiCGstab-L. Tech. modified Gram-Schmidt coeffs. (L+1)x(L+1) length.
    double *sigma; // Parameters for MR part of BiCGstab-L. Tech. the normalization part of Gram-Scmidt. (L+1) length.
    
    // pointers to fields to avoid multiple creation overhead
    // full precision fields
    ColorSpinorField *r_fullp;   //! Full precision residual.
    ColorSpinorField *yp;        //! Full precision temporary.
    // sloppy precision fields
    ColorSpinorField *tempp;     //! Sloppy temporary vector. 
    std::vector<ColorSpinorField*> r; // Current residual + intermediate residual values, along the MR.
    std::vector<ColorSpinorField*> u; // Search directions.
    
    // Saved, preallocated vectors. (may or may not get used depending on precision.)
    ColorSpinorField *x_sloppy_saved_p; //! Sloppy solution vector.
    ColorSpinorField *r0_saved_p;       //! Shadow residual, in BiCG language.
    ColorSpinorField *r_sloppy_saved_p; //! Current residual, in BiCG language.
    
    /**
       Internal routine for reliable updates. Made to not conflict with BiCGstab's implementation.
     */
    int reliable(double &rNorm, double &maxrx, double &maxrr, const double &r2, const double &delta);
    
    /**
       Internal routines for pipelined Gram-Schmidt. Made to not conflict with GCR's implementation.
     */
    void computeTau(Complex **tau, double *sigma, std::vector<ColorSpinorField*> r, int begin, int size, int j);
    void updateR(Complex **tau, std::vector<ColorSpinorField*> r, int begin, int size, int j);
    void orthoDir(Complex **tau, double* sigma, std::vector<ColorSpinorField*> r, int j, int pipeline);
    
    void updateUend(Complex* gamma, std::vector<ColorSpinorField*> u, int nKrylov);
    void updateXRend(Complex* gamma, Complex* gamma_prime, Complex* gamma_prime_prime,
                                std::vector<ColorSpinorField*> r, ColorSpinorField& x, int nKrylov);
    
    /**
       Solver uses lazy allocation: this flag determines whether we have allocated or not.
     */
    bool init; 
    
    std::string solver_name; // holds BiCGstab-l, where 'l' literally equals nKrylov.

  public:
    BiCGstabL(DiracMatrix &mat, DiracMatrix &matSloppy, SolverParam &param, TimeProfile &profile);
    virtual ~BiCGstabL();

    void operator()(ColorSpinorField &out, ColorSpinorField &in);
  };

  class GCR : public Solver {

  private:
    const DiracMatrix &mat;
    const DiracMatrix &matSloppy;
    const DiracMatrix &matPrecon;

    Solver *K;
    SolverParam Kparam; // parameters for preconditioner solve

    /**
       The size of the Krylov space that GCR uses
     */
    int nKrylov;

    Complex *alpha;
    Complex **beta;
    double *gamma;

    /**
       Solver uses lazy allocation: this flag to determine whether we have allocated.
     */
    bool init;

    ColorSpinorField *rp;       //! residual vector
    ColorSpinorField *yp;       //! high precision accumulator
    ColorSpinorField *tmpp;     //! temporary for mat-vec
    ColorSpinorField *x_sloppy; //! sloppy solution vector
    ColorSpinorField *r_sloppy; //! sloppy residual vector
    ColorSpinorField *r_pre;    //! residual passed to preconditioner
    ColorSpinorField *p_pre;    //! preconditioner result
    ColorSpinorField *rM;       //! residual vector for doing multi-cycle preconditioning

    std::vector<ColorSpinorField*> p;  // GCR direction vectors
    std::vector<ColorSpinorField*> Ap; // mat * direction vectors

  public:
    GCR(DiracMatrix &mat, DiracMatrix &matSloppy, DiracMatrix &matPrecon,
	SolverParam &param, TimeProfile &profile);

    /**
       @param K Preconditioner
     */
    GCR(DiracMatrix &mat, Solver &K, DiracMatrix &matSloppy, DiracMatrix &matPrecon,
	SolverParam &param, TimeProfile &profile);
    virtual ~GCR();

    void operator()(ColorSpinorField &out, ColorSpinorField &in);
  };

  class MR : public Solver {

  private:
    const DiracMatrix &mat;
    const DiracMatrix &matSloppy;
    ColorSpinorField *rp;
    ColorSpinorField *Arp;
    ColorSpinorField *tmpp;
    ColorSpinorField *yp;  //Holds initial guess if applicable
    bool init;
    bool allocate_r;
    bool allocate_y;

  public:
    MR(DiracMatrix &mat, DiracMatrix &matSloppy, SolverParam &param, TimeProfile &profile);
    virtual ~MR();

    void operator()(ColorSpinorField &out, ColorSpinorField &in);
  };

  // Steepest descent solver used as a preconditioner
  class SD : public Solver {
    private:
      const DiracMatrix &mat;
      cudaColorSpinorField *Ar;
      cudaColorSpinorField *r;
      cudaColorSpinorField *y;
      bool init;

    public:
      SD(DiracMatrix &mat, SolverParam &param, TimeProfile &profile);
      virtual ~SD();


      void operator()(ColorSpinorField &out, ColorSpinorField &in);
  };

  // Extended Steepest Descent solver used for overlapping DD preconditioning
  class XSD : public Solver {
    private:
      const DiracMatrix &mat;
      cudaColorSpinorField *xx;
      cudaColorSpinorField *bx;
      SD *sd; // extended sd is implemented using standard sd
      bool init;
      int R[4];

    public:
      XSD(DiracMatrix &mat, SolverParam &param, TimeProfile &profile);
      virtual ~XSD();

      void operator()(ColorSpinorField &out, ColorSpinorField &in);
  };


  class PreconditionedSolver : public Solver {

  private:
    Solver *solver;
    const Dirac &dirac;
    const char *prefix;

  public:
  PreconditionedSolver(Solver &solver, const Dirac &dirac, SolverParam &param, TimeProfile &profile, const char *prefix)
    : Solver(param, profile), solver(&solver), dirac(dirac), prefix(prefix) { }
    virtual ~PreconditionedSolver() { delete solver; }

    void operator()(ColorSpinorField &x, ColorSpinorField &b) {
      setOutputPrefix(prefix);

      QudaSolutionType solution_type = b.SiteSubset() == QUDA_FULL_SITE_SUBSET ? QUDA_MAT_SOLUTION : QUDA_MATPC_SOLUTION;

      ColorSpinorField *out=nullptr;
      ColorSpinorField *in=nullptr;

      dirac.prepare(in, out, x, b, solution_type);
      (*solver)(*out, *in);
      dirac.reconstruct(x, b, solution_type);

      setOutputPrefix("");
    }
  };


  class MultiShiftSolver {

  protected:
    SolverParam &param;
    TimeProfile &profile;

  public:
    MultiShiftSolver(SolverParam &param, TimeProfile &profile) :
    param(param), profile(profile) { ; }
    virtual ~MultiShiftSolver() { ; }

    virtual void operator()(std::vector<ColorSpinorField*> out, ColorSpinorField &in) = 0;
    bool convergence(const double *r2, const double *r2_tol, int n) const;
  };

  class MultiShiftCG : public MultiShiftSolver {

  protected:
    const DiracMatrix &mat;
    const DiracMatrix &matSloppy;

  public:
    MultiShiftCG(DiracMatrix &mat, DiracMatrix &matSloppy, SolverParam &param, TimeProfile &profile);
    virtual ~MultiShiftCG();

    void operator()(std::vector<ColorSpinorField*> out, ColorSpinorField &in);
  };



  /**
     This computes the optimum guess for the system Ax=b in the L2
     residual norm.  For use in the HMD force calculations using a
     minimal residual chronological method.  This computes the guess
     solution as a linear combination of a given number of previous
     solutions.  Following Brower et al, only the orthogonalised vector
     basis is stored to conserve memory.

     If Eigen support is enabled then Eigen's SVD algorithm is used
     for solving the linear system, else Gaussian eliminiation with
     partial pivots is used.
  */
  class MinResExt {

  protected:
    const DiracMatrix &mat;
    bool orthogonal; //! Whether to construct an orthogonal basis or not
    bool apply_mat; //! Whether to compute q = Ap or assume it is provided
    TimeProfile &profile;

  public:
    /**
       @param mat The operator for the linear system we wish to solve
       @param orthogonal Whether to construct an orthogonal basis prior to constructing the linear system
       @param apply_mat Whether to apply the operator in place or assume q already contains this
       @profile Timing profile to use
    */
    MinResExt(DiracMatrix &mat, bool orthogonal, bool apply_mat, TimeProfile &profile);
    virtual ~MinResExt();

    /**
       @param x The optimum for the solution vector.
       @param b The source vector in the equation to be solved. This is not preserved and is overwritten by the new residual.
       @param basis Vector of pairs storing the basis (p,Ap)
    */
    void operator()(ColorSpinorField &x, ColorSpinorField &b,
		    std::vector<std::pair<ColorSpinorField*,ColorSpinorField*> > basis);

    /**
       @param x The optimum for the solution vector.
       @param b The source vector in the equation to be solved. This is not preserved.
       @param p The basis vectors in which we are building the guess
       @param q The basis vectors multipled by A
    */
    void operator()(ColorSpinorField &x, ColorSpinorField &b,
		    std::vector<ColorSpinorField*> p,
		    std::vector<ColorSpinorField*> q);
  };

  class DeflatedSolver {

  protected:
    SolverParam &param;
    TimeProfile *profile;

    //WARNING: eigcg_precision may not coinside with param.precision and param.precision_sloppy (both used for the initCG).
    //
    QudaPrecision eigcg_precision;//may be double or single.

  public:
    DeflatedSolver(SolverParam &param, TimeProfile *profile) : param(param), profile(profile)
    {
       eigcg_precision = param.precision_sloppy;//for mixed presicion use param.precision_sloppy
    }

    virtual ~DeflatedSolver() { ; }

    virtual void operator()(cudaColorSpinorField *out, cudaColorSpinorField *in) = 0;

//    virtual void Deflate(cudaColorSpinorField &out, cudaColorSpinorField &in) = 0;//extrenal method (not implemented yet)
    virtual void StoreRitzVecs(void *host_buffer, double *inv_eigenvals, const int *X, QudaInvertParam *inv_par, const int nev, bool cleanResources = false) = 0;//extrenal method

    virtual void CleanResources() = 0;

    // solver factory
    static DeflatedSolver* create(SolverParam &param, DiracMatrix *mat, DiracMatrix *matSloppy, DiracMatrix *matCGSloppy, DiracMatrix *matDeflate, TimeProfile *profile);

    bool convergence(const double &r2, const double &hq2, const double &r2_tol,
		     const double &hq_tol);

    /**
       Prints out the running statistics of the solver (requires a verbosity of QUDA_VERBOSE)
     */
    void PrintStats(const char*, int k, const double &r2, const double &b2, const double &hq2);

    /**
	Prints out the summary of the solver convergence (requires a
	versbosity of QUDA_SUMMARIZE).  Assumes
	SolverParam.true_res and SolverParam.true_res_hq has
	been set
    */
    void PrintSummary(const char *name, int k, const double &r2, const double &b2);

  };

  struct DeflationParam;//Forward declaration
  typedef cudaColorSpinorField cudaColorSpinorFieldSet;

  class IncEigCG : public DeflatedSolver {

  private:
    DiracMatrix *mat;
    DiracMatrix *matSloppy;

    DiracMatrix *matCGSloppy;

    const DiracMatrix *matDefl;

    QudaPrecision search_space_prec;
    cudaColorSpinorFieldSet *Vm;  //search vectors  (spinor matrix of size eigen_vector_length x m)

    SolverParam initCGparam; // parameters for initCG solver
    TimeProfile *profile;    //time profile for initCG solver

    bool eigcg_alloc;
    bool use_eigcg;

  public:

    IncEigCG(DiracMatrix *mat, DiracMatrix *matSloppy, DiracMatrix *matCGSloppy, DiracMatrix *matDefl, SolverParam &param, TimeProfile *profile);
    IncEigCG(SolverParam &param);

    virtual ~IncEigCG();

    //EigCG solver
    int EigCG(cudaColorSpinorField &out, cudaColorSpinorField &in);

    //Incremental eigCG solver (for eigcg and initcg calls)
    void operator()(cudaColorSpinorField *out, cudaColorSpinorField *in);

    //Compute  u dH^{-1} u^{dagger}b:
    void DeflateSpinor(cudaColorSpinorField &out, cudaColorSpinorField &in, DeflationParam *param, bool set2zero = true);
    //
    void DeflateSpinorReduced(cudaColorSpinorField &out, cudaColorSpinorField &in, DeflationParam *param, bool set2zero = true);

    //Deflation space management
    void CreateDeflationSpace(cudaColorSpinorField &eigcgSpinor, DeflationParam *&param);

    //extend projection matrix:
    //compute Q' = DiracM Q, (here U = [V, Q] - total Ritz set)
    //construct H-matrix components with Q'^{dag} Q', V^{dag} Q' and Q'^{dag} V
    //extend H-matrix with the components
    void ExpandDeflationSpace(DeflationParam *param, const int new_nev);
    //
    void DeleteDeflationSpace(DeflationParam *&param);
    //
    void DeleteEigCGSearchSpace();
    //
    void SaveEigCGRitzVecs(DeflationParam *param, bool cleanResources = false);
    //
    void StoreRitzVecs(void *host_buf, double *inv_eigenvals, const int *X, QudaInvertParam *inv_par, const int nev, bool cleanResources = false);
    //
    void CleanResources();

    void LoadEigenvectors(DeflationParam *param, int max_nevs, double tol = 1e-3);

    void ReportEigenvalueAccuracy(DeflationParam *param, int nevs_to_print);

  };

//forward declaration
 struct GMResDRDeflationParam;
 class GMResDRArgs;

 class GMResDR : public DeflatedSolver {

  private:

    DiracMatrix *mat;

    DiracMatrix *matSloppy;

    const DiracMatrix *matDefl;

    QudaPrecision gmres_space_prec;

    cudaColorSpinorFieldSet *Vm;//arnoldi basis vectors, size (m+1)

    TimeProfile *profile;    //time profile for initCG solver

    GMResDRArgs *args;

    bool gmres_alloc;

  public:

    GMResDR(DiracMatrix *mat, DiracMatrix *matSloppy, DiracMatrix *matDefl, SolverParam &param, TimeProfile *profile);
    GMResDR(SolverParam &param);

    virtual ~GMResDR();

    //GMRES-DR solver
    //void   GmresDRCycle(cudaColorSpinorField &out, cudaColorSpinorField &in, Complex *u);
    double GMResDRCycle(cudaColorSpinorField &x, double r2, Complex *u, const double stop);
    //GMRES-DR solver
    void operator()(cudaColorSpinorField *out, cudaColorSpinorField *in);
    //
    void StoreRitzVecs(void *host_buf, double *inv_eigenvals, const int *X, QudaInvertParam *inv_par, const int nev, bool cleanResources = false) {};
    //
    void CleanResources();
    //
    void PerformProjection(cudaColorSpinorField &x_sloppy, cudaColorSpinorField &r_sloppy, GMResDRDeflationParam *dpar);
    //GMRESDR method
    void RunDeflatedCycles (cudaColorSpinorField *out, cudaColorSpinorField *in, GMResDRDeflationParam *dpar, const double tol_threshold);
    //
    void RunProjectedCycles(cudaColorSpinorField *out, cudaColorSpinorField *in, GMResDRDeflationParam *dpar, const bool enforce_mixed_precision);

    void AllocateKrylovSubspace(ColorSpinorParam &csParam);

  };



} // namespace quda

#endif // _INVERT_QUDA_H<|MERGE_RESOLUTION|>--- conflicted
+++ resolved
@@ -407,13 +407,10 @@
     const DiracMatrix &matSloppy;
     // pointers to fields to avoid multiple creation overhead
     ColorSpinorField *yp, *rp, *App, *tmpp;
-<<<<<<< HEAD
 #ifdef BLOCKSOLVER
     ColorSpinorField *x_sloppy_savedp, *pp, *qp, *tmp_matsloppyp;
 #endif
-=======
     std::vector<ColorSpinorField*> p;
->>>>>>> 717f500d
     bool init;
 
   public:
