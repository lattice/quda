#pragma once

#include <quda.h>
#include <quda_internal.h>
#include <timer.h>
#include <dirac_quda.h>
#include <color_spinor_field.h>
#include <qio_field.h>
#include <eigensolve_quda.h>
#include <vector>
#include <memory>

namespace quda {

  /**
     SolverParam is the meta data used to define linear solvers.
   */
  struct SolverParam {

    /**
       Which linear solver to use
    */
    QudaInverterType inv_type;

    /**
     * The inner Krylov solver used in the preconditioner.  Set to
     * QUDA_INVALID_INVERTER to disable the preconditioner entirely.
     */
    QudaInverterType inv_type_precondition;

    /**
     * Preconditioner instance, e.g., multigrid
     */
    void *preconditioner;

    /**
     * Deflation operator
     */
    void *deflation_op;

    /**
     * Whether to use the L2 relative residual, L2 absolute residual
     * or Fermilab heavy-quark residual, or combinations therein to
     * determine convergence.  To require that multiple stopping
     * conditions are satisfied, use a bitwise OR as follows:
     *
     * p.residual_type = (QudaResidualType) (QUDA_L2_RELATIVE_RESIDUAL
     *                                     | QUDA_HEAVY_QUARK_RESIDUAL);
     */
    QudaResidualType residual_type;

    /**< Whether deflate the initial guess */
    bool deflate;

    /**< Used to define deflation */
    QudaEigParam eig_param;

    /**< Whether to use an initial guess in the solver or not */
    QudaUseInitGuess use_init_guess;

    /**< Whether to solve linear system with zero RHS */
    QudaComputeNullVector compute_null_vector;

    /**< Reliable update tolerance */
    double delta;

    /**< Whether to user alternative reliable updates (CG only at the moment) */
    bool use_alternative_reliable;

    /**< Whether to keep the partial solution accumulator in sloppy precision */
    bool use_sloppy_partial_accumulator;

    /**< This parameter determines how often we accumulate into the
       solution vector from the direction vectors in the solver.
       E.g., running with solution_accumulator_pipeline = 4, means we
       will update the solution vector every four iterations using the
       direction vectors from the prior four iterations.  This
       increases performance of mixed-precision solvers since it means
       less high-precision vector round-trip memory travel, but
       requires more low-precision memory allocation. */
    int solution_accumulator_pipeline;

    /**< This parameter determines how many consecutive reliable update
    residual increases we tolerate before terminating the solver,
    i.e., how long do we want to keep trying to converge */
    int max_res_increase;

    /**< This parameter determines how many total reliable update
    residual increases we tolerate before terminating the solver,
    i.e., how long do we want to keep trying to converge */
    int max_res_increase_total;

    /**< This parameter determines how many consecutive heavy-quark
    residual increases we tolerate before terminating the solver,
    i.e., how long do we want to keep trying to converge */
    int max_hq_res_increase;

    /**< This parameter determines how many total heavy-quark residual
    restarts we tolerate before terminating the solver, i.e., how long
    do we want to keep trying to converge */
    int max_hq_res_restart_total;

    /**< After how many iterations shall the heavy quark residual be updated */
    int heavy_quark_check;

    /**< Enable pipeline solver */
    int pipeline;

    /**< Solver tolerance in the L2 residual norm */
    double tol;

    /**< Solver tolerance in the L2 residual norm */
    double tol_restart;

    /**< Solver tolerance in the heavy quark residual norm */
    double tol_hq;

    /**< Whether to compute the true residual post solve */
    bool compute_true_res;

    /** Whether to declare convergence without checking the true residual */
    bool sloppy_converge;

    /**< Actual L2 residual norm achieved in solver */
    double true_res;

    /**< Actual heavy quark residual norm achieved in solver */
    double true_res_hq;

    /**< Maximum number of iterations in the linear solver */
    int maxiter;

    /**< The number of iterations performed by the solver */
    int iter;

    /**< The precision used by the QUDA solver */
    QudaPrecision precision;

    /**< The precision used by the QUDA sloppy operator */
    QudaPrecision precision_sloppy;

    /**< The precision used by the QUDA sloppy operator for multishift refinement */
    QudaPrecision precision_refinement_sloppy;

    /**< The precision used by the QUDA preconditioner */
    QudaPrecision precision_precondition;

    /**< The precision used by the QUDA eigensolver */
    QudaPrecision precision_eigensolver;

    /**< Preserve the source or not in the linear solver (deprecated?) */
    QudaPreserveSource preserve_source;

    /**< Whether the source vector should contain the residual vector
       when the solver returns */
    bool return_residual;

    /**< Domain overlap to use in the preconditioning */
    int overlap_precondition;

    /**< Number of sources in the multi-src solver */
    int num_src;

    // Multi-shift solver parameters

    /**< Number of offsets in the multi-shift solver */
    int num_offset;

    /** Offsets for multi-shift solver */
    double offset[QUDA_MAX_MULTI_SHIFT];

    /** Solver tolerance for each offset */
    double tol_offset[QUDA_MAX_MULTI_SHIFT];

    /** Solver tolerance for each shift when refinement is applied using the heavy-quark residual */
    double tol_hq_offset[QUDA_MAX_MULTI_SHIFT];

    /** Actual L2 residual norm achieved in solver for each offset */
    double true_res_offset[QUDA_MAX_MULTI_SHIFT];

    /** Iterated L2 residual norm achieved in multi shift solver for each offset */
    double iter_res_offset[QUDA_MAX_MULTI_SHIFT];

    /** Actual heavy quark residual norm achieved in solver for each offset */
    double true_res_hq_offset[QUDA_MAX_MULTI_SHIFT];

    /** Number of steps in s-step algorithms */
    int Nsteps;

    /** Maximum size of Krylov space used by solver */
    int Nkrylov;

    /** Number of preconditioner cycles to perform per iteration */
    int precondition_cycle;

    /** Tolerance in the inner solver */
    double tol_precondition;

    /** Maximum number of iterations allowed in the inner solver */
    int maxiter_precondition;

    /** Relaxation parameter used in GCR-DD (default = 1.0) */
    double omega;

    /** Basis for CA algorithms */
    QudaCABasis ca_basis;

    /** Minimum eigenvalue for Chebyshev CA basis */
    double ca_lambda_min;

    /** Maximum eigenvalue for Chebyshev CA basis */
    double ca_lambda_max; // -1 -> power iter generate

    /** Whether to use additive or multiplicative Schwarz preconditioning */
    QudaSchwarzType schwarz_type;

    /**< The time taken by the solver */
    double secs;

    /**< The Gflops rate of the solver */
    double gflops;

    // Incremental EigCG solver parameters
    /**< The precision of the Ritz vectors */
    QudaPrecision precision_ritz;//also search space precision

    int n_ev; // number of eigenvectors produced by EigCG
    int m;//Dimension of the search space
    int deflation_grid;
    int rhs_idx;

    int     eigcg_max_restarts;
    int     max_restart_num;
    double  inc_tol;
    double  eigenval_tol;

    QudaVerbosity verbosity_precondition; //! verbosity to use for preconditioner

    bool is_preconditioner; //! whether the solver acting as a preconditioner for another solver

    bool global_reduction; //! whether to use a global or local (node) reduction for this solver

    /** Whether the MG preconditioner (if any) is an instance of MG
        (used internally in MG) or of multigrid_solver (used in the
        interface)*/
    bool mg_instance;

    /** Which external lib to use in the solver */
    QudaExtLibType extlib_type;

    /**
       Default constructor
     */
    SolverParam() :
      compute_null_vector(QUDA_COMPUTE_NULL_VECTOR_NO),
      compute_true_res(true),
      sloppy_converge(false),
      verbosity_precondition(QUDA_SILENT),
      mg_instance(false)
    {
      ;
    }

    /**
       Constructor that matches the initial values to that of the
       QudaInvertParam instance
       @param param The QudaInvertParam instance from which the values are copied
     */
    SolverParam(const QudaInvertParam &param) :
      inv_type(param.inv_type),
      inv_type_precondition(param.inv_type_precondition),
      preconditioner(param.preconditioner),
      deflation_op(param.deflation_op),
      residual_type(param.residual_type),
      deflate(param.eig_param != 0),
      use_init_guess(param.use_init_guess),
      compute_null_vector(QUDA_COMPUTE_NULL_VECTOR_NO),
      delta(param.reliable_delta),
      use_alternative_reliable(param.use_alternative_reliable),
      use_sloppy_partial_accumulator(param.use_sloppy_partial_accumulator),
      solution_accumulator_pipeline(param.solution_accumulator_pipeline),
      max_res_increase(param.max_res_increase),
      max_res_increase_total(param.max_res_increase_total),
      max_hq_res_increase(param.max_hq_res_increase),
      max_hq_res_restart_total(param.max_hq_res_restart_total),
      heavy_quark_check(param.heavy_quark_check),
      pipeline(param.pipeline),
      tol(param.tol),
      tol_restart(param.tol_restart),
      tol_hq(param.tol_hq),
      compute_true_res(param.compute_true_res),
      sloppy_converge(false),
      true_res(param.true_res),
      true_res_hq(param.true_res_hq),
      maxiter(param.maxiter),
      iter(param.iter),
      precision(param.cuda_prec),
      precision_sloppy(param.cuda_prec_sloppy),
      precision_refinement_sloppy(param.cuda_prec_refinement_sloppy),
      precision_precondition(param.cuda_prec_precondition),
      precision_eigensolver(param.cuda_prec_eigensolver),
      preserve_source(param.preserve_source),
      return_residual(preserve_source == QUDA_PRESERVE_SOURCE_NO ? true : false),
      num_src(param.num_src),
      num_offset(param.num_offset),
      Nsteps(param.Nsteps),
      Nkrylov(param.gcrNkrylov),
      precondition_cycle(param.precondition_cycle),
      tol_precondition(param.tol_precondition),
      maxiter_precondition(param.maxiter_precondition),
      omega(param.omega),
      ca_basis(param.ca_basis),
      ca_lambda_min(param.ca_lambda_min),
      ca_lambda_max(param.ca_lambda_max),
      schwarz_type(param.schwarz_type),
      secs(param.secs),
      gflops(param.gflops),
      precision_ritz(param.cuda_prec_ritz),
      n_ev(param.n_ev),
      m(param.max_search_dim),
      deflation_grid(param.deflation_grid),
      rhs_idx(0),
      eigcg_max_restarts(param.eigcg_max_restarts),
      max_restart_num(param.max_restart_num),
      inc_tol(param.inc_tol),
      eigenval_tol(param.eigenval_tol),
      verbosity_precondition(param.verbosity_precondition),
      is_preconditioner(false),
      global_reduction(true),
      mg_instance(false),
      extlib_type(param.extlib_type)
    {
      if (deflate) { eig_param = *(static_cast<QudaEigParam *>(param.eig_param)); }
      for (int i=0; i<num_offset; i++) {
        offset[i] = param.offset[i];
        tol_offset[i] = param.tol_offset[i];
        tol_hq_offset[i] = param.tol_hq_offset[i];
      }

      if (param.rhs_idx != 0
          && (param.inv_type == QUDA_INC_EIGCG_INVERTER || param.inv_type == QUDA_GMRESDR_PROJ_INVERTER)) {
        rhs_idx = param.rhs_idx;
      }
    }

    SolverParam(const SolverParam &param) :
      inv_type(param.inv_type),
      inv_type_precondition(param.inv_type_precondition),
      preconditioner(param.preconditioner),
      deflation_op(param.deflation_op),
      residual_type(param.residual_type),
      deflate(param.deflate),
      eig_param(param.eig_param),
      use_init_guess(param.use_init_guess),
      compute_null_vector(param.compute_null_vector),
      delta(param.delta),
      use_alternative_reliable(param.use_alternative_reliable),
      use_sloppy_partial_accumulator(param.use_sloppy_partial_accumulator),
      solution_accumulator_pipeline(param.solution_accumulator_pipeline),
      max_res_increase(param.max_res_increase),
      max_res_increase_total(param.max_res_increase_total),
      heavy_quark_check(param.heavy_quark_check),
      pipeline(param.pipeline),
      tol(param.tol),
      tol_restart(param.tol_restart),
      tol_hq(param.tol_hq),
      compute_true_res(param.compute_true_res),
      sloppy_converge(param.sloppy_converge),
      true_res(param.true_res),
      true_res_hq(param.true_res_hq),
      maxiter(param.maxiter),
      iter(param.iter),
      precision(param.precision),
      precision_sloppy(param.precision_sloppy),
      precision_refinement_sloppy(param.precision_refinement_sloppy),
      precision_precondition(param.precision_precondition),
      precision_eigensolver(param.precision_eigensolver),
      preserve_source(param.preserve_source),
      return_residual(param.return_residual),
      num_offset(param.num_offset),
      Nsteps(param.Nsteps),
      Nkrylov(param.Nkrylov),
      precondition_cycle(param.precondition_cycle),
      tol_precondition(param.tol_precondition),
      maxiter_precondition(param.maxiter_precondition),
      omega(param.omega),
      ca_basis(param.ca_basis),
      ca_lambda_min(param.ca_lambda_min),
      ca_lambda_max(param.ca_lambda_max),
      schwarz_type(param.schwarz_type),
      secs(param.secs),
      gflops(param.gflops),
      precision_ritz(param.precision_ritz),
      n_ev(param.n_ev),
      m(param.m),
      deflation_grid(param.deflation_grid),
      rhs_idx(0),
      eigcg_max_restarts(param.eigcg_max_restarts),
      max_restart_num(param.max_restart_num),
      inc_tol(param.inc_tol),
      eigenval_tol(param.eigenval_tol),
      verbosity_precondition(param.verbosity_precondition),
      is_preconditioner(param.is_preconditioner),
      global_reduction(param.global_reduction),
      mg_instance(param.mg_instance),
      extlib_type(param.extlib_type)
    {
      for (int i=0; i<num_offset; i++) {
	offset[i] = param.offset[i];
	tol_offset[i] = param.tol_offset[i];
	tol_hq_offset[i] = param.tol_hq_offset[i];
      }

      if((param.inv_type == QUDA_INC_EIGCG_INVERTER || param.inv_type == QUDA_EIGCG_INVERTER) && m % 16){//current hack for the magma library
        m = (m / 16) * 16 + 16;
        warningQuda("\nSwitched eigenvector search dimension to %d\n", m);
      }
      if(param.rhs_idx != 0 && (param.inv_type==QUDA_INC_EIGCG_INVERTER || param.inv_type==QUDA_GMRESDR_PROJ_INVERTER)){
        rhs_idx = param.rhs_idx;
      }
    }

    ~SolverParam() { }

    /**
       Update the QudaInvertParam with the data from this
       @param param the QudaInvertParam to be updated
     */
    void updateInvertParam(QudaInvertParam &param, int offset=-1) {
      param.true_res = true_res;
      param.true_res_hq = true_res_hq;
      param.iter += iter;
      reduceDouble(gflops);
      param.gflops += gflops;
      param.secs += secs;
      if (offset >= 0) {
	param.true_res_offset[offset] = true_res_offset[offset];
        param.iter_res_offset[offset] = iter_res_offset[offset];
	param.true_res_hq_offset[offset] = true_res_hq_offset[offset];
      } else {
	for (int i=0; i<num_offset; i++) {
	  param.true_res_offset[i] = true_res_offset[i];
          param.iter_res_offset[i] = iter_res_offset[i];
	  param.true_res_hq_offset[i] = true_res_hq_offset[i];
	}
      }
      //for incremental eigCG:
      param.rhs_idx = rhs_idx;

      param.ca_lambda_min = ca_lambda_min;
      param.ca_lambda_max = ca_lambda_max;

      if (deflate) *static_cast<QudaEigParam *>(param.eig_param) = eig_param;
    }

    void updateRhsIndex(QudaInvertParam &param) {
      //for incremental eigCG:
      rhs_idx = param.rhs_idx;
    }

  };

  class Solver {

  protected:
    const DiracMatrix &mat;
    const DiracMatrix &matSloppy;
    const DiracMatrix &matPrecon;
    const DiracMatrix &matEig;

    SolverParam &param;
    TimeProfile &profile;
    int node_parity;
    EigenSolver *eig_solve; /** Eigensolver object. */
    bool deflate_init;      /** If true, the deflation space has been computed. */
    bool deflate_compute;   /** If true, instruct the solver to create a deflation space. */
    bool recompute_evals;   /** If true, instruct the solver to recompute evals from an existing deflation space. */
    std::vector<ColorSpinorField *> evecs;     /** Holds the eigenvectors. */
    std::vector<Complex> evals;                /** Holds the eigenvalues. */

  public:
    Solver(const DiracMatrix &mat, const DiracMatrix &matSloppy, const DiracMatrix &matPrecon,
           const DiracMatrix &matEig, SolverParam &param, TimeProfile &profile);
    virtual ~Solver();

    virtual void operator()(ColorSpinorField &out, ColorSpinorField &in) = 0;

    virtual void blocksolve(ColorSpinorField &out, ColorSpinorField &in);

    const DiracMatrix& M() { return mat; }
    const DiracMatrix& Msloppy() { return matSloppy; }
    const DiracMatrix& Mprecon() { return matPrecon; }
    const DiracMatrix &Meig() { return matEig; }

    /**
       @return Whether the solver is only for Hermitian systems
     */
    virtual bool hermitian() = 0;

    /**
       @brief Solver factory
    */
    static Solver *create(SolverParam &param, const DiracMatrix &mat, const DiracMatrix &matSloppy,
                          const DiracMatrix &matPrecon, const DiracMatrix &matEig, TimeProfile &profile);

    /**
       @brief Set the solver L2 stopping condition
       @param[in] Desired solver tolerance
       @param[in] b2 L2 norm squared of the source vector
       @param[in] residual_type The type of residual we want to solve for
       @return L2 stopping condition
    */
    static double stopping(double tol, double b2, QudaResidualType residual_type);

    /**
       @briefTest for solver convergence
       @param[in] r2 L2 norm squared of the residual
       @param[in] hq2 Heavy quark residual
       @param[in] r2_tol Solver L2 tolerance
       @param[in] hq_tol Solver heavy-quark tolerance
       @return Whether converged
     */
    bool convergence(double r2, double hq2, double r2_tol, double hq_tol);

    /**
       @brief Test for HQ solver convergence -- ignore L2 residual
       @param[in] r2 L2 norm squared of the residual
       @param[in] hq2 Heavy quark residual
       @param[in] r2_tol Solver L2 tolerance
       @param[in[ hq_tol Solver heavy-quark tolerance
       @return Whether converged
     */
    bool convergenceHQ(double r2, double hq2, double r2_tol, double hq_tol);

    /**
       @brief Test for L2 solver convergence -- ignore HQ residual
       @param[in] r2 L2 norm squared of the residual
       @param[in] hq2 Heavy quark residual
       @param[in] r2_tol Solver L2 tolerance
       @param[in] hq_tol Solver heavy-quark tolerance
     */
    bool convergenceL2(double r2, double hq2, double r2_tol, double hq_tol);

    /**
       @brief Prints out the running statistics of the solver
       (requires a verbosity of QUDA_VERBOSE)
       @param[in] name Name of solver that called this
       @param[in] k iteration count
       @param[in] r2 L2 norm squared of the residual
       @param[in] hq2 Heavy quark residual
     */
    void PrintStats(const char *name, int k, double r2, double b2, double hq2);

    /**
       @brief Prints out the summary of the solver convergence
       (requires a verbosity of QUDA_SUMMARIZE).  Assumes
       SolverParam.true_res and SolverParam.true_res_hq has been set
       @param[in] name Name of solver that called this
       @param[in] k iteration count
       @param[in] r2 L2 norm squared of the residual
       @param[in] hq2 Heavy quark residual
       @param[in] r2_tol Solver L2 tolerance
       @param[in] hq_tol Solver heavy-quark tolerance
    */
    void PrintSummary(const char *name, int k, double r2, double b2, double r2_tol, double hq_tol);

    /**
       @brief Constructs the deflation space and eigensolver
       @param[in] meta A sample ColorSpinorField with which to instantiate
       the eigensolver
       @param[in] mat The operator to eigensolve
       @param[in] Whether to compute the SVD
    */
    void constructDeflationSpace(const ColorSpinorField &meta, const DiracMatrix &mat);

    /**
       @brief Destroy the allocated deflation space
    */
    void destroyDeflationSpace();

    /**
       @brief Extends the deflation space to twice its size for SVD deflation
    */
    void extendSVDDeflationSpace();

    /**
       @brief Injects a deflation space into the solver from the
       vector argument.  Note the input space is reduced to zero size as a
       result of calling this function, with responsibility for the
       space transferred to the solver.
       @param[in,out] defl_space the deflation space we wish to
       transfer to the solver.
    */
    void injectDeflationSpace(std::vector<ColorSpinorField *> &defl_space);

    /**
       @brief Extracts the deflation space from the solver to the
       vector argument.  Note the solver deflation space is reduced to
       zero size as a result of calling this function, with
       responsibility for the space transferred to the argument.
       @param[in,out] defl_space the extracted deflation space.  On
       input, this vector should have zero size.
    */
    void extractDeflationSpace(std::vector<ColorSpinorField *> &defl_space);

    /**
       @brief Returns the size of deflation space
    */
    int deflationSpaceSize() const { return (int)evecs.size(); };

    /**
       @brief Sets the deflation compute boolean
       @param[in] flag Set to this boolean value
    */
    void setDeflateCompute(bool flag) { deflate_compute = flag; };

    /**
       @brief Sets the recompute evals boolean
       @param[in] flag Set to this boolean value
    */
    void setRecomputeEvals(bool flag) { recompute_evals = flag; };

    /**
     * @brief Return flops
     * @return flops expended by this operator
     */
    virtual double flops() const { return 0; }
  };

  /**
     @brief  Conjugate-Gradient Solver.
   */
  class CG : public Solver {

  private:
    // pointers to fields to avoid multiple creation overhead
    ColorSpinorField *yp, *rp, *rnewp, *pp, *App, *tmpp, *tmp2p, *tmp3p, *rSloppyp, *xSloppyp;
    std::vector<ColorSpinorField*> p;
    bool init;

  public:
    CG(const DiracMatrix &mat, const DiracMatrix &matSloppy, const DiracMatrix &matPrecon, const DiracMatrix &matEig,
       SolverParam &param, TimeProfile &profile);
    virtual ~CG();
    /**
     * @brief Run CG.
     * @param out Solution vector.
     * @param in Right-hand side.
     */
    void operator()(ColorSpinorField &out, ColorSpinorField &in){
      (*this)(out, in, nullptr, 0.0);
    };

    /**
     * @brief Solve re-using an initial Krylov space defined by an initial r2_old_init and search direction p_init.
     * @details This can be used when continuing a CG, e.g. as refinement step after a multi-shift solve.
     * @param out Solution-vector.
     * @param in Right-hand side.
     * @param p_init Initial-search direction.
     * @param r2_old_init [description]
     */
    void operator()(ColorSpinorField &out, ColorSpinorField &in, ColorSpinorField *p_init, double r2_old_init);

    void blocksolve(ColorSpinorField& out, ColorSpinorField& in);

    virtual bool hermitian() { return true; } /** CG is only for Hermitian systems */
  };

  class CGNE : public CG
  {

  private:
    DiracMMdag mmdag;
    DiracMMdag mmdagSloppy;
    DiracMMdag mmdagPrecon;
    DiracMMdag mmdagEig;
    ColorSpinorField *xp;
    ColorSpinorField *yp;
    bool init;

  public:
    CGNE(const DiracMatrix &mat, const DiracMatrix &matSloppy, const DiracMatrix &matPrecon, const DiracMatrix &matEig,
         SolverParam &param, TimeProfile &profile);
    virtual ~CGNE();

    void operator()(ColorSpinorField &out, ColorSpinorField &in);

    virtual bool hermitian() { return false; } /** CGNE is for any system */
  };

  class CGNR : public CG
  {

  private:
    DiracMdagM mdagm;
    DiracMdagM mdagmSloppy;
    DiracMdagM mdagmPrecon;
    DiracMdagM mdagmEig;
    ColorSpinorField *bp;
    bool init;

  public:
    CGNR(const DiracMatrix &mat, const DiracMatrix &matSloppy, const DiracMatrix &matPrecon, const DiracMatrix &matEig,
         SolverParam &param, TimeProfile &profile);
    virtual ~CGNR();

    void operator()(ColorSpinorField &out, ColorSpinorField &in);

    virtual bool hermitian() { return false; } /** CGNR is for any system */
  };

  class CG3 : public Solver
  {

  private:
    // pointers to fields to avoid multiple creation overhead
    ColorSpinorField *yp, *rp, *tmpp, *ArSp, *rSp, *xSp, *xS_oldp, *tmpSp, *rS_oldp, *tmp2Sp;
    bool init;

  public:
    CG3(const DiracMatrix &mat, const DiracMatrix &matSloppy, const DiracMatrix &matPrecon, SolverParam &param,
        TimeProfile &profile);
    virtual ~CG3();

    void operator()(ColorSpinorField &out, ColorSpinorField &in);

    virtual bool hermitian() { return true; } /** CG is only for Hermitian systems */
  };

  class CG3NE : public CG3
  {

  private:
    DiracMMdag mmdag;
    DiracMMdag mmdagSloppy;
    DiracMMdag mmdagPrecon;
    ColorSpinorField *xp;
    ColorSpinorField *yp;
    bool init;

  public:
    CG3NE(const DiracMatrix &mat, const DiracMatrix &matSloppy, const DiracMatrix &matPrecon, SolverParam &param,
          TimeProfile &profile);
    virtual ~CG3NE();

    void operator()(ColorSpinorField &out, ColorSpinorField &in);

    virtual bool hermitian() { return false; } /** CG3NE is for any system */
  };

  class CG3NR : public CG3
  {

  private:
    DiracMdagM mdagm;
    DiracMdagM mdagmSloppy;
    DiracMdagM mdagmPrecon;
    ColorSpinorField *bp;
    bool init;

  public:
    CG3NR(const DiracMatrix &mat, const DiracMatrix &matSloppy, const DiracMatrix &matPrecon, SolverParam &param,
          TimeProfile &profile);
    virtual ~CG3NR();

    void operator()(ColorSpinorField &out, ColorSpinorField &in);

    virtual bool hermitian() { return false; } /** CG3NR is for any system */
  };

  class MPCG : public Solver {
    private:
      void computeMatrixPowers(cudaColorSpinorField out[], cudaColorSpinorField &in, int nvec);
      void computeMatrixPowers(std::vector<cudaColorSpinorField>& out, std::vector<cudaColorSpinorField>& in, int nsteps);

    public:
      MPCG(const DiracMatrix &mat, SolverParam &param, TimeProfile &profile);
      virtual ~MPCG();

      void operator()(ColorSpinorField &out, ColorSpinorField &in);
      virtual bool hermitian() { return true; } /** MPCG is only Hermitian system */
  };


  class PreconCG : public Solver {
    private:
      Solver *K;
      SolverParam Kparam; // parameters for preconditioner solve

    public:
      PreconCG(const DiracMatrix &mat, const DiracMatrix &matSloppy, const DiracMatrix &matPrecon,
               const DiracMatrix &matEig, SolverParam &param, TimeProfile &profile);

      virtual ~PreconCG();

      void operator()(ColorSpinorField &out, ColorSpinorField &in);
      virtual bool hermitian() { return true; } /** MPCG is only Hermitian system */
  };


  class BiCGstab : public Solver {

  private:
    // pointers to fields to avoid multiple creation overhead
    ColorSpinorField *yp, *rp, *pp, *vp, *tmpp, *tp;
    bool init;

  public:
    BiCGstab(const DiracMatrix &mat, const DiracMatrix &matSloppy, const DiracMatrix &matPrecon,
             const DiracMatrix &matEig, SolverParam &param, TimeProfile &profile);
    virtual ~BiCGstab();

    void operator()(ColorSpinorField &out, ColorSpinorField &in);

    virtual bool hermitian() { return false; } /** BiCGStab is for any linear system */
  };

  class SimpleBiCGstab : public Solver {

  private:

    // pointers to fields to avoid multiple creation overhead
    cudaColorSpinorField *yp, *rp, *pp, *vp, *tmpp, *tp;
    bool init;

  public:
    SimpleBiCGstab(const DiracMatrix &mat, SolverParam &param, TimeProfile &profile);
    virtual ~SimpleBiCGstab();

    void operator()(ColorSpinorField &out, ColorSpinorField &in);

    virtual bool hermitian() { return false; } /** BiCGStab is for any linear system */
  };

  class MPBiCGstab : public Solver {

  private:
    void computeMatrixPowers(std::vector<cudaColorSpinorField>& pr, cudaColorSpinorField& p, cudaColorSpinorField& r, int nsteps);

  public:
    MPBiCGstab(const DiracMatrix &mat, SolverParam &param, TimeProfile &profile);
    virtual ~MPBiCGstab();

    void operator()(ColorSpinorField &out, ColorSpinorField &in);

    virtual bool hermitian() { return false; } /** BiCGStab is for any linear system */
  };

  class BiCGstabL : public Solver {

  private:
    /**
       The size of the Krylov space that BiCGstabL uses.
     */
    int n_krylov; // in the language of BiCGstabL, this is L.

    // Various coefficients and params needed on each iteration.
    Complex rho0, rho1, alpha, omega, beta; // Various coefficients for the BiCG part of BiCGstab-L.
    Complex *gamma, *gamma_prime, *gamma_prime_prime; // Parameters for MR part of BiCGstab-L. (L+1) length.
    Complex **tau; // Parameters for MR part of BiCGstab-L. Tech. modified Gram-Schmidt coeffs. (L+1)x(L+1) length.
    double *sigma; // Parameters for MR part of BiCGstab-L. Tech. the normalization part of Gram-Scmidt. (L+1) length.

    // pointers to fields to avoid multiple creation overhead
    // full precision fields
    ColorSpinorField *r_fullp;   //! Full precision residual.
    ColorSpinorField *yp;        //! Full precision temporary.
    // sloppy precision fields
    ColorSpinorField *tempp;     //! Sloppy temporary vector.
    std::vector<ColorSpinorField*> r; // Current residual + intermediate residual values, along the MR.
    std::vector<ColorSpinorField*> u; // Search directions.

    // Saved, preallocated vectors. (may or may not get used depending on precision.)
    ColorSpinorField *x_sloppy_saved_p; //! Sloppy solution vector.
    ColorSpinorField *r0_saved_p;       //! Shadow residual, in BiCG language.
    ColorSpinorField *r_sloppy_saved_p; //! Current residual, in BiCG language.

    /**
       Internal routine for reliable updates. Made to not conflict with BiCGstab's implementation.
     */
    int reliable(double &rNorm, double &maxrx, double &maxrr, const double &r2, const double &delta);

    /**
       Internal routines for pipelined Gram-Schmidt. Made to not conflict with GCR's implementation.
     */
    void computeTau(Complex **tau, double *sigma, std::vector<ColorSpinorField*> r, int begin, int size, int j);
    void updateR(Complex **tau, std::vector<ColorSpinorField*> r, int begin, int size, int j);
    void orthoDir(Complex **tau, double* sigma, std::vector<ColorSpinorField*> r, int j, int pipeline);

    void updateUend(Complex *gamma, std::vector<ColorSpinorField *> u, int n_krylov);
    void updateXRend(Complex *gamma, Complex *gamma_prime, Complex *gamma_prime_prime,
                     std::vector<ColorSpinorField *> r, ColorSpinorField &x, int n_krylov);

    /**
       Solver uses lazy allocation: this flag determines whether we have allocated or not.
     */
    bool init;

    std::string solver_name; // holds BiCGstab-l, where 'l' literally equals n_krylov.

  public:
    BiCGstabL(const DiracMatrix &mat, const DiracMatrix &matSloppy, SolverParam &param, TimeProfile &profile);
    virtual ~BiCGstabL();

    void operator()(ColorSpinorField &out, ColorSpinorField &in);

    virtual bool hermitian() { return false; } /** BiCGStab is for any linear system */
  };

  class GCR : public Solver {

  private:
    const DiracMdagM matMdagM; // used by the eigensolver

    Solver *K;
    SolverParam Kparam; // parameters for preconditioner solve

    /**
       The size of the Krylov space that GCR uses
     */
    int n_krylov;

    Complex *alpha;
    Complex **beta;
    double *gamma;

    /**
       Solver uses lazy allocation: this flag to determine whether we have allocated.
     */
    bool init;

    ColorSpinorField *rp;       //! residual vector
    ColorSpinorField *tmpp;     //! temporary for mat-vec
    ColorSpinorField *tmp_sloppy; //! temporary for sloppy mat-vec
    ColorSpinorField *r_sloppy; //! sloppy residual vector

    std::vector<ColorSpinorField*> p;  // GCR direction vectors
    std::vector<ColorSpinorField*> Ap; // mat * direction vectors

  public:
    GCR(const DiracMatrix &mat, const DiracMatrix &matSloppy, const DiracMatrix &matPrecon, const DiracMatrix &matEig,
        SolverParam &param, TimeProfile &profile);

    /**
       @param K Preconditioner
    */
    GCR(const DiracMatrix &mat, Solver &K, const DiracMatrix &matSloppy, const DiracMatrix &matPrecon,
        const DiracMatrix &matEig, SolverParam &param, TimeProfile &profile);
    virtual ~GCR();

    void operator()(ColorSpinorField &out, ColorSpinorField &in);

    virtual bool hermitian() { return false; } /** GCR is for any linear system */
  };

  class MR : public Solver {

  private:
    ColorSpinorField *rp;
    ColorSpinorField *r_sloppy;
    ColorSpinorField *Arp;
    ColorSpinorField *tmpp;
    ColorSpinorField *tmp_sloppy;
    ColorSpinorField *x_sloppy;
    bool init;

  public:
    MR(const DiracMatrix &mat, const DiracMatrix &matSloppy, SolverParam &param, TimeProfile &profile);
    virtual ~MR();

    void operator()(ColorSpinorField &out, ColorSpinorField &in);

    virtual bool hermitian() { return false; } /** MR is for any linear system */
  };

  /**
     @brief Communication-avoiding CG solver.  This solver does
     un-preconditioned CG, running in steps of n_krylov, build up a
     polynomial in the linear operator of length n_krylov, and then
     performs a steepest descent minimization on the resulting basis
     vectors.  For now only implemented using the power basis so is
     only useful as a preconditioner.
   */
  class CACG : public Solver {

  private:
    bool init;

    bool lambda_init;
    QudaCABasis basis;

    Complex *Q_AQandg; // Fused inner product matrix
    Complex *Q_AS; // inner product matrix
    Complex *alpha; // QAQ^{-1} g
    Complex *beta; // QAQ^{-1} QpolyS

    ColorSpinorField *rp;
    ColorSpinorField *tmpp;
    ColorSpinorField *tmpp2;
    ColorSpinorField *tmp_sloppy;
    ColorSpinorField *tmp_sloppy2;

    std::vector<ColorSpinorField*> S;  // residual vectors
    std::vector<ColorSpinorField*> AS; // mat * residual vectors. Can be replaced by a single temporary.
    std::vector<ColorSpinorField*> Q;  // CG direction vectors
    std::vector<ColorSpinorField*> Qtmp; // CG direction vectors for pointer swap
    std::vector<ColorSpinorField*> AQ; // mat * CG direction vectors.
                                       // it's possible to avoid carrying these
                                       // around, but there's a stability penalty,
                                       // and computing QAQ becomes a pain (though
                                       // it does let you fuse the reductions...)

    /**
       @brief Initiate the fields needed by the solver
       @param[in] b Source vector used for solver meta data.  If we're
       not preserving the source vector and we have a uni-precision
       solver, we set p[0] = b to save memory and memory copying.
    */
    void create(ColorSpinorField &b);

    /**
       @brief Compute the alpha coefficients
    */
    void compute_alpha();

    /**
       @brief Compute the beta coefficients
    */
    void compute_beta();

    /**
       @ brief Check if it's time for a reliable update
    */
    int reliable(double &rNorm,  double &maxrr, int &rUpdate, const double &r2, const double &delta);

  public:
    CACG(const DiracMatrix &mat, const DiracMatrix &matSloppy, const DiracMatrix &matPrecon, const DiracMatrix &matEig,
         SolverParam &param, TimeProfile &profile);
    virtual ~CACG();

    void operator()(ColorSpinorField &out, ColorSpinorField &in);

    virtual bool hermitian() { return true; } /** CG is only for Hermitian systems */
  };

  class CACGNE : public CACG {

  private:
    DiracMMdag mmdag;
    DiracMMdag mmdagSloppy;
    DiracMMdag mmdagPrecon;
    DiracMMdag mmdagEig;
    ColorSpinorField *xp;
    ColorSpinorField *yp;
    bool init;

  public:
    CACGNE(const DiracMatrix &mat, const DiracMatrix &matSloppy, const DiracMatrix &matPrecon,
           const DiracMatrix &matEig, SolverParam &param, TimeProfile &profile);
    virtual ~CACGNE();

    void operator()(ColorSpinorField &out, ColorSpinorField &in);

    virtual bool hermitian() { return false; } /** CGNE is for any linear system */
  };

  class CACGNR : public CACG {

  private:
    DiracMdagM mdagm;
    DiracMdagM mdagmSloppy;
    DiracMdagM mdagmPrecon;
    DiracMdagM mdagmEig;
    ColorSpinorField *bp;
    bool init;

  public:
    CACGNR(const DiracMatrix &mat, const DiracMatrix &matSloppy, const DiracMatrix &matPrecon,
           const DiracMatrix &matEig, SolverParam &param, TimeProfile &profile);
    virtual ~CACGNR();

    void operator()(ColorSpinorField &out, ColorSpinorField &in);

    virtual bool hermitian() { return false; } /** CGNE is for any linear system */
  };

  /**
     @brief Communication-avoiding GCR solver.  This solver does
     un-preconditioned GCR, first building up a polynomial in the
     linear operator of length n_krylov, and then performs a minimum
     residual extrapolation on the resulting basis vectors.  For use as
     a multigrid smoother with minimum global synchronization.
   */
  class CAGCR : public Solver {

  private:
    const DiracMdagM matMdagM; // used by the eigensolver
    bool init;
    const bool use_source; // whether we can reuse the source vector

    // Basis. Currently anything except POWER_BASIS causes a warning
    // then swap to POWER_BASIS.
    QudaCABasis basis;

    Complex *alpha; // Solution coefficient vectors

    ColorSpinorField *rp;
    ColorSpinorField *tmpp;
    ColorSpinorField *tmp_sloppy;

    std::vector<ColorSpinorField*> p;  // GCR direction vectors
    std::vector<ColorSpinorField*> q;  // mat * direction vectors

    /**
       @brief Initiate the fields needed by the solver
       @param[in] b Source vector used for solver meta data.  If we're
       not preserving the source vector and we have a uni-precision
       solver, we set p[0] = b to save memory and memory copying.
    */
    void create(ColorSpinorField &b);

    /**
       @brief Solve the equation A p_k psi_k = q_k psi_k = b by minimizing the
       least square residual using Eigen's LDLT Cholesky for numerical stability
       @param[out] psi Array of coefficients
       @param[in] q Search direction vectors with the operator applied
       @param[in] b Source vector against which we are solving
    */
    void solve(Complex *psi_, std::vector<ColorSpinorField*> &q, ColorSpinorField &b);

public:
  CAGCR(const DiracMatrix &mat, const DiracMatrix &matSloppy, const DiracMatrix &matPrecon, const DiracMatrix &matEig,
        SolverParam &param, TimeProfile &profile);
  virtual ~CAGCR();

  void operator()(ColorSpinorField &out, ColorSpinorField &in);

  virtual bool hermitian() { return false; } /** GCR is for any linear system */
  };

  // Steepest descent solver used as a preconditioner
  class SD : public Solver {
    private:
      cudaColorSpinorField *Ar;
      cudaColorSpinorField *r;
      cudaColorSpinorField *y;
      bool init;

    public:
      SD(const DiracMatrix &mat, SolverParam &param, TimeProfile &profile);
      virtual ~SD();

      void operator()(ColorSpinorField &out, ColorSpinorField &in);

      virtual bool hermitian() { return false; } /** CGNE is for any linear system */
  };

  // Extended Steepest Descent solver used for overlapping DD preconditioning
  class XSD : public Solver
  {
    private:
      cudaColorSpinorField *xx;
      cudaColorSpinorField *bx;
      SD *sd; // extended sd is implemented using standard sd
      bool init;
      int R[4];

    public:
      XSD(const DiracMatrix &mat, SolverParam &param, TimeProfile &profile);
      virtual ~XSD();

      void operator()(ColorSpinorField &out, ColorSpinorField &in);

      virtual bool hermitian() { return false; } /** CGNE is for any linear system */
  };

  class PreconditionedSolver : public Solver
  {
private:
    Solver *solver;
    const Dirac &dirac;
    const char *prefix;

public:
  PreconditionedSolver(Solver &solver, const Dirac &dirac, SolverParam &param, TimeProfile &profile, const char *prefix) :
    Solver(solver.M(), solver.Msloppy(), solver.Mprecon(), solver.Meig(), param, profile),
    solver(&solver),
    dirac(dirac),
    prefix(prefix)
  {
<<<<<<< HEAD
    }
=======
  }
>>>>>>> 2ef770bc

    virtual ~PreconditionedSolver() { delete solver; }

    void operator()(ColorSpinorField &x, ColorSpinorField &b) {
      pushOutputPrefix(prefix);

      QudaSolutionType solution_type = b.SiteSubset() == QUDA_FULL_SITE_SUBSET ? QUDA_MAT_SOLUTION : QUDA_MATPC_SOLUTION;

      ColorSpinorField *out=nullptr;
      ColorSpinorField *in=nullptr;

      if (dirac.hasSpecialMG()) {
        dirac.prepareSpecialMG(in, out, x, b, solution_type);
      } else {
        dirac.prepare(in, out, x, b, solution_type);
      }
      (*solver)(*out, *in);
      if (dirac.hasSpecialMG()) {
        dirac.reconstructSpecialMG(x, b, solution_type);
      } else {
        dirac.reconstruct(x, b, solution_type);
      }

      popOutputPrefix();
    }

    /**
     * @brief Return reference to the solver. Used when mass/mu
     *        rescaling an MG instance
     */
    Solver &ExposeSolver() const { return *solver; }

    virtual bool hermitian() { return solver->hermitian(); } /** Use the inner solver */
  };

  class MultiShiftSolver {

  protected:
    const DiracMatrix &mat;
    const DiracMatrix &matSloppy;
    SolverParam &param;
    TimeProfile &profile;

  public:
    MultiShiftSolver(const DiracMatrix &mat, const DiracMatrix &matSloppy, SolverParam &param, TimeProfile &profile) :
      mat(mat), matSloppy(matSloppy), param(param), profile(profile) { ; }
    virtual ~MultiShiftSolver() { ; }

    virtual void operator()(std::vector<ColorSpinorField*> out, ColorSpinorField &in) = 0;
    bool convergence(const double *r2, const double *r2_tol, int n) const;
  };

/**
 * @brief Multi-Shift Conjugate Gradient Solver.
 */
  class MultiShiftCG : public MultiShiftSolver {

  public:
    MultiShiftCG(const DiracMatrix &mat, const DiracMatrix &matSloppy, SolverParam &param, TimeProfile &profile);
    virtual ~MultiShiftCG();
/**
 * @brief Run multi-shift and return Krylov-space at the end of the solve in p and r2_old_arry.
 *
 * @param out std::vector of pointer to solutions for all the shifts.
 * @param in right-hand side.
 * @param p std::vector of pointers to hold search directions. Note this will be resized as necessary.
 * @param r2_old_array pointer to last values of r2_old for old shifts. Needs to be large enough to hold r2_old for all shifts.
 */
    void operator()(std::vector<ColorSpinorField*>x, ColorSpinorField &b, std::vector<ColorSpinorField*> &p, double* r2_old_array );

/**
 * @brief Run multi-shift and return Krylov-space at the end of the solve in p and r2_old_arry.
 *
 * @param out std::vector of pointer to solutions for all the shifts.
 * @param in right-hand side.
 */
    void operator()(std::vector<ColorSpinorField*> out, ColorSpinorField &in){
      std::unique_ptr<double[]> r2_old(new double[QUDA_MAX_MULTI_SHIFT]);
      std::vector<ColorSpinorField*> p;

      (*this)(out, in, p, r2_old.get());

      for (auto& pp : p) delete pp;
    }

  };


  /**
     @brief This computes the optimum guess for the system Ax=b in the L2
     residual norm.  For use in the HMD force calculations using a
     minimal residual chronological method.  This computes the guess
     solution as a linear combination of a given number of previous
     solutions.  Following Brower et al, only the orthogonalised vector
     basis is stored to conserve memory.

     If Eigen support is enabled then Eigen's SVD algorithm is used
     for solving the linear system, else Gaussian elimination with
     partial pivots is used.
  */
  class MinResExt {

  protected:
    const DiracMatrix &mat;
    bool orthogonal; //! Whether to construct an orthogonal basis or not
    bool apply_mat; //! Whether to compute q = Ap or assume it is provided
    bool hermitian; //! whether A is hermitian ot not
    TimeProfile &profile;

    /**
       @brief Solve the equation A p_k psi_k = q_k psi_k = b by minimizing the
       residual and using Eigen's SVD algorithm for numerical stability
       @param[out] psi Array of coefficients
       @param[in] p Search direction vectors
       @param[in] q Search direction vectors with the operator applied
       @param[in] hermitian Whether the linear system is Hermitian or not
    */
    void solve(Complex *psi_, std::vector<ColorSpinorField*> &p,
               std::vector<ColorSpinorField*> &q, ColorSpinorField &b, bool hermitian);

  public:
    /**
       @param mat The operator for the linear system we wish to solve
       @param orthogonal Whether to construct an orthogonal basis prior to constructing the linear system
       @param apply_mat Whether to apply the operator in place or assume q already contains this
       @profile Timing profile to use
    */
    MinResExt(const DiracMatrix &mat, bool orthogonal, bool apply_mat, bool hermitian, TimeProfile &profile);
    virtual ~MinResExt();

    /**
       @param x The optimum for the solution vector.
       @param b The source vector in the equation to be solved. This is not preserved and is overwritten by the new residual.
       @param basis Vector of pairs storing the basis (p,Ap)
    */
    void operator()(ColorSpinorField &x, ColorSpinorField &b,
		    std::vector<std::pair<ColorSpinorField*,ColorSpinorField*> > basis);

    /**
       @param x The optimum for the solution vector.
       @param b The source vector in the equation to be solved. This is not preserved.
       @param p The basis vectors in which we are building the guess
       @param q The basis vectors multiplied by A
    */
    void operator()(ColorSpinorField &x, ColorSpinorField &b,
		    std::vector<ColorSpinorField*> p,
		    std::vector<ColorSpinorField*> q);
  };

  using ColorSpinorFieldSet = ColorSpinorField;

  //forward declaration
  class EigCGArgs;

  class IncEigCG : public Solver {

  private:
    Solver *K;
    SolverParam Kparam; // parameters for preconditioner solve

    ColorSpinorFieldSet *Vm;  //eigCG search vectors  (spinor matrix of size eigen_vector_length x m)

    ColorSpinorField *rp;       //! residual vector
    ColorSpinorField *yp;       //! high precision accumulator
    ColorSpinorField* p;  // conjugate vector
    ColorSpinorField* Ap; // mat * conjugate vector
    ColorSpinorField *tmpp;     //! temporary for mat-vec
    ColorSpinorField* Az; // mat * conjugate vector from the previous iteration
    ColorSpinorField *r_pre;    //! residual passed to preconditioner
    ColorSpinorField *p_pre;    //! preconditioner result

    EigCGArgs *eigcg_args;

    TimeProfile &profile; // time profile for initCG solver

    bool init;

public:
    IncEigCG(const DiracMatrix &mat, const DiracMatrix &matSloppy, const DiracMatrix &matPrecon, SolverParam &param, TimeProfile &profile);

    virtual ~IncEigCG();

    /**
       @brief Expands deflation space.
       @param V Composite field container of new eigenvectors
       @param n_ev number of vectors to load
     */
    void increment(ColorSpinorField &V, int n_ev);

    void RestartVT(const double beta, const double rho);
    void UpdateVm(ColorSpinorField &res, double beta, double sqrtr2);
    //EigCG solver:
    int eigCGsolve(ColorSpinorField &out, ColorSpinorField &in);
    //InitCG solver:
    int initCGsolve(ColorSpinorField &out, ColorSpinorField &in);
    //Incremental eigCG solver (for eigcg and initcg calls)
    void operator()(ColorSpinorField &out, ColorSpinorField &in);

    bool hermitian() { return true; } // EigCG is only for Hermitian systems
  };

//forward declaration
 class GMResDRArgs;

 class GMResDR : public Solver {

  private:
    Solver *K;
    SolverParam Kparam; // parameters for preconditioner solve

    ColorSpinorFieldSet *Vm;//arnoldi basis vectors, size (m+1)
    ColorSpinorFieldSet *Zm;//arnoldi basis vectors, size (m+1)

    ColorSpinorField *rp;       //! residual vector
    ColorSpinorField *yp;       //! high precision accumulator
    ColorSpinorField *tmpp;     //! temporary for mat-vec
    ColorSpinorField *r_sloppy; //! sloppy residual vector
    ColorSpinorField *r_pre;    //! residual passed to preconditioner
    ColorSpinorField *p_pre;    //! preconditioner result

    TimeProfile &profile;    //time profile for initCG solver

    GMResDRArgs *gmresdr_args;

    bool init;

  public:

    GMResDR(const DiracMatrix &mat, const DiracMatrix &matSloppy, const DiracMatrix &matPrecon, SolverParam &param, TimeProfile &profile);
    GMResDR(const DiracMatrix &mat, Solver &K, const DiracMatrix &matSloppy, const DiracMatrix &matPrecon, SolverParam &param, TimeProfile &profile);

    virtual ~GMResDR();

    //GMRES-DR solver
    void operator()(ColorSpinorField &out, ColorSpinorField &in);
    //
    //GMRESDR method
    void RunDeflatedCycles (ColorSpinorField *out, ColorSpinorField *in, const double tol_threshold);
    //
    int FlexArnoldiProcedure (const int start_idx, const bool do_givens);

    void RestartVZH();

    void UpdateSolution(ColorSpinorField *x, ColorSpinorField *r, bool do_gels);

    bool hermitian() { return false; } // GMRESDR for any linear system
 };

  /**
     @brief This is an object that captures the state required for a
     deflated solver.
  */
  struct deflation_space : public Object {
    bool svd;                              /** Whether this space is for an SVD deflaton */
    std::vector<ColorSpinorField *> evecs; /** Container for the eigenvectors */
    std::vector<Complex> evals;            /** The eigenvalues */
  };

} // namespace quda<|MERGE_RESOLUTION|>--- conflicted
+++ resolved
@@ -1187,11 +1187,7 @@
     dirac(dirac),
     prefix(prefix)
   {
-<<<<<<< HEAD
-    }
-=======
   }
->>>>>>> 2ef770bc
 
     virtual ~PreconditionedSolver() { delete solver; }
 
