--- conflicted
+++ resolved
@@ -577,11 +577,6 @@
     virtual QudaInverterType getInverterType() const = 0;
 
     /**
-       @return The inverter type
-     */
-    virtual QudaInverterType getInverterType() const noexcept = 0;
-
-    /**
        @brief Generic solver setup and parameter checking
        @param[in] x Solution vector
        @param[in] b Source vector
@@ -606,23 +601,6 @@
       @param[in] profile the timer profile
       @return the created preconditioning solver, decorated by std::shared_ptr
     */
-<<<<<<< HEAD
-    std::shared_ptr<Solver> createPreconditioner(const DiracMatrix &mat, const DiracMatrix &matSloppy, const DiracMatrix &matPrecon, const DiracMatrix &matEig, 
-                                                 SolverParam &param, SolverParam &Kparam, TimeProfile &profile);
-
-    /**
-    * @brief Set parameters for the inner solver
-    * @param inner[out] Parameters for the preconditioner solver
-    * @param outer[in] Parameters from the outer solver
-    */
-    virtual void fillInnerSolverParam(SolverParam &inner, const SolverParam &outer);
-
-    /**
-    * @brief Extract parameters determined while running the preconditioned solve
-    * @param outer[out] Parameters for outer solver which also maintains preconditioned solver info
-    * @param inner[in] Parameters from the preconditioned solver
-    */
-=======
     std::shared_ptr<Solver> createPreconditioner(const DiracMatrix &mat, const DiracMatrix &matSloppy,
                                                  const DiracMatrix &matPrecon, const DiracMatrix &matEig,
                                                  SolverParam &param, SolverParam &Kparam, TimeProfile &profile);
@@ -639,7 +617,6 @@
      * @param outer[out] Parameters for outer solver which also maintains preconditioned solver info
      * @param inner[in] Parameters from the preconditioned solver
      */
->>>>>>> abbf137d
     virtual void extractInnerSolverParam(SolverParam &outer, const SolverParam &inner);
 
     /**
@@ -650,11 +627,7 @@
         @param[in] K the externally allocated preconditioner
         @return the external preconditioner wrapped in a non-deallocating std::shared_ptr
      */
-<<<<<<< HEAD
-    std::shared_ptr<Solver> wrapExternalPreconditioner(const Solver& K);
-=======
     std::shared_ptr<Solver> wrapExternalPreconditioner(const Solver &K);
->>>>>>> abbf137d
 
     /**
        @brief Set the solver L2 stopping condition
@@ -858,8 +831,6 @@
 
     virtual QudaInverterType getInverterType() const override { return QUDA_CG_INVERTER; }
 
-    virtual QudaInverterType getInverterType() const noexcept override { return QUDA_CG_INVERTER; }
-
   protected:
     /**
      * @brief Separate codepath for performing a "simpler" CG solve when a heavy quark residual is requested.
@@ -899,15 +870,9 @@
     */
     ColorSpinorField &get_residual() override;
 
-<<<<<<< HEAD
-    virtual bool hermitian() { return false; } /** CGNE is for any system */
-
-    virtual QudaInverterType getInverterType() const noexcept final { return QUDA_CGNE_INVERTER; }
-=======
     virtual bool hermitian() const final { return false; } /** CGNE is for any system */
 
     virtual QudaInverterType getInverterType() const final { return QUDA_CGNE_INVERTER; }
->>>>>>> abbf137d
   };
 
   class CGNR : public CG
@@ -941,13 +906,7 @@
 
     virtual bool hermitian() const final { return false; } /** CGNR is for any system */
 
-<<<<<<< HEAD
-    virtual bool hermitian() { return false; } /** CGNR is for any system */
-
-    virtual QudaInverterType getInverterType() const noexcept final { return QUDA_CGNR_INVERTER; }
-=======
     virtual QudaInverterType getInverterType() const final { return QUDA_CGNR_INVERTER; }
->>>>>>> abbf137d
   };
 
   class CG3 : public Solver
@@ -967,13 +926,7 @@
 
     virtual bool hermitian() const override { return true; } /** CG is only for Hermitian systems */
 
-<<<<<<< HEAD
-    virtual bool hermitian() { return true; } /** CG is only for Hermitian systems */
-
-    virtual QudaInverterType getInverterType() const noexcept override { return QUDA_CG3_INVERTER; }
-=======
     virtual QudaInverterType getInverterType() const override { return QUDA_CG3_INVERTER; }
->>>>>>> abbf137d
   };
 
   class CG3NE : public CG3
@@ -1005,15 +958,9 @@
     */
     ColorSpinorField &get_residual() override;
 
-<<<<<<< HEAD
-    virtual bool hermitian() { return false; } /** CG3NE is for any system */
-
-    virtual QudaInverterType getInverterType() const noexcept final { return QUDA_CG3NE_INVERTER; }
-=======
     virtual bool hermitian() const final { return false; } /** CG3NE is for any system */
 
     virtual QudaInverterType getInverterType() const final { return QUDA_CG3NE_INVERTER; }
->>>>>>> abbf137d
   };
 
   class CG3NR : public CG3
@@ -1044,15 +991,9 @@
     */
     ColorSpinorField &get_residual();
 
-<<<<<<< HEAD
-    virtual bool hermitian() { return false; } /** CG3NR is for any system */
-
-    virtual QudaInverterType getInverterType() const noexcept final { return QUDA_CG3NR_INVERTER; }
-=======
     virtual bool hermitian() const final { return false; } /** CG3NR is for any system */
 
     virtual QudaInverterType getInverterType() const final { return QUDA_CG3NR_INVERTER; }
->>>>>>> abbf137d
   };
 
   class PreconCG : public Solver {
@@ -1086,17 +1027,6 @@
              const DiracMatrix &matEig, SolverParam &param, TimeProfile &profile);
 
     /**
-<<<<<<< HEAD
-    * @brief Preconditioned CG supporting a pre-existing preconditioner K.
-    * @param mat mat Fine (outer) Dirac matrix
-    * @param K Preconditioner
-    * @param matSloppy Sloppy precision Dirac matrix
-    * @param matPrecon Preconditioner precision Dirac matrix
-    * @param matEig Deflation precision Dirac matrix
-    * @param param Solver parameters
-    * @param profile Timing profile
-    */
-=======
      * @brief Preconditioned CG supporting a pre-existing preconditioner K.
      * @param mat mat Fine (outer) Dirac matrix
      * @param K Preconditioner
@@ -1106,7 +1036,6 @@
      * @param param Solver parameters
      * @param profile Timing profile
      */
->>>>>>> abbf137d
     PreconCG(const DiracMatrix &mat, Solver &K, const DiracMatrix &matSloppy, const DiracMatrix &matPrecon,
              const DiracMatrix &matEig, SolverParam &param, TimeProfile &profile);
 
@@ -1130,13 +1059,7 @@
 
     virtual bool hermitian() const override { return true; } /** PCG is only Hermitian system */
 
-<<<<<<< HEAD
-    virtual bool hermitian() { return true; } /** PCG is only Hermitian system */
-
-    virtual QudaInverterType getInverterType() const noexcept final { return QUDA_PCG_INVERTER; }
-=======
     virtual QudaInverterType getInverterType() const final { return QUDA_PCG_INVERTER; }
->>>>>>> abbf137d
   };
 
 
@@ -1157,13 +1080,7 @@
 
     virtual bool hermitian() const override { return false; } /** BiCGStab is for any linear system */
 
-<<<<<<< HEAD
-    virtual bool hermitian() { return false; } /** BiCGStab is for any linear system */
-
-    virtual QudaInverterType getInverterType() const noexcept final { return QUDA_BICGSTAB_INVERTER; }
-=======
     virtual QudaInverterType getInverterType() const final { return QUDA_BICGSTAB_INVERTER; }
->>>>>>> abbf137d
   };
 
   /**
@@ -1270,13 +1187,7 @@
 
     virtual bool hermitian() const override { return false; } /** BiCGStab is for any linear system */
 
-<<<<<<< HEAD
-    virtual bool hermitian() { return false; } /** BiCGStab is for any linear system */
-
-    virtual QudaInverterType getInverterType() const noexcept final { return QUDA_BICGSTABL_INVERTER; }
-=======
     virtual QudaInverterType getInverterType() const final { return QUDA_BICGSTABL_INVERTER; }
->>>>>>> abbf137d
   };
 
   class GCR : public Solver {
@@ -1337,13 +1248,7 @@
 
     virtual bool hermitian() const override { return false; } /** GCR is for any linear system */
 
-<<<<<<< HEAD
-    virtual bool hermitian() { return false; } /** GCR is for any linear system */
-
-    virtual QudaInverterType getInverterType() const noexcept final { return QUDA_GCR_INVERTER; }
-=======
     virtual QudaInverterType getInverterType() const final { return QUDA_GCR_INVERTER; }
->>>>>>> abbf137d
   };
 
   class MR : public Solver {
@@ -1372,15 +1277,9 @@
     */
     ColorSpinorField &get_residual() override;
 
-<<<<<<< HEAD
-    bool hermitian() { return false; } /** MR is for any linear system */
-
-    virtual QudaInverterType getInverterType() const noexcept final { return QUDA_MR_INVERTER; }
-=======
     virtual bool hermitian() const override { return false; } /** MR is for any linear system */
 
     virtual QudaInverterType getInverterType() const final { return QUDA_MR_INVERTER; }
->>>>>>> abbf137d
   };
 
   /**
@@ -1452,13 +1351,7 @@
 
     virtual bool hermitian() const override { return true; } /** CG is only for Hermitian systems */
 
-<<<<<<< HEAD
-    virtual bool hermitian() { return true; } /** CG is only for Hermitian systems */
-
-    virtual QudaInverterType getInverterType() const noexcept override { return QUDA_CA_CG_INVERTER; }
-=======
     virtual QudaInverterType getInverterType() const override { return QUDA_CA_CG_INVERTER; }
->>>>>>> abbf137d
   };
 
   class CACGNE : public CACG {
@@ -1490,15 +1383,9 @@
     */
     ColorSpinorField &get_residual() override;
 
-<<<<<<< HEAD
-    virtual bool hermitian() { return false; } /** CA-CGNE is for any linear system */
-
-    virtual QudaInverterType getInverterType() const noexcept final { return QUDA_CA_CGNE_INVERTER; }
-=======
     virtual bool hermitian() const final { return false; } /** CA-CGNE is for any linear system */
 
     virtual QudaInverterType getInverterType() const final { return QUDA_CA_CGNE_INVERTER; }
->>>>>>> abbf137d
   };
 
   class CACGNR : public CACG
@@ -1532,13 +1419,7 @@
 
     virtual bool hermitian() const final { return false; } /** CA-CGNR is for any linear system */
 
-<<<<<<< HEAD
-    virtual bool hermitian() { return false; } /** CA-CGNR is for any linear system */
-
-    virtual QudaInverterType getInverterType() const noexcept final { return QUDA_CA_CGNR_INVERTER; }
-=======
     virtual QudaInverterType getInverterType() const final { return QUDA_CA_CGNR_INVERTER; }
->>>>>>> abbf137d
   };
 
   /**
@@ -1592,15 +1473,9 @@
     */
     ColorSpinorField &get_residual() override;
 
-<<<<<<< HEAD
-    virtual bool hermitian() { return false; } /** GCR is for any linear system */
-
-    virtual QudaInverterType getInverterType() const noexcept final { return QUDA_CA_GCR_INVERTER; }
-=======
     virtual bool hermitian() const override { return false; } /** GCR is for any linear system */
 
     virtual QudaInverterType getInverterType() const final { return QUDA_CA_GCR_INVERTER; }
->>>>>>> abbf137d
   };
 
   // Steepest descent solver used as a preconditioner
@@ -1618,13 +1493,7 @@
 
       virtual bool hermitian() const override { return false; } /** SD is for any linear system */
 
-<<<<<<< HEAD
-      virtual bool hermitian() { return false; } /** SD is for any linear system */
-
-      virtual QudaInverterType getInverterType() const noexcept final { return QUDA_SD_INVERTER; }
-=======
       virtual QudaInverterType getInverterType() const final { return QUDA_SD_INVERTER; }
->>>>>>> abbf137d
   };
 
   class PreconditionedSolver : public Solver
@@ -1675,15 +1544,9 @@
      */
     Solver &ExposeSolver() const { return *solver; }
 
-<<<<<<< HEAD
-    virtual bool hermitian() { return solver->hermitian(); } /** Use the inner solver */
-
-    virtual QudaInverterType getInverterType() const noexcept override { return solver->getInverterType(); }
-=======
     virtual bool hermitian() const override { return solver->hermitian(); } /** Use the inner solver */
 
     virtual QudaInverterType getInverterType() const override { return solver->getInverterType(); }
->>>>>>> abbf137d
   };
 
   class MultiShiftSolver {
@@ -1802,11 +1665,7 @@
 
     /**
        @param x The optimum for the solution vector.
-<<<<<<< HEAD
-       
-=======
-
->>>>>>> abbf137d
+
        @param b The source vector in the equation to be solved. This is not preserved.
        @param p The basis vectors in which we are building the guess
        @param q The basis vectors multiplied by A
@@ -1864,15 +1723,9 @@
   // Incremental eigCG solver (for eigcg and initcg calls)
   void operator()(ColorSpinorField &out, ColorSpinorField &in);
 
-<<<<<<< HEAD
-  bool hermitian() { return true; } // EigCG is only for Hermitian systems
-
-  virtual QudaInverterType getInverterType() const noexcept final { return QUDA_INC_EIGCG_INVERTER; }
-=======
   virtual bool hermitian() const final { return true; } // EigCG is only for Hermitian systems
 
   virtual QudaInverterType getInverterType() const final { return QUDA_INC_EIGCG_INVERTER; }
->>>>>>> abbf137d
   };
 
 //forward declaration
@@ -1919,15 +1772,9 @@
 
     void UpdateSolution(ColorSpinorField *x, ColorSpinorField *r, bool do_gels);
 
-<<<<<<< HEAD
-    bool hermitian() { return false; } // GMRESDR for any linear system
-
-    virtual QudaInverterType getInverterType() const noexcept final { return QUDA_GMRESDR_INVERTER; }
-=======
     virtual bool hermitian() const final { return false; } // GMRESDR for any linear system
 
     virtual QudaInverterType getInverterType() const final { return QUDA_GMRESDR_INVERTER; }
->>>>>>> abbf137d
  };
 
  /**
