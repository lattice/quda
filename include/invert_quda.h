--- conflicted
+++ resolved
@@ -575,12 +575,11 @@
     // pointers to fields to avoid multiple creation overhead
     ColorSpinorField *yp, *rp, *rnewp, *pp, *App, *tmpp, *tmp2p, *tmp3p, *rSloppyp, *xSloppyp;
     std::vector<ColorSpinorField*> p;
-   bool init;
+    bool init;
 
   public:
     CG(DiracMatrix &mat, DiracMatrix &matSloppy, SolverParam &param, TimeProfile &profile);
     virtual ~CG();
-<<<<<<< HEAD
     /**
      * @brief Run CG.
      * @param out Solution vector.
@@ -638,10 +637,6 @@
     virtual ~CG3NE();
 
     void operator()(ColorSpinorField &out, ColorSpinorField &in);
-=======
-    void operator()(ColorSpinorField &out, ColorSpinorField &in);
-    
->>>>>>> be6c8d6f
   };
 
   class CGNE : public CG {
