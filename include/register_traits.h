#pragma once

/**
 * @file  register_traits.h
 * @brief Provides precision abstractions and defines the register
 * precision given the storage precision using C++ traits.
 *
 */

#include <quda_define.h>
#include <quda_internal.h>
#include <complex_quda.h>

#if defined(QUDA_TARGET_CUDA)
#include <generics/ldg.h>
#include <inline_ptx.h>
#endif

#if defined(QUDA_TARGET_HIP)
#include <hip/math_functions.h>
#endif

namespace quda {

  struct alignas(8) char8 {
    char4 x;
    char4 y;
  };

  struct alignas(16) short8 {
    short4 x;
    short4 y;
  };

  struct alignas(32) float8 {
    float4 x;
    float4 y;
  };

  struct alignas(64) double8 {
    double4 x;
    double4 y;
  };

  /*
    Here we use traits to define the greater type used for mixing types of computation involving these types
  */
  template <class T, class U> struct PromoteTypeId {
    typedef T type;
  };
  template <> struct PromoteTypeId<complex<float>, float> {
    typedef complex<float> type;
  };
  template <> struct PromoteTypeId<float, complex<float>> {
    typedef complex<float> type;
  };
  template <> struct PromoteTypeId<complex<double>, double> {
    typedef complex<double> type;
  };
  template <> struct PromoteTypeId<double, complex<double>> {
    typedef complex<double> type;
  };
  template <> struct PromoteTypeId<double, int> {
    typedef double type;
  };
  template <> struct PromoteTypeId<int, double> {
    typedef double type;
  };
  template <> struct PromoteTypeId<float, int> {
    typedef float type;
  };
  template <> struct PromoteTypeId<int, float> {
    typedef float type;
  };
  template <> struct PromoteTypeId<double, float> {
    typedef double type;
  };
  template <> struct PromoteTypeId<float, double> {
    typedef double type;
  };
  template <> struct PromoteTypeId<double, short> {
    typedef double type;
  };
  template <> struct PromoteTypeId<short, double> {
    typedef double type;
  };
  template <> struct PromoteTypeId<double, int8_t> {
    typedef double type;
  };
  template <> struct PromoteTypeId<int8_t, double> {
    typedef double type;
  };
  template <> struct PromoteTypeId<float, short> {
    typedef float type;
  };
  template <> struct PromoteTypeId<short, float> {
    typedef float type;
  };
  template <> struct PromoteTypeId<float, int8_t> {
    typedef float type;
  };
  template <> struct PromoteTypeId<int8_t, float> {
    typedef float type;
  };
  template <> struct PromoteTypeId<short, int8_t> {
    typedef short type;
  };
  template <> struct PromoteTypeId<int8_t, short> {
    typedef short type;
  };

  /*
    Here we use traits to define the mapping between storage type and
    register type:
    double -> double
    float -> float
    short -> float
    quarter -> float
    This allows us to wrap the encapsulate the register type into the storage template type
   */
  template<typename> struct mapper { };
  template<> struct mapper<double> { typedef double type; };
  template<> struct mapper<float> { typedef float type; };
  template<> struct mapper<short> { typedef float type; };
  template <> struct mapper<int8_t> {
    typedef float type;
  };

  template<> struct mapper<double2> { typedef double2 type; };
  template<> struct mapper<float2> { typedef float2 type; };
  template<> struct mapper<short2> { typedef float2 type; };
  template<> struct mapper<char2> { typedef float2 type; };

  template<> struct mapper<double4> { typedef double4 type; };
  template<> struct mapper<float4> { typedef float4 type; };
  template<> struct mapper<short4> { typedef float4 type; };
  template<> struct mapper<char4> { typedef float4 type; };

  template <> struct mapper<double8> {
    typedef double8 type;
  };
  template <> struct mapper<float8> {
    typedef float8 type;
  };
  template <> struct mapper<short8> {
    typedef float8 type;
  };
  template <> struct mapper<char8> {
    typedef float8 type;
  };

  template<typename,typename> struct bridge_mapper { };
  template<> struct bridge_mapper<double2,double2> { typedef double2 type; };
  template<> struct bridge_mapper<double2,float2> { typedef double2 type; };
  template<> struct bridge_mapper<double2,short2> { typedef float2 type; };
  template<> struct bridge_mapper<double2,char2> { typedef float2 type; };
  template<> struct bridge_mapper<double2,float4> { typedef double4 type; };
  template<> struct bridge_mapper<double2,short4> { typedef float4 type; };
  template<> struct bridge_mapper<double2,char4> { typedef float4 type; };
  template<> struct bridge_mapper<float4,double2> { typedef float2 type; };
  template<> struct bridge_mapper<float4,float4> { typedef float4 type; };
  template<> struct bridge_mapper<float4,short4> { typedef float4 type; };
  template<> struct bridge_mapper<float4,char4> { typedef float4 type; };
  template<> struct bridge_mapper<float2,double2> { typedef float2 type; };
  template<> struct bridge_mapper<float2,float2> { typedef float2 type; };
  template<> struct bridge_mapper<float2,short2> { typedef float2 type; };
  template<> struct bridge_mapper<float2,char2> { typedef float2 type; };

  template <> struct bridge_mapper<double2, short8> {
    typedef double8 type;
  };
  template <> struct bridge_mapper<double2, char8> {
    typedef double8 type;
  };
  template <> struct bridge_mapper<float8, short8> {
    typedef float8 type;
  };
  template <> struct bridge_mapper<float8, char8> {
    typedef float8 type;
  };
  template <> struct bridge_mapper<float4, short8> {
    typedef float8 type;
  };
  template <> struct bridge_mapper<float4, char8> {
    typedef float8 type;
  };

  template<typename> struct vec_length { static const int value = 0; };
  template <> struct vec_length<double8> {
    static const int value = 8;
  };
  template<> struct vec_length<double4> { static const int value = 4; };
  template <> struct vec_length<double3> {
    static const int value = 3;
  };
  template<> struct vec_length<double2> { static const int value = 2; };
  template<> struct vec_length<double> { static const int value = 1; };
  template <> struct vec_length<float8> {
    static const int value = 8;
  };
  template<> struct vec_length<float4> { static const int value = 4; };
  template <> struct vec_length<float3> {
    static const int value = 3;
  };
  template<> struct vec_length<float2> { static const int value = 2; };
  template<> struct vec_length<float> { static const int value = 1; };
  template <> struct vec_length<short8> {
    static const int value = 8;
  };
  template<> struct vec_length<short4> { static const int value = 4; };
  template <> struct vec_length<short3> {
    static const int value = 3;
  };
  template<> struct vec_length<short2> { static const int value = 2; };
  template<> struct vec_length<short> { static const int value = 1; };
  template <> struct vec_length<char8> {
    static const int value = 8;
  };
  template<> struct vec_length<char4> { static const int value = 4; };
  template <> struct vec_length<char3> {
    static const int value = 3;
  };
  template<> struct vec_length<char2> { static const int value = 2; };
  template <> struct vec_length<int8_t> {
    static const int value = 1;
  };

  template <> struct vec_length<Complex> {
    static const int value = 2;
  };
  template <> struct vec_length<complex<double>> {
    static const int value = 2;
  };
  template <> struct vec_length<complex<float>> {
    static const int value = 2;
  };
  template <> struct vec_length<complex<short>> {
    static const int value = 2;
  };
  template <> struct vec_length<complex<int8_t>> {
    static const int value = 2;
  };

  template<typename, int N> struct vector { };

  template<> struct vector<double, 2> {
    typedef double2 type;
    type a;
    vector(const type &a) { this->a.x = a.x; this->a.y = a.y; }
    operator type() const { return a; }
  };

  template<> struct vector<float, 2> {
    typedef float2 type;
    float2 a;
    vector(const double2 &a) { this->a.x = a.x; this->a.y = a.y; }
    operator type() const { return a; }
  };

  template<> struct vector<int, 2> {
    typedef int2 type;
    int2 a;
    vector(const int2 &a) { this->a.x = a.x; this->a.y = a.y; }
    operator type() const { return a; }
  };

  template<typename> struct scalar { };
  template <> struct scalar<double8> {
    typedef double type;
  };
  template <> struct scalar<double4> {
    typedef double type;
  };
  template <> struct scalar<double3> {
    typedef double type;
  };
  template <> struct scalar<double2> {
    typedef double type;
  };
  template <> struct scalar<double> {
    typedef double type;
  };
  template <> struct scalar<float8> {
    typedef float type;
  };
  template <> struct scalar<float4> {
    typedef float type;
  };
  template <> struct scalar<float3> {
    typedef float type;
  };
  template <> struct scalar<float2> {
    typedef float type;
  };
  template <> struct scalar<float> {
    typedef float type;
  };
  template <> struct scalar<short8> {
    typedef short type;
  };
  template <> struct scalar<short4> {
    typedef short type;
  };
  template <> struct scalar<short3> {
    typedef short type;
  };
  template <> struct scalar<short2> {
    typedef short type;
  };
  template <> struct scalar<short> {
    typedef short type;
  };
  template <> struct scalar<char8> {
    typedef int8_t type;
  };
  template <> struct scalar<char4> {
    typedef int8_t type;
  };
  template <> struct scalar<char3> {
    typedef int8_t type;
  };
  template <> struct scalar<char2> {
    typedef int8_t type;
  };
  template <> struct scalar<int8_t> {
    typedef int8_t type;
  };

  template <> struct scalar<complex<double>> {
    typedef double type;
  };
  template <> struct scalar<complex<float>> {
    typedef float type;
  };

#ifdef QUAD_SUM
  template <> struct scalar<doubledouble> {
    typedef doubledouble type;
  };
  template <> struct scalar<doubledouble2> {
    typedef doubledouble type;
  };
  template <> struct scalar<doubledouble3> {
    typedef doubledouble type;
  };
  template <> struct scalar<doubledouble4> {
    typedef doubledouble type;
  };
  template <> struct vector<doubledouble, 2> {
    typedef doubledouble2 type;
  };
#endif

  /* Traits used to determine if a variable is half precision or not */
  template< typename T > struct isHalf{ static const bool value = false; };
  template<> struct isHalf<short>{ static const bool value = true; };
  template<> struct isHalf<short2>{ static const bool value = true; };
  template<> struct isHalf<short4>{ static const bool value = true; };
  template <> struct isHalf<short8> {
    static const bool value = true;
  };

  /* Traits used to determine if a variable is quarter precision or not */
  template< typename T > struct isQuarter{ static const bool value = false; };
  template <> struct isQuarter<int8_t> {
    static const bool value = true;
  };
  template<> struct isQuarter<char2>{ static const bool value = true; };
  template<> struct isQuarter<char4>{ static const bool value = true; };
  template <> struct isQuarter<char8> {
    static const bool value = true;
  };

  /* Traits used to determine if a variable is fixed precision or not */
  template< typename T > struct isFixed{ static const bool value = false; };
  template<> struct isFixed<short>{ static const bool value = true; };
  template<> struct isFixed<short2>{ static const bool value = true; };
  template<> struct isFixed<short4>{ static const bool value = true; };
  template <> struct isFixed<short8> {
    static const bool value = true;
  };
  template <> struct isFixed<int8_t> {
    static const bool value = true;
  };
  template<> struct isFixed<char2>{ static const bool value = true; };
  template<> struct isFixed<char4>{ static const bool value = true; };
  template <> struct isFixed<char8> {
    static const bool value = true;
  };

<<<<<<< HEAD
  /**
     Generic wrapper for Trig functions
  */
  template <bool isFixed, typename T>
    struct Trig {
      __device__ __host__ static T Atan2( const T &a, const T &b) { return atan2(a,b); }
      __device__ __host__ static T Sin( const T &a ) { return sin(a); }
      __device__ __host__ static T Cos( const T &a ) { return cos(a); }
      __device__ __host__ static void SinCos(const T &a, T *s, T *c) { sincos(a, s, c); }
    };
  
  /**
     Specialization of Trig functions using floats
  */
  template <>
    struct Trig<false,float> {
    __device__ __host__ static float Atan2( const float &a, const float &b) { return atan2f(a,b); }
    __device__ __host__ static float Sin(const float &a)
    {
#if defined( __CUDA_ARCH__ ) || defined( __HIP_DEVICE_COMPILE__ )
      return __sinf(a); 
#else
      return sinf(a);
#endif
    }
    __device__ __host__ static float Cos(const float &a)
    {
#if defined( __CUDA_ARCH__ ) || defined( __HIP_DEVICE_COMPILE__ )
      return __cosf(a); 
#else
      return cosf(a); 
#endif
    }

    __device__ __host__ static void SinCos(const float &a, float *s, float *c)
    {
#if defined( __CUDA_ARCH__) || defined( __HIP_DEVICE_COMPILE__ )
       __sincosf(a, s, c);
#else
       sincosf(a, s, c);
#endif
    }
  };

  /**
     Specialization of Trig functions using fixed b/c gauge reconstructs are -1 -> 1 instead of -Pi -> Pi
   */
  template <>
    struct Trig<true,float> {
    __device__ __host__ static float Atan2( const float &a, const float &b) { return atan2f(a,b)/M_PI; }
    __device__ __host__ static float Sin(const float &a)
    {
#if defined( __CUDA_ARCH__ ) || defined( __HIP_DEVICE_COMPILE__ )
      return __sinf(a * static_cast<float>(M_PI));
#else
      return sinf(a * static_cast<float>(M_PI));
#endif
    }
    __device__ __host__ static float Cos(const float &a)
    {
#if defined( __CUDA_ARCH__ ) || defined( __HIP_DEVICE_COMPILE__ )
      return __cosf(a * static_cast<float>(M_PI));
#else
      return cosf(a * static_cast<float>(M_PI));
#endif
    }

    __device__ __host__ static void SinCos(const float &a, float *s, float *c)
    {
#if defined( __CUDA_ARCH__ ) || defined( __HIP_DEVICE_COMPILE__ )
      __sincosf(a * static_cast<float>(M_PI), s, c);
#else
      sincosf(a * static_cast<float>(M_PI), s, c);
#endif
    }
  };

  template<typename Float>
  __host__ __device__ inline Float Rsqrt(Float r);

  template<>

  __host__ __device__ inline float Rsqrt<float>(float r) {
#if defined(QUDA_TARGET_CUDA) 
    return rsqrt(r);
#elif defined(QUDA_TARGET_HIP)
#if defined(__HIP_DEVICE_COMPILE__)
    return rsqrt(r);
#else
    return 1.0/std::sqrt(r);
#endif
#else 
    return 1.0/std::sqrt(r);
#endif 
  }

  template<>
  __host__ __device__ inline double  Rsqrt<double>(double r) {
#if defined(QUDA_TARGET_CUDA)
    return rsqrt(r);
#elif defined(QUDA_TARGET_HIP)
#if defined(__HIP_DEVICE_COMPILE__)
    return rsqrt(r);
#else
    return 1.0/std::sqrt(r);
#endif
#else
    return 1.0/std::sqrt(r);
#endif
  }

=======
>>>>>>> c054b82a
  template <typename Float, int number> struct VectorType;

  // double precision
  template <> struct VectorType<double, 1>{typedef double type; };
  template <> struct VectorType<double, 2>{typedef double2 type; };
  template <> struct VectorType<double, 3> {
    typedef double3 type;
  };
  template <> struct VectorType<double, 4>{typedef double4 type; };
  template <> struct VectorType<double, 8> {
    typedef double8 type;
  };

  // single precision
  template <> struct VectorType<float, 1>{typedef float type; };
  template <> struct VectorType<float, 2>{typedef float2 type; };
  template <> struct VectorType<float, 3> {
    typedef float3 type;
  };
  template <> struct VectorType<float, 4>{typedef float4 type; };
  template <> struct VectorType<float, 8> {
    typedef float8 type;
  };

  // half precision
  template <> struct VectorType<short, 1>{typedef short type; };
  template <> struct VectorType<short, 2>{typedef short2 type; };
  template <> struct VectorType<short, 3> {
    typedef short3 type;
  };
  template <> struct VectorType<short, 4>{typedef short4 type; };
  template <> struct VectorType<short, 8> {
    typedef short8 type;
  };

  // quarter precision
  template <> struct VectorType<int8_t, 1> {
    typedef int8_t type;
  };
  template <> struct VectorType<int8_t, 2> {
    typedef char2 type;
  };
  template <> struct VectorType<int8_t, 3> {
    typedef char3 type;
  };
  template <> struct VectorType<int8_t, 4> {
    typedef char4 type;
  };
  template <> struct VectorType<int8_t, 8> {
    typedef char8 type;
  };

  template <typename VectorType>
    __device__ __host__ inline VectorType vector_load(const void *ptr, int idx)
  {
#if (__CUDA_ARCH__ >= 320 && __CUDA_ARCH__ < 520)
    return __ldg(reinterpret_cast< const VectorType* >(ptr) + idx);
#else
    return reinterpret_cast< const VectorType * >(ptr)[idx];
#endif
  }

  template <> __device__ __host__ inline short8 vector_load(const void *ptr, int idx)
  {
    float4 tmp = vector_load<float4>(ptr, idx);
    short8 recast;
    memcpy(&recast, &tmp, sizeof(float4));
    return recast;
  }

  template <> __device__ __host__ inline char8 vector_load(const void *ptr, int idx)
  {
    float2 tmp = vector_load<float2>(ptr, idx);
    char8 recast;
    memcpy(&recast, &tmp, sizeof(float2));
    return recast;
  }

  template <typename VectorType>
    __device__ __host__ inline void vector_store(void *ptr, int idx, const VectorType &value) {
    reinterpret_cast< VectorType* >(ptr)[idx] = value;
  }

  template <>
    __device__ __host__ inline void vector_store(void *ptr, int idx, const double2 &value) {
#if defined(__CUDA_ARCH__)
    store_streaming_double2(reinterpret_cast<double2*>(ptr)+idx, value.x, value.y);
#else
    reinterpret_cast<double2*>(ptr)[idx] = value;
#endif
  }

  template <>
    __device__ __host__ inline void vector_store(void *ptr, int idx, const float4 &value) {
#if defined(__CUDA_ARCH__)
    store_streaming_float4(reinterpret_cast<float4*>(ptr)+idx, value.x, value.y, value.z, value.w);
#else
    reinterpret_cast<float4*>(ptr)[idx] = value;
#endif
  }

  template <>
    __device__ __host__ inline void vector_store(void *ptr, int idx, const float2 &value) {
#if defined(__CUDA_ARCH__)
    store_streaming_float2(reinterpret_cast<float2*>(ptr)+idx, value.x, value.y);
#else
    reinterpret_cast<float2*>(ptr)[idx] = value;
#endif
  }

  template <>
    __device__ __host__ inline void vector_store(void *ptr, int idx, const short4 &value) {
#if defined(__CUDA_ARCH__)
    store_streaming_short4(reinterpret_cast<short4*>(ptr)+idx, value.x, value.y, value.z, value.w);
#else
    reinterpret_cast<short4*>(ptr)[idx] = value;
#endif
  }

  template <>
    __device__ __host__ inline void vector_store(void *ptr, int idx, const short2 &value) {
#if defined(__CUDA_ARCH__)
    store_streaming_short2(reinterpret_cast<short2*>(ptr)+idx, value.x, value.y);
#else
    reinterpret_cast<short2*>(ptr)[idx] = value;
#endif
  }

  // A char4 is the same size as a short2
  template <>
    __device__ __host__ inline void vector_store(void *ptr, int idx, const char4 &value) {
#if defined(__CUDA_ARCH__)
    store_streaming_short2(reinterpret_cast<short2*>(ptr)+idx, reinterpret_cast<const short2*>(&value)->x, reinterpret_cast<const short2*>(&value)->y);
#else
    reinterpret_cast<char4*>(ptr)[idx] = value;
#endif
  }

  template <>
    __device__ __host__ inline void vector_store(void *ptr, int idx, const char2 &value) {
#if defined(__CUDA_ARCH__)
    vector_store(ptr, idx, *reinterpret_cast<const short*>(&value));
#else
    reinterpret_cast<char2*>(ptr)[idx] = value;
#endif
  }

  template <> __device__ __host__ inline void vector_store(void *ptr, int idx, const short8 &value)
  {
#if defined(__CUDA_ARCH__)
    vector_store(ptr, idx, *reinterpret_cast<const float4 *>(&value));
#else
    reinterpret_cast<short8 *>(ptr)[idx] = value;
#endif
  }

  template <> __device__ __host__ inline void vector_store(void *ptr, int idx, const char8 &value)
  {
#if defined(__CUDA_ARCH__)
    vector_store(ptr, idx, *reinterpret_cast<const float2 *>(&value));
#else
    reinterpret_cast<char8 *>(ptr)[idx] = value;
#endif
  }

  template<bool large_alloc> struct AllocType { };
  template<> struct AllocType<true> { typedef size_t type; };
  template<> struct AllocType<false> { typedef int type; };

} // namespace quda<|MERGE_RESOLUTION|>--- conflicted
+++ resolved
@@ -388,120 +388,6 @@
     static const bool value = true;
   };
 
-<<<<<<< HEAD
-  /**
-     Generic wrapper for Trig functions
-  */
-  template <bool isFixed, typename T>
-    struct Trig {
-      __device__ __host__ static T Atan2( const T &a, const T &b) { return atan2(a,b); }
-      __device__ __host__ static T Sin( const T &a ) { return sin(a); }
-      __device__ __host__ static T Cos( const T &a ) { return cos(a); }
-      __device__ __host__ static void SinCos(const T &a, T *s, T *c) { sincos(a, s, c); }
-    };
-  
-  /**
-     Specialization of Trig functions using floats
-  */
-  template <>
-    struct Trig<false,float> {
-    __device__ __host__ static float Atan2( const float &a, const float &b) { return atan2f(a,b); }
-    __device__ __host__ static float Sin(const float &a)
-    {
-#if defined( __CUDA_ARCH__ ) || defined( __HIP_DEVICE_COMPILE__ )
-      return __sinf(a); 
-#else
-      return sinf(a);
-#endif
-    }
-    __device__ __host__ static float Cos(const float &a)
-    {
-#if defined( __CUDA_ARCH__ ) || defined( __HIP_DEVICE_COMPILE__ )
-      return __cosf(a); 
-#else
-      return cosf(a); 
-#endif
-    }
-
-    __device__ __host__ static void SinCos(const float &a, float *s, float *c)
-    {
-#if defined( __CUDA_ARCH__) || defined( __HIP_DEVICE_COMPILE__ )
-       __sincosf(a, s, c);
-#else
-       sincosf(a, s, c);
-#endif
-    }
-  };
-
-  /**
-     Specialization of Trig functions using fixed b/c gauge reconstructs are -1 -> 1 instead of -Pi -> Pi
-   */
-  template <>
-    struct Trig<true,float> {
-    __device__ __host__ static float Atan2( const float &a, const float &b) { return atan2f(a,b)/M_PI; }
-    __device__ __host__ static float Sin(const float &a)
-    {
-#if defined( __CUDA_ARCH__ ) || defined( __HIP_DEVICE_COMPILE__ )
-      return __sinf(a * static_cast<float>(M_PI));
-#else
-      return sinf(a * static_cast<float>(M_PI));
-#endif
-    }
-    __device__ __host__ static float Cos(const float &a)
-    {
-#if defined( __CUDA_ARCH__ ) || defined( __HIP_DEVICE_COMPILE__ )
-      return __cosf(a * static_cast<float>(M_PI));
-#else
-      return cosf(a * static_cast<float>(M_PI));
-#endif
-    }
-
-    __device__ __host__ static void SinCos(const float &a, float *s, float *c)
-    {
-#if defined( __CUDA_ARCH__ ) || defined( __HIP_DEVICE_COMPILE__ )
-      __sincosf(a * static_cast<float>(M_PI), s, c);
-#else
-      sincosf(a * static_cast<float>(M_PI), s, c);
-#endif
-    }
-  };
-
-  template<typename Float>
-  __host__ __device__ inline Float Rsqrt(Float r);
-
-  template<>
-
-  __host__ __device__ inline float Rsqrt<float>(float r) {
-#if defined(QUDA_TARGET_CUDA) 
-    return rsqrt(r);
-#elif defined(QUDA_TARGET_HIP)
-#if defined(__HIP_DEVICE_COMPILE__)
-    return rsqrt(r);
-#else
-    return 1.0/std::sqrt(r);
-#endif
-#else 
-    return 1.0/std::sqrt(r);
-#endif 
-  }
-
-  template<>
-  __host__ __device__ inline double  Rsqrt<double>(double r) {
-#if defined(QUDA_TARGET_CUDA)
-    return rsqrt(r);
-#elif defined(QUDA_TARGET_HIP)
-#if defined(__HIP_DEVICE_COMPILE__)
-    return rsqrt(r);
-#else
-    return 1.0/std::sqrt(r);
-#endif
-#else
-    return 1.0/std::sqrt(r);
-#endif
-  }
-
-=======
->>>>>>> c054b82a
   template <typename Float, int number> struct VectorType;
 
   // double precision
