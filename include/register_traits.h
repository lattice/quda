#pragma once

/**
 * @file  register_traits.h
 * @brief Provides precision abstractions and defines the register
 * precision given the storage precision using C++ traits.
 *
 */

#include <quda_internal.h>
#include <complex_quda.h>
<<<<<<< HEAD
#ifndef QUDA_BACKEND_OMPTARGET
#include <inline_ptx.h>
#endif
=======
#include <target_device.h>
>>>>>>> 78437212

namespace quda {

  struct alignas(8) char8 {
    char4 x;
    char4 y;
  };

  struct alignas(16) short8 {
    short4 x;
    short4 y;
  };

  struct alignas(32) float8 {
    float4 x;
    float4 y;
  };

  struct alignas(64) double8 {
    double4 x;
    double4 y;
  };

  /*
    Here we use traits to define the greater type used for mixing types of computation involving these types
  */
  template <class T, class U> struct PromoteTypeId {
    typedef T type;
  };
  template <> struct PromoteTypeId<complex<float>, float> {
    typedef complex<float> type;
  };
  template <> struct PromoteTypeId<float, complex<float>> {
    typedef complex<float> type;
  };
  template <> struct PromoteTypeId<complex<double>, double> {
    typedef complex<double> type;
  };
  template <> struct PromoteTypeId<double, complex<double>> {
    typedef complex<double> type;
  };
  template <> struct PromoteTypeId<double, int> {
    typedef double type;
  };
  template <> struct PromoteTypeId<int, double> {
    typedef double type;
  };
  template <> struct PromoteTypeId<float, int> {
    typedef float type;
  };
  template <> struct PromoteTypeId<int, float> {
    typedef float type;
  };
  template <> struct PromoteTypeId<double, float> {
    typedef double type;
  };
  template <> struct PromoteTypeId<float, double> {
    typedef double type;
  };
  template <> struct PromoteTypeId<double, short> {
    typedef double type;
  };
  template <> struct PromoteTypeId<short, double> {
    typedef double type;
  };
  template <> struct PromoteTypeId<double, int8_t> {
    typedef double type;
  };
  template <> struct PromoteTypeId<int8_t, double> {
    typedef double type;
  };
  template <> struct PromoteTypeId<float, short> {
    typedef float type;
  };
  template <> struct PromoteTypeId<short, float> {
    typedef float type;
  };
  template <> struct PromoteTypeId<float, int8_t> {
    typedef float type;
  };
  template <> struct PromoteTypeId<int8_t, float> {
    typedef float type;
  };
  template <> struct PromoteTypeId<short, int8_t> {
    typedef short type;
  };
  template <> struct PromoteTypeId<int8_t, short> {
    typedef short type;
  };

  /*
    Here we use traits to define the mapping between storage type and
    register type:
    double -> double
    float -> float
    short -> float
    quarter -> float
    This allows us to wrap the encapsulate the register type into the storage template type
   */
  template<typename> struct mapper { };
  template<> struct mapper<double> { typedef double type; };
  template<> struct mapper<float> { typedef float type; };
  template<> struct mapper<short> { typedef float type; };
  template <> struct mapper<int8_t> {
    typedef float type;
  };

  template<> struct mapper<double2> { typedef double2 type; };
  template<> struct mapper<float2> { typedef float2 type; };
  template<> struct mapper<short2> { typedef float2 type; };
  template<> struct mapper<char2> { typedef float2 type; };

  template<> struct mapper<double4> { typedef double4 type; };
  template<> struct mapper<float4> { typedef float4 type; };
  template<> struct mapper<short4> { typedef float4 type; };
  template<> struct mapper<char4> { typedef float4 type; };

  template <> struct mapper<double8> {
    typedef double8 type;
  };
  template <> struct mapper<float8> {
    typedef float8 type;
  };
  template <> struct mapper<short8> {
    typedef float8 type;
  };
  template <> struct mapper<char8> {
    typedef float8 type;
  };

  template<typename> struct vec_length { static const int value = 0; };
  template <> struct vec_length<double8> {
    static const int value = 8;
  };
  template<> struct vec_length<double4> { static const int value = 4; };
  template <> struct vec_length<double3> {
    static const int value = 3;
  };
  template<> struct vec_length<double2> { static const int value = 2; };
  template<> struct vec_length<double> { static const int value = 1; };
  template <> struct vec_length<float8> {
    static const int value = 8;
  };
  template<> struct vec_length<float4> { static const int value = 4; };
  template <> struct vec_length<float3> {
    static const int value = 3;
  };
  template<> struct vec_length<float2> { static const int value = 2; };
  template<> struct vec_length<float> { static const int value = 1; };
  template <> struct vec_length<short8> {
    static const int value = 8;
  };
  template<> struct vec_length<short4> { static const int value = 4; };
  template <> struct vec_length<short3> {
    static const int value = 3;
  };
  template<> struct vec_length<short2> { static const int value = 2; };
  template<> struct vec_length<short> { static const int value = 1; };
  template <> struct vec_length<char8> {
    static const int value = 8;
  };
  template<> struct vec_length<char4> { static const int value = 4; };
  template <> struct vec_length<char3> {
    static const int value = 3;
  };
  template<> struct vec_length<char2> { static const int value = 2; };
  template <> struct vec_length<int8_t> {
    static const int value = 1;
  };

  template <> struct vec_length<Complex> {
    static const int value = 2;
  };
  template <> struct vec_length<complex<double>> {
    static const int value = 2;
  };
  template <> struct vec_length<complex<float>> {
    static const int value = 2;
  };
  template <> struct vec_length<complex<short>> {
    static const int value = 2;
  };
  template <> struct vec_length<complex<int8_t>> {
    static const int value = 2;
  };

  template<typename, int N> struct vector { };

  template<> struct vector<double, 2> {
    typedef double2 type;
    type a;
    vector(const type &a) { this->a.x = a.x; this->a.y = a.y; }
    operator type() const { return a; }
  };

  template<> struct vector<float, 2> {
    typedef float2 type;
    float2 a;
    vector(const double2 &a) { this->a.x = a.x; this->a.y = a.y; }
    operator type() const { return a; }
  };

  template<> struct vector<int, 2> {
    typedef int2 type;
    int2 a;
    vector(const int2 &a) { this->a.x = a.x; this->a.y = a.y; }
    operator type() const { return a; }
  };

  template<typename> struct scalar { };
  template <> struct scalar<double8> {
    typedef double type;
  };
  template <> struct scalar<double4> {
    typedef double type;
  };
  template <> struct scalar<double3> {
    typedef double type;
  };
  template <> struct scalar<double2> {
    typedef double type;
  };
  template <> struct scalar<double> {
    typedef double type;
  };
  template <> struct scalar<float8> {
    typedef float type;
  };
  template <> struct scalar<float4> {
    typedef float type;
  };
  template <> struct scalar<float3> {
    typedef float type;
  };
  template <> struct scalar<float2> {
    typedef float type;
  };
  template <> struct scalar<float> {
    typedef float type;
  };
  template <> struct scalar<short8> {
    typedef short type;
  };
  template <> struct scalar<short4> {
    typedef short type;
  };
  template <> struct scalar<short3> {
    typedef short type;
  };
  template <> struct scalar<short2> {
    typedef short type;
  };
  template <> struct scalar<short> {
    typedef short type;
  };
  template <> struct scalar<char8> {
    typedef int8_t type;
  };
  template <> struct scalar<char4> {
    typedef int8_t type;
  };
  template <> struct scalar<char3> {
    typedef int8_t type;
  };
  template <> struct scalar<char2> {
    typedef int8_t type;
  };
  template <> struct scalar<int8_t> {
    typedef int8_t type;
  };

  template <> struct scalar<complex<double>> {
    typedef double type;
  };
  template <> struct scalar<complex<float>> {
    typedef float type;
  };

#ifdef QUAD_SUM
  template <> struct scalar<doubledouble> {
    typedef doubledouble type;
  };
  template <> struct scalar<doubledouble2> {
    typedef doubledouble type;
  };
  template <> struct scalar<doubledouble3> {
    typedef doubledouble type;
  };
  template <> struct scalar<doubledouble4> {
    typedef doubledouble type;
  };
  template <> struct vector<doubledouble, 2> {
    typedef doubledouble2 type;
  };
#endif

  /* Traits used to determine if a variable is half precision or not */
  template< typename T > struct isHalf{ static const bool value = false; };
  template<> struct isHalf<short>{ static const bool value = true; };
  template<> struct isHalf<short2>{ static const bool value = true; };
  template<> struct isHalf<short4>{ static const bool value = true; };
  template <> struct isHalf<short8> {
    static const bool value = true;
  };

  /* Traits used to determine if a variable is quarter precision or not */
  template< typename T > struct isQuarter{ static const bool value = false; };
  template <> struct isQuarter<int8_t> {
    static const bool value = true;
  };
  template<> struct isQuarter<char2>{ static const bool value = true; };
  template<> struct isQuarter<char4>{ static const bool value = true; };
  template <> struct isQuarter<char8> {
    static const bool value = true;
  };

  /* Traits used to determine if a variable is fixed precision or not */
  template< typename T > struct isFixed{ static const bool value = false; };
  template<> struct isFixed<short>{ static const bool value = true; };
  template<> struct isFixed<short2>{ static const bool value = true; };
  template<> struct isFixed<short4>{ static const bool value = true; };
  template <> struct isFixed<short8> {
    static const bool value = true;
  };
  template <> struct isFixed<int8_t> {
    static const bool value = true;
  };
  template<> struct isFixed<char2>{ static const bool value = true; };
  template<> struct isFixed<char4>{ static const bool value = true; };
  template <> struct isFixed<char8> {
    static const bool value = true;
  };

  template <typename Float, int number> struct VectorType;

  // double precision
  template <> struct VectorType<double, 1>{typedef double type; };
  template <> struct VectorType<double, 2>{typedef double2 type; };
  template <> struct VectorType<double, 3> {
    typedef double3 type;
  };
  template <> struct VectorType<double, 4>{typedef double4 type; };
  template <> struct VectorType<double, 8> {
    typedef double8 type;
  };

  // single precision
  template <> struct VectorType<float, 1>{typedef float type; };
  template <> struct VectorType<float, 2>{typedef float2 type; };
  template <> struct VectorType<float, 3> {
    typedef float3 type;
  };
  template <> struct VectorType<float, 4>{typedef float4 type; };
  template <> struct VectorType<float, 8> {
    typedef float8 type;
  };

  // half precision
  template <> struct VectorType<short, 1>{typedef short type; };
  template <> struct VectorType<short, 2>{typedef short2 type; };
  template <> struct VectorType<short, 3> {
    typedef short3 type;
  };
  template <> struct VectorType<short, 4>{typedef short4 type; };
  template <> struct VectorType<short, 8> {
    typedef short8 type;
  };

  // quarter precision
  template <> struct VectorType<int8_t, 1> {
    typedef int8_t type;
  };
  template <> struct VectorType<int8_t, 2> {
    typedef char2 type;
  };
  template <> struct VectorType<int8_t, 3> {
    typedef char3 type;
  };
  template <> struct VectorType<int8_t, 4> {
    typedef char4 type;
  };
  template <> struct VectorType<int8_t, 8> {
    typedef char8 type;
  };

  template<bool large_alloc> struct AllocType { };
  template<> struct AllocType<true> { typedef size_t type; };
  template<> struct AllocType<false> { typedef int type; };

} // namespace quda<|MERGE_RESOLUTION|>--- conflicted
+++ resolved
@@ -9,13 +9,7 @@
 
 #include <quda_internal.h>
 #include <complex_quda.h>
-<<<<<<< HEAD
-#ifndef QUDA_BACKEND_OMPTARGET
-#include <inline_ptx.h>
-#endif
-=======
 #include <target_device.h>
->>>>>>> 78437212
 
 namespace quda {
 
