#include <quda_internal.h>
#include <quda.h>

#include <iostream>
#include <complex>
typedef std::complex<double> Complex;

#ifndef _COLOR_SPINOR_FIELD_H
#define _COLOR_SPINOR_FIELD_H

// Probably want some checking for this limit
#define QUDA_MAX_DIM 6

// forward declaration
class ColorSpinorField;

class ColorSpinorParam {
 public:
  QudaFieldLocation fieldLocation; // cpu, cuda etc. 
  int nColor; // Number of colors of the field
  int nSpin; // =1 for staggered, =2 for coarse Dslash, =4 for 4d spinor
  int nDim; // number of spacetime dimensions
  int x[QUDA_MAX_DIM]; // size of each dimension
  QudaPrecision precision; // Precision of the field
  int pad; // volumetric padding

  QudaTwistFlavorType twistFlavor; // used by twisted mass

  QudaSiteSubset siteSubset; // Full, even or odd
  QudaSiteOrder siteOrder; // defined for full fields
  
  QudaFieldOrder fieldOrder; // Float, Float2, Float4 etc.
  QudaGammaBasis gammaBasis;
  QudaFieldCreate create; // 

  void *v; // pointer to field
  void *norm;

  bool ghostDim[QUDA_MAX_DIM]; // which of the dimensions are we parallelizing

  ColorSpinorParam(const ColorSpinorField &a);

  QudaVerbosity verbose;

 ColorSpinorParam()
   : fieldLocation(QUDA_INVALID_FIELD_LOCATION), nColor(0), nSpin(0), nDim(0), 
    precision(QUDA_INVALID_PRECISION), pad(0), twistFlavor(QUDA_TWIST_INVALID),
    siteSubset(QUDA_INVALID_SITE_SUBSET), siteOrder(QUDA_INVALID_SITE_ORDER), 
    fieldOrder(QUDA_INVALID_FIELD_ORDER), gammaBasis(QUDA_INVALID_GAMMA_BASIS), 
    create(QUDA_INVALID_FIELD_CREATE), verbose(QUDA_SILENT)
    { 
      for(int d=0; d<QUDA_MAX_DIM; d++) {
	x[d] = 0; 
	ghostDim[d] = false;
      }
    }
  
  // used to create cpu params
 ColorSpinorParam(void *V, QudaInvertParam &inv_param, const int *X, const bool pc_solution)
   : fieldLocation(QUDA_CPU_FIELD_LOCATION), nColor(3), 
    nSpin(inv_param.dslash_type == QUDA_ASQTAD_DSLASH ? 1 : 4), nDim(4), 
    precision(inv_param.cpu_prec), pad(0), twistFlavor(inv_param.twist_flavor), 
    siteSubset(QUDA_INVALID_SITE_SUBSET), siteOrder(QUDA_INVALID_SITE_ORDER), 
    fieldOrder(QUDA_INVALID_FIELD_ORDER), gammaBasis(QUDA_DEGRAND_ROSSI_GAMMA_BASIS), 
    create(QUDA_REFERENCE_FIELD_CREATE), v(V), verbose(inv_param.verbosity)
  { 

    if (nDim > QUDA_MAX_DIM) errorQuda("Number of dimensions too great");
    for (int d=0; d<nDim; d++) x[d] = X[d];
    for (int d=0; d<nDim; d++) ghostDim[d] = inv_param.ghostDim[d];

    if (!pc_solution) {
      x[0] *= 2;
      siteSubset = QUDA_FULL_SITE_SUBSET;;
    } else {
      siteSubset = QUDA_PARITY_SITE_SUBSET;
    }

    if (inv_param.dslash_type == QUDA_DOMAIN_WALL_DSLASH) {
      nDim++;
      x[4] = inv_param.Ls;
    }

    if (inv_param.dirac_order == QUDA_CPS_WILSON_DIRAC_ORDER) {
      fieldOrder = QUDA_SPACE_SPIN_COLOR_FIELD_ORDER;
      siteOrder = QUDA_ODD_EVEN_SITE_ORDER;
    } else if (inv_param.dirac_order == QUDA_QDP_DIRAC_ORDER) {
      fieldOrder = QUDA_SPACE_COLOR_SPIN_FIELD_ORDER;
      siteOrder = QUDA_EVEN_ODD_SITE_ORDER;
    } else if (inv_param.dirac_order == QUDA_DIRAC_ORDER) {
      fieldOrder = QUDA_SPACE_SPIN_COLOR_FIELD_ORDER;
      siteOrder = QUDA_EVEN_ODD_SITE_ORDER;
    } else {
      errorQuda("Dirac order %d not supported", inv_param.dirac_order);
    }
  }

  // used to create cuda param from a cpu param
 ColorSpinorParam(ColorSpinorParam &cpuParam, QudaInvertParam &inv_param) 
    : fieldLocation(QUDA_CUDA_FIELD_LOCATION), nColor(cpuParam.nColor), nSpin(cpuParam.nSpin), 
    nDim(cpuParam.nDim), precision(inv_param.cuda_prec), pad(inv_param.sp_pad),  
    twistFlavor(cpuParam.twistFlavor), siteSubset(cpuParam.siteSubset), 
    siteOrder(QUDA_EVEN_ODD_SITE_ORDER), fieldOrder(QUDA_INVALID_FIELD_ORDER), 
    gammaBasis(nSpin == 4? QUDA_UKQCD_GAMMA_BASIS : QUDA_DEGRAND_ROSSI_GAMMA_BASIS), 
    create(QUDA_COPY_FIELD_CREATE), v(0), verbose(cpuParam.verbose)
  {
    if (nDim > QUDA_MAX_DIM) errorQuda("Number of dimensions too great");
    for (int d=0; d<nDim; d++) x[d] = cpuParam.x[d];
    /*
    for (int d=0; d<nDim; d++) ghostDim[d] = false;
#ifdef MULTI_GPU
    ghostDim[nDim-1] = true; // currently only parallelizing over outer most dimension
#endif
    */
    for(int d=0; d < nDim; d++) {
      ghostDim[d] = inv_param.ghostDim[d];
    }

    if (precision == QUDA_DOUBLE_PRECISION || nSpin == 1) {
      fieldOrder = QUDA_FLOAT2_FIELD_ORDER;
    } else {
      fieldOrder = QUDA_FLOAT4_FIELD_ORDER;
    }

  }

  void print() {
    printfQuda("fieldLocation = %d\n", fieldLocation);
    printfQuda("nColor = %d\n", nColor);
    printfQuda("nSpin = %d\n", nSpin);
    printfQuda("twistFlavor = %d\n", twistFlavor);
    printfQuda("nDim = %d\n", nDim);
    for (int d=0; d<nDim; d++) printfQuda("x[%d] = %d\n", d, x[d]);
    for (int d=0; d<nDim; d++) printfQuda("ghostDim[%d] = %d\n", d, ghostDim[d]);
    printfQuda("precision = %d\n", precision);
    printfQuda("pad = %d\n", pad);
    printfQuda("siteSubset = %d\n", siteSubset);
    printfQuda("siteOrder = %d\n", siteOrder);
    printfQuda("fieldOrder = %d\n", fieldOrder);
    printfQuda("gammaBasis = %d\n", gammaBasis);
    printfQuda("create = %d\n", create);
    printfQuda("v = %lx\n", (unsigned long)v);
    printfQuda("norm = %lx\n", (unsigned long)norm);
  }

  virtual ~ColorSpinorParam() {
  }
};

class ColorSpinorField {

 private:
  void create(int nDim, const int *x, int Nc, int Ns, QudaTwistFlavorType Twistflavor, 
	      QudaPrecision precision, int pad, QudaFieldLocation location, QudaSiteSubset subset, 
	      QudaSiteOrder siteOrder, QudaFieldOrder fieldOrder, QudaGammaBasis gammaBasis,
	      const bool *ghostDim);
  void destroy();  

  QudaVerbosity verbose;

 protected:
  bool init;
  QudaPrecision precision;

  int nColor;
  int nSpin;
  
  int nDim;
  int x[QUDA_MAX_DIM];

  int volume;
  int pad;
  int stride;

  QudaTwistFlavorType twistFlavor;
  
  int real_length; // physical length only
  int length; // length including pads, but not ghost zone - used for BLAS

  // multi-GPU parameters
  bool ghostDim[QUDA_MAX_DIM];// which dimensions we are parallelizing
  int ghostFace[QUDA_MAX_DIM];// the size of each face
  int ghostOffset[QUDA_MAX_DIM]; // offsets to each ghost zone

  int ghost_length; // length of ghost zone
  int ghost_norm_length; // length of ghost zone for norm
  int total_length; // total length of spinor (physical + pad + ghost)
  int total_norm_length; // total length of norm

  size_t bytes; // size in bytes of spinor field
  size_t norm_bytes; // size in bytes of norm field

  QudaFieldLocation fieldLocation;
  QudaSiteSubset siteSubset;
  QudaSiteOrder siteOrder;
  QudaFieldOrder fieldOrder;
  QudaGammaBasis gammaBasis;
  
  // in the case of full fields, these are references to the even / odd sublattices
  ColorSpinorField *even;
  ColorSpinorField *odd;

  void createGhostZone();

  // resets the above attributes based on contents of param
  void reset(const ColorSpinorParam &);
  void fill(ColorSpinorParam &) const;
  static void checkField(const ColorSpinorField &, const ColorSpinorField &);

 public:
  //ColorSpinorField();
  ColorSpinorField(const ColorSpinorField &);
  ColorSpinorField(const ColorSpinorParam &);

  virtual ~ColorSpinorField();

  ColorSpinorField& operator=(const ColorSpinorField &);

  QudaPrecision Precision() const { return precision; }
  int Ncolor() const { return nColor; } 
  int Nspin() const { return nSpin; } 
  int TwistFlavor() const { return twistFlavor; } 
  int Ndim() const { return nDim; }
  int X(int d) const { return x[d]; }
  int Length() const { return length; }
  int Stride() const { return stride; }
  int Volume() const { return volume; }
  void PrintDims() const { printf("dimensions=%d %d %d %d\n",
				  x[0], x[1], x[2], x[3]);}

  QudaFieldLocation FieldLocation() const { return fieldLocation; }
  QudaSiteSubset SiteSubset() const { return siteSubset; }
  QudaSiteOrder SiteOrder() const { return siteOrder; }
  QudaFieldOrder FieldOrder() const { return fieldOrder; }
  QudaGammaBasis GammaBasis() const { return gammaBasis; }
  
  friend std::ostream& operator<<(std::ostream &out, const ColorSpinorField &);
  friend class ColorSpinorParam;
};

class cpuColorSpinorField;

// CUDA implementation
class cudaColorSpinorField : public ColorSpinorField {

  friend class FaceBuffer; // class for QMP communication
  friend class cpuColorSpinorField;

  friend double normEven(const cudaColorSpinorField &b);

  friend class Dirac;
  friend class DiracWilson;
  friend class DiracClover;
  friend class DiracCloverPC;
  friend class DiracDomainWall;
  friend class DiracDomainWallPC;
  friend class DiracStaggered;
  friend class DiracStaggeredPC;
  friend class DiracTwistedMass;
  friend class DiracTwistedMassPC;
  friend void zeroCuda(cudaColorSpinorField &a);
  friend void copyCuda(cudaColorSpinorField &, const cudaColorSpinorField &);
  friend double axpyNormCuda(const double &a, cudaColorSpinorField &x, cudaColorSpinorField &y);
  friend double normCuda(const cudaColorSpinorField &b);
  friend double reDotProductCuda(cudaColorSpinorField &a, cudaColorSpinorField &b);
  friend double xmyNormCuda(cudaColorSpinorField &a, cudaColorSpinorField &b);
  friend void axpbyCuda(const double &a, cudaColorSpinorField &x, const double &b, cudaColorSpinorField &y);
  friend void axpyCuda(const double &a, cudaColorSpinorField &x, cudaColorSpinorField &y);
  friend void axCuda(const double &a, cudaColorSpinorField &x);
  friend void xpyCuda(cudaColorSpinorField &x, cudaColorSpinorField &y);
  friend void xpayCuda(const cudaColorSpinorField &x, const double &a, cudaColorSpinorField &y);
  friend void mxpyCuda(cudaColorSpinorField &x, cudaColorSpinorField &y);
  friend void axpyZpbxCuda(const double &a, cudaColorSpinorField &x, cudaColorSpinorField &y, 
			   cudaColorSpinorField &z, const double &b);
  friend void axpyBzpcxCuda(const double &a, cudaColorSpinorField& x, cudaColorSpinorField& y,
			    const double &b, cudaColorSpinorField& z, const double &c); 
  
  friend void caxpbyCuda(const Complex &a, cudaColorSpinorField &x, const Complex &b, cudaColorSpinorField &y);
  friend void caxpyCuda(const Complex &a, cudaColorSpinorField &x, cudaColorSpinorField &y);
  friend void cxpaypbzCuda(cudaColorSpinorField &, const Complex &b, cudaColorSpinorField &y, 
			   const Complex &c, cudaColorSpinorField &z);
  friend void caxpbypzYmbwCuda(const Complex &, cudaColorSpinorField &, const Complex &, cudaColorSpinorField &, 
			       cudaColorSpinorField &, cudaColorSpinorField &); 
  friend Complex cDotProductCuda(cudaColorSpinorField &, cudaColorSpinorField &);
  friend Complex xpaycDotzyCuda(cudaColorSpinorField &x, const double &a, cudaColorSpinorField &y, 
					cudaColorSpinorField &z);
  friend double3 cDotProductNormACuda(cudaColorSpinorField &a, cudaColorSpinorField &b);
  friend double3 cDotProductNormBCuda(cudaColorSpinorField &a, cudaColorSpinorField &b);
  friend double3 caxpbypzYmbwcDotProductUYNormYCuda(const Complex &a, cudaColorSpinorField &x, const Complex &b, 
						    cudaColorSpinorField &y, cudaColorSpinorField &z, 
						    cudaColorSpinorField &w, cudaColorSpinorField &u);
  
  friend void dslashCuda(cudaColorSpinorField *out, const FullGauge gauge, const cudaColorSpinorField *in,
			 const int parity, const int dagger, const cudaColorSpinorField *x,
			 const double &k, const dim3 &block, const dim3 &blockFace);
  friend void cloverDslashCuda(cudaColorSpinorField *out, const FullGauge gauge, const FullClover cloverInv,
			       const cudaColorSpinorField *in, const int parity, const int dagger, 
			       const cudaColorSpinorField *x, const double &a,
			       const dim3 &block, const dim3 &blockFace);
  friend void domainWallDslashCuda(cudaColorSpinorField *out, const FullGauge gauge, 
				   const cudaColorSpinorField *in, const int parity, const int dagger, 
				   const cudaColorSpinorField *x, const double &m_f, const double &k2,
				   const dim3 &block, const dim3 &blockFace);
  friend void staggeredDslashCuda(cudaColorSpinorField *out, const FullGauge fatGauge, 
				  const FullGauge longGauge, const cudaColorSpinorField *in,
				  const int parity, const int dagger, const cudaColorSpinorField *x,
				  const double &k, const dim3 &block, const dim3 &blockFace);
  friend void twistedMassDslashCuda(cudaColorSpinorField *out, const FullGauge gauge, 
				    const cudaColorSpinorField *in, const int parity, const int dagger, 
				    const cudaColorSpinorField *x, const double &kappa, const double &mu, 
				    const double &a, const dim3 &block, const dim3 &blockFace);

  friend void cloverCuda(cudaColorSpinorField *out, const FullGauge gauge, const FullClover clover, 
			 const cudaColorSpinorField *in, const int parity, const dim3 &blockDim);
  friend void twistGamma5Cuda(cudaColorSpinorField *out, const cudaColorSpinorField *in,
			      const int dagger, const double &kappa, const double &mu,
			      const QudaTwistGamma5Type twist, const dim3 &block);

 private:
  void *v; // the field elements
  void *norm; // the normalization field
  bool alloc; // whether we allocated memory
  bool init;

  static void *buffer;// pinned memory
  static bool bufferInit;
  static size_t bufferBytes;

  void* fwdGhostFaceBuffer[4]; //gpu memory
  void* backGhostFaceBuffer[4]; //gpu memory
  int initGhostFaceBuffer;

  void create(const QudaFieldCreate);
  void destroy();
  void zero();
  void copy(const cudaColorSpinorField &);

 public:
  //cudaColorSpinorField();
  cudaColorSpinorField(const cudaColorSpinorField&);
  cudaColorSpinorField(const ColorSpinorField&, const ColorSpinorParam&);
  cudaColorSpinorField(const ColorSpinorField&);
  cudaColorSpinorField(const ColorSpinorParam&);
  virtual ~cudaColorSpinorField();

  cudaColorSpinorField& operator=(const cudaColorSpinorField&);
  cudaColorSpinorField& operator=(const cpuColorSpinorField&);

  void loadCPUSpinorField(const cpuColorSpinorField &src);
  void saveCPUSpinorField (cpuColorSpinorField &src) const;

  // these routines replace Guochun's ones below
  void packGhost(void* ghost_spinor, void* ghost_norm, const int dim, 
<<<<<<< HEAD
		 const QudaDirection dir, const QudaParity parity, cudaStream_t* stream);
  void unpackGhost(void* ghost_spinor, void* ghost_norm, const int dim, 
		   const QudaDirection dir, cudaStream_t* stream);
=======
		 const QudaDirection dir, const int dagger, cudaStream_t* stream);
  void unpackGhost(void* ghost_spinor, void* ghost_norm, const int dim, 
		   const QudaDirection dir, const int dagger, cudaStream_t* stream);

  void packGhostSpinor(void* fwd_ghost_spinor, void* back_ghost_spinor, void*f_norm, void*b_norm, cudaStream_t* stream);
  void unpackGhostSpinor(void* fwd_ghost_spinor, void* back_ghost_spinor, void*f_norm, void* b_norm, cudaStream_t* stream);  
>>>>>>> 0cf979f0
  void* getV(){ return v;}
  void* getNorm(){return norm;}

  cudaColorSpinorField& Even() const;
  cudaColorSpinorField& Odd() const;

  static void freeBuffer();

};

// Forward declaration of accessor functors
template <typename Float> class ColorSpinorFieldOrder;
template <typename Float> class SpaceColorSpinOrder;
template <typename Float> class SpaceSpinColorOrder;

// CPU implementation
class cpuColorSpinorField : public ColorSpinorField {

  friend class cudaColorSpinorField;

  friend void copyCpu(cpuColorSpinorField&, const cpuColorSpinorField &);
  friend double axpyNormCpu(const double &a, const cpuColorSpinorField &x, cpuColorSpinorField &y);
  friend double normCpu(const cpuColorSpinorField &b);
  friend double reDotProductCpu(const cpuColorSpinorField &a, const cpuColorSpinorField &b);
  friend double xmyNormCpu(const cpuColorSpinorField &a, cpuColorSpinorField &b);
  friend void axpbyCpu(const double &a, const cpuColorSpinorField &x, const double &b, cpuColorSpinorField &y);
  friend void axpyCpu(const double &a, const cpuColorSpinorField &x, cpuColorSpinorField &y);
  friend void axCpu(const double &a, cpuColorSpinorField &x);
  friend void xpyCpu(const cpuColorSpinorField &x, cpuColorSpinorField &y);
  friend void xpayCpu(const cpuColorSpinorField &x, const double &a, cpuColorSpinorField &y);
  friend void mxpyCpu(const cpuColorSpinorField &x, cpuColorSpinorField &y);
  friend void axpyZpbxCpu(const double &a, cpuColorSpinorField &x, cpuColorSpinorField &y, 
			   const cpuColorSpinorField &z, const double &b);
  friend void axpyBzpcxCpu(const double &a, cpuColorSpinorField& x, cpuColorSpinorField& y,
			   const double &b, const cpuColorSpinorField& z, const double &c); 
  
  friend void caxpbyCpu(const Complex &a, const cpuColorSpinorField &x, const Complex &b, cpuColorSpinorField &y);
  friend void caxpyCpu(const Complex &a, const cpuColorSpinorField &x, cpuColorSpinorField &y);
  friend void cxpaypbzCpu(const cpuColorSpinorField &x, const Complex &b, const cpuColorSpinorField &y, 
			   const Complex &c, cpuColorSpinorField &z);
  friend void caxpbypzYmbwCpu(const Complex &, const cpuColorSpinorField &, const Complex &, cpuColorSpinorField &, 
			       cpuColorSpinorField &, const cpuColorSpinorField &); 
  friend Complex cDotProductCpu(const cpuColorSpinorField &, const cpuColorSpinorField &);
  friend Complex xpaycDotzyCpu(const cpuColorSpinorField &x, const double &a, cpuColorSpinorField &y, 
			       const cpuColorSpinorField &z);
  friend double3 cDotProductNormACpu(const cpuColorSpinorField &a, const cpuColorSpinorField &b);
  friend double3 cDotProductNormBCpu(const cpuColorSpinorField &a, const cpuColorSpinorField &b);
  friend double3 caxpbypzYmbwcDotProductUYNormYCpu(const Complex &a, const cpuColorSpinorField &x, 
						   const Complex &b, cpuColorSpinorField &y, 
						   cpuColorSpinorField &z, const cpuColorSpinorField &w, 
						   const cpuColorSpinorField &u);

  friend double dslashCUDA();
  friend void dslashRef();
  friend void staggeredDslashRef();

  template <typename Float> friend class SpaceColorSpinOrder;
  template <typename Float> friend class SpaceSpinColorOrder;

 private:
  void *v; // the field elements
  void *norm; // the normalization field
  bool init;

  void create(const QudaFieldCreate);
  void destroy();
  void copy(const cpuColorSpinorField&);
  void zero();

  void createOrder(); // create the accessor for a given field ordering
  ColorSpinorFieldOrder<double> *order_double; // accessor functor used to access fp64 elements
  ColorSpinorFieldOrder<float> *order_single; // accessor functor used to access fp32 elements

 public:
  //cpuColorSpinorField();
  cpuColorSpinorField(const cpuColorSpinorField&);
  cpuColorSpinorField(const ColorSpinorField&);
  cpuColorSpinorField(const ColorSpinorParam&);
  virtual ~cpuColorSpinorField();

  cpuColorSpinorField& operator=(const cpuColorSpinorField&);
  cpuColorSpinorField& operator=(const cudaColorSpinorField&);

  //cpuColorSpinorField& Even() const;
  //cpuColorSpinorField& Odd() const;

  void Source(const QudaSourceType sourceType, const int st=0, const int s=0, const int c=0);
  static int Compare(const cpuColorSpinorField &a, const cpuColorSpinorField &b, const int resolution=1);
  void PrintVector(unsigned int x);
};



#endif // _COLOR_SPINOR_FIELD_H<|MERGE_RESOLUTION|>--- conflicted
+++ resolved
@@ -351,18 +351,9 @@
 
   // these routines replace Guochun's ones below
   void packGhost(void* ghost_spinor, void* ghost_norm, const int dim, 
-<<<<<<< HEAD
-		 const QudaDirection dir, const QudaParity parity, cudaStream_t* stream);
-  void unpackGhost(void* ghost_spinor, void* ghost_norm, const int dim, 
-		   const QudaDirection dir, cudaStream_t* stream);
-=======
-		 const QudaDirection dir, const int dagger, cudaStream_t* stream);
+		 const QudaDirection dir, const QudaParity parity, const int dagger, cudaStream_t* stream);
   void unpackGhost(void* ghost_spinor, void* ghost_norm, const int dim, 
 		   const QudaDirection dir, const int dagger, cudaStream_t* stream);
-
-  void packGhostSpinor(void* fwd_ghost_spinor, void* back_ghost_spinor, void*f_norm, void*b_norm, cudaStream_t* stream);
-  void unpackGhostSpinor(void* fwd_ghost_spinor, void* back_ghost_spinor, void*f_norm, void* b_norm, cudaStream_t* stream);  
->>>>>>> 0cf979f0
   void* getV(){ return v;}
   void* getNorm(){return norm;}
 
