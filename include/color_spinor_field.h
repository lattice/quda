#pragma once

#include <iostream>
#include <quda_internal.h>
#include <quda.h>
#include <lattice_field.h>

#include <comm_key.h>

namespace quda
{

  namespace colorspinor
  {

    inline bool isNative(QudaFieldOrder order, QudaPrecision precision, int nSpin, int)
    {
      if (precision == QUDA_DOUBLE_PRECISION) {
        if (order == QUDA_FLOAT2_FIELD_ORDER) return true;
      } else if (precision == QUDA_SINGLE_PRECISION) {
        if (nSpin == 4) {
          if (order == QUDA_FLOAT4_FIELD_ORDER) return true;
        } else if (nSpin == 2) {
          if (order == QUDA_FLOAT2_FIELD_ORDER) return true;
        } else if (nSpin == 1) {
          if (order == QUDA_FLOAT2_FIELD_ORDER) return true;
        }
      } else if (precision == QUDA_HALF_PRECISION || precision == QUDA_QUARTER_PRECISION) {
        if (nSpin == 4) {
#ifdef FLOAT8
          if (order == QUDA_FLOAT8_FIELD_ORDER) return true;
#else
          if (order == QUDA_FLOAT4_FIELD_ORDER) return true;
#endif
        } else if (nSpin == 2) {
          if (order == QUDA_FLOAT2_FIELD_ORDER) return true;
        } else if (nSpin == 1) {
          if (order == QUDA_FLOAT2_FIELD_ORDER) return true;
        }
      }
      return false;
    }

  } // namespace colorspinor

  enum MemoryLocation { Device = 1, Host = 2, Remote = 4, Shmem = 8 };

  /**
     @brief Helper function for getting the implied spinor parity from a matrix preconditioning type.
     @param[in] matpc_type The matrix preconditioning type
     @return Even or Odd as appropriate, invalid if the preconditioning type is invalid (implicitly non-preconditioned)
   */
  constexpr QudaParity impliedParityFromMatPC(const QudaMatPCType &matpc_type)
  {
    if (matpc_type == QUDA_MATPC_EVEN_EVEN || matpc_type == QUDA_MATPC_EVEN_EVEN_ASYMMETRIC) {
      return QUDA_EVEN_PARITY;
    } else if (matpc_type == QUDA_MATPC_ODD_ODD || matpc_type == QUDA_MATPC_ODD_ODD_ASYMMETRIC) {
      return QUDA_ODD_PARITY;
    } else {
      return QUDA_INVALID_PARITY;
    }
  }

  /** Typedef for a set of spinors. Can be further divided into subsets ,e.g., with different precisions (not implemented currently) */
  typedef std::vector<ColorSpinorField *> CompositeColorSpinorField;

  /**
     Any spinor object can be qualified in the following categories:
     1. A regular spinor field (is_composite = false , is_component = false)
     2. A composite spinor field, i.e., a collection of spinor fields (is_composite = true , is_component = false)
     3. An individual component of a composite spinor field (is_composite = false , is_component = true)
     4. A subset of a composite spinor field (e.g., based on index range or field precision) : currently not implemented
  */
  struct CompositeColorSpinorFieldDescriptor {

    bool is_composite = false; // set to 'false' for a regular spinor field
    bool is_component
      = false; // set to 'true' if we want to work with an individual component (otherwise will work with the whole set)

    int dim = 0; // individual component has dim = 0
    int id = 0;

    size_t volume = 0;   // volume of a single eigenvector
    size_t volumeCB = 0; // CB volume of a single eigenvector
    size_t length = 0;   // length (excluding norm))
    size_t bytes = 0;    // size in bytes of spinor field

<<<<<<< HEAD
       volume   = descr.volume;
       volumeCB = descr.volumeCB;
       stride   = descr.stride;       // stride of a single eigenvector
       real_length = descr.real_length;  // physical length of a single eigenvector
       length      = descr.length;       // length including pads (but not ghost zones)

       bytes = descr.bytes;      // size in bytes of spinor field
       norm_bytes = descr.norm_bytes; // makes no sense but let's keep it...
     }
=======
    CompositeColorSpinorFieldDescriptor() = default;

    CompositeColorSpinorFieldDescriptor(bool is_composite, int dim, bool is_component = false, int id = 0) :
      is_composite(is_composite), is_component(is_component), dim(dim), id(id), volume(0), volumeCB(0), length(0), bytes(0)
    {
      if (is_composite && is_component)
        errorQuda("Composite type is not implemented");
      else if (is_composite && dim == 0)
        is_composite = false;
    }
>>>>>>> e482b472
  };

  class ColorSpinorParam : public LatticeFieldParam
  {

  public:
    int nColor = 0; // Number of colors of the field
    int nSpin = 0;  // =1 for staggered, =2 for coarse Dslash, =4 for 4d spinor
    int nVec = 1;   // number of packed vectors (for multigrid transfer operator)

    QudaTwistFlavorType twistFlavor = QUDA_TWIST_INVALID; // used by twisted mass

    QudaSiteOrder siteOrder = QUDA_INVALID_SITE_ORDER; // defined for full fields

    QudaFieldOrder fieldOrder = QUDA_INVALID_FIELD_ORDER; // Float, Float2, Float4 etc.
    QudaGammaBasis gammaBasis = QUDA_INVALID_GAMMA_BASIS;
    QudaFieldCreate create = QUDA_INVALID_FIELD_CREATE;

    QudaPCType pc_type = QUDA_PC_INVALID; // used to select preconditioning method in DWF

    /** Used to specify whether a single parity field is even/odd
     * By construction not enforced, this is more of an optional
     * metadata to specify, for ex, if an eigensolver is for an
     * even or odd parity. */
    QudaParity suggested_parity = QUDA_INVALID_PARITY;

    ColorSpinorField *field = nullptr;
    void *v = nullptr; // pointer to field
    size_t norm_offset = 0;

    //! for deflation solvers:
    bool is_composite = false;
    int composite_dim = 0; // e.g., number of eigenvectors in the set
    bool is_component = false;
    int component_id = 0; // eigenvector index

    /**
       If using CUDA native fields, this function will ensure that the
       field ordering is appropriate for the new precision setting to
       maintain this status
       @param precision_ New precision value
       @param ghost_precision_ New ghost precision value
     */
    void setPrecision(QudaPrecision precision, QudaPrecision ghost_precision = QUDA_INVALID_PRECISION,
                      bool force_native = false)
    {
      // is the current status in native field order?
      bool native = force_native ? true : colorspinor::isNative(fieldOrder, this->precision, nSpin, nColor);
      this->precision = precision;
      this->ghost_precision = (ghost_precision == QUDA_INVALID_PRECISION) ? precision : ghost_precision;

      // if this is a native field order, let's preserve that status, else keep the same field order
      if (native) {
        fieldOrder = (precision == QUDA_DOUBLE_PRECISION || nSpin == 1 || nSpin == 2) ? QUDA_FLOAT2_FIELD_ORDER :
                                                                                        QUDA_FLOAT4_FIELD_ORDER;
#ifdef FLOAT8
        if (precision <= QUDA_HALF_PRECISION && nSpin == 4) fieldOrder = QUDA_FLOAT8_FIELD_ORDER;
#endif
      }
    }

    ColorSpinorParam(const ColorSpinorField &a);

    ColorSpinorParam() = default;

    // used to create cpu params

    ColorSpinorParam(void *V, QudaInvertParam &inv_param, const lat_dim_t &X, const bool pc_solution,
                     QudaFieldLocation location = QUDA_CPU_FIELD_LOCATION) :
      LatticeFieldParam(4, X, 0, location, inv_param.cpu_prec),
      nColor(3),
      nSpin((inv_param.dslash_type == QUDA_ASQTAD_DSLASH || inv_param.dslash_type == QUDA_STAGGERED_DSLASH
             || inv_param.dslash_type == QUDA_LAPLACE_DSLASH) ?
              1 :
              4),
      nVec(1),
      twistFlavor(inv_param.twist_flavor),
      siteOrder(QUDA_INVALID_SITE_ORDER),
      fieldOrder(QUDA_INVALID_FIELD_ORDER),
      gammaBasis(inv_param.gamma_basis),
      create(QUDA_REFERENCE_FIELD_CREATE),
      pc_type(inv_param.dslash_type == QUDA_DOMAIN_WALL_DSLASH ? QUDA_5D_PC : QUDA_4D_PC),
      v(V),
      is_composite(false),
      composite_dim(0),
      is_component(false),
      component_id(0)
    {

      if (nDim > QUDA_MAX_DIM) errorQuda("Number of dimensions too great");
      for (int d = 0; d < nDim; d++) x[d] = X[d];

      if (!pc_solution) {
        siteSubset = QUDA_FULL_SITE_SUBSET;
      } else {
        x[0] /= 2; // X defined the full lattice dimensions
        siteSubset = QUDA_PARITY_SITE_SUBSET;
      }

      suggested_parity = impliedParityFromMatPC(inv_param.matpc_type);

      if (inv_param.dslash_type == QUDA_DOMAIN_WALL_DSLASH || inv_param.dslash_type == QUDA_DOMAIN_WALL_4D_DSLASH
          || inv_param.dslash_type == QUDA_MOBIUS_DWF_DSLASH || inv_param.dslash_type == QUDA_MOBIUS_DWF_EOFA_DSLASH) {
        nDim++;
        x[4] = inv_param.Ls;
      } else if ((inv_param.dslash_type == QUDA_TWISTED_MASS_DSLASH || inv_param.dslash_type == QUDA_TWISTED_CLOVER_DSLASH)
                 && twistFlavor == QUDA_TWIST_NONDEG_DOUBLET) {
        nDim++;
        x[4] = 2; // for two flavors
      } else if (inv_param.dslash_type == QUDA_STAGGERED_DSLASH || inv_param.dslash_type == QUDA_ASQTAD_DSLASH) {
        nDim++;
        x[4] = inv_param.Ls;
      } else {
        x[4] = 1;
      }

      if (inv_param.dirac_order == QUDA_INTERNAL_DIRAC_ORDER) {
        setPrecision(precision, precision, true);
        siteOrder = QUDA_EVEN_ODD_SITE_ORDER;
      } else if (inv_param.dirac_order == QUDA_CPS_WILSON_DIRAC_ORDER) {
        fieldOrder = QUDA_SPACE_SPIN_COLOR_FIELD_ORDER;
        siteOrder = QUDA_ODD_EVEN_SITE_ORDER;
      } else if (inv_param.dirac_order == QUDA_QDP_DIRAC_ORDER) {
        fieldOrder = QUDA_SPACE_COLOR_SPIN_FIELD_ORDER;
        siteOrder = QUDA_EVEN_ODD_SITE_ORDER;
      } else if (inv_param.dirac_order == QUDA_DIRAC_ORDER) {
        fieldOrder = QUDA_SPACE_SPIN_COLOR_FIELD_ORDER;
        siteOrder = QUDA_EVEN_ODD_SITE_ORDER;
      } else if (inv_param.dirac_order == QUDA_QDPJIT_DIRAC_ORDER) {
        fieldOrder = QUDA_QDPJIT_FIELD_ORDER;
        siteOrder = QUDA_EVEN_ODD_SITE_ORDER;
      } else if (inv_param.dirac_order == QUDA_TIFR_PADDED_DIRAC_ORDER) {
        fieldOrder = QUDA_PADDED_SPACE_SPIN_COLOR_FIELD_ORDER;
        siteOrder = QUDA_EVEN_ODD_SITE_ORDER;
      } else {
        errorQuda("Dirac order %d not supported", inv_param.dirac_order);
      }
    }

    // normally used to create cuda param from a cpu param
    ColorSpinorParam(ColorSpinorParam &cpuParam, QudaInvertParam &inv_param, QudaFieldLocation location) :
      LatticeFieldParam(cpuParam.nDim, cpuParam.x, 0, location, inv_param.cuda_prec),
      nColor(cpuParam.nColor),
      nSpin(cpuParam.nSpin),
      nVec(cpuParam.nVec),
      twistFlavor(cpuParam.twistFlavor),
      siteOrder(QUDA_EVEN_ODD_SITE_ORDER),
      fieldOrder(QUDA_INVALID_FIELD_ORDER),
      gammaBasis(nSpin == 4 ? QUDA_UKQCD_GAMMA_BASIS : QUDA_DEGRAND_ROSSI_GAMMA_BASIS),
      create(QUDA_NULL_FIELD_CREATE),
      pc_type(cpuParam.pc_type),
      suggested_parity(cpuParam.suggested_parity),
      v(0),
      is_composite(cpuParam.is_composite),
      composite_dim(cpuParam.composite_dim),
      is_component(false),
      component_id(0)
    {
      siteSubset = cpuParam.siteSubset;
      setPrecision(precision, precision, true);
      for (int d = 0; d < QUDA_MAX_DIM; d++) x[d] = cpuParam.x[d];
    }

    void print()
    {
      printfQuda("nColor = %d\n", nColor);
      printfQuda("nSpin = %d\n", nSpin);
      printfQuda("twistFlavor = %d\n", twistFlavor);
      printfQuda("nDim = %d\n", nDim);
      for (int d = 0; d < nDim; d++) printfQuda("x[%d] = %d\n", d, x[d]);
      printfQuda("precision = %d\n", precision);
      printfQuda("ghost_precision = %d\n", ghost_precision);
<<<<<<< HEAD
      printfQuda("pad = %d\n", pad);
      printfQuda("location = %d\n", location);
=======
>>>>>>> e482b472
      printfQuda("siteSubset = %d\n", siteSubset);
      printfQuda("siteOrder = %d\n", siteOrder);
      printfQuda("fieldOrder = %d\n", fieldOrder);
      printfQuda("gammaBasis = %d\n", gammaBasis);
      printfQuda("create = %d\n", create);
      printfQuda("pc_type = %d\n", pc_type);
      printfQuda("suggested_parity = %d\n", suggested_parity);
      printfQuda("v = %lx\n", (unsigned long)v);
      printfQuda("norm_offset = %lu\n", (unsigned long)norm_offset);
      //! for deflation etc.
      if (is_composite) printfQuda("Number of elements = %d\n", composite_dim);
    }
  };

  struct DslashConstant;

  class ColorSpinorField : public LatticeField
  {
  private:
    /**
       @brief Create the field as specified by the param
       @param[in] Parameter struct
    */
    void create(const ColorSpinorParam &param);

    /**
       @brief Move the contents of a field to this
       @param[in,out] other Field we are moving from
    */
    void move(ColorSpinorField &&other);

    /**
       @brief Destroy the field
    */
    void destroy();

  protected:
    bool init = false;
    bool alloc = false;     // whether we allocated memory
    bool reference = false; // whether the field is a reference or not

    /** Used to keep local track of allocated ghost_precision in createGhostZone */
    mutable QudaPrecision ghost_precision_allocated = QUDA_INVALID_PRECISION;

    int nColor = 0;
    int nSpin = 0;
    int nVec = 0;

    QudaTwistFlavorType twistFlavor = QUDA_TWIST_INVALID;

    QudaPCType pc_type = QUDA_PC_INVALID; // used to select preconditioning method in DWF

    /** Used to specify whether a single parity field is even/odd
     * By construction not enforced, this is more of an optional
     * metadata to specify, for ex, if an eigensolver is for an
     * even or odd parity. */
    QudaParity suggested_parity = QUDA_INVALID_PARITY;

    size_t length = 0; // length including pads, but not norm zone

    void *v = nullptr;      // the field elements
    void *v_h = nullptr;    // the field elements
    size_t norm_offset = 0; /** offset to the norm (if applicable) */

    // multi-GPU parameters
    array_2d<void *, 2, QUDA_MAX_DIM> ghost = {};          // pointers to the ghost regions - NULL by default
    mutable lat_dim_t ghostFace = {};                      // the size of each face
    mutable lat_dim_t ghostFaceCB = {};                    // the size of each checkboarded face
    mutable array<void *, 2 *QUDA_MAX_DIM> ghost_buf = {}; // wrapper that points to current ghost zone

    mutable DslashConstant *dslash_constant = nullptr; // constants used by dslash and packing kernels

    size_t bytes = 0;     // size in bytes of spinor field
    size_t bytes_raw = 0; // actual data size neglecting alignment

    QudaSiteOrder siteOrder = QUDA_INVALID_SITE_ORDER;
    QudaFieldOrder fieldOrder = QUDA_INVALID_FIELD_ORDER;
    QudaGammaBasis gammaBasis = QUDA_INVALID_GAMMA_BASIS;

    // in the case of full fields, these are references to the even / odd sublattices
    ColorSpinorField *even = nullptr;
    ColorSpinorField *odd = nullptr;

<<<<<<< HEAD
    // used for deflation eigenvector sets etc.
    CompositeColorSpinorFieldDescriptor composite_descr; // contains info about the set
=======
    //! used for deflation eigenvector sets etc.:
    CompositeColorSpinorFieldDescriptor composite_descr; // contains info about the set
    //
>>>>>>> e482b472
    CompositeColorSpinorField components;

    /**
       Compute the required extended ghost zone sizes and offsets
       @param[in] nFace The depth of the halo
       @param[in] spin_project Whether we are spin projecting
    */
    void createGhostZone(int nFace, bool spin_project = true) const;

    /**
       @brief Fills the param with this field's meta data (used for
       creating a cloned field)
       @param[in] param The parameter we are filling
    */
    void fill(ColorSpinorParam &) const;

    static void checkField(const ColorSpinorField &, const ColorSpinorField &);

    /**
       @brief Set the vol_string and aux_string for use in tuning
    */
    void setTuningString();

  public:
    inline static void *fwdGhostFaceBuffer[QUDA_MAX_DIM] = {};      // cpu memory
    inline static void *backGhostFaceBuffer[QUDA_MAX_DIM] = {};     // cpu memory
    inline static void *fwdGhostFaceSendBuffer[QUDA_MAX_DIM] = {};  // cpu memory
    inline static void *backGhostFaceSendBuffer[QUDA_MAX_DIM] = {}; // cpu memory
    inline static int initGhostFaceBuffer = 0;
    inline static size_t ghostFaceBytes[QUDA_MAX_DIM] = {};
    static void freeGhostBuffer(void);

    /**
       @brief Default constructor
    */
    ColorSpinorField() = default;

    /**
       @brief Copy constructor for creating a ColorSpinorField from another ColorSpinorField
       @param[in] field Instance of ColorSpinorField from which we are cloning
    */
    ColorSpinorField(const ColorSpinorField &field);

    /**
       @brief Move constructor for creating a ColorSpinorField from another ColorSpinorField
       @param[in] field Instance of ColorSpinorField from which we are moving
    */
    ColorSpinorField(ColorSpinorField &&field);

    /**
       @brief Constructor for creating a ColorSpinorField from a ColorSpinorParam
       @param param Contains the metadata for creating the field
    */
    ColorSpinorField(const ColorSpinorParam &param);

    /**
       @brief Destructor for ColorSpinorField
    */
    virtual ~ColorSpinorField();

    /**
       @brief Copy assignment operator
       @param[in] field Instance from which we are copying
       @return Reference to this field
     */
    ColorSpinorField &operator=(const ColorSpinorField &field);

    /**
       @brief Move assignment operator
       @param[in] field Instance from which we are moving
       @return Reference to this field
     */
    ColorSpinorField &operator=(ColorSpinorField &&field);

    /**
       @brief Copy the source field contents into this
       @param[in] src Source from which we are copying
     */
    void copy(const ColorSpinorField &src);

    /**
       @brief Zero all elements of this field
     */
    void zero();

    /**
       @brief Zero the padded regions added on to the field.  Ensures
       correct reductions and silences false positive warnings
       regarding uninitialized memory.
     */
    void zeroPad();

    int Ncolor() const { return nColor; }
    int Nspin() const { return nSpin; }
    int Nvec() const { return nVec; }
    QudaTwistFlavorType TwistFlavor() const { return twistFlavor; }
    int Ndim() const { return nDim; }
    const int *X() const { return x.data; }
    int X(int d) const { return x[d]; }
    size_t Length() const { return length; }
    size_t Bytes() const { return bytes; }
    size_t TotalBytes() const { return bytes; }
    size_t GhostBytes() const { return ghost_bytes; }
    size_t GhostFaceBytes(int i) const { return ghost_face_bytes[i]; }
    size_t GhostNormBytes() const { return ghost_bytes; }
    void PrintDims() const { printfQuda("dimensions=%d %d %d %d\n", x[0], x[1], x[2], x[3]); }

    void *V() { return v; }
    const void *V() const { return v; }
    void *Norm() { return static_cast<char *>(v) + norm_offset; }
    const void *Norm() const { return static_cast<char *>(v) + norm_offset; }
    size_t NormOffset() const { return norm_offset; }

    /**
       @brief Returns the full lattice dimension regardless if this
       field is a subset or not
       @param[in] d Dimension we are querying
       @return The full lattice dimension in dimension d
    */
    int full_dim(int d) const { return (d == 0 && siteSubset == 1) ? x[d] * 2 : x[d]; }

    /**
     * Define the parameter type for this field.
     */
    using param_type = ColorSpinorParam;

    /**
       @brief Allocate the ghost buffers
       @param[in] nFace Depth of each halo
       @param[in] spin_project Whether the halos are spin projected (Wilson-type fermions only)
    */
    void allocateGhostBuffer(int nFace, bool spin_project = true) const;

    /**
       @brief Create the communication handlers and buffers
       @param[in] nFace Depth of each halo
       @param[in] spin_project Whether the halos are spin projected (Wilson-type fermions only)
    */
    void createComms(int nFace, bool spin_project = true);

    /**
       @brief Packs the ColorSpinorField's ghost zone
       @param[in] nFace How many faces to pack (depth)
       @param[in] parity Parity of the field
       @param[in] dagger Whether the operator is the Hermitian conjugate or not
       @param[in] stream Which stream to use for the kernel
       @param[out] buffer Optional parameter where the ghost should be
       stored (default is to use ColorSpinorField::ghostFaceBuffer)
       @param[in] location Are we packing directly into local device memory, zero-copy memory or remote memory
       @param[in] location_label Consistent label used for labeling
       the packing tunekey since location can be difference for each process
       @param[in] spin_project Whether we are spin projecting when face packing
       @param[in] a Twisted mass parameter (scale factor, default=0)
       @param[in] b Twisted mass parameter (flavor twist factor, default=0)
       @param[in] c Twisted mass parameter (chiral twist factor, default=0)
      */
    void packGhost(const int nFace, const QudaParity parity, const int dagger, const qudaStream_t &stream,
                   MemoryLocation location[2 * QUDA_MAX_DIM], MemoryLocation location_label, bool spin_project,
                   double a = 0, double b = 0, double c = 0, int shmem = 0);

    // fuse with above
    void packGhostHost(void **ghost, const QudaParity parity, const int nFace, const int dagger) const;

    /**
       Pack the field halos in preparation for halo exchange, e.g., for Dslash
       @param[in] nFace Depth of faces
       @param[in] parity Field parity
       @param[in] dagger Whether this exchange is for the conjugate operator
       @param[in] stream Stream to be used for packing kernel
       @param[in] location Array of field locations where each halo
       will be sent (Host, Device or Remote)
       @param[in] location_label Consistent label used for labeling
       the packing tunekey since location can be difference for each
       process
       @param[in] spin_project Whether we are spin projecting when face packing
       @param[in] a Used for twisted mass (scale factor)
       @param[in] b Used for twisted mass (chiral twist factor)
       @param[in] c Used for twisted mass (flavor twist factor)
    */
    void pack(int nFace, int parity, int dagger, const qudaStream_t &stream, MemoryLocation location[],
              MemoryLocation location_label, bool spin_project = true, double a = 0, double b = 0, double c = 0,
              int shmem = 0);

    /**
      @brief Initiate the gpu to cpu send of the ghost zone (halo)
      @param ghost_spinor Where to send the ghost zone
      @param dim The lattice dimension we are sending
      @param dir The direction (QUDA_BACKWARDS or QUDA_FORWARDS)
      @param stream The array of streams to use
      */
    void sendGhost(void *ghost_spinor, const int dim, const QudaDirection dir, const qudaStream_t &stream);

    /**
      Initiate the cpu to gpu send of the ghost zone (halo)
      @param ghost_spinor Source of the ghost zone
      @param dim The lattice dimension we are sending
      @param dir The direction (QUDA_BACKWARDS or QUDA_FORWARDS)
      @param stream The array of streams to use
      */
    void unpackGhost(const void *ghost_spinor, const int dim, const QudaDirection dir, const qudaStream_t &stream);

    /**
       @brief Copies the ghost to the host from the device, prior to
       communication.
       @param[in] d d=[2*dim+dir], where dim is dimension and dir is
       the scatter-centric direction (0=backwards,1=forwards)
       @param[in] stream The stream in which to do the copy
     */
    void gather(int dir, const qudaStream_t &stream);

    /**
       @brief Initiate halo communication receive
       @param[in] d d=[2*dim+dir], where dim is dimension and dir is
       the scatter-centric direction (0=backwards,1=forwards)
       @param[in] gdr Whether we are using GDR on the receive side
    */
    void recvStart(int dir, const qudaStream_t &stream, bool gdr = false);

    /**
       @brief Initiate halo communication sending
       @param[in] d d=[2*dim+dir], where dim is dimension and dir is
       the scatter-centric direction (0=backwards,1=forwards)
       @param[in] stream_idx The stream in which to do the copy.  If
       -1 is passed then the copy will be issied to the d^th stream
       @param[in] gdr Whether we are using GDR on the send side
       @param[in] remote_write Whether we are writing direct to remote memory (or using copy engines)
    */
    void sendStart(int d, const qudaStream_t &stream, bool gdr = false, bool remote_write = false);

    /**
       @brief Initiate halo communication
       @param[in] d d=[2*dim+dir], where dim is dimension and dir is
       the scatter-centric direction (0=backwards,1=forwards)
       @param[in] stream (presently unused)
       @param[in] gdr_send Whether we are using GDR on the send side
       @param[in] gdr_recv Whether we are using GDR on the receive side
    */
    void commsStart(int d, const qudaStream_t &stream, bool gdr_send = false, bool gdr_recv = false);

    /**
       @brief Non-blocking query if the halo communication has completed
       @param[in] d d=[2*dim+dir], where dim is dimension and dir is
       the scatter-centric direction (0=backwards,1=forwards)
       @param[in] stream (presently unused)
       @param[in] gdr_send Whether we are using GDR on the send side
       @param[in] gdr_recv Whether we are using GDR on the receive side
    */
    int commsQuery(int d, const qudaStream_t &stream, bool gdr_send = false, bool gdr_recv = false);

    /**
       @brief Wait on halo communication to complete
       @param[in] d d=[2*dim+dir], where dim is dimension and dir is
       the scatter-centric direction (0=backwards,1=forwards)
       @param[in] stream (unused)
       @param[in] gdr_send Whether we are using GDR on the send side
       @param[in] gdr_recv Whether we are using GDR on the receive side
    */
    void commsWait(int d, const qudaStream_t &stream, bool gdr_send = false, bool gdr_recv = false);

    /**
       @brief Unpacks the ghost from host to device after
       communication has finished.
       @param[in] d d=[2*dim+dir], where dim is dimension and dir is
       the scatter-centric direction (0=backwards,1=forwards)
       @param[in] stream The stream in which to do the copy.  If
       -1 is passed then the copy will be issied to the d^th stream
     */
    void scatter(int d, const qudaStream_t &stream);

    /**
       Do the exchange between neighbouring nodes of the data in
       sendbuf storing the result in recvbuf.  The arrays are ordered
       (2*dim + dir).
       @param recvbuf Packed buffer where we store the result
       @param sendbuf Packed buffer from which we're sending
       @param nFace Number of layers we are exchanging
     */
    void exchange(void **ghost, void **sendbuf, int nFace = 1) const;

    /**
       This is a unified ghost exchange function for doing a complete
       halo exchange regardless of the type of field.  All dimensions
       are exchanged and no spin projection is done in the case of
       Wilson fermions.
       @param[in] parity Field parity
       @param[in] nFace Depth of halo exchange
       @param[in] dagger Is this for a dagger operator (only relevant for spin projected Wilson)
       @param[in] pack_destination Destination of the packing buffer
       @param[in] halo_location Destination of the halo reading buffer
       @param[in] gdr_send Are we using GDR for sending
       @param[in] gdr_recv Are we using GDR for receiving
       @param[in] ghost_precision The precision used for the ghost exchange
     */
    void exchangeGhost(QudaParity parity, int nFace, int dagger, const MemoryLocation *pack_destination = nullptr,
                       const MemoryLocation *halo_location = nullptr, bool gdr_send = false, bool gdr_recv = false,
                       QudaPrecision ghost_precision = QUDA_INVALID_PRECISION, int shmem = 0) const;
    /**
      This function returns true if the field is stored in an internal
      field order, given the precision and the length of the spin
      dimension.
      */
    bool isNative() const { return colorspinor::isNative(fieldOrder, precision, nSpin, nColor); }

    bool IsComposite() const { return composite_descr.is_composite; }
    bool IsComponent() const { return composite_descr.is_component; }

    int CompositeDim() const { return composite_descr.dim; }
    int ComponentId() const { return composite_descr.id; }
    int ComponentVolume() const { return composite_descr.volume; }
    int ComponentVolumeCB() const { return composite_descr.volumeCB; }
    size_t ComponentLength() const { return composite_descr.length; }

    size_t ComponentBytes() const { return composite_descr.bytes; }

    QudaPCType PCType() const { return pc_type; }
    QudaParity SuggestedParity() const { return suggested_parity; }
    void setSuggestedParity(QudaParity suggested_parity) { this->suggested_parity = suggested_parity; }

    QudaSiteSubset SiteSubset() const { return siteSubset; }
    QudaSiteOrder SiteOrder() const { return siteOrder; }
    QudaFieldOrder FieldOrder() const { return fieldOrder; }
    QudaGammaBasis GammaBasis() const { return gammaBasis; }

    const int *GhostFace() const { return ghostFace.data; }
    const int *GhostFaceCB() const { return ghostFaceCB.data; }

    /**
       Return the offset in bytes to the start of the ghost zone in a
       given dimension and direction
       @param[in] dim The dimension of the ghost
       @param[in] dir The direction of the ghost
     */
    size_t GhostOffset(const int dim, const int dir) const { return ghost_offset[dim][dir]; }

    const void *Ghost2() const;

    /**
       Return array of pointers to the ghost zones (ordering dim*2+dir)
     */
    void *const *Ghost() const;

    /**
       @brief Get the dslash_constant structure from this field
    */
    const DslashConstant &getDslashConstant() const { return *dslash_constant; }

    const ColorSpinorField &Even() const;
    const ColorSpinorField &Odd() const;

    ColorSpinorField &Even();
    ColorSpinorField &Odd();

    CompositeColorSpinorField &Components() { return components; };

    /**
       @brief Return the idx^th component of the composite field.  An
       error will be thrown if the field is not a composite field, or
       if an out of bounds idx is requested.
       @param[in] idx Component index
       @return Component reference
    */
    ColorSpinorField &Component(int idx);

    /**
       @brief Return the idx^th component of the composite field.  An
       error will be thrown if the field is not a composite field, or
       if an out of bounds idx is requested.
       @param[in] idx Component index
       @return Component const reference
    */
    const ColorSpinorField &Component(int idx) const;

    /**
     * Compute the n-dimensional site index given the 1-d offset index
     * @param y n-dimensional site index
     * @param i 1-dimensional site index
     */
    void LatticeIndex(int *y, int i) const;

    /**
     * Compute the 1-d offset index given the n-dimensional site index
     * @param i 1-dimensional site index
     * @param y n-dimensional site index
     */
    void OffsetIndex(int &i, int *y) const;

    static ColorSpinorField *Create(const ColorSpinorParam &param) { return new ColorSpinorField(param); }

    /**
       @brief Create a field that aliases this field's storage.  The
       alias field can use a different precision than this field,
       though it cannot be greater.  This functionality is useful for
       the case where we have multiple temporaries in different
       precisions, but do not need them simultaneously.  Use this functionality with caution.
       @param[in] param Parameters for the alias field
    */
    ColorSpinorField create_alias(const ColorSpinorParam &param);

    /**
       @brief Create a field that aliases this field's storage.  The
       alias field can use a different precision than this field,
       though it cannot be greater.  This functionality is useful for
       the case where we have multiple temporaries in different
       precisions, but do not need them simultaneously.  Use this functionality with caution.
       @param[in] param Parameters for the alias field
    */
    ColorSpinorField *CreateAlias(const ColorSpinorParam &param);

    /**
       @brief Create a coarse color-spinor field, using this field to set the meta data
       @param[in] geoBlockSize Geometric block size that defines the coarse grid dimensions
       @param[in] spinlockSize Geometric block size that defines the coarse spin dimension
       @param[in] Nvec Number of coarse color degrees of freedom per grid point
       @param[in] precision Optionally set the precision of the fine field
       @param[in] location Optionally set the location of the coarse field
       @param[in] mem_type Optionally set the memory type used (e.g., can override with mapped memory)
    */
    ColorSpinorField *CreateCoarse(const int *geoBlockSize, int spinBlockSize, int Nvec,
                                   QudaPrecision precision = QUDA_INVALID_PRECISION,
                                   QudaFieldLocation location = QUDA_INVALID_FIELD_LOCATION,
                                   QudaMemoryType mem_Type = QUDA_MEMORY_INVALID);

    /**
       @brief Create a fine color-spinor field, using this field to set the meta data
       @param[in] geoBlockSize Geometric block size that defines the fine grid dimensions
       @param[in] spinlockSize Geometric block size that defines the fine spin dimension
       @param[in] Nvec Number of fine color degrees of freedom per grid point
       @param[in] precision Optionally set the precision of the fine field
       @param[in] location Optionally set the location of the fine field
       @param[in] mem_type Optionally set the memory type used (e.g., can override with mapped memory)
    */
    ColorSpinorField *CreateFine(const int *geoblockSize, int spinBlockSize, int Nvec,
                                 QudaPrecision precision = QUDA_INVALID_PRECISION,
                                 QudaFieldLocation location = QUDA_INVALID_FIELD_LOCATION,
                                 QudaMemoryType mem_type = QUDA_MEMORY_INVALID);

    /**
       @brief Backs up the ColorSpinorField
    */
    void backup() const;

    /**
       @brief Restores the ColorSpinorField
    */
    void restore() const;

    /**
      @brief Copy all contents of the field to a host buffer.
      @param[in] the host buffer to copy to.
    */
    void copy_to_buffer(void *buffer) const;

    /**
      @brief Copy all contents of the field from a host buffer to this field.
      @param[in] the host buffer to copy from.
    */
    void copy_from_buffer(void *buffer);

    /**
      @brief If managed memory and prefetch is enabled, prefetch
      the spinor, to the CPU or the GPU
      @param[in] mem_space Memory space we are prefetching to
      @param[in] stream Which stream to run the prefetch in (default 0)
    */
    void prefetch(QudaFieldLocation mem_space, qudaStream_t stream = device::get_default_stream()) const;

    /**
       @brief Fill the field with a defined source type
       @param[in] sourceType The type of source
       @param[in] x local site index
       @param[in] s spin index
       @param[in] c color index
    */
    void Source(QudaSourceType sourceType, unsigned int x = 0, int s = 0, int c = 0);

    /**
     * @brief Print the site vector
     * @param[in] a The field we are printing from
     * @param[in] parity Parity index
     * @param[in] x_cb Checkerboard space-time index
     * @param[in] rank The rank we are requesting from (default is rank = 0)
     */
    void PrintVector(int parity, unsigned int x_cb, int rank = 0) const;

    /**
       @brief Perform a component by component comparison of two
       color-spinor fields.  In doing we normalize with respect to the
       first colorspinor field, e.g., we compare || a_i - b_i || / || a ||
       @param[in] a Ground truth color spinor field
       @param[in] b Field we are checking

       @param[in] resolution How many bins per order of magnitude to
       use.  The default resolution=1 means that we have 16 bins
       covering the range [1e-15,1.0].
     */
    static int Compare(const ColorSpinorField &a, const ColorSpinorField &b, const int resolution = 1);

    friend std::ostream &operator<<(std::ostream &out, const ColorSpinorField &);
    friend class ColorSpinorParam;
  };

  using ColorSpinorField_ref = std::reference_wrapper<ColorSpinorField>;

  /**
     @brief Specialization of is_field to allow us to make sets of ColorSpinorField
   */
  template <> struct is_field<ColorSpinorField> : std::true_type {
  };

  void copyGenericColorSpinor(ColorSpinorField &dst, const ColorSpinorField &src, QudaFieldLocation location,
                              void *Dst = nullptr, const void *Src = nullptr);

  void genericSource(ColorSpinorField &a, QudaSourceType sourceType, int x, int s, int c);
  int genericCompare(const ColorSpinorField &a, const ColorSpinorField &b, int tol);

  /**
    @brief This function is used for copying from a source colorspinor field to a destination field
      with an offset.
    @param out The output field to which we are copying
    @param in The input field from which we are copying
    @param offset The offset for the larger field between out and in.
    @param pc_type Whether the field order uses 4d or 5d even-odd preconditioning.
  */
  void copyFieldOffset(ColorSpinorField &out, const ColorSpinorField &in, CommKey offset, QudaPCType pc_type);

  /**
     @brief Print the value of the field at the requested coordinates
     @param[in] a The field we are printing from
     @param[in] parity Parity index
     @param[in] x_cb Checkerboard space-time index
     @param[in] rank The rank we are requesting from (default is rank = 0)
  */
  void genericPrintVector(const ColorSpinorField &a, int parity, unsigned int x_cb, int rank = 0);

  /**
     @brief Generic ghost packing routine

     @param[out] ghost Array of packed ghosts with array ordering [2*dim+dir]
     @param[in] a Input field that is being packed
     @param[in] parity Which parity are we packing
     @param[in] dagger Is for a dagger operator (presently ignored)
     @param[in[ location Array specifiying the memory location of each resulting ghost [2*dim+dir]
  */
  void genericPackGhost(void **ghost, const ColorSpinorField &a, QudaParity parity, int nFace, int dagger,
                        MemoryLocation *destination = nullptr, int shmem = 0);

  /**
     @brief pre-declaration of RNG class (defined in non-device-safe random_quda.h)
  */
  class RNG;

  /**
     @brief Generate a random noise spinor.  This variant allows the user to manage the RNG state.
     @param src The colorspinorfield
     @param randstates Random state
     @param type The type of noise to create (QUDA_NOISE_GAUSSIAN or QUDA_NOISE_UNIFORM)
  */
  void spinorNoise(ColorSpinorField &src, RNG &randstates, QudaNoiseType type);

  /**
     @brief Generate a random noise spinor.  This variant just
     requires a seed and will create and destroy the random number state.
     @param src The colorspinorfield
     @param seed Seed
     @param type The type of noise to create (QUDA_NOISE_GAUSSIAN or QUDA_NOISE_UNIFORM)
  */
  void spinorNoise(ColorSpinorField &src, unsigned long long seed, QudaNoiseType type);

  /**
     @brief Generate a set of diluted color spinors from a single source.
     @param v Diluted vector set
     @param src The input source
     @param type The type of dilution to apply (QUDA_DILUTION_SPIN_COLOR, etc.)
  */
  void spinorDilute(std::vector<ColorSpinorField> &v, const ColorSpinorField &src, QudaDilutionType type);

  /**
     @brief Helper function for determining if the preconditioning
     type of the fields is the same.
     @param[in] a Input field
     @param[in] b Input field
     @return If PCType is unique return this
   */
  inline QudaPCType PCType_(const char *func, const char *file, int line, const ColorSpinorField &a,
                            const ColorSpinorField &b)
  {
    QudaPCType type = QUDA_PC_INVALID;
    if (a.PCType() == b.PCType())
      type = a.PCType();
    else
      errorQuda("PCTypes %d %d do not match (%s:%d in %s())\n", a.PCType(), b.PCType(), file, line, func);
    return type;
  }

  /**
     @brief Helper function for determining if the precision of the fields is the same.
     @param[in] a Input field
     @param[in] b Input field
     @param[in] args List of additional fields to check precision on
     @return If precision is unique return the precision
   */
  template <typename... Args>
  inline QudaPCType PCType_(const char *func, const char *file, int line, const ColorSpinorField &a,
                            const ColorSpinorField &b, const Args &...args)
  {
    return static_cast<QudaPCType>(PCType_(func, file, line, a, b) & PCType_(func, file, line, a, args...));
  }

#define checkPCType(...) PCType_(__func__, __FILE__, __LINE__, __VA_ARGS__)

  /**
     @brief Helper function for determining if the order of the fields is the same.
     @param[in] a Input field
     @param[in] b Input field
     @return If order is unique return the order
   */
  inline QudaFieldOrder Order_(const char *func, const char *file, int line, const ColorSpinorField &a,
                               const ColorSpinorField &b)
  {
    QudaFieldOrder order = QUDA_INVALID_FIELD_ORDER;
    if (a.FieldOrder() == b.FieldOrder())
      order = a.FieldOrder();
    else
      errorQuda("Orders %d %d do not match  (%s:%d in %s())\n", a.FieldOrder(), b.FieldOrder(), file, line, func);
    return order;
  }

  /**
     @brief Helper function for determining if the order of the fields is the same.
     @param[in] a Input field
     @param[in] b Input field
     @param[in] args List of additional fields to check order on
     @return If order is unique return the order
   */
  template <typename... Args>
  inline QudaFieldOrder Order_(const char *func, const char *file, int line, const ColorSpinorField &a,
                               const ColorSpinorField &b, const Args &...args)
  {
    return static_cast<QudaFieldOrder>(Order_(func, file, line, a, b) & Order_(func, file, line, a, args...));
  }

#define checkOrder(...) Order_(__func__, __FILE__, __LINE__, __VA_ARGS__)

  /**
     @brief Helper function for determining if the length of the fields is the same.
     @param[in] a Input field
     @param[in] b Input field
     @return If length is unique return the length
   */
  inline int Length_(const char *func, const char *file, int line, const ColorSpinorField &a, const ColorSpinorField &b)
  {
    int length = 0;
    if (a.Length() == b.Length())
      length = a.Length();
    else
      errorQuda("Lengths %lu %lu do not match  (%s:%d in %s())\n", a.Length(), b.Length(), file, line, func);
    return length;
  }

  /**
     @brief Helper function for determining if the length of the fields is the same.
     @param[in] a Input field
     @param[in] b Input field
     @param[in] args List of additional fields to check length on
     @return If length is unique return the length
   */
  template <typename... Args>
  inline int Length_(const char *func, const char *file, int line, const ColorSpinorField &a, const ColorSpinorField &b,
                     const Args &...args)
  {
    return static_cast<int>(Length_(func, file, line, a, b) & Length_(func, file, line, a, args...));
  }

#define checkLength(...) Length_(__func__, __FILE__, __LINE__, __VA_ARGS__)

} // namespace quda<|MERGE_RESOLUTION|>--- conflicted
+++ resolved
@@ -85,17 +85,6 @@
     size_t length = 0;   // length (excluding norm))
     size_t bytes = 0;    // size in bytes of spinor field
 
-<<<<<<< HEAD
-       volume   = descr.volume;
-       volumeCB = descr.volumeCB;
-       stride   = descr.stride;       // stride of a single eigenvector
-       real_length = descr.real_length;  // physical length of a single eigenvector
-       length      = descr.length;       // length including pads (but not ghost zones)
-
-       bytes = descr.bytes;      // size in bytes of spinor field
-       norm_bytes = descr.norm_bytes; // makes no sense but let's keep it...
-     }
-=======
     CompositeColorSpinorFieldDescriptor() = default;
 
     CompositeColorSpinorFieldDescriptor(bool is_composite, int dim, bool is_component = false, int id = 0) :
@@ -106,7 +95,6 @@
       else if (is_composite && dim == 0)
         is_composite = false;
     }
->>>>>>> e482b472
   };
 
   class ColorSpinorParam : public LatticeFieldParam
@@ -279,11 +267,6 @@
       for (int d = 0; d < nDim; d++) printfQuda("x[%d] = %d\n", d, x[d]);
       printfQuda("precision = %d\n", precision);
       printfQuda("ghost_precision = %d\n", ghost_precision);
-<<<<<<< HEAD
-      printfQuda("pad = %d\n", pad);
-      printfQuda("location = %d\n", location);
-=======
->>>>>>> e482b472
       printfQuda("siteSubset = %d\n", siteSubset);
       printfQuda("siteOrder = %d\n", siteOrder);
       printfQuda("fieldOrder = %d\n", fieldOrder);
@@ -367,14 +350,9 @@
     ColorSpinorField *even = nullptr;
     ColorSpinorField *odd = nullptr;
 
-<<<<<<< HEAD
-    // used for deflation eigenvector sets etc.
-    CompositeColorSpinorFieldDescriptor composite_descr; // contains info about the set
-=======
     //! used for deflation eigenvector sets etc.:
     CompositeColorSpinorFieldDescriptor composite_descr; // contains info about the set
     //
->>>>>>> e482b472
     CompositeColorSpinorField components;
 
     /**
