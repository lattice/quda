--- conflicted
+++ resolved
@@ -193,16 +193,6 @@
     QudaTwistGamma5Type twist;
 
     CloverArg(ColorSpinorField &out, const ColorSpinorField &in, const CloverField &clover,
-<<<<<<< HEAD
-	      int parity, real kappa=0.0, real mu=0.0, real epsilon = 0.0,
-	      bool dagger = false, QudaTwistGamma5Type twist=QUDA_TWIST_GAMMA5_INVALID)
-      : out(out), in(in), clover(clover, twist == QUDA_TWIST_GAMMA5_INVALID ? inverse : false),
-        cloverInv(clover, (twist != QUDA_TWIST_GAMMA5_INVALID && !dynamic_clover) ? true : false),
-        nParity(in.SiteSubset()), parity(parity),
-        doublet(in.TwistFlavor() == QUDA_TWIST_DEG_DOUBLET || in.TwistFlavor() == QUDA_TWIST_NONDEG_DOUBLET),
-        threads(doublet ? in.VolumeCB()/2 : in.VolumeCB(), in.SiteSubset(), 1),
-        volumeCB(doublet ? in.VolumeCB()/2 : in.VolumeCB()), a(0.0), b(0.0), c(0.0), twist(twist)
-=======
 	      int parity, real kappa=0.0, real mu=0.0, real /*epsilon*/ = 0.0,
 	      bool dagger = false, QudaTwistGamma5Type twist=QUDA_TWIST_GAMMA5_INVALID) :
       out(out), in(in), clover(clover, twist == QUDA_TWIST_GAMMA5_INVALID ? inverse : false),
@@ -210,7 +200,6 @@
       nParity(in.SiteSubset()), parity(parity),
       doublet(in.TwistFlavor() == QUDA_TWIST_DEG_DOUBLET || in.TwistFlavor() == QUDA_TWIST_NONDEG_DOUBLET),
       volumeCB(doublet ? in.VolumeCB()/2 : in.VolumeCB()), a(0.0), b(0.0), c(0.0), twist(twist)
->>>>>>> 43b4486f
     {
       checkPrecision(out, in, clover);
       checkLocation(out, in, clover);
