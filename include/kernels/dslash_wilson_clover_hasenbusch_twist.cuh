#pragma once

#include <kernels/dslash_wilson.cuh>
#include <clover_field_order.h>
#include <linalg.cuh>

namespace quda
{

  template <typename Float, int nColor, int nDim, typename DDArg, QudaReconstructType reconstruct_>
  struct WilsonCloverHasenbuschTwistArg : WilsonArg<Float, nColor, nDim, DDArg, reconstruct_> {
    using WilsonArg<Float, nColor, nDim, DDArg, reconstruct_>::nSpin;
    static constexpr int length = (nSpin / (nSpin / 2)) * 2 * nColor * nColor * (nSpin / 2) * (nSpin / 2) / 2;

    typedef typename clover_mapper<Float, length>::type C;
    typedef typename mapper<Float>::type real;

    const C A;    /** the clover field */
    const real a; /** xpay scale factor */
    const real b; /** chiral twist factor (twisted-clover only) */

<<<<<<< HEAD
    WilsonCloverHasenbuschTwistArg(ColorSpinorField &out, const ColorSpinorField &in, const GaugeField &U,
                                   const CloverField &A, double a, double b, const ColorSpinorField &x, int parity,
                                   bool dagger, const int *comm_override) :
      WilsonArg<Float, nColor, nDim, DDArg, reconstruct_>(out, in, U, a, x, parity, dagger, comm_override),
=======
    WilsonCloverHasenbuschTwistArg(cvector_ref<ColorSpinorField> &out, cvector_ref<const ColorSpinorField> &in,
                                   const ColorSpinorField &halo, const GaugeField &U, const CloverField &A, double a,
                                   double b, cvector_ref<const ColorSpinorField> &x, int parity, bool dagger,
                                   const int *comm_override) :
      WilsonArg<Float, nColor, nDim, reconstruct_>(out, in, halo, U, a, x, parity, dagger, comm_override),
>>>>>>> fbbe14c2
      A(A, false),
      a(a),
      b(dagger ? -0.5 * b : 0.5 * b) // factor of 1/2 comes from clover normalization we need to correct for
    {
      checkPrecision(U, A);
      checkLocation(U, A);
    }
  };

  template <int nParity, bool dagger, bool xpay, KernelType kernel_type, typename Arg>
  struct cloverHasenbusch : dslash_default {

    const Arg &arg;
    constexpr cloverHasenbusch(const Arg &arg) : arg(arg) {}
    static constexpr const char *filename() { return KERNEL_FILE; } // this file name - used for run-time compilation
    
    /**
       @brief Apply the Wilson-clover dslash
       out(x) = M*in = A(x)*x(x) + D * in(x-mu)
       Note this routine only exists in xpay form.
    */
    template <KernelType mykernel_type = kernel_type>
    __device__ __host__ __forceinline__ void operator()(int idx, int src_idx, int parity)
    {
      typedef typename mapper<typename Arg::Float>::type real;
      typedef ColorSpinor<real, Arg::nColor, 4> Vector;
      typedef ColorSpinor<real, Arg::nColor, 2> HalfVector;

      bool active
        = mykernel_type == EXTERIOR_KERNEL_ALL ? false : true; // is thread active (non-trival for fused kernel only)
      int thread_dim;                                        // which dimension is thread working on (fused kernel only)
      auto coord = getCoords<QUDA_4D_PC, mykernel_type>(arg, idx, 0, parity, thread_dim);

      const int my_spinor_parity = nParity == 2 ? parity : 0;
      Vector out;

      // defined in dslash_wilson.cuh
      applyWilson<nParity, dagger, mykernel_type>(out, arg, coord, parity, idx, thread_dim, active, src_idx);

      if (mykernel_type == INTERIOR_KERNEL) {
        Vector x = arg.x[src_idx](coord.x_cb, my_spinor_parity);
        x.toRel(); // switch to chiral basis

        Vector tmp;

#pragma unroll
        for (int chirality = 0; chirality < 2; chirality++) {
          constexpr int n = Arg::nColor * Arg::nSpin / 2;
          HMatrix<real, n> A = arg.A(coord.x_cb, parity, chirality);
          HalfVector x_chi = x.chiral_project(chirality);
          HalfVector Ax_chi = A * x_chi; // A x_chi

          HalfVector A2x_chi = A * Ax_chi; // A2x_chi
          const complex<real> b(0.0, chirality == 0 ? static_cast<real>(arg.b) : -static_cast<real>(arg.b));
          Ax_chi += b * A2x_chi;

          tmp += Ax_chi.chiral_reconstruct(chirality);
        }

        tmp.toNonRel(); // switch back to non-chiral basis

        out = tmp + arg.a * out;
      } else if (active) {
        Vector x = arg.out[src_idx](coord.x_cb, my_spinor_parity);
        out = x + arg.a * out;
      }

      if (mykernel_type != EXTERIOR_KERNEL_ALL || active) arg.out[src_idx](coord.x_cb, my_spinor_parity) = out;
    }
  };

} // namespace quda<|MERGE_RESOLUTION|>--- conflicted
+++ resolved
@@ -19,18 +19,11 @@
     const real a; /** xpay scale factor */
     const real b; /** chiral twist factor (twisted-clover only) */
 
-<<<<<<< HEAD
-    WilsonCloverHasenbuschTwistArg(ColorSpinorField &out, const ColorSpinorField &in, const GaugeField &U,
-                                   const CloverField &A, double a, double b, const ColorSpinorField &x, int parity,
-                                   bool dagger, const int *comm_override) :
-      WilsonArg<Float, nColor, nDim, DDArg, reconstruct_>(out, in, U, a, x, parity, dagger, comm_override),
-=======
     WilsonCloverHasenbuschTwistArg(cvector_ref<ColorSpinorField> &out, cvector_ref<const ColorSpinorField> &in,
                                    const ColorSpinorField &halo, const GaugeField &U, const CloverField &A, double a,
                                    double b, cvector_ref<const ColorSpinorField> &x, int parity, bool dagger,
                                    const int *comm_override) :
-      WilsonArg<Float, nColor, nDim, reconstruct_>(out, in, halo, U, a, x, parity, dagger, comm_override),
->>>>>>> fbbe14c2
+      WilsonArg<Float, nColor, nDim, DDArg, reconstruct_>(out, in, halo, U, a, x, parity, dagger, comm_override),
       A(A, false),
       a(a),
       b(dagger ? -0.5 * b : 0.5 * b) // factor of 1/2 comes from clover normalization we need to correct for
