--- conflicted
+++ resolved
@@ -209,23 +209,17 @@
     }
   };
 
-<<<<<<< HEAD
   template <typename Arg, bool shared = false> struct d5Params {
     using Vec = ColorSpinor<typename Arg::real, Arg::nColor, mobius_m5::use_half_vector() ? 4 / 2 : 4>;
     using Cache = SharedMemoryCache<Vec>;
     //using Ops = KernelOps<Cache>;
     using Ops = std::conditional_t<shared, KernelOps<Cache>, NoKernelOps>;
   };
-=======
-  template <bool sync, bool dagger, bool shared, class Vector, class Arg, Dslash5Type type = Arg::type>
-  __device__ __host__ inline Vector d5(const Arg &arg, const Vector &in, int parity, int x_cb, int s, int src_idx)
+
+  template <bool allthreads, bool sync, bool dagger, bool shared, class Vector, class Ftor, class Arg = typename Ftor::Arg, Dslash5Type type = Arg::type>
+  __device__ __host__ inline Vector d5(const Ftor &ftor, const Vector &in, int parity, int x_cb, int s, int src_idx, bool active)
   {
->>>>>>> fbbe14c2
-
-  template <bool allthreads, bool sync, bool dagger, bool shared, class Vector, class Ftor, Dslash5Type type = Ftor::Arg::type>
-  __device__ __host__ inline Vector d5(const Ftor &ftor, const Vector &in, int parity, int x_cb, int s, bool active)
-  {
-    using Arg = typename Ftor::Arg;
+    //using Arg = typename Ftor::Arg;
     const Arg &arg = ftor.arg;
     using real = typename Arg::real;
     constexpr bool is_variable = true;
@@ -253,15 +247,10 @@
         if constexpr (shared) {
           half_in = cache.load(threadIdx.x, fwd_s, parity);
         } else {
-<<<<<<< HEAD
 	  if (!allthreads || active) {
-	    Vector full_in = arg.in(fwd_idx, parity);
+	    Vector full_in = arg.in[src_idx](fwd_idx, parity);
 	    half_in = full_in.project(4, proj_dir);
 	  }
-=======
-          Vector full_in = arg.in[src_idx](fwd_idx, parity);
-          half_in = full_in.project(4, proj_dir);
->>>>>>> fbbe14c2
         }
         if (s == arg.Ls - 1) {
           out += (-arg.m_f * half_in).reconstruct(4, proj_dir);
@@ -283,15 +272,10 @@
         if constexpr (shared) {
           half_in = cache.load(threadIdx.x, back_s, parity);
         } else {
-<<<<<<< HEAD
 	  if (!allthreads || active) {
-	    Vector full_in = arg.in(back_idx, parity);
+	    Vector full_in = arg.in[src_idx](back_idx, parity);
 	    half_in = full_in.project(4, proj_dir);
 	  }
-=======
-          Vector full_in = arg.in[src_idx](back_idx, parity);
-          half_in = full_in.project(4, proj_dir);
->>>>>>> fbbe14c2
         }
         if (s == 0) {
           out += (-arg.m_f * half_in).reconstruct(4, proj_dir);
@@ -313,12 +297,11 @@
         cache.sync();
       }
 
-<<<<<<< HEAD
       if (!allthreads || active) {
 	{ // forwards direction
 	  const int fwd_s = (s + 1) % arg.Ls;
 	  const int fwd_idx = fwd_s * arg.volume_4d_cb + x_cb;
-	  const Vector in = shared ? cache.load(threadIdx.x, fwd_s, parity) : arg.in(fwd_idx, parity);
+	  const Vector in = shared ? cache.load(threadIdx.x, fwd_s, parity) : arg.in[src_idx](fwd_idx, parity);
 	  constexpr int proj_dir = dagger ? +1 : -1;
 	  if (s == arg.Ls - 1) {
 	    out += (-arg.m_f * in.project(4, proj_dir)).reconstruct(4, proj_dir);
@@ -330,7 +313,7 @@
 	{ // backwards direction
 	  const int back_s = (s + arg.Ls - 1) % arg.Ls;
 	  const int back_idx = back_s * arg.volume_4d_cb + x_cb;
-	  const Vector in = shared ? cache.load(threadIdx.x, back_s, parity) : arg.in(back_idx, parity);
+	  const Vector in = shared ? cache.load(threadIdx.x, back_s, parity) : arg.in[src_idx](back_idx, parity);
 	  constexpr int proj_dir = dagger ? -1 : +1;
 	  if (s == 0) {
 	    out += (-arg.m_f * in.project(4, proj_dir)).reconstruct(4, proj_dir);
@@ -344,46 +327,12 @@
     if (!allthreads || active) {
       if (type == Dslash5Type::DSLASH5_MOBIUS_PRE || type == Dslash5Type::M5_INV_MOBIUS_M5_PRE
 	  || type == Dslash5Type::M5_PRE_MOBIUS_M5_INV) {
-	Vector diagonal = shared ? in : arg.in(s * arg.volume_4d_cb + x_cb, parity);
+	Vector diagonal = shared ? in : arg.in[src_idx](s * arg.volume_4d_cb + x_cb, parity);
 	out = coeff.alpha(s) * out + coeff.beta(s) * diagonal;
       } else if (type == Dslash5Type::DSLASH5_MOBIUS) {
-	Vector diagonal = shared ? in : arg.in(s * arg.volume_4d_cb + x_cb, parity);
+	Vector diagonal = shared ? in : arg.in[src_idx](s * arg.volume_4d_cb + x_cb, parity);
 	out = coeff.kappa(s) * out + diagonal;
       }
-=======
-      { // forwards direction
-        const int fwd_s = (s + 1) % arg.Ls;
-        const int fwd_idx = fwd_s * arg.volume_4d_cb + x_cb;
-        const Vector in = shared ? cache.load(threadIdx.x, fwd_s, parity) : arg.in[src_idx](fwd_idx, parity);
-        constexpr int proj_dir = dagger ? +1 : -1;
-        if (s == arg.Ls - 1) {
-          out += (-arg.m_f * in.project(4, proj_dir)).reconstruct(4, proj_dir);
-        } else {
-          out += in.project(4, proj_dir).reconstruct(4, proj_dir);
-        }
-      }
-
-      { // backwards direction
-        const int back_s = (s + arg.Ls - 1) % arg.Ls;
-        const int back_idx = back_s * arg.volume_4d_cb + x_cb;
-        const Vector in = shared ? cache.load(threadIdx.x, back_s, parity) : arg.in[src_idx](back_idx, parity);
-        constexpr int proj_dir = dagger ? -1 : +1;
-        if (s == 0) {
-          out += (-arg.m_f * in.project(4, proj_dir)).reconstruct(4, proj_dir);
-        } else {
-          out += in.project(4, proj_dir).reconstruct(4, proj_dir);
-        }
-      }
-    } // use_half_vector
-
-    if (type == Dslash5Type::DSLASH5_MOBIUS_PRE || type == Dslash5Type::M5_INV_MOBIUS_M5_PRE
-        || type == Dslash5Type::M5_PRE_MOBIUS_M5_INV) {
-      Vector diagonal = shared ? in : arg.in[src_idx](s * arg.volume_4d_cb + x_cb, parity);
-      out = coeff.alpha(s) * out + coeff.beta(s) * diagonal;
-    } else if (type == Dslash5Type::DSLASH5_MOBIUS) {
-      Vector diagonal = shared ? in : arg.in[src_idx](s * arg.volume_4d_cb + x_cb, parity);
-      out = coeff.kappa(s) * out + diagonal;
->>>>>>> fbbe14c2
     }
 
     return out;
@@ -403,12 +352,8 @@
        @param[in] x_b Checkerboarded 4-d space-time index
        @param[in] s Ls dimension coordinate
     */
-<<<<<<< HEAD
     template <bool allthreads = false>
-    __device__ __host__ inline void operator()(int x_cb, int s, int parity, bool active = true)
-=======
-    __device__ __host__ inline void operator()(int x_cb, int src_s, int parity)
->>>>>>> fbbe14c2
+    __device__ __host__ inline void operator()(int x_cb, int src_s, int parity, bool active = true)
     {
       using real = typename Arg::real;
       coeff_type<real, is_variable<Arg::type>::value, Arg> coeff(arg);
@@ -420,43 +365,24 @@
       constexpr bool sync = false;
       constexpr bool shared = false;
 
-<<<<<<< HEAD
-      Vector out = d5<allthreads, sync, Arg::dagger, shared>(*this, Vector(), parity, x_cb, s, active);
+      Vector out = d5<allthreads, sync, Arg::dagger, shared>(*this, Vector(), parity, x_cb, s, src_idx, active);
 
       if (!allthreads || active) {
 	if (Arg::xpay) {
 	  if (Arg::type == Dslash5Type::DSLASH5_DWF) {
-	    Vector x = arg.x(s * arg.volume_4d_cb + x_cb, parity);
+	    Vector x = arg.x[src_idx](s * arg.volume_4d_cb + x_cb, parity);
 	    out = x + arg.a * out;
 	  } else if (Arg::type == Dslash5Type::DSLASH5_MOBIUS_PRE) {
-	    Vector x = arg.x(s * arg.volume_4d_cb + x_cb, parity);
+	    Vector x = arg.x[src_idx](s * arg.volume_4d_cb + x_cb, parity);
 	    out = x + coeff.a(s) * out;
 	  } else if (Arg::type == Dslash5Type::DSLASH5_MOBIUS) {
-	    Vector x = arg.x(s * arg.volume_4d_cb + x_cb, parity);
+	    Vector x = arg.x[src_idx](s * arg.volume_4d_cb + x_cb, parity);
 	    out = coeff.a(s) * x + out;
 	  }
 	}
 
-	arg.out(s * arg.volume_4d_cb + x_cb, parity) = out;
-      }
-=======
-      Vector out = d5<sync, Arg::dagger, shared, Vector, Arg>(arg, Vector(), parity, x_cb, s, src_idx);
-
-      if (Arg::xpay) {
-        if (Arg::type == Dslash5Type::DSLASH5_DWF) {
-          Vector x = arg.x[src_idx](s * arg.volume_4d_cb + x_cb, parity);
-          out = x + arg.a * out;
-        } else if (Arg::type == Dslash5Type::DSLASH5_MOBIUS_PRE) {
-          Vector x = arg.x[src_idx](s * arg.volume_4d_cb + x_cb, parity);
-          out = x + coeff.a(s) * out;
-        } else if (Arg::type == Dslash5Type::DSLASH5_MOBIUS) {
-          Vector x = arg.x[src_idx](s * arg.volume_4d_cb + x_cb, parity);
-          out = coeff.a(s) * x + out;
-        }
-      }
-
-      arg.out[src_idx](s * arg.volume_4d_cb + x_cb, parity) = out;
->>>>>>> fbbe14c2
+	arg.out[src_idx](s * arg.volume_4d_cb + x_cb, parity) = out;
+      }
     }
   };
 
@@ -482,14 +408,8 @@
      @param[in] x_b Checkerboarded 4-d space-time index
      @param[in] s_ Ls dimension coordinate
   */
-<<<<<<< HEAD
   template <bool allthreads, bool sync, bool dagger, bool shared, typename Vector, typename Ftor>
-  __device__ __host__ inline Vector constantInv(const Ftor &ftor, const Vector &in, int parity, int x_cb, int s_, bool active)
-=======
-  template <bool sync, bool dagger, bool shared, typename Vector, typename Arg>
-  __device__ __host__ inline Vector constantInv(const Arg &arg, const Vector &in, int parity, int x_cb, int s_,
-                                                int src_idx)
->>>>>>> fbbe14c2
+  __device__ __host__ inline Vector constantInv(const Ftor &ftor, const Vector &in, int parity, int x_cb, int s_, int src_idx, bool active)
   {
     using Arg = typename Ftor::Arg;
     const Arg &arg = ftor.arg;
@@ -513,11 +433,7 @@
     if (!allthreads || active) {
       for (int s = 0; s < arg.Ls; s++) {
 
-<<<<<<< HEAD
-	Vector in = shared ? cache.load(threadIdx.x, s, parity) : arg.in(s * arg.volume_4d_cb + x_cb, parity);
-=======
-      Vector in = shared ? cache.load(threadIdx.x, s, parity) : arg.in[src_idx](s * arg.volume_4d_cb + x_cb, parity);
->>>>>>> fbbe14c2
+	Vector in = shared ? cache.load(threadIdx.x, s, parity) : arg.in[src_idx](s * arg.volume_4d_cb + x_cb, parity);
 
 	{
 	  int exp = s_ < s ? arg.Ls - s + s_ : s_ - s;
@@ -562,16 +478,10 @@
      @param[in] x_b Checkerboarded 4-d space-time index
      @param[in] s_ Ls dimension coordinate
   */
-<<<<<<< HEAD
-  template <bool allthreads, bool sync, bool dagger, bool shared, typename Vector, typename Ftor>
-  __device__ __host__ inline Vector variableInv(const Ftor &ftor, const Vector &in, int parity, int x_cb, int s_, bool active)
-=======
-  template <bool sync, bool dagger, bool shared, typename Vector, typename Arg>
-  __device__ __host__ inline Vector variableInv(const Arg &arg, const Vector &in, int parity, int x_cb, int s_,
-                                                int src_idx)
->>>>>>> fbbe14c2
+  template <bool allthreads, bool sync, bool dagger, bool shared, typename Vector, typename Ftor, typename Arg = typename Ftor::Arg>
+  __device__ __host__ inline Vector variableInv(const Ftor &ftor, const Vector &in, int parity, int x_cb, int s_, int src_idx, bool active)
   {
-    using Arg = typename Ftor::Arg;
+    //using Arg = typename Ftor::Arg;
     const Arg &arg = ftor.arg;
     constexpr int nSpin = 4;
     using real = typename Arg::real;
@@ -602,15 +512,10 @@
           if (shared) {
             r += factorR * cache.load(threadIdx.x, s, parity);
           } else {
-<<<<<<< HEAD
 	    if (!allthreads || active) {
-	      Vector in = arg.in(s * arg.volume_4d_cb + x_cb, parity);
+	      Vector in = arg.in[src_idx](s * arg.volume_4d_cb + x_cb, parity);
 	      r += factorR * in.project(4, proj_dir);
 	    }
-=======
-            Vector in = arg.in[src_idx](s * arg.volume_4d_cb + x_cb, parity);
-            r += factorR * in.project(4, proj_dir);
->>>>>>> fbbe14c2
           }
 
           R *= coeff.kappa(s);
@@ -637,15 +542,10 @@
           if (shared) {
             l += factorL * cache.load(threadIdx.x, s, parity);
           } else {
-<<<<<<< HEAD
 	    if (!allthreads || active) {
-	      Vector in = arg.in(s * arg.volume_4d_cb + x_cb, parity);
+	      Vector in = arg.in[src_idx](s * arg.volume_4d_cb + x_cb, parity);
 	      l += factorL * in.project(4, proj_dir);
 	    }
-=======
-            Vector in = arg.in[src_idx](s * arg.volume_4d_cb + x_cb, parity);
-            l += factorL * in.project(4, proj_dir);
->>>>>>> fbbe14c2
           }
 
           L *= coeff.kappa(s);
@@ -674,13 +574,8 @@
 	  for (int s_count = 0; s_count < arg.Ls; s_count++) {
 	    auto factorR = (s_ < s ? -arg.m_f * R : R);
 
-<<<<<<< HEAD
-	    Vector in = shared ? cache.load(threadIdx.x, s, parity) : arg.in(s * arg.volume_4d_cb + x_cb, parity);
+	    Vector in = shared ? cache.load(threadIdx.x, s, parity) : arg.in[src_idx](s * arg.volume_4d_cb + x_cb, parity);
 	    r += factorR * in.project(4, proj_dir);
-=======
-          Vector in = shared ? cache.load(threadIdx.x, s, parity) : arg.in[src_idx](s * arg.volume_4d_cb + x_cb, parity);
-          r += factorR * in.project(4, proj_dir);
->>>>>>> fbbe14c2
 
 	    R *= coeff.kappa(s);
 	    s = (s + arg.Ls - 1) % arg.Ls;
@@ -698,13 +593,8 @@
 	  for (int s_count = 0; s_count < arg.Ls; s_count++) {
 	    auto factorL = (s_ > s ? -arg.m_f * L : L);
 
-<<<<<<< HEAD
-	    Vector in = shared ? cache.load(threadIdx.x, s, parity) : arg.in(s * arg.volume_4d_cb + x_cb, parity);
+	    Vector in = shared ? cache.load(threadIdx.x, s, parity) : arg.in[src_idx](s * arg.volume_4d_cb + x_cb, parity);
 	    l += factorL * in.project(4, proj_dir);
-=======
-          Vector in = shared ? cache.load(threadIdx.x, s, parity) : arg.in[src_idx](s * arg.volume_4d_cb + x_cb, parity);
-          l += factorL * in.project(4, proj_dir);
->>>>>>> fbbe14c2
 
 	    L *= coeff.kappa(s);
 	    s = (s + 1) % arg.Ls;
@@ -747,58 +637,36 @@
        @param[in] x_b Checkerboarded 4-d space-time index
        @param[in] s Ls dimension coordinate
     */
-<<<<<<< HEAD
     template <bool allthreads = false>
-    __device__ __host__ inline void operator()(int x_cb, int s, int parity, bool active = true)
-=======
-    __device__ __host__ inline void operator()(int x_cb, int src_s, int parity)
->>>>>>> fbbe14c2
+    __device__ __host__ inline void operator()(int x_cb, int src_s, int parity, bool active = true)
     {
       constexpr int nSpin = 4;
       using real = typename Arg::real;
       typedef ColorSpinor<real, Arg::nColor, nSpin> Vector;
       coeff_type<real, is_variable<Arg::type>::value, Arg> coeff(arg);
 
-<<<<<<< HEAD
+      int src_idx = src_s / arg.Ls;
+      int s = src_s % arg.Ls;
+
       Vector in, out;
       if (!allthreads || active) {
-	in = arg.in(s * arg.volume_4d_cb + x_cb, parity);
+	in = arg.in[src_idx](s * arg.volume_4d_cb + x_cb, parity);
       }
       constexpr bool sync = false;
       if constexpr (mobius_m5::var_inverse()) { // zMobius, must call variableInv
-        out = variableInv<allthreads, sync, Arg::dagger, mobius_m5::shared()>(*this, in, parity, x_cb, s, active);
+        out = variableInv<allthreads, sync, Arg::dagger, mobius_m5::shared()>(*this, in, parity, x_cb, s, src_idx, active);
       } else {
-        out = constantInv<allthreads, sync, Arg::dagger, mobius_m5::shared()>(*this, in, parity, x_cb, s, active);
+        out = constantInv<allthreads, sync, Arg::dagger, mobius_m5::shared()>(*this, in, parity, x_cb, s, src_idx, active);
       }
 
       if (!allthreads || active) {
 	if (Arg::xpay) {
-	  Vector x = arg.x(s * arg.volume_4d_cb + x_cb, parity);
+	  Vector x = arg.x[src_idx](s * arg.volume_4d_cb + x_cb, parity);
 	  out = x + coeff.a(s) * out;
 	}
 
-	arg.out(s * arg.volume_4d_cb + x_cb, parity) = out;
-      }
-=======
-      int src_idx = src_s / arg.Ls;
-      int s = src_s % arg.Ls;
-
-      Vector in = arg.in[src_idx](s * arg.volume_4d_cb + x_cb, parity);
-      Vector out;
-      constexpr bool sync = false;
-      if (mobius_m5::var_inverse()) { // zMobius, must call variableInv
-        out = variableInv<sync, Arg::dagger, mobius_m5::shared()>(arg, in, parity, x_cb, s, src_idx);
-      } else {
-        out = constantInv<sync, Arg::dagger, mobius_m5::shared()>(arg, in, parity, x_cb, s, src_idx);
-      }
-
-      if (Arg::xpay) {
-        Vector x = arg.x[src_idx](s * arg.volume_4d_cb + x_cb, parity);
-        out = x + coeff.a(s) * out;
-      }
-
-      arg.out[src_idx](s * arg.volume_4d_cb + x_cb, parity) = out;
->>>>>>> fbbe14c2
+	arg.out[src_idx](s * arg.volume_4d_cb + x_cb, parity) = out;
+      }
     }
   };
 
