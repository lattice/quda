--- conflicted
+++ resolved
@@ -62,8 +62,8 @@
     using real = typename Arg::real;
     using Link = Matrix<complex<real>, Arg::nColor>;
     using WilsonOps = computeStapleOps;
-    using StapOp = ThreadLocalCache<Link,0,computeStapleRectangleOps>;
-    using RectOp = ThreadLocalCache<Link,0,StapOp>;
+    using StapOp = ThreadLocalCache<Link,0,computeStapleRectangleOps>;  // offset by computeStapleRectangleOps
+    using RectOp = ThreadLocalCache<Link,0,StapOp>;  // offset by StapOp
     using SymanzikOps = combineOps<computeStapleRectangleOps,SpecialOps<StapOp,RectOp>>;
     using Ops = std::conditional_t<Arg::wflow_type == QUDA_GAUGE_SMEAR_SYMANZIK_FLOW, SymanzikOps, WilsonOps>;
   };
@@ -92,19 +92,9 @@
       // This function gets stap = S_{mu,nu} i.e., the staple of length 3,
       // and the 1x2 and 2x1 rectangles of length 5. From the following paper:
       // https://arxiv.org/abs/0801.1165
-<<<<<<< HEAD
-      //SharedMemoryCache<Link> Stap(target::block_dim());
-      //SharedMemoryCache<Link> Rect(target::block_dim(), sizeof(Link)); // offset to ensure non-overlapping allocations
       typename computeStapleOpsWF<Arg>::StapOp Stap{ftor};
       typename computeStapleOpsWF<Arg>::RectOp Rect{ftor};
-      //ThreadLocalCache<Link,0,computeStapleRectangleOps> Stap{ftor};
-      //ThreadLocalCache<Link,0,decltype(Stap)> Rect{ftor};
       computeStapleRectangle(ftor, x, arg.E, parity, dir, Stap, Rect, Arg::wflow_dim);
-=======
-      ThreadLocalCache<Link, 0, computeStapleRectangleOps> Stap;
-      ThreadLocalCache<Link, 0, decltype(Stap)> Rect; // offset by Stap type to ensure non-overlapping allocations
-      computeStapleRectangle(arg, x, arg.E, parity, dir, Stap, Rect, Arg::wflow_dim);
->>>>>>> fd50676d
       Z = arg.coeff1x1 * static_cast<const Link &>(Stap) + arg.coeff2x1 * static_cast<const Link &>(Rect);
       //break;
     }
