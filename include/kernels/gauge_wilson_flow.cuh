#include <gauge_field_order.h>
#include <index_helper.cuh>
#include <quda_matrix.h>
#include <kernels/gauge_utils.cuh>
#include <su3_project.cuh>
#include <kernel.h>
#include <thread_local_cache.h>

namespace quda
{

  enum WFlowStepType {
    WFLOW_STEP_W1,
    WFLOW_STEP_W2,
    WFLOW_STEP_VT,
  };

  template <typename Float, int nColor_, QudaReconstructType recon_, int wflow_dim_, QudaGaugeSmearType wflow_type_,
            WFlowStepType step_type_>
  struct GaugeWFlowArg : kernel_param<> {
    using real = typename mapper<Float>::type;
    static constexpr int nColor = nColor_;
    static_assert(nColor == 3, "Only nColor=3 enabled at this time");
    static constexpr QudaReconstructType recon = recon_;
    static constexpr int wflow_dim = wflow_dim_;
    static constexpr QudaGaugeSmearType wflow_type = wflow_type_;
    static constexpr WFlowStepType step_type = step_type_;
    typedef typename gauge_mapper<Float, recon>::type Gauge;
    typedef typename gauge_mapper<Float, QUDA_RECONSTRUCT_NO>::type Matrix; // temp field not on the manifold

    Gauge out;
    Matrix temp;
    const Gauge in;

    int_fastdiv X[4]; // grid dimensions
    int border[4];
    int_fastdiv E[4];
    const real epsilon;
    const real coeff1x1;
    const real coeff2x1;

    GaugeWFlowArg(GaugeField &out, GaugeField &temp, const GaugeField &in, const real epsilon) :
      kernel_param(dim3(in.LocalVolumeCB(), 2, wflow_dim)),
      out(out),
      temp(temp),
      in(in),
      epsilon(epsilon),
      coeff1x1(5.0 / 3.0),
      coeff2x1(-1.0 / 12.0)
    {
      for (int dir = 0; dir < 4; ++dir) {
        border[dir] = in.R()[dir];
        X[dir] = in.X()[dir] - border[dir] * 2;
        E[dir] = in.X()[dir];
      }
    }
  };

  template <typename Arg> struct computeStapleOpsWF {
    using real = typename Arg::real;
    using Link = Matrix<complex<real>, Arg::nColor>;
    using WilsonOps = computeStapleOps;                                  // Ops for case of QUDA_GAUGE_SMEAR_WILSON_FLOW
    using StapOp = ThreadLocalCache<Link, 0, computeStapleRectangleOps>; // offset by computeStapleRectangleOps
    using RectOp = ThreadLocalCache<Link, 0, StapOp>;                    // offset by StapOp
    using SymanzikOps = combineOps<computeStapleRectangleOps, KernelOps<StapOp, RectOp>>; // GAUGE_SMEAR_SYMANZIK_FLOW
    using Ops = std::conditional_t<Arg::wflow_type == QUDA_GAUGE_SMEAR_SYMANZIK_FLOW, SymanzikOps, WilsonOps>;
  };

  template <typename Ftor>
  __host__ __device__ inline auto computeStaple(const Ftor &ftor, const int *x, int parity, int dir)
  {
    using Arg = typename Ftor::Arg;
    const Arg &arg = ftor.arg;
    using real = typename Arg::real;
    using Link = Matrix<complex<real>, Arg::nColor>;
    Link Z;
    // Compute staples and Z factor
    static_assert(Arg::wflow_type == QUDA_GAUGE_SMEAR_WILSON_FLOW || Arg::wflow_type == QUDA_GAUGE_SMEAR_SYMANZIK_FLOW);
    if constexpr (Arg::wflow_type == QUDA_GAUGE_SMEAR_WILSON_FLOW) {
      // This function gets stap = S_{mu,nu} i.e., the staple of length 3,
      computeStaple(ftor, x, arg.E, parity, dir, Z, Arg::wflow_dim);
    } else if constexpr (Arg::wflow_type == QUDA_GAUGE_SMEAR_SYMANZIK_FLOW) {
      // This function gets stap = S_{mu,nu} i.e., the staple of length 3,
      // and the 1x2 and 2x1 rectangles of length 5. From the following paper:
      // https://arxiv.org/abs/0801.1165
<<<<<<< HEAD
#ifdef QUDA_OMPTARGET_THREAD_ARRAY_SIMPLE
      Link Stap;
      Link Rect;
#else
      ThreadLocalCache<Link, 0, computeStapleRectangleOps> Stap;
      ThreadLocalCache<Link, 0, decltype(Stap)> Rect; // offset by Stap type to ensure non-overlapping allocations
#endif
      computeStapleRectangle(arg, x, arg.E, parity, dir, Stap, Rect, Arg::wflow_dim);
=======
      typename computeStapleOpsWF<Arg>::StapOp Stap {ftor};
      typename computeStapleOpsWF<Arg>::RectOp Rect {ftor};
      computeStapleRectangle(ftor, x, arg.E, parity, dir, Stap, Rect, Arg::wflow_dim);
>>>>>>> f8855bbe
      Z = arg.coeff1x1 * static_cast<const Link &>(Stap) + arg.coeff2x1 * static_cast<const Link &>(Rect);
    }
    return Z;
  }

  template <typename Link, typename Ftor>
  __host__ __device__ inline auto computeW1Step(const Ftor &ftor, Link &U, const int *x, const int parity,
                                                const int x_cb, const int dir)
  {
    using Arg = typename Ftor::Arg;
    const Arg &arg = ftor.arg;
    // Compute staples and Z0
    Link Z0 = computeStaple(ftor, x, parity, dir);
    U = arg.in(dir, linkIndex(x, arg.E), parity);
    Z0 *= conj(U);
    arg.temp(dir, x_cb, parity) = Z0;
    Z0 *= static_cast<typename Arg::real>(1.0 / 4.0) * arg.epsilon;
    return Z0;
  }

  template <typename Link, typename Ftor>
  __host__ __device__ inline auto computeW2Step(const Ftor &ftor, Link &U, const int *x, const int parity,
                                                const int x_cb, const int dir)
  {
    using Arg = typename Ftor::Arg;
    const Arg &arg = ftor.arg;
    // Compute staples and Z1
    Link Z1 = static_cast<typename Arg::real>(8.0 / 9.0) * computeStaple(ftor, x, parity, dir);
    U = arg.in(dir, linkIndex(x, arg.E), parity);
    Z1 *= conj(U);

    // Retrieve Z0, (8/9 Z1 - 17/36 Z0) stored in temp
    Link Z0 = arg.temp(dir, x_cb, parity);
    Z0 *= static_cast<typename Arg::real>(17.0 / 36.0);
    Z1 = Z1 - Z0;
    arg.temp(dir, x_cb, parity) = Z1;
    Z1 *= arg.epsilon;
    return Z1;
  }

  template <typename Link, typename Ftor>
  __host__ __device__ inline auto computeVtStep(const Ftor &ftor, Link &U, const int *x, const int parity,
                                                const int x_cb, const int dir)
  {
    using Arg = typename Ftor::Arg;
    const Arg &arg = ftor.arg;
    // Compute staples and Z2
    Link Z2 = static_cast<typename Arg::real>(3.0 / 4.0) * computeStaple(ftor, x, parity, dir);
    U = arg.in(dir, linkIndex(x, arg.E), parity);
    Z2 *= conj(U);

    // Use (8/9 Z1 - 17/36 Z0) computed from W2 step
    Link Z1 = arg.temp(dir, x_cb, parity);
    Z2 = Z2 - Z1;
    Z2 *= arg.epsilon;
    return Z2;
  }

  // Wilson Flow as defined in https://arxiv.org/abs/1006.4518v3
  template <typename Arg_> struct WFlow : computeStapleOpsWF<Arg_>::Ops {
    using Arg = Arg_;
    using typename computeStapleOpsWF<Arg>::Ops::KernelOpsT;
    const Arg &arg;
    template <typename... OpsArgs> constexpr WFlow(const Arg &arg, const OpsArgs &...ops) : KernelOpsT(ops...), arg(arg)
    {
    }
    static constexpr const char *filename() { return KERNEL_FILE; }

    __device__ __host__ inline void operator()(int x_cb, int parity, int dir)
    {
      using real = typename Arg::real;
      using Link = Matrix<complex<real>, Arg::nColor>;
      complex<real> im(0.0, -1.0);

      // Get spacetime and local coords
      int x[4];
      getCoords(x, x_cb, arg.X, parity);
      for (int dr = 0; dr < 4; ++dr) x[dr] += arg.border[dr];

      Link U, Z;
      switch (arg.step_type) {
      case WFLOW_STEP_W1: Z = computeW1Step(*this, U, x, parity, x_cb, dir); break;
      case WFLOW_STEP_W2: Z = computeW2Step(*this, U, x, parity, x_cb, dir); break;
      case WFLOW_STEP_VT: Z = computeVtStep(*this, U, x, parity, x_cb, dir); break;
      }

      // Compute anti-hermitian projection of Z, exponentiate, update U
      makeAntiHerm(Z);
      Z = im * Z;
      U = exponentiate_iQ(Z) * U;
      arg.out(dir, linkIndex(x, arg.E), parity) = U;
    }
  };

} // namespace quda<|MERGE_RESOLUTION|>--- conflicted
+++ resolved
@@ -83,20 +83,9 @@
       // This function gets stap = S_{mu,nu} i.e., the staple of length 3,
       // and the 1x2 and 2x1 rectangles of length 5. From the following paper:
       // https://arxiv.org/abs/0801.1165
-<<<<<<< HEAD
-#ifdef QUDA_OMPTARGET_THREAD_ARRAY_SIMPLE
-      Link Stap;
-      Link Rect;
-#else
-      ThreadLocalCache<Link, 0, computeStapleRectangleOps> Stap;
-      ThreadLocalCache<Link, 0, decltype(Stap)> Rect; // offset by Stap type to ensure non-overlapping allocations
-#endif
-      computeStapleRectangle(arg, x, arg.E, parity, dir, Stap, Rect, Arg::wflow_dim);
-=======
       typename computeStapleOpsWF<Arg>::StapOp Stap {ftor};
       typename computeStapleOpsWF<Arg>::RectOp Rect {ftor};
       computeStapleRectangle(ftor, x, arg.E, parity, dir, Stap, Rect, Arg::wflow_dim);
->>>>>>> f8855bbe
       Z = arg.coeff1x1 * static_cast<const Link &>(Stap) + arg.coeff2x1 * static_cast<const Link &>(Rect);
     }
     return Z;
