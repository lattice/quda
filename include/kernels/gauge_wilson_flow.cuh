#include <gauge_field_order.h>
#include <index_helper.cuh>
#include <quda_matrix.h>
#include <kernels/gauge_utils.cuh>
#include <su3_project.cuh>
#include <kernel.h>
#include <thread_local_cache.h>

namespace quda
{

  enum WFlowStepType {
    WFLOW_STEP_W1,
    WFLOW_STEP_W2,
    WFLOW_STEP_VT,
  };

  template <typename Float, int nColor_, QudaReconstructType recon_, int wflow_dim_, QudaGaugeSmearType wflow_type_,
            WFlowStepType step_type_>
  struct GaugeWFlowArg : kernel_param<> {
    using real = typename mapper<Float>::type;
    static constexpr int nColor = nColor_;
    static_assert(nColor == 3, "Only nColor=3 enabled at this time");
    static constexpr QudaReconstructType recon = recon_;
    static constexpr int wflow_dim = wflow_dim_;
    static constexpr QudaGaugeSmearType wflow_type = wflow_type_;
    static constexpr WFlowStepType step_type = step_type_;
    typedef typename gauge_mapper<Float, recon>::type Gauge;
    typedef typename gauge_mapper<Float, QUDA_RECONSTRUCT_NO>::type Matrix; // temp field not on the manifold

    Gauge out;
    Matrix temp;
    const Gauge in;

    int_fastdiv X[4]; // grid dimensions
    int border[4];
    int_fastdiv E[4];
    const real epsilon;
    const real coeff1x1;
    const real coeff2x1;

    GaugeWFlowArg(GaugeField &out, GaugeField &temp, const GaugeField &in, const real epsilon) :
      kernel_param(dim3(in.LocalVolumeCB(), 2, wflow_dim)),
      out(out),
      temp(temp),
      in(in),
      epsilon(epsilon),
      coeff1x1(5.0 / 3.0),
      coeff2x1(-1.0 / 12.0)
    {
      for (int dir = 0; dir < 4; ++dir) {
        border[dir] = in.R()[dir];
        X[dir] = in.X()[dir] - border[dir] * 2;
        E[dir] = in.X()[dir];
      }
    }
  };

<<<<<<< HEAD

  template <typename Arg>
  struct computeStapleOpsWF {
    using real = typename Arg::real;
    using Link = Matrix<complex<real>, Arg::nColor>;
    using WilsonOps = computeStapleOps;
    using StapOp = ThreadLocalCache<Link,0,computeStapleRectangleOps>;  // offset by computeStapleRectangleOps
    using RectOp = ThreadLocalCache<Link,0,StapOp>;  // offset by StapOp
    using SymanzikOps = combineOps<computeStapleRectangleOps,KernelOps<StapOp,RectOp>>;
    using Ops = std::conditional_t<Arg::wflow_type == QUDA_GAUGE_SMEAR_SYMANZIK_FLOW, SymanzikOps, WilsonOps>;
  };

  //template <typename Arg>
  //__host__ __device__ inline auto computeStaple(const Arg &arg, const int *x, int parity, int dir)
=======
  template <typename Arg> struct computeStapleOpsWF {
    using real = typename Arg::real;
    using Link = Matrix<complex<real>, Arg::nColor>;
    using WilsonOps = computeStapleOps;                                  // Ops for case of QUDA_GAUGE_SMEAR_WILSON_FLOW
    using StapOp = ThreadLocalCache<Link, 0, computeStapleRectangleOps>; // offset by computeStapleRectangleOps
    using RectOp = ThreadLocalCache<Link, 0, StapOp>;                    // offset by StapOp
    using SymanzikOps = combineOps<computeStapleRectangleOps, KernelOps<StapOp, RectOp>>; // GAUGE_SMEAR_SYMANZIK_FLOW
    using Ops = std::conditional_t<Arg::wflow_type == QUDA_GAUGE_SMEAR_SYMANZIK_FLOW, SymanzikOps, WilsonOps>;
  };

>>>>>>> f8855bbe
  template <typename Ftor>
  __host__ __device__ inline auto computeStaple(const Ftor &ftor, const int *x, int parity, int dir)
  {
    using Arg = typename Ftor::Arg;
    const Arg &arg = ftor.arg;
    using real = typename Arg::real;
    using Link = Matrix<complex<real>, Arg::nColor>;
    Link Z;
    // Compute staples and Z factor
<<<<<<< HEAD
    //switch (arg.wflow_type) {
    //case QUDA_GAUGE_SMEAR_WILSON_FLOW :
=======
>>>>>>> f8855bbe
    static_assert(Arg::wflow_type == QUDA_GAUGE_SMEAR_WILSON_FLOW || Arg::wflow_type == QUDA_GAUGE_SMEAR_SYMANZIK_FLOW);
    if constexpr (Arg::wflow_type == QUDA_GAUGE_SMEAR_WILSON_FLOW) {
      // This function gets stap = S_{mu,nu} i.e., the staple of length 3,
      computeStaple(ftor, x, arg.E, parity, dir, Z, Arg::wflow_dim);
<<<<<<< HEAD
      //break;
    }
    //case QUDA_GAUGE_SMEAR_SYMANZIK_FLOW :
    if constexpr (Arg::wflow_type == QUDA_GAUGE_SMEAR_SYMANZIK_FLOW) {
      // This function gets stap = S_{mu,nu} i.e., the staple of length 3,
      // and the 1x2 and 2x1 rectangles of length 5. From the following paper:
      // https://arxiv.org/abs/0801.1165
      typename computeStapleOpsWF<Arg>::StapOp Stap{ftor};
      typename computeStapleOpsWF<Arg>::RectOp Rect{ftor};
      computeStapleRectangle(ftor, x, arg.E, parity, dir, Stap, Rect, Arg::wflow_dim);
      Z = arg.coeff1x1 * static_cast<const Link &>(Stap) + arg.coeff2x1 * static_cast<const Link &>(Rect);
      //break;
=======
    } else if constexpr (Arg::wflow_type == QUDA_GAUGE_SMEAR_SYMANZIK_FLOW) {
      // This function gets stap = S_{mu,nu} i.e., the staple of length 3,
      // and the 1x2 and 2x1 rectangles of length 5. From the following paper:
      // https://arxiv.org/abs/0801.1165
      typename computeStapleOpsWF<Arg>::StapOp Stap {ftor};
      typename computeStapleOpsWF<Arg>::RectOp Rect {ftor};
      computeStapleRectangle(ftor, x, arg.E, parity, dir, Stap, Rect, Arg::wflow_dim);
      Z = arg.coeff1x1 * static_cast<const Link &>(Stap) + arg.coeff2x1 * static_cast<const Link &>(Rect);
>>>>>>> f8855bbe
    }
    return Z;
  }

<<<<<<< HEAD
  //template <typename Link, typename Arg>
  //__host__ __device__ inline auto computeW1Step(const Arg &arg, Link &U, const int *x, const int parity, const int x_cb, const int dir)
  template <typename Link, typename Ftor>
  __host__ __device__ inline auto computeW1Step(const Ftor &ftor, Link &U, const int *x, const int parity, const int x_cb, const int dir)
=======
  template <typename Link, typename Ftor>
  __host__ __device__ inline auto computeW1Step(const Ftor &ftor, Link &U, const int *x, const int parity,
                                                const int x_cb, const int dir)
>>>>>>> f8855bbe
  {
    using Arg = typename Ftor::Arg;
    const Arg &arg = ftor.arg;
    // Compute staples and Z0
<<<<<<< HEAD
    //Link Z0 = computeStaple(arg, x, parity, dir);
=======
>>>>>>> f8855bbe
    Link Z0 = computeStaple(ftor, x, parity, dir);
    U = arg.in(dir, linkIndex(x, arg.E), parity);
    Z0 *= conj(U);
    arg.temp(dir, x_cb, parity) = Z0;
    Z0 *= static_cast<typename Arg::real>(1.0 / 4.0) * arg.epsilon;
    return Z0;
  }

<<<<<<< HEAD
  //template <typename Link, typename Arg>
  //__host__ __device__ inline auto computeW2Step(const Arg &arg, Link &U, const int *x, const int parity, const int x_cb, const int dir)
  template <typename Link, typename Ftor>
  __host__ __device__ inline auto computeW2Step(const Ftor &ftor, Link &U, const int *x, const int parity, const int x_cb, const int dir)
=======
  template <typename Link, typename Ftor>
  __host__ __device__ inline auto computeW2Step(const Ftor &ftor, Link &U, const int *x, const int parity,
                                                const int x_cb, const int dir)
>>>>>>> f8855bbe
  {
    using Arg = typename Ftor::Arg;
    const Arg &arg = ftor.arg;
    // Compute staples and Z1
<<<<<<< HEAD
    //Link Z1 = static_cast<typename Arg::real>(8.0 / 9.0) * computeStaple(arg, x, parity, dir);
=======
>>>>>>> f8855bbe
    Link Z1 = static_cast<typename Arg::real>(8.0 / 9.0) * computeStaple(ftor, x, parity, dir);
    U = arg.in(dir, linkIndex(x, arg.E), parity);
    Z1 *= conj(U);

    // Retrieve Z0, (8/9 Z1 - 17/36 Z0) stored in temp
    Link Z0 = arg.temp(dir, x_cb, parity);
    Z0 *= static_cast<typename Arg::real>(17.0 / 36.0);
    Z1 = Z1 - Z0;
    arg.temp(dir, x_cb, parity) = Z1;
    Z1 *= arg.epsilon;
    return Z1;
  }

<<<<<<< HEAD
  //template <typename Link, typename Arg>
  //__host__ __device__ inline auto computeVtStep(const Arg &arg, Link &U, const int *x, const int parity, const int x_cb, const int dir)
  template <typename Link, typename Ftor>
  __host__ __device__ inline auto computeVtStep(const Ftor &ftor, Link &U, const int *x, const int parity, const int x_cb, const int dir)
=======
  template <typename Link, typename Ftor>
  __host__ __device__ inline auto computeVtStep(const Ftor &ftor, Link &U, const int *x, const int parity,
                                                const int x_cb, const int dir)
>>>>>>> f8855bbe
  {
    using Arg = typename Ftor::Arg;
    const Arg &arg = ftor.arg;
    // Compute staples and Z2
<<<<<<< HEAD
    //Link Z2 = static_cast<typename Arg::real>(3.0/4.0) * computeStaple(arg, x, parity, dir);
    Link Z2 = static_cast<typename Arg::real>(3.0/4.0) * computeStaple(ftor, x, parity, dir);
=======
    Link Z2 = static_cast<typename Arg::real>(3.0 / 4.0) * computeStaple(ftor, x, parity, dir);
>>>>>>> f8855bbe
    U = arg.in(dir, linkIndex(x, arg.E), parity);
    Z2 *= conj(U);

    // Use (8/9 Z1 - 17/36 Z0) computed from W2 step
    Link Z1 = arg.temp(dir, x_cb, parity);
    Z2 = Z2 - Z1;
    Z2 *= arg.epsilon;
    return Z2;
  }

  // Wilson Flow as defined in https://arxiv.org/abs/1006.4518v3
<<<<<<< HEAD
  //template <typename Arg_> struct WFlow
  template <typename Arg_> struct WFlow : computeStapleOpsWF<Arg_>::Ops
  {
    using typename computeStapleOpsWF<Arg_>::Ops::KernelOpsT;
    using Arg = Arg_;
    const Arg &arg;
    template <typename ...OpsArgs>
    constexpr WFlow(const Arg &arg, const OpsArgs &...ops) : KernelOpsT(ops...), arg(arg) {}
=======
  template <typename Arg_> struct WFlow : computeStapleOpsWF<Arg_>::Ops {
    using Arg = Arg_;
    using typename computeStapleOpsWF<Arg>::Ops::KernelOpsT;
    const Arg &arg;
    template <typename... OpsArgs> constexpr WFlow(const Arg &arg, const OpsArgs &...ops) : KernelOpsT(ops...), arg(arg)
    {
    }
>>>>>>> f8855bbe
    static constexpr const char *filename() { return KERNEL_FILE; }

    __device__ __host__ inline void operator()(int x_cb, int parity, int dir)
    {
      using real = typename Arg::real;
      using Link = Matrix<complex<real>, Arg::nColor>;
      complex<real> im(0.0, -1.0);

      // Get spacetime and local coords
      int x[4];
      getCoords(x, x_cb, arg.X, parity);
      for (int dr = 0; dr < 4; ++dr) x[dr] += arg.border[dr];

      Link U, Z;
      switch (arg.step_type) {
<<<<<<< HEAD
	//case WFLOW_STEP_W1: Z = computeW1Step(arg, U, x, parity, x_cb, dir); break;
	//case WFLOW_STEP_W2: Z = computeW2Step(arg, U, x, parity, x_cb, dir); break;
	//case WFLOW_STEP_VT: Z = computeVtStep(arg, U, x, parity, x_cb, dir); break;
=======
>>>>>>> f8855bbe
      case WFLOW_STEP_W1: Z = computeW1Step(*this, U, x, parity, x_cb, dir); break;
      case WFLOW_STEP_W2: Z = computeW2Step(*this, U, x, parity, x_cb, dir); break;
      case WFLOW_STEP_VT: Z = computeVtStep(*this, U, x, parity, x_cb, dir); break;
      }

      // Compute anti-hermitian projection of Z, exponentiate, update U
      makeAntiHerm(Z);
      Z = im * Z;
      U = exponentiate_iQ(Z) * U;
      arg.out(dir, linkIndex(x, arg.E), parity) = U;
    }
  };

} // namespace quda<|MERGE_RESOLUTION|>--- conflicted
+++ resolved
@@ -56,22 +56,6 @@
     }
   };
 
-<<<<<<< HEAD
-
-  template <typename Arg>
-  struct computeStapleOpsWF {
-    using real = typename Arg::real;
-    using Link = Matrix<complex<real>, Arg::nColor>;
-    using WilsonOps = computeStapleOps;
-    using StapOp = ThreadLocalCache<Link,0,computeStapleRectangleOps>;  // offset by computeStapleRectangleOps
-    using RectOp = ThreadLocalCache<Link,0,StapOp>;  // offset by StapOp
-    using SymanzikOps = combineOps<computeStapleRectangleOps,KernelOps<StapOp,RectOp>>;
-    using Ops = std::conditional_t<Arg::wflow_type == QUDA_GAUGE_SMEAR_SYMANZIK_FLOW, SymanzikOps, WilsonOps>;
-  };
-
-  //template <typename Arg>
-  //__host__ __device__ inline auto computeStaple(const Arg &arg, const int *x, int parity, int dir)
-=======
   template <typename Arg> struct computeStapleOpsWF {
     using real = typename Arg::real;
     using Link = Matrix<complex<real>, Arg::nColor>;
@@ -82,7 +66,6 @@
     using Ops = std::conditional_t<Arg::wflow_type == QUDA_GAUGE_SMEAR_SYMANZIK_FLOW, SymanzikOps, WilsonOps>;
   };
 
->>>>>>> f8855bbe
   template <typename Ftor>
   __host__ __device__ inline auto computeStaple(const Ftor &ftor, const int *x, int parity, int dir)
   {
@@ -92,29 +75,10 @@
     using Link = Matrix<complex<real>, Arg::nColor>;
     Link Z;
     // Compute staples and Z factor
-<<<<<<< HEAD
-    //switch (arg.wflow_type) {
-    //case QUDA_GAUGE_SMEAR_WILSON_FLOW :
-=======
->>>>>>> f8855bbe
     static_assert(Arg::wflow_type == QUDA_GAUGE_SMEAR_WILSON_FLOW || Arg::wflow_type == QUDA_GAUGE_SMEAR_SYMANZIK_FLOW);
     if constexpr (Arg::wflow_type == QUDA_GAUGE_SMEAR_WILSON_FLOW) {
       // This function gets stap = S_{mu,nu} i.e., the staple of length 3,
       computeStaple(ftor, x, arg.E, parity, dir, Z, Arg::wflow_dim);
-<<<<<<< HEAD
-      //break;
-    }
-    //case QUDA_GAUGE_SMEAR_SYMANZIK_FLOW :
-    if constexpr (Arg::wflow_type == QUDA_GAUGE_SMEAR_SYMANZIK_FLOW) {
-      // This function gets stap = S_{mu,nu} i.e., the staple of length 3,
-      // and the 1x2 and 2x1 rectangles of length 5. From the following paper:
-      // https://arxiv.org/abs/0801.1165
-      typename computeStapleOpsWF<Arg>::StapOp Stap{ftor};
-      typename computeStapleOpsWF<Arg>::RectOp Rect{ftor};
-      computeStapleRectangle(ftor, x, arg.E, parity, dir, Stap, Rect, Arg::wflow_dim);
-      Z = arg.coeff1x1 * static_cast<const Link &>(Stap) + arg.coeff2x1 * static_cast<const Link &>(Rect);
-      //break;
-=======
     } else if constexpr (Arg::wflow_type == QUDA_GAUGE_SMEAR_SYMANZIK_FLOW) {
       // This function gets stap = S_{mu,nu} i.e., the staple of length 3,
       // and the 1x2 and 2x1 rectangles of length 5. From the following paper:
@@ -123,29 +87,17 @@
       typename computeStapleOpsWF<Arg>::RectOp Rect {ftor};
       computeStapleRectangle(ftor, x, arg.E, parity, dir, Stap, Rect, Arg::wflow_dim);
       Z = arg.coeff1x1 * static_cast<const Link &>(Stap) + arg.coeff2x1 * static_cast<const Link &>(Rect);
->>>>>>> f8855bbe
     }
     return Z;
   }
 
-<<<<<<< HEAD
-  //template <typename Link, typename Arg>
-  //__host__ __device__ inline auto computeW1Step(const Arg &arg, Link &U, const int *x, const int parity, const int x_cb, const int dir)
-  template <typename Link, typename Ftor>
-  __host__ __device__ inline auto computeW1Step(const Ftor &ftor, Link &U, const int *x, const int parity, const int x_cb, const int dir)
-=======
   template <typename Link, typename Ftor>
   __host__ __device__ inline auto computeW1Step(const Ftor &ftor, Link &U, const int *x, const int parity,
                                                 const int x_cb, const int dir)
->>>>>>> f8855bbe
   {
     using Arg = typename Ftor::Arg;
     const Arg &arg = ftor.arg;
     // Compute staples and Z0
-<<<<<<< HEAD
-    //Link Z0 = computeStaple(arg, x, parity, dir);
-=======
->>>>>>> f8855bbe
     Link Z0 = computeStaple(ftor, x, parity, dir);
     U = arg.in(dir, linkIndex(x, arg.E), parity);
     Z0 *= conj(U);
@@ -154,24 +106,13 @@
     return Z0;
   }
 
-<<<<<<< HEAD
-  //template <typename Link, typename Arg>
-  //__host__ __device__ inline auto computeW2Step(const Arg &arg, Link &U, const int *x, const int parity, const int x_cb, const int dir)
-  template <typename Link, typename Ftor>
-  __host__ __device__ inline auto computeW2Step(const Ftor &ftor, Link &U, const int *x, const int parity, const int x_cb, const int dir)
-=======
   template <typename Link, typename Ftor>
   __host__ __device__ inline auto computeW2Step(const Ftor &ftor, Link &U, const int *x, const int parity,
                                                 const int x_cb, const int dir)
->>>>>>> f8855bbe
   {
     using Arg = typename Ftor::Arg;
     const Arg &arg = ftor.arg;
     // Compute staples and Z1
-<<<<<<< HEAD
-    //Link Z1 = static_cast<typename Arg::real>(8.0 / 9.0) * computeStaple(arg, x, parity, dir);
-=======
->>>>>>> f8855bbe
     Link Z1 = static_cast<typename Arg::real>(8.0 / 9.0) * computeStaple(ftor, x, parity, dir);
     U = arg.in(dir, linkIndex(x, arg.E), parity);
     Z1 *= conj(U);
@@ -185,26 +126,14 @@
     return Z1;
   }
 
-<<<<<<< HEAD
-  //template <typename Link, typename Arg>
-  //__host__ __device__ inline auto computeVtStep(const Arg &arg, Link &U, const int *x, const int parity, const int x_cb, const int dir)
-  template <typename Link, typename Ftor>
-  __host__ __device__ inline auto computeVtStep(const Ftor &ftor, Link &U, const int *x, const int parity, const int x_cb, const int dir)
-=======
   template <typename Link, typename Ftor>
   __host__ __device__ inline auto computeVtStep(const Ftor &ftor, Link &U, const int *x, const int parity,
                                                 const int x_cb, const int dir)
->>>>>>> f8855bbe
   {
     using Arg = typename Ftor::Arg;
     const Arg &arg = ftor.arg;
     // Compute staples and Z2
-<<<<<<< HEAD
-    //Link Z2 = static_cast<typename Arg::real>(3.0/4.0) * computeStaple(arg, x, parity, dir);
-    Link Z2 = static_cast<typename Arg::real>(3.0/4.0) * computeStaple(ftor, x, parity, dir);
-=======
     Link Z2 = static_cast<typename Arg::real>(3.0 / 4.0) * computeStaple(ftor, x, parity, dir);
->>>>>>> f8855bbe
     U = arg.in(dir, linkIndex(x, arg.E), parity);
     Z2 *= conj(U);
 
@@ -216,16 +145,6 @@
   }
 
   // Wilson Flow as defined in https://arxiv.org/abs/1006.4518v3
-<<<<<<< HEAD
-  //template <typename Arg_> struct WFlow
-  template <typename Arg_> struct WFlow : computeStapleOpsWF<Arg_>::Ops
-  {
-    using typename computeStapleOpsWF<Arg_>::Ops::KernelOpsT;
-    using Arg = Arg_;
-    const Arg &arg;
-    template <typename ...OpsArgs>
-    constexpr WFlow(const Arg &arg, const OpsArgs &...ops) : KernelOpsT(ops...), arg(arg) {}
-=======
   template <typename Arg_> struct WFlow : computeStapleOpsWF<Arg_>::Ops {
     using Arg = Arg_;
     using typename computeStapleOpsWF<Arg>::Ops::KernelOpsT;
@@ -233,7 +152,6 @@
     template <typename... OpsArgs> constexpr WFlow(const Arg &arg, const OpsArgs &...ops) : KernelOpsT(ops...), arg(arg)
     {
     }
->>>>>>> f8855bbe
     static constexpr const char *filename() { return KERNEL_FILE; }
 
     __device__ __host__ inline void operator()(int x_cb, int parity, int dir)
@@ -249,12 +167,6 @@
 
       Link U, Z;
       switch (arg.step_type) {
-<<<<<<< HEAD
-	//case WFLOW_STEP_W1: Z = computeW1Step(arg, U, x, parity, x_cb, dir); break;
-	//case WFLOW_STEP_W2: Z = computeW2Step(arg, U, x, parity, x_cb, dir); break;
-	//case WFLOW_STEP_VT: Z = computeVtStep(arg, U, x, parity, x_cb, dir); break;
-=======
->>>>>>> f8855bbe
       case WFLOW_STEP_W1: Z = computeW1Step(*this, U, x, parity, x_cb, dir); break;
       case WFLOW_STEP_W2: Z = computeW2Step(*this, U, x, parity, x_cb, dir); break;
       case WFLOW_STEP_VT: Z = computeVtStep(*this, U, x, parity, x_cb, dir); break;
