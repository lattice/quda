--- conflicted
+++ resolved
@@ -52,27 +52,15 @@
     }
   };
 
-<<<<<<< HEAD
-  template <typename Arg>
-  struct GaugeLoop : plus<typename Arg::reduce_t>, KernelOps<thread_array<int,4>>
-  {
-=======
   template <typename Arg> struct GaugeLoop : plus<typename Arg::reduce_t>, KernelOps<thread_array<int, 4>> {
->>>>>>> f8855bbe
     using reduce_t = typename Arg::reduce_t;
     using plus<reduce_t>::operator();
     static constexpr int reduce_block_dim = 2; // x_cb and parity are mapped to x
     const Arg &arg;
-<<<<<<< HEAD
-    //constexpr GaugeLoop(const Arg &arg) : arg(arg) {}
-    template <typename ...Ops>
-    constexpr GaugeLoop(const Arg &arg, const Ops &...ops) : KernelOpsT(ops...), arg(arg) {}
-=======
     template <typename... OpsArgs>
     constexpr GaugeLoop(const Arg &arg, const OpsArgs &...ops) : KernelOpsT(ops...), arg(arg)
     {
     }
->>>>>>> f8855bbe
     static constexpr const char *filename() { return KERNEL_FILE; }
 
     __device__ __host__ inline reduce_t operator()(reduce_t &value, int x_cb, int parity, int path_id)
@@ -85,11 +73,7 @@
       getCoords(x, x_cb, arg.X, parity);
       for (int dr=0; dr<4; ++dr) x[dr] += arg.border[dr]; // extended grid coordinates
 
-<<<<<<< HEAD
-      thread_array<int, 4> dx{*this};
-=======
       thread_array<int, 4> dx {*this};
->>>>>>> f8855bbe
 
       double coeff_loop = arg.factor * arg.p.path_coeff[path_id];
       if (coeff_loop == 0) return operator()(loop_trace, value);
