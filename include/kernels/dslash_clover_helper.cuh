#pragma once

#include <color_spinor_field_order.h>
#include <clover_field_order.h>
#include "color_spinor.h"
#include <linalg.cuh>
#include "shared_memory_cache_helper.h"
#include "kernel.h"

namespace quda {

  /**
     @brief Parameteter structure for driving the clover and twist-clover application kernels
     @tparam Float Underlying storage precision
     @tparam nSpin Number of spin components
     @tparam nColor Number of colors
     @tparam dynamic_clover Whether we are inverting the clover field on the fly
  */
  template <typename Float, int nColor_, bool inverse_ = true>
  struct CloverArg : kernel_param<> {
    using store_t = Float;
    using real = typename mapper<Float>::type;
    static constexpr int nSpin = 4;
    static constexpr int nColor = nColor_;
    static constexpr int length = (nSpin / (nSpin/2)) * 2 * nColor * nColor * (nSpin/2) * (nSpin/2) / 2;
    static constexpr bool inverse = inverse_;
    static constexpr bool dynamic_clover = clover::dynamic_inverse();

    typedef typename colorspinor_mapper<Float, nSpin, nColor, false, false, true>::type F;
    typedef typename clover_mapper<Float, length>::type C;

    F out[MAX_MULTI_RHS]; // output vector field
    F in[MAX_MULTI_RHS];  // input vector field
    const C clover;       // clover field
    const C cloverInv;    // inverse clover field (only set if not dynamic clover and doing twisted clover)
    const int nParity;    // number of parities we're working on
    const int parity;     // which parity we're acting on (if nParity=1)
    bool doublet;         // whether we applying the operator to a doublet
    const int volumeCB;   // checkerboarded volume
    real a;
    real b;
    real a2_minus_b2;
    QudaTwistGamma5Type twist;

    CloverArg(cvector_ref<ColorSpinorField> &out, cvector_ref<const ColorSpinorField> &in, const CloverField &clover,
              int parity, real kappa = 0.0, real mu = 0.0, real epsilon = 0.0, bool dagger = false,
              QudaTwistGamma5Type twist = QUDA_TWIST_GAMMA5_INVALID) :
      kernel_param(dim3(in.TwistFlavor() == QUDA_TWIST_NONDEG_DOUBLET ? in.VolumeCB() / 2 : in.VolumeCB(),
                        in.size() * (in.TwistFlavor() == QUDA_TWIST_NONDEG_DOUBLET ? 2 : 1), in.SiteSubset())),
      clover(clover,
             inverse && !dynamic_clover
               && twist == QUDA_TWIST_GAMMA5_INVALID), // only inverse if non-twisted clover and !dynamic
      cloverInv(clover, !dynamic_clover),              // only inverse if !dynamic
      nParity(in.SiteSubset()),
      parity(parity),
      doublet(in.TwistFlavor() == QUDA_TWIST_NONDEG_DOUBLET),
      volumeCB(doublet ? in.VolumeCB() / 2 : in.VolumeCB()),
      a(0.0),
      b(0.0),
      twist(twist)
    {
      for (auto i = 0u; i < out.size(); i++) {
        this->out[i] = out[i];
        this->in[i] = in[i];
      }
      checkPrecision(out, in, clover);
      checkLocation(out, in, clover);
      if (in.TwistFlavor() == QUDA_TWIST_SINGLET) {
        if (twist == QUDA_TWIST_GAMMA5_DIRECT) {
          a = 2.0 * kappa * mu;
          b = 1.0;
        } else if (twist == QUDA_TWIST_GAMMA5_INVERSE) {
          a = -2.0 * kappa * mu;
          b = 1.0 / (1.0 + a*a);
        }
        if (dagger) a *= -1.0;
      } else if (doublet) {
        if (twist == QUDA_TWIST_GAMMA5_DIRECT){
          a = 2.0 * kappa * mu;
          b = -2.0 * kappa * epsilon;
        } else if (twist == QUDA_TWIST_GAMMA5_INVERSE) {
          a = -2.0 * kappa * mu;
          b = 2.0 * kappa * epsilon;
        }
        if (dagger) a *= -1.0;
      }
      // factor of 2 comes from clover normalization we need to correct for
      a *= 0.5;
      b *= 0.5;
      a2_minus_b2 = a * a - b * b;
    }
  };

  template <typename Arg> struct CloverApply {
    static constexpr int N = Arg::nColor * Arg::nSpin / 2;
    using store_t = typename Arg::store_t;
    using real = typename Arg::real;
    using fermion = ColorSpinor<typename Arg::real, Arg::nColor, Arg::nSpin>;
    using half_fermion = ColorSpinor<typename Arg::real, Arg::nColor, Arg::nSpin / 2>;
    const Arg &arg;
    constexpr CloverApply(const Arg &arg) : arg(arg) {}
    static constexpr const char* filename() { return KERNEL_FILE; }

    __device__ __host__ inline void operator()(int x_cb, int src_idx, int parity)
    {
      using namespace linalg; // for Cholesky
      int clover_parity = arg.nParity == 2 ? parity : arg.parity;
      int spinor_parity = arg.nParity == 2 ? parity : 0;
      fermion in = arg.in[src_idx](x_cb, spinor_parity);
      fermion out;

      in.toRel(); // change to chiral basis here

#pragma unroll
      for (int chirality=0; chirality<2; chirality++) {
        HMatrix<real, N> A = arg.clover(x_cb, clover_parity, chirality);
        half_fermion chi = in.chiral_project(chirality);

        if (arg.dynamic_clover && arg.inverse) {
          Cholesky<HMatrix, clover::cholesky_t<store_t>, N> cholesky(A);
          chi = static_cast<real>(0.25) * cholesky.solve(chi);
        } else {
          chi = A * chi;
        }

        out += chi.chiral_reconstruct(chirality);
      }

      out.toNonRel(); // change basis back
      arg.out[src_idx](x_cb, spinor_parity) = out;
    }
  };

  // if (!inverse) apply (Clover + i*a*gamma_5) to the input spinor
  // else apply (Clover + i*a*gamma_5)/(Clover^2 + a^2) to the input spinor
  template <typename Arg> struct TwistCloverApply {
    static constexpr int N = Arg::nColor * Arg::nSpin / 2;
    using store_t = typename Arg::store_t;
    using real = typename Arg::real;
    using fermion = ColorSpinor<typename Arg::real, Arg::nColor, Arg::nSpin>;
    using half_fermion = ColorSpinor<typename Arg::real, Arg::nColor, Arg::nSpin / 2>;
    using Mat = HMatrix<typename Arg::real, N>;
    const Arg &arg;
    constexpr TwistCloverApply(const Arg &arg) : arg(arg) {}
    static constexpr const char* filename() { return KERNEL_FILE; }

    __device__ __host__ inline void operator()(int x_cb, int src_idx, int parity)
    {
      using namespace linalg; // for Cholesky
      int clover_parity = arg.nParity == 2 ? parity : arg.parity;
      int spinor_parity = arg.nParity == 2 ? parity : 0;
      fermion in = arg.in[src_idx](x_cb, spinor_parity);
      fermion out;

      in.toRel(); // change to chiral basis here

#pragma unroll
      for (int chirality=0; chirality<2; chirality++) {
        const complex<real> a(0.0, chirality == 0 ? arg.a : -arg.a);
        Mat A = arg.clover(x_cb, clover_parity, chirality);

        half_fermion in_chi = in.chiral_project(chirality);
        half_fermion out_chi = A*in_chi + a * in_chi;

        if (arg.inverse) {
          if (arg.dynamic_clover) {
            Mat A2 = A.square();
            A2 += arg.a * arg.a;
            Cholesky<HMatrix, clover::cholesky_t<store_t>, N> cholesky(A2);
            out_chi = static_cast<real>(0.25)*cholesky.solve(out_chi);
          } else {
            Mat Ainv = arg.cloverInv(x_cb, clover_parity, chirality);
            out_chi = static_cast<real>(2.0)*(Ainv*out_chi);
          }
        }

        out += (out_chi).chiral_reconstruct(chirality);
      }

      out.toNonRel(); // change basis back
      arg.out[src_idx](x_cb, spinor_parity) = out;
    }
  };

  template <typename Arg> using NdegTwistCloverApplyOps =
    KernelOps<SharedMemoryCache<ColorSpinor<typename Arg::real, Arg::nColor, Arg::nSpin / 2>>>;

  // if (!inverse) apply (Clover + i*a*gamma_5*tau_3 + b*epsilon*tau_1) to the input spinor
  // else apply (Clover + i*a*gamma_5*tau_3 + b*epsilon*tau_1)/(Clover^2 + a^2 - b^2) to the input spinor
  // noting that appropriate signs are carried by a and b depending on inverse
  template <typename Arg> struct NdegTwistCloverApply : NdegTwistCloverApplyOps<Arg> {
    static constexpr int N = Arg::nColor * Arg::nSpin / 2;
    using real = typename Arg::real;
    using fermion = ColorSpinor<typename Arg::real, Arg::nColor, Arg::nSpin>;
    using half_fermion = ColorSpinor<typename Arg::real, Arg::nColor, Arg::nSpin / 2>;
    using Mat = HMatrix<typename Arg::real, N>;
    const Arg &arg;
    using typename NdegTwistCloverApplyOps<Arg>::KernelOpsT;
    template <typename ...Ops>
    constexpr NdegTwistCloverApply(const Arg &arg, const Ops &...ops) : KernelOpsT(ops...), arg(arg) {}
    static constexpr const char* filename() { return KERNEL_FILE; }

<<<<<<< HEAD
    template <bool allthreads = false>
    __device__ __host__ inline void operator()(int x_cb, int flavor, int parity, bool active = true)
=======
    __device__ __host__ inline void operator()(int x_cb, int src_flavor, int parity)
>>>>>>> fbbe14c2
    {
      using namespace linalg; // for Cholesky
      const int clover_parity = arg.nParity == 2 ? parity : arg.parity;
      const int spinor_parity = arg.nParity == 2 ? parity : 0;
      constexpr int n_flavor = 2;

      const int src_idx = src_flavor / 2;
      const int flavor = src_flavor % 2;

      int my_flavor_idx = x_cb + flavor * arg.volumeCB;
      fermion in = arg.in[src_idx](my_flavor_idx, spinor_parity);
      in.toRel(); // change to chiral basis here

      int chirality = flavor; // relabel flavor as chirality
      // (C + i mu gamma_5 tau_3 - epsilon tau_1 )  [note: appropriate signs carried in arg.a / arg.b]
      const complex<real> a(0.0, chirality == 0 ? arg.a : -arg.a);

      Mat A = arg.clover(x_cb, clover_parity, chirality);

      SharedMemoryCache<half_fermion> cache{*this};

      half_fermion in_chi[n_flavor]; // flavor array of chirally projected fermion
#pragma unroll
      for (int i = 0; i < n_flavor; i++) in_chi[i] = in.chiral_project(i);

<<<<<<< HEAD
      enum swizzle_direction {
        FORWARDS = 0,
        BACKWARDS = 1
      };

      auto swizzle = [&](half_fermion x[2], int chirality, swizzle_direction dir) {
	if (!allthreads || active) {
	  if (chirality == 0) cache.save_y(x[1], dir);
	  else                cache.save_y(x[0], 1 - dir);
	}
        cache.sync();
	if (!allthreads || active) {
	  if (chirality == 0) x[1] = cache.load_y(1 - dir);
	  else                x[0] = cache.load_y(dir);
	}
=======
      auto swizzle = [&](half_fermion x[2], int chirality) {
        if (chirality == 0)
          cache.save_y(x[1], target::thread_idx().y);
        else
          cache.save_y(x[0], target::thread_idx().y);
        cache.sync();
        if (chirality == 0)
          x[1] = cache.load_y(target::thread_idx().y + 1);
        else
          x[0] = cache.load_y(target::thread_idx().y - 1);
>>>>>>> fbbe14c2
      };

      swizzle(in_chi, chirality); // apply the flavor-chirality swizzle between threads

      half_fermion out_chi[n_flavor];
#pragma unroll
      for (int flavor = 0; flavor < n_flavor; flavor++) {
        out_chi[flavor] = A * in_chi[flavor];
        out_chi[flavor] += (flavor == 0 ? a : -a) * in_chi[flavor];
        out_chi[flavor] += arg.b * in_chi[1 - flavor];
      }

      if (arg.inverse) {
        if (arg.dynamic_clover) {
          Mat A2 = A.square();
          A2 += arg.a2_minus_b2;
          Cholesky<HMatrix, clover::cholesky_t<real>, N> cholesky(A2);
#pragma unroll
          for (int flavor = 0; flavor < n_flavor; flavor++)
            out_chi[flavor] = static_cast<real>(0.25) * cholesky.backward(cholesky.forward(out_chi[flavor]));
        } else {
          Mat Ainv = arg.cloverInv(x_cb, clover_parity, chirality);
#pragma unroll
          for (int flavor = 0; flavor < n_flavor; flavor++)
            out_chi[flavor] = static_cast<real>(2.0) * (Ainv * out_chi[flavor]);
        }
      }

      swizzle(out_chi, chirality); // undo the flavor-chirality swizzle
      fermion out = out_chi[0].chiral_reconstruct(0) + out_chi[1].chiral_reconstruct(1);
      out.toNonRel(); // change basis back

      arg.out[src_idx](my_flavor_idx, spinor_parity) = out;
    }
  };

}<|MERGE_RESOLUTION|>--- conflicted
+++ resolved
@@ -200,12 +200,8 @@
     constexpr NdegTwistCloverApply(const Arg &arg, const Ops &...ops) : KernelOpsT(ops...), arg(arg) {}
     static constexpr const char* filename() { return KERNEL_FILE; }
 
-<<<<<<< HEAD
     template <bool allthreads = false>
-    __device__ __host__ inline void operator()(int x_cb, int flavor, int parity, bool active = true)
-=======
-    __device__ __host__ inline void operator()(int x_cb, int src_flavor, int parity)
->>>>>>> fbbe14c2
+    __device__ __host__ inline void operator()(int x_cb, int src_flavor, int parity, bool active = true)
     {
       using namespace linalg; // for Cholesky
       const int clover_parity = arg.nParity == 2 ? parity : arg.parity;
@@ -231,34 +227,20 @@
 #pragma unroll
       for (int i = 0; i < n_flavor; i++) in_chi[i] = in.chiral_project(i);
 
-<<<<<<< HEAD
-      enum swizzle_direction {
-        FORWARDS = 0,
-        BACKWARDS = 1
-      };
-
-      auto swizzle = [&](half_fermion x[2], int chirality, swizzle_direction dir) {
+      auto swizzle = [&](half_fermion x[2], int chirality) {
 	if (!allthreads || active) {
-	  if (chirality == 0) cache.save_y(x[1], dir);
-	  else                cache.save_y(x[0], 1 - dir);
+	  if (chirality == 0)
+	    cache.save_y(x[1], target::thread_idx().y);
+	  else
+	    cache.save_y(x[0], target::thread_idx().y);
 	}
         cache.sync();
 	if (!allthreads || active) {
-	  if (chirality == 0) x[1] = cache.load_y(1 - dir);
-	  else                x[0] = cache.load_y(dir);
+	  if (chirality == 0)
+	    x[1] = cache.load_y(target::thread_idx().y + 1);
+	  else
+	    x[0] = cache.load_y(target::thread_idx().y - 1);
 	}
-=======
-      auto swizzle = [&](half_fermion x[2], int chirality) {
-        if (chirality == 0)
-          cache.save_y(x[1], target::thread_idx().y);
-        else
-          cache.save_y(x[0], target::thread_idx().y);
-        cache.sync();
-        if (chirality == 0)
-          x[1] = cache.load_y(target::thread_idx().y + 1);
-        else
-          x[0] = cache.load_y(target::thread_idx().y - 1);
->>>>>>> fbbe14c2
       };
 
       swizzle(in_chi, chirality); // apply the flavor-chirality swizzle between threads
