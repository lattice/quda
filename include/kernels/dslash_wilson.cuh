--- conflicted
+++ resolved
@@ -15,13 +15,8 @@
   /**
      @brief Parameter structure for driving the Wilson operator
    */
-<<<<<<< HEAD
-  template <typename Float, int nColor_, int nDim, typename DDArg, QudaReconstructType reconstruct_>
+  template <typename Float, int nColor_, int nDim, typename DDArg, QudaReconstructType reconstruct_, bool distance_pc_ = false>
   struct WilsonArg : DslashArg<Float, nDim, DDArg> {
-=======
-  template <typename Float, int nColor_, int nDim, QudaReconstructType reconstruct_, bool distance_pc_ = false>
-  struct WilsonArg : DslashArg<Float, nDim> {
->>>>>>> f8855bbe
     static constexpr int nColor = nColor_;
     static constexpr int nSpin = 4;
     static constexpr bool spin_project = true;
@@ -43,12 +38,6 @@
     const G U;    /** the gauge field */
     const real a; /** xpay scale factor - can be -kappa or -kappa^2 */
 
-<<<<<<< HEAD
-    WilsonArg(ColorSpinorField &out, const ColorSpinorField &in, const GaugeField &U, double a,
-              const ColorSpinorField &x, int parity, bool dagger, const int *comm_override) :
-      DslashArg<Float, nDim, DDArg>(out, in, U, x, parity, dagger, a != 0.0 ? true : false, 1, spin_project,
-                                    comm_override),
-=======
     /** parameters for distance preconditioning */
     const real alpha0;
     const int t0;
@@ -57,8 +46,7 @@
 
     WilsonArg(ColorSpinorField &out, const ColorSpinorField &in, const GaugeField &U, double a, const ColorSpinorField &x,
               int parity, bool dagger, const int *comm_override, double alpha0 = 0.0, int t0 = -1) :
-      DslashArg<Float, nDim>(out, in, U, x, parity, dagger, a != 0.0 ? true : false, 1, spin_project, comm_override),
->>>>>>> f8855bbe
+      DslashArg<Float, nDim, DDArg>(out, in, U, x, parity, dagger, a != 0.0 ? true : false, 1, spin_project, comm_override),
       out(out),
       in(in),
       in_pack(in),
@@ -109,13 +97,9 @@
 
 #pragma unroll
     for (int d = 0; d < 4; d++) { // loop over dimension - 4 and not nDim since this is used for DWF as well
-<<<<<<< HEAD
       // Forward gather - compute fwd offset for vector fetch
       if (arg.dd_in.doHopping(coord, d, +1)) {
-=======
-      {                           // Forward gather - compute fwd offset for vector fetch
         const real fwd_coeff = (d < 3) ? 1.0 : fwd_coeff_3;
->>>>>>> f8855bbe
         const int fwd_idx = getNeighborIndexCB(coord, d, +1, arg.dc);
         const int gauge_idx = (Arg::nDim == 5 ? coord.x_cb % arg.dc.volume_4d_cb : coord.x_cb);
         constexpr int proj_dir = dagger ? +1 : -1;
@@ -141,13 +125,9 @@
         }
       }
 
-<<<<<<< HEAD
       // Backward gather - compute back offset for spinor and gauge fetch
       if (arg.dd_in.doHopping(coord, d, -1)) {
-=======
-      { // Backward gather - compute back offset for spinor and gauge fetch
         const real bwd_coeff = (d < 3) ? 1.0 : bwd_coeff_3;
->>>>>>> f8855bbe
         const int back_idx = getNeighborIndexCB(coord, d, -1, arg.dc);
         const int gauge_idx = (Arg::nDim == 5 ? back_idx % arg.dc.volume_4d_cb : back_idx);
         constexpr int proj_dir = dagger ? -1 : +1;
