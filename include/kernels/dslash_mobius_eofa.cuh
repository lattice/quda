#pragma once

#include <color_spinor_field_order.h>
#include <shared_memory_cache_helper.h>
#include <math_helper.cuh>
#include <domain_wall_helper.h>
#include <kernel.h>
#include <dslash_quda.h>

namespace quda
{
  namespace mobius_eofa
  {

    /**
      @brief Structure containing the EOFA coefficients
     */
    template <typename real> struct eofa_coeff {
      real u[QUDA_MAX_DWF_LS]; // xpay coefficients
      real x[QUDA_MAX_DWF_LS];
      real y[QUDA_MAX_DWF_LS];
    };

    template <typename storage_type, int nColor_, bool pm_, bool dagger_, bool xpay_, Dslash5Type type_>
    struct Dslash5Arg : kernel_param<> {
      static constexpr int nColor = nColor_;
      static constexpr bool pm = pm_;
      static constexpr bool dagger = dagger_;
      static constexpr bool xpay = xpay_;
      static constexpr Dslash5Type type = type_;

      using F = typename colorspinor_mapper<storage_type, 4, nColor, false, false, true>::type;
      using real = typename mapper<storage_type>::type;

      F out[MAX_MULTI_RHS];   // output vector field
      F in[MAX_MULTI_RHS];    // input vector field
      F x[MAX_MULTI_RHS];     // auxiliary input vector field
      const int nParity;      // number of parities we're working on
      const int volume_cb;    // checkerboarded volume
      const int volume_4d_cb; // 4-d checkerboarded volume
      const int_fastdiv Ls;   // length of 5th dimension

      const real m_f; // fermion mass parameter
      const real m_5; // Wilson mass shift

      real a; // real xpay coefficient

      real kappa;
      real inv;

      real sherman_morrison;

      eofa_coeff<real> coeff;

      Dslash5Arg(cvector_ref<ColorSpinorField> &out, cvector_ref<const ColorSpinorField> &in,
                 cvector_ref<const ColorSpinorField> &x, const double m_f_, const double m_5_, const Complex * /*b_5_*/,
                 const Complex * /*c_5_*/, double a_, double inv_, double kappa_, const double *eofa_u,
                 const double *eofa_x, const double *eofa_y, double sherman_morrison_) :
        kernel_param(dim3(in.VolumeCB() / in.X(4), in.size() * in.X(4), in.SiteSubset())),
        nParity(in.SiteSubset()),
        volume_cb(in.VolumeCB()),
        volume_4d_cb(volume_cb / in.X(4)),
        Ls(in.X(4)),
        m_f(m_f_),
        m_5(m_5_),
        a(a_),
        kappa(kappa_),
        inv(inv_),
        sherman_morrison(sherman_morrison_)
      {
        for (auto i = 0u; i < out.size(); i++) {
          this->out[i] = out[i];
          this->in[i] = in[i];
          this->x[i] = x[i];
        }
        if (in.Nspin() != 4) errorQuda("nSpin = %d not support", in.Nspin());
        checkNative(in, out, x);

        switch (type) {
        case Dslash5Type::M5_EOFA:
          for (int s = 0; s < Ls; s++) { coeff.u[s] = eofa_u[s]; }
          break;
        case Dslash5Type::M5INV_EOFA:
          for (int s = 0; s < Ls; s++) {
            coeff.u[s] = eofa_u[s];
            coeff.x[s] = eofa_x[s];
            coeff.y[s] = eofa_y[s];
          }
          break;
        default: errorQuda("Unexpected EOFA Dslash5Type %d", static_cast<int>(type));
        }
      }
    };

    template <typename Arg> using eofa_dslash5Ops =
      KernelOps<SharedMemoryCache<ColorSpinor<typename Arg::real, Arg::nColor, 4>>>;
    /**
      @brief Apply the D5 operator at given site
      @param[in] arg    Argument struct containing any meta data and accessors
      @param[in] parity Parity we are on
      @param[in] x_cb   Checkerboarded 4-d space-time index
      @param[in] s      Ls dimension coordinate
     */
    template <typename Arg> struct eofa_dslash5 : eofa_dslash5Ops<Arg> {
      const Arg &arg;
      using typename eofa_dslash5Ops<Arg>::KernelOpsT;
      template <typename ...Ops>
      constexpr eofa_dslash5(const Arg &arg, const Ops &...ops) : KernelOpsT(ops...), arg(arg) {}
      static constexpr const char *filename() { return KERNEL_FILE; }

<<<<<<< HEAD
      template <bool allthreads = false>
      __device__ __host__ inline void operator()(int x_cb, int s, int parity, bool active = true)
=======
      __device__ __host__ inline void operator()(int x_cb, int src_s, int parity)
>>>>>>> fbbe14c2
      {
        using real = typename Arg::real;
        typedef ColorSpinor<real, Arg::nColor, 4> Vector;

<<<<<<< HEAD
        SharedMemoryCache<Vector> cache{*this};

        Vector out;
	if (!allthreads || active) {
	  cache.save(arg.in(s * arg.volume_4d_cb + x_cb, parity));
	}
=======
        int src_idx = src_s / arg.Ls;
        int s = src_s % arg.Ls;

        SharedMemoryCache<Vector> cache;

        Vector out;
        cache.save(arg.in[src_idx](s * arg.volume_4d_cb + x_cb, parity));
>>>>>>> fbbe14c2
        cache.sync();

        auto Ls = arg.Ls;

        { // forwards direction
          const Vector in = cache.load(threadIdx.x, (s + 1) % Ls, threadIdx.z);
          constexpr int proj_dir = Arg::dagger ? +1 : -1;
          if (s == Ls - 1) {
            out += (-arg.m_f * in.project(4, proj_dir)).reconstruct(4, proj_dir);
          } else {
            out += in.project(4, proj_dir).reconstruct(4, proj_dir);
          }
        }

        { // backwards direction
          const Vector in = cache.load(threadIdx.x, (s + Ls - 1) % Ls, threadIdx.z);
          constexpr int proj_dir = Arg::dagger ? -1 : +1;
          if (s == 0) {
            out += (-arg.m_f * in.project(4, proj_dir)).reconstruct(4, proj_dir);
          } else {
            out += in.project(4, proj_dir).reconstruct(4, proj_dir);
          }
        }

        if (Arg::type == Dslash5Type::M5_EOFA) {
          Vector diagonal = cache.load(threadIdx.x, s, threadIdx.z);
          out = (static_cast<real>(0.5) * arg.kappa) * out + diagonal; // 1 + kappa*D5; the 0.5 for spin projection

          constexpr int proj_dir = Arg::pm ? +1 : -1;

          if (Arg::dagger) {
            if (s == (Arg::pm ? Ls - 1 : 0)) {
              for (int sp = 0; sp < Ls; sp++) {
                out += (static_cast<real>(0.5) * arg.coeff.u[sp])
                  * cache.load(threadIdx.x, sp, threadIdx.z).project(4, proj_dir).reconstruct(4, proj_dir);
              }
            }
          } else {
            out += (static_cast<real>(0.5) * arg.coeff.u[s])
              * cache.load(threadIdx.x, Arg::pm ? Ls - 1 : 0, threadIdx.z).project(4, proj_dir).reconstruct(4, proj_dir);
          }

          if (Arg::xpay) { // really axpy
<<<<<<< HEAD
	    if (!allthreads || active) {
	      Vector x = arg.x(s * arg.volume_4d_cb + x_cb, parity);
	      out = arg.a * x + out;
	    }
          }
        }
	if (!allthreads || active) {
	  arg.out(s * arg.volume_4d_cb + x_cb, parity) = out;
	}
=======
            Vector x = arg.x[src_idx](s * arg.volume_4d_cb + x_cb, parity);
            out = arg.a * x + out;
          }
        }
        arg.out[src_idx](s * arg.volume_4d_cb + x_cb, parity) = out;
>>>>>>> fbbe14c2
      }
    };

    template <typename Arg> using eofa_dslash5invOps =
      KernelOps<SharedMemoryCache<ColorSpinor<typename Arg::real, Arg::nColor, 4>>>;
    /**
      @brief Apply the M5 inverse operator at a given site on the
      lattice.  This is the original algorithm as described in Kim and
      Izubushi (LATTICE 2013_033), where the b and c coefficients are
      constant along the Ls dimension, so is suitable for Shamir and
      Mobius domain-wall fermions.

      @param[in] arg    Argument struct containing any meta data and accessors
      @param[in] parity Parity we are on
      @param[in] x_cb   Checkerboarded 4-d space-time index
      @param[in] s      Ls dimension coordinate
     */
    template <typename Arg> struct eofa_dslash5inv : eofa_dslash5invOps<Arg> {
      const Arg &arg;
      using typename eofa_dslash5invOps<Arg>::KernelOpsT;
      template <typename ...Ops>
      constexpr eofa_dslash5inv(const Arg &arg, const Ops &...ops) : KernelOpsT(ops...), arg(arg) {}
      static constexpr const char *filename() { return KERNEL_FILE; }

<<<<<<< HEAD
      template <bool allthreads = false>
      __device__ __host__ inline void operator()(int x_cb, int s, int parity, bool active = true)
=======
      __device__ __host__ inline void operator()(int x_cb, int src_s, int parity)
>>>>>>> fbbe14c2
      {
        using real = typename Arg::real;
        typedef ColorSpinor<real, Arg::nColor, 4> Vector;

        int src_idx = src_s / arg.Ls;
        int s = src_s % arg.Ls;

        const auto sherman_morrison = arg.sherman_morrison;
<<<<<<< HEAD
        SharedMemoryCache<Vector> cache{*this};
	if (!allthreads || active) {
	  cache.save(arg.in(s * arg.volume_4d_cb + x_cb, parity));
	}
=======
        SharedMemoryCache<Vector> cache;
        cache.save(arg.in[src_idx](s * arg.volume_4d_cb + x_cb, parity));
>>>>>>> fbbe14c2
        cache.sync();

        Vector out;

        for (int sp = 0; sp < arg.Ls; sp++) {
          Vector in = cache.load(threadIdx.x, sp, threadIdx.z);
          {
            int exp = s < sp ? arg.Ls - sp + s : s - sp;
            real factorR = 0.5 * arg.coeff.y[Arg::pm ? arg.Ls - exp - 1 : exp] * (s < sp ? -arg.m_f : static_cast<real>(1.0));
            constexpr int proj_dir = Arg::dagger ? -1 : +1;
            out += factorR * (in.project(4, proj_dir)).reconstruct(4, proj_dir);
          }
          {
            int exp = s > sp ? arg.Ls - s + sp : sp - s;
            real factorL = 0.5 * arg.coeff.y[Arg::pm ? arg.Ls - exp - 1 : exp] * (s > sp ? -arg.m_f : static_cast<real>(1.0));
            constexpr int proj_dir = Arg::dagger ? +1 : -1;
            out += factorL * (in.project(4, proj_dir)).reconstruct(4, proj_dir);
          }
          // The EOFA stuff
          {
            constexpr int proj_dir = Arg::pm ? +1 : -1;
            real t = Arg::dagger ? arg.coeff.y[s] * arg.coeff.x[sp] : arg.coeff.x[s] * arg.coeff.y[sp];
            out += (t * sherman_morrison) * (in.project(4, proj_dir)).reconstruct(4, proj_dir);
          }
        }
        if (Arg::xpay) { // really axpy
<<<<<<< HEAD
	  if (!allthreads || active) {
	    Vector x = arg.x(s * arg.volume_4d_cb + x_cb, parity);
	    out = x + arg.a * out;
	  }
        }
	if (!allthreads || active) {
	  arg.out(s * arg.volume_4d_cb + x_cb, parity) = out;
	}
=======
          Vector x = arg.x[src_idx](s * arg.volume_4d_cb + x_cb, parity);
          out = x + arg.a * out;
        }
        arg.out[src_idx](s * arg.volume_4d_cb + x_cb, parity) = out;
>>>>>>> fbbe14c2
      }
    };

  } // namespace mobius_eofa
} // namespace quda<|MERGE_RESOLUTION|>--- conflicted
+++ resolved
@@ -108,32 +108,21 @@
       constexpr eofa_dslash5(const Arg &arg, const Ops &...ops) : KernelOpsT(ops...), arg(arg) {}
       static constexpr const char *filename() { return KERNEL_FILE; }
 
-<<<<<<< HEAD
       template <bool allthreads = false>
-      __device__ __host__ inline void operator()(int x_cb, int s, int parity, bool active = true)
-=======
-      __device__ __host__ inline void operator()(int x_cb, int src_s, int parity)
->>>>>>> fbbe14c2
+      __device__ __host__ inline void operator()(int x_cb, int src_s, int parity, bool active = true)
       {
         using real = typename Arg::real;
         typedef ColorSpinor<real, Arg::nColor, 4> Vector;
 
-<<<<<<< HEAD
-        SharedMemoryCache<Vector> cache{*this};
-
-        Vector out;
-	if (!allthreads || active) {
-	  cache.save(arg.in(s * arg.volume_4d_cb + x_cb, parity));
-	}
-=======
         int src_idx = src_s / arg.Ls;
         int s = src_s % arg.Ls;
 
-        SharedMemoryCache<Vector> cache;
+        SharedMemoryCache<Vector> cache{*this};
 
         Vector out;
-        cache.save(arg.in[src_idx](s * arg.volume_4d_cb + x_cb, parity));
->>>>>>> fbbe14c2
+	if (!allthreads || active) {
+	  cache.save(arg.in[src_idx](s * arg.volume_4d_cb + x_cb, parity));
+	}
         cache.sync();
 
         auto Ls = arg.Ls;
@@ -177,23 +166,15 @@
           }
 
           if (Arg::xpay) { // really axpy
-<<<<<<< HEAD
 	    if (!allthreads || active) {
-	      Vector x = arg.x(s * arg.volume_4d_cb + x_cb, parity);
+	      Vector x = arg.x[src_idx](s * arg.volume_4d_cb + x_cb, parity);
 	      out = arg.a * x + out;
 	    }
           }
         }
 	if (!allthreads || active) {
-	  arg.out(s * arg.volume_4d_cb + x_cb, parity) = out;
-	}
-=======
-            Vector x = arg.x[src_idx](s * arg.volume_4d_cb + x_cb, parity);
-            out = arg.a * x + out;
-          }
-        }
-        arg.out[src_idx](s * arg.volume_4d_cb + x_cb, parity) = out;
->>>>>>> fbbe14c2
+	  arg.out[src_idx](s * arg.volume_4d_cb + x_cb, parity) = out;
+	}
       }
     };
 
@@ -218,12 +199,8 @@
       constexpr eofa_dslash5inv(const Arg &arg, const Ops &...ops) : KernelOpsT(ops...), arg(arg) {}
       static constexpr const char *filename() { return KERNEL_FILE; }
 
-<<<<<<< HEAD
       template <bool allthreads = false>
-      __device__ __host__ inline void operator()(int x_cb, int s, int parity, bool active = true)
-=======
-      __device__ __host__ inline void operator()(int x_cb, int src_s, int parity)
->>>>>>> fbbe14c2
+      __device__ __host__ inline void operator()(int x_cb, int src_s, int parity, bool active = true)
       {
         using real = typename Arg::real;
         typedef ColorSpinor<real, Arg::nColor, 4> Vector;
@@ -232,15 +209,10 @@
         int s = src_s % arg.Ls;
 
         const auto sherman_morrison = arg.sherman_morrison;
-<<<<<<< HEAD
         SharedMemoryCache<Vector> cache{*this};
 	if (!allthreads || active) {
-	  cache.save(arg.in(s * arg.volume_4d_cb + x_cb, parity));
-	}
-=======
-        SharedMemoryCache<Vector> cache;
-        cache.save(arg.in[src_idx](s * arg.volume_4d_cb + x_cb, parity));
->>>>>>> fbbe14c2
+	  cache.save(arg.in[src_idx](s * arg.volume_4d_cb + x_cb, parity));
+	}
         cache.sync();
 
         Vector out;
@@ -267,21 +239,14 @@
           }
         }
         if (Arg::xpay) { // really axpy
-<<<<<<< HEAD
 	  if (!allthreads || active) {
-	    Vector x = arg.x(s * arg.volume_4d_cb + x_cb, parity);
+	    Vector x = arg.x[src_idx](s * arg.volume_4d_cb + x_cb, parity);
 	    out = x + arg.a * out;
 	  }
         }
 	if (!allthreads || active) {
-	  arg.out(s * arg.volume_4d_cb + x_cb, parity) = out;
-	}
-=======
-          Vector x = arg.x[src_idx](s * arg.volume_4d_cb + x_cb, parity);
-          out = x + arg.a * out;
-        }
-        arg.out[src_idx](s * arg.volume_4d_cb + x_cb, parity) = out;
->>>>>>> fbbe14c2
+	  arg.out[src_idx](s * arg.volume_4d_cb + x_cb, parity) = out;
+	}
       }
     };
 
