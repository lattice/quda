#pragma once

#include <color_spinor_field_order.h>
#include <index_helper.cuh>
#include <quda_matrix.h>
#include <matrix_field.h>
#include <kernel.h>
#include <fast_intdiv.h>

namespace quda
{

<<<<<<< HEAD
    using spinor_array = vector_type<double2, 16>;
  
  template <typename real> class DRGammaMatrix
  {

  public:
    // Stores gamma matrix column index for non-zero complex value.
    // This is shared by g5gm, gmg5.
    int gm_i[16][4] {};

    // Stores gamma matrix non-zero complex value for the corresponding g5gm_i
    complex<real> g5gm_z[16][4];
    
    // use tr[Gamma*Prop*Gamma*g5*conj(Prop)*g5] = tr[g5*Gamma*Prop*g5*Gamma*(-1)^{?}*conj(Prop)].
    //the possible minus sign will be taken care of in the main function
    //! Constructor
    DRGammaMatrix()
    {

      const complex<real> i(0., 1.);
      // VECTORS
      // G_idx = 1: \gamma_1
      gm_i[0][0] = 3;
      gm_i[0][1] = 2;
      gm_i[0][2] = 1;
      gm_i[0][3] = 0;

      g5gm_z[0][0] = i;
      g5gm_z[0][1] = i;
      g5gm_z[0][2] = i;
      g5gm_z[0][3] = i;

      // G_idx = 2: \gamma_2
      gm_i[1][0] = 3;
      gm_i[1][1] = 2;
      gm_i[1][2] = 1;
      gm_i[1][3] = 0;

      g5gm_z[1][0] = -1.;
      g5gm_z[1][1] = 1.;
      g5gm_z[1][2] = -1.;
      g5gm_z[1][3] = 1.;

      // G_idx = 3: \gamma_3
      gm_i[2][0] = 2;
      gm_i[2][1] = 3;
      gm_i[2][2] = 0;
      gm_i[2][3] = 1;

      g5gm_z[2][0] = i;
      g5gm_z[2][1] = -i;
      g5gm_z[2][2] = i;
      g5gm_z[2][3] = -i;

      // G_idx = 4: \gamma_4
      gm_i[3][0] = 2;
      gm_i[3][1] = 3;
      gm_i[3][2] = 0;
      gm_i[3][3] = 1;

      g5gm_z[3][0] = 1.;
      g5gm_z[3][1] = 1.;
      g5gm_z[3][2] = -1.;
      g5gm_z[3][3] = -1.;


      // PSEUDO-VECTORS
      // G_idx = 6: \gamma_5\gamma_1
      gm_i[4][0] = 3;
      gm_i[4][1] = 2;
      gm_i[4][2] = 1;
      gm_i[4][3] = 0;

      g5gm_z[4][0] = i;
      g5gm_z[4][1] = i;
      g5gm_z[4][2] = -i;
      g5gm_z[4][3] = -i;

      // G_idx = 7: \gamma_5\gamma_2
      gm_i[5][0] = 3;
      gm_i[5][1] = 2;
      gm_i[5][2] = 1;
      gm_i[5][3] = 0;

      g5gm_z[5][0] = -1.;
      g5gm_z[5][1] = 1.;
      g5gm_z[5][2] = 1.;
      g5gm_z[5][3] = -1.;

      // G_idx = 8: \gamma_5\gamma_3
      gm_i[6][0] = 2;
      gm_i[6][1] = 3;
      gm_i[6][2] = 0;
      gm_i[6][3] = 1;

      g5gm_z[6][0] = i;
      g5gm_z[6][1] = -i;
      g5gm_z[6][2] = -i;
      g5gm_z[6][3] = i;

      // G_idx = 9: \gamma_5\gamma_4
      gm_i[7][0] = 2;
      gm_i[7][1] = 3;
      gm_i[7][2] = 0;
      gm_i[7][3] = 1;

      g5gm_z[7][0] = 1.;
      g5gm_z[7][1] = 1.;
      g5gm_z[7][2] = 1.;
      g5gm_z[7][3] = 1.;

      // SCALAR
      // G_idx = 0: I
      gm_i[8][0] = 0;
      gm_i[8][1] = 1;
      gm_i[8][2] = 2;
      gm_i[8][3] = 3;

      g5gm_z[8][0] = 1.;
      g5gm_z[8][1] = 1.;
      g5gm_z[8][2] = -1.;
      g5gm_z[8][3] = -1.;


      // PSEUDO-SCALAR
      // G_idx = 5: \gamma_5
      gm_i[9][0] = 0;
      gm_i[9][1] = 1;
      gm_i[9][2] = 2;
      gm_i[9][3] = 3;

      g5gm_z[9][0] = 1.;
      g5gm_z[9][1] = 1.;
      g5gm_z[9][2] = 1.;
      g5gm_z[9][3] = 1.;

      // TENSORS
      // G_idx = 10: (i/2) * [\gamma_1, \gamma_2]
      gm_i[10][0] = 0;
      gm_i[10][1] = 1;
      gm_i[10][2] = 2;
      gm_i[10][3] = 3;

      g5gm_z[10][0] = 1.;
      g5gm_z[10][1] = -1.;
      g5gm_z[10][2] = -1.;
      g5gm_z[10][3] = 1.;
      
      // G_idx = 11: (i/2) * [\gamma_1, \gamma_3]. this matrix was corrected
      gm_i[11][0] = 1;
      gm_i[11][1] = 0;
      gm_i[11][2] = 3;
      gm_i[11][3] = 2;

      g5gm_z[11][0] = -i;
      g5gm_z[11][1] = i;
      g5gm_z[11][2] = i;
      g5gm_z[11][3] = -i;
      
      // G_idx = 12: (i/2) * [\gamma_1, \gamma_4]
      gm_i[12][0] = 1;
      gm_i[12][1] = 0;
      gm_i[12][2] = 3;
      gm_i[12][3] = 2;

      g5gm_z[12][0] = -1.;
      g5gm_z[12][1] = -1.;
      g5gm_z[12][2] = -1.;
      g5gm_z[12][3] = -1.;

      // G_idx = 13: (i/2) * [\gamma_2, \gamma_3]
      gm_i[13][0] = 1;
      gm_i[13][1] = 0;
      gm_i[13][2] = 3;
      gm_i[13][3] = 2;

      g5gm_z[13][0] = 1.;
      g5gm_z[13][1] = 1.;
      g5gm_z[13][2] = -1.;
      g5gm_z[13][3] = -1.;
      // G_idx = 14: (i/2) * [\gamma_2, \gamma_4]
      gm_i[14][0] = 1;
      gm_i[14][1] = 0;
      gm_i[14][2] = 3;
      gm_i[14][3] = 2;

      g5gm_z[14][0] = -i;
      g5gm_z[14][1] = i;
      g5gm_z[14][2] = -i;
      g5gm_z[14][3] = i;
      
      // G_idx = 15: (i/2) * [\gamma_3, \gamma_4]. this matrix was corrected
      gm_i[15][0] = 0;
      gm_i[15][1] = 1;
      gm_i[15][2] = 2;
      gm_i[15][3] = 3;

      g5gm_z[15][0] = -1.;
      g5gm_z[15][1] = 1.;
      g5gm_z[15][2] = -1.;
      g5gm_z[15][3] = 1.;
    };
  };

  
  template <int reduction_dim, class T> __device__ int* sink_from_t_xyz(int t, int xyz, T X[4])
  {
    static int sink[4];
#pragma unroll
    for (int d = 0; d < 4; d++) {
      if (d != reduction_dim) {
        sink[d] = xyz % X[d];
        xyz /= X[d];
      }
    }
    sink[reduction_dim] = t;    
    return sink;
  }
  
  template <class T> __device__ int idx_from_sink(T X[4], int* sink) { return ((sink[3] * X[2] + sink[2]) * X[1] + sink[1]) * X[0] + sink[0]; }
  
  template <int reduction_dim, class T> __device__ int idx_from_t_xyz(int t, int xyz, T X[4])
  {
    int x[4];
#pragma unroll
    for (int d = 0; d < 4; d++) {
      if (d != reduction_dim) {
	x[d] = xyz % X[d];
	xyz /= X[d];
      }
    }    
    x[reduction_dim] = t;    
    return (((x[3] * X[2] + x[2]) * X[1] + x[1]) * X[0] + x[0]);
  }
   
  template <typename Float, int nColor_, int reduction_dim_ = 3>
  struct ContractionSummedArg :  public ReduceArg<spinor_array>
  {
    // This the direction we are performing reduction on. default to 3.
    static constexpr int reduction_dim = reduction_dim_; 

    using real = typename mapper<Float>::type;
    static constexpr int nColor = nColor_;
    static constexpr int nSpin = 4;
    static constexpr bool spin_project = true;
    static constexpr bool spinor_direct_load = false; // false means texture load

    typedef typename colorspinor_mapper<Float, nSpin, nColor, spin_project, spinor_direct_load>::type F;
    F x;
    F y;
    int s1, b1;
    int mom_mode[4];
    int source_position[4];
    int NxNyNzNt[4];
    DRGammaMatrix<real> Gamma;
    int t_offset;
    int offsets[4];
    
    dim3 threads;     // number of active threads required
    int_fastdiv X[4]; // grid dimensions
    
    ContractionSummedArg(const ColorSpinorField &x, const ColorSpinorField &y,
			 const int source_position_in[4], const int mom_mode_in[4],
			 const int s1, const int b1) :
      ReduceArg<spinor_array>(x.X()[reduction_dim]),
      x(x),
      y(y),
      s1(s1),
      b1(b1),
      Gamma(),
      // Launch xyz threads per t, t times.
      threads(x.Volume()/x.X()[reduction_dim], x.X()[reduction_dim])
    {
      for(int i=0; i<4; i++) {
	X[i] = x.X()[i];
	mom_mode[i] = mom_mode_in[i];
        source_position[i] = source_position_in[i];
        offsets[i] = comm_coord(i) * x.X()[i];
        NxNyNzNt[i] = comm_dim(i) * x.X()[i];
      }
    }
    __device__ __host__ spinor_array init() const { return spinor_array(); }
  };

  
  template <typename Arg> struct DegrandRossiContractFT : plus<spinor_array> {
    using reduce_t = spinor_array;
    using plus<reduce_t>::operator();    
    Arg &arg;
    constexpr DegrandRossiContractFT(Arg &arg) : arg(arg) {}
    static constexpr const char *filename() { return KERNEL_FILE; }
    
    // Final param is unused in the MultiReduce functor in this use case.
    __device__ __host__ inline reduce_t operator()(reduce_t &result, int xyz, int t, int)
    {
      constexpr int nSpin = Arg::nSpin;
      constexpr int nColor = Arg::nColor;
      using real = typename Arg::real;
      using Vector = ColorSpinor<real, nColor, nSpin>;

      reduce_t result_all_channels = spinor_array();
      int s1 = arg.s1;
      int b1 = arg.b1;
      int mom_mode[4];
      int source_position[4];
      int offsets[4];
      int NxNyNzNt[4];
      for(int i=0; i<4; i++) {
	source_position[i] = arg.source_position[i];
	offsets[i] = arg.offsets[i];
	mom_mode[i] = arg.mom_mode[i];
	NxNyNzNt[i] = arg.NxNyNzNt[i];
      }
      
      complex<real> propagator_product;
      
      //The coordinate of the sink
      int *sink;
      
      double phase_real;
      double phase_imag;
      double Sum_dXi_dot_Pi;
      
      sink = sink_from_t_xyz<Arg::reduction_dim>(t, xyz, arg.X);
      
      // Calculate exp(-i * [x dot p])
      Sum_dXi_dot_Pi = (double)((source_position[0]-sink[0]-offsets[0])*mom_mode[0]*1./NxNyNzNt[0]+
				(source_position[1]-sink[1]-offsets[1])*mom_mode[1]*1./NxNyNzNt[1]+
				(source_position[2]-sink[2]-offsets[2])*mom_mode[2]*1./NxNyNzNt[2]+
				(source_position[3]-sink[3]-offsets[3])*mom_mode[3]*1./NxNyNzNt[3]);
      
      phase_real =  cos(Sum_dXi_dot_Pi*2.*M_PI);
      phase_imag = -sin(Sum_dXi_dot_Pi*2.*M_PI);
      
      // Collect vector data
      int parity = 0;
      int idx = idx_from_t_xyz<Arg::reduction_dim>(t, xyz, arg.X);
      int idx_cb = getParityCBFromFull(parity, arg.X, idx);
      Vector x = arg.x(idx_cb, parity);
      Vector y = arg.y(idx_cb, parity);
      
      // loop over channels
      for (int G_idx = 0; G_idx < 16; G_idx++) {
	for (int s2 = 0; s2 < nSpin; s2++) {

	  // We compute the contribution from s1,b1 and s2,b2 from props x and y respectively.
	  int b2 = arg.Gamma.gm_i[G_idx][s2];	  
	  // get non-zero column index for current s1
	  int b1_tmp = arg.Gamma.gm_i[G_idx][s1];
	  
	  // only contributes if we're at the correct b1 from the outer loop FIXME
	  if (b1_tmp == b1) {
	    // use tr[ Gamma * Prop * Gamma * g5 * conj(Prop) * g5] = tr[g5*Gamma*Prop*g5*Gamma*(-1)^{?}*conj(Prop)].
	    // gamma_5 * gamma_i <phi | phi > gamma_5 * gamma_idx 
	    propagator_product = arg.Gamma.g5gm_z[G_idx][b2] * innerProduct(x, y, b2, s2) * arg.Gamma.g5gm_z[G_idx][b1];
	    result_all_channels[G_idx].x += propagator_product.real()*phase_real-propagator_product.imag()*phase_imag;
	    result_all_channels[G_idx].y += propagator_product.imag()*phase_real+propagator_product.real()*phase_imag;
	  }
	}
      }

      // Debug
      //for (int G_idx = 0; G_idx < arg.nSpin*arg.nSpin; G_idx++) {
      //result_all_channels[G_idx].x += (G_idx+t) + idx;
      //result_all_channels[G_idx].y += (G_idx+t) + idx;
      //}
      
      return plus::operator()(result_all_channels, result);
    }
  };
  
  template <typename Float, int nColor_> struct ContractionArg {
=======
  template <typename Float, int nColor_> struct ContractionArg : kernel_param<> {
>>>>>>> 43b4486f
    using real = typename mapper<Float>::type;
    int X[4];    // grid dimensions

    static constexpr int nSpin = 4;
    static constexpr int nColor = nColor_;
    static constexpr bool spin_project = true;
    static constexpr bool spinor_direct_load = false; // false means texture load

    // Create a typename F for the ColorSpinorField (F for fermion)
    using F = typename colorspinor_mapper<Float, nSpin, nColor, spin_project, spinor_direct_load>::type;

    F x;
    F y;
    matrix_field<complex<Float>, nSpin> s;

    ContractionArg(const ColorSpinorField &x, const ColorSpinorField &y, complex<Float> *s) :
      kernel_param(dim3(x.VolumeCB(), 2, 1)),
      x(x),
      y(y),
      s(s, x.VolumeCB())
    {
      for (int dir = 0; dir < 4; dir++) X[dir] = x.X()[dir];
    }
  };

  template <typename Arg> struct ColorContract {
    const Arg &arg;
    constexpr ColorContract(const Arg &arg) : arg(arg) {}
    static constexpr const char *filename() { return KERNEL_FILE; }

    __device__ __host__ inline void operator()(int x_cb, int parity)
    {
      constexpr int nSpin = Arg::nSpin;
      using real = typename Arg::real;
      using Vector = ColorSpinor<real, Arg::nColor, Arg::nSpin>;

      Vector x = arg.x(x_cb, parity);
      Vector y = arg.y(x_cb, parity);

      Matrix<complex<real>, nSpin> A;
#pragma unroll
      for (int mu = 0; mu < nSpin; mu++) {
#pragma unroll
        for (int nu = 0; nu < nSpin; nu++) {
          // Color inner product: <\phi(x)_{\mu} | \phi(y)_{\nu}>
          // The Bra is conjugated
          A(mu, nu) = innerProduct(x, y, mu, nu);
        }
      }

      arg.s.save(A, x_cb, parity);
    }
  };

  template <typename Arg> struct DegrandRossiContract {
    const Arg &arg;
    constexpr DegrandRossiContract(const Arg &arg) : arg(arg) {}
    static constexpr const char *filename() { return KERNEL_FILE; }

    __device__ __host__ inline void operator()(int x_cb, int parity)
    {
      constexpr int nSpin = Arg::nSpin;
      constexpr int nColor = Arg::nColor;
      using real = typename Arg::real;
      using Vector = ColorSpinor<real, nColor, nSpin>;

      Vector x = arg.x(x_cb, parity);
      Vector y = arg.y(x_cb, parity);

      complex<real> I(0.0, 1.0);
      complex<real> spin_elem[nSpin][nSpin];
      complex<real> result_local(0.0, 0.0);

      // Color contract: <\phi(x)_{\mu} | \phi(y)_{\nu}>
      // The Bra is conjugated
      for (int mu = 0; mu < nSpin; mu++) {
        for (int nu = 0; nu < nSpin; nu++) { spin_elem[mu][nu] = innerProduct(x, y, mu, nu); }
      }

      Matrix<complex<real>, nSpin> A_;
      auto A = A_.data;

      // Spin contract: <\phi(x)_{\mu} \Gamma_{mu,nu}^{rho,tau} \phi(y)_{\nu}>
      // The rho index runs slowest.
      // Layout is defined in enum_quda.h: G_idx = 4*rho + tau
      // DMH: Hardcoded to Degrand-Rossi. Need a template on Gamma basis.

      int G_idx = 0;

      // SCALAR
      // G_idx = 0: I
      result_local = 0.0;
      result_local += spin_elem[0][0];
      result_local += spin_elem[1][1];
      result_local += spin_elem[2][2];
      result_local += spin_elem[3][3];
      A[G_idx++] = result_local;

      // VECTORS
      // G_idx = 1: \gamma_1
      result_local = 0.0;
      result_local += I * spin_elem[0][3];
      result_local += I * spin_elem[1][2];
      result_local -= I * spin_elem[2][1];
      result_local -= I * spin_elem[3][0];
      A[G_idx++] = result_local;

      // G_idx = 2: \gamma_2
      result_local = 0.0;
      result_local -= spin_elem[0][3];
      result_local += spin_elem[1][2];
      result_local += spin_elem[2][1];
      result_local -= spin_elem[3][0];
      A[G_idx++] = result_local;

      // G_idx = 3: \gamma_3
      result_local = 0.0;
      result_local += I * spin_elem[0][2];
      result_local -= I * spin_elem[1][3];
      result_local -= I * spin_elem[2][0];
      result_local += I * spin_elem[3][1];
      A[G_idx++] = result_local;

      // G_idx = 4: \gamma_4
      result_local = 0.0;
      result_local += spin_elem[0][2];
      result_local += spin_elem[1][3];
      result_local += spin_elem[2][0];
      result_local += spin_elem[3][1];
      A[G_idx++] = result_local;

      // PSEUDO-SCALAR
      // G_idx = 5: \gamma_5
      result_local = 0.0;
      result_local += spin_elem[0][0];
      result_local += spin_elem[1][1];
      result_local -= spin_elem[2][2];
      result_local -= spin_elem[3][3];
      A[G_idx++] = result_local;

      // PSEUDO-VECTORS
      // DMH: Careful here... we may wish to use  \gamma_1,2,3,4\gamma_5 for pseudovectors
      // G_idx = 6: \gamma_5\gamma_1
      result_local = 0.0;
      result_local += I * spin_elem[0][3];
      result_local += I * spin_elem[1][2];
      result_local += I * spin_elem[2][1];
      result_local += I * spin_elem[3][0];
      A[G_idx++] = result_local;

      // G_idx = 7: \gamma_5\gamma_2
      result_local = 0.0;
      result_local -= spin_elem[0][3];
      result_local += spin_elem[1][2];
      result_local -= spin_elem[2][1];
      result_local += spin_elem[3][0];
      A[G_idx++] = result_local;

      // G_idx = 8: \gamma_5\gamma_3
      result_local = 0.0;
      result_local += I * spin_elem[0][2];
      result_local -= I * spin_elem[1][3];
      result_local += I * spin_elem[2][0];
      result_local -= I * spin_elem[3][1];
      A[G_idx++] = result_local;

      // G_idx = 9: \gamma_5\gamma_4
      result_local = 0.0;
      result_local += spin_elem[0][2];
      result_local += spin_elem[1][3];
      result_local -= spin_elem[2][0];
      result_local -= spin_elem[3][1];
      A[G_idx++] = result_local;

      // TENSORS
      // G_idx = 10: (i/2) * [\gamma_1, \gamma_2]
      result_local = 0.0;
      result_local += spin_elem[0][0];
      result_local -= spin_elem[1][1];
      result_local += spin_elem[2][2];
      result_local -= spin_elem[3][3];
      A[G_idx++] = result_local;

      // G_idx = 11: (i/2) * [\gamma_1, \gamma_3]
      result_local = 0.0;
      result_local -= I * spin_elem[0][2];
      result_local -= I * spin_elem[1][3];
      result_local += I * spin_elem[2][0];
      result_local += I * spin_elem[3][1];
      A[G_idx++] = result_local;

      // G_idx = 12: (i/2) * [\gamma_1, \gamma_4]
      result_local = 0.0;
      result_local -= spin_elem[0][1];
      result_local -= spin_elem[1][0];
      result_local += spin_elem[2][3];
      result_local += spin_elem[3][2];
      A[G_idx++] = result_local;

      // G_idx = 13: (i/2) * [\gamma_2, \gamma_3]
      result_local = 0.0;
      result_local += spin_elem[0][1];
      result_local += spin_elem[1][0];
      result_local += spin_elem[2][3];
      result_local += spin_elem[3][2];
      A[G_idx++] = result_local;

      // G_idx = 14: (i/2) * [\gamma_2, \gamma_4]
      result_local = 0.0;
      result_local -= I * spin_elem[0][1];
      result_local += I * spin_elem[1][0];
      result_local += I * spin_elem[2][3];
      result_local -= I * spin_elem[3][2];
      A[G_idx++] = result_local;

      // G_idx = 15: (i/2) * [\gamma_3, \gamma_4]
      result_local = 0.0;
      result_local -= spin_elem[0][0];
      result_local -= spin_elem[1][1];
      result_local += spin_elem[2][2];
      result_local += spin_elem[3][3];
      A[G_idx++] = result_local;

      arg.s.save(A_, x_cb, parity);
    }
  };
} // namespace quda<|MERGE_RESOLUTION|>--- conflicted
+++ resolved
@@ -10,8 +10,7 @@
 namespace quda
 {
 
-<<<<<<< HEAD
-    using spinor_array = vector_type<double2, 16>;
+  using spinor_array = vector_type<double2, 16>;
   
   template <typename real> class DRGammaMatrix
   {
@@ -299,8 +298,8 @@
   template <typename Arg> struct DegrandRossiContractFT : plus<spinor_array> {
     using reduce_t = spinor_array;
     using plus<reduce_t>::operator();    
-    Arg &arg;
-    constexpr DegrandRossiContractFT(Arg &arg) : arg(arg) {}
+    const Arg &arg;
+    constexpr DegrandRossiContractFT(const Arg &arg) : arg(arg) {}
     static constexpr const char *filename() { return KERNEL_FILE; }
     
     // Final param is unused in the MultiReduce functor in this use case.
@@ -382,10 +381,7 @@
     }
   };
   
-  template <typename Float, int nColor_> struct ContractionArg {
-=======
   template <typename Float, int nColor_> struct ContractionArg : kernel_param<> {
->>>>>>> 43b4486f
     using real = typename mapper<Float>::type;
     int X[4];    // grid dimensions
 
