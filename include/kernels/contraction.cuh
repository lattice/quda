--- conflicted
+++ resolved
@@ -696,30 +696,6 @@
 
       // loop over channels
       for (int G_idx = 0; G_idx < 16; G_idx++) {
-<<<<<<< HEAD
-
-        //FIXME our changes: don't work
-        //-------------------------------------------------------------------
-        // get gamma matrix column indices for the non-zero values from the row indices of the outer loop
-	//        p2 = arg.Gamma.gm_i[G_idx][s2];
-	//        p1 = arg.Gamma.gm_i[G_idx][s1];
-	//
-	//        propagator_product = innerProduct(x,y,p2,p1,c2,c1) * arg.Gamma.gm_z[G_idx][p2] * arg.Gamma.gm_z[G_idx][p1];
-	//
-	//        result_all_channels[G_idx].x = propagator_product.real();
-	//        result_all_channels[G_idx].y = propagator_product.imag();
-	//-------------------------------------------------------------------
-	
-        //FIXME reproduce propagator_test results:
-        for (int s2=0; s2<4; s2++){
-            int b2= arg.Gamma.gm_i[G_idx][s2];
-            int b1_tmp =arg.Gamma.gm_i[G_idx][s1];
-            if ( b1_tmp == b1) {
-              A = arg.Gamma.gm_z[G_idx][b2] * innerProduct(x, y, b2, s2) * arg.Gamma.gm_z[G_idx][b1];
-              result_all_channels[G_idx].x += A.real();
-              result_all_channels[G_idx].y += A.imag();
-            }
-=======
         for (int s2 = 0; s2 < nSpin; s2++) {
           int b2 = arg.Gamma.gm_i[G_idx][s2];
           int b1_tmp = arg.Gamma.gm_i[G_idx][s1];
@@ -728,7 +704,6 @@
             result_all_channels[G_idx].x += propagator_product.real();
             result_all_channels[G_idx].y += propagator_product.imag();
           }
->>>>>>> 91e96fe1
         }
       }
       xyz += blockDim.x * gridDim.x;
