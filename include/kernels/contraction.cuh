#pragma once

#include <color_spinor_field_order.h>
#include <index_helper.cuh>
#include <quda_matrix.h>
#include <fast_intdiv.h>
#include <matrix_field.h>
#include <kernel.h>
<<<<<<< HEAD
#include <kernels/contraction_helper.cuh>
=======
#include <fast_intdiv.h>
>>>>>>> 20130fd8

namespace quda {
   
  template <typename Float, int nColor_, int reduction_dim_ = 3>
  struct ContractionSummedArg : public ReduceArg<spinor_matrix>
  {
    // This the direction we are performing reduction on. default to 3.
    static constexpr int reduction_dim = reduction_dim_; 

<<<<<<< HEAD
=======
  using spinor_array = vector_type<double2, 16>;
  
  template <typename real> class DRGammaMatrix {
  public:
    // Stores gamma matrix column index for non-zero complex value.
    // This is shared by g5gm, gmg5.
    int gm_i[16][4] {};

    // Stores gamma matrix non-zero complex value for the corresponding g5gm_i
    complex<real> g5gm_z[16][4];
    
    // use tr[Gamma*Prop*Gamma*g5*conj(Prop)*g5] = tr[g5*Gamma*Prop*g5*Gamma*(-1)^{?}*conj(Prop)].
    //the possible minus sign will be taken care of in the main function
    //! Constructor
    DRGammaMatrix() {
      const complex<real> i(0., 1.);
      // VECTORS
      // G_idx = 1: \gamma_1
      gm_i[0][0] = 3;
      gm_i[0][1] = 2;
      gm_i[0][2] = 1;
      gm_i[0][3] = 0;

      g5gm_z[0][0] = i;
      g5gm_z[0][1] = i;
      g5gm_z[0][2] = i;
      g5gm_z[0][3] = i;

      // G_idx = 2: \gamma_2
      gm_i[1][0] = 3;
      gm_i[1][1] = 2;
      gm_i[1][2] = 1;
      gm_i[1][3] = 0;

      g5gm_z[1][0] = -1.;
      g5gm_z[1][1] = 1.;
      g5gm_z[1][2] = -1.;
      g5gm_z[1][3] = 1.;

      // G_idx = 3: \gamma_3
      gm_i[2][0] = 2;
      gm_i[2][1] = 3;
      gm_i[2][2] = 0;
      gm_i[2][3] = 1;

      g5gm_z[2][0] = i;
      g5gm_z[2][1] = -i;
      g5gm_z[2][2] = i;
      g5gm_z[2][3] = -i;

      // G_idx = 4: \gamma_4
      gm_i[3][0] = 2;
      gm_i[3][1] = 3;
      gm_i[3][2] = 0;
      gm_i[3][3] = 1;

      g5gm_z[3][0] = 1.;
      g5gm_z[3][1] = 1.;
      g5gm_z[3][2] = -1.;
      g5gm_z[3][3] = -1.;


      // PSEUDO-VECTORS
      // G_idx = 6: \gamma_5\gamma_1
      gm_i[4][0] = 3;
      gm_i[4][1] = 2;
      gm_i[4][2] = 1;
      gm_i[4][3] = 0;

      g5gm_z[4][0] = i;
      g5gm_z[4][1] = i;
      g5gm_z[4][2] = -i;
      g5gm_z[4][3] = -i;

      // G_idx = 7: \gamma_5\gamma_2
      gm_i[5][0] = 3;
      gm_i[5][1] = 2;
      gm_i[5][2] = 1;
      gm_i[5][3] = 0;

      g5gm_z[5][0] = -1.;
      g5gm_z[5][1] = 1.;
      g5gm_z[5][2] = 1.;
      g5gm_z[5][3] = -1.;

      // G_idx = 8: \gamma_5\gamma_3
      gm_i[6][0] = 2;
      gm_i[6][1] = 3;
      gm_i[6][2] = 0;
      gm_i[6][3] = 1;

      g5gm_z[6][0] = i;
      g5gm_z[6][1] = -i;
      g5gm_z[6][2] = -i;
      g5gm_z[6][3] = i;

      // G_idx = 9: \gamma_5\gamma_4
      gm_i[7][0] = 2;
      gm_i[7][1] = 3;
      gm_i[7][2] = 0;
      gm_i[7][3] = 1;

      g5gm_z[7][0] = 1.;
      g5gm_z[7][1] = 1.;
      g5gm_z[7][2] = 1.;
      g5gm_z[7][3] = 1.;

      // SCALAR
      // G_idx = 0: I
      gm_i[8][0] = 0;
      gm_i[8][1] = 1;
      gm_i[8][2] = 2;
      gm_i[8][3] = 3;

      g5gm_z[8][0] = 1.;
      g5gm_z[8][1] = 1.;
      g5gm_z[8][2] = -1.;
      g5gm_z[8][3] = -1.;


      // PSEUDO-SCALAR
      // G_idx = 5: \gamma_5
      gm_i[9][0] = 0;
      gm_i[9][1] = 1;
      gm_i[9][2] = 2;
      gm_i[9][3] = 3;

      g5gm_z[9][0] = 1.;
      g5gm_z[9][1] = 1.;
      g5gm_z[9][2] = 1.;
      g5gm_z[9][3] = 1.;

      // TENSORS
      // G_idx = 10: (i/2) * [\gamma_1, \gamma_2]
      gm_i[10][0] = 0;
      gm_i[10][1] = 1;
      gm_i[10][2] = 2;
      gm_i[10][3] = 3;

      g5gm_z[10][0] = 1.;
      g5gm_z[10][1] = -1.;
      g5gm_z[10][2] = -1.;
      g5gm_z[10][3] = 1.;
      
      // G_idx = 11: (i/2) * [\gamma_1, \gamma_3]. this matrix was corrected
      gm_i[11][0] = 1;
      gm_i[11][1] = 0;
      gm_i[11][2] = 3;
      gm_i[11][3] = 2;

      g5gm_z[11][0] = -i;
      g5gm_z[11][1] = i;
      g5gm_z[11][2] = i;
      g5gm_z[11][3] = -i;
      
      // G_idx = 12: (i/2) * [\gamma_1, \gamma_4]
      gm_i[12][0] = 1;
      gm_i[12][1] = 0;
      gm_i[12][2] = 3;
      gm_i[12][3] = 2;

      g5gm_z[12][0] = -1.;
      g5gm_z[12][1] = -1.;
      g5gm_z[12][2] = -1.;
      g5gm_z[12][3] = -1.;

      // G_idx = 13: (i/2) * [\gamma_2, \gamma_3]
      gm_i[13][0] = 1;
      gm_i[13][1] = 0;
      gm_i[13][2] = 3;
      gm_i[13][3] = 2;

      g5gm_z[13][0] = 1.;
      g5gm_z[13][1] = 1.;
      g5gm_z[13][2] = -1.;
      g5gm_z[13][3] = -1.;
      // G_idx = 14: (i/2) * [\gamma_2, \gamma_4]
      gm_i[14][0] = 1;
      gm_i[14][1] = 0;
      gm_i[14][2] = 3;
      gm_i[14][3] = 2;

      g5gm_z[14][0] = -i;
      g5gm_z[14][1] = i;
      g5gm_z[14][2] = -i;
      g5gm_z[14][3] = i;
      
      // G_idx = 15: (i/2) * [\gamma_3, \gamma_4]. this matrix was corrected
      gm_i[15][0] = 0;
      gm_i[15][1] = 1;
      gm_i[15][2] = 2;
      gm_i[15][3] = 3;

      g5gm_z[15][0] = -1.;
      g5gm_z[15][1] = 1.;
      g5gm_z[15][2] = -1.;
      g5gm_z[15][3] = 1.;
    };
  };
  
  template <int reduction_dim, class T> __device__ int* sink_from_t_xyz(int t, int xyz, T X[4])
  {
    static int sink[4];
#pragma unroll
    for (int d = 0; d < 4; d++) {
      if (d != reduction_dim) {
        sink[d] = xyz % X[d];
        xyz /= X[d];
      }
    }
    sink[reduction_dim] = t;    
    return sink;
  }
  
  template <class T> __device__ int idx_from_sink(T X[4], int* sink) { return ((sink[3] * X[2] + sink[2]) * X[1] + sink[1]) * X[0] + sink[0]; }
  
  template <int reduction_dim, class T> __device__ int idx_from_t_xyz(int t, int xyz, T X[4])
  {
    int x[4];
#pragma unroll
    for (int d = 0; d < 4; d++) {
      if (d != reduction_dim) {
	x[d] = xyz % X[d];
	xyz /= X[d];
      }
    }    
    x[reduction_dim] = t;    
    return (((x[3] * X[2] + x[2]) * X[1] + x[1]) * X[0] + x[0]);
  }
   
  template <typename Float, int nColor_, int reduction_dim_ = 3>
  struct ContractionSummedArg :  public ReduceArg<spinor_array>
  {
    // This the direction we are performing reduction on. default to 3.
    static constexpr int reduction_dim = reduction_dim_; 

>>>>>>> 20130fd8
    using real = typename mapper<Float>::type;
    static constexpr int nColor = nColor_;
    static constexpr int nSpin = 4;
    static constexpr bool spin_project = true;
    static constexpr bool spinor_direct_load = false; // false means texture load

    typedef typename colorspinor_mapper<Float, nSpin, nColor, spin_project, spinor_direct_load>::type F;
    F x;
    F y;
    int s1, b1;
    int mom_mode[4];
    int source_position[4];
    int NxNyNzNt[4];
    DRGammaMatrix<real> Gamma;
    int t_offset;
    int offsets[4];
    
    dim3 threads;     // number of active threads required
    int_fastdiv X[4]; // grid dimensions
    
    ContractionSummedArg(const ColorSpinorField &x, const ColorSpinorField &y,
			 const int source_position_in[4], const int mom_mode_in[4],
			 const int s1, const int b1) :
<<<<<<< HEAD
      ReduceArg<spinor_matrix>(x.X()[reduction_dim]),
=======
      ReduceArg<spinor_array>(x.X()[reduction_dim]),
>>>>>>> 20130fd8
      x(x),
      y(y),
      s1(s1),
      b1(b1),
      Gamma(),
      // Launch xyz threads per t, t times.
      threads(x.Volume()/x.X()[reduction_dim], x.X()[reduction_dim])
    {
      for(int i=0; i<4; i++) {
	X[i] = x.X()[i];
	mom_mode[i] = mom_mode_in[i];
        source_position[i] = source_position_in[i];
        offsets[i] = comm_coord(i) * x.X()[i];
        NxNyNzNt[i] = comm_dim(i) * x.X()[i];
      }
    }
<<<<<<< HEAD
    __device__ __host__ spinor_matrix init() const { return spinor_matrix(); }
  };

  
  template <typename Arg> struct DegrandRossiContractFT : plus<spinor_matrix> {
    using reduce_t = spinor_matrix;
=======
    __device__ __host__ spinor_array init() const { return spinor_array(); }
  };
  
  template <typename Arg> struct DegrandRossiContractFT : plus<spinor_array> {
    using reduce_t = spinor_array;
>>>>>>> 20130fd8
    using plus<reduce_t>::operator();    
    const Arg &arg;
    constexpr DegrandRossiContractFT(const Arg &arg) : arg(arg) {}
    static constexpr const char *filename() { return KERNEL_FILE; }
    
    // Final param is unused in the MultiReduce functor in this use case.
    __device__ __host__ inline reduce_t operator()(reduce_t &result, int xyz, int t, int)
    {
      constexpr int nSpin = Arg::nSpin;
      constexpr int nColor = Arg::nColor;
      using real = typename Arg::real;
      using Vector = ColorSpinor<real, nColor, nSpin>;

<<<<<<< HEAD
      reduce_t result_all_channels = spinor_matrix();
=======
      reduce_t result_all_channels = spinor_array();
>>>>>>> 20130fd8
      int s1 = arg.s1;
      int b1 = arg.b1;
      int mom_mode[4];
      int source_position[4];
      int offsets[4];
      int NxNyNzNt[4];
      for(int i=0; i<4; i++) {
	source_position[i] = arg.source_position[i];
	offsets[i] = arg.offsets[i];
	mom_mode[i] = arg.mom_mode[i];
	NxNyNzNt[i] = arg.NxNyNzNt[i];
      }
      
      complex<real> propagator_product;
      
      //The coordinate of the sink
      int *sink;
      
      double phase_real;
      double phase_imag;
      double Sum_dXi_dot_Pi;
      
      sink = sink_from_t_xyz<Arg::reduction_dim>(t, xyz, arg.X);
      
      // Calculate exp(-i * [x dot p])
      Sum_dXi_dot_Pi = (double)((source_position[0]-sink[0]-offsets[0])*mom_mode[0]*1./NxNyNzNt[0]+
				(source_position[1]-sink[1]-offsets[1])*mom_mode[1]*1./NxNyNzNt[1]+
				(source_position[2]-sink[2]-offsets[2])*mom_mode[2]*1./NxNyNzNt[2]+
				(source_position[3]-sink[3]-offsets[3])*mom_mode[3]*1./NxNyNzNt[3]);
      
      phase_real =  cos(Sum_dXi_dot_Pi*2.*M_PI);
      phase_imag = -sin(Sum_dXi_dot_Pi*2.*M_PI);
      
      // Collect vector data
      int parity = 0;
      int idx = idx_from_t_xyz<Arg::reduction_dim>(t, xyz, arg.X);
      int idx_cb = getParityCBFromFull(parity, arg.X, idx);
      Vector x = arg.x(idx_cb, parity);
      Vector y = arg.y(idx_cb, parity);
      
      // loop over channels
      for (int G_idx = 0; G_idx < 16; G_idx++) {
	for (int s2 = 0; s2 < nSpin; s2++) {

	  // We compute the contribution from s1,b1 and s2,b2 from props x and y respectively.
	  int b2 = arg.Gamma.gm_i[G_idx][s2];	  
	  // get non-zero column index for current s1
	  int b1_tmp = arg.Gamma.gm_i[G_idx][s1];
	  
	  // only contributes if we're at the correct b1 from the outer loop FIXME
	  if (b1_tmp == b1) {
	    // use tr[ Gamma * Prop * Gamma * g5 * conj(Prop) * g5] = tr[g5*Gamma*Prop*g5*Gamma*(-1)^{?}*conj(Prop)].
	    // gamma_5 * gamma_i <phi | phi > gamma_5 * gamma_idx 
	    propagator_product = arg.Gamma.g5gm_z[G_idx][b2] * innerProduct(x, y, b2, s2) * arg.Gamma.g5gm_z[G_idx][b1];
	    result_all_channels[G_idx].x += propagator_product.real()*phase_real-propagator_product.imag()*phase_imag;
	    result_all_channels[G_idx].y += propagator_product.imag()*phase_real+propagator_product.real()*phase_imag;
	  }
	}
      }

      // Debug
      //for (int G_idx = 0; G_idx < arg.nSpin*arg.nSpin; G_idx++) {
      //result_all_channels[G_idx].x += (G_idx+t) + idx;
      //result_all_channels[G_idx].y += (G_idx+t) + idx;
      //}
      
      return plus::operator()(result_all_channels, result);
    }
  };
  
  template <typename Float, int nColor_> struct ContractionArg : kernel_param<> {
    using real = typename mapper<Float>::type;
    int X[4];    // grid dimensions

    static constexpr int nSpin = 4;
    static constexpr int nColor = nColor_;
    static constexpr bool spin_project = true;
    static constexpr bool spinor_direct_load = false; // false means texture load

    // Create a typename F for the ColorSpinorField (F for fermion)
    using F = typename colorspinor_mapper<Float, nSpin, nColor, spin_project, spinor_direct_load>::type;

    F x;
    F y;
    matrix_field<complex<Float>, nSpin> s;

    ContractionArg(const ColorSpinorField &x, const ColorSpinorField &y, complex<Float> *s) :
      kernel_param(dim3(x.VolumeCB(), 2, 1)),
      x(x),
      y(y),
      s(s, x.VolumeCB())
    {
      for (int dir = 0; dir < 4; dir++) X[dir] = x.X()[dir];
    }
  };
  
  template <typename Arg> struct ColorContract {
    const Arg &arg;
    constexpr ColorContract(const Arg &arg) : arg(arg) {}
    static constexpr const char *filename() { return KERNEL_FILE; }

    __device__ __host__ inline void operator()(int x_cb, int parity)
    {
      constexpr int nSpin = Arg::nSpin;
      using real = typename Arg::real;
      using Vector = ColorSpinor<real, Arg::nColor, Arg::nSpin>;

      Vector x = arg.x(x_cb, parity);
      Vector y = arg.y(x_cb, parity);

      Matrix<complex<real>, nSpin> A;
#pragma unroll
      for (int mu = 0; mu < nSpin; mu++) {
#pragma unroll
        for (int nu = 0; nu < nSpin; nu++) {
          // Color inner product: <\phi(x)_{\mu} | \phi(y)_{\nu}>
          // The Bra is conjugated
          A(mu, nu) = innerProduct(x, y, mu, nu);
        }
      }
      arg.s.save(A, x_cb, parity);
    }
  };  
  
  template <typename Arg> struct DegrandRossiContract {
    const Arg &arg;
    constexpr DegrandRossiContract(const Arg &arg) : arg(arg) {}
    static constexpr const char *filename() { return KERNEL_FILE; }

    __device__ __host__ inline void operator()(int x_cb, int parity)
    {
      constexpr int nSpin = Arg::nSpin;
      constexpr int nColor = Arg::nColor;
      using real = typename Arg::real;
      using Vector = ColorSpinor<real, nColor, nSpin>;

      Vector x = arg.x(x_cb, parity);
      Vector y = arg.y(x_cb, parity);

      complex<real> I(0.0, 1.0);
      complex<real> spin_elem[nSpin][nSpin];
      complex<real> result_local(0.0, 0.0);

      // Color contract: <\phi(x)_{\mu} | \phi(y)_{\nu}>
      // The Bra is conjugated
      for (int mu = 0; mu < nSpin; mu++) {
        for (int nu = 0; nu < nSpin; nu++) { spin_elem[mu][nu] = innerProduct(x, y, mu, nu); }
      }

      Matrix<complex<real>, nSpin> A_;
      auto A = A_.data;

      // Spin contract: <\phi(x)_{\mu} \Gamma_{mu,nu}^{rho,tau} \phi(y)_{\nu}>
      // The rho index runs slowest.
      // Layout is defined in enum_quda.h: G_idx = 4*rho + tau
      // DMH: Hardcoded to Degrand-Rossi. Need a template on Gamma basis.

      int G_idx = 0;

      // SCALAR
      // G_idx = 0: I
      result_local = 0.0;
      result_local += spin_elem[0][0];
      result_local += spin_elem[1][1];
      result_local += spin_elem[2][2];
      result_local += spin_elem[3][3];
      A[G_idx++] = result_local;

      // VECTORS
      // G_idx = 1: \gamma_1
      result_local = 0.0;
      result_local += I * spin_elem[0][3];
      result_local += I * spin_elem[1][2];
      result_local -= I * spin_elem[2][1];
      result_local -= I * spin_elem[3][0];
      A[G_idx++] = result_local;

      // G_idx = 2: \gamma_2
      result_local = 0.0;
      result_local -= spin_elem[0][3];
      result_local += spin_elem[1][2];
      result_local += spin_elem[2][1];
      result_local -= spin_elem[3][0];
      A[G_idx++] = result_local;

      // G_idx = 3: \gamma_3
      result_local = 0.0;
      result_local += I * spin_elem[0][2];
      result_local -= I * spin_elem[1][3];
      result_local -= I * spin_elem[2][0];
      result_local += I * spin_elem[3][1];
      A[G_idx++] = result_local;

      // G_idx = 4: \gamma_4
      result_local = 0.0;
      result_local += spin_elem[0][2];
      result_local += spin_elem[1][3];
      result_local += spin_elem[2][0];
      result_local += spin_elem[3][1];
      A[G_idx++] = result_local;

      // PSEUDO-SCALAR
      // G_idx = 5: \gamma_5
      result_local = 0.0;
      result_local += spin_elem[0][0];
      result_local += spin_elem[1][1];
      result_local -= spin_elem[2][2];
      result_local -= spin_elem[3][3];
      A[G_idx++] = result_local;

      // PSEUDO-VECTORS
      // DMH: Careful here... we may wish to use  \gamma_1,2,3,4\gamma_5 for pseudovectors
      // G_idx = 6: \gamma_5\gamma_1
      result_local = 0.0;
      result_local += I * spin_elem[0][3];
      result_local += I * spin_elem[1][2];
      result_local += I * spin_elem[2][1];
      result_local += I * spin_elem[3][0];
      A[G_idx++] = result_local;

      // G_idx = 7: \gamma_5\gamma_2
      result_local = 0.0;
      result_local -= spin_elem[0][3];
      result_local += spin_elem[1][2];
      result_local -= spin_elem[2][1];
      result_local += spin_elem[3][0];
      A[G_idx++] = result_local;

      // G_idx = 8: \gamma_5\gamma_3
      result_local = 0.0;
      result_local += I * spin_elem[0][2];
      result_local -= I * spin_elem[1][3];
      result_local += I * spin_elem[2][0];
      result_local -= I * spin_elem[3][1];
      A[G_idx++] = result_local;

      // G_idx = 9: \gamma_5\gamma_4
      result_local = 0.0;
      result_local += spin_elem[0][2];
      result_local += spin_elem[1][3];
      result_local -= spin_elem[2][0];
      result_local -= spin_elem[3][1];
      A[G_idx++] = result_local;

      // TENSORS
      // G_idx = 10: (i/2) * [\gamma_1, \gamma_2]
      result_local = 0.0;
      result_local += spin_elem[0][0];
      result_local -= spin_elem[1][1];
      result_local += spin_elem[2][2];
      result_local -= spin_elem[3][3];
      A[G_idx++] = result_local;

      // G_idx = 11: (i/2) * [\gamma_1, \gamma_3]
      result_local = 0.0;
      result_local -= I * spin_elem[0][2];
      result_local -= I * spin_elem[1][3];
      result_local += I * spin_elem[2][0];
      result_local += I * spin_elem[3][1];
      A[G_idx++] = result_local;

      // G_idx = 12: (i/2) * [\gamma_1, \gamma_4]
      result_local = 0.0;
      result_local -= spin_elem[0][1];
      result_local -= spin_elem[1][0];
      result_local += spin_elem[2][3];
      result_local += spin_elem[3][2];
      A[G_idx++] = result_local;

      // G_idx = 13: (i/2) * [\gamma_2, \gamma_3]
      result_local = 0.0;
      result_local += spin_elem[0][1];
      result_local += spin_elem[1][0];
      result_local += spin_elem[2][3];
      result_local += spin_elem[3][2];
      A[G_idx++] = result_local;

      // G_idx = 14: (i/2) * [\gamma_2, \gamma_4]
      result_local = 0.0;
      result_local -= I * spin_elem[0][1];
      result_local += I * spin_elem[1][0];
      result_local += I * spin_elem[2][3];
      result_local -= I * spin_elem[3][2];
      A[G_idx++] = result_local;

      // G_idx = 15: (i/2) * [\gamma_3, \gamma_4]
      result_local = 0.0;
      result_local -= spin_elem[0][0];
      result_local -= spin_elem[1][1];
      result_local += spin_elem[2][2];
      result_local += spin_elem[3][3];
      A[G_idx++] = result_local;

      arg.s.save(A_, x_cb, parity);
    }
  };
} // namespace quda<|MERGE_RESOLUTION|>--- conflicted
+++ resolved
@@ -6,11 +6,7 @@
 #include <fast_intdiv.h>
 #include <matrix_field.h>
 #include <kernel.h>
-<<<<<<< HEAD
 #include <kernels/contraction_helper.cuh>
-=======
-#include <fast_intdiv.h>
->>>>>>> 20130fd8
 
 namespace quda {
    
@@ -20,245 +16,6 @@
     // This the direction we are performing reduction on. default to 3.
     static constexpr int reduction_dim = reduction_dim_; 
 
-<<<<<<< HEAD
-=======
-  using spinor_array = vector_type<double2, 16>;
-  
-  template <typename real> class DRGammaMatrix {
-  public:
-    // Stores gamma matrix column index for non-zero complex value.
-    // This is shared by g5gm, gmg5.
-    int gm_i[16][4] {};
-
-    // Stores gamma matrix non-zero complex value for the corresponding g5gm_i
-    complex<real> g5gm_z[16][4];
-    
-    // use tr[Gamma*Prop*Gamma*g5*conj(Prop)*g5] = tr[g5*Gamma*Prop*g5*Gamma*(-1)^{?}*conj(Prop)].
-    //the possible minus sign will be taken care of in the main function
-    //! Constructor
-    DRGammaMatrix() {
-      const complex<real> i(0., 1.);
-      // VECTORS
-      // G_idx = 1: \gamma_1
-      gm_i[0][0] = 3;
-      gm_i[0][1] = 2;
-      gm_i[0][2] = 1;
-      gm_i[0][3] = 0;
-
-      g5gm_z[0][0] = i;
-      g5gm_z[0][1] = i;
-      g5gm_z[0][2] = i;
-      g5gm_z[0][3] = i;
-
-      // G_idx = 2: \gamma_2
-      gm_i[1][0] = 3;
-      gm_i[1][1] = 2;
-      gm_i[1][2] = 1;
-      gm_i[1][3] = 0;
-
-      g5gm_z[1][0] = -1.;
-      g5gm_z[1][1] = 1.;
-      g5gm_z[1][2] = -1.;
-      g5gm_z[1][3] = 1.;
-
-      // G_idx = 3: \gamma_3
-      gm_i[2][0] = 2;
-      gm_i[2][1] = 3;
-      gm_i[2][2] = 0;
-      gm_i[2][3] = 1;
-
-      g5gm_z[2][0] = i;
-      g5gm_z[2][1] = -i;
-      g5gm_z[2][2] = i;
-      g5gm_z[2][3] = -i;
-
-      // G_idx = 4: \gamma_4
-      gm_i[3][0] = 2;
-      gm_i[3][1] = 3;
-      gm_i[3][2] = 0;
-      gm_i[3][3] = 1;
-
-      g5gm_z[3][0] = 1.;
-      g5gm_z[3][1] = 1.;
-      g5gm_z[3][2] = -1.;
-      g5gm_z[3][3] = -1.;
-
-
-      // PSEUDO-VECTORS
-      // G_idx = 6: \gamma_5\gamma_1
-      gm_i[4][0] = 3;
-      gm_i[4][1] = 2;
-      gm_i[4][2] = 1;
-      gm_i[4][3] = 0;
-
-      g5gm_z[4][0] = i;
-      g5gm_z[4][1] = i;
-      g5gm_z[4][2] = -i;
-      g5gm_z[4][3] = -i;
-
-      // G_idx = 7: \gamma_5\gamma_2
-      gm_i[5][0] = 3;
-      gm_i[5][1] = 2;
-      gm_i[5][2] = 1;
-      gm_i[5][3] = 0;
-
-      g5gm_z[5][0] = -1.;
-      g5gm_z[5][1] = 1.;
-      g5gm_z[5][2] = 1.;
-      g5gm_z[5][3] = -1.;
-
-      // G_idx = 8: \gamma_5\gamma_3
-      gm_i[6][0] = 2;
-      gm_i[6][1] = 3;
-      gm_i[6][2] = 0;
-      gm_i[6][3] = 1;
-
-      g5gm_z[6][0] = i;
-      g5gm_z[6][1] = -i;
-      g5gm_z[6][2] = -i;
-      g5gm_z[6][3] = i;
-
-      // G_idx = 9: \gamma_5\gamma_4
-      gm_i[7][0] = 2;
-      gm_i[7][1] = 3;
-      gm_i[7][2] = 0;
-      gm_i[7][3] = 1;
-
-      g5gm_z[7][0] = 1.;
-      g5gm_z[7][1] = 1.;
-      g5gm_z[7][2] = 1.;
-      g5gm_z[7][3] = 1.;
-
-      // SCALAR
-      // G_idx = 0: I
-      gm_i[8][0] = 0;
-      gm_i[8][1] = 1;
-      gm_i[8][2] = 2;
-      gm_i[8][3] = 3;
-
-      g5gm_z[8][0] = 1.;
-      g5gm_z[8][1] = 1.;
-      g5gm_z[8][2] = -1.;
-      g5gm_z[8][3] = -1.;
-
-
-      // PSEUDO-SCALAR
-      // G_idx = 5: \gamma_5
-      gm_i[9][0] = 0;
-      gm_i[9][1] = 1;
-      gm_i[9][2] = 2;
-      gm_i[9][3] = 3;
-
-      g5gm_z[9][0] = 1.;
-      g5gm_z[9][1] = 1.;
-      g5gm_z[9][2] = 1.;
-      g5gm_z[9][3] = 1.;
-
-      // TENSORS
-      // G_idx = 10: (i/2) * [\gamma_1, \gamma_2]
-      gm_i[10][0] = 0;
-      gm_i[10][1] = 1;
-      gm_i[10][2] = 2;
-      gm_i[10][3] = 3;
-
-      g5gm_z[10][0] = 1.;
-      g5gm_z[10][1] = -1.;
-      g5gm_z[10][2] = -1.;
-      g5gm_z[10][3] = 1.;
-      
-      // G_idx = 11: (i/2) * [\gamma_1, \gamma_3]. this matrix was corrected
-      gm_i[11][0] = 1;
-      gm_i[11][1] = 0;
-      gm_i[11][2] = 3;
-      gm_i[11][3] = 2;
-
-      g5gm_z[11][0] = -i;
-      g5gm_z[11][1] = i;
-      g5gm_z[11][2] = i;
-      g5gm_z[11][3] = -i;
-      
-      // G_idx = 12: (i/2) * [\gamma_1, \gamma_4]
-      gm_i[12][0] = 1;
-      gm_i[12][1] = 0;
-      gm_i[12][2] = 3;
-      gm_i[12][3] = 2;
-
-      g5gm_z[12][0] = -1.;
-      g5gm_z[12][1] = -1.;
-      g5gm_z[12][2] = -1.;
-      g5gm_z[12][3] = -1.;
-
-      // G_idx = 13: (i/2) * [\gamma_2, \gamma_3]
-      gm_i[13][0] = 1;
-      gm_i[13][1] = 0;
-      gm_i[13][2] = 3;
-      gm_i[13][3] = 2;
-
-      g5gm_z[13][0] = 1.;
-      g5gm_z[13][1] = 1.;
-      g5gm_z[13][2] = -1.;
-      g5gm_z[13][3] = -1.;
-      // G_idx = 14: (i/2) * [\gamma_2, \gamma_4]
-      gm_i[14][0] = 1;
-      gm_i[14][1] = 0;
-      gm_i[14][2] = 3;
-      gm_i[14][3] = 2;
-
-      g5gm_z[14][0] = -i;
-      g5gm_z[14][1] = i;
-      g5gm_z[14][2] = -i;
-      g5gm_z[14][3] = i;
-      
-      // G_idx = 15: (i/2) * [\gamma_3, \gamma_4]. this matrix was corrected
-      gm_i[15][0] = 0;
-      gm_i[15][1] = 1;
-      gm_i[15][2] = 2;
-      gm_i[15][3] = 3;
-
-      g5gm_z[15][0] = -1.;
-      g5gm_z[15][1] = 1.;
-      g5gm_z[15][2] = -1.;
-      g5gm_z[15][3] = 1.;
-    };
-  };
-  
-  template <int reduction_dim, class T> __device__ int* sink_from_t_xyz(int t, int xyz, T X[4])
-  {
-    static int sink[4];
-#pragma unroll
-    for (int d = 0; d < 4; d++) {
-      if (d != reduction_dim) {
-        sink[d] = xyz % X[d];
-        xyz /= X[d];
-      }
-    }
-    sink[reduction_dim] = t;    
-    return sink;
-  }
-  
-  template <class T> __device__ int idx_from_sink(T X[4], int* sink) { return ((sink[3] * X[2] + sink[2]) * X[1] + sink[1]) * X[0] + sink[0]; }
-  
-  template <int reduction_dim, class T> __device__ int idx_from_t_xyz(int t, int xyz, T X[4])
-  {
-    int x[4];
-#pragma unroll
-    for (int d = 0; d < 4; d++) {
-      if (d != reduction_dim) {
-	x[d] = xyz % X[d];
-	xyz /= X[d];
-      }
-    }    
-    x[reduction_dim] = t;    
-    return (((x[3] * X[2] + x[2]) * X[1] + x[1]) * X[0] + x[0]);
-  }
-   
-  template <typename Float, int nColor_, int reduction_dim_ = 3>
-  struct ContractionSummedArg :  public ReduceArg<spinor_array>
-  {
-    // This the direction we are performing reduction on. default to 3.
-    static constexpr int reduction_dim = reduction_dim_; 
-
->>>>>>> 20130fd8
     using real = typename mapper<Float>::type;
     static constexpr int nColor = nColor_;
     static constexpr int nSpin = 4;
@@ -282,11 +39,7 @@
     ContractionSummedArg(const ColorSpinorField &x, const ColorSpinorField &y,
 			 const int source_position_in[4], const int mom_mode_in[4],
 			 const int s1, const int b1) :
-<<<<<<< HEAD
       ReduceArg<spinor_matrix>(x.X()[reduction_dim]),
-=======
-      ReduceArg<spinor_array>(x.X()[reduction_dim]),
->>>>>>> 20130fd8
       x(x),
       y(y),
       s1(s1),
@@ -303,20 +56,11 @@
         NxNyNzNt[i] = comm_dim(i) * x.X()[i];
       }
     }
-<<<<<<< HEAD
     __device__ __host__ spinor_matrix init() const { return spinor_matrix(); }
   };
-
   
   template <typename Arg> struct DegrandRossiContractFT : plus<spinor_matrix> {
     using reduce_t = spinor_matrix;
-=======
-    __device__ __host__ spinor_array init() const { return spinor_array(); }
-  };
-  
-  template <typename Arg> struct DegrandRossiContractFT : plus<spinor_array> {
-    using reduce_t = spinor_array;
->>>>>>> 20130fd8
     using plus<reduce_t>::operator();    
     const Arg &arg;
     constexpr DegrandRossiContractFT(const Arg &arg) : arg(arg) {}
@@ -330,11 +74,7 @@
       using real = typename Arg::real;
       using Vector = ColorSpinor<real, nColor, nSpin>;
 
-<<<<<<< HEAD
       reduce_t result_all_channels = spinor_matrix();
-=======
-      reduce_t result_all_channels = spinor_array();
->>>>>>> 20130fd8
       int s1 = arg.s1;
       int b1 = arg.b1;
       int mom_mode[4];
