#pragma once

#include <color_spinor_field_order.h>
#include <index_helper.cuh>
#include <quda_matrix.h>
#include <fast_intdiv.h>
#include <matrix_field.h>
#include <kernel.h>
<<<<<<< HEAD
#include <kernels/contraction_helper.cuh>
=======
#include <fast_intdiv.h>

namespace quda
{

  using spinor_array = array<double2, 16>;
  
  template <typename real> class DRGammaMatrix {
  public:
    // Stores gamma matrix column index for non-zero complex value.
    // This is shared by g5gm, gmg5.
    int gm_i[16][4] {};

    // Stores gamma matrix non-zero complex value for the corresponding g5gm_i
    complex<real> g5gm_z[16][4];
    
    // use tr[Gamma*Prop*Gamma*g5*conj(Prop)*g5] = tr[g5*Gamma*Prop*g5*Gamma*(-1)^{?}*conj(Prop)].
    //the possible minus sign will be taken care of in the main function
    //! Constructor
    DRGammaMatrix() {
      const complex<real> i(0., 1.);
      // VECTORS
      // G_idx = 1: \gamma_1
      gm_i[0][0] = 3;
      gm_i[0][1] = 2;
      gm_i[0][2] = 1;
      gm_i[0][3] = 0;

      g5gm_z[0][0] = i;
      g5gm_z[0][1] = i;
      g5gm_z[0][2] = i;
      g5gm_z[0][3] = i;

      // G_idx = 2: \gamma_2
      gm_i[1][0] = 3;
      gm_i[1][1] = 2;
      gm_i[1][2] = 1;
      gm_i[1][3] = 0;

      g5gm_z[1][0] = -1.;
      g5gm_z[1][1] = 1.;
      g5gm_z[1][2] = -1.;
      g5gm_z[1][3] = 1.;

      // G_idx = 3: \gamma_3
      gm_i[2][0] = 2;
      gm_i[2][1] = 3;
      gm_i[2][2] = 0;
      gm_i[2][3] = 1;

      g5gm_z[2][0] = i;
      g5gm_z[2][1] = -i;
      g5gm_z[2][2] = i;
      g5gm_z[2][3] = -i;

      // G_idx = 4: \gamma_4
      gm_i[3][0] = 2;
      gm_i[3][1] = 3;
      gm_i[3][2] = 0;
      gm_i[3][3] = 1;

      g5gm_z[3][0] = 1.;
      g5gm_z[3][1] = 1.;
      g5gm_z[3][2] = -1.;
      g5gm_z[3][3] = -1.;


      // PSEUDO-VECTORS
      // G_idx = 6: \gamma_5\gamma_1
      gm_i[4][0] = 3;
      gm_i[4][1] = 2;
      gm_i[4][2] = 1;
      gm_i[4][3] = 0;

      g5gm_z[4][0] = i;
      g5gm_z[4][1] = i;
      g5gm_z[4][2] = -i;
      g5gm_z[4][3] = -i;

      // G_idx = 7: \gamma_5\gamma_2
      gm_i[5][0] = 3;
      gm_i[5][1] = 2;
      gm_i[5][2] = 1;
      gm_i[5][3] = 0;

      g5gm_z[5][0] = -1.;
      g5gm_z[5][1] = 1.;
      g5gm_z[5][2] = 1.;
      g5gm_z[5][3] = -1.;

      // G_idx = 8: \gamma_5\gamma_3
      gm_i[6][0] = 2;
      gm_i[6][1] = 3;
      gm_i[6][2] = 0;
      gm_i[6][3] = 1;

      g5gm_z[6][0] = i;
      g5gm_z[6][1] = -i;
      g5gm_z[6][2] = -i;
      g5gm_z[6][3] = i;

      // G_idx = 9: \gamma_5\gamma_4
      gm_i[7][0] = 2;
      gm_i[7][1] = 3;
      gm_i[7][2] = 0;
      gm_i[7][3] = 1;

      g5gm_z[7][0] = 1.;
      g5gm_z[7][1] = 1.;
      g5gm_z[7][2] = 1.;
      g5gm_z[7][3] = 1.;

      // SCALAR
      // G_idx = 0: I
      gm_i[8][0] = 0;
      gm_i[8][1] = 1;
      gm_i[8][2] = 2;
      gm_i[8][3] = 3;

      g5gm_z[8][0] = 1.;
      g5gm_z[8][1] = 1.;
      g5gm_z[8][2] = -1.;
      g5gm_z[8][3] = -1.;


      // PSEUDO-SCALAR
      // G_idx = 5: \gamma_5
      gm_i[9][0] = 0;
      gm_i[9][1] = 1;
      gm_i[9][2] = 2;
      gm_i[9][3] = 3;
>>>>>>> 74057e06

namespace quda {
   
  template <typename Float, int nColor_, int reduction_dim_ = 3>
<<<<<<< HEAD
  struct ContractionSummedArg : public ReduceArg<spinor_matrix>
=======
  struct ContractionSummedArg : public ReduceArg<spinor_array>
>>>>>>> 74057e06
  {
    // This the direction we are performing reduction on. default to 3.
    static constexpr int reduction_dim = reduction_dim_; 

    using real = typename mapper<Float>::type;
    static constexpr int nColor = nColor_;
    static constexpr int nSpin = 4;
    static constexpr bool spin_project = true;
    static constexpr bool spinor_direct_load = false; // false means texture load

    typedef typename colorspinor_mapper<Float, nSpin, nColor, spin_project, spinor_direct_load>::type F;
    F x;
    F y;
    int s1, b1;
    int mom_mode[4];
    int source_position[4];
    int NxNyNzNt[4];
    DRGammaMatrix<real> Gamma;
    int t_offset;
    int offsets[4];
    
    //dim3 threads;     // number of active threads required
    int_fastdiv X[4]; // grid dimensions
    
    ContractionSummedArg(const ColorSpinorField &x, const ColorSpinorField &y,
			 const int source_position_in[4], const int mom_mode_in[4],
			 const int s1, const int b1) :
<<<<<<< HEAD
      ReduceArg<spinor_matrix>(dim3(x.X()[reduction_dim], 1, 1), x.X()[reduction_dim]),
=======
      ReduceArg<spinor_array>(dim3(x.X()[reduction_dim], 1, 1), x.X()[reduction_dim]),
>>>>>>> 74057e06
      x(x),
      y(y),
      s1(s1),
      b1(b1),
      Gamma()
      // Launch xyz threads per t, t times.
<<<<<<< HEAD
      //threads(x.Volume()/x.X()[reduction_dim], x.X()[reduction_dim])
=======
      threads(x.Volume()/x.X()[reduction_dim], x.X()[reduction_dim])  
>>>>>>> 74057e06
    {
      for(int i=0; i<4; i++) {
	X[i] = x.X()[i];
	mom_mode[i] = mom_mode_in[i];
        source_position[i] = source_position_in[i];
	offsets[i] = comm_coord(i) * x.X()[i]; 
        NxNyNzNt[i] = comm_dim(i) * x.X()[i];
      }
    }
    __device__ __host__ spinor_matrix init() const { return spinor_matrix(); }
  };
  
  template <typename Arg> struct DegrandRossiContractFT : plus<spinor_matrix> {
    using reduce_t = spinor_matrix;
    using plus<reduce_t>::operator();    
    const Arg &arg;
    constexpr DegrandRossiContractFT(const Arg &arg) : arg(arg) {}
    static constexpr const char *filename() { return KERNEL_FILE; }
    
    // Final param is unused in the MultiReduce functor in this use case.
    __device__ __host__ inline reduce_t operator()(reduce_t &result, int xyz, int t, int)
    {
      constexpr int nSpin = Arg::nSpin;
      constexpr int nColor = Arg::nColor;
      using real = typename Arg::real;
      using Vector = ColorSpinor<real, nColor, nSpin>;

      reduce_t result_all_channels = spinor_matrix();
      int s1 = arg.s1;
      int b1 = arg.b1;
      int mom_mode[4];
      int source_position[4];
      int offsets[4];
      int NxNyNzNt[4];
      for(int i=0; i<4; i++) {
	source_position[i] = arg.source_position[i];
	offsets[i] = arg.offsets[i];
	mom_mode[i] = arg.mom_mode[i];
	NxNyNzNt[i] = arg.NxNyNzNt[i];
      }
      
      complex<real> propagator_product;
      
      //The coordinate of the sink
      int *sink;
      
      double phase_real;
      double phase_imag;
      double Sum_dXi_dot_Pi;
      
      sink = sink_from_t_xyz<Arg::reduction_dim>(t, xyz, arg.X);
      
      // Calculate exp(-i * [x dot p])
      Sum_dXi_dot_Pi = (double)((source_position[0]-sink[0]-offsets[0])*mom_mode[0]*1./NxNyNzNt[0]+
				(source_position[1]-sink[1]-offsets[1])*mom_mode[1]*1./NxNyNzNt[1]+
				(source_position[2]-sink[2]-offsets[2])*mom_mode[2]*1./NxNyNzNt[2]+
				(source_position[3]-sink[3]-offsets[3])*mom_mode[3]*1./NxNyNzNt[3]);
      
      phase_real =  cos(Sum_dXi_dot_Pi*2.*M_PI);
      phase_imag = -sin(Sum_dXi_dot_Pi*2.*M_PI);
      
      // Collect vector data
      int parity = 0;
      int idx = idx_from_t_xyz<Arg::reduction_dim>(t, xyz, arg.X);
      int idx_cb = getParityCBFromFull(parity, arg.X, idx);
      Vector x = arg.x(idx_cb, parity);
      Vector y = arg.y(idx_cb, parity);
      
      // loop over channels
      for (int G_idx = 0; G_idx < 16; G_idx++) {
	for (int s2 = 0; s2 < nSpin; s2++) {

	  // We compute the contribution from s1,b1 and s2,b2 from props x and y respectively.
	  int b2 = arg.Gamma.gm_i[G_idx][s2];	  
	  // get non-zero column index for current s1
	  int b1_tmp = arg.Gamma.gm_i[G_idx][s1];
	  
	  // only contributes if we're at the correct b1 from the outer loop FIXME
	  if (b1_tmp == b1) {
	    // use tr[ Gamma * Prop * Gamma * g5 * conj(Prop) * g5] = tr[g5*Gamma*Prop*g5*Gamma*(-1)^{?}*conj(Prop)].
	    // gamma_5 * gamma_i <phi | phi > gamma_5 * gamma_idx 
	    propagator_product = arg.Gamma.g5gm_z[G_idx][b2] * innerProduct(x, y, b2, s2) * arg.Gamma.g5gm_z[G_idx][b1];
	    result_all_channels[G_idx].x += propagator_product.real()*phase_real-propagator_product.imag()*phase_imag;
	    result_all_channels[G_idx].y += propagator_product.imag()*phase_real+propagator_product.real()*phase_imag;
	  }
	}
      }

      // Debug
      //for (int G_idx = 0; G_idx < arg.nSpin*arg.nSpin; G_idx++) {
      //result_all_channels[G_idx].x += (G_idx+t) + idx;
      //result_all_channels[G_idx].y += (G_idx+t) + idx;
      //}
      
      return plus::operator()(result_all_channels, result);
    }
  };
  
  template <typename Float, int nColor_> struct ContractionArg : kernel_param<> {
    using real = typename mapper<Float>::type;
    int X[4];    // grid dimensions

    static constexpr int nSpin = 4;
    static constexpr int nColor = nColor_;
    static constexpr bool spin_project = true;
    static constexpr bool spinor_direct_load = false; // false means texture load

    // Create a typename F for the ColorSpinorField (F for fermion)
    using F = typename colorspinor_mapper<Float, nSpin, nColor, spin_project, spinor_direct_load>::type;

    F x;
    F y;
    matrix_field<complex<Float>, nSpin> s;

    ContractionArg(const ColorSpinorField &x, const ColorSpinorField &y, complex<Float> *s) :
      kernel_param(dim3(x.VolumeCB(), 2, 1)),
      x(x),
      y(y),
      s(s, x.VolumeCB())
    {
      for (int dir = 0; dir < 4; dir++) X[dir] = x.X()[dir];
    }
  };
    
  template <typename Arg> struct DegrandRossiContract {
    const Arg &arg;
    constexpr DegrandRossiContract(const Arg &arg) : arg(arg) {}
    static constexpr const char *filename() { return KERNEL_FILE; }

    __device__ __host__ inline void operator()(int x_cb, int parity)
    {
      constexpr int nSpin = Arg::nSpin;
      constexpr int nColor = Arg::nColor;
      using real = typename Arg::real;
      using Vector = ColorSpinor<real, nColor, nSpin>;

      Vector x = arg.x(x_cb, parity);
      Vector y = arg.y(x_cb, parity);

      complex<real> I(0.0, 1.0);
      complex<real> spin_elem[nSpin][nSpin];
      complex<real> result_local(0.0, 0.0);

      // Color contract: <\phi(x)_{\mu} | \phi(y)_{\nu}>
      // The Bra is conjugated
      for (int mu = 0; mu < nSpin; mu++) {
        for (int nu = 0; nu < nSpin; nu++) { spin_elem[mu][nu] = innerProduct(x, y, mu, nu); }
      }

      Matrix<complex<real>, nSpin> A_;
      auto A = A_.data;

      // Spin contract: <\phi(x)_{\mu} \Gamma_{mu,nu}^{rho,tau} \phi(y)_{\nu}>
      // The rho index runs slowest.
      // Layout is defined in enum_quda.h: G_idx = 4*rho + tau
      // DMH: Hardcoded to Degrand-Rossi. Need a template on Gamma basis.

      int G_idx = 0;

      // SCALAR
      // G_idx = 0: I
      result_local = 0.0;
      result_local += spin_elem[0][0];
      result_local += spin_elem[1][1];
      result_local += spin_elem[2][2];
      result_local += spin_elem[3][3];
      A[G_idx++] = result_local;

      // VECTORS
      // G_idx = 1: \gamma_1
      result_local = 0.0;
      result_local += I * spin_elem[0][3];
      result_local += I * spin_elem[1][2];
      result_local -= I * spin_elem[2][1];
      result_local -= I * spin_elem[3][0];
      A[G_idx++] = result_local;

      // G_idx = 2: \gamma_2
      result_local = 0.0;
      result_local -= spin_elem[0][3];
      result_local += spin_elem[1][2];
      result_local += spin_elem[2][1];
      result_local -= spin_elem[3][0];
      A[G_idx++] = result_local;

      // G_idx = 3: \gamma_3
      result_local = 0.0;
      result_local += I * spin_elem[0][2];
      result_local -= I * spin_elem[1][3];
      result_local -= I * spin_elem[2][0];
      result_local += I * spin_elem[3][1];
      A[G_idx++] = result_local;

      // G_idx = 4: \gamma_4
      result_local = 0.0;
      result_local += spin_elem[0][2];
      result_local += spin_elem[1][3];
      result_local += spin_elem[2][0];
      result_local += spin_elem[3][1];
      A[G_idx++] = result_local;

      // PSEUDO-SCALAR
      // G_idx = 5: \gamma_5
      result_local = 0.0;
      result_local += spin_elem[0][0];
      result_local += spin_elem[1][1];
      result_local -= spin_elem[2][2];
      result_local -= spin_elem[3][3];
      A[G_idx++] = result_local;

      // PSEUDO-VECTORS
      // DMH: Careful here... we may wish to use  \gamma_1,2,3,4\gamma_5 for pseudovectors
      // G_idx = 6: \gamma_5\gamma_1
      result_local = 0.0;
      result_local += I * spin_elem[0][3];
      result_local += I * spin_elem[1][2];
      result_local += I * spin_elem[2][1];
      result_local += I * spin_elem[3][0];
      A[G_idx++] = result_local;

      // G_idx = 7: \gamma_5\gamma_2
      result_local = 0.0;
      result_local -= spin_elem[0][3];
      result_local += spin_elem[1][2];
      result_local -= spin_elem[2][1];
      result_local += spin_elem[3][0];
      A[G_idx++] = result_local;

      // G_idx = 8: \gamma_5\gamma_3
      result_local = 0.0;
      result_local += I * spin_elem[0][2];
      result_local -= I * spin_elem[1][3];
      result_local += I * spin_elem[2][0];
      result_local -= I * spin_elem[3][1];
      A[G_idx++] = result_local;

      // G_idx = 9: \gamma_5\gamma_4
      result_local = 0.0;
      result_local += spin_elem[0][2];
      result_local += spin_elem[1][3];
      result_local -= spin_elem[2][0];
      result_local -= spin_elem[3][1];
      A[G_idx++] = result_local;

      // TENSORS
      // G_idx = 10: (i/2) * [\gamma_1, \gamma_2]
      result_local = 0.0;
      result_local += spin_elem[0][0];
      result_local -= spin_elem[1][1];
      result_local += spin_elem[2][2];
      result_local -= spin_elem[3][3];
      A[G_idx++] = result_local;

      // G_idx = 11: (i/2) * [\gamma_1, \gamma_3]
      result_local = 0.0;
      result_local -= I * spin_elem[0][2];
      result_local -= I * spin_elem[1][3];
      result_local += I * spin_elem[2][0];
      result_local += I * spin_elem[3][1];
      A[G_idx++] = result_local;

      // G_idx = 12: (i/2) * [\gamma_1, \gamma_4]
      result_local = 0.0;
      result_local -= spin_elem[0][1];
      result_local -= spin_elem[1][0];
      result_local += spin_elem[2][3];
      result_local += spin_elem[3][2];
      A[G_idx++] = result_local;

      // G_idx = 13: (i/2) * [\gamma_2, \gamma_3]
      result_local = 0.0;
      result_local += spin_elem[0][1];
      result_local += spin_elem[1][0];
      result_local += spin_elem[2][3];
      result_local += spin_elem[3][2];
      A[G_idx++] = result_local;

      // G_idx = 14: (i/2) * [\gamma_2, \gamma_4]
      result_local = 0.0;
      result_local -= I * spin_elem[0][1];
      result_local += I * spin_elem[1][0];
      result_local += I * spin_elem[2][3];
      result_local -= I * spin_elem[3][2];
      A[G_idx++] = result_local;

      // G_idx = 15: (i/2) * [\gamma_3, \gamma_4]
      result_local = 0.0;
      result_local -= spin_elem[0][0];
      result_local -= spin_elem[1][1];
      result_local += spin_elem[2][2];
      result_local += spin_elem[3][3];
      A[G_idx++] = result_local;

      arg.s.save(A_, x_cb, parity);
    }
  };
} // namespace quda<|MERGE_RESOLUTION|>--- conflicted
+++ resolved
@@ -6,150 +6,13 @@
 #include <fast_intdiv.h>
 #include <matrix_field.h>
 #include <kernel.h>
-<<<<<<< HEAD
 #include <kernels/contraction_helper.cuh>
-=======
 #include <fast_intdiv.h>
-
-namespace quda
-{
-
-  using spinor_array = array<double2, 16>;
-  
-  template <typename real> class DRGammaMatrix {
-  public:
-    // Stores gamma matrix column index for non-zero complex value.
-    // This is shared by g5gm, gmg5.
-    int gm_i[16][4] {};
-
-    // Stores gamma matrix non-zero complex value for the corresponding g5gm_i
-    complex<real> g5gm_z[16][4];
-    
-    // use tr[Gamma*Prop*Gamma*g5*conj(Prop)*g5] = tr[g5*Gamma*Prop*g5*Gamma*(-1)^{?}*conj(Prop)].
-    //the possible minus sign will be taken care of in the main function
-    //! Constructor
-    DRGammaMatrix() {
-      const complex<real> i(0., 1.);
-      // VECTORS
-      // G_idx = 1: \gamma_1
-      gm_i[0][0] = 3;
-      gm_i[0][1] = 2;
-      gm_i[0][2] = 1;
-      gm_i[0][3] = 0;
-
-      g5gm_z[0][0] = i;
-      g5gm_z[0][1] = i;
-      g5gm_z[0][2] = i;
-      g5gm_z[0][3] = i;
-
-      // G_idx = 2: \gamma_2
-      gm_i[1][0] = 3;
-      gm_i[1][1] = 2;
-      gm_i[1][2] = 1;
-      gm_i[1][3] = 0;
-
-      g5gm_z[1][0] = -1.;
-      g5gm_z[1][1] = 1.;
-      g5gm_z[1][2] = -1.;
-      g5gm_z[1][3] = 1.;
-
-      // G_idx = 3: \gamma_3
-      gm_i[2][0] = 2;
-      gm_i[2][1] = 3;
-      gm_i[2][2] = 0;
-      gm_i[2][3] = 1;
-
-      g5gm_z[2][0] = i;
-      g5gm_z[2][1] = -i;
-      g5gm_z[2][2] = i;
-      g5gm_z[2][3] = -i;
-
-      // G_idx = 4: \gamma_4
-      gm_i[3][0] = 2;
-      gm_i[3][1] = 3;
-      gm_i[3][2] = 0;
-      gm_i[3][3] = 1;
-
-      g5gm_z[3][0] = 1.;
-      g5gm_z[3][1] = 1.;
-      g5gm_z[3][2] = -1.;
-      g5gm_z[3][3] = -1.;
-
-
-      // PSEUDO-VECTORS
-      // G_idx = 6: \gamma_5\gamma_1
-      gm_i[4][0] = 3;
-      gm_i[4][1] = 2;
-      gm_i[4][2] = 1;
-      gm_i[4][3] = 0;
-
-      g5gm_z[4][0] = i;
-      g5gm_z[4][1] = i;
-      g5gm_z[4][2] = -i;
-      g5gm_z[4][3] = -i;
-
-      // G_idx = 7: \gamma_5\gamma_2
-      gm_i[5][0] = 3;
-      gm_i[5][1] = 2;
-      gm_i[5][2] = 1;
-      gm_i[5][3] = 0;
-
-      g5gm_z[5][0] = -1.;
-      g5gm_z[5][1] = 1.;
-      g5gm_z[5][2] = 1.;
-      g5gm_z[5][3] = -1.;
-
-      // G_idx = 8: \gamma_5\gamma_3
-      gm_i[6][0] = 2;
-      gm_i[6][1] = 3;
-      gm_i[6][2] = 0;
-      gm_i[6][3] = 1;
-
-      g5gm_z[6][0] = i;
-      g5gm_z[6][1] = -i;
-      g5gm_z[6][2] = -i;
-      g5gm_z[6][3] = i;
-
-      // G_idx = 9: \gamma_5\gamma_4
-      gm_i[7][0] = 2;
-      gm_i[7][1] = 3;
-      gm_i[7][2] = 0;
-      gm_i[7][3] = 1;
-
-      g5gm_z[7][0] = 1.;
-      g5gm_z[7][1] = 1.;
-      g5gm_z[7][2] = 1.;
-      g5gm_z[7][3] = 1.;
-
-      // SCALAR
-      // G_idx = 0: I
-      gm_i[8][0] = 0;
-      gm_i[8][1] = 1;
-      gm_i[8][2] = 2;
-      gm_i[8][3] = 3;
-
-      g5gm_z[8][0] = 1.;
-      g5gm_z[8][1] = 1.;
-      g5gm_z[8][2] = -1.;
-      g5gm_z[8][3] = -1.;
-
-
-      // PSEUDO-SCALAR
-      // G_idx = 5: \gamma_5
-      gm_i[9][0] = 0;
-      gm_i[9][1] = 1;
-      gm_i[9][2] = 2;
-      gm_i[9][3] = 3;
->>>>>>> 74057e06
 
 namespace quda {
    
   template <typename Float, int nColor_, int reduction_dim_ = 3>
-<<<<<<< HEAD
-  struct ContractionSummedArg : public ReduceArg<spinor_matrix>
-=======
   struct ContractionSummedArg : public ReduceArg<spinor_array>
->>>>>>> 74057e06
   {
     // This the direction we are performing reduction on. default to 3.
     static constexpr int reduction_dim = reduction_dim_; 
@@ -171,28 +34,20 @@
     int t_offset;
     int offsets[4];
     
-    //dim3 threads;     // number of active threads required
+    dim3 threads;     // number of active threads required
     int_fastdiv X[4]; // grid dimensions
     
     ContractionSummedArg(const ColorSpinorField &x, const ColorSpinorField &y,
 			 const int source_position_in[4], const int mom_mode_in[4],
 			 const int s1, const int b1) :
-<<<<<<< HEAD
-      ReduceArg<spinor_matrix>(dim3(x.X()[reduction_dim], 1, 1), x.X()[reduction_dim]),
-=======
       ReduceArg<spinor_array>(dim3(x.X()[reduction_dim], 1, 1), x.X()[reduction_dim]),
->>>>>>> 74057e06
       x(x),
       y(y),
       s1(s1),
       b1(b1),
-      Gamma()
+      Gamma(),
       // Launch xyz threads per t, t times.
-<<<<<<< HEAD
-      //threads(x.Volume()/x.X()[reduction_dim], x.X()[reduction_dim])
-=======
       threads(x.Volume()/x.X()[reduction_dim], x.X()[reduction_dim])  
->>>>>>> 74057e06
     {
       for(int i=0; i<4; i++) {
 	X[i] = x.X()[i];
