#pragma once

#include <color_spinor_field_order.h>
#include <index_helper.cuh>
#include <quda_matrix.h>
#include <matrix_field.h>
#include <su3_project.cuh>

namespace quda
{
  template <typename real>
  class DRGammaMatrix{

  public:
    int gm_i[16][4]{}; //stores gamma matrix column index for non-zero complex value
    complex<real> gm_z[16][4]; //stores gamma matrix non-zero complex value for the corresponding gm_i
    //! Constructor
    DRGammaMatrix(){

      const complex<real> i(0.,1.);

      // SCALAR
      // G_idx = 0: I
      gm_i[0][0]=0;
      gm_i[0][1]=1;
      gm_i[0][2]=2;
      gm_i[0][3]=3;
      gm_z[0][0]=1.;
      gm_z[0][1]=1.;
      gm_z[0][2]=1.;
      gm_z[0][3]=1.;

      // VECTORS
      // G_idx = 1: \gamma_1
      gm_i[1][0]=3;
      gm_i[1][1]=2;
      gm_i[1][2]=1;
      gm_i[1][3]=0;
      gm_z[1][0]=i;
      gm_z[1][1]=i;
      gm_z[1][2]=-i;
      gm_z[1][3]=-i;

      // G_idx = 2: \gamma_2
      gm_i[2][0]=3;
      gm_i[2][1]=2;
      gm_i[2][2]=1;
      gm_i[2][3]=0;
      gm_z[2][0]=-1;
      gm_z[2][1]=1;
      gm_z[2][2]=1;
      gm_z[2][3]=-1;

      // G_idx = 3: \gamma_3
      gm_i[3][0]=2;
      gm_i[3][1]=3;
      gm_i[3][2]=0;
      gm_i[3][3]=1;
      gm_z[3][0]=i;
      gm_z[3][1]=-i;
      gm_z[3][2]=-i;
      gm_z[3][3]=i;

      // G_idx = 4: \gamma_4
      gm_i[3][0]=2;
      gm_i[3][1]=3;
      gm_i[3][2]=0;
      gm_i[3][3]=1;
      gm_z[3][0]=1;
      gm_z[3][1]=1;
      gm_z[3][2]=1;
      gm_z[3][3]=1;


      // PSEUDO-SCALAR
      // G_idx = 5: \gamma_5
      gm_i[5][0]=0;
      gm_i[5][1]=1;
      gm_i[5][2]=2;
      gm_i[5][3]=3;
      gm_z[5][0]=1.;
      gm_z[5][1]=1.;
      gm_z[5][2]=-1.;
      gm_z[5][3]=-1.;

      // PSEUDO-VECTORS
      // DMH: Careful here... we may wish to use  \gamma_1,2,3,4\gamma_5 for pseudovectors
      // G_idx = 6: \gamma_5\gamma_1
      gm_i[6][0]=3;
      gm_i[6][1]=2;
      gm_i[6][2]=1;
      gm_i[6][3]=0;
      gm_z[6][0]=i;
      gm_z[6][1]=i;
      gm_z[6][2]=i;
      gm_z[6][3]=i;

      // G_idx = 7: \gamma_5\gamma_2
      gm_i[7][0]=3;
      gm_i[7][1]=2;
      gm_i[7][2]=1;
      gm_i[7][3]=0;
      gm_z[7][0]=-1.;
      gm_z[7][1]=1.;
      gm_z[7][2]=-1.;
      gm_z[7][3]=1.;

      // G_idx = 8: \gamma_5\gamma_3
      gm_i[8][0]=2;
      gm_i[8][1]=3;
      gm_i[8][2]=0;
      gm_i[8][3]=1;
      gm_z[8][0]=i;
      gm_z[8][1]=-i;
      gm_z[8][2]=i;
      gm_z[8][3]=-i;

      // G_idx = 9: \gamma_5\gamma_4
      gm_i[9][0]=2;
      gm_i[9][1]=3;
      gm_i[9][2]=0;
      gm_i[9][3]=1;
      gm_z[9][0]=1.;
      gm_z[9][1]=1.;
      gm_z[9][2]=-1.;
      gm_z[9][3]=-1.;

      // TENSORS
      // G_idx = 10: (i/2) * [\gamma_1, \gamma_2]
      gm_i[10][0]=0;
      gm_i[10][1]=1;
      gm_i[10][2]=2;
      gm_i[10][3]=3;
      gm_z[10][0]=1.;
      gm_z[10][1]=-1.;
      gm_z[10][2]=1.;
      gm_z[10][3]=-1.;

      // G_idx = 11: (i/2) * [\gamma_1, \gamma_3]
      gm_i[11][0]=2;
      gm_i[11][1]=3;
      gm_i[11][2]=0;
      gm_i[11][3]=1;
      gm_z[11][0]=-i;
      gm_z[11][1]=-i;
      gm_z[11][2]=i;
      gm_z[11][3]=i;

      // G_idx = 12: (i/2) * [\gamma_1, \gamma_4]
      gm_i[12][0]=1;
      gm_i[12][1]=0;
      gm_i[12][2]=3;
      gm_i[12][3]=2;
      gm_z[12][0]=-1.;
      gm_z[12][1]=-1.;
      gm_z[12][2]=1.;
      gm_z[12][3]=1.;

      // G_idx = 13: (i/2) * [\gamma_2, \gamma_3]
      gm_i[13][0]=1;
      gm_i[13][1]=0;
      gm_i[13][2]=3;
      gm_i[13][3]=2;
      gm_z[13][0]=1.;
      gm_z[13][1]=1.;
      gm_z[13][2]=1.;
      gm_z[13][3]=1.;

      // G_idx = 14: (i/2) * [\gamma_2, \gamma_4]
      gm_i[14][0]=1;
      gm_i[14][1]=0;
      gm_i[14][2]=3;
      gm_i[14][3]=2;
      gm_z[14][0]=-i;
      gm_z[14][1]=i;
      gm_z[14][2]=i;
      gm_z[14][3]=-i;

      // G_idx = 15: (i/2) * [\gamma_3, \gamma_4]
      gm_i[15][0]=0;
      gm_i[15][1]=1;
      gm_i[15][2]=2;
      gm_i[15][3]=3;
      gm_z[15][0]=-1.;
      gm_z[15][1]=-1.;
      gm_z[15][2]=1.;
      gm_z[15][3]=1.;
    };

//     inline int get_gm_i(const int G_idx, const int row_idx) const {return gm_i[G_idx][row_idx];};
//     inline complex<real> get_gm_z(const int G_idx, const int col_idx) const {return gm_z[G_idx][col_idx];};

  };

  using spinor_array = vector_type<double2,16>;

  template <typename real> struct ContractionArg {
    int threads; // number of active threads required
    int X[4];    // grid dimensions

    static constexpr int nSpin = 4;
    static constexpr int nColor = 3;
    static constexpr bool spin_project = true;
    static constexpr bool spinor_direct_load = false; // false means texture load

    // Create a typename F for the ColorSpinorField (F for fermion)
    typedef typename colorspinor_mapper<real, nSpin, nColor, spin_project, spinor_direct_load>::type F;

    F x;
    F y;
    matrix_field<complex<real>, nSpin> s;

    ContractionArg(const ColorSpinorField &x, const ColorSpinorField &y, complex<real> *s) :
      threads(x.VolumeCB()),
      x(x),
      y(y),
      s(s, x.VolumeCB())
    {
      for (int dir = 0; dir < 4; dir++) X[dir] = x.X()[dir];
    }
  };


  template <typename Float_> struct ContractionSumArg :    
    public ReduceArg<spinor_array>  
  {
    static constexpr int reduction_dim = 3;

    //- Welcome back! We first define the variables in the argument structure: 
    //- Naturally, this is the number of threads in the block
    int threads; // number of active threads required
    //- This is the number of lattice sites on the MPI node
    int_fastdiv X[4];    // grid dimensions

    using Float = Float_;    
    static constexpr int nColor = 3;
    static constexpr int nSpin = 4;
    static constexpr bool spin_project = true;
    static constexpr bool spinor_direct_load = false; // false means texture load

    int s1, s2, c1, c2;

    typedef typename colorspinor_mapper<Float, nSpin, nColor, spin_project, spinor_direct_load>::type F;
    F x;
    F y;

<<<<<<< HEAD
    DRGammaMatrix<Float_> Gamma;

    ContractionSumArg(const ColorSpinorField &x, const ColorSpinorField &y,
                      const int s1, const int s2, const int c1, const int c2) :
=======
    int t_offset;

    //- We now come to the constructor of this argument structure. This is what was called 
    //- by the ContractionArgSum<real> arg(x, y); line back in quda/lib/contract.cu. 
    //- `threads` is initialised with the checkerboarded sub-volume of a fermion field, 
    //- the two fermion fields are, naturally, x, and y. The actual body of the argument 
    //- structure is to then populate the X array with the MPI lattice dimensions. 
    //- This argument structure provides the kernel with the pointers it needs to 
    //- locate data, and the parameters it needs to perform it's computation.
    ContractionSumArg(const ColorSpinorField &x, const ColorSpinorField &y) :
>>>>>>> 96f0fa8a
      ReduceArg<spinor_array>(),
      threads(x.VolumeCB() / x.X(reduction_dim)),
      x(x),
<<<<<<< HEAD
      y(y),s1(s1),s2(s2),c1(c1),c2(c2), Gamma()
=======
      y(y),
      t_offset(comm_coord(reduction_dim) * x.X(reduction_dim)) // offset of the slice we are doing reduction on
>>>>>>> 96f0fa8a
    {
      for (int dir = 0; dir < 4; dir++) 
	X[dir] = x.X()[dir];
    }

<<<<<<< HEAD
=======
    //- And that the argument struct done. Please go back to `quda/lib/contract.cu` so see
    //- the computation.
>>>>>>> 96f0fa8a
  };

  template <typename Float_> struct ContractionSumSpatialArg :
    public ReduceArg<spinor_array>
  {
    static constexpr int reduction_dim = 2;

    int threads; // number of active threads required
    int_fastdiv X[4];    // grid dimensions

    using Float = Float_;
    static constexpr int nColor = 3;
    static constexpr int nSpin = 4;
    static constexpr bool spin_project = true;
    static constexpr bool spinor_direct_load = false; // false means texture load

    typedef typename colorspinor_mapper<Float, nSpin, nColor, spin_project, spinor_direct_load>::type F;

    F x;
    F y;

    int t_offset;

    // TODO: Note that the z direction (2) is only a special case. Needs fix in the future.
    ContractionSumSpatialArg(const ColorSpinorField &x, const ColorSpinorField &y) :
      ReduceArg<spinor_array>(),
      threads(x.VolumeCB() / x.X(reduction_dim)),
      x(x),
      y(y),
      t_offset(comm_coord(reduction_dim) * x.X(reduction_dim)) // offset of the slice we are doing reduction on
    {
      for (int dir = 0; dir < 4; dir++)
        X[dir] = x.X()[dir];
    }
  };

  template <typename real, typename Arg> __global__ void computeColorContraction(Arg arg)
  {
    int x_cb = threadIdx.x + blockIdx.x * blockDim.x;
    int parity = threadIdx.y + blockIdx.y * blockDim.y;
    if (x_cb >= arg.threads) return;

    constexpr int nSpin = Arg::nSpin;
    constexpr int nColor = Arg::nColor;
    typedef ColorSpinor<real, nColor, nSpin> Vector;

    Vector x = arg.x(x_cb, parity);
    Vector y = arg.y(x_cb, parity);

    Matrix<complex<real>, nSpin> A;
#pragma unroll
    for (int mu = 0; mu < nSpin; mu++) {
#pragma unroll
      for (int nu = 0; nu < nSpin; nu++) {
        // Color inner product: <\phi(x)_{\mu} | \phi(y)_{\nu}>
        // The Bra is conjugated
        A(mu, nu) = innerProduct(x, y, mu, nu);
      }
    }

    arg.s.save(A, x_cb, parity);
  }

  template <int blockSize, typename Arg> __global__ void computeColorContractionSum(Arg arg)
  {
    int t = blockIdx.z; // map t to z block index
    int xyz = threadIdx.x + blockIdx.x * blockDim.x;
    int parity = threadIdx.y;

    using real = typename Arg::Float;
    constexpr int nSpin = Arg::nSpin;
    constexpr int nColor = Arg::nColor;
    typedef ColorSpinor<real, nColor, nSpin> Vector;

    spinor_array res;
    Matrix<complex<real>, nSpin> A;

    // the while loop is restricted to the same time slice
    while (xyz < arg.threads) {

      // arg.threads is the parity timeslice volume 
      int idx_cb = t * arg.threads + xyz;

      Vector x = arg.x(idx_cb, parity);
      Vector y = arg.y(idx_cb, parity);

#pragma unroll
      for (int mu = 0; mu < nSpin; mu++) {
#pragma unroll
	for (int nu = 0; nu < nSpin; nu++) {
	  // Color inner product: <\phi(x)_{\mu} | \phi(y)_{\nu}>
	  // The Bra is conjugated
	  A(mu, nu) = innerProduct(x, y, mu, nu);
	  res[mu * nSpin + nu].x = A(mu, nu).real();
	  res[mu * nSpin + nu].y = A(mu, nu).imag();
	}
      }

      xyz += blockDim.x * gridDim.x;
    }
    reduce2d<blockSize, 2>(arg, res, t);
  }

  //- Welcome! This function will take the open spinor contractions, insert gamma matrices, and
  //- return the gamma matrix contracation. If you've made it this far, you should be brave enough 
  //- to negotiate all the lines on your own.
  template <typename real>
  __host__ __device__ inline void computeDRGammaContraction(const complex<real> spin_elem[][4], complex<real> *A)
  {
    complex<real> I(0.0, 1.0);    
    complex<real> result_local(0.0, 0.0);

    // Spin contract: <\phi(x)_{\mu} \Gamma_{mu,nu}^{rho,tau} \phi(y)_{\nu}>
    // The rho index runs slowest.
    // Layout is defined in enum_quda.h: G_idx = 4*rho + tau
    // DMH: Hardcoded to Degrand-Rossi. Need a template on Gamma basis.

    int G_idx = 0;

    // SCALAR
    // G_idx = 0: I
    result_local = 0.0;
    result_local += spin_elem[0][0];
    result_local += spin_elem[1][1];
    result_local += spin_elem[2][2];
    result_local += spin_elem[3][3];
    A[G_idx++] = result_local;

    // VECTORS
    // G_idx = 1: \gamma_1
    result_local = 0.0;
    result_local += I * spin_elem[0][3];
    result_local += I * spin_elem[1][2];
    result_local -= I * spin_elem[2][1];
    result_local -= I * spin_elem[3][0];
    A[G_idx++] = result_local;

    // G_idx = 2: \gamma_2
    result_local = 0.0;
    result_local -= spin_elem[0][3];
    result_local += spin_elem[1][2];
    result_local += spin_elem[2][1];
    result_local -= spin_elem[3][0];
    A[G_idx++] = result_local;

    // G_idx = 3: \gamma_3
    result_local = 0.0;
    result_local += I * spin_elem[0][2];
    result_local -= I * spin_elem[1][3];
    result_local -= I * spin_elem[2][0];
    result_local += I * spin_elem[3][1];
    A[G_idx++] = result_local;

    // G_idx = 4: \gamma_4
    result_local = 0.0;
    result_local += spin_elem[0][2];
    result_local += spin_elem[1][3];
    result_local += spin_elem[2][0];
    result_local += spin_elem[3][1];
    A[G_idx++] = result_local;

    // PSEUDO-SCALAR
    // G_idx = 5: \gamma_5
    result_local = 0.0;
    result_local += spin_elem[0][0];
    result_local += spin_elem[1][1];
    result_local -= spin_elem[2][2];
    result_local -= spin_elem[3][3];
    A[G_idx++] = result_local;

    // PSEUDO-VECTORS
    // DMH: Careful here... we may wish to use  \gamma_1,2,3,4\gamma_5 for pseudovectors
    // G_idx = 6: \gamma_5\gamma_1
    result_local = 0.0;
    result_local += I * spin_elem[0][3];
    result_local += I * spin_elem[1][2];
    result_local += I * spin_elem[2][1];
    result_local += I * spin_elem[3][0];
    A[G_idx++] = result_local;

    // G_idx = 7: \gamma_5\gamma_2
    result_local = 0.0;
    result_local -= spin_elem[0][3];
    result_local += spin_elem[1][2];
    result_local -= spin_elem[2][1];
    result_local += spin_elem[3][0];
    A[G_idx++] = result_local;

    // G_idx = 8: \gamma_5\gamma_3
    result_local = 0.0;
    result_local += I * spin_elem[0][2];
    result_local -= I * spin_elem[1][3];
    result_local += I * spin_elem[2][0];
    result_local -= I * spin_elem[3][1];
    A[G_idx++] = result_local;

    // G_idx = 9: \gamma_5\gamma_4
    result_local = 0.0;
    result_local += spin_elem[0][2];
    result_local += spin_elem[1][3];
    result_local -= spin_elem[2][0];
    result_local -= spin_elem[3][1];
    A[G_idx++] = result_local;

    // TENSORS
    // G_idx = 10: (i/2) * [\gamma_1, \gamma_2]
    result_local = 0.0;
    result_local += spin_elem[0][0];
    result_local -= spin_elem[1][1];
    result_local += spin_elem[2][2];
    result_local -= spin_elem[3][3];
    A[G_idx++] = result_local;

    // G_idx = 11: (i/2) * [\gamma_1, \gamma_3]
    result_local = 0.0;
    result_local -= I * spin_elem[0][2];
    result_local -= I * spin_elem[1][3];
    result_local += I * spin_elem[2][0];
    result_local += I * spin_elem[3][1];
    A[G_idx++] = result_local;

    // G_idx = 12: (i/2) * [\gamma_1, \gamma_4]
    result_local = 0.0;
    result_local -= spin_elem[0][1];
    result_local -= spin_elem[1][0];
    result_local += spin_elem[2][3];
    result_local += spin_elem[3][2];
    A[G_idx++] = result_local;

    // G_idx = 13: (i/2) * [\gamma_2, \gamma_3]
    result_local = 0.0;
    result_local += spin_elem[0][1];
    result_local += spin_elem[1][0];
    result_local += spin_elem[2][3];
    result_local += spin_elem[3][2];
    A[G_idx++] = result_local;

    // G_idx = 14: (i/2) * [\gamma_2, \gamma_4]
    result_local = 0.0;
    result_local -= I * spin_elem[0][1];
    result_local += I * spin_elem[1][0];
    result_local += I * spin_elem[2][3];
    result_local -= I * spin_elem[3][2];
    A[G_idx++] = result_local;

    // G_idx = 15: (i/2) * [\gamma_3, \gamma_4]
    result_local = 0.0;
    result_local -= spin_elem[0][0];
    result_local -= spin_elem[1][1];
    result_local += spin_elem[2][2];
    result_local += spin_elem[3][3];
    A[G_idx++] = result_local;
  }



  template <typename real, typename Arg> __global__ void computeDegrandRossiContraction(Arg arg)
  {
    int x_cb = threadIdx.x + blockIdx.x * blockDim.x;
    int parity = threadIdx.y + blockIdx.y * blockDim.y;
    const int nSpin = arg.nSpin;
    const int nColor = arg.nColor;

    if (x_cb >= arg.threads) return;

    typedef ColorSpinor<real, nColor, nSpin> Vector;

    Vector x = arg.x(x_cb, parity);
    Vector y = arg.y(x_cb, parity);

    complex<real> I(0.0, 1.0);
    complex<real> spin_elem[nSpin][nSpin];
    complex<real> A[nSpin * nSpin];

    // Color contract: <\phi(x)_{\mu} | \phi(y)_{\nu}>
    // The Bra is conjugated
    for (int mu = 0; mu < nSpin; mu++) {
      for (int nu = 0; nu < nSpin; nu++) { spin_elem[mu][nu] = innerProduct(x, y, mu, nu); }
    }

    // Compute all gamma matrix insertions
    computeDRGammaContraction(spin_elem, A);

    // Save data to return array
    arg.s.save(A, x_cb, parity);
  }

  template <int t_d, class T>
  __device__ int x_cb_from_t_xyz_d(int t, int xyz_cb, T X[4], int parity){

    int x[4];
    int xyz = xyz_cb * 2;

#pragma unroll
    for (int d = 0; d < 4; d++) {
      if (d != t_d) {
        x[d] = xyz % X[d];
        xyz /= X[d];
      }
    }

    x[t_d] = t;

    if (t_d > 0) {
      x[0] += (x[0] + x[1] + x[2] + x[3] + parity) & 1;
    } else {
      x[1] += (x[0] + x[1] + x[2] + x[3] + parity) & 1;
    }

    return (((x[3] * X[2] + x[2]) * X[1] + x[1]) * X[0] + x[0]) / 2;

  }

  //- Hello traveller! I am very pleased you have made it this far. None but the bravest dare venture
  //- this deep into QUDA! What You are about to see is what an individual thread in QUDA
  //- executes. This is the very core of the computation we set out to do way back in 
  //- quda/lib/interface_quda.cpp.
  //- First, notice the template arguments. These are set by the code in the 
  //- `LAUNCH_KERNEL_LOCAL_PARITY` macro. We have a `blockSize` argument because we will be doing
  //- a reduction on the data. The other argument `Arg` is all the boilerplace preparation
  //- we did leading up to here packaging the data and the parameters. Let's see it in action!
  template <int blockSize, typename Arg> __global__ void computeDegrandRossiContractionSum(Arg arg)
  {
    //- The first this we do is establish 'where` we are in the lattice. Recall that we were going
    //- use the z grid dimension (z block index) to refer to the time slice we are on? We use it 
    //- here
    int t = blockIdx.z; // map t to z block index
    //- Now we deduce which spatial point we are on (independent of time)
    int xyz = threadIdx.x + blockIdx.x * blockDim.x;
    //- And lastly which parity.
    int parity = threadIdx.y;
    
    //- The extremly astute adventurer just asked themself a question: how are all the threadIdx
    //- and blockIdx and blockDim values set so they match up with the spacetime coordinates!?
    //- The answer is that we specifically chose to use the TunableLocalParity class, which 
    //- uses these particular variables for those specific lattice coordinates.

    //- Next we extract some of the variables from the argument structure.
    using real = typename Arg::Float;
    constexpr int nSpin = Arg::nSpin;
    constexpr int nColor = Arg::nColor;
    
    //- This is a data type known throught QUDA. It's a colorSpinor, templetised on data type,
    //- colours, and spins. Let's just call it `Vector` 
    typedef ColorSpinor<real, nColor, nSpin> Vector;

    //- Remember that custom data type we made, the one at the top of the page? We declare one here
    //- called `res` for result.
    spinor_array res;

    //- This is slightly cumbersome, not massively. We use a 2D array and a 1D array of complex
    //- just to be convenient for each use case. spin_elem will hold color contractions, and 
    //- A will hold the gamma matrix contractions.
    complex<real> spin_elem[nSpin][nSpin];
    complex<real> A[nSpin * nSpin];
       
    //- The while loop is restricted to the same time slice. Multiple warps may fit into a timeslice
    //- so we just keep looping until the whole slice is filled up. Any left over threads will 
    //- not excuute because they are out of bounds.
    while (xyz < arg.threads) {
            
      //- arg.threads is the checkerboard volume of a timeslice. We set it in the argument struct.
      //- We use it to define a global checkerboard index.

      // Jiqun Tu: the following trick does not work for spatial slice `t`. Needs fix.
#if 0
      // int idx_cb = t * arg.threads + xyz;
#else
      int idx_cb = x_cb_from_t_xyz_d<Arg::reduction_dim>(t, xyz, arg.X, parity);
#endif
      //- Now, a litle QUDA magic. We declare two colorSpinor LOCAL field objects x,y, 
      //- and we populate them using a sepecial accessor defined in the ARG STRUCTURE objects x,y.
      //- It was that long `F` typedef we made. The `F` type has these built in accessors that 
      //- allow us to use the local coordinates defined by the block and thread index to access
      //- the relevant data in the fermion fields.
      Vector x = arg.x(idx_cb, parity);
      Vector y = arg.y(idx_cb, parity);
      
      //- Number crunching time. We compute all 16 possible colour contractions, and put the result
      //- in spen_elem.
      // Color contract: <\phi(x)_{\mu} | \phi(y)_{\nu}>
      // The Bra is conjugated      
      for (int mu = 0; mu < nSpin; mu++) {
	for (int nu = 0; nu < nSpin; nu++) { 
	  //- The function `innerProduct` is defined in `quda/include/color_spinor.h` along with
	  //- a multitude of functions that compute operations on colorSpinor objects. The code
	  //- there is quite straightforward as it all it does is compute these simple 
	  //- arithmetic operations. You are encouraged to explore that file and make your
	  //- own custom functions. But remember to document your fucnction with doxygen!!!
	  spin_elem[mu][nu] = innerProduct(x, y, mu, nu); 
	}	
      }
     
      //- Next, we use that spin_elem array to compute all gamma matrix insertions. Let's take a 
      //- quick look, it is defined in this file.
      computeDRGammaContraction(spin_elem, A);
      
      //- Now that the gamma matrix contractions are done, we load result into res array.
      //- This is the array on which we perform the final reduction. Because it's a double2 
      //- data type we must use the .x and .y methods for real and imaginary.
      for (int mu = 0; mu < nSpin; mu++) {
	for (int nu = 0; nu < nSpin; nu++) { 
	  res[mu*nSpin + nu].x += A[mu*nSpin + nu].real();
	  res[mu*nSpin + nu].y += A[mu*nSpin + nu].imag();	  
	}	
      }

      //- Increment spatial index
      xyz += blockDim.x * gridDim.x;
    }
    
    //- The final step... timeslice reduction. This is another part of QUDA which we simply trust
    //- will work for us. It takes blockSize as one template arg, and 2 for parity. It will reduce 
    //- the data in res, accoring to the timeslice t, and place the result in an array which is
    //- defined in the arg structure. Remember, the argument structure iherits from ReduceArg, 
    //- which is why the reduced array already exists.
    reduce2d<blockSize, 2>(arg, res, t + arg.t_offset);

    //- We have computed the contraction! We finally done. Let the Eagles of Manwe take us back to 
    //- quda/lib/contract.cu, and the line:
    //- LAUNCH_KERNEL_LOCAL_PARITY(computeDegrandRossiContractionSumSingle, (*this), tp, stream, arg, Arg);
  }

  template <int blockSize, typename Arg> __global__ void computeDegrandRossiContractionSumSingle(Arg arg)
  {
    int t = blockIdx.z; // map t to z block index
    int xyz = threadIdx.x + blockIdx.x * blockDim.x;
    int parity = threadIdx.y;

    int s1 = arg.s1;
    int s2 = arg.s2;
    int c1 = arg.c1;
    int c2 = arg.c2;

    using real = typename Arg::Float;
    constexpr int nSpin = Arg::nSpin;
    constexpr int nColor = Arg::nColor;

    typedef ColorSpinor<real, nColor, nSpin> Vector;

    complex<real> propagator_product;

    //result array needs to be a spinor_array type object because of the reduce function at the end
    spinor_array result_all_channels;

    while (xyz < arg.threads) { //loop over all space-coordinates of one time slice
      //extract current ColorSpinor at xyzt from ColorSpinorField
      int idx_cb = t * arg.threads + xyz;
      Vector x = arg.x(idx_cb, parity);
      Vector y = arg.y(idx_cb, parity);

      //loop over channels
      for (int G_idx = 0; G_idx < 16; G_idx++) {

        // get gamma matrix column indices for the non-zero values from the row indices of the outer loop
        int p2 = arg.Gamma.gm_i[G_idx][s2];
        int p1 = arg.Gamma.gm_i[G_idx][s1];

        // get rid of color indices by performing innerProduct
        propagator_product = innerProduct(x, y, p2, p1, c2, c1);

        // apply Gamma Matrices
        auto tmp = arg.Gamma.gm_z[G_idx][p2] * arg.Gamma.gm_z[G_idx][p1] * propagator_product;
        result_all_channels[G_idx].x = tmp.real();
        result_all_channels[G_idx].y = tmp.imag();
      }

      xyz += blockDim.x * gridDim.x;
    }
  //FIXME what happens to result_all_channels?
    reduce2d<blockSize, 2>(arg, result_all_channels, t); //what does this function do? second template argument is number of blocks in y-dim, which is 2 for even-odd

  }
  
} // namespace quda<|MERGE_RESOLUTION|>--- conflicted
+++ resolved
@@ -244,42 +244,20 @@
     F x;
     F y;
 
-<<<<<<< HEAD
     DRGammaMatrix<Float_> Gamma;
-
+    int t_offset;
     ContractionSumArg(const ColorSpinorField &x, const ColorSpinorField &y,
                       const int s1, const int s2, const int c1, const int c2) :
-=======
-    int t_offset;
-
-    //- We now come to the constructor of this argument structure. This is what was called 
-    //- by the ContractionArgSum<real> arg(x, y); line back in quda/lib/contract.cu. 
-    //- `threads` is initialised with the checkerboarded sub-volume of a fermion field, 
-    //- the two fermion fields are, naturally, x, and y. The actual body of the argument 
-    //- structure is to then populate the X array with the MPI lattice dimensions. 
-    //- This argument structure provides the kernel with the pointers it needs to 
-    //- locate data, and the parameters it needs to perform it's computation.
-    ContractionSumArg(const ColorSpinorField &x, const ColorSpinorField &y) :
->>>>>>> 96f0fa8a
       ReduceArg<spinor_array>(),
       threads(x.VolumeCB() / x.X(reduction_dim)),
       x(x),
-<<<<<<< HEAD
-      y(y),s1(s1),s2(s2),c1(c1),c2(c2), Gamma()
-=======
-      y(y),
+      y(y),s1(s1),s2(s2),c1(c1),c2(c2), Gamma(),
       t_offset(comm_coord(reduction_dim) * x.X(reduction_dim)) // offset of the slice we are doing reduction on
->>>>>>> 96f0fa8a
     {
       for (int dir = 0; dir < 4; dir++) 
 	X[dir] = x.X()[dir];
     }
 
-<<<<<<< HEAD
-=======
-    //- And that the argument struct done. Please go back to `quda/lib/contract.cu` so see
-    //- the computation.
->>>>>>> 96f0fa8a
   };
 
   template <typename Float_> struct ContractionSumSpatialArg :
