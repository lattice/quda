--- conflicted
+++ resolved
@@ -96,16 +96,9 @@
         for (int mu = 0; mu < 4; mu++) {
           RNGState localState = arg.rng[parity * arg.threads.x + x_cb];
 
-<<<<<<< HEAD
-          // generate Gaussian distributed su(n) field
-          Link u = gauss_su3<real, Link>(localState);
-          if (arg.group) {
-            u = arg.sigma * u;
-=======
           // generate Gaussian distributed su(n) fiueld
           Link u = arg.sigma * gauss_su3<real, Link>(localState);
           if constexpr (Arg::group) {
->>>>>>> e482b472
             expsu3<real>(u);
           }
 	  //if(x_cb == parity && parity == 0) printLink(u);
