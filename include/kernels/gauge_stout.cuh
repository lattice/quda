#pragma once

#include <gauge_field_order.h>
#include <index_helper.cuh>
#include <quda_matrix.h>
#include <su3_project.cuh>
#include <kernels/gauge_utils.cuh>
#include <kernel.h>
#include <thread_local_cache.h>

namespace quda
{

  template <typename Float_, int nColor_, QudaReconstructType recon_, int stoutDim_> struct STOUTArg : kernel_param<> {
    using Float = Float_;
    static constexpr int nColor = nColor_;
    static_assert(nColor == 3, "Only nColor=3 enabled at this time");
    static constexpr QudaReconstructType recon = recon_;
    static constexpr int stoutDim = stoutDim_;
    typedef typename gauge_mapper<Float, recon>::type Gauge;

    Gauge out;
    const Gauge in;

    int X[4]; // grid dimensions
    int border[4];
    const Float rho;
    const Float staple_coeff;
    const Float rectangle_coeff;
    const int dir_ignore;

    STOUTArg(GaugeField &out, const GaugeField &in, Float rho, Float epsilon, int dir_ignore) :
      kernel_param(dim3(1, 2, stoutDim)),
      out(out),
      in(in),
      rho(rho),
      staple_coeff(rho * (5.0 - 2.0 * epsilon) / 3.0),
      rectangle_coeff(rho * (1.0 - epsilon) / 12.0),
      dir_ignore(dir_ignore)
    {
      for (int dir = 0; dir < 4; ++dir) {
        border[dir] = in.R()[dir];
        X[dir] = in.X()[dir] - border[dir] * 2;
        this->threads.x *= X[dir];
      }
      this->threads.x /= 2;
    }
  };

  template <typename Arg> struct STOUT : computeStapleOps {
    using real = typename Arg::Float;
    using Complex = complex<real>;
    using Link = Matrix<complex<real>, Arg::nColor>;

    const Arg &arg;
    template <typename... OpsArgs> constexpr STOUT(const Arg &arg, const OpsArgs &...ops) : KernelOpsT(ops...), arg(arg)
    {
    }
    static constexpr const char *filename() { return KERNEL_FILE; }

    __device__ __host__ inline void operator()(int x_cb, int parity, int dir)
    {
      // Compute spacetime and local coords
      int X[4];
      for (int dr = 0; dr < 4; ++dr) X[dr] = arg.X[dr];
      int x[4];
      getCoords(x, x_cb, X, parity);
      for (int dr = 0; dr < 4; ++dr) {
        x[dr] += arg.border[dr];
        X[dr] += 2 * arg.border[dr];
      }
      dir = dir + (dir >= arg.dir_ignore);

      Link U, Stap, Q;

      // This function gets stap = S_{mu,nu} i.e., the staple of length 3,
<<<<<<< HEAD
      computeStaple(*this, x, X, parity, dir, Stap, Arg::stoutDim);
=======
      computeStaple(arg, x, X, parity, dir, Stap, arg.dir_ignore);
>>>>>>> c70220ce

      // Get link U
      U = arg.in(dir, linkIndex(x, X), parity);

      // Compute Omega_{mu}=[Sum_{mu neq nu}rho_{mu,nu}C_{mu,nu}]*U_{mu}^dag
      //--------------------------------------------------------------------
      // Compute \Omega = \rho * S * U^{\dagger}
      Q = (arg.rho * Stap) * conj(U);
      // Compute \Q_{mu} = i/2[Omega_{mu}^dag - Omega_{mu}
      //                      - 1/3 Tr(Omega_{mu}^dag - Omega_{mu})]
      makeHerm(Q);
      // Q is now defined.

      Link exp_iQ = exponentiate_iQ(Q);
      U = exp_iQ * U;
      arg.out(dir, linkIndex(x, X), parity) = U;

      // Debug tools
#if 0
      //Test for Traceless:
      double error = getTrace(Q).real();
      printf("Trace test %d %d %.15e\n", x_cb, dir, error);
      //Test for hermiticity:
      Link Q_diff = conj(Q) - Q; //This should be the zero matrix. Test by ReTr(Q_diff^2);
      Q_diff *= Q_diff;
      error = getTrace(Q_diff).real();
      printf("Herm test %d %d %.15e\n", x_cb, dir, error);
      //Test for expiQ unitarity:
      error = ErrorSU3(exp_iQ);
      printf("expiQ test %d %d %.15e\n", x_cb, dir, error);
      //Test for expiQ*U unitarity:
      error = ErrorSU3(U);
      printf("expiQ*u test %d %d %.15e\n", x_cb, dir, error);
#endif
    }
  };

  //------------------------//
  // Over-Improved routines //
  //------------------------//
  template <typename Arg> struct OvrImpSTOUTOps {
    using real = typename Arg::Float;
    using Complex = complex<real>;
    using Link = Matrix<complex<real>, Arg::nColor>;
    using StapCacheT = ThreadLocalCache<Link, 0, computeStapleRectangleOps>; // offset by computeStapleRectangleOps
    using RectCacheT = ThreadLocalCache<Link, 0, StapCacheT>;                // offset by StapCacheT
    using Ops = combineOps<computeStapleRectangleOps, KernelOps<StapCacheT, RectCacheT>>;
  };

  template <typename Arg> struct OvrImpSTOUT : OvrImpSTOUTOps<Arg>::Ops {
    using real = typename Arg::Float;
    using Complex = complex<real>;
    using Link = Matrix<complex<real>, Arg::nColor>;
    using typename OvrImpSTOUTOps<Arg>::Ops::KernelOpsT;

    const Arg &arg;
    template <typename... OpsArgs>
    constexpr OvrImpSTOUT(const Arg &arg, const OpsArgs &...ops) : KernelOpsT(ops...), arg(arg)
    {
    }
    static constexpr const char *filename() { return KERNEL_FILE; }

    __device__ __host__ inline void operator()(int x_cb, int parity, int dir)
    {
      // Compute spacetime and local coords
      int X[4];
      for (int dr = 0; dr < 4; ++dr) X[dr] = arg.X[dr];
      int x[4];
      getCoords(x, x_cb, X, parity);
      for (int dr = 0; dr < 4; ++dr) {
        x[dr] += arg.border[dr];
        X[dr] += 2 * arg.border[dr];
      }
      dir = dir + (dir >= arg.dir_ignore);

      Link U, Q;
      typename OvrImpSTOUTOps<Arg>::StapCacheT Stap {*this};
      typename OvrImpSTOUTOps<Arg>::RectCacheT Rect {*this};

      // This function gets stap = S_{mu,nu} i.e., the staple of length 3,
      // and the 1x2 and 2x1 rectangles of length 5. From the following paper:
      // https://arxiv.org/abs/0801.1165
<<<<<<< HEAD
      computeStapleRectangle(*this, x, X, parity, dir, Stap, Rect, Arg::stoutDim);
=======
      computeStapleRectangle(arg, x, X, parity, dir, Stap, Rect, arg.dir_ignore);
>>>>>>> c70220ce

      // Get link U
      U = arg.in(dir, linkIndex(x, X), parity);

      // Compute Omega_{mu}=[Sum_{mu neq nu}rho_{mu,nu}C_{mu,nu}]*U_{mu}^dag
      //-------------------------------------------------------------------
      // Compute \rho * staple_coeff * S - \rho * rectangle_coeff * R
      Q = ((arg.staple_coeff * static_cast<const Link &>(Stap)) - (arg.rectangle_coeff * static_cast<const Link &>(Rect)))
        * conj(U);
      // Compute \Q_{mu} = i/2[Omega_{mu}^dag - Omega_{mu}
      //                      - 1/3 Tr(Omega_{mu}^dag - Omega_{mu})]
      makeHerm(Q);
      // Q is now defined.

      Link exp_iQ = exponentiate_iQ(Q);
      U = exp_iQ * U;
      arg.out(dir, linkIndex(x, X), parity) = U;

      // Debug tools
#if 0
      //Test for Traceless:
      double error = getTrace(Q).real();
      printf("Trace test %d %d %.15e\n", x_cb, dir, error);
      //Test for hermiticity:
      Link Q_diff = conj(Q) - Q; //This should be the zero matrix. Test by ReTr(Q_diff^2);
      Q_diff *= Q_diff;
      error = getTrace(Q_diff).real();
      printf("Herm test %d %d %.15e\n", x_cb, dir, error);
      //Test for expiQ unitarity:
      error = ErrorSU3(exp_iQ);
      printf("expiQ test %d %d %.15e\n", x_cb, dir, error);
      //Test for expiQ*U unitarity:
      error = ErrorSU3(U);
      printf("expiQ*u test %d %d %.15e\n", x_cb, dir, error);
#endif
    }
  };

} // namespace quda<|MERGE_RESOLUTION|>--- conflicted
+++ resolved
@@ -74,11 +74,7 @@
       Link U, Stap, Q;
 
       // This function gets stap = S_{mu,nu} i.e., the staple of length 3,
-<<<<<<< HEAD
-      computeStaple(*this, x, X, parity, dir, Stap, Arg::stoutDim);
-=======
-      computeStaple(arg, x, X, parity, dir, Stap, arg.dir_ignore);
->>>>>>> c70220ce
+      computeStaple(*this, x, X, parity, dir, Stap, arg.dir_ignore);
 
       // Get link U
       U = arg.in(dir, linkIndex(x, X), parity);
@@ -161,11 +157,7 @@
       // This function gets stap = S_{mu,nu} i.e., the staple of length 3,
       // and the 1x2 and 2x1 rectangles of length 5. From the following paper:
       // https://arxiv.org/abs/0801.1165
-<<<<<<< HEAD
-      computeStapleRectangle(*this, x, X, parity, dir, Stap, Rect, Arg::stoutDim);
-=======
-      computeStapleRectangle(arg, x, X, parity, dir, Stap, Rect, arg.dir_ignore);
->>>>>>> c70220ce
+      computeStapleRectangle(*this, x, X, parity, dir, Stap, Rect, arg.dir_ignore);
 
       // Get link U
       U = arg.in(dir, linkIndex(x, X), parity);
