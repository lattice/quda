#pragma once

#include <gauge_field_order.h>
#include <index_helper.cuh>
#include <quda_matrix.h>
#include <su3_project.cuh>
#include <kernels/gauge_utils.cuh>
#include <kernel.h>
#include <thread_local_cache.h>

namespace quda
{

  template <typename Float_, int nColor_, QudaReconstructType recon_, int stoutDim_>
  struct STOUTArg : kernel_param<> {
    using Float = Float_;
    static constexpr int nColor = nColor_;
    static_assert(nColor == 3, "Only nColor=3 enabled at this time");
    static constexpr QudaReconstructType recon = recon_;
    static constexpr int stoutDim = stoutDim_;
    typedef typename gauge_mapper<Float,recon>::type Gauge;

    Gauge out;
    const Gauge in;

    int X[4];    // grid dimensions
    int border[4];
    const Float rho;
    const Float staple_coeff;
    const Float rectangle_coeff;

    STOUTArg(GaugeField &out, const GaugeField &in, Float rho, Float epsilon = 0) :
      kernel_param(dim3(1, 2, stoutDim)),
      out(out),
      in(in),
      rho(rho),
      staple_coeff(rho * (5.0 - 2.0 * epsilon) / 3.0),
      rectangle_coeff(rho * (1.0 - epsilon) / 12.0)
    {
      for (int dir = 0; dir < 4; ++dir) {
        border[dir] = in.R()[dir];
        X[dir] = in.X()[dir] - border[dir] * 2;
        this->threads.x *= X[dir];
      }
      this->threads.x /= 2;
    }
  };

  template <typename Arg> struct STOUT : computeStapleOps
  {
    using real = typename Arg::Float;
    using Complex = complex<real>;
    using Link = Matrix<complex<real>, Arg::nColor>;

    const Arg &arg;
    template <typename ...OpsArgs>
    constexpr STOUT(const Arg &arg, const OpsArgs &...ops) : computeStapleOps(ops...), arg(arg) {}
    static constexpr const char *filename() { return KERNEL_FILE; }

    __device__ __host__ inline void operator()(int x_cb, int parity, int dir)
    {
      // Compute spacetime and local coords
      int X[4];
      for (int dr = 0; dr < 4; ++dr) X[dr] = arg.X[dr];
      int x[4];
      getCoords(x, x_cb, X, parity);
      for (int dr = 0; dr < 4; ++dr) {
        x[dr] += arg.border[dr];
        X[dr] += 2 * arg.border[dr];
      }

      Link U, Stap, Q;

      // This function gets stap = S_{mu,nu} i.e., the staple of length 3,
      computeStaple(*this, x, X, parity, dir, Stap, Arg::stoutDim);

      // Get link U
      U = arg.in(dir, linkIndex(x, X), parity);

      // Compute Omega_{mu}=[Sum_{mu neq nu}rho_{mu,nu}C_{mu,nu}]*U_{mu}^dag
      //--------------------------------------------------------------------
      // Compute \Omega = \rho * S * U^{\dagger}
      Q = (arg.rho * Stap) * conj(U);
      // Compute \Q_{mu} = i/2[Omega_{mu}^dag - Omega_{mu}
      //                      - 1/3 Tr(Omega_{mu}^dag - Omega_{mu})]
      makeHerm(Q);
      // Q is now defined.

      Link exp_iQ = exponentiate_iQ(Q);
      U = exp_iQ * U;
      arg.out(dir, linkIndex(x, X), parity) = U;

      // Debug tools
#if 0
      //Test for Traceless:
      double error = getTrace(Q).real();
      printf("Trace test %d %d %.15e\n", x_cb, dir, error);
      //Test for hermiticity:
      Link Q_diff = conj(Q) - Q; //This should be the zero matrix. Test by ReTr(Q_diff^2);
      Q_diff *= Q_diff;
      error = getTrace(Q_diff).real();
      printf("Herm test %d %d %.15e\n", x_cb, dir, error);
      //Test for expiQ unitarity:
      error = ErrorSU3(exp_iQ);
      printf("expiQ test %d %d %.15e\n", x_cb, dir, error);
      //Test for expiQ*U unitarity:
      error = ErrorSU3(U);
      printf("expiQ*u test %d %d %.15e\n", x_cb, dir, error);
#endif
    }
  };

  //------------------------//
  // Over-Improved routines //
  //------------------------//
  template <typename Arg> struct OvrImpSTOUTOps {
    using real = typename Arg::Float;
    using Complex = complex<real>;
    using Link = Matrix<complex<real>, Arg::nColor>;
    using StapCacheT = ThreadLocalCache<Link,0,computeStapleRectangleOps>;
    using RectCacheT = ThreadLocalCache<Link,0,StapCacheT>;
    using Ops = combineOps<computeStapleRectangleOps,SpecialOps<StapCacheT,RectCacheT>>;
  };

  template <typename Arg_> struct OvrImpSTOUT : OvrImpSTOUTOps<Arg_>::Ops
  {
    using Arg = Arg_;
    using real = typename Arg::Float;
    using Complex = complex<real>;
    using Link = Matrix<complex<real>, Arg::nColor>;
    using typename OvrImpSTOUTOps<Arg_>::Ops::KernelOpsT;

    const Arg &arg;
    template <typename ...OpsArgs>
    constexpr OvrImpSTOUT(const Arg &arg, const OpsArgs &...ops) : KernelOpsT(ops...), arg(arg) {}
    static constexpr const char *filename() { return KERNEL_FILE; }

    __device__ __host__ inline void operator()(int x_cb, int parity, int dir)
    {
      // Compute spacetime and local coords
      int X[4];
      for (int dr = 0; dr < 4; ++dr) X[dr] = arg.X[dr];
      int x[4];
      getCoords(x, x_cb, X, parity);
      for (int dr = 0; dr < 4; ++dr) {
        x[dr] += arg.border[dr];
        X[dr] += 2 * arg.border[dr];
      }

      Link U, Q;
<<<<<<< HEAD
      //SharedMemoryCache<Link> Stap(target::block_dim());
      //SharedMemoryCache<Link> Rect(target::block_dim(), sizeof(Link));
      typename OvrImpSTOUTOps<Arg>::StapCacheT Stap{*this};
      typename OvrImpSTOUTOps<Arg>::RectCacheT Rect{*this};
=======
      ThreadLocalCache<Link, 0, computeStapleRectangleOps> Stap;
      ThreadLocalCache<Link, 0, decltype(Stap)> Rect; // offset by Stap type to ensure non-overlapping allocations
>>>>>>> fd50676d

      // This function gets stap = S_{mu,nu} i.e., the staple of length 3,
      // and the 1x2 and 2x1 rectangles of length 5. From the following paper:
      // https://arxiv.org/abs/0801.1165
      computeStapleRectangle(*this, x, X, parity, dir, Stap, Rect, Arg::stoutDim);

      // Get link U
      U = arg.in(dir, linkIndex(x, X), parity);

      // Compute Omega_{mu}=[Sum_{mu neq nu}rho_{mu,nu}C_{mu,nu}]*U_{mu}^dag
      //-------------------------------------------------------------------
      // Compute \rho * staple_coeff * S - \rho * rectangle_coeff * R
      Q = ((arg.staple_coeff * static_cast<const Link &>(Stap)) - (arg.rectangle_coeff * static_cast<const Link &>(Rect))) * conj(U);
      // Compute \Q_{mu} = i/2[Omega_{mu}^dag - Omega_{mu}
      //                      - 1/3 Tr(Omega_{mu}^dag - Omega_{mu})]
      makeHerm(Q);
      // Q is now defined.

      Link exp_iQ = exponentiate_iQ(Q);
      U = exp_iQ * U;
      arg.out(dir, linkIndex(x, X), parity) = U;

      // Debug tools
#if 0
      //Test for Traceless:
      double error = getTrace(Q).real();
      printf("Trace test %d %d %.15e\n", x_cb, dir, error);
      //Test for hermiticity:
      Link Q_diff = conj(Q) - Q; //This should be the zero matrix. Test by ReTr(Q_diff^2);
      Q_diff *= Q_diff;
      error = getTrace(Q_diff).real();
      printf("Herm test %d %d %.15e\n", x_cb, dir, error);
      //Test for expiQ unitarity:
      error = ErrorSU3(exp_iQ);
      printf("expiQ test %d %d %.15e\n", x_cb, dir, error);
      //Test for expiQ*U unitarity:
      error = ErrorSU3(U);
      printf("expiQ*u test %d %d %.15e\n", x_cb, dir, error);
#endif
    }
  };

} // namespace quda<|MERGE_RESOLUTION|>--- conflicted
+++ resolved
@@ -117,8 +117,8 @@
     using real = typename Arg::Float;
     using Complex = complex<real>;
     using Link = Matrix<complex<real>, Arg::nColor>;
-    using StapCacheT = ThreadLocalCache<Link,0,computeStapleRectangleOps>;
-    using RectCacheT = ThreadLocalCache<Link,0,StapCacheT>;
+    using StapCacheT = ThreadLocalCache<Link,0,computeStapleRectangleOps>;  // offset by computeStapleRectangleOps
+    using RectCacheT = ThreadLocalCache<Link,0,StapCacheT>;  // offset by StapCacheT
     using Ops = combineOps<computeStapleRectangleOps,SpecialOps<StapCacheT,RectCacheT>>;
   };
 
@@ -148,15 +148,8 @@
       }
 
       Link U, Q;
-<<<<<<< HEAD
-      //SharedMemoryCache<Link> Stap(target::block_dim());
-      //SharedMemoryCache<Link> Rect(target::block_dim(), sizeof(Link));
       typename OvrImpSTOUTOps<Arg>::StapCacheT Stap{*this};
       typename OvrImpSTOUTOps<Arg>::RectCacheT Rect{*this};
-=======
-      ThreadLocalCache<Link, 0, computeStapleRectangleOps> Stap;
-      ThreadLocalCache<Link, 0, decltype(Stap)> Rect; // offset by Stap type to ensure non-overlapping allocations
->>>>>>> fd50676d
 
       // This function gets stap = S_{mu,nu} i.e., the staple of length 3,
       // and the 1x2 and 2x1 rectangles of length 5. From the following paper:
