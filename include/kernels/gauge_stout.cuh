--- conflicted
+++ resolved
@@ -151,18 +151,8 @@
       dir = dir + (dir >= arg.dir_ignore);
 
       Link U, Q;
-<<<<<<< HEAD
-#ifdef QUDA_OMPTARGET_THREAD_ARRAY_SIMPLE
-      Link Stap;
-      Link Rect;
-#else
-      ThreadLocalCache<Link, 0, computeStapleRectangleOps> Stap;
-      ThreadLocalCache<Link, 0, decltype(Stap)> Rect; // offset by Stap type to ensure non-overlapping allocations
-#endif
-=======
       typename OvrImpSTOUTOps<Arg>::StapCacheT Stap {*this};
       typename OvrImpSTOUTOps<Arg>::RectCacheT Rect {*this};
->>>>>>> f8855bbe
 
       // This function gets stap = S_{mu,nu} i.e., the staple of length 3,
       // and the 1x2 and 2x1 rectangles of length 5. From the following paper:
