#pragma once

#include <gauge_field_order.h>
#include <index_helper.cuh>
#include <quda_matrix.h>
#include <su3_project.cuh>
#include <kernels/gauge_utils.cuh>
#include <kernel.h>
#include <thread_local_cache.h>

namespace quda
{

  template <typename Float_, int nColor_, QudaReconstructType recon_, int stoutDim_>
  struct STOUTArg : kernel_param<> {
    using Float = Float_;
    static constexpr int nColor = nColor_;
    static_assert(nColor == 3, "Only nColor=3 enabled at this time");
    static constexpr QudaReconstructType recon = recon_;
    static constexpr int stoutDim = stoutDim_;
    typedef typename gauge_mapper<Float,recon>::type Gauge;

    Gauge out;
    const Gauge in;

    int X[4];    // grid dimensions
    int border[4];
    const Float rho;
    const Float staple_coeff;
    const Float rectangle_coeff;
    const int dir_ignore;

    STOUTArg(GaugeField &out, const GaugeField &in, Float rho, Float epsilon, int dir_ignore) :
      kernel_param(dim3(1, 2, stoutDim)),
      out(out),
      in(in),
      rho(rho),
      staple_coeff(rho * (5.0 - 2.0 * epsilon) / 3.0),
      rectangle_coeff(rho * (1.0 - epsilon) / 12.0),
      dir_ignore(dir_ignore)
    {
      for (int dir = 0; dir < 4; ++dir) {
        border[dir] = in.R()[dir];
        X[dir] = in.X()[dir] - border[dir] * 2;
        this->threads.x *= X[dir];
      }
      this->threads.x /= 2;
    }
  };

  template <typename Arg> struct STOUT : computeStapleOps
  {
    using real = typename Arg::Float;
    using Complex = complex<real>;
    using Link = Matrix<complex<real>, Arg::nColor>;

    const Arg &arg;
    template <typename ...OpsArgs>
    constexpr STOUT(const Arg &arg, const OpsArgs &...ops) : computeStapleOps(ops...), arg(arg) {}
    static constexpr const char *filename() { return KERNEL_FILE; }

    __device__ __host__ inline void operator()(int x_cb, int parity, int dir)
    {
      // Compute spacetime and local coords
      int X[4];
      for (int dr = 0; dr < 4; ++dr) X[dr] = arg.X[dr];
      int x[4];
      getCoords(x, x_cb, X, parity);
      for (int dr = 0; dr < 4; ++dr) {
        x[dr] += arg.border[dr];
        X[dr] += 2 * arg.border[dr];
      }
      dir = dir + (dir >= arg.dir_ignore);

      Link U, Stap, Q;

      // This function gets stap = S_{mu,nu} i.e., the staple of length 3,
<<<<<<< HEAD
      computeStaple(*this, x, X, parity, dir, Stap, Arg::stoutDim);
=======
      computeStaple(arg, x, X, parity, dir, Stap, arg.dir_ignore);
>>>>>>> 56ab21cb

      // Get link U
      U = arg.in(dir, linkIndex(x, X), parity);

      // Compute Omega_{mu}=[Sum_{mu neq nu}rho_{mu,nu}C_{mu,nu}]*U_{mu}^dag
      //--------------------------------------------------------------------
      // Compute \Omega = \rho * S * U^{\dagger}
      Q = (arg.rho * Stap) * conj(U);
      // Compute \Q_{mu} = i/2[Omega_{mu}^dag - Omega_{mu}
      //                      - 1/3 Tr(Omega_{mu}^dag - Omega_{mu})]
      makeHerm(Q);
      // Q is now defined.

      Link exp_iQ = exponentiate_iQ(Q);
      U = exp_iQ * U;
      arg.out(dir, linkIndex(x, X), parity) = U;

      // Debug tools
#if 0
      //Test for Traceless:
      double error = getTrace(Q).real();
      printf("Trace test %d %d %.15e\n", x_cb, dir, error);
      //Test for hermiticity:
      Link Q_diff = conj(Q) - Q; //This should be the zero matrix. Test by ReTr(Q_diff^2);
      Q_diff *= Q_diff;
      error = getTrace(Q_diff).real();
      printf("Herm test %d %d %.15e\n", x_cb, dir, error);
      //Test for expiQ unitarity:
      error = ErrorSU3(exp_iQ);
      printf("expiQ test %d %d %.15e\n", x_cb, dir, error);
      //Test for expiQ*U unitarity:
      error = ErrorSU3(U);
      printf("expiQ*u test %d %d %.15e\n", x_cb, dir, error);
#endif
    }
  };

  //------------------------//
  // Over-Improved routines //
  //------------------------//
  template <typename Arg> struct OvrImpSTOUTOps {
    using real = typename Arg::Float;
    using Complex = complex<real>;
    using Link = Matrix<complex<real>, Arg::nColor>;
    using StapCacheT = ThreadLocalCache<Link,0,computeStapleRectangleOps>;  // offset by computeStapleRectangleOps
    using RectCacheT = ThreadLocalCache<Link,0,StapCacheT>;  // offset by StapCacheT
    using Ops = combineOps<computeStapleRectangleOps,KernelOps<StapCacheT,RectCacheT>>;
  };

  template <typename Arg_> struct OvrImpSTOUT : OvrImpSTOUTOps<Arg_>::Ops
  {
    using Arg = Arg_;
    using real = typename Arg::Float;
    using Complex = complex<real>;
    using Link = Matrix<complex<real>, Arg::nColor>;
    using typename OvrImpSTOUTOps<Arg_>::Ops::KernelOpsT;

    const Arg &arg;
    template <typename ...OpsArgs>
    constexpr OvrImpSTOUT(const Arg &arg, const OpsArgs &...ops) : KernelOpsT(ops...), arg(arg) {}
    static constexpr const char *filename() { return KERNEL_FILE; }

    __device__ __host__ inline void operator()(int x_cb, int parity, int dir)
    {
      // Compute spacetime and local coords
      int X[4];
      for (int dr = 0; dr < 4; ++dr) X[dr] = arg.X[dr];
      int x[4];
      getCoords(x, x_cb, X, parity);
      for (int dr = 0; dr < 4; ++dr) {
        x[dr] += arg.border[dr];
        X[dr] += 2 * arg.border[dr];
      }
      dir = dir + (dir >= arg.dir_ignore);

      Link U, Q;
      typename OvrImpSTOUTOps<Arg>::StapCacheT Stap{*this};
      typename OvrImpSTOUTOps<Arg>::RectCacheT Rect{*this};

      // This function gets stap = S_{mu,nu} i.e., the staple of length 3,
      // and the 1x2 and 2x1 rectangles of length 5. From the following paper:
      // https://arxiv.org/abs/0801.1165
<<<<<<< HEAD
      computeStapleRectangle(*this, x, X, parity, dir, Stap, Rect, Arg::stoutDim);
=======
      computeStapleRectangle(arg, x, X, parity, dir, Stap, Rect, arg.dir_ignore);
>>>>>>> 56ab21cb

      // Get link U
      U = arg.in(dir, linkIndex(x, X), parity);

      // Compute Omega_{mu}=[Sum_{mu neq nu}rho_{mu,nu}C_{mu,nu}]*U_{mu}^dag
      //-------------------------------------------------------------------
      // Compute \rho * staple_coeff * S - \rho * rectangle_coeff * R
      Q = ((arg.staple_coeff * static_cast<const Link &>(Stap)) - (arg.rectangle_coeff * static_cast<const Link &>(Rect))) * conj(U);
      // Compute \Q_{mu} = i/2[Omega_{mu}^dag - Omega_{mu}
      //                      - 1/3 Tr(Omega_{mu}^dag - Omega_{mu})]
      makeHerm(Q);
      // Q is now defined.

      Link exp_iQ = exponentiate_iQ(Q);
      U = exp_iQ * U;
      arg.out(dir, linkIndex(x, X), parity) = U;

      // Debug tools
#if 0
      //Test for Traceless:
      double error = getTrace(Q).real();
      printf("Trace test %d %d %.15e\n", x_cb, dir, error);
      //Test for hermiticity:
      Link Q_diff = conj(Q) - Q; //This should be the zero matrix. Test by ReTr(Q_diff^2);
      Q_diff *= Q_diff;
      error = getTrace(Q_diff).real();
      printf("Herm test %d %d %.15e\n", x_cb, dir, error);
      //Test for expiQ unitarity:
      error = ErrorSU3(exp_iQ);
      printf("expiQ test %d %d %.15e\n", x_cb, dir, error);
      //Test for expiQ*U unitarity:
      error = ErrorSU3(U);
      printf("expiQ*u test %d %d %.15e\n", x_cb, dir, error);
#endif
    }
  };

} // namespace quda<|MERGE_RESOLUTION|>--- conflicted
+++ resolved
@@ -55,8 +55,8 @@
     using Link = Matrix<complex<real>, Arg::nColor>;
 
     const Arg &arg;
-    template <typename ...OpsArgs>
-    constexpr STOUT(const Arg &arg, const OpsArgs &...ops) : computeStapleOps(ops...), arg(arg) {}
+    template <typename... Ops>
+    constexpr STOUT(const Arg &arg, const Ops &...ops) : KernelOpsT(ops...), arg(arg) {}
     static constexpr const char *filename() { return KERNEL_FILE; }
 
     __device__ __host__ inline void operator()(int x_cb, int parity, int dir)
@@ -75,11 +75,7 @@
       Link U, Stap, Q;
 
       // This function gets stap = S_{mu,nu} i.e., the staple of length 3,
-<<<<<<< HEAD
-      computeStaple(*this, x, X, parity, dir, Stap, Arg::stoutDim);
-=======
-      computeStaple(arg, x, X, parity, dir, Stap, arg.dir_ignore);
->>>>>>> 56ab21cb
+      computeStaple(*this, x, X, parity, dir, Stap, arg.dir_ignore);
 
       // Get link U
       U = arg.in(dir, linkIndex(x, X), parity);
@@ -162,11 +158,7 @@
       // This function gets stap = S_{mu,nu} i.e., the staple of length 3,
       // and the 1x2 and 2x1 rectangles of length 5. From the following paper:
       // https://arxiv.org/abs/0801.1165
-<<<<<<< HEAD
-      computeStapleRectangle(*this, x, X, parity, dir, Stap, Rect, Arg::stoutDim);
-=======
-      computeStapleRectangle(arg, x, X, parity, dir, Stap, Rect, arg.dir_ignore);
->>>>>>> 56ab21cb
+      computeStapleRectangle(*this, x, X, parity, dir, Stap, Rect, arg.dir_ignore);
 
       // Get link U
       U = arg.in(dir, linkIndex(x, X), parity);
