#pragma once

#include <gauge_field_order.h>
#include <index_helper.cuh>
#include <quda_matrix.h>
#include <su3_project.cuh>
#include <kernels/gauge_utils.cuh>
#include <kernel.h>
#include <thread_local_cache.h>

namespace quda
{

  template <typename Float_, int nColor_, QudaReconstructType recon_, int stoutDim_> struct STOUTArg : kernel_param<> {
    using Float = Float_;
    static constexpr int nColor = nColor_;
    static_assert(nColor == 3, "Only nColor=3 enabled at this time");
    static constexpr QudaReconstructType recon = recon_;
    static constexpr int stoutDim = stoutDim_;
    typedef typename gauge_mapper<Float, recon>::type Gauge;

    Gauge out;
    const Gauge in;

    int X[4]; // grid dimensions
    int border[4];
    const Float rho;
    const Float staple_coeff;
    const Float rectangle_coeff;
    const int dir_ignore;

    STOUTArg(GaugeField &out, const GaugeField &in, Float rho, Float epsilon, int dir_ignore) :
      kernel_param(dim3(1, 2, stoutDim)),
      out(out),
      in(in),
      rho(rho),
      staple_coeff(rho * (5.0 - 2.0 * epsilon) / 3.0),
      rectangle_coeff(rho * (1.0 - epsilon) / 12.0),
      dir_ignore(dir_ignore)
    {
      for (int dir = 0; dir < 4; ++dir) {
        border[dir] = in.R()[dir];
        X[dir] = in.X()[dir] - border[dir] * 2;
        this->threads.x *= X[dir];
      }
      this->threads.x /= 2;
    }
  };

<<<<<<< HEAD
  template <typename Arg> struct STOUT : computeStapleOps
  {
=======
  template <typename Arg> struct STOUT : computeStapleOps {
>>>>>>> f8855bbe
    using real = typename Arg::Float;
    using Complex = complex<real>;
    using Link = Matrix<complex<real>, Arg::nColor>;

    const Arg &arg;
<<<<<<< HEAD
    template <typename... Ops>
    constexpr STOUT(const Arg &arg, const Ops &...ops) : KernelOpsT(ops...), arg(arg) {}
=======
    template <typename... OpsArgs> constexpr STOUT(const Arg &arg, const OpsArgs &...ops) : KernelOpsT(ops...), arg(arg)
    {
    }
>>>>>>> f8855bbe
    static constexpr const char *filename() { return KERNEL_FILE; }

    __device__ __host__ inline void operator()(int x_cb, int parity, int dir)
    {
      // Compute spacetime and local coords
      int X[4];
      for (int dr = 0; dr < 4; ++dr) X[dr] = arg.X[dr];
      int x[4];
      getCoords(x, x_cb, X, parity);
      for (int dr = 0; dr < 4; ++dr) {
        x[dr] += arg.border[dr];
        X[dr] += 2 * arg.border[dr];
      }
      dir = dir + (dir >= arg.dir_ignore);

      Link U, Stap, Q;

      // This function gets stap = S_{mu,nu} i.e., the staple of length 3,
      computeStaple(*this, x, X, parity, dir, Stap, arg.dir_ignore);

      // Get link U
      U = arg.in(dir, linkIndex(x, X), parity);

      // Compute Omega_{mu}=[Sum_{mu neq nu}rho_{mu,nu}C_{mu,nu}]*U_{mu}^dag
      //--------------------------------------------------------------------
      // Compute \Omega = \rho * S * U^{\dagger}
      Q = (arg.rho * Stap) * conj(U);
      // Compute \Q_{mu} = i/2[Omega_{mu}^dag - Omega_{mu}
      //                      - 1/3 Tr(Omega_{mu}^dag - Omega_{mu})]
      makeHerm(Q);
      // Q is now defined.

      Link exp_iQ = exponentiate_iQ(Q);
      U = exp_iQ * U;
      arg.out(dir, linkIndex(x, X), parity) = U;

      // Debug tools
#if 0
      //Test for Traceless:
      double error = getTrace(Q).real();
      printf("Trace test %d %d %.15e\n", x_cb, dir, error);
      //Test for hermiticity:
      Link Q_diff = conj(Q) - Q; //This should be the zero matrix. Test by ReTr(Q_diff^2);
      Q_diff *= Q_diff;
      error = getTrace(Q_diff).real();
      printf("Herm test %d %d %.15e\n", x_cb, dir, error);
      //Test for expiQ unitarity:
      error = ErrorSU3(exp_iQ);
      printf("expiQ test %d %d %.15e\n", x_cb, dir, error);
      //Test for expiQ*U unitarity:
      error = ErrorSU3(U);
      printf("expiQ*u test %d %d %.15e\n", x_cb, dir, error);
#endif
    }
  };

  //------------------------//
  // Over-Improved routines //
  //------------------------//
  template <typename Arg> struct OvrImpSTOUTOps {
<<<<<<< HEAD
    using real = typename Arg::Float;
    using Complex = complex<real>;
    using Link = Matrix<complex<real>, Arg::nColor>;
    using StapCacheT = ThreadLocalCache<Link,0,computeStapleRectangleOps>;  // offset by computeStapleRectangleOps
    using RectCacheT = ThreadLocalCache<Link,0,StapCacheT>;  // offset by StapCacheT
    using Ops = combineOps<computeStapleRectangleOps,KernelOps<StapCacheT,RectCacheT>>;
  };

  template <typename Arg_> struct OvrImpSTOUT : OvrImpSTOUTOps<Arg_>::Ops
  {
    using Arg = Arg_;
    using real = typename Arg::Float;
    using Complex = complex<real>;
    using Link = Matrix<complex<real>, Arg::nColor>;
    using typename OvrImpSTOUTOps<Arg_>::Ops::KernelOpsT;

    const Arg &arg;
    template <typename ...OpsArgs>
    constexpr OvrImpSTOUT(const Arg &arg, const OpsArgs &...ops) : KernelOpsT(ops...), arg(arg) {}
=======
    using real = typename Arg::Float;
    using Complex = complex<real>;
    using Link = Matrix<complex<real>, Arg::nColor>;
    using StapCacheT = ThreadLocalCache<Link, 0, computeStapleRectangleOps>; // offset by computeStapleRectangleOps
    using RectCacheT = ThreadLocalCache<Link, 0, StapCacheT>;                // offset by StapCacheT
    using Ops = combineOps<computeStapleRectangleOps, KernelOps<StapCacheT, RectCacheT>>;
  };

  template <typename Arg> struct OvrImpSTOUT : OvrImpSTOUTOps<Arg>::Ops {
    using real = typename Arg::Float;
    using Complex = complex<real>;
    using Link = Matrix<complex<real>, Arg::nColor>;
    using typename OvrImpSTOUTOps<Arg>::Ops::KernelOpsT;

    const Arg &arg;
    template <typename... OpsArgs>
    constexpr OvrImpSTOUT(const Arg &arg, const OpsArgs &...ops) : KernelOpsT(ops...), arg(arg)
    {
    }
>>>>>>> f8855bbe
    static constexpr const char *filename() { return KERNEL_FILE; }

    __device__ __host__ inline void operator()(int x_cb, int parity, int dir)
    {
      // Compute spacetime and local coords
      int X[4];
      for (int dr = 0; dr < 4; ++dr) X[dr] = arg.X[dr];
      int x[4];
      getCoords(x, x_cb, X, parity);
      for (int dr = 0; dr < 4; ++dr) {
        x[dr] += arg.border[dr];
        X[dr] += 2 * arg.border[dr];
      }
      dir = dir + (dir >= arg.dir_ignore);

      Link U, Q;
<<<<<<< HEAD
      typename OvrImpSTOUTOps<Arg>::StapCacheT Stap{*this};
      typename OvrImpSTOUTOps<Arg>::RectCacheT Rect{*this};
=======
      typename OvrImpSTOUTOps<Arg>::StapCacheT Stap {*this};
      typename OvrImpSTOUTOps<Arg>::RectCacheT Rect {*this};
>>>>>>> f8855bbe

      // This function gets stap = S_{mu,nu} i.e., the staple of length 3,
      // and the 1x2 and 2x1 rectangles of length 5. From the following paper:
      // https://arxiv.org/abs/0801.1165
      computeStapleRectangle(*this, x, X, parity, dir, Stap, Rect, arg.dir_ignore);

      // Get link U
      U = arg.in(dir, linkIndex(x, X), parity);

      // Compute Omega_{mu}=[Sum_{mu neq nu}rho_{mu,nu}C_{mu,nu}]*U_{mu}^dag
      //-------------------------------------------------------------------
      // Compute \rho * staple_coeff * S - \rho * rectangle_coeff * R
      Q = ((arg.staple_coeff * static_cast<const Link &>(Stap)) - (arg.rectangle_coeff * static_cast<const Link &>(Rect)))
        * conj(U);
      // Compute \Q_{mu} = i/2[Omega_{mu}^dag - Omega_{mu}
      //                      - 1/3 Tr(Omega_{mu}^dag - Omega_{mu})]
      makeHerm(Q);
      // Q is now defined.

      Link exp_iQ = exponentiate_iQ(Q);
      U = exp_iQ * U;
      arg.out(dir, linkIndex(x, X), parity) = U;

      // Debug tools
#if 0
      //Test for Traceless:
      double error = getTrace(Q).real();
      printf("Trace test %d %d %.15e\n", x_cb, dir, error);
      //Test for hermiticity:
      Link Q_diff = conj(Q) - Q; //This should be the zero matrix. Test by ReTr(Q_diff^2);
      Q_diff *= Q_diff;
      error = getTrace(Q_diff).real();
      printf("Herm test %d %d %.15e\n", x_cb, dir, error);
      //Test for expiQ unitarity:
      error = ErrorSU3(exp_iQ);
      printf("expiQ test %d %d %.15e\n", x_cb, dir, error);
      //Test for expiQ*U unitarity:
      error = ErrorSU3(U);
      printf("expiQ*u test %d %d %.15e\n", x_cb, dir, error);
#endif
    }
  };

} // namespace quda<|MERGE_RESOLUTION|>--- conflicted
+++ resolved
@@ -47,25 +47,15 @@
     }
   };
 
-<<<<<<< HEAD
-  template <typename Arg> struct STOUT : computeStapleOps
-  {
-=======
   template <typename Arg> struct STOUT : computeStapleOps {
->>>>>>> f8855bbe
     using real = typename Arg::Float;
     using Complex = complex<real>;
     using Link = Matrix<complex<real>, Arg::nColor>;
 
     const Arg &arg;
-<<<<<<< HEAD
-    template <typename... Ops>
-    constexpr STOUT(const Arg &arg, const Ops &...ops) : KernelOpsT(ops...), arg(arg) {}
-=======
     template <typename... OpsArgs> constexpr STOUT(const Arg &arg, const OpsArgs &...ops) : KernelOpsT(ops...), arg(arg)
     {
     }
->>>>>>> f8855bbe
     static constexpr const char *filename() { return KERNEL_FILE; }
 
     __device__ __host__ inline void operator()(int x_cb, int parity, int dir)
@@ -126,27 +116,6 @@
   // Over-Improved routines //
   //------------------------//
   template <typename Arg> struct OvrImpSTOUTOps {
-<<<<<<< HEAD
-    using real = typename Arg::Float;
-    using Complex = complex<real>;
-    using Link = Matrix<complex<real>, Arg::nColor>;
-    using StapCacheT = ThreadLocalCache<Link,0,computeStapleRectangleOps>;  // offset by computeStapleRectangleOps
-    using RectCacheT = ThreadLocalCache<Link,0,StapCacheT>;  // offset by StapCacheT
-    using Ops = combineOps<computeStapleRectangleOps,KernelOps<StapCacheT,RectCacheT>>;
-  };
-
-  template <typename Arg_> struct OvrImpSTOUT : OvrImpSTOUTOps<Arg_>::Ops
-  {
-    using Arg = Arg_;
-    using real = typename Arg::Float;
-    using Complex = complex<real>;
-    using Link = Matrix<complex<real>, Arg::nColor>;
-    using typename OvrImpSTOUTOps<Arg_>::Ops::KernelOpsT;
-
-    const Arg &arg;
-    template <typename ...OpsArgs>
-    constexpr OvrImpSTOUT(const Arg &arg, const OpsArgs &...ops) : KernelOpsT(ops...), arg(arg) {}
-=======
     using real = typename Arg::Float;
     using Complex = complex<real>;
     using Link = Matrix<complex<real>, Arg::nColor>;
@@ -166,7 +135,6 @@
     constexpr OvrImpSTOUT(const Arg &arg, const OpsArgs &...ops) : KernelOpsT(ops...), arg(arg)
     {
     }
->>>>>>> f8855bbe
     static constexpr const char *filename() { return KERNEL_FILE; }
 
     __device__ __host__ inline void operator()(int x_cb, int parity, int dir)
@@ -183,13 +151,8 @@
       dir = dir + (dir >= arg.dir_ignore);
 
       Link U, Q;
-<<<<<<< HEAD
-      typename OvrImpSTOUTOps<Arg>::StapCacheT Stap{*this};
-      typename OvrImpSTOUTOps<Arg>::RectCacheT Rect{*this};
-=======
       typename OvrImpSTOUTOps<Arg>::StapCacheT Stap {*this};
       typename OvrImpSTOUTOps<Arg>::RectCacheT Rect {*this};
->>>>>>> f8855bbe
 
       // This function gets stap = S_{mu,nu} i.e., the staple of length 3,
       // and the 1x2 and 2x1 rectangles of length 5. From the following paper:
