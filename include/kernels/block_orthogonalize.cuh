--- conflicted
+++ resolved
@@ -1,18 +1,3 @@
-<<<<<<< HEAD
-#include "quda_define.h"
-#ifdef QUDA_TARGET_HIP
-#if !defined(__HIP_DEVICE_COMPILE__)
-inline double
-rsqrt(double x) { 
-  return 1.0/sqrt(x);
-}
-#else
-#include <hip/math_functions.h>
-#endif
-#endif
-
-=======
->>>>>>> 4995b05d
 #include <multigrid_helper.cuh>
 #include <fast_intdiv.h>
 
