--- conflicted
+++ resolved
@@ -149,13 +149,10 @@
       }
       if (fineSpin == 1) chirality = 0; // when using staggered chirality is mapped to parity
 
-<<<<<<< HEAD
       //BlockReduce<dot_t, block_size> dot_reducer;
       //BlockReduce<sum_t, block_size> norm_reducer;
-=======
       BlockReduce<dot_t, block_size> dot_reducer{0};
       BlockReduce<sum_t, block_size> norm_reducer{0};
->>>>>>> 20d7953f
 
       // loop over number of block orthos
       for (int n = 0; n < arg.nBlockOrtho; n++) {
@@ -191,12 +188,8 @@
               for (int m = 0; m < mVec; m++) dot[m] += innerProduct(vi[tx], v[m][tx]);
             }
 
-<<<<<<< HEAD
-            //dot = dot_reducer.AllSum(dot);
-	    blockReduceSum(dot, dot);
-=======
+	    //blockReduceSum(dot, dot);
             dot = dot_reducer.template AllSum<false>(dot);
->>>>>>> 20d7953f
 
             // subtract the blocks to orthogonalise
             for (int tx = 0; tx < n_sites_per_thread; tx++) {
@@ -216,16 +209,11 @@
 	      //#pragma unroll
               for (int i = 0; i < m; i++) dot[i] += innerProduct(v[i][tx], v[m][tx]);
             }
-<<<<<<< HEAD
 
             //dot = dot_reducer.AllSum(dot);
-            blockReduceSum(dot, dot);
-
-=======
-            
+            //blockReduceSum(dot, dot);
             dot = dot_reducer.template AllSum<false>(dot);
-            
->>>>>>> 20d7953f
+
             sum_t nrm = 0.0;
             for (int tx = 0; tx < n_sites_per_thread; tx++) {
               if (x_offset_cb[tx] >= arg.aggregate_size_cb) break;
@@ -234,12 +222,9 @@
               nrm += norm2(v[m][tx]);
             }
 
-<<<<<<< HEAD
             //nrm = norm_reducer.AllSum(nrm);
-            blockReduceSum(nrm, nrm);
-=======
+            //blockReduceSum(nrm, nrm);
             nrm = norm_reducer.template AllSum<false>(nrm);
->>>>>>> 20d7953f
             auto nrm_inv = nrm > 0.0 ? quda::rsqrt(nrm) : 0.0;
 
             for (int tx = 0; tx < n_sites_per_thread; tx++) {
