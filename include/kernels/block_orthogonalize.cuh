#include <cub_helper.cuh>
#include <multigrid_helper.cuh>
#include <fast_intdiv.h>

// this removes ghost accessor reducing the parameter space needed
#define DISABLE_GHOST true // do not rename this (it is both a template parameter and a macro)

#include <color_spinor_field_order.h>

// enabling CTA swizzling improves spatial locality of MG blocks reducing cache line wastage
//#define SWIZZLE

namespace quda {

#define MAX_MATRIX_SIZE 4096
  static __constant__ signed char B_array_d[MAX_MATRIX_SIZE];

  // to avoid overflowing the parameter space we put the B array into a separate constant memory buffer
  static signed char B_array_h[MAX_MATRIX_SIZE];

  /**
      Kernel argument struct
  */
  template <typename Rotator, typename Vector, int fineSpin, int spinBlockSize, int coarseSpin, int nVec>
  struct BlockOrthoArg {
    Rotator V;
    const int *fine_to_coarse;
    const int *coarse_to_fine;
    const spin_mapper<fineSpin,coarseSpin> spin_map;
    const int parity; // the parity of the input field (if single parity)
    const int nParity; // number of parities of input fine field
    const int nBlockOrtho; // number of times we Gram-Schmidt
    int coarseVolume;
    int fineVolumeCB;
    int geoBlockSizeCB; // number of geometric elements in each checkerboarded block
    int_fastdiv swizzle; // swizzle factor for transposing blockIdx.x mapping to coarse grid coordinate
    const Vector *B;
    template <typename... T>
<<<<<<< HEAD
    BlockOrthoArg(ColorSpinorField &V,
                  const int *fine_to_coarse, const int *coarse_to_fine,
                  int parity, const int *geo_bs, const int n_block_ortho, const ColorSpinorField &meta,
                  T... B) :
      V(V), fine_to_coarse(fine_to_coarse), coarse_to_fine(coarse_to_fine),
      spin_map(), parity(parity), nParity(meta.SiteSubset()), nBlockOrtho(n_block_ortho),
      B( V.Location() == QUDA_CPU_FIELD_LOCATION ? reinterpret_cast<Vector*>(B_array_h) : nullptr)
=======
    BlockOrthoArg(ColorSpinorField &V, const int *fine_to_coarse, const int *coarse_to_fine, int parity,
                  const int *geo_bs, const int n_block_ortho, const ColorSpinorField &meta, T... B) :
      V(V),
      fine_to_coarse(fine_to_coarse),
      coarse_to_fine(coarse_to_fine),
      spin_map(),
      parity(parity),
      nParity(meta.SiteSubset()),
      nBlockOrtho(n_block_ortho),
      B(V.Location() == QUDA_CPU_FIELD_LOCATION ? reinterpret_cast<Vector *>(B_array_h) : nullptr)
>>>>>>> cdc16d5f
    {
      const Vector Btmp[nVec]{*B...};
      if (sizeof(Btmp) > MAX_MATRIX_SIZE) errorQuda("B array size (%lu) is larger than maximum allowed (%d)\n", sizeof(Btmp), MAX_MATRIX_SIZE);
      memcpy(B_array_h, (void *)Btmp, sizeof(Btmp));
      int geoBlockSize = 1;
      for (int d = 0; d < V.Ndim(); d++) geoBlockSize *= geo_bs[d];
      geoBlockSizeCB = geoBlockSize/2;
      coarseVolume = meta.Volume() / geoBlockSize;
      fineVolumeCB = meta.VolumeCB();
      if (nParity != 2) errorQuda("BlockOrtho only presently supports full fields");
    }
  };

  template <int nColor, typename sumType, typename real>
  inline __device__ __host__ void colorInnerProduct(complex<sumType> &dot, int i, complex<real> v[nColor],
                                                    complex<real> w[nColor])
  {
#pragma unroll
    for (int c = 0; c < nColor; c++) {
      dot.x += w[c].real() * v[c].real();
      dot.x += w[c].imag() * v[c].imag();
      dot.y += w[c].real() * v[c].imag();
      dot.y -= w[c].imag() * v[c].real();
    }
  }

  template <int nColor, typename sumType, typename real>
  inline __device__ __host__ void colorNorm(sumType &nrm, complex<real> v[nColor])
  {
#pragma unroll
    for (int c = 0; c < nColor; c++) {
      nrm += v[c].real() * v[c].real();
      nrm += v[c].imag() * v[c].imag();
    }
  }

  template <typename real, int nColor>
  inline __device__ __host__ void colorScaleSubtract(complex<real> v[nColor], complex<real> a, complex<real> w[nColor])
  {
#pragma unroll
    for (int c = 0; c < nColor; c++) {
      v[c].x -= a.real() * w[c].real();
      v[c].x += a.imag() * w[c].imag();
      v[c].y -= a.real() * w[c].imag();
      v[c].y -= a.imag() * w[c].real();
    }
  }

  template <typename real, int nColor> inline __device__ __host__ void colorScale(complex<real> v[nColor], real a)
  {
#pragma unroll
    for (int c=0; c<nColor; c++) v[c] *= a;
  }

#ifndef __CUDACC_RTC___
  template <typename sumFloat, typename Float, int nSpin, int spinBlockSize, int nColor, int coarseSpin, int nVec, typename Arg>
  void blockOrthoCPU(Arg &arg) {

    // loop over geometric blocks
#pragma omp parallel for
    for (int x_coarse=0; x_coarse<arg.coarseVolume; x_coarse++) {

      // loop over number of block orthos
      for (int n = 0; n < arg.nBlockOrtho; n++) {
<<<<<<< HEAD
        for (int j=0; j<nVec; j++) {

          for (int i=0; i<j; i++) {
=======
        for (int j = 0; j < nVec; j++) {

          for (int i = 0; i < j; i++) {
>>>>>>> cdc16d5f

            // compute (j,i) block inner products

            complex<sumFloat> dot[coarseSpin];
            for (int s = 0; s < coarseSpin; s++) dot[s] = 0.0;
            for (int parity = 0; parity < arg.nParity; parity++) {
              parity = (arg.nParity == 2) ? parity : arg.parity;

              for (int b = 0; b < arg.geoBlockSizeCB; b++) {

                int x = arg.coarse_to_fine[(x_coarse * 2 + parity) * arg.geoBlockSizeCB + b];
                int x_cb = x - parity * arg.fineVolumeCB;

                complex<Float> v[nSpin][nColor];
<<<<<<< HEAD

                if (n == 0) { // load from B on first Gram-Schmidt, otherwise V.
                  for (int s=0; s<nSpin; s++) for (int c=0; c<nColor; c++) v[s][c] = arg.B[j](parity, x_cb, s, c);
                } else {
                  for (int s=0; s<nSpin; s++) for (int c=0; c<nColor; c++) v[s][c] = arg.V(parity, x_cb, s, c, j);
                }

                for (int s=0; s<nSpin; s++) {
=======

                if (n == 0) { // load from B on first Gram-Schmidt, otherwise V.
                  for (int s = 0; s < nSpin; s++)
                    for (int c = 0; c < nColor; c++) v[s][c] = arg.B[j](parity, x_cb, s, c);
                } else {
                  for (int s = 0; s < nSpin; s++)
                    for (int c = 0; c < nColor; c++) v[s][c] = arg.V(parity, x_cb, s, c, j);
                }

                for (int s = 0; s < nSpin; s++) {
>>>>>>> cdc16d5f
                  complex<Float> vis[nColor];
                  for (int c = 0; c < nColor; c++) vis[c] = arg.V(parity, x_cb, s, c, i);
                  colorInnerProduct<nColor>(dot[arg.spin_map(s, parity)], i, v[s], vis);
                }
              }
            }

            // subtract the i blocks to orthogonalise
            for (int parity = 0; parity < arg.nParity; parity++) {
              parity = (arg.nParity == 2) ? parity : arg.parity;

              for (int b = 0; b < arg.geoBlockSizeCB; b++) {

                int x = arg.coarse_to_fine[(x_coarse * 2 + parity) * arg.geoBlockSizeCB + b];
<<<<<<< HEAD
                int x_cb = x - parity*arg.fineVolumeCB;

                complex<Float> v[nSpin][nColor];
                if (i==0) for (int s=0; s<nSpin; s++) for (int c=0; c<nColor; c++) v[s][c] = arg.B[j](parity, x_cb, s, c);
                else for (int s=0; s<nSpin; s++) for (int c=0; c<nColor; c++) v[s][c] = arg.V(parity, x_cb, s, c, j);

                for (int s=0; s<nSpin; s++) {
=======
                int x_cb = x - parity * arg.fineVolumeCB;

                complex<Float> v[nSpin][nColor];
                if (i == 0)
                  for (int s = 0; s < nSpin; s++)
                    for (int c = 0; c < nColor; c++) v[s][c] = arg.B[j](parity, x_cb, s, c);
                else
                  for (int s = 0; s < nSpin; s++)
                    for (int c = 0; c < nColor; c++) v[s][c] = arg.V(parity, x_cb, s, c, j);

                for (int s = 0; s < nSpin; s++) {
>>>>>>> cdc16d5f
                  complex<Float> vis[nColor];
                  for (int c = 0; c < nColor; c++) vis[c] = arg.V(parity, x_cb, s, c, i);
                  colorScaleSubtract<Float, nColor>(v[s], static_cast<complex<Float>>(dot[arg.spin_map(s, parity)]), vis);
                }

                for (int s = 0; s < nSpin; s++)
                  for (int c = 0; c < nColor; c++) arg.V(parity, x_cb, s, c, j) = v[s][c];
              }
            }

          } // i
<<<<<<< HEAD

          sumFloat nrm[coarseSpin] = {};
          for (int parity = 0; parity < arg.nParity; parity++) {
            parity = (arg.nParity == 2) ? parity : arg.parity;

            for (int b=0; b<arg.geoBlockSizeCB; b++) {

              int x = arg.coarse_to_fine[ (x_coarse*2 + parity) * arg.geoBlockSizeCB + b];
              int x_cb = x - parity*arg.fineVolumeCB;

              complex<Float> v[nSpin][nColor];
              if (j==0) for (int s=0; s<nSpin; s++) for (int c=0; c<nColor; c++) v[s][c] = arg.B[j](parity, x_cb, s, c);
              else for (int s=0; s<nSpin; s++) for (int c=0; c<nColor; c++) v[s][c] = arg.V(parity, x_cb, s, c, j);

=======

          sumFloat nrm[coarseSpin] = {};
          for (int parity = 0; parity < arg.nParity; parity++) {
            parity = (arg.nParity == 2) ? parity : arg.parity;

            for (int b = 0; b < arg.geoBlockSizeCB; b++) {

              int x = arg.coarse_to_fine[(x_coarse * 2 + parity) * arg.geoBlockSizeCB + b];
              int x_cb = x - parity * arg.fineVolumeCB;

              complex<Float> v[nSpin][nColor];
              if (j == 0)
                for (int s = 0; s < nSpin; s++)
                  for (int c = 0; c < nColor; c++) v[s][c] = arg.B[j](parity, x_cb, s, c);
              else
                for (int s = 0; s < nSpin; s++)
                  for (int c = 0; c < nColor; c++) v[s][c] = arg.V(parity, x_cb, s, c, j);

>>>>>>> cdc16d5f
              for (int s = 0; s < nSpin; s++) { colorNorm<nColor>(nrm[arg.spin_map(s, parity)], v[s]); }
            }
          }

          for (int s = 0; s < coarseSpin; s++) nrm[s] = nrm[s] > 0.0 ? rsqrt(nrm[s]) : 0.0;

          for (int parity = 0; parity < arg.nParity; parity++) {
            parity = (arg.nParity == 2) ? parity : arg.parity;

            for (int b = 0; b < arg.geoBlockSizeCB; b++) {

              int x = arg.coarse_to_fine[(x_coarse * 2 + parity) * arg.geoBlockSizeCB + b];
              int x_cb = x - parity * arg.fineVolumeCB;

              complex<Float> v[nSpin][nColor];
<<<<<<< HEAD
              if (j==0) for (int s=0; s<nSpin; s++) for (int c=0; c<nColor; c++) v[s][c] = arg.B[j](parity, x_cb, s, c);
              else for (int s=0; s<nSpin; s++) for (int c=0; c<nColor; c++) v[s][c] = arg.V(parity, x_cb, s, c, j);
=======
              if (j == 0)
                for (int s = 0; s < nSpin; s++)
                  for (int c = 0; c < nColor; c++) v[s][c] = arg.B[j](parity, x_cb, s, c);
              else
                for (int s = 0; s < nSpin; s++)
                  for (int c = 0; c < nColor; c++) v[s][c] = arg.V(parity, x_cb, s, c, j);
>>>>>>> cdc16d5f

              for (int s = 0; s < nSpin; s++) { colorScale<Float, nColor>(v[s], nrm[arg.spin_map(s, parity)]); }

              for (int s = 0; s < nSpin; s++)
                for (int c = 0; c < nColor; c++) arg.V(parity, x_cb, s, c, j) = v[s][c];
            }
          }

        } // j

      } // n

    } // x_coarse
  }
#endif

<<<<<<< HEAD
  template <int block_size, typename sumFloat, typename Float, int nSpin, int spinBlockSize, int nColor, int coarseSpin, int nVec,
            typename Arg>
  __launch_bounds__(2*block_size)
  __global__ void blockOrthoGPU(Arg arg) {
=======
  template <int block_size, typename sumFloat, typename Float, int nSpin, int spinBlockSize, int nColor, int coarseSpin,
            int nVec, typename Arg>
  __launch_bounds__(2 * block_size) __global__ void blockOrthoGPU(Arg arg)
  {
>>>>>>> cdc16d5f

    int x_coarse = blockIdx.x;
#ifdef SWIZZLE
    // the portion of the grid that is exactly divisible by the number of SMs
    const int gridp = gridDim.x - gridDim.x % arg.swizzle;

    if (blockIdx.x < gridp) {
      // this is the portion of the block that we are going to transpose
      const int i = blockIdx.x % arg.swizzle;
      const int j = blockIdx.x / arg.swizzle;

      // tranpose the coordinates
      x_coarse = i * (gridp / arg.swizzle) + j;
    }
#endif
    int parity = (arg.nParity == 2) ? threadIdx.y + blockIdx.y*blockDim.y : arg.parity;
    int x = arg.coarse_to_fine[ (x_coarse*2 + parity) * blockDim.x + threadIdx.x];
    int x_cb = x - parity*arg.fineVolumeCB;
    if (x_cb >= arg.fineVolumeCB) return;
    int chirality = blockIdx.z; // which chiral block we're working on (if chirality is present)

    constexpr int spinBlock = nSpin / coarseSpin; // size of spin block
    typedef cub::BlockReduce<complex<sumFloat>, block_size, cub::BLOCK_REDUCE_WARP_REDUCTIONS, 2> dotReduce;
    typedef cub::BlockReduce<sumFloat, block_size, cub::BLOCK_REDUCE_WARP_REDUCTIONS, 2> normReduce;

    __shared__ typename dotReduce::TempStorage dot_storage;
    typename normReduce::TempStorage *norm_storage = (typename normReduce::TempStorage *)&dot_storage;
    complex<sumFloat> *dot_ = (complex<sumFloat> *)&dot_storage;
    sumFloat *nrm_ = (sumFloat *)&dot_storage;

    // cast the constant memory buffer to a Vector array
    typedef typename std::remove_reference<decltype(*arg.B)>::type Vector;
    const Vector *B = reinterpret_cast<const Vector *>(B_array_d);

    // loop over number of block orthos
<<<<<<< HEAD
    for (int n=0; n<arg.nBlockOrtho; n++) {
      for (int j=0; j<nVec; j++) {

        complex<Float> v[spinBlock][nColor];
        if (n==0) { // load from B on first Gram-Schmidt, otherwise V.
=======
    for (int n = 0; n < arg.nBlockOrtho; n++) {
      for (int j = 0; j < nVec; j++) {

        complex<Float> v[spinBlock][nColor];
        if (n == 0) { // load from B on first Gram-Schmidt, otherwise V.
>>>>>>> cdc16d5f
#pragma unroll
          for (int s = 0; s < spinBlock; s++)
#pragma unroll
            for (int c = 0; c < nColor; c++) v[s][c] = B[j](parity, x_cb, chirality * spinBlock + s, c);
        } else {
#pragma unroll
          for (int s = 0; s < spinBlock; s++)
#pragma unroll
            for (int c = 0; c < nColor; c++) v[s][c] = arg.V(parity, x_cb, chirality * spinBlock + s, c, j);
        }

        for (int i = 0; i < j; i++) {

          complex<Float> dot = 0.0;

          // compute (j,i) block inner products
          complex<Float> vi[spinBlock][nColor];
#pragma unroll
          for (int s = 0; s < spinBlock; s++)
#pragma unroll
            for (int c = 0; c < nColor; c++) vi[s][c] = arg.V(parity, x_cb, chirality * spinBlock + s, c, i);

#pragma unroll
          for (int s = 0; s < spinBlock; s++) { colorInnerProduct<nColor>(dot, i, v[s], vi[s]); }

          __syncthreads();
          dot = dotReduce(dot_storage).Sum(dot);
          if (threadIdx.x == 0 && threadIdx.y == 0) *dot_ = dot;
          __syncthreads();
          dot = *dot_;

          // subtract the blocks to orthogonalise
#pragma unroll
          for (int s = 0; s < spinBlock; s++) { colorScaleSubtract<Float, nColor>(v[s], dot, vi[s]); }

        } // i

        // normalize the block
        sumFloat nrm = static_cast<sumFloat>(0.0);

#pragma unroll
        for (int s = 0; s < spinBlock; s++) { colorNorm<nColor>(nrm, v[s]); }

        __syncthreads();
        nrm = normReduce(*norm_storage).Sum(nrm);
<<<<<<< HEAD
        if (threadIdx.x==0 && threadIdx.y==0) *nrm_ = nrm;
=======
        if (threadIdx.x == 0 && threadIdx.y == 0) *nrm_ = nrm;
>>>>>>> cdc16d5f
        __syncthreads();
        nrm = *nrm_;

        nrm = nrm > 0.0 ? rsqrt(nrm) : 0.0;

#pragma unroll
        for (int s = 0; s < spinBlock; s++) { colorScale<Float, nColor>(v[s], nrm); }

#pragma unroll
        for (int s = 0; s < spinBlock; s++)
#pragma unroll
          for (int c = 0; c < nColor; c++) arg.V(parity, x_cb, chirality * spinBlock + s, c, j) = v[s][c];

      } // j
<<<<<<< HEAD
    } // n
=======
    }   // n
>>>>>>> cdc16d5f
  }

} // namespace quda<|MERGE_RESOLUTION|>--- conflicted
+++ resolved
@@ -36,15 +36,6 @@
     int_fastdiv swizzle; // swizzle factor for transposing blockIdx.x mapping to coarse grid coordinate
     const Vector *B;
     template <typename... T>
-<<<<<<< HEAD
-    BlockOrthoArg(ColorSpinorField &V,
-                  const int *fine_to_coarse, const int *coarse_to_fine,
-                  int parity, const int *geo_bs, const int n_block_ortho, const ColorSpinorField &meta,
-                  T... B) :
-      V(V), fine_to_coarse(fine_to_coarse), coarse_to_fine(coarse_to_fine),
-      spin_map(), parity(parity), nParity(meta.SiteSubset()), nBlockOrtho(n_block_ortho),
-      B( V.Location() == QUDA_CPU_FIELD_LOCATION ? reinterpret_cast<Vector*>(B_array_h) : nullptr)
-=======
     BlockOrthoArg(ColorSpinorField &V, const int *fine_to_coarse, const int *coarse_to_fine, int parity,
                   const int *geo_bs, const int n_block_ortho, const ColorSpinorField &meta, T... B) :
       V(V),
@@ -55,7 +46,6 @@
       nParity(meta.SiteSubset()),
       nBlockOrtho(n_block_ortho),
       B(V.Location() == QUDA_CPU_FIELD_LOCATION ? reinterpret_cast<Vector *>(B_array_h) : nullptr)
->>>>>>> cdc16d5f
     {
       const Vector Btmp[nVec]{*B...};
       if (sizeof(Btmp) > MAX_MATRIX_SIZE) errorQuda("B array size (%lu) is larger than maximum allowed (%d)\n", sizeof(Btmp), MAX_MATRIX_SIZE);
@@ -120,15 +110,9 @@
 
       // loop over number of block orthos
       for (int n = 0; n < arg.nBlockOrtho; n++) {
-<<<<<<< HEAD
-        for (int j=0; j<nVec; j++) {
-
-          for (int i=0; i<j; i++) {
-=======
         for (int j = 0; j < nVec; j++) {
 
           for (int i = 0; i < j; i++) {
->>>>>>> cdc16d5f
 
             // compute (j,i) block inner products
 
@@ -143,16 +127,6 @@
                 int x_cb = x - parity * arg.fineVolumeCB;
 
                 complex<Float> v[nSpin][nColor];
-<<<<<<< HEAD
-
-                if (n == 0) { // load from B on first Gram-Schmidt, otherwise V.
-                  for (int s=0; s<nSpin; s++) for (int c=0; c<nColor; c++) v[s][c] = arg.B[j](parity, x_cb, s, c);
-                } else {
-                  for (int s=0; s<nSpin; s++) for (int c=0; c<nColor; c++) v[s][c] = arg.V(parity, x_cb, s, c, j);
-                }
-
-                for (int s=0; s<nSpin; s++) {
-=======
 
                 if (n == 0) { // load from B on first Gram-Schmidt, otherwise V.
                   for (int s = 0; s < nSpin; s++)
@@ -163,7 +137,6 @@
                 }
 
                 for (int s = 0; s < nSpin; s++) {
->>>>>>> cdc16d5f
                   complex<Float> vis[nColor];
                   for (int c = 0; c < nColor; c++) vis[c] = arg.V(parity, x_cb, s, c, i);
                   colorInnerProduct<nColor>(dot[arg.spin_map(s, parity)], i, v[s], vis);
@@ -178,15 +151,6 @@
               for (int b = 0; b < arg.geoBlockSizeCB; b++) {
 
                 int x = arg.coarse_to_fine[(x_coarse * 2 + parity) * arg.geoBlockSizeCB + b];
-<<<<<<< HEAD
-                int x_cb = x - parity*arg.fineVolumeCB;
-
-                complex<Float> v[nSpin][nColor];
-                if (i==0) for (int s=0; s<nSpin; s++) for (int c=0; c<nColor; c++) v[s][c] = arg.B[j](parity, x_cb, s, c);
-                else for (int s=0; s<nSpin; s++) for (int c=0; c<nColor; c++) v[s][c] = arg.V(parity, x_cb, s, c, j);
-
-                for (int s=0; s<nSpin; s++) {
-=======
                 int x_cb = x - parity * arg.fineVolumeCB;
 
                 complex<Float> v[nSpin][nColor];
@@ -198,7 +162,6 @@
                     for (int c = 0; c < nColor; c++) v[s][c] = arg.V(parity, x_cb, s, c, j);
 
                 for (int s = 0; s < nSpin; s++) {
->>>>>>> cdc16d5f
                   complex<Float> vis[nColor];
                   for (int c = 0; c < nColor; c++) vis[c] = arg.V(parity, x_cb, s, c, i);
                   colorScaleSubtract<Float, nColor>(v[s], static_cast<complex<Float>>(dot[arg.spin_map(s, parity)]), vis);
@@ -210,27 +173,11 @@
             }
 
           } // i
-<<<<<<< HEAD
 
           sumFloat nrm[coarseSpin] = {};
           for (int parity = 0; parity < arg.nParity; parity++) {
             parity = (arg.nParity == 2) ? parity : arg.parity;
 
-            for (int b=0; b<arg.geoBlockSizeCB; b++) {
-
-              int x = arg.coarse_to_fine[ (x_coarse*2 + parity) * arg.geoBlockSizeCB + b];
-              int x_cb = x - parity*arg.fineVolumeCB;
-
-              complex<Float> v[nSpin][nColor];
-              if (j==0) for (int s=0; s<nSpin; s++) for (int c=0; c<nColor; c++) v[s][c] = arg.B[j](parity, x_cb, s, c);
-              else for (int s=0; s<nSpin; s++) for (int c=0; c<nColor; c++) v[s][c] = arg.V(parity, x_cb, s, c, j);
-
-=======
-
-          sumFloat nrm[coarseSpin] = {};
-          for (int parity = 0; parity < arg.nParity; parity++) {
-            parity = (arg.nParity == 2) ? parity : arg.parity;
-
             for (int b = 0; b < arg.geoBlockSizeCB; b++) {
 
               int x = arg.coarse_to_fine[(x_coarse * 2 + parity) * arg.geoBlockSizeCB + b];
@@ -243,8 +190,6 @@
               else
                 for (int s = 0; s < nSpin; s++)
                   for (int c = 0; c < nColor; c++) v[s][c] = arg.V(parity, x_cb, s, c, j);
-
->>>>>>> cdc16d5f
               for (int s = 0; s < nSpin; s++) { colorNorm<nColor>(nrm[arg.spin_map(s, parity)], v[s]); }
             }
           }
@@ -260,17 +205,12 @@
               int x_cb = x - parity * arg.fineVolumeCB;
 
               complex<Float> v[nSpin][nColor];
-<<<<<<< HEAD
-              if (j==0) for (int s=0; s<nSpin; s++) for (int c=0; c<nColor; c++) v[s][c] = arg.B[j](parity, x_cb, s, c);
-              else for (int s=0; s<nSpin; s++) for (int c=0; c<nColor; c++) v[s][c] = arg.V(parity, x_cb, s, c, j);
-=======
               if (j == 0)
                 for (int s = 0; s < nSpin; s++)
                   for (int c = 0; c < nColor; c++) v[s][c] = arg.B[j](parity, x_cb, s, c);
               else
                 for (int s = 0; s < nSpin; s++)
                   for (int c = 0; c < nColor; c++) v[s][c] = arg.V(parity, x_cb, s, c, j);
->>>>>>> cdc16d5f
 
               for (int s = 0; s < nSpin; s++) { colorScale<Float, nColor>(v[s], nrm[arg.spin_map(s, parity)]); }
 
@@ -287,17 +227,10 @@
   }
 #endif
 
-<<<<<<< HEAD
-  template <int block_size, typename sumFloat, typename Float, int nSpin, int spinBlockSize, int nColor, int coarseSpin, int nVec,
-            typename Arg>
-  __launch_bounds__(2*block_size)
-  __global__ void blockOrthoGPU(Arg arg) {
-=======
   template <int block_size, typename sumFloat, typename Float, int nSpin, int spinBlockSize, int nColor, int coarseSpin,
             int nVec, typename Arg>
   __launch_bounds__(2 * block_size) __global__ void blockOrthoGPU(Arg arg)
   {
->>>>>>> cdc16d5f
 
     int x_coarse = blockIdx.x;
 #ifdef SWIZZLE
@@ -333,19 +266,11 @@
     const Vector *B = reinterpret_cast<const Vector *>(B_array_d);
 
     // loop over number of block orthos
-<<<<<<< HEAD
-    for (int n=0; n<arg.nBlockOrtho; n++) {
-      for (int j=0; j<nVec; j++) {
-
-        complex<Float> v[spinBlock][nColor];
-        if (n==0) { // load from B on first Gram-Schmidt, otherwise V.
-=======
     for (int n = 0; n < arg.nBlockOrtho; n++) {
       for (int j = 0; j < nVec; j++) {
 
         complex<Float> v[spinBlock][nColor];
         if (n == 0) { // load from B on first Gram-Schmidt, otherwise V.
->>>>>>> cdc16d5f
 #pragma unroll
           for (int s = 0; s < spinBlock; s++)
 #pragma unroll
@@ -391,11 +316,7 @@
 
         __syncthreads();
         nrm = normReduce(*norm_storage).Sum(nrm);
-<<<<<<< HEAD
-        if (threadIdx.x==0 && threadIdx.y==0) *nrm_ = nrm;
-=======
         if (threadIdx.x == 0 && threadIdx.y == 0) *nrm_ = nrm;
->>>>>>> cdc16d5f
         __syncthreads();
         nrm = *nrm_;
 
@@ -410,11 +331,7 @@
           for (int c = 0; c < nColor; c++) arg.V(parity, x_cb, chirality * spinBlock + s, c, j) = v[s][c];
 
       } // j
-<<<<<<< HEAD
-    } // n
-=======
     }   // n
->>>>>>> cdc16d5f
   }
 
 } // namespace quda