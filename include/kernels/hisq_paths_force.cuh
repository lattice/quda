--- conflicted
+++ resolved
@@ -394,13 +394,9 @@
             2 multiplies, 1 add, 1 rescale
       */
       template <typename LinkCache>
-<<<<<<< HEAD
-      __device__ __host__ inline void lepage_force(int x[4], int point_a, int parity_a, Link &force_mu, LinkCache &Uab_cache) {
-=======
       __device__ __host__ inline void lepage_force(int x[4], int point_a, int parity_a, Link &force_mu,
                                                    LinkCache &Uab_cache)
       {
->>>>>>> fd50676d
         int point_b = linkExtendedIndexShiftMILC<sig_positive>(x, arg.sig, arg);
         int parity_b = 1 - parity_a;
 
@@ -571,12 +567,7 @@
         int point_a = e_cb;
         int parity_a = parity;
 
-<<<<<<< HEAD
-        //SharedMemoryCache<Link> Uab_cache(target::block_dim());
         ThreadLocalCache<Link> Uab_cache{*this};
-=======
-        ThreadLocalCache<Link> Uab_cache;
->>>>>>> fd50676d
         // Scoped load of Uab
         {
           int point_b = linkExtendedIndexShiftMILC<sig_positive>(x, arg.sig, arg);
@@ -733,12 +724,8 @@
             4 multiplies, 2 adds, 2 rescales
       */
       template <typename LinkCache>
-<<<<<<< HEAD
-      __device__ __host__ inline void all_link(int x[4], int point_a, int parity_a, LinkCache &Matrix_cache) {
-=======
       __device__ __host__ inline void all_link(int x[4], int point_a, int parity_a, LinkCache &Matrix_cache)
       {
->>>>>>> fd50676d
         auto mycoeff_seven = parity_sign<typename Arg::real>(parity_a) * coeff_sign<sig_positive, typename Arg::real>(parity_a) * arg.coeff_seven;
 
         int point_b = linkExtendedIndexShiftMILC<sig_positive>(x, arg.sig, arg);
@@ -850,12 +837,8 @@
             2 multiplies, 2 adds, 2 rescales
       */
       template <typename LinkCache>
-<<<<<<< HEAD
-      __device__ __host__ inline void side_five(int x[4], int point_a, int parity_a, LinkCache &Matrix_cache) {
-=======
       __device__ __host__ inline void side_five(int x[4], int point_a, int parity_a, LinkCache &Matrix_cache)
       {
->>>>>>> fd50676d
         int y[4] = {x[0], x[1], x[2], x[3]};
         int point_h = updateCoordExtendedIndexShiftMILC<flip_dir(nu_positive)>(y, arg.nu, arg);
         int parity_h = 1 - parity_a;
@@ -908,12 +891,8 @@
             1 multiply, 1 add, 1 rescale
       */
       template <typename LinkCache>
-<<<<<<< HEAD
-      __device__ __host__ inline void middle_five(int x[4], int point_a, int parity_a, LinkCache &Matrix_cache) {
-=======
       __device__ __host__ inline void middle_five(int x[4], int point_a, int parity_a, LinkCache &Matrix_cache)
       {
->>>>>>> fd50676d
         int point_b = linkExtendedIndexShiftMILC<sig_positive>(x, arg.sig, arg);
         int parity_b = 1 - parity_a;
 
@@ -999,15 +978,9 @@
         int parity_a = parity;
 
         // calculate p5_sig
-<<<<<<< HEAD
 	constexpr int cacheLen = sig_positive ? 3 : 2;
-        //ThreadLocalCache<array<Link,cacheLen>> Matrix_cache{};
-        ThreadLocalCache<Link,cacheLen> Matrix_cache{*this};
-=======
-        constexpr int cacheLen = sig_positive ? 3 : 2;
-        ThreadLocalCache<Link, cacheLen> Matrix_cache;
-
->>>>>>> fd50676d
+        ThreadLocalCache<Link, cacheLen> Matrix_cache{*this};
+
         if constexpr (sig_positive) {
           Link force_sig = arg.force(arg.sig, point_a, parity_a);
           Matrix_cache.save(force_sig, 2);
