--- conflicted
+++ resolved
@@ -44,22 +44,12 @@
     }
   };
 
-<<<<<<< HEAD
-  template <typename Arg> struct GaugeForce : KernelOps<thread_array<int,4>>
-  {
-    //using KOps = KernelOps<thread_array<int,4>>;
-    const Arg &arg;
-    template <typename ...OpsArgs>
-    //constexpr GaugeForce(const Arg &arg, const Ops &...ops) : KOps(ops...), arg(arg) {}
-    constexpr GaugeForce(const Arg &arg, const OpsArgs &...ops) : KernelOpsT(ops...), arg(arg) {}
-=======
   template <typename Arg> struct GaugeForce : KernelOps<thread_array<int, 4>> {
     const Arg &arg;
     template <typename... OpsArgs>
     constexpr GaugeForce(const Arg &arg, const OpsArgs &...ops) : KernelOpsT(ops...), arg(arg)
     {
     }
->>>>>>> f8855bbe
     static constexpr const char *filename() { return KERNEL_FILE; }
 
     __device__ __host__ void operator()(int x_cb, int parity, int dir)
@@ -74,11 +64,7 @@
       // prod: current matrix product
       // accum: accumulator matrix
       Link link_prod, accum;
-<<<<<<< HEAD
-      thread_array<int, 4> dx{*this};
-=======
       thread_array<int, 4> dx {*this};
->>>>>>> f8855bbe
 
       for (int i=0; i<arg.p.num_paths; i++) {
         real coeff = arg.p.path_coeff[i];
