#include <quda_matrix.h>
#include <gauge_field_order.h>
#include <index_helper.cuh>
#include <atomic_helper.h>
#include <random_helper.h>
#include <kernel.h>

namespace quda {

  /**
    @brief Calculate the SU(2) index block in the SU(Nc) matrix
    @param block number to calculate the index's, the total number of blocks is Nc * (Nc - 1) / 2.
    @return Returns two index's in int2 type, accessed by .x and .y.
 */
  template <int nColor>
  __host__ __device__ inline int2 IndexBlock(int block)
  {
    int2 id;
    int i1;
    int found = 0;
    int del_i = 0;
    int index = -1;
    while ( del_i < (nColor - 1) && found == 0 ) {
      del_i++;
      for ( i1 = 0; i1 < (nColor - del_i); i1++ ) {
        index++;
        if ( index == block ) {
          found = 1;
          break;
        }
      }
    }
    id.y = i1 + del_i;
    id.x = i1;
    return id;
  }

  /**
    @brief Calculate the SU(2) index block in the SU(Nc) matrix
    @param block number to calculate de index's, the total number of blocks is Nc * (Nc - 1) / 2.
    @param p store the first index
    @param q store the second index
 */
  template<int nColor>
  __host__ __device__ inline void IndexBlock(int block, int &p, int &q)
  {
    if ( nColor == 3 ) {
      if ( block == 0 ) { p = 0; q = 1; }
      else if ( block == 1 ) { p = 1; q = 2; }
      else { p = 0; q = 2; }
    } else if ( nColor > 3 ) {
      int i1;
      int found = 0;
      int del_i = 0;
      int index = -1;
      while ( del_i < (nColor - 1) && found == 0 ) {
        del_i++;
        for ( i1 = 0; i1 < (nColor - del_i); i1++ ) {
          index++;
          if ( index == block ) {
            found = 1;
            break;
          }
        }
      }
      q = i1 + del_i;
      p = i1;
    }
  }

  /**
    @brief Generate full SU(2) matrix (four real numbers instead of 2x2 complex matrix) and update link matrix.
    Get from MILC code.
    @param al weight
    @param localstate CURAND rng state
 */
  template <class T>
  __device__ inline Matrix<T,2> generate_su2_matrix_milc(T al, RNGState& localState)
  {
    T xr1 = uniform<T>::rand(localState);
    xr1 = (log((xr1 + static_cast<T>(1.e-10))));
    T xr2 = uniform<T>::rand(localState);
    xr2 = (log((xr2 + static_cast<T>(1.e-10))));
    T xr3 = uniform<T>::rand(localState);
    T xr4 = uniform<T>::rand(localState);
    xr3 = cospi(static_cast<T>(2.0) * xr3);
    T d = -(xr2 + xr1 * xr3 * xr3 ) / al;
    //now  beat each  site into submission
    int nacd = 0;
    if ((1.00 - 0.5 * d) > xr4 * xr4 ) nacd = 1;
    if (nacd == 0 && al > 2.0 ) { //k-p algorithm
#pragma unroll
      for (int k = 0; k < 20; k++) {
        //get four random numbers (add a small increment to prevent taking log(0.)
        xr1 = uniform<T>::rand(localState);
        xr1 = (log((xr1 + 1.e-10)));
        xr2 = uniform<T>::rand(localState);
        xr2 = (log((xr2 + 1.e-10)));
        xr3 = uniform<T>::rand(localState);
        xr4 = uniform<T>::rand(localState);
        xr3 = cospi(static_cast<T>(2.0) * xr3);
        d = -(xr2 + xr1 * xr3 * xr3) / al;
        if ((1.00 - 0.5 * d) > xr4 * xr4 ) break;
      }
    } //endif nacd
    Matrix<T,2> a;
    T r;
    if (nacd == 0 && al <= 2.0 ) { //creutz algorithm
      xr3 = exp(-2.0 * al);
      xr4 = 1.0 - xr3;
#pragma unroll
      for (int k = 0; k < 20; k++) {
        //get two random numbers
        xr1 = uniform<T>::rand(localState);
        xr2 = uniform<T>::rand(localState);
        r = xr3 + xr4 * xr1;
        a(0,0) = 1.00 + log(r) / al;
        if ((1.0 - a(0,0) * a(0,0)) > xr2 * xr2) break;
      }
      d = 1.0 - a(0,0);
    } //endif nacd
      //generate the four su(2) elements
      //find a0  = 1 - d
    a(0,0) = 1.0 - d;
    //compute r
    xr3 = 1.0 - a(0,0) * a(0,0);
    xr3 = abs(xr3);
    r = sqrt(xr3);
    //compute a3
    a(1,1) = (2.0 * uniform<T>::rand(localState) - 1.0) * r;
    //compute a1 and a2
    xr1 = xr3 - a(1,1) * a(1,1);
    xr1 = abs(xr1);
    xr1 = sqrt(xr1);
    //xr2 is a random number between 0 and 2*pi
    xr2 = static_cast<T>(2.0) * uniform<T>::rand(localState);
    T tmp[2];
    sincospi(xr2, &tmp[1], &tmp[0]);
    a(0,1) = xr1 * tmp[0];
    a(1,0) = xr1 * tmp[1];
    return a;
  }

  /**
    @brief Return SU(2) subgroup (4 real numbers) from SU(3) matrix
    @param tmp1 input SU(3) matrix
    @param block to retrieve from 0 to 2.
    @return 4 real numbers
 */
  template < class T>
  __host__ __device__ inline Matrix<T,2> get_block_su2( Matrix<complex<T>,3> tmp1, int block )
  {
    Matrix<T,2> r;
    switch ( block ) {
    case 0:
      r(0,0) = tmp1(0,0).x + tmp1(1,1).x;
      r(0,1) = tmp1(0,1).y + tmp1(1,0).y;
      r(1,0) = tmp1(0,1).x - tmp1(1,0).x;
      r(1,1) = tmp1(0,0).y - tmp1(1,1).y;
      break;
    case 1:
      r(0,0) = tmp1(1,1).x + tmp1(2,2).x;
      r(0,1) = tmp1(1,2).y + tmp1(2,1).y;
      r(1,0) = tmp1(1,2).x - tmp1(2,1).x;
      r(1,1) = tmp1(1,1).y - tmp1(2,2).y;
      break;
    case 2:
      r(0,0) = tmp1(0,0).x + tmp1(2,2).x;
      r(0,1) = tmp1(0,2).y + tmp1(2,0).y;
      r(1,0) = tmp1(0,2).x - tmp1(2,0).x;
      r(1,1) = tmp1(0,0).y - tmp1(2,2).y;
      break;
    }
    return r;
  }

  /**
    @brief Return SU(2) subgroup (4 real numbers) from SU(Nc) matrix
    @param tmp1 input SU(Nc) matrix
    @param id the two indices to retrieve SU(2) block
    @return 4 real numbers
 */
  template <class T, int nColor>
  __host__ __device__ inline Matrix<T,2> get_block_su2( Matrix<complex<T>,nColor> tmp1, int2 id )
  {
    Matrix<T,2> r;
    r(0,0) = tmp1(id.x,id.x).x + tmp1(id.y,id.y).x;
    r(0,1) = tmp1(id.x,id.y).y + tmp1(id.y,id.x).y;
    r(1,0) = tmp1(id.x,id.y).x - tmp1(id.y,id.x).x;
    r(1,1) = tmp1(id.x,id.x).y - tmp1(id.y,id.y).y;
    return r;
  }

  /**
    @brief Create a SU(Nc) identity matrix and fills with the SU(2) block
    @param rr SU(2) matrix represented only by four real numbers
    @param id the two indices to fill in the SU(3) matrix
    @return SU(Nc) matrix
 */
  template <class T, int nColor>
  __host__ __device__ inline Matrix<complex<T>,nColor> block_su2_to_sun( Matrix<T,2> rr, int2 id )
  {
    Matrix<complex<T>,nColor> tmp1;
    setIdentity(&tmp1);
    tmp1(id.x,id.x) = complex<T>( rr(0,0), rr(1,1) );
    tmp1(id.x,id.y) = complex<T>( rr(1,0), rr(0,1) );
    tmp1(id.y,id.x) = complex<T>(-rr(1,0), rr(0,1) );
    tmp1(id.y,id.y) = complex<T>( rr(0,0),-rr(1,1) );
    return tmp1;
  }

  /**
    @brief Update the SU(Nc) link with the new SU(2) matrix, link <- u * link
    @param u SU(2) matrix represented by four real numbers
    @param link SU(Nc) matrix
    @param id indices
 */
  template <class T, int nColor>
  __host__ __device__ inline void mul_block_sun( Matrix<T,2> u, Matrix<complex<T>,nColor> &link, int2 id )
  {
#pragma unroll
    for (int j = 0; j < nColor; j++) {
      complex<T> tmp = complex<T>( u(0,0), u(1,1) ) * link(id.x, j) + complex<T>( u(1,0), u(0,1) ) * link(id.y, j);
      link(id.y, j) = complex<T>(-u(1,0), u(0,1) ) * link(id.x, j) + complex<T>( u(0,0),-u(1,1) ) * link(id.y, j);
      link(id.x, j) = tmp;
    }
  }

  /**
    @brief Update the SU(3) link with the new SU(2) matrix, link <- u * link
    @param U SU(3) matrix
    @param a00 element (0,0) of the SU(2) matrix
    @param a01 element (0,1) of the SU(2) matrix
    @param a10 element (1,0) of the SU(2) matrix
    @param a11 element (1,1) of the SU(2) matrix
    @param block of the SU(3) matrix, 0,1 or 2
 */
  template <class Cmplx>
  __host__ __device__ inline void block_su2_to_su3( Matrix<Cmplx,3> &U, Cmplx a00, Cmplx a01, Cmplx a10, Cmplx a11, int block )
  {
    Cmplx tmp;
    switch ( block ) {
    case 0:
      tmp = a00 * U(0,0) + a01 * U(1,0);
      U(1,0) = a10 * U(0,0) + a11 * U(1,0);
      U(0,0) = tmp;
      tmp = a00 * U(0,1) + a01 * U(1,1);
      U(1,1) = a10 * U(0,1) + a11 * U(1,1);
      U(0,1) = tmp;
      tmp = a00 * U(0,2) + a01 * U(1,2);
      U(1,2) = a10 * U(0,2) + a11 * U(1,2);
      U(0,2) = tmp;
      break;
    case 1:
      tmp = a00 * U(1,0) + a01 * U(2,0);
      U(2,0) = a10 * U(1,0) + a11 * U(2,0);
      U(1,0) = tmp;
      tmp = a00 * U(1,1) + a01 * U(2,1);
      U(2,1) = a10 * U(1,1) + a11 * U(2,1);
      U(1,1) = tmp;
      tmp = a00 * U(1,2) + a01 * U(2,2);
      U(2,2) = a10 * U(1,2) + a11 * U(2,2);
      U(1,2) = tmp;
      break;
    case 2:
      tmp = a00 * U(0,0) + a01 * U(2,0);
      U(2,0) = a10 * U(0,0) + a11 * U(2,0);
      U(0,0) = tmp;
      tmp = a00 * U(0,1) + a01 * U(2,1);
      U(2,1) = a10 * U(0,1) + a11 * U(2,1);
      U(0,1) = tmp;
      tmp = a00 * U(0,2) + a01 * U(2,2);
      U(2,2) = a10 * U(0,2) + a11 * U(2,2);
      U(0,2) = tmp;
      break;
    }
  }

  // v * u^dagger
  template <class Float>
  __host__ __device__ inline Matrix<Float,2> mulsu2UVDagger(Matrix<Float,2> v, Matrix<Float,2> u)
  {
    Matrix<Float,2> b;
    b(0,0) = v(0,0) * u(0,0) + v(0,1) * u(0,1) + v(1,0) * u(1,0) + v(1,1) * u(1,1);
    b(0,1) = v(0,1) * u(0,0) - v(0,0) * u(0,1) + v(1,0) * u(1,1) - v(1,1) * u(1,0);
    b(1,0) = v(1,0) * u(0,0) - v(0,0) * u(1,0) + v(1,1) * u(0,1) - v(0,1) * u(1,1);
    b(1,1) = v(1,1) * u(0,0) - v(0,0) * u(1,1) + v(0,1) * u(1,0) - v(1,0) * u(0,1);
    return b;
  }

  /**
    @brief Link update by pseudo-heatbath
    @param U link to be updated
    @param F staple
    @param localstate CURAND rng state
  */
  template <class Float, int nColor>
  __device__ inline void heatBathSUN( Matrix<complex<Float>,nColor>& U, Matrix<complex<Float>,nColor> F,
                                      RNGState& localState, Float BetaOverNc )
  {
    if (nColor == 3) {
      //////////////////////////////////////////////////////////////////
      /*
         for( int block = 0; block < nColor; block++ ) {
         Matrix<complex<T>,3> tmp1 = U * F;
         Matrix<T,2> r = get_block_su2<T>(tmp1, block);
         T k = sqrt(r(0,0)*r(0,0)+r(0,1)*r(0,1)+r(1,0)*r(1,0)+r(1,1)*r(1,1));
         T ap = BetaOverNc * k;
         k = (T)1.0 / k;
         r *= k;
         //Matrix<T,2> a = generate_su2_matrix<T4, T>(ap, localState);
         Matrix<T,2> a = generate_su2_matrix_milc<T>(ap, localState);
         r = mulsu2UVDagger_4<T>( a, r);
         ///////////////////////////////////////
         block_su2_to_su3<T>( U, complex( r(0,0), r(1,1) ), complex( r(1,0), r(0,1) ), complex(-r(1,0), r(0,1) ), complex( r(0,0),-r(1,1) ), block );
         //FLOP_min = (198 + 4 + 15 + 28 + 28 + 84) * 3 = 1071
         }*/
      //////////////////////////////////////////////////////////////////

#pragma unroll
      for (int block = 0; block < nColor; block++) {
        int p,q;
        IndexBlock<nColor>(block, p, q);
        complex<Float> a0((Float)0.0, (Float)0.0);
        complex<Float> a1 = a0;
        complex<Float> a2 = a0;
        complex<Float> a3 = a0;

#pragma unroll
        for (int j = 0; j < nColor; j++) {
          a0 += U(p,j) * F(j,p);
          a1 += U(p,j) * F(j,q);
          a2 += U(q,j) * F(j,p);
          a3 += U(q,j) * F(j,q);
        }
        Matrix<Float,2> r;
        r(0,0) = a0.x + a3.x;
        r(0,1) = a1.y + a2.y;
        r(1,0) = a1.x - a2.x;
        r(1,1) = a0.y - a3.y;
        Float k = sqrt(r(0,0) * r(0,0) + r(0,1) * r(0,1) + r(1,0) * r(1,0) + r(1,1) * r(1,1));;
        Float ap = BetaOverNc * k;
        k = 1.0 / k;
        r *= k;
        Matrix<Float,2> a = generate_su2_matrix_milc<Float>(ap, localState);
        r = mulsu2UVDagger<Float>( a, r);
        ///////////////////////////////////////
        a0 = complex<Float>( r(0,0), r(1,1) );
        a1 = complex<Float>( r(1,0), r(0,1) );
        a2 = complex<Float>(-r(1,0), r(0,1) );
        a3 = complex<Float>( r(0,0),-r(1,1) );
        complex<Float> tmp0;

#pragma unroll
        for (int j = 0; j < nColor; j++) {
          tmp0 = a0 * U(p,j) + a1 * U(q,j);
          U(q,j) = a2 * U(p,j) + a3 * U(q,j);
          U(p,j) = tmp0;
        }
        //FLOP_min = (nColor * 64 + 19 + 28 + 28) * 3 = nColor * 192 + 225
      }
      //////////////////////////////////////////////////////////////////
    } else if ( nColor > 3 ) {
      //////////////////////////////////////////////////////////////////
      //TESTED IN SU(4) SP THIS IS WORST
      Matrix<complex<Float>,nColor> M = U * F;

#pragma unroll
      for (int block = 0; block < nColor * ( nColor - 1) / 2; block++) {
        int2 id = IndexBlock<nColor>( block );
        Matrix<Float,2> r = get_block_su2<Float>(M, id);
        Float k = sqrt(r(0,0) * r(0,0) + r(0,1) * r(0,1) + r(1,0) * r(1,0) + r(1,1) * r(1,1));
        Float ap = BetaOverNc * k;
        k = 1.0 / k;
        r *= k;
        Matrix<Float,2> a = generate_su2_matrix_milc<Float>(ap, localState);
        Matrix<Float,2> rr = mulsu2UVDagger<Float>( a, r);
        ///////////////////////////////////////
        mul_block_sun<Float, nColor>( rr, U, id);
        mul_block_sun<Float, nColor>( rr, M, id);
        ///////////////////////////////////////
      }
      /* / TESTED IN SU(4) SP THIS IS FASTER
         for ( int block = 0; block < nColor * ( nColor - 1) / 2; block++ ) {
         int2 id = IndexBlock<nColor>( block );
         complex a0 = complex::zero();
         complex a1 = complex::zero();
         complex a2 = complex::zero();
         complex a3 = complex::zero();

         for ( int j = 0; j < nColor; j++ ) {
          a0 += U(id.x, j) * F.e[j][id.x];
          a1 += U(id.x, j) * F.e[j][id.y];
          a2 += U(id.y, j) * F.e[j][id.x];
          a3 += U(id.y, j) * F.e[j][id.y];
         }
         Matrix<T,2> r;
         r(0,0) = a0.x + a3.x;
         r(0,1) = a1.y + a2.y;
         r(1,0) = a1.x - a2.x;
         r(1,1) = a0.y - a3.y;
         T k = sqrt(r(0,0) * r(0,0) + r(0,1) * r(0,1) + r(1,0) * r(1,0) + r(1,1) * r(1,1));
         T ap = BetaOverNc * k;
         k = (T)1.0 / k;
         r *= k;
         //Matrix<T,2> a = generate_su2_matrix<T4, T>(ap, localState);
         Matrix<T,2> a = generate_su2_matrix_milc<T>(ap, localState);
         r = mulsu2UVDagger<T>( a, r);
         mul_block_sun<T>( r, U, id); */
         /*
           a0 = complex( r(0,0), r(1,1) );
           a1 = complex( r(1,0), r(0,1) );
           a2 = complex(-r(1,0), r(0,1) );
           a3 = complex( r(0,0),-r(1,1) );
           complex tmp0;

           for ( int j = 0; j < nColor; j++ ) {
           tmp0 = a0 * U(id.x, j) + a1 * U(id.y, j);
           U(id.y, j) = a2 * U(id.x, j) + a3 * U(id.y, j);
           U(id.x, j) = tmp0;
           } */
      // }

    }
    //////////////////////////////////////////////////////////////////
  }

  //////////////////////////////////////////////////////////////////////////
  /**
     @brief Link update by overrelaxation
     @param U link to be updated
     @param F staple
   */
  template <class Float, int nColor>
  __device__ inline void overrelaxationSUN( Matrix<complex<Float>,nColor>& U, Matrix<complex<Float>,nColor> F )
  {
    if (nColor == 3) {
      //////////////////////////////////////////////////////////////////
      /*
         for( int block = 0; block < 3; block++ ) {
         Matrix<complex<T>,3> tmp1 = U * F;
         Matrix<T,2> r = get_block_su2<T>(tmp1, block);
         //normalize and conjugate
         Float norm = 1.0 / sqrt(r(0,0)*r(0,0)+r(0,1)*r(0,1)+r(1,0)*r(1,0)+r(1,1)*r(1,1));;
         r(0,0) *= norm;
         r(0,1) *= -norm;
         r(1,0) *= -norm;
         r(1,1) *= -norm;
         ///////////////////////////////////////
         complex a00 = complex( r(0,0), r(1,1) );
         complex a01 = complex( r(1,0), r(0,1) );
         complex a10 = complex(-r(1,0), r(0,1) );
         complex a11 = complex( r(0,0),-r(1,1) );
         block_su2_to_su3<T>( U, a00, a01, a10, a11, block );
         block_su2_to_su3<T>( U, a00, a01, a10, a11, block );

         //FLOP = (198 + 17 + 84 * 2) * 3 = 1149
         }*/
      ///////////////////////////////////////////////////////////////////
      //This version does not need to multiply all matrix at each block: tmp1 = U * F;
      //////////////////////////////////////////////////////////////////

#pragma unroll
      for (int block = 0; block < 3; block++) {
        int p,q;
        IndexBlock<nColor>(block, p, q);
        complex<Float> a0((Float)0., (Float)0.);
        complex<Float> a1 = a0;
        complex<Float> a2 = a0;
        complex<Float> a3 = a0;

#pragma unroll
        for ( int j = 0; j < nColor; j++ ) {
          a0 += U(p,j) * F(j,p);
          a1 += U(p,j) * F(j,q);
          a2 += U(q,j) * F(j,p);
          a3 += U(q,j) * F(j,q);
        }
        Matrix<Float,2> r;
        r(0,0) = a0.x + a3.x;
        r(0,1) = a1.y + a2.y;
        r(1,0) = a1.x - a2.x;
        r(1,1) = a0.y - a3.y;
        //normalize and conjugate
        //r = r.conj_normalize();
        Float norm = 1.0 / sqrt(r(0,0) * r(0,0) + r(0,1) * r(0,1) + r(1,0) * r(1,0) + r(1,1) * r(1,1));;
        r(0,0) *= norm;
        r(0,1) *= -norm;
        r(1,0) *= -norm;
        r(1,1) *= -norm;


        ///////////////////////////////////////
        a0 = complex<Float>( r(0,0), r(1,1) );
        a1 = complex<Float>( r(1,0), r(0,1) );
        a2 = complex<Float>(-r(1,0), r(0,1) );
        a3 = complex<Float>( r(0,0),-r(1,1) );
        complex<Float> tmp0, tmp1;

#pragma unroll
        for ( int j = 0; j < nColor; j++ ) {
          tmp0 = a0 * U(p,j) + a1 * U(q,j);
          tmp1 = a2 * U(p,j) + a3 * U(q,j);
          U(p,j) = a0 * tmp0 + a1 * tmp1;
          U(q,j) = a2 * tmp0 + a3 * tmp1;
        }
        //FLOP = (nColor * 88 + 17) * 3
      }
      ///////////////////////////////////////////////////////////////////
    }
    else if ( nColor > 3 ) {
      ///////////////////////////////////////////////////////////////////
      Matrix<complex<Float>,nColor> M = U * F;
#pragma unroll
      for ( int block = 0; block < nColor * ( nColor - 1) / 2; block++ ) {
        int2 id = IndexBlock<nColor>( block );
        Matrix<Float,2> r = get_block_su2<Float, nColor>(M, id);
        //normalize and conjugate
        Float norm = 1.0 / sqrt(r(0,0) * r(0,0) + r(0,1) * r(0,1) + r(1,0) * r(1,0) + r(1,1) * r(1,1));;
        r(0,0) *= norm;
        r(0,1) *= -norm;
        r(1,0) *= -norm;
        r(1,1) *= -norm;
        mul_block_sun<Float, nColor>( r, U, id);
        mul_block_sun<Float, nColor>( r, U, id);
        mul_block_sun<Float, nColor>( r, M, id);
        mul_block_sun<Float, nColor>( r, M, id);
        ///////////////////////////////////////
      }
      /*  //TESTED IN SU(4) SP THIS IS WORST
          for( int block = 0; block < nColor * ( nColor - 1) / 2; block++ ) {
         int2 id = IndexBlock<nColor>( block );
          complex a0 = complex::zero();
          complex a1 = complex::zero();
          complex a2 = complex::zero();
          complex a3 = complex::zero();

          for(int j = 0; j < nColor; j++){
         a0 += U(id.x, j) * F.e[j][id.x];
         a1 += U(id.x, j) * F.e[j][id.y];
         a2 += U(id.y, j) * F.e[j][id.x];
         a3 += U(id.y, j) * F.e[j][id.y];
          }
          Matrix<T,2> r;
          r(0,0) = a0.x + a3.x;
          r(0,1) = a1.y + a2.y;
          r(1,0) = a1.x - a2.x;
          r(1,1) = a0.y - a3.y;
          //normalize and conjugate
          Float norm = 1.0 / sqrt(r(0,0)*r(0,0)+r(0,1)*r(0,1)+r(1,0)*r(1,0)+r(1,1)*r(1,1));;
          r(0,0) *= norm;
          r(0,1) *= -norm;
          r(1,0) *= -norm;
          r(1,1) *= -norm;
          //mul_block_sun<T>( r, U, id);
          //mul_block_sun<T>( r, U, id);
          ///////////////////////////////////////
          a0 = complex( r(0,0), r(1,1) );
          a1 = complex( r(1,0), r(0,1) );
          a2 = complex(-r(1,0), r(0,1) );
          a3 = complex( r(0,0),-r(1,1) );
          complex tmp0, tmp1;

          for(int j = 0; j < nColor; j++){
          tmp0 = a0 * U(id.x, j) + a1 * U(id.y, j);
          tmp1 = a2 * U(id.x, j) + a3 * U(id.y, j);
          U(id.x, j) = a0 * tmp0 + a1 * tmp1;
          U(id.y, j) = a2 * tmp0 + a3 * tmp1;
          }
          }
       */
    }
  }

  template <typename Float_, int nColor_, QudaReconstructType recon, bool heatbath_>
  struct MonteArg : kernel_param<> {
    using Float = Float_;
    static constexpr int nColor = nColor_;
    using Gauge = typename gauge_mapper<Float, recon>::type;
    static constexpr bool heatbath = heatbath_;

    int X[4];       // grid dimensions
    int border[4];
    Gauge dataOr;
    Float BetaOverNc;
    RNGState *rng;
    int mu;
    int parity;
    MonteArg(GaugeField &data, Float Beta, RNGState *rng, int mu, int parity) :
      kernel_param(dim3(data.LocalVolumeCB(), 1, 1)),
      dataOr(data),
      rng(rng),
      mu(mu),
      parity(parity)
    {
      BetaOverNc = Beta / (Float)nColor;
      for (int dir = 0; dir < 4; dir++) {
        border[dir] = data.R()[dir];
        X[dir] = data.X()[dir] - border[dir] * 2;
      } 
    }
  };

  template <typename Arg> struct HB
  {
    const Arg &arg;
    constexpr HB(const Arg &arg) : arg(arg) {}
    static constexpr const char *filename() { return KERNEL_FILE; }

    __device__ __host__ void operator()(int x_cb)
    {
      using Link = Matrix<complex<typename Arg::Float>, Arg::nColor>;
      auto mu = arg.mu;
      auto parity = arg.parity;

      int X[4];
<<<<<<< HEAD
QUDA_UNROLL
      for ( int dr = 0; dr < 4; ++dr ) X[dr] = arg.X[dr];

      int x[4];
      getCoords(x, x_cb, X, parity);
QUDA_UNROLL
      for ( int dr = 0; dr < 4; ++dr ) {
=======
#pragma unroll
      for (int dr = 0; dr < 4; ++dr) X[dr] = arg.X[dr];

      int x[4];
      getCoords(x, x_cb, X, parity);
#pragma unroll
      for (int dr = 0; dr < 4; ++dr) {
>>>>>>> 35005a4a
        x[dr] += arg.border[dr];
        X[dr] += 2 * arg.border[dr];
      }
      int e_cb = linkIndex(x, X);

      Link staple;
      setZero(&staple);

      Link U;
#pragma unroll
      for (int nu = 0; nu < 4; nu++) if (mu != nu) {
          int dx[4] = { 0, 0, 0, 0 };
          Link link = arg.dataOr(nu, e_cb, parity);
          dx[nu]++;
          U = arg.dataOr(mu, linkIndexShift(x,dx,X), 1 - parity);
          link *= U;
          dx[nu]--;
          dx[mu]++;
          U = arg.dataOr(nu, linkIndexShift(x,dx,X), 1 - parity);
          link *= conj(U);
          staple += link;
          dx[mu]--;
          dx[nu]--;
          link = arg.dataOr(nu, linkIndexShift(x,dx,X), 1 - parity);
          U = arg.dataOr(mu, linkIndexShift(x,dx,X), 1 - parity);
          link = conj(link) * U;
          dx[mu]++;
          U = arg.dataOr(nu, linkIndexShift(x,dx,X), parity);
          link *= U;
          staple += link;
        }
      U = arg.dataOr(mu, e_cb, parity);
      if (Arg::heatbath) {
        RNGState localState = arg.rng[x_cb];
        heatBathSUN( U, conj(staple), localState, arg.BetaOverNc );
        arg.rng[x_cb] = localState;
      } else {
        overrelaxationSUN( U, conj(staple) );
      }
      arg.dataOr(mu, e_cb, parity) = U;
    }
  };

}<|MERGE_RESOLUTION|>--- conflicted
+++ resolved
@@ -614,23 +614,13 @@
       auto parity = arg.parity;
 
       int X[4];
-<<<<<<< HEAD
 QUDA_UNROLL
-      for ( int dr = 0; dr < 4; ++dr ) X[dr] = arg.X[dr];
+      for (int dr = 0; dr < 4; ++dr) X[dr] = arg.X[dr];
 
       int x[4];
       getCoords(x, x_cb, X, parity);
 QUDA_UNROLL
-      for ( int dr = 0; dr < 4; ++dr ) {
-=======
-#pragma unroll
-      for (int dr = 0; dr < 4; ++dr) X[dr] = arg.X[dr];
-
-      int x[4];
-      getCoords(x, x_cb, X, parity);
-#pragma unroll
       for (int dr = 0; dr < 4; ++dr) {
->>>>>>> 35005a4a
         x[dr] += arg.border[dr];
         X[dr] += 2 * arg.border[dr];
       }
@@ -640,7 +630,7 @@
       setZero(&staple);
 
       Link U;
-#pragma unroll
+QUDA_UNROLL
       for (int nu = 0; nu < 4; nu++) if (mu != nu) {
           int dx[4] = { 0, 0, 0, 0 };
           Link link = arg.dataOr(nu, e_cb, parity);
