--- conflicted
+++ resolved
@@ -381,23 +381,6 @@
       norm2_<scalar, real>(sum[2], b);
     }
 
-<<<<<<< HEAD
-    template <typename real_reduce_t, typename real>
-    struct CdotNormA : public ReduceFunctor<array<real_reduce_t, 3>> {
-      using reduce_t = array<real_reduce_t, 3>;
-      static constexpr memory_access<1, 1> read{ };
-      static constexpr memory_access<> write{ };
-      CdotNormA(const real &, const real &) { ; }
-      template <typename T> __device__ __host__ void operator()(reduce_t &sum, T &x, T &y, T &, T &, T &) const
-      {
-QUDA_UNROLL
-        for (int i = 0; i < x.size(); i++) cdotNormA_<reduce_t>(sum, x[i], y[i]);
-      }
-      constexpr int flops() const { return 6; }   //! flops per element
-    };
-
-=======
->>>>>>> 6d16d9e0
     /**
        This convoluted kernel does the following:
        y += a*x + b*z, z -= b*w, norm = (z,z), dot = (u, z)
