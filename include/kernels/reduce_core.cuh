--- conflicted
+++ resolved
@@ -112,11 +112,7 @@
     */
     template <typename reduce_t_, bool site_unroll_ = false>
     struct ReduceFunctor {
-<<<<<<< HEAD
-      static constexpr use_kernel_arg_p use_kernel_arg = use_kernel_arg_yes;
-=======
       static constexpr use_kernel_arg_p use_kernel_arg = use_kernel_arg_p::TRUE;
->>>>>>> b0448454
       using reduce_t = reduce_t_;
       static constexpr bool site_unroll = site_unroll_;
 
@@ -458,11 +454,7 @@
     */
     template <typename real_reduce_t, typename real>
     struct HeavyQuarkResidualNorm_ {
-<<<<<<< HEAD
-      static constexpr use_kernel_arg_p use_kernel_arg = use_kernel_arg_always;
-=======
       static constexpr use_kernel_arg_p use_kernel_arg = use_kernel_arg_p::ALWAYS;
->>>>>>> b0448454
       using reduce_t = array<real_reduce_t, 3>;
       static constexpr bool site_unroll = true;
 
@@ -508,11 +500,7 @@
     */
     template <typename real_reduce_t, typename real>
     struct xpyHeavyQuarkResidualNorm_ {
-<<<<<<< HEAD
-      static constexpr use_kernel_arg_p use_kernel_arg = use_kernel_arg_always;
-=======
       static constexpr use_kernel_arg_p use_kernel_arg = use_kernel_arg_p::ALWAYS;
->>>>>>> b0448454
       using reduce_t = array<real_reduce_t, 3>;
       static constexpr bool site_unroll = true;
 
