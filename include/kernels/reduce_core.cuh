--- conflicted
+++ resolved
@@ -51,9 +51,6 @@
         nParity(nParity) { }
     };
 
-    template <typename real_reduce_t, typename real> struct HeavyQuarkResidualNorm_;
-    template <typename real_reduce_t, typename real> struct xpyHeavyQuarkResidualNorm_;
-
     /**
        Generic reduction kernel with up to five loads and saves.
     */
@@ -64,20 +61,8 @@
       Arg &arg;
       constexpr Reduce_(const Arg &arg) : arg(const_cast<Arg&>(arg))
       {
-<<<<<<< HEAD
-        // this assertion ensures it's safe to make the arg non-const (required for HQ residual)
-        // This catch-all assertion is lenient and only checks the struct member.
-        // ReductionArg above uses a stringent assertion that matches Reducer.
-        if constexpr (std::is_same_v<typename Arg::Reducer,
-		      HeavyQuarkResidualNorm_<device_reduce_t, typename Arg::real>> ||
-                      std::is_same_v<typename Arg::Reducer,
-		      xpyHeavyQuarkResidualNorm_<device_reduce_t, typename Arg::real>>) {
-          static_assert(device::use_kernel_arg<Arg>(), "This functor must be passed as a kernel argument");
-        }
-=======
         // The safety of making the arg non-const (required for HQ residual) is guaranteed
         // by setting `use_kernel_arg = use_kernel_arg_p::ALWAYS` inside the functors.
->>>>>>> 406ca834
       }
       static constexpr const char *filename() { return KERNEL_FILE; }
 
@@ -474,10 +459,6 @@
     template <typename real_reduce_t, typename real>
     struct HeavyQuarkResidualNorm_ {
       static constexpr use_kernel_arg_p use_kernel_arg = use_kernel_arg_p::ALWAYS;
-<<<<<<< HEAD
-      //static constexpr use_kernel_arg_p use_kernel_arg = use_kernel_arg_p::TRUE;
-=======
->>>>>>> 406ca834
       using reduce_t = array<real_reduce_t, 3>;
       using reducer = plus<reduce_t>;
       static constexpr bool site_unroll = true;
@@ -525,10 +506,6 @@
     template <typename real_reduce_t, typename real>
     struct xpyHeavyQuarkResidualNorm_ {
       static constexpr use_kernel_arg_p use_kernel_arg = use_kernel_arg_p::ALWAYS;
-<<<<<<< HEAD
-      //static constexpr use_kernel_arg_p use_kernel_arg = use_kernel_arg_p::TRUE;
-=======
->>>>>>> 406ca834
       using reduce_t = array<real_reduce_t, 3>;
       using reducer = plus<reduce_t>;
       static constexpr bool site_unroll = true;
