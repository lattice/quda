#pragma once

#include <constant_kernel_arg.h>
#include <kernels/dslash_domain_wall_4d.cuh>
#include <kernels/dslash_domain_wall_m5.cuh>

namespace quda
{

  template <typename Float, int nColor_, int nDim, QudaReconstructType reconstruct_, Dslash5Type dslash5_type_>
  struct DomainWall4DFusedM5Arg : DomainWall4DArg<Float, nColor_, nDim, reconstruct_>,
                                  Dslash5Arg<Float, nColor_, false, false, dslash5_type_> {
    // ^^^ Note that for Dslash5Arg we have xpay == dagger == false. This is because the xpay and dagger are determined
    // by fused kernel, not the dslash5, so the `false, false` here are simply dummy instantiations.

    static constexpr int nColor = nColor_;

    using DomainWall4DArg = DomainWall4DArg<Float, nColor, nDim, reconstruct_>;
    using DomainWall4DArg::a_5;
    using DomainWall4DArg::dagger;
    using DomainWall4DArg::in;
    using DomainWall4DArg::nParity;
    using DomainWall4DArg::out;
    using DomainWall4DArg::threads;
    using DomainWall4DArg::x;
    using DomainWall4DArg::xpay;

    using F = typename DomainWall4DArg::F;

    F y[MAX_MULTI_RHS]; // The additional output field accessor

    static constexpr Dslash5Type dslash5_type = dslash5_type_;

    using Dslash5Arg = Dslash5Arg<Float, nColor, false, false, dslash5_type>;
    using Dslash5Arg::Ls;

    using real = typename mapper<Float>::type;
    complex<real> alpha;
    complex<real> beta;

    bool fuse_m5inv_m5pre;

    DomainWall4DFusedM5Arg(cvector_ref<ColorSpinorField> &out, cvector_ref<const ColorSpinorField> &in,
                           const ColorSpinorField &halo, const GaugeField &U, double a, double m_5, const Complex *b_5,
                           const Complex *c_5, bool xpay, cvector_ref<const ColorSpinorField> &x,
                           cvector_ref<ColorSpinorField> &y, int parity, bool dagger, const int *comm_override,
                           double m_f) :
      DomainWall4DArg(out, in, halo, U, a, m_5, b_5, c_5, xpay, x, parity, dagger, comm_override),
      Dslash5Arg(out, in, x, m_f, m_5, b_5, c_5, a)
    {
      for (auto i = 0u; i < y.size(); i++) this->y[i] = y[i];
      for (int s = 0; s < Ls; s++) {
        auto kappa_b_s = 0.5 / (b_5[s] * (m_5 + 4.0) + 1.0);
        a_5[s] = a * kappa_b_s * kappa_b_s;
      }; // 4-d Mobius
    }
  };

  constexpr bool domainWall4DFusedM5shared = true; // Use shared memory
  template <int nParity, bool dagger, bool xpay, KernelType kernel_type, typename Arg_>
  struct domainWall4DFusedM5 : dslash_default, d5Params<Arg_,domainWall4DFusedM5shared>::Ops  {
    using Arg = Arg_;

    static constexpr Dslash5Type dslash5_type = Arg::type;
    static constexpr bool shared = domainWall4DFusedM5shared;

    const Arg &arg;
    using typename d5Params<Arg_,shared>::Ops::KernelOpsT;
    //constexpr domainWall4DFusedM5(const Arg &arg) : arg(arg) { }
    template <typename Ftor> constexpr domainWall4DFusedM5(const Ftor &ftor) : KernelOpsT(ftor), arg(ftor.arg) {}
    static constexpr const char *filename() { return KERNEL_FILE; } // this file name - used for run-time compilation

<<<<<<< HEAD
    template <KernelType mykernel_type = kernel_type, bool allthreads = false>
    __device__ __host__ __forceinline__ void operator()(int idx, int s, int parity, bool active = true)
=======
    template <KernelType mykernel_type = kernel_type>
    __device__ __host__ __forceinline__ void operator()(int idx, int src_s, int parity)
>>>>>>> fbbe14c2
    {
      typedef typename mapper<typename Arg::Float>::type real;
      typedef ColorSpinor<real, Arg::nColor, 4> Vector;

<<<<<<< HEAD
=======
      int src_idx = src_s / arg.Ls;
      int s = src_s % arg.Ls;

      bool active
        = mykernel_type == EXTERIOR_KERNEL_ALL ? false : true; // is thread active (non-trival for fused kernel only)
>>>>>>> fbbe14c2
      int thread_dim; // which dimension is thread working on (fused kernel only)
      auto coord = getCoords<QUDA_4D_PC, mykernel_type>(arg, idx, s, parity, thread_dim);

      const int my_spinor_parity = nParity == 2 ? parity : 0;
      Vector stencil_out;
<<<<<<< HEAD
=======
      applyWilson<nParity, dagger, mykernel_type>(stencil_out, arg, coord, parity, idx, thread_dim, active, src_idx);
>>>>>>> fbbe14c2

      if (!allthreads || active) {
	active &= mykernel_type == EXTERIOR_KERNEL_ALL ? false : true; // is thread active (non-trival for fused kernel only)
	applyWilson<nParity, dagger, mykernel_type>(stencil_out, arg, coord, parity, idx, thread_dim, active);
      }

      Vector out;

      // In the following `x_cb` are all passed as `x_cb = 0`, since it will not be used if `shared = true`, and `shared = true`

      //if (active) {

<<<<<<< HEAD
      /******
       *  Apply M5pre
       */
      if (Arg::dslash5_type == Dslash5Type::DSLASH5_MOBIUS_PRE) {
	constexpr bool sync = false;
	//out = d5<allthreads, sync, dagger, shared>(*this, stencil_out, my_spinor_parity, 0, s, active);
	out = d5<true, sync, dagger, shared>(*this, stencil_out, my_spinor_parity, 0, s, active);
=======
        /******
         *  Apply M5pre
         */
        if (Arg::dslash5_type == Dslash5Type::DSLASH5_MOBIUS_PRE) {
          constexpr bool sync = false;
          out = d5<sync, dagger, shared, Vector, typename Arg::Dslash5Arg>(arg, stencil_out, my_spinor_parity, 0, s,
                                                                           src_idx);
        }
>>>>>>> fbbe14c2
      }
      //}

      int xs = coord.x_cb + s * arg.dc.volume_4d_cb;
      if (Arg::dslash5_type == Dslash5Type::M5_INV_MOBIUS_M5_INV_DAG) {

        /******
         *  Apply the two M5inv's:
         *    this is actually   y = 1 * x - kappa_b^2 * m5inv * D4 * in
         *                     out = m5inv-dagger * y
         */
<<<<<<< HEAD
        //if (active) {
	constexpr bool sync = false;
	//out = variableInv<allthreads, sync, dagger, shared>(*this, stencil_out, my_spinor_parity, 0, s, active);
	out = variableInv<true, sync, dagger, shared>(*this, stencil_out, my_spinor_parity, 0, s, active);
        //}

        Vector aggregate_external;
        if (active) {
	  if (xpay && mykernel_type == INTERIOR_KERNEL) {
	    Vector x = arg.x(xs, my_spinor_parity);
	    out = x + arg.a_5[s] * out;
	  } else if (mykernel_type != INTERIOR_KERNEL) {
	    Vector y = arg.y(xs, my_spinor_parity);
	    aggregate_external = xpay ? arg.a_5[s] * out : out;
	    out = y + aggregate_external;
	  }

	  arg.y(xs, my_spinor_parity) = out;

	  if (mykernel_type != INTERIOR_KERNEL) {
	    Vector x = arg.out(xs, my_spinor_parity);
	    out = x + aggregate_external;
	  }
	}
=======
        if (active) {
          constexpr bool sync = false;
          out = variableInv<sync, dagger, shared, Vector, typename Arg::Dslash5Arg>(arg, stencil_out, my_spinor_parity,
                                                                                    0, s, src_idx);
        }

        Vector aggregate_external;
        if (xpay && mykernel_type == INTERIOR_KERNEL) {
          Vector x = arg.x[src_idx](xs, my_spinor_parity);
          out = x + arg.a_5[s] * out;
        } else if (mykernel_type != INTERIOR_KERNEL && active) {
          Vector y = arg.y[src_idx](xs, my_spinor_parity);
          aggregate_external = xpay ? arg.a_5[s] * out : out;
          out = y + aggregate_external;
        }

        if (mykernel_type != EXTERIOR_KERNEL_ALL || active) arg.y[src_idx](xs, my_spinor_parity) = out;

        if (mykernel_type != INTERIOR_KERNEL && active) {
          Vector x = arg.out[src_idx](xs, my_spinor_parity);
          out = x + aggregate_external;
        }
>>>>>>> fbbe14c2

        bool complete = isComplete<mykernel_type>(arg, coord);

        //if (complete) {
	{
	  bool act = active && complete;
          constexpr bool sync = true;
          constexpr bool this_dagger = true;
          // Then we apply the second m5inv-dag
<<<<<<< HEAD
          //out = variableInv<allthreads, sync, this_dagger, shared>(*this, out, my_spinor_parity, 0, s, active);
          //out = variableInv<true, sync, this_dagger, shared>(*this, out, my_spinor_parity, 0, s, act);
          auto tmp = variableInv<true, sync, this_dagger, shared>(*this, out, my_spinor_parity, 0, s, act);
	  if (complete) out = tmp;
=======
          out = variableInv<sync, this_dagger, shared, Vector, typename Arg::Dslash5Arg>(arg, out, my_spinor_parity, 0,
                                                                                         s, src_idx);
>>>>>>> fbbe14c2
        }

      } else if (Arg::dslash5_type == Dslash5Type::DSLASH5_MOBIUS
                 || Arg::dslash5_type == Dslash5Type::DSLASH5_MOBIUS_PRE_M5_MOB) {

        /******
         *  Apply M5mob:
         *    this is actually out = m5mob * x - kappa_b^2 * D4 * in (Dslash5Type::DSLASH5_MOBIUS)
         *    or               out = m5mob * x - kappa_b^2 * m5pre *D4 * in (Dslash5Type::DSLASH5_PRE_MOBIUS_M5_MOBIUS)
         */

        //if (active) {
	if (Arg::dslash5_type == Dslash5Type::DSLASH5_MOBIUS) { out = stencil_out; }

<<<<<<< HEAD
	if (Arg::dslash5_type == Dslash5Type::DSLASH5_MOBIUS_PRE_M5_MOB) {
	  constexpr bool sync = false;
	  //out = d5<sync, dagger, shared, Vector, typename Arg::Dslash5Arg, Dslash5Type::DSLASH5_MOBIUS_PRE>(
	  //arg, stencil_out, my_spinor_parity, 0, s);
	  //out = d5<allthreads, sync, dagger, shared, Vector, std::remove_pointer_t<decltype(this)>, Dslash5Type::DSLASH5_MOBIUS_PRE>
	  //(*this, stencil_out, my_spinor_parity, 0, s, active);
	  out = d5<true, sync, dagger, shared, Vector, std::remove_pointer_t<decltype(this)>, Dslash5Type::DSLASH5_MOBIUS_PRE>
	    (*this, stencil_out, my_spinor_parity, 0, s, active);
	}
	//}

        if (xpay && mykernel_type == INTERIOR_KERNEL) {
          Vector x;
	  if(active) x = arg.x(xs, my_spinor_parity);
          constexpr bool sync_m5mob = Arg::dslash5_type == Dslash5Type::DSLASH5_MOBIUS ? false : true;
          //x = d5<sync_m5mob, dagger, shared, Vector, typename Arg::Dslash5Arg, Dslash5Type::DSLASH5_MOBIUS>(
	  //arg, x, my_spinor_parity, 0, s);
          x = d5<true, sync_m5mob, dagger, shared, Vector, std::remove_pointer_t<decltype(this)>, Dslash5Type::DSLASH5_MOBIUS>
	    (*this, x, my_spinor_parity, 0, s, active);
=======
          if (Arg::dslash5_type == Dslash5Type::DSLASH5_MOBIUS_PRE_M5_MOB) {
            constexpr bool sync = false;
            out = d5<sync, dagger, shared, Vector, typename Arg::Dslash5Arg, Dslash5Type::DSLASH5_MOBIUS_PRE>(
              arg, stencil_out, my_spinor_parity, 0, s, src_idx);
          }
        }

        if (xpay && mykernel_type == INTERIOR_KERNEL) {
          Vector x = arg.x[src_idx](xs, my_spinor_parity);
          constexpr bool sync_m5mob = Arg::dslash5_type == Dslash5Type::DSLASH5_MOBIUS ? false : true;
          x = d5<sync_m5mob, dagger, shared, Vector, typename Arg::Dslash5Arg, Dslash5Type::DSLASH5_MOBIUS>(
            arg, x, my_spinor_parity, 0, s, src_idx);
>>>>>>> fbbe14c2
          out = x + arg.a_5[s] * out;
        } else if (mykernel_type != INTERIOR_KERNEL && active) {
          Vector x = arg.out[src_idx](xs, my_spinor_parity);
          out = x + (xpay ? arg.a_5[s] * out : out);
        }

      } else {

        if ((Arg::dslash5_type == Dslash5Type::M5_INV_MOBIUS_M5_PRE
             || Arg::dslash5_type == Dslash5Type::M5_PRE_MOBIUS_M5_INV)
            && active) {
          out = stencil_out;
        }

        if (Arg::dslash5_type == Dslash5Type::M5_INV_MOBIUS) {
          // Apply the m5inv.
          constexpr bool sync = false;
<<<<<<< HEAD
          out = variableInv<true, sync, dagger, shared>(*this, stencil_out, my_spinor_parity, 0, s, active);
        }

	if (active) {
	  if (xpay && mykernel_type == INTERIOR_KERNEL) {
	    Vector x = arg.x(xs, my_spinor_parity);
	    out = x + arg.a_5[s] * out;
	  } else if (mykernel_type != INTERIOR_KERNEL) {
	    Vector x = arg.out(xs, my_spinor_parity);
	    out = x + (xpay ? arg.a_5[s] * out : out);
	  }
	}
=======
          out = variableInv<sync, dagger, shared, Vector, typename Arg::Dslash5Arg>(arg, stencil_out, my_spinor_parity,
                                                                                    0, s, src_idx);
        }

        if (xpay && mykernel_type == INTERIOR_KERNEL) {
          Vector x = arg.x[src_idx](xs, my_spinor_parity);
          out = x + arg.a_5[s] * out;
        } else if (mykernel_type != INTERIOR_KERNEL && active) {
          Vector x = arg.out[src_idx](xs, my_spinor_parity);
          out = x + (xpay ? arg.a_5[s] * out : out);
        }
>>>>>>> fbbe14c2

        bool complete = isComplete<mykernel_type>(arg, coord);
        //if (complete) {
	{
	  bool act = active && complete;

          /******
           *  First apply M5inv, and then M5pre
           */
          if (Arg::dslash5_type == Dslash5Type::M5_INV_MOBIUS_M5_PRE) {
            // Apply the m5inv.
            constexpr bool sync_m5inv = false;
<<<<<<< HEAD
            //out = variableInv<true, sync_m5inv, dagger, shared>(*this, out, my_spinor_parity, 0, s, act);
            auto tmp = variableInv<true, sync_m5inv, dagger, shared>(*this, out, my_spinor_parity, 0, s, act);
            // Apply the m5pre.
            constexpr bool sync_m5pre = true;
            //out = d5<true, sync_m5pre, dagger, shared>(*this, out, my_spinor_parity, 0, s, act);
            tmp = d5<true, sync_m5pre, dagger, shared>(*this, tmp, my_spinor_parity, 0, s, act);
	    if (complete) out = tmp;
=======
            out = variableInv<sync_m5inv, dagger, shared, Vector, typename Arg::Dslash5Arg>(arg, out, my_spinor_parity,
                                                                                            0, s, src_idx);
            // Apply the m5pre.
            constexpr bool sync_m5pre = true;
            out = d5<sync_m5pre, dagger, shared, Vector, typename Arg::Dslash5Arg>(arg, out, my_spinor_parity, 0, s,
                                                                                   src_idx);
>>>>>>> fbbe14c2
          }

          /******
           *  First apply M5pre, and then M5inv
           */
          if (Arg::dslash5_type == Dslash5Type::M5_PRE_MOBIUS_M5_INV) {
            // Apply the m5pre.
            constexpr bool sync_m5pre = false;
<<<<<<< HEAD
            //out = d5<true, sync_m5pre, dagger, shared>(*this, out, my_spinor_parity, 0, s, act);
            auto tmp = d5<true, sync_m5pre, dagger, shared>(*this, out, my_spinor_parity, 0, s, act);
            // Apply the m5inv.
            constexpr bool sync_m5inv = true;
            //out = variableInv<true, sync_m5inv, dagger, shared>(*this, out, my_spinor_parity, 0, s, act);
            tmp = variableInv<true, sync_m5inv, dagger, shared>(*this, tmp, my_spinor_parity, 0, s, act);
	    if (complete) out = tmp;
          }
        }
      }
      if (active) arg.out(xs, my_spinor_parity) = out;
=======
            out = d5<sync_m5pre, dagger, shared, Vector, typename Arg::Dslash5Arg>(arg, out, my_spinor_parity, 0, s,
                                                                                   src_idx);
            // Apply the m5inv.
            constexpr bool sync_m5inv = true;
            out = variableInv<sync_m5inv, dagger, shared, Vector, typename Arg::Dslash5Arg>(arg, out, my_spinor_parity,
                                                                                            0, s, src_idx);
          }
        }
      }
      if (mykernel_type != EXTERIOR_KERNEL_ALL || active) arg.out[src_idx](xs, my_spinor_parity) = out;
>>>>>>> fbbe14c2
    }
  };

} // namespace quda<|MERGE_RESOLUTION|>--- conflicted
+++ resolved
@@ -70,38 +70,24 @@
     template <typename Ftor> constexpr domainWall4DFusedM5(const Ftor &ftor) : KernelOpsT(ftor), arg(ftor.arg) {}
     static constexpr const char *filename() { return KERNEL_FILE; } // this file name - used for run-time compilation
 
-<<<<<<< HEAD
     template <KernelType mykernel_type = kernel_type, bool allthreads = false>
-    __device__ __host__ __forceinline__ void operator()(int idx, int s, int parity, bool active = true)
-=======
-    template <KernelType mykernel_type = kernel_type>
-    __device__ __host__ __forceinline__ void operator()(int idx, int src_s, int parity)
->>>>>>> fbbe14c2
+    __device__ __host__ __forceinline__ void operator()(int idx, int src_s, int parity, bool active = true)
     {
       typedef typename mapper<typename Arg::Float>::type real;
       typedef ColorSpinor<real, Arg::nColor, 4> Vector;
 
-<<<<<<< HEAD
-=======
       int src_idx = src_s / arg.Ls;
       int s = src_s % arg.Ls;
 
-      bool active
-        = mykernel_type == EXTERIOR_KERNEL_ALL ? false : true; // is thread active (non-trival for fused kernel only)
->>>>>>> fbbe14c2
       int thread_dim; // which dimension is thread working on (fused kernel only)
       auto coord = getCoords<QUDA_4D_PC, mykernel_type>(arg, idx, s, parity, thread_dim);
 
       const int my_spinor_parity = nParity == 2 ? parity : 0;
       Vector stencil_out;
-<<<<<<< HEAD
-=======
-      applyWilson<nParity, dagger, mykernel_type>(stencil_out, arg, coord, parity, idx, thread_dim, active, src_idx);
->>>>>>> fbbe14c2
 
       if (!allthreads || active) {
 	active &= mykernel_type == EXTERIOR_KERNEL_ALL ? false : true; // is thread active (non-trival for fused kernel only)
-	applyWilson<nParity, dagger, mykernel_type>(stencil_out, arg, coord, parity, idx, thread_dim, active);
+	applyWilson<nParity, dagger, mykernel_type>(stencil_out, arg, coord, parity, idx, thread_dim, active, src_idx);
       }
 
       Vector out;
@@ -110,24 +96,13 @@
 
       //if (active) {
 
-<<<<<<< HEAD
       /******
        *  Apply M5pre
        */
       if (Arg::dslash5_type == Dslash5Type::DSLASH5_MOBIUS_PRE) {
 	constexpr bool sync = false;
 	//out = d5<allthreads, sync, dagger, shared>(*this, stencil_out, my_spinor_parity, 0, s, active);
-	out = d5<true, sync, dagger, shared>(*this, stencil_out, my_spinor_parity, 0, s, active);
-=======
-        /******
-         *  Apply M5pre
-         */
-        if (Arg::dslash5_type == Dslash5Type::DSLASH5_MOBIUS_PRE) {
-          constexpr bool sync = false;
-          out = d5<sync, dagger, shared, Vector, typename Arg::Dslash5Arg>(arg, stencil_out, my_spinor_parity, 0, s,
-                                                                           src_idx);
-        }
->>>>>>> fbbe14c2
+	out = d5<true, sync, dagger, shared, Vector, decltype(*this), typename Arg::Dslash5Arg>(*this, stencil_out, my_spinor_parity, 0, s, src_idx, active);
       }
       //}
 
@@ -139,55 +114,30 @@
          *    this is actually   y = 1 * x - kappa_b^2 * m5inv * D4 * in
          *                     out = m5inv-dagger * y
          */
-<<<<<<< HEAD
         //if (active) {
 	constexpr bool sync = false;
 	//out = variableInv<allthreads, sync, dagger, shared>(*this, stencil_out, my_spinor_parity, 0, s, active);
-	out = variableInv<true, sync, dagger, shared>(*this, stencil_out, my_spinor_parity, 0, s, active);
+	out = variableInv<true, sync, dagger, shared, Vector, decltype(*this), typename Arg::Dslash5Arg>(*this, stencil_out, my_spinor_parity, 0, s, src_idx, active);
         //}
 
         Vector aggregate_external;
         if (active) {
 	  if (xpay && mykernel_type == INTERIOR_KERNEL) {
-	    Vector x = arg.x(xs, my_spinor_parity);
+	    Vector x = arg.x[src_idx](xs, my_spinor_parity);
 	    out = x + arg.a_5[s] * out;
 	  } else if (mykernel_type != INTERIOR_KERNEL) {
-	    Vector y = arg.y(xs, my_spinor_parity);
+	    Vector y = arg.y[src_idx](xs, my_spinor_parity);
 	    aggregate_external = xpay ? arg.a_5[s] * out : out;
 	    out = y + aggregate_external;
 	  }
 
-	  arg.y(xs, my_spinor_parity) = out;
+	  arg.y[src_idx](xs, my_spinor_parity) = out;
 
 	  if (mykernel_type != INTERIOR_KERNEL) {
-	    Vector x = arg.out(xs, my_spinor_parity);
+	    Vector x = arg.out[src_idx](xs, my_spinor_parity);
 	    out = x + aggregate_external;
 	  }
 	}
-=======
-        if (active) {
-          constexpr bool sync = false;
-          out = variableInv<sync, dagger, shared, Vector, typename Arg::Dslash5Arg>(arg, stencil_out, my_spinor_parity,
-                                                                                    0, s, src_idx);
-        }
-
-        Vector aggregate_external;
-        if (xpay && mykernel_type == INTERIOR_KERNEL) {
-          Vector x = arg.x[src_idx](xs, my_spinor_parity);
-          out = x + arg.a_5[s] * out;
-        } else if (mykernel_type != INTERIOR_KERNEL && active) {
-          Vector y = arg.y[src_idx](xs, my_spinor_parity);
-          aggregate_external = xpay ? arg.a_5[s] * out : out;
-          out = y + aggregate_external;
-        }
-
-        if (mykernel_type != EXTERIOR_KERNEL_ALL || active) arg.y[src_idx](xs, my_spinor_parity) = out;
-
-        if (mykernel_type != INTERIOR_KERNEL && active) {
-          Vector x = arg.out[src_idx](xs, my_spinor_parity);
-          out = x + aggregate_external;
-        }
->>>>>>> fbbe14c2
 
         bool complete = isComplete<mykernel_type>(arg, coord);
 
@@ -197,15 +147,10 @@
           constexpr bool sync = true;
           constexpr bool this_dagger = true;
           // Then we apply the second m5inv-dag
-<<<<<<< HEAD
           //out = variableInv<allthreads, sync, this_dagger, shared>(*this, out, my_spinor_parity, 0, s, active);
           //out = variableInv<true, sync, this_dagger, shared>(*this, out, my_spinor_parity, 0, s, act);
-          auto tmp = variableInv<true, sync, this_dagger, shared>(*this, out, my_spinor_parity, 0, s, act);
+          auto tmp = variableInv<true, sync, this_dagger, shared, Vector, decltype(*this), typename Arg::Dslash5Arg>(*this, out, my_spinor_parity, 0, s, src_idx, act);
 	  if (complete) out = tmp;
-=======
-          out = variableInv<sync, this_dagger, shared, Vector, typename Arg::Dslash5Arg>(arg, out, my_spinor_parity, 0,
-                                                                                         s, src_idx);
->>>>>>> fbbe14c2
         }
 
       } else if (Arg::dslash5_type == Dslash5Type::DSLASH5_MOBIUS
@@ -220,40 +165,25 @@
         //if (active) {
 	if (Arg::dslash5_type == Dslash5Type::DSLASH5_MOBIUS) { out = stencil_out; }
 
-<<<<<<< HEAD
 	if (Arg::dslash5_type == Dslash5Type::DSLASH5_MOBIUS_PRE_M5_MOB) {
 	  constexpr bool sync = false;
 	  //out = d5<sync, dagger, shared, Vector, typename Arg::Dslash5Arg, Dslash5Type::DSLASH5_MOBIUS_PRE>(
 	  //arg, stencil_out, my_spinor_parity, 0, s);
 	  //out = d5<allthreads, sync, dagger, shared, Vector, std::remove_pointer_t<decltype(this)>, Dslash5Type::DSLASH5_MOBIUS_PRE>
 	  //(*this, stencil_out, my_spinor_parity, 0, s, active);
-	  out = d5<true, sync, dagger, shared, Vector, std::remove_pointer_t<decltype(this)>, Dslash5Type::DSLASH5_MOBIUS_PRE>
-	    (*this, stencil_out, my_spinor_parity, 0, s, active);
+	  out = d5<true, sync, dagger, shared, Vector, decltype(*this), typename Arg::Dslash5Arg, Dslash5Type::DSLASH5_MOBIUS_PRE>
+	    (*this, stencil_out, my_spinor_parity, 0, s, src_idx, active);
 	}
 	//}
 
         if (xpay && mykernel_type == INTERIOR_KERNEL) {
           Vector x;
-	  if(active) x = arg.x(xs, my_spinor_parity);
+	  if(active) x = arg.x[src_idx](xs, my_spinor_parity);
           constexpr bool sync_m5mob = Arg::dslash5_type == Dslash5Type::DSLASH5_MOBIUS ? false : true;
           //x = d5<sync_m5mob, dagger, shared, Vector, typename Arg::Dslash5Arg, Dslash5Type::DSLASH5_MOBIUS>(
 	  //arg, x, my_spinor_parity, 0, s);
-          x = d5<true, sync_m5mob, dagger, shared, Vector, std::remove_pointer_t<decltype(this)>, Dslash5Type::DSLASH5_MOBIUS>
-	    (*this, x, my_spinor_parity, 0, s, active);
-=======
-          if (Arg::dslash5_type == Dslash5Type::DSLASH5_MOBIUS_PRE_M5_MOB) {
-            constexpr bool sync = false;
-            out = d5<sync, dagger, shared, Vector, typename Arg::Dslash5Arg, Dslash5Type::DSLASH5_MOBIUS_PRE>(
-              arg, stencil_out, my_spinor_parity, 0, s, src_idx);
-          }
-        }
-
-        if (xpay && mykernel_type == INTERIOR_KERNEL) {
-          Vector x = arg.x[src_idx](xs, my_spinor_parity);
-          constexpr bool sync_m5mob = Arg::dslash5_type == Dslash5Type::DSLASH5_MOBIUS ? false : true;
-          x = d5<sync_m5mob, dagger, shared, Vector, typename Arg::Dslash5Arg, Dslash5Type::DSLASH5_MOBIUS>(
-            arg, x, my_spinor_parity, 0, s, src_idx);
->>>>>>> fbbe14c2
+          x = d5<true, sync_m5mob, dagger, shared, Vector, decltype(*this), typename Arg::Dslash5Arg, Dslash5Type::DSLASH5_MOBIUS>
+	    (*this, x, my_spinor_parity, 0, s, src_idx, active);
           out = x + arg.a_5[s] * out;
         } else if (mykernel_type != INTERIOR_KERNEL && active) {
           Vector x = arg.out[src_idx](xs, my_spinor_parity);
@@ -271,32 +201,18 @@
         if (Arg::dslash5_type == Dslash5Type::M5_INV_MOBIUS) {
           // Apply the m5inv.
           constexpr bool sync = false;
-<<<<<<< HEAD
-          out = variableInv<true, sync, dagger, shared>(*this, stencil_out, my_spinor_parity, 0, s, active);
+          out = variableInv<true, sync, dagger, shared>(*this, stencil_out, my_spinor_parity, 0, s, src_idx, active);
         }
 
 	if (active) {
 	  if (xpay && mykernel_type == INTERIOR_KERNEL) {
-	    Vector x = arg.x(xs, my_spinor_parity);
+	    Vector x = arg.x[src_idx](xs, my_spinor_parity);
 	    out = x + arg.a_5[s] * out;
 	  } else if (mykernel_type != INTERIOR_KERNEL) {
-	    Vector x = arg.out(xs, my_spinor_parity);
+	    Vector x = arg.out[src_idx](xs, my_spinor_parity);
 	    out = x + (xpay ? arg.a_5[s] * out : out);
 	  }
 	}
-=======
-          out = variableInv<sync, dagger, shared, Vector, typename Arg::Dslash5Arg>(arg, stencil_out, my_spinor_parity,
-                                                                                    0, s, src_idx);
-        }
-
-        if (xpay && mykernel_type == INTERIOR_KERNEL) {
-          Vector x = arg.x[src_idx](xs, my_spinor_parity);
-          out = x + arg.a_5[s] * out;
-        } else if (mykernel_type != INTERIOR_KERNEL && active) {
-          Vector x = arg.out[src_idx](xs, my_spinor_parity);
-          out = x + (xpay ? arg.a_5[s] * out : out);
-        }
->>>>>>> fbbe14c2
 
         bool complete = isComplete<mykernel_type>(arg, coord);
         //if (complete) {
@@ -309,22 +225,13 @@
           if (Arg::dslash5_type == Dslash5Type::M5_INV_MOBIUS_M5_PRE) {
             // Apply the m5inv.
             constexpr bool sync_m5inv = false;
-<<<<<<< HEAD
             //out = variableInv<true, sync_m5inv, dagger, shared>(*this, out, my_spinor_parity, 0, s, act);
-            auto tmp = variableInv<true, sync_m5inv, dagger, shared>(*this, out, my_spinor_parity, 0, s, act);
+	    auto tmp = variableInv<true, sync_m5inv, dagger, shared>(*this, out, my_spinor_parity, 0, s, src_idx, act);
             // Apply the m5pre.
             constexpr bool sync_m5pre = true;
             //out = d5<true, sync_m5pre, dagger, shared>(*this, out, my_spinor_parity, 0, s, act);
-            tmp = d5<true, sync_m5pre, dagger, shared>(*this, tmp, my_spinor_parity, 0, s, act);
+            tmp = d5<true, sync_m5pre, dagger, shared>(*this, tmp, my_spinor_parity, 0, s, src_idx, act);
 	    if (complete) out = tmp;
-=======
-            out = variableInv<sync_m5inv, dagger, shared, Vector, typename Arg::Dslash5Arg>(arg, out, my_spinor_parity,
-                                                                                            0, s, src_idx);
-            // Apply the m5pre.
-            constexpr bool sync_m5pre = true;
-            out = d5<sync_m5pre, dagger, shared, Vector, typename Arg::Dslash5Arg>(arg, out, my_spinor_parity, 0, s,
-                                                                                   src_idx);
->>>>>>> fbbe14c2
           }
 
           /******
@@ -333,30 +240,17 @@
           if (Arg::dslash5_type == Dslash5Type::M5_PRE_MOBIUS_M5_INV) {
             // Apply the m5pre.
             constexpr bool sync_m5pre = false;
-<<<<<<< HEAD
             //out = d5<true, sync_m5pre, dagger, shared>(*this, out, my_spinor_parity, 0, s, act);
-            auto tmp = d5<true, sync_m5pre, dagger, shared>(*this, out, my_spinor_parity, 0, s, act);
+	    auto tmp = d5<true, sync_m5pre, dagger, shared>(*this, out, my_spinor_parity, 0, s, src_idx, act);
             // Apply the m5inv.
             constexpr bool sync_m5inv = true;
             //out = variableInv<true, sync_m5inv, dagger, shared>(*this, out, my_spinor_parity, 0, s, act);
-            tmp = variableInv<true, sync_m5inv, dagger, shared>(*this, tmp, my_spinor_parity, 0, s, act);
+            tmp = variableInv<true, sync_m5inv, dagger, shared>(*this, tmp, my_spinor_parity, 0, s, src_idx, act);
 	    if (complete) out = tmp;
           }
         }
       }
-      if (active) arg.out(xs, my_spinor_parity) = out;
-=======
-            out = d5<sync_m5pre, dagger, shared, Vector, typename Arg::Dslash5Arg>(arg, out, my_spinor_parity, 0, s,
-                                                                                   src_idx);
-            // Apply the m5inv.
-            constexpr bool sync_m5inv = true;
-            out = variableInv<sync_m5inv, dagger, shared, Vector, typename Arg::Dslash5Arg>(arg, out, my_spinor_parity,
-                                                                                            0, s, src_idx);
-          }
-        }
-      }
-      if (mykernel_type != EXTERIOR_KERNEL_ALL || active) arg.out[src_idx](xs, my_spinor_parity) = out;
->>>>>>> fbbe14c2
+      if (active) arg.out[src_idx](xs, my_spinor_parity) = out;
     }
   };
 
