#pragma once

#include <gauge_field_order.h>
#include <quda_matrix.h>
#include <suN_project.cuh>
#include <index_helper.cuh>
#include <color_spinor.h>
#include <svd_quda.h>
#include <kernel.h>

namespace quda {

  template <typename Float, int nColor_, QudaReconstructType recon_>
  struct UnitarizeArg : kernel_param<> {
    using real = typename mapper<Float>::type;
    static constexpr int nColor = nColor_;
    static constexpr QudaReconstructType recon = recon_;
    typedef typename gauge_mapper<Float,recon>::type Gauge;
    Gauge out;
    const Gauge in;

    int X[4]; // grid dimensions
    int *fails;
    const int max_iter;
    const double unitarize_eps;
    const double max_error;
    const int reunit_allow_svd;
    const int reunit_svd_only;
    const double svd_rel_error;
    const double svd_abs_error;
    const static bool check_unitarization = true;

    UnitarizeArg(GaugeField &out, const GaugeField &in, int* fails, int max_iter,
                 double unitarize_eps, double max_error, int reunit_allow_svd,
                 int reunit_svd_only, double svd_rel_error, double svd_abs_error) :
      kernel_param(dim3(in.VolumeCB(), 2, 4)),
      out(out),
      in(in),
      fails(fails),
      max_iter(max_iter),
      unitarize_eps(unitarize_eps),
      max_error(max_error),
      reunit_allow_svd(reunit_allow_svd),
      reunit_svd_only(reunit_svd_only),
      svd_rel_error(svd_rel_error),
      svd_abs_error(svd_abs_error)
    {
      for (int dir=0; dir<4; ++dir) X[dir] = in.X()[dir];
    }
  };

  template <typename mat>
  __device__ __host__ bool isUnitarizedLinkConsistent(const mat &initial_matrix,
                                                      const mat &unitary_matrix, double max_error)
  {
    auto n = initial_matrix.rows();
    mat temporary = conj(initial_matrix)*unitary_matrix;
    temporary = temporary*temporary - conj(initial_matrix)*initial_matrix;

    for (int i=0; i<n; ++i) {
      for (int j=0; j<n; ++j) {
	if (fabs(temporary(i,j).x) > max_error ||
	    fabs(temporary(i,j).y) > max_error ||
	    temporary(i,j).x != temporary(i,j).x ||
	    temporary(i,j).y != temporary(i,j).y ) {
	  printf("is not consistent at %d,%d, %e, %e\n", i, j, temporary(i,j).x, temporary(i,j).y);
	  return false;
	}
      }
    }
    return true;
  }

  template <class T> constexpr T getAbsMin(const T* const array, int size)
  {
    T min = fabs(array[0]);
    for(int i=1; i<size; ++i){
      T abs_val = fabs(array[i]);
      if((abs_val) < min){ min = abs_val; }
    }
    return min;
  }

  template <class Real> constexpr bool checkAbsoluteError(Real a, Real b, Real epsilon) { return fabs(a-b) < epsilon; }

  template <class Real> constexpr bool checkRelativeError(Real a, Real b, Real epsilon) { return fabs((a-b)/b) < epsilon; }

  // Compute the reciprocal square root of the matrix q
  // Also modify q if the eigenvalues are dangerously small.
  template <typename real, typename mat, typename Arg>
  __device__  __host__ bool reciprocalRoot(mat &res, const mat& q, const Arg &arg)
  {
<<<<<<< HEAD
    auto Nc = res.size();
    mat qsq, tempq;
    real c[3];
    real g[3];
    
    const real one_third = 0.333333333333333333333;
    const real one_ninth = 0.111111111111111111111;
    const real one_eighteenth = 0.055555555555555555555;
    
    qsq = q*q;
    tempq = qsq*q;
    
    c[0] = getTrace(q).x;
    c[1] = getTrace(qsq).x * 0.5;
    c[2] = getTrace(tempq).x * one_third;;
    
    g[0] = g[1] = g[2] = c[0] * one_third;
    real r,s,theta;
    s = c[1]*one_third - c[0]*c[0]*one_eighteenth;
    
=======
    real c[3];
    real g[3];

    mat qsq = q*q;
    mat tempq = qsq*q;

    c[0] = getTrace(q).real();
    c[1] = getTrace(qsq).real() * static_cast<real>(0.5);
    c[2] = getTrace(tempq).real() * static_cast<real>(1.0 / 3.0);

    g[0] = g[1] = g[2] = c[0] * static_cast<real>(1.0 / 3.0);
    real r,theta;
    real s = c[1] * static_cast<real>(1.0 / 3.0) - c[0] * c[0] * static_cast<real>(1.0 / 18.0);

>>>>>>> d63a5001
    real cosTheta;
    if (fabs(s) >= arg.unitarize_eps) { // faster when this conditional is removed?
      const real rsqrt_s = quda::rsqrt(s);
      r = c[2]*0.5 - (c[0] * static_cast<real>(1.0 / 3.0)) * (c[1] - c[0] * c[0] * static_cast<real>(1.0 / 9.0));
      cosTheta = r*rsqrt_s*rsqrt_s*rsqrt_s;
<<<<<<< HEAD
      
      if(fabs(cosTheta) >= 1.0){
	theta = (r > 0) ? 0.0 : FL_UNITARIZE_PI;
      }else{
=======

      if (fabs(cosTheta) >= static_cast<real>(1.0)) {
	theta = (r > 0) ? 0.0 : M_PI;
      } else {
>>>>>>> d63a5001
	theta = acos(cosTheta); // this is the primary performance limiter
      }
      
      const real sqrt_s = s*rsqrt_s;
      
#if 0 // experimental version
      real as, ac;
      quda::sincos( theta*static_cast<real>(1.0 / 3.0), &as, &ac );
      g[0] = c[0]*static_cast<real>(1.0 / 3.0) + 2*sqrt_s*ac;
      //g[1] = c[0]*static_cast<real>(1.0 / 3.0) + 2*sqrt_s*(ac*cos(2 * M_PI / 3.0) - as*sin(2 * M_PI / 3));
      g[1] = c[0]*static_cast<real>(1.0 / 3.0) - 2*sqrt_s*(0.5*ac + as*0.8660254037844386467637);
      //g[2] = c[0]*static_cast<real>(1.0 / 3.0) + 2*sqrt_s*(ac*cos(4 * M_PI / 3.0) - as*sin(4 * M_PI / 3));
      g[2] = c[0]*static_cast<real>(1.0 / 3.0) + 2*sqrt_s*(-0.5*ac + as*0.8660254037844386467637);
#else
      g[0] = c[0]*static_cast<real>(1.0 / 3.0) + 2*sqrt_s*cos( theta*static_cast<real>(1.0 / 3.0) );
      g[1] = c[0]*static_cast<real>(1.0 / 3.0) + 2*sqrt_s*cos( theta*static_cast<real>(1.0 / 3.0) + static_cast<real>(2.0 * M_PI / 3.0));
      g[2] = c[0]*static_cast<real>(1.0 / 3.0) + 2*sqrt_s*cos( theta*static_cast<real>(1.0 / 3.0) + static_cast<real>(4.0 * M_PI / 3.0));
#endif
    }
    
    // Check the eigenvalues, if the determinant does not match the product of the eigenvalues
    // return false. Then call SVD instead.
    real det = getDeterminant(q).real();
    if (fabs(det) < arg.svd_abs_error) return false;
    if (!checkRelativeError<double>(g[0]*g[1]*g[2], det, arg.svd_rel_error)) return false;
      
    // At this point we have finished with the c's
    // use these to store sqrt(g)
    for(int i=0; i<3; ++i) c[i] = sqrt(g[i]);
    
    // done with the g's, use these to store u, v, w
    g[0] = c[0]+c[1]+c[2];
    g[1] = c[0]*c[1] + c[0]*c[2] + c[1]*c[2];
    g[2] = c[0]*c[1]*c[2];
    
    const real denominator = 1.0 / ( g[2]*(g[0]*g[1]-g[2]) );
    c[0] = (g[0]*g[1]*g[1] - g[2]*(g[0]*g[0]+g[1])) * denominator;
    c[1] = (-g[0]*g[0]*g[0] - g[2] + 2.*g[0]*g[1]) * denominator;
    c[2] = g[0] * denominator;
    
    tempq = c[1]*q + c[2]*qsq;
    // Add a real scalar
    tempq(0,0).x += c[0];
    tempq(1,1).x += c[0];
    tempq(2,2).x += c[0];
    
    res = tempq;
    
    return true;
  }
  
  template <typename real, typename mat, typename Arg>
  __host__ __device__ bool unitarizeLinkMILC(mat &out, const mat &in, const Arg &arg)
  {
    // Canonnical Nc = 3 strategy
#if (N_COLORS == 3)
    mat u;
    if (!arg.reunit_svd_only) {
      if (reciprocalRoot<real>(u, conj(in)*in, arg) ) {
	out = in * u;
	return true;
      }
    }

    // If we've got this far, then the Caley-Hamilton unitarization
    // has failed. If SVD is not allowed, the unitarization has failed.
    if (!arg.reunit_allow_svd) return false;

    mat v;
    real singular_values[3];
    computeSVD<real>(in, u, v, singular_values);    
    out = u * conj(v);
    return true;
#else
    // Brute force Nc != 3 strategy
    return unitarizeLinkNewton(out, in, 10000);
#endif
    
  } // unitarizeMILC
  
  template <typename mat>
  __host__ __device__ bool unitarizeLinkNewton(mat &out, const mat& in, int max_iter)
  {
    mat u = in;
    bool is_unitarized = false;
    int i = 0;
    while (!is_unitarized && i < max_iter) {
      mat uinv = inverse(u);
      u = 0.5*(u + conj(uinv));
      if((i+1)%10 == 0) is_unitarized = isUnitarizedLinkConsistent(in, u, 1e-7);	
      i++;
    }
    
    if (!is_unitarized) {
      //printf("ERROR: Unitarized link is not consistent with incoming link"
      //" tol %e and %d iterations\n", 1e-7, max_iter);
      return false;
    }
    //printf("is %sunitary at %d\n", is_unitarized ? "" : "not ", i);
    out = u;
    return true;
  }
  
  template <typename Arg> struct Unitarize
  {
    const Arg &arg;
    constexpr Unitarize(const Arg &arg) : arg(arg) {}
    static constexpr const char* filename() { return KERNEL_FILE; }

    __device__ __host__ inline void operator()(int x_cb, int parity, int mu)
    {
      // result is always in double precision
      Matrix<complex<double>,Arg::nColor> v, result;
      Matrix<complex<typename Arg::real>,Arg::nColor> tmp = arg.in(mu, x_cb, parity);

      v = tmp;
      unitarizeLinkMILC<double>(result, v, arg);
      if (arg.check_unitarization) {
        if (result.isUnitary(arg.max_error) == false) atomic_fetch_add(arg.fails, 1);
      }
      tmp = result;
      arg.out(mu, x_cb, parity) = tmp;
    }
  };

  template <typename Float, int nColor_, QudaReconstructType recon_>
  struct ProjectSUNArg : kernel_param<> {
    using real = typename mapper<Float>::type;
    static constexpr int nColor = nColor_;
    static constexpr QudaReconstructType recon = recon_;
    typedef typename gauge_mapper<Float,recon>::type Gauge;
    Gauge u;

    real tol;
    int *fails;
    ProjectSUNArg(GaugeField &u, real tol, int *fails) :
      kernel_param(dim3(u.VolumeCB(), 2, 4)),
      u(u),
      tol(tol),
      fails(fails) { }
  };

  template <typename Arg> struct Projector
  {
    const Arg &arg;
    constexpr Projector(const Arg &arg) : arg(arg) {}
    static constexpr const char *filename() { return KERNEL_FILE; }

    __device__ __host__ inline void operator()(int x_cb, int parity, int mu)
    {
      Matrix<complex<typename Arg::real>, Arg::nColor> u = arg.u(mu, x_cb, parity);

      polarSUN<typename Arg::real>(u, arg.tol);

      // count number of failures
      if (u.isUnitary(arg.tol) == false) atomic_fetch_add(arg.fails, 1);
      
      arg.u(mu, x_cb, parity) = u;
    }
  };

}<|MERGE_RESOLUTION|>--- conflicted
+++ resolved
@@ -90,28 +90,6 @@
   template <typename real, typename mat, typename Arg>
   __device__  __host__ bool reciprocalRoot(mat &res, const mat& q, const Arg &arg)
   {
-<<<<<<< HEAD
-    auto Nc = res.size();
-    mat qsq, tempq;
-    real c[3];
-    real g[3];
-    
-    const real one_third = 0.333333333333333333333;
-    const real one_ninth = 0.111111111111111111111;
-    const real one_eighteenth = 0.055555555555555555555;
-    
-    qsq = q*q;
-    tempq = qsq*q;
-    
-    c[0] = getTrace(q).x;
-    c[1] = getTrace(qsq).x * 0.5;
-    c[2] = getTrace(tempq).x * one_third;;
-    
-    g[0] = g[1] = g[2] = c[0] * one_third;
-    real r,s,theta;
-    s = c[1]*one_third - c[0]*c[0]*one_eighteenth;
-    
-=======
     real c[3];
     real g[3];
 
@@ -126,23 +104,15 @@
     real r,theta;
     real s = c[1] * static_cast<real>(1.0 / 3.0) - c[0] * c[0] * static_cast<real>(1.0 / 18.0);
 
->>>>>>> d63a5001
     real cosTheta;
     if (fabs(s) >= arg.unitarize_eps) { // faster when this conditional is removed?
       const real rsqrt_s = quda::rsqrt(s);
       r = c[2]*0.5 - (c[0] * static_cast<real>(1.0 / 3.0)) * (c[1] - c[0] * c[0] * static_cast<real>(1.0 / 9.0));
       cosTheta = r*rsqrt_s*rsqrt_s*rsqrt_s;
-<<<<<<< HEAD
-      
-      if(fabs(cosTheta) >= 1.0){
-	theta = (r > 0) ? 0.0 : FL_UNITARIZE_PI;
-      }else{
-=======
 
       if (fabs(cosTheta) >= static_cast<real>(1.0)) {
 	theta = (r > 0) ? 0.0 : M_PI;
       } else {
->>>>>>> d63a5001
 	theta = acos(cosTheta); // this is the primary performance limiter
       }
       
