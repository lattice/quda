--- conflicted
+++ resolved
@@ -283,12 +283,8 @@
       polarSUN<typename Arg::real>(u, arg.tol);
 
       // count number of failures
-<<<<<<< HEAD
-      if (u.isUnitary(arg.tol) == false) atomicAdd(arg.fails, 1);      
-=======
       if (u.isUnitary(arg.tol) == false) atomic_fetch_add(arg.fails, 1);
-
->>>>>>> c0ae416d
+      
       arg.u(mu, x_cb, parity) = u;
     }
   };
