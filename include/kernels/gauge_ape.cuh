#include <gauge_field_order.h>
#include <index_helper.cuh>
#include <quda_matrix.h>
#include <su3_project.cuh>
#include <kernel.h>
#include <kernels/gauge_utils.cuh>

namespace quda
{

  template <typename Float_, int nColor_, QudaReconstructType recon_, int apeDim_>
  struct GaugeAPEArg : kernel_param<> {
    using Float = Float_;
    static constexpr int nColor = nColor_;
    static_assert(nColor == 3, "Only nColor=3 enabled at this time");
    static constexpr QudaReconstructType recon = recon_;
    static constexpr int apeDim = apeDim_;
    typedef typename gauge_mapper<Float, recon>::type Gauge;

    Gauge out;
    const Gauge in;

    int X[4]; // grid dimensions
    int border[4];
    const Float alpha;
    const int dir_ignore;
    const Float tolerance;

    GaugeAPEArg(GaugeField &out, const GaugeField &in, double alpha, int dir_ignore) :
      kernel_param(dim3(in.LocalVolumeCB(), 2, apeDim)),
      out(out),
      in(in),
      alpha(alpha),
      dir_ignore(dir_ignore),
      tolerance(in.toleranceSU3())
    {
      for (int dir = 0; dir < 4; ++dir) {
        border[dir] = in.R()[dir];
        X[dir] = in.X()[dir] - border[dir] * 2;
      }
    }
  };

  template <typename Arg> struct APE : computeStapleOps {
    const Arg &arg;
<<<<<<< HEAD
    //constexpr APE(const Arg &arg) : arg(arg) {}
    template <typename ...Ops>
    constexpr APE(const Arg &arg, const Ops &...ops) : KernelOpsT(ops...), arg(arg) {}
    static constexpr const char* filename() { return KERNEL_FILE; }
=======
    template <typename... OpsArgs> constexpr APE(const Arg &arg, const OpsArgs &...ops) : KernelOpsT(ops...), arg(arg)
    {
    }
    static constexpr const char *filename() { return KERNEL_FILE; }
>>>>>>> f8855bbe

    __device__ __host__ inline void operator()(int x_cb, int parity, int dir)
    {
      using real = typename Arg::Float;
      typedef Matrix<complex<real>, Arg::nColor> Link;

      // compute spacetime and local coords
      int X[4];
      for (int dr = 0; dr < 4; ++dr) X[dr] = arg.X[dr];
      int x[4];
      getCoords(x, x_cb, X, parity);
      for (int dr = 0; dr < 4; ++dr) {
        x[dr] += arg.border[dr];
        X[dr] += 2 * arg.border[dr];
      }
      dir = dir + (dir >= arg.dir_ignore);

      int dx[4] = {0, 0, 0, 0};
      Link U, Stap, TestU, I;
      // This function gets stap = S_{mu,nu} i.e., the staple of length 3,
      computeStaple(*this, x, X, parity, dir, Stap, arg.dir_ignore);

      // Get link U
      U = arg.in(dir, linkIndexShift(x, dx, X), parity);

      Stap = Stap * (arg.alpha / ((real)(2 * (Arg::apeDim - 1))));
      setIdentity(&I);

      TestU = I * (static_cast<real>(1.0) - arg.alpha) + Stap * conj(U);
      polarSu3<real>(TestU, arg.tolerance);
      U = TestU * U;

      arg.out(dir, linkIndexShift(x, dx, X), parity) = U;
    }
  };
} // namespace quda<|MERGE_RESOLUTION|>--- conflicted
+++ resolved
@@ -43,17 +43,10 @@
 
   template <typename Arg> struct APE : computeStapleOps {
     const Arg &arg;
-<<<<<<< HEAD
-    //constexpr APE(const Arg &arg) : arg(arg) {}
-    template <typename ...Ops>
-    constexpr APE(const Arg &arg, const Ops &...ops) : KernelOpsT(ops...), arg(arg) {}
-    static constexpr const char* filename() { return KERNEL_FILE; }
-=======
     template <typename... OpsArgs> constexpr APE(const Arg &arg, const OpsArgs &...ops) : KernelOpsT(ops...), arg(arg)
     {
     }
     static constexpr const char *filename() { return KERNEL_FILE; }
->>>>>>> f8855bbe
 
     __device__ __host__ inline void operator()(int x_cb, int parity, int dir)
     {
