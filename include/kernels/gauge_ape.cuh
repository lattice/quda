--- conflicted
+++ resolved
@@ -67,11 +67,7 @@
       int dx[4] = {0, 0, 0, 0};
       Link U, Stap, TestU, I;
       // This function gets stap = S_{mu,nu} i.e., the staple of length 3,
-<<<<<<< HEAD
-      computeStaple(*this, x, X, parity, dir, Stap, Arg::apeDim);
-=======
-      computeStaple(arg, x, X, parity, dir, Stap, arg.dir_ignore);
->>>>>>> 56ab21cb
+      computeStaple(*this, x, X, parity, dir, Stap, arg.dir_ignore);
 
       // Get link U
       U = arg.in(dir, linkIndexShift(x, dx, X), parity);
