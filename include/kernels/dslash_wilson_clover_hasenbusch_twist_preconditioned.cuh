--- conflicted
+++ resolved
@@ -25,11 +25,7 @@
                                      const ColorSpinorField &halo, const GaugeField &U, const CloverField &A_,
                                      double a_, double b_, cvector_ref<const ColorSpinorField> &x, int parity,
                                      bool dagger, const int *comm_override) :
-<<<<<<< HEAD
-      WilsonArg<Float, nColor, nDim, DDArg, reconstruct_>(out, in, U, a_, x, parity, dagger, comm_override),
-=======
-      WilsonArg<Float, nColor, nDim, reconstruct_>(out, in, halo, U, a_, x, parity, dagger, comm_override),
->>>>>>> fbbe14c2
+      WilsonArg<Float, nColor, nDim, DDArg, reconstruct_>(out, in, halo, U, a_, x, parity, dagger, comm_override),
       A(A_, false),
       A_inv(A_, dynamic_clover ? false : true),
       b(dagger ? -0.5 * b_ : 0.5 * b_) // if dynamic clover we don't want the inverse field
