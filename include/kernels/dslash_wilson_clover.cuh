--- conflicted
+++ resolved
@@ -20,19 +20,12 @@
     const real a; /** xpay scale factor */
     const real b; /** chiral twist factor (twisted-clover only) */
 
-<<<<<<< HEAD
     WilsonCloverArg(cvector_ref<ColorSpinorField> &out, cvector_ref<const ColorSpinorField> &in,
-                    const ColorSpinorField &halo,  const GaugeField &U, const CloverField &A,
-                    double a, double b, cvector_ref<const ColorSpinorField> &x, int parity, bool dagger,
-                    const int *comm_override) :
-      WilsonArg<Float, nColor, nDim, reconstruct_>(out, in, halo, U, a, x, parity, dagger, comm_override),
-=======
-    WilsonCloverArg(ColorSpinorField &out, const ColorSpinorField &in, const GaugeField &U, const CloverField &A,
-                    double a, double b, const ColorSpinorField &x, int parity, bool dagger, const int *comm_override,
+                    const ColorSpinorField &halo, const GaugeField &U, const CloverField &A, double a, double b,
+                    cvector_ref<const ColorSpinorField> &x, int parity, bool dagger, const int *comm_override,
                     double alpha0 = 0.0, int t0 = -1) :
-      WilsonArg<Float, nColor, nDim, reconstruct_, distance_pc_>(out, in, U, a, x, parity, dagger, comm_override,
+      WilsonArg<Float, nColor, nDim, reconstruct_, distance_pc_>(out, in, halo, U, a, x, parity, dagger, comm_override,
                                                                  alpha0, t0),
->>>>>>> f8855bbe
       A(A, false),
       a(a),
       b(dagger ? -0.5 * b : 0.5 * b) // factor of 1/2 comes from clover normalization we need to correct for
