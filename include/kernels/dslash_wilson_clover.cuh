--- conflicted
+++ resolved
@@ -25,13 +25,8 @@
                     const ColorSpinorField &halo, const GaugeField &U, const CloverField &A, double a, double b,
                     cvector_ref<const ColorSpinorField> &x, int parity, bool dagger, const int *comm_override,
                     double alpha0 = 0.0, int t0 = -1) :
-<<<<<<< HEAD
-      WilsonArg<Float, nColor, nDim, DDArg, reconstruct_, distance_pc_>(out, in, U, a, x, parity, dagger, comm_override,
-                                                                        alpha0, t0),
-=======
-      WilsonArg<Float, nColor, nDim, reconstruct_, distance_pc_>(out, in, halo, U, a, x, parity, dagger, comm_override,
-                                                                 alpha0, t0),
->>>>>>> fbbe14c2
+      WilsonArg<Float, nColor, nDim, DDArg, reconstruct_, distance_pc_>(out, in, halo, U, a, x, parity, dagger,
+                                                                        comm_override, alpha0, t0),
       A(A, false),
       a(a),
       b(dagger ? -0.5 * b : 0.5 * b) // factor of 1/2 comes from clover normalization we need to correct for
@@ -76,15 +71,10 @@
       // defined in dslash_wilson.cuh
       applyWilson<nParity, dagger, mykernel_type>(out, arg, coord, parity, idx, thread_dim, active, src_idx);
 
-<<<<<<< HEAD
       if (mykernel_type == INTERIOR_KERNEL and arg.dd_x.isZero(coord)) {
         out = arg.a * out;
       } else if (mykernel_type == INTERIOR_KERNEL) {
-        Vector x = arg.x(coord.x_cb, my_spinor_parity);
-=======
-      if (mykernel_type == INTERIOR_KERNEL) {
         Vector x = arg.x[src_idx](coord.x_cb, my_spinor_parity);
->>>>>>> fbbe14c2
         x.toRel(); // switch to chiral basis
 
         Vector tmp;
