--- conflicted
+++ resolved
@@ -29,13 +29,7 @@
     real radius = uniform<real>::rand(localState);
     radius = sqrt(-log(radius));
     real phi_sin, phi_cos;
-<<<<<<< HEAD
-    // sincos(phi, &phi_sin, &phi_cos);
-    phi_sin = sin(phi);
-    phi_cos = cos(phi);
-=======
     quda::sincos(phi, &phi_sin, &phi_cos);
->>>>>>> c054b82a
     arg.v(parity, x_cb, s, c) = radius * complex<real>(phi_cos, phi_sin);
   }
 
