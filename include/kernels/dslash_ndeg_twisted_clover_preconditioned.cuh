#pragma once

#include <clover_field_order.h>
#include <kernels/dslash_wilson.cuh>
#include <shared_memory_cache_helper.h>
#include <linalg.cuh>

namespace quda
{
  
  template <typename Float, int nColor, int nDim, QudaReconstructType reconstruct_>
    struct NdegTwistedCloverPreconditionedArg : WilsonArg<Float, nColor, nDim, reconstruct_> {
    using WilsonArg<Float, nColor, nDim, reconstruct_>::nSpin;
    static constexpr int length = (nSpin / (nSpin / 2)) * 2 * nColor * nColor * (nSpin / 2) * (nSpin / 2) / 2;
    static constexpr bool dynamic_clover = clover::dynamic_inverse();
    
    typedef typename mapper<Float>::type real;
    typedef typename clover_mapper<Float, length>::type C;
    const C A;
    const C A2inv; // A^{-2}
    real a;          /** this is the Wilson-dslash scale factor */
    real b;          /** this is the chiral twist factor */
    real c;          /** this is the flavor twist factor */
    real b2_minus_c2;

    NdegTwistedCloverPreconditionedArg(cvector_ref<ColorSpinorField> &out, cvector_ref<const ColorSpinorField> &in,
                                       const ColorSpinorField &halo, const GaugeField &U, const CloverField &A,
                                       double a, double b, double c, bool xpay, cvector_ref<const ColorSpinorField> &x,
                                       int parity, bool dagger, const int *comm_override) :
      WilsonArg<Float, nColor, nDim, reconstruct_>(out, in, halo, U, xpay ? 1.0 : 0.0, x, parity, dagger, comm_override),
      A(A, false),
      A2inv(A, dynamic_clover ? false : true), // if dynamic clover we don't want the inverse field
      a(a),
      b(dagger ? -0.5 * b : 0.5 * b), // if dagger flip the chiral twist
      c(0.5 * c),
      b2_minus_c2(0.25 * (b * b - c * c))
    {
      checkPrecision(U, A);
      checkLocation(U, A);
      }
  };

  template <typename Arg> struct nDegTwistedCloverPreconditionedParams {
    using real = typename mapper<typename Arg::Float>::type;
    using Vec = ColorSpinor<real, Arg::nColor, 2>;
    using Cache = SharedMemoryCache<Vec>;
    using Ops = KernelOps<Cache>;
  };

  template <int nParity, bool dagger, bool xpay, KernelType kernel_type, typename Arg>
  struct nDegTwistedCloverPreconditioned : dslash_default, nDegTwistedCloverPreconditionedParams<Arg>::Ops {

    const Arg &arg;
    using typename nDegTwistedCloverPreconditionedParams<Arg>::Ops::KernelOpsT;
    //constexpr nDegTwistedCloverPreconditioned(const Arg &arg) : arg(arg) {}
    template <typename Ftor> constexpr nDegTwistedCloverPreconditioned(const Ftor &ftor) : KernelOpsT(ftor), arg(ftor.arg) {}
    static constexpr const char *filename() { return KERNEL_FILE; } // this file name - used for run-time compilation

    /**
       @brief Apply the preconditioned twisted-clover dslash
       out(x) = M*in = a*(C + i*b*gamma_5*tau_3 + c*tau_1)/(C^2 + b^2 - c^2)*D*x ( xpay == false )
       out(x) = M*in = in + a*(C + i*b*gamma_5*tau_3 + c*tau_1)/(C^2 + b^2 - c^2)*D*x ( xpay == true )
    */
<<<<<<< HEAD
    template <KernelType mykernel_type = kernel_type, bool allthreads = false>
    __device__ __host__ __forceinline__ void operator()(int idx, int flavor, int parity, bool active = true)
=======
    template <KernelType mykernel_type = kernel_type>
    __device__ __host__ __forceinline__ void operator()(int idx, int src_flavor, int parity)
>>>>>>> fbbe14c2
    {
      using namespace linalg; // for Cholesky
      typedef typename mapper<typename Arg::Float>::type real;
      typedef ColorSpinor<real, Arg::nColor, 4> Vector;
      typedef ColorSpinor<real, Arg::nColor, 2> HalfVector;
      typedef HMatrix<real, Arg::nColor * Arg::nSpin / 2> HMat;

<<<<<<< HEAD
=======
      int src_idx = src_flavor / 2;
      int flavor = src_flavor % 2;

      bool active
        = mykernel_type == EXTERIOR_KERNEL_ALL ? false : true; // is thread active (non-trival for fused kernel only)
>>>>>>> fbbe14c2
      int thread_dim;                                          // which dimension is thread working on (fused kernel only)
      auto coord = getCoords<QUDA_4D_PC, mykernel_type>(arg, idx, flavor, parity, thread_dim);

      const int my_spinor_parity = nParity == 2 ? parity : 0;
      Vector out;

<<<<<<< HEAD
      if (!allthreads || active) {
	active &= mykernel_type == EXTERIOR_KERNEL_ALL ? false : true; // is thread active (non-trival for fused kernel only)
	// defined in dslash_wilson.cuh
	applyWilson<nParity, dagger, mykernel_type>(out, arg, coord, parity, idx, thread_dim, active);
      }
=======
      // defined in dslash_wilson.cuh
      applyWilson<nParity, dagger, mykernel_type>(out, arg, coord, parity, idx, thread_dim, active, src_idx);
>>>>>>> fbbe14c2

      int my_flavor_idx = coord.x_cb + flavor * arg.dc.volume_4d_cb;

      if (mykernel_type != INTERIOR_KERNEL && active) {
        // if we're not the interior kernel, then we must sum the partial
        Vector x = arg.out[src_idx](my_flavor_idx, my_spinor_parity);
        out += x;
      }

      if (isComplete<mykernel_type>(arg, coord) && active) {
	out.toRel();
      }

      constexpr int n_flavor = 2;
      HalfVector out_chi[n_flavor]; // flavor array of chirally projected fermion
#pragma unroll
      for (int i = 0; i < n_flavor; i++) out_chi[i] = out.chiral_project(i);

      int chirality = flavor; // relabel flavor as chirality
      SharedMemoryCache<HalfVector> cache{*this};

<<<<<<< HEAD
      enum swizzle_direction {
	FORWARDS = 0,
	BACKWARDS = 1
      };

      auto swizzle = [&](HalfVector x[2], int chirality, swizzle_direction dir) {
	if (chirality == 0) cache.save_y(x[1], dir);
	else                cache.save_y(x[0], 1 - dir);
	cache.sync();
	if (chirality == 0) x[1] = cache.load_y(1 - dir);
	else                x[0] = cache.load_y(dir);
      };

      swizzle(out_chi, chirality, FORWARDS); // apply the flavor-chirality swizzle between threads
=======
        auto swizzle = [&](HalfVector x[2], int chirality) {
          if (chirality == 0)
            cache.save_y(x[1], target::thread_idx().y);
          else
            cache.save_y(x[0], target::thread_idx().y);
          cache.sync();
          if (chirality == 0)
            x[1] = cache.load_y(target::thread_idx().y + 1);
          else
            x[0] = cache.load_y(target::thread_idx().y - 1);
        };

        swizzle(out_chi, chirality); // apply the flavor-chirality swizzle between threads
>>>>>>> fbbe14c2

      if (isComplete<mykernel_type>(arg, coord) && active) {
	// load in the clover matrix
	HMat A = arg.A(coord.x_cb, parity, chirality);

	HalfVector A_chi[n_flavor];
#pragma unroll
	for (int flavor_ = 0; flavor_ < n_flavor; flavor_++) {
	  const complex<real> b(0.0, (chirality^flavor_) == 0 ? arg.b : -arg.b);
	  A_chi[flavor_] = A * out_chi[flavor_];
	  A_chi[flavor_] += b * out_chi[flavor_];
	  A_chi[flavor_] += arg.c * out_chi[1 - flavor_];
	}

	if constexpr (Arg::dynamic_clover) {
	  HMat A2 = A.square();
	  A2 += arg.b2_minus_c2;
	  Cholesky<HMatrix, clover::cholesky_t<typename Arg::Float>, Arg::nColor * Arg::nSpin / 2> cholesky(A2);

#pragma unroll
	  for (int flavor_ = 0; flavor_ < n_flavor; flavor_++) {
	    out_chi[flavor_] = static_cast<real>(0.25) * cholesky.backward(cholesky.forward(A_chi[flavor_]));
	  }
	} else {
	  HMat A2inv = arg.A2inv(coord.x_cb, parity, chirality);
#pragma unroll
<<<<<<< HEAD
	  for (int flavor_ = 0; flavor_ < n_flavor; flavor_++) {
	    out_chi[flavor_] = static_cast<real>(2.0) * (A2inv * A_chi[flavor_]);
	  }
	}
      }

      swizzle(out_chi, chirality, BACKWARDS); // undo the flavor-chirality swizzle

      if (isComplete<mykernel_type>(arg, coord) && active) {
	Vector tmp = out_chi[0].chiral_reconstruct(0) + out_chi[1].chiral_reconstruct(1);
	tmp.toNonRel(); // switch back to non-chiral basis

	if constexpr (xpay) {
	  Vector x = arg.x(my_flavor_idx, my_spinor_parity);
	  out = x + arg.a * tmp;
	} else {
	  // multiplication with a needed here?
	  out = arg.a * tmp;
	}
      }

      if (active) arg.out(my_flavor_idx, my_spinor_parity) = out;
=======
          for (int flavor_ = 0; flavor_ < n_flavor; flavor_++) {
            out_chi[flavor_] = static_cast<real>(2.0) * (A2inv * A_chi[flavor_]);
          }
        }

        swizzle(out_chi, chirality); // undo the flavor-chirality swizzle
        Vector tmp = out_chi[0].chiral_reconstruct(0) + out_chi[1].chiral_reconstruct(1);
        tmp.toNonRel(); // switch back to non-chiral basis

        if (xpay) {
          Vector x = arg.x[src_idx](my_flavor_idx, my_spinor_parity);
          out = x + arg.a * tmp;
        } else {
          // multiplication with a needed here?
          out = arg.a * tmp;
        }
      }

      if (mykernel_type != EXTERIOR_KERNEL_ALL || active) arg.out[src_idx](my_flavor_idx, my_spinor_parity) = out;
>>>>>>> fbbe14c2
    }
  };
} // namespace quda<|MERGE_RESOLUTION|>--- conflicted
+++ resolved
@@ -61,13 +61,8 @@
        out(x) = M*in = a*(C + i*b*gamma_5*tau_3 + c*tau_1)/(C^2 + b^2 - c^2)*D*x ( xpay == false )
        out(x) = M*in = in + a*(C + i*b*gamma_5*tau_3 + c*tau_1)/(C^2 + b^2 - c^2)*D*x ( xpay == true )
     */
-<<<<<<< HEAD
     template <KernelType mykernel_type = kernel_type, bool allthreads = false>
-    __device__ __host__ __forceinline__ void operator()(int idx, int flavor, int parity, bool active = true)
-=======
-    template <KernelType mykernel_type = kernel_type>
-    __device__ __host__ __forceinline__ void operator()(int idx, int src_flavor, int parity)
->>>>>>> fbbe14c2
+    __device__ __host__ __forceinline__ void operator()(int idx, int src_flavor, int parity, bool active = true)
     {
       using namespace linalg; // for Cholesky
       typedef typename mapper<typename Arg::Float>::type real;
@@ -75,30 +70,20 @@
       typedef ColorSpinor<real, Arg::nColor, 2> HalfVector;
       typedef HMatrix<real, Arg::nColor * Arg::nSpin / 2> HMat;
 
-<<<<<<< HEAD
-=======
       int src_idx = src_flavor / 2;
       int flavor = src_flavor % 2;
 
-      bool active
-        = mykernel_type == EXTERIOR_KERNEL_ALL ? false : true; // is thread active (non-trival for fused kernel only)
->>>>>>> fbbe14c2
       int thread_dim;                                          // which dimension is thread working on (fused kernel only)
       auto coord = getCoords<QUDA_4D_PC, mykernel_type>(arg, idx, flavor, parity, thread_dim);
 
       const int my_spinor_parity = nParity == 2 ? parity : 0;
       Vector out;
 
-<<<<<<< HEAD
       if (!allthreads || active) {
 	active &= mykernel_type == EXTERIOR_KERNEL_ALL ? false : true; // is thread active (non-trival for fused kernel only)
 	// defined in dslash_wilson.cuh
-	applyWilson<nParity, dagger, mykernel_type>(out, arg, coord, parity, idx, thread_dim, active);
+	applyWilson<nParity, dagger, mykernel_type>(out, arg, coord, parity, idx, thread_dim, active, src_idx);
       }
-=======
-      // defined in dslash_wilson.cuh
-      applyWilson<nParity, dagger, mykernel_type>(out, arg, coord, parity, idx, thread_dim, active, src_idx);
->>>>>>> fbbe14c2
 
       int my_flavor_idx = coord.x_cb + flavor * arg.dc.volume_4d_cb;
 
@@ -120,36 +105,19 @@
       int chirality = flavor; // relabel flavor as chirality
       SharedMemoryCache<HalfVector> cache{*this};
 
-<<<<<<< HEAD
-      enum swizzle_direction {
-	FORWARDS = 0,
-	BACKWARDS = 1
+      auto swizzle = [&](HalfVector x[2], int chirality) {
+	if (chirality == 0)
+	  cache.save_y(x[1], target::thread_idx().y);
+	else
+	  cache.save_y(x[0], target::thread_idx().y);
+	cache.sync();
+	if (chirality == 0)
+	  x[1] = cache.load_y(target::thread_idx().y + 1);
+	else
+	  x[0] = cache.load_y(target::thread_idx().y - 1);
       };
 
-      auto swizzle = [&](HalfVector x[2], int chirality, swizzle_direction dir) {
-	if (chirality == 0) cache.save_y(x[1], dir);
-	else                cache.save_y(x[0], 1 - dir);
-	cache.sync();
-	if (chirality == 0) x[1] = cache.load_y(1 - dir);
-	else                x[0] = cache.load_y(dir);
-      };
-
-      swizzle(out_chi, chirality, FORWARDS); // apply the flavor-chirality swizzle between threads
-=======
-        auto swizzle = [&](HalfVector x[2], int chirality) {
-          if (chirality == 0)
-            cache.save_y(x[1], target::thread_idx().y);
-          else
-            cache.save_y(x[0], target::thread_idx().y);
-          cache.sync();
-          if (chirality == 0)
-            x[1] = cache.load_y(target::thread_idx().y + 1);
-          else
-            x[0] = cache.load_y(target::thread_idx().y - 1);
-        };
-
-        swizzle(out_chi, chirality); // apply the flavor-chirality swizzle between threads
->>>>>>> fbbe14c2
+      swizzle(out_chi, chirality); // apply the flavor-chirality swizzle between threads
 
       if (isComplete<mykernel_type>(arg, coord) && active) {
 	// load in the clover matrix
@@ -176,21 +144,20 @@
 	} else {
 	  HMat A2inv = arg.A2inv(coord.x_cb, parity, chirality);
 #pragma unroll
-<<<<<<< HEAD
 	  for (int flavor_ = 0; flavor_ < n_flavor; flavor_++) {
 	    out_chi[flavor_] = static_cast<real>(2.0) * (A2inv * A_chi[flavor_]);
 	  }
 	}
       }
 
-      swizzle(out_chi, chirality, BACKWARDS); // undo the flavor-chirality swizzle
+      swizzle(out_chi, chirality); // undo the flavor-chirality swizzle
 
       if (isComplete<mykernel_type>(arg, coord) && active) {
 	Vector tmp = out_chi[0].chiral_reconstruct(0) + out_chi[1].chiral_reconstruct(1);
 	tmp.toNonRel(); // switch back to non-chiral basis
 
 	if constexpr (xpay) {
-	  Vector x = arg.x(my_flavor_idx, my_spinor_parity);
+	  Vector x = arg.x[src_idx](my_flavor_idx, my_spinor_parity);
 	  out = x + arg.a * tmp;
 	} else {
 	  // multiplication with a needed here?
@@ -198,28 +165,7 @@
 	}
       }
 
-      if (active) arg.out(my_flavor_idx, my_spinor_parity) = out;
-=======
-          for (int flavor_ = 0; flavor_ < n_flavor; flavor_++) {
-            out_chi[flavor_] = static_cast<real>(2.0) * (A2inv * A_chi[flavor_]);
-          }
-        }
-
-        swizzle(out_chi, chirality); // undo the flavor-chirality swizzle
-        Vector tmp = out_chi[0].chiral_reconstruct(0) + out_chi[1].chiral_reconstruct(1);
-        tmp.toNonRel(); // switch back to non-chiral basis
-
-        if (xpay) {
-          Vector x = arg.x[src_idx](my_flavor_idx, my_spinor_parity);
-          out = x + arg.a * tmp;
-        } else {
-          // multiplication with a needed here?
-          out = arg.a * tmp;
-        }
-      }
-
-      if (mykernel_type != EXTERIOR_KERNEL_ALL || active) arg.out[src_idx](my_flavor_idx, my_spinor_parity) = out;
->>>>>>> fbbe14c2
+      if (active) arg.out[src_idx](my_flavor_idx, my_spinor_parity) = out;
     }
   };
 } // namespace quda