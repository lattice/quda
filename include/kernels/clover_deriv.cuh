--- conflicted
+++ resolved
@@ -46,11 +46,7 @@
 
     // U[mu](x) U[nu](x+mu) U[*mu](x+nu) U[*nu](x) Oprod(x)
     {
-<<<<<<< HEAD
-      thread_array<int, 4> d{ftor};
-=======
       thread_array<int, 4> d {ftor};
->>>>>>> f8855bbe
 
       // load U(x)_(+mu)
       Link U1 = arg.gauge(mu, linkIndexShift(x, d, arg.E), parity);
@@ -84,11 +80,7 @@
     }
 
     {
-<<<<<<< HEAD
-      thread_array<int, 4> d{ftor};
-=======
       thread_array<int, 4> d {ftor};
->>>>>>> f8855bbe
 
       // load U(x-nu)(+nu)
       d[nu]--;
@@ -127,53 +119,7 @@
     }
 
     {
-<<<<<<< HEAD
-      thread_array<int, 4> d{ftor};
-=======
       thread_array<int, 4> d {ftor};
->>>>>>> f8855bbe
-
-      // load U(x)_(+mu)
-      Link U1 = arg.gauge(mu, linkIndexShift(x, d, arg.E), parity);
-
-      // load U(x+mu)_(+nu)
-      d[mu]++;
-      Link U2 = arg.gauge(nu, linkIndexShift(x, d, arg.E), otherparity);
-      d[mu]--;
-
-      // load U(x+nu)_(+mu)
-      d[nu]++;
-      Link U3 = arg.gauge(mu, linkIndexShift(x, d, arg.E), otherparity);
-      d[nu]--;
-
-      // load U(x)_(+nu)
-      Link U4 = arg.gauge(nu, linkIndexShift(x, d, arg.E), parity);
-
-      // load opposite parity Oprod
-      d[nu]++;
-      Link Oprod3 = arg.oprod(tidx, linkIndexShift(x, d, arg.E), otherparity);
-      Link force = U1 * U2 * conj(U3) * Oprod3 * conj(U4);
-
-      // load Oprod(x+mu)
-      d[nu]--;
-      d[mu]++;
-      Link Oprod4 = arg.oprod(tidx, linkIndexShift(x, d, arg.E), otherparity);
-      force += U1 * Oprod4 * U2 * conj(U3) * conj(U4);
-
-      if (nu < mu)
-        force_total -= force;
-      else
-        force_total += force;
-    }
-
-    // Lower leaf
-    // U[nu*](x-nu) U[mu](x-nu) U[nu](x+mu-nu) Oprod(x+mu) U[*mu](x)
-    {
-<<<<<<< HEAD
-      thread_array<int, 4> d{ftor};
-=======
-      thread_array<int, 4> d {ftor};
->>>>>>> f8855bbe
 
       // load U(x-nu)(+nu)
       d[nu]--;
@@ -212,20 +158,12 @@
     }
   }
 
-<<<<<<< HEAD
-  template <typename Arg> struct CloverDerivative : computeForceOps
-  {
-    const Arg &arg;
-    template <typename ...Ops>
-    constexpr CloverDerivative(const Arg &arg, const Ops &...ops) : KernelOpsT(ops...), arg(arg) {}
-=======
   template <typename Arg> struct CloverDerivative : computeForceOps {
     const Arg &arg;
     template <typename... OpsArgs>
     constexpr CloverDerivative(const Arg &arg, const OpsArgs &...ops) : KernelOpsT(ops...), arg(arg)
     {
     }
->>>>>>> f8855bbe
     static constexpr const char *filename() { return KERNEL_FILE; }
 
     __host__ __device__ void operator()(int x_cb, int parity, int mu)
