#pragma once

#include <color_spinor_field_order.h>
#include <gauge_field_order.h>
#include <clover_field_order.h>
#include <multigrid_helper.cuh>
#include <index_helper.cuh>
#include <gamma.cuh>
#include <linalg.cuh>
#include <matrix_tile.cuh>
#include <target_device.h>
#include <kernel.h>

#if __cplusplus >= 201703L
#define IF_CONSTEXPR if constexpr
#else
#define IF_CONSTEXPR if
#endif

namespace quda {

  /** This is the storage type used when computing the coarse link
      variables: by using integers we have deterministic atomics */
  using storeType = int;

  /** This is the arg struct used for all multigrid coarse-grid
      construction.  The same instance is reused for different
      kernels */
  template <bool from_coarse_, typename Float_, int fineSpin_, int coarseSpin_, int fineColor_, int coarseColor_, typename coarseGauge,
            typename coarseGaugeAtomic, typename fineGauge, typename fineSpinor, typename fineSpinorTmp,
            typename fineSpinorV, typename fineClover>
  struct CalculateYArg : kernel_param<> {
    using Float = Float_; /** Float Precision of the computation */

    static constexpr int fineSpin = fineSpin_; /** Number of spins on the fine grid */
    static constexpr int coarseSpin = coarseSpin_; /** Number of spins on the coarse grid */

    static constexpr int fineColor = fineColor_;  /** Number of colors on the fine grid */
    static constexpr int coarseColor = coarseColor_;  /** Number of colors on the coarse grid */

    static constexpr int fineDof = fineSpin * fineColor;
    static constexpr int coarseDof = coarseSpin * coarseColor;

    static constexpr bool from_coarse = from_coarse_; /** Whether the fine grid is itself a coarse grid */
    static constexpr bool is_mma_compatible = coarseGauge::is_mma_compatible; /** Whether tensor-core acceleration is applicable */

    coarseGauge Y;           /** Computed coarse link field */
    coarseGauge X;           /** Computed coarse clover field */

    coarseGaugeAtomic Y_atomic;    /** Y atomic accessor used for computation before conversion to final format */
    coarseGaugeAtomic X_atomic;    /** X atomic accessor used for computation before conversion to final format */

    fineSpinorTmp UV;        /** Temporary that stores the fine-link * spinor field product */
    fineSpinor AV;           /** Temporary that stores the clover * spinor field product */

    const fineGauge U;       /** Fine grid link field */
    const fineSpinorV V;     /** Fine grid spinor field */
    const fineClover C;      /** Fine grid clover field, or Xinv for coarsening the optimized KD op */
    const fineClover Cinv;   /** Fine grid clover field, or Xinv for coarsening the optimize KD op */

    int_fastdiv x_size[QUDA_MAX_DIM];   /** Dimensions of fine grid */
    int xc_size[QUDA_MAX_DIM];  /** Dimensions of coarse grid */

    int_fastdiv geo_bs[QUDA_MAX_DIM];   /** Geometric block dimensions */
    const int spin_bs;          /** Spin block size */
    const spin_mapper<fineSpin,coarseSpin> spin_map; /** Helper that maps fine spin to coarse spin */

    int comm_dim[QUDA_MAX_DIM]; /** Node parition array */

    Float kappa;                /** kappa value */
    Float mass;                 /** mass value */
    Float mu;                   /** mu value */
    Float mu_factor;            /** multiplicative factor for mu applied when mu is added to the operator */
    Float rescale;              /** rescaling factor used when rescaling the Y links if the maximum increases */

    const int fineVolumeCB;     /** Fine grid volume */
    const int coarseVolumeCB;   /** Coarse grid volume */

    const int *fine_to_coarse;  /** Pointer to the fine-to-coarse look-up table */
    const int *coarse_to_fine;  /** Pointer to the coarse-to-fine look-up table */

    const bool bidirectional;   /** Whether the operator we are coarsening requires bi-directional coarsening */

    /** To increase L2 locality we can schedule the geometry to grid.y
        and the coarse colors to grid.x.  This will increase the
        potential for L2 reuse since a given wave of thread blocks
        will be for different coarse color but the same coarse grid
        point which will have common loads. */
    bool coarse_color_wave = false;

    /** Enable this for shared-memory atomics instead of global
        atomics.  Doing so means that all (modulo the parity) of the
        coarsening for a coarse degree of freedom is handled by a
        single thread block.  For computeVUV only at present. */
    bool shared_atomic;

    /** With parity_flip enabled we make parity the slowest running
        dimension in the y-thread axis, and coarse color runs faster.
        This improves read locality at the expense of write
        locality */
    bool parity_flip;

    int_fastdiv aggregates_per_block; /** number of aggregates per thread block */
    int_fastdiv grid_z; /** this is the coarseColor grid that is wrapped into the x grid when coarse_color_wave is enabled */
    int_fastdiv coarse_color_grid_z; /** constant we ned to divide by */

    static constexpr bool compute_max = false;
    Float *max_h; /** scalar that stores the maximum element on the host */
    Float *max_d; /** scalar that stores the maximum elenent on the device */
    Float *max;   /** points to either max_h or max_d, for host or device, respectively */

    int dim;           /** which dimension are we working on */
    QudaDirection dir; /** which direction are working on */
    int dim_index;     /** which direction / dimension we are working on */

    bool twist; /** whether we are doing twisted or non-twisted */

    static constexpr int tile_height_uv = fineColor % 4 == 0 ? 4 : fineColor % 3 == 0 ? 3 : fineColor % 2 ? 2 : 1; /** tile height used for computeUV */
    static constexpr int tile_width_uv = coarseColor % 2 == 0 ? 2 : 1;                                             /** tile width used for computeUV */
    using uvTileType = TileSize<fineColor, coarseColor, fineColor, tile_height_uv, tile_width_uv, 1>;              /** tile type used for computeUV */
    uvTileType uvTile;                                                                                             /** tile instance used for computeUV */

    // tile used for computeVUV - for fine grids best to use 4, else use max of 3
    static constexpr int tile_height_vuv = (coarseColor % 4 == 0 && fineSpin == 4) ? 4 : coarseColor % 3 == 0 ? 3 : 2; /** tile height used for computeVUV */
    static constexpr int tile_width_vuv = coarseColor % 2 == 0 ? 2 : 1;                                                /** tile width used for computeVUV */
    using vuvTileType = TileSize<coarseColor, coarseColor, fineColor, tile_height_vuv, tile_width_vuv, 1>;             /** tile type used for computeVUV */
    vuvTileType vuvTile;                                                                                               /** tile instance used for computeUV */

    // max colors per block is 8, rounded up to whole multiples of tile size
    static constexpr int max_color_height_per_block = coarseColor < 8 ? coarseColor : ((8 + tile_height_vuv - 1) / tile_height_vuv) * tile_height_vuv;
    static constexpr int max_color_width_per_block = coarseColor < 8 ? coarseColor : ((8 + tile_width_vuv - 1) / tile_width_vuv) * tile_width_vuv;
    static constexpr int max_height_tiles_per_block = max_color_height_per_block / tile_height_vuv;
    static constexpr int max_width_tiles_per_block = max_color_width_per_block / tile_width_vuv;
    static_assert(max_color_height_per_block % tile_height_vuv == 0, "max_color_height_per_block must be divisible by tile height");
    static_assert(max_color_width_per_block % tile_width_vuv == 0, "max_color_width_per_block must be divisible by tile width");

    /**
       @brief Constructor for CalculateYArg
       @param[out] Y Accessor to the coarse gauge field
       @param[out] X Accessor to the coarse clover field
       @param[in,out] Y Atomic accessor to the coarse gauge field
       @param[in,out] X Atomic accessor to the coarse clover field
       @param[in,out] UV Accessor to the uv temp packed colorspinor field
       @param[in,out] AV Accessor to the av temp packed colorspinor field
       @param[in] U Accessor to the fine gauge field
       @param[in] V Accessor to the packed nullspace colorspinor field
       @param[in] C Accessor to the fine clover field
       @param[in] Cinv Accessor to the fine inverse clover field
       @param[in] kappa Kappa parameter from the fine operator
       @param[in] mass Mass parameter from the fine operator
       @param[in] mu Twisted mass parameter from the fine operator
       @param[in] mu_factor Additional twisted mass parameter for coarse-grid stability
       @param[in] x_size_ Fine-grid geometric dimensions
       @param[in] xc_size_ Coarse-grid geometric dimensions
       @param[in] fine_to_coarse Pointer to fine-to-coarse look-up table (memory space is same compute)
       @param[in] coarse_to_fine Pointer to coarse-to-fine look-up table (memory space is same compute)
       @param[in] bidirectional Whether the operator we are coarsening requires bi-directional coarsening
     */
    CalculateYArg(coarseGauge &Y, coarseGauge &X,
      coarseGaugeAtomic &Y_atomic, coarseGaugeAtomic &X_atomic,
      fineSpinorTmp &UV, fineSpinor &AV, const fineGauge &U, const fineSpinorV &V,
      const fineClover &C, const fineClover &Cinv, double kappa, double mass, double mu, double mu_factor,
      const int *x_size_, const int *xc_size_, int spin_bs_,
      const int *fine_to_coarse, const int *coarse_to_fine, bool bidirectional)
      : Y(Y), X(X), Y_atomic(Y_atomic), X_atomic(X_atomic),
      UV(UV), AV(AV), U(U), V(V), C(C), Cinv(Cinv), spin_bs(spin_bs_), spin_map(),
      kappa(static_cast<Float>(kappa)), mass(static_cast<Float>(mass)), mu(static_cast<Float>(mu)), mu_factor(static_cast<Float>(mu_factor)),
      fineVolumeCB(V.VolumeCB()), coarseVolumeCB(X.VolumeCB()),
      fine_to_coarse(fine_to_coarse), coarse_to_fine(coarse_to_fine),
      bidirectional(bidirectional), shared_atomic(false), parity_flip(false),
        aggregates_per_block(1), max_h(nullptr), max_d(nullptr), max(nullptr)
    {
      if (V.GammaBasis() != QUDA_DEGRAND_ROSSI_GAMMA_BASIS)
        errorQuda("Gamma basis %d not supported", V.GammaBasis());

      for (int i=0; i<QUDA_MAX_DIM; i++) {
        x_size[i] = i < 4 ? x_size_[i] : 1;
        xc_size[i] = i < 4 ? xc_size_[i] : 1;
        geo_bs[i] = x_size[i] / xc_size[i];
        comm_dim[i] = i < 4 ? comm_dim_partitioned(i) : 1;
      }
    }
  };

  /** This is a wrapper class that derives from the kernel argument
      struct, and is used to enable the maximum element computation */
  template <typename T>  struct ArgMax : public T {
    static constexpr bool compute_max = true;
    ArgMax(const T& t) : T(t) { }
  };

  /**
     @brief Helper for computing if the present site is within the
     forwards halo region

     @return If we within the halo
     @param[in] coord Grid coordinates
     @param[in] dim Dimension of the shift
     @param[in] nFace Depth of the halo
     @param[in] arg Kernel argument
  */
  template <typename Arg> constexpr bool isHalo(const int coord[], int dim, int nFace, const Arg &arg)
  {
    switch (dim) {
    case 0: return arg.comm_dim[0] && coord[0] + nFace >= arg.x_size[0];
    case 1: return arg.comm_dim[1] && coord[1] + nFace >= arg.x_size[1];
    case 2: return arg.comm_dim[2] && coord[2] + nFace >= arg.x_size[2];
    case 3: return arg.comm_dim[3] && coord[3] + nFace >= arg.x_size[3];
    }
    return false;
  }

  /**
     @brief Helper for computing if the fine site we are on
     corresponds to the coarse operator diagaonl

     @return If we are on the coarse diagonal
     @param[in] coord Fine grid coordinates
     @param[in] coord_coarse Coarse grid coordinates
     @param[in] dim Dimension
     @param[in] arg Kernel argument
  */
  template <typename Arg> constexpr bool isCoarseDiagonal(const int coord[], const int coord_coarse[], int dim, const Arg &arg)
  {
    switch (dim) {
    case 0: return ((coord[0] + 1) % arg.x_size[0]) / arg.geo_bs[0] == coord_coarse[0];
    case 1: return ((coord[1] + 1) % arg.x_size[1]) / arg.geo_bs[1] == coord_coarse[1];
    case 2: return ((coord[2] + 1) % arg.x_size[2]) / arg.geo_bs[2] == coord_coarse[2];
    case 3: return ((coord[3] + 1) % arg.x_size[3]) / arg.geo_bs[3] == coord_coarse[3];
    }
    return false;
  }

  /**
     @brief Calculates the matrix UV^{s,c'}_mu(x) = \sum_c U^{c}_mu(x) * V^{s,c}_mu(x+mu)
     Where: mu = dim, s = fine spin, c' = coarse color, c = fine color
     or, if dir == QUDA_IN_PLACE, UV^{s,c'}(x) = \sum_c C^{c}_mu(x) * V^{s,c}_mu(x+mu)

     @return The maximum element of the result (if Arg::compute_max == true)
     @param[in] arg Kernel argumnt
     @param[in] Wacc Input vector accessor
     @param[in] parity Parity index
     @param[in] x_cb Checkerboard index
     @param[in] i0 Color color row index (coarse)
     @param[in] j0 Color column index (fine)
  */
  template <typename Wtype, typename Arg>
  __device__ __host__ inline std::enable_if_t<!Arg::from_coarse, typename Arg::Float>
  computeUV(const Arg &arg, const Wtype &Wacc, int parity, int x_cb, int i0, int j0)
  {
    constexpr int uvSpin = Arg::fineSpin;
    constexpr int nFace = 1; // to do: nFace == 3 version for long links

    using real = typename Arg::Float;
    using complex = complex<real>;
    using TileType = typename Arg::uvTileType;
    auto &tile = arg.uvTile;
    using Ctype = decltype(make_tile_C<complex, false>(tile));
    Ctype UV[uvSpin];

    int coord[4];
    getCoords(coord, x_cb, arg.x_size, parity);

    if ( isHalo(coord, arg.dim, nFace, arg) ) {

      int ghost_idx = ghostFaceIndex<1>(coord, arg.x_size, arg.dim, nFace);

QUDA_UNROLL
      for (int k = 0; k < TileType::k; k += TileType::K) { // Fine Color columns of gauge field
        auto U = make_tile_A<complex, false>(tile);
        U.load(arg.U, arg.dim, parity, x_cb, i0, k);
QUDA_UNROLL
        for (int s = 0; s < Arg::fineSpin; s++) {  //Fine Spin
          auto W = make_tile_B<complex, true>(tile);
          W.loadCS(Wacc, arg.dim, 1, (parity+1)&1, ghost_idx, s, k, j0);
          UV[s].mma_nn(U, W);
        } // Fine color columns
      }   // Fine spin (tensor)

    } else {

      int y_cb = linkIndexHop(coord, arg.x_size, arg.dim, nFace);

QUDA_UNROLL
      for (int k = 0; k < TileType::k; k += TileType::K) { // Fine Color columns of gauge field
        auto U = make_tile_A<complex, false>(tile);
        U.load(arg.U, arg.dim, parity, x_cb, i0, k);
QUDA_UNROLL
        for (int s = 0; s < Arg::fineSpin; s++) {  //Fine Spin
          auto W = make_tile_B<complex, false>(tile);
          W.loadCS(Wacc, 0, 0, (parity+1)&1, y_cb, s, k, j0);
          UV[s].mma_nn(U, W);
        }  //Fine color columns
      }    // Fine Spin
    }

    real uv_max = static_cast<real>(0.0);
QUDA_UNROLL
    for (int s = 0; s < uvSpin; s++) {
      IF_CONSTEXPR (Arg::compute_max) {
        uv_max = fmax(UV[s].abs_max(), uv_max);
      } else {
        UV[s].saveCS(arg.UV, 0, 0, parity, x_cb, s, i0, j0);
      }
    }

    return uv_max;
  } // computeUV

  /**
     @brief Calculates the matrix UV^{s,c'}_mu(x) = \sum_c U^{c}_mu(x) * V^{s,c}_mu(x+mu)
     Where: mu = dim, s = fine spin, c' = coarse color, c = fine color
     or, if dir == QUDA_IN_PLACE, UV^{s,c'}(x) = \sum_c C^{c}_mu(x) * V^{s,c}_mu(x+mu)

     @return The maximum element of the result (if Arg::compute_max == true)
     @param[in] arg Kernel argumnt
     @param[in] Wacc Input vector accessor
     @param[in] parity Parity index
     @param[in] x_cb Checkerboard index
     @param[in] i0 Color color row index (coarse)
     @param[in] j0 Color column index (fine)
  */
  template <typename Wtype, typename Arg>
  __device__ __host__ inline std::enable_if_t<Arg::from_coarse, typename Arg::Float>
  computeUV(const Arg &arg, const Wtype &Wacc, int parity, int x_cb, int i0, int j0)
  {
    constexpr int uvSpin = Arg::fineSpin * 2;
    constexpr int nFace = 1; // to do: nFace == 3 version for long links

    using real = typename Arg::Float;
    using complex = complex<real>;
    using TileType = typename Arg::uvTileType;
    auto &tile = arg.uvTile;
    using Ctype = decltype(make_tile_C<complex, false>(tile));
    Ctype UV[uvSpin];

    int coord[4];
    getCoords(coord, x_cb, arg.x_size, parity);

    if (arg.dir == QUDA_IN_PLACE) {

QUDA_UNROLL
      for (int k = 0; k < TileType::k; k += TileType::K) { // Fine Color columns of coarse clover field
QUDA_UNROLL
        for (int s_col = 0; s_col < Arg::fineSpin; s_col++) {
          auto W = make_tile_B<complex, false>(tile);
          W.loadCS(Wacc, 0, 0, parity, x_cb, s_col, k, j0);
QUDA_UNROLL
          for (int s = 0; s < Arg::fineSpin; s++) {  //Fine Spin
            auto C = make_tile_A<complex, false>(tile);
            C.load(arg.C, 0, parity, x_cb, s, s_col, i0, k);
            UV[s_col * Arg::fineSpin + s].mma_nn(C, W);
          } // which chiral block
        }  //Fine Spin
      }    // Fine color columns

    } else if ( isHalo(coord, arg.dim, nFace, arg) ) {

      int ghost_idx = ghostFaceIndex<1>(coord, arg.x_size, arg.dim, nFace);

QUDA_UNROLL
      for (int k = 0; k < TileType::k; k += TileType::K) { // Fine Color columns of gauge field
QUDA_UNROLL
        for (int s_col=0; s_col<Arg::fineSpin; s_col++) {
          auto W = make_tile_B<complex, true>(tile);
          W.loadCS(Wacc, arg.dim, 1, (parity+1)&1, ghost_idx, s_col, k, j0);
QUDA_UNROLL
          for (int s = 0; s < Arg::fineSpin; s++) {  //Fine Spin
            // on coarse lattice, if forwards then use forwards links
            auto U = make_tile_A<complex, false>(tile);
            U.load(arg.U, arg.dim + (arg.dir == QUDA_FORWARDS ? 4 : 0), parity, x_cb, s, s_col, i0, k);

            UV[s_col * Arg::fineSpin + s].mma_nn(U, W);
          } // which chiral block
        }  //Fine color columns
      }    // Fine Spin

    } else {

      int y_cb = linkIndexHop(coord, arg.x_size, arg.dim, nFace);

QUDA_UNROLL
      for (int k = 0; k < TileType::k; k += TileType::K) { // Fine Color columns of gauge field
QUDA_UNROLL
        for (int s_col = 0; s_col < Arg::fineSpin; s_col++) {
          auto W = make_tile_B<complex, false>(tile);
          W.loadCS(Wacc, 0, 0, (parity+1)&1, y_cb, s_col, k, j0);
QUDA_UNROLL
          for (int s = 0; s < Arg::fineSpin; s++) {  //Fine Spin
            // on coarse lattice, if forwards then use forwards links
            auto U = make_tile_A<complex, false>(tile);
            U.load(arg.U, arg.dim + (arg.dir == QUDA_FORWARDS ? 4 : 0), parity, x_cb, s, s_col, i0, k);

            UV[s_col * Arg::fineSpin + s].mma_nn(U, W);
          } // which chiral block
        }  //Fine Spin
      }    // Fine color columns
    }

    real uv_max = static_cast<real>(0.0);
QUDA_UNROLL
    for (int s = 0; s < uvSpin; s++) {
      IF_CONSTEXPR (Arg::compute_max) {
        uv_max = fmax(UV[s].abs_max(), uv_max);
      } else {
        UV[s].saveCS(arg.UV, 0, 0, parity, x_cb, s, i0, j0);
      }
    }

    return uv_max;
  } // computeUV

  /**
     Functor for the UV computation.

     If Arg::compute_max is true, then we do not save the result, and
     instead merely compute the maximum element.  This is used for
     setting the scale for fixed point.
  */
  template <typename Arg> struct compute_uv {
    using real = typename Arg::Float;
    const Arg &arg;
    static constexpr const char *filename() { return KERNEL_FILE; }
    constexpr compute_uv(const Arg &arg) : arg(arg) { }

    /**
       3-d parallelism
       @param[in] x_cb e/o fine-grid spacetime
       @param[in] ic_parity parity * output color column
       @param[in] jc output color row
    */
    __device__ __host__ void operator()(int x_cb, int ic_parity, int jc)
    {
      int ic = ic_parity % arg.uvTile.M_tiles;
      int parity = ic_parity / arg.uvTile.M_tiles;

      real max;
      if (arg.dir == QUDA_FORWARDS || arg.dir == QUDA_IN_PLACE) // only for preconditioned clover is V != AV, will need extra logic for staggered KD
        max = computeUV(arg, arg.V, parity, x_cb, ic * arg.uvTile.M, jc * arg.uvTile.N);
      else
        max = computeUV(arg, arg.AV, parity, x_cb, ic * arg.uvTile.M, jc * arg.uvTile.N);

      if (Arg::compute_max) atomic_fetch_abs_max(arg.max, max);
    }
  };

  /**
     Calculates the matrix A V^{s,c'}(x) = \sum_c A^{c}(x) * V^{s,c}(x)
     Where: s = fine spin, c' = coarse color, c = fine color

     If Arg::compute_max is true, then we do not save the result, and
     instead merely compute the maximum element.  This is used for
     setting the scale for fixed point.
  */
  template <typename Arg> struct compute_av {
    using real = typename Arg::Float;
    const Arg &arg;
    static constexpr const char *filename() { return KERNEL_FILE; }
    constexpr compute_av(const Arg &arg) : arg(arg) { }

    /**
       3-d parallelism
       @param[in] x_cb e/o fine-grid spacetime
       @param[in] ch_parity chirality * parity
       @param[in] ic_c output color
    */
    __device__ __host__ inline void operator()(int x_cb, int ch_parity, int ic_c)
    {
      int ch = ch_parity % 2;
      int parity = ch_parity / 2;

      constexpr int N = Arg::fineSpin * Arg::fineColor / 2;
      HMatrix<real, N> A;

QUDA_UNROLL
      for (int i = 0; i < N; i++) {
        int s_i = i / Arg::fineColor;
        int c_i = i % Arg::fineColor;
QUDA_UNROLL
        for (int j = 0; j <= i; j++) {
          int s_j = j / Arg::fineColor;
          int c_j = j % Arg::fineColor;
#ifndef DYNAMIC_CLOVER
          A(i, j) = arg.Cinv(parity, x_cb, ch, s_i, s_j, c_i, c_j);
#else
          A(i, j) = arg.C(parity, x_cb, ch, s_i, s_j, c_i, c_j);
#endif
        }
      }

      ColorSpinor<real, Arg::fineColor, Arg::fineSpin / 2> V;
QUDA_UNROLL
      for (int s = 0; s < Arg::fineSpin / 2; s++) {
QUDA_UNROLL
        for (int c = 0; c < Arg::fineColor; c++) { V(s, c) = arg.V(parity, x_cb, 2 * ch + s, c, ic_c); }
      }

#ifndef DYNAMIC_CLOVER
      auto AV = A * V;
#else
      // solve for the matrix
      linalg::Cholesky<HMatrix, clover::cholesky_t<real>, N> cholesky(A);
      auto AV = cholesky.solve(V);
#endif

      if (!Arg::compute_max) {
QUDA_UNROLL
        for (int s = 0; s < Arg::fineSpin / 2; s++) {
QUDA_UNROLL
          for (int ic = 0; ic < Arg::fineColor; ic++) { arg.AV(parity, x_cb, 2 * ch + s, ic, ic_c) = AV(s, ic); }
        }
      } else {
        real max = static_cast<real>(0.0);
QUDA_UNROLL
        for (int s = 0; s < Arg::fineSpin / 2; s++) {
QUDA_UNROLL
          for (int ic = 0; ic < Arg::fineColor; ic++) {
            auto abs_max = fmax(abs(AV(s, ic).real()), abs(AV(s, ic).imag()));
            max = fmax(abs_max, max);
          }
        }
        atomic_fetch_abs_max(arg.max, max);
      }
    }
  };

  /**
     Calculates the matrix A V^{s,c'}(x) = \sum_c A^{c}(x) * V^{s,c}(x) for twisted-mass fermions
     Where: s = fine spin, c' = coarse color, c = fine color
  */
  template <typename Arg> struct compute_tmav {
    using real = typename Arg::Float;
    const Arg &arg;
    static constexpr const char *filename() { return KERNEL_FILE; }
    constexpr compute_tmav(const Arg &arg) : arg(arg) { }

    /**
       3-d parallelism
       @param[in] x_cb e/o fine-grid spacetime
       @param[in] parity parity index
       @param[in] v output color
    */
    __device__ __host__ inline void operator()(int x_cb, int parity, int v)
    {
      complex<real> fp(1./(1.+arg.mu*arg.mu),-arg.mu/(1.+arg.mu*arg.mu));
      complex<real> fm(1./(1.+arg.mu*arg.mu),+arg.mu/(1.+arg.mu*arg.mu));

QUDA_UNROLL
      for (int s = 0; s < Arg::fineSpin/2; s++) {
QUDA_UNROLL
        for (int c = 0; c < Arg::fineColor; c++) {
          arg.AV(parity,x_cb,s,c,v) = arg.V(parity,x_cb,s,c,v) * fp;
        }
      }

QUDA_UNROLL
      for (int s = Arg::fineSpin/2; s < Arg::fineSpin; s++) {
QUDA_UNROLL
        for (int c = 0; c < Arg::fineColor; c++) {
          arg.AV(parity,x_cb,s,c,v) = arg.V(parity,x_cb,s,c,v) * fm;
        }
      }

    }
  };

  /**
     Calculates the matrix A V^{s,c'}(x) = \sum_c A^{c}(x) * V^{s,c}(x) for twisted-clover fermions
     Where: s = fine spin, c' = coarse color, c = fine color

     If Arg::compute_max is true, then we do not save the result, and
     instead merely compute the maximum element.  This is used for
     setting the scale for fixed point.
  */
  template <typename Arg> struct compute_tmcav {
    using real = typename Arg::Float;
    const Arg &arg;
    static constexpr const char *filename() { return KERNEL_FILE; }
    constexpr compute_tmcav(const Arg &arg) : arg(arg) { }

    /**
       3-d parallelism
       @param[in] x_cb e/o fine-grid spacetime
       @param[in] ch_parity chirality * parity
       @param[in] c_row output color column
    */
    __device__ __host__ inline void operator()(int x_cb, int ch_parity, int ic_c)
    {
      int ch = ch_parity % 2;
      int parity = ch_parity / 2;
      constexpr int N = Arg::fineSpin * Arg::fineColor / 2;
      HMatrix<real, N> A;

QUDA_UNROLL
      for (int i = 0; i < N; i++) {
        int s_i = i / Arg::fineColor;
        int c_i = i % Arg::fineColor;
QUDA_UNROLL
        for (int j = 0; j <= i; j++) {
          int s_j = j / Arg::fineColor;
          int c_j = j % Arg::fineColor;
          A(i, j) = arg.C(parity, x_cb, ch, s_i, s_j, c_i, c_j);
        }
      }

      complex<real> mu(0., arg.mu);
      if (ch == 0) mu *= static_cast<real>(-1.0);

      ColorSpinor<real, Arg::fineColor, Arg::fineSpin / 2> V;

QUDA_UNROLL
      for (int s = 0; s < Arg::fineSpin / 2; s++) {
QUDA_UNROLL
        for (int c = 0; c < Arg::fineColor; c++) {
          V(s, c) = arg.V(parity, x_cb, 2 * ch + s, c, ic_c);
        }
      }

      // first apply the clover matrix directly, including mu
      auto UV = A * V;
      UV += mu * V;

      // Then we calculate AV = Cinv UV, so  [AV = (C^2 + mu^2)^{-1} (Clover -/+ i mu)·Vector]
      // for in twisted-clover fermions, Cinv keeps (C^2 + mu^2)^{-1}

      if (!clover::dynamic_inverse()) {
        // load in the clover inverse matrix
        HMatrix<real, N> Ainv;
QUDA_UNROLL
        for (int i = 0; i < N; i++) {
          int s_i = i / Arg::fineColor;
          int c_i = i % Arg::fineColor;
QUDA_UNROLL
          for (int j = 0; j <= i; j++) {
            int s_j = j / Arg::fineColor;
            int c_j = j % Arg::fineColor;
            Ainv(i, j) = arg.Cinv(parity, x_cb, ch, s_i, s_j, c_i, c_j);
          }
        }
        auto AV = Ainv * UV;

        if (!Arg::compute_max) {
QUDA_UNROLL
          for (int s = 0; s < Arg::fineSpin / 2; s++)
QUDA_UNROLL
            for (int c = 0; c < Arg::fineColor; c++)
              arg.AV(parity, x_cb, 2 * ch + s, c, ic_c) = AV(s, c);
        } else {
          real max = static_cast<real>(0.0);
QUDA_UNROLL
          for (int s = 0; s < Arg::fineSpin / 2; s++) {
QUDA_UNROLL
            for (int c = 0; c < Arg::fineColor; c++) {
              auto abs_max = fmax(abs(AV(s, c).real()), abs(AV(s, c).imag()));
              max = fmax(abs_max, max);
            }
          }
          atomic_fetch_abs_max(arg.max, max);
        }
      } else {
        // compute the clover inverse matrix with the already loaded clover matrix
        A = A.square();
        A += arg.mu * arg.mu;

        linalg::Cholesky<HMatrix, clover::cholesky_t<real>, N> cholesky(A);
        const auto AV = cholesky.solve(UV);

        if (!Arg::compute_max) {
QUDA_UNROLL
          for (int s = 0; s < Arg::fineSpin / 2; s++)
QUDA_UNROLL
            for (int c = 0; c < Arg::fineColor; c++)
              arg.AV(parity, x_cb, 2 * ch + s, c, ic_c) = AV(s, c);
        } else {
          real max = static_cast<real>(0.0);
QUDA_UNROLL
          for (int s = 0; s < Arg::fineSpin / 2; s++) {
QUDA_UNROLL
            for (int c = 0; c < Arg::fineColor; c++) {
              auto abs_max = fmax(abs(AV(s, c).real()), abs(AV(s, c).imag()));
              max = fmax(abs_max, max);
            }
          }
          atomic_fetch_abs_max(arg.max, max);
        }
      }
    }
  };

  template <typename Arg>
  __device__ __host__ inline int virtualThreadIdx(const Arg &arg) {
    QUDA_RT_CONSTS;
    int warp_id = threadIdx.x / device::warp_size();
    int warp_lane = threadIdx.x % device::warp_size();
    int tx = warp_id * (device::warp_size() / arg.aggregates_per_block) + warp_lane / arg.aggregates_per_block;
    return tx;
  }

  template <typename Arg>
  __device__ __host__ inline int virtualBlockDim(const Arg &arg) {
    QUDA_RT_CONSTS;
    int block_dim_x = blockDim.x / arg.aggregates_per_block;
    return block_dim_x;
  }

  template <typename Arg>
  __device__ __host__ inline int coarseIndex(const Arg &arg) {
    QUDA_RT_CONSTS;
    int warp_lane = threadIdx.x % device::warp_size();
    int x_coarse = (arg.coarse_color_wave ? blockIdx.y : blockIdx.x) * arg.aggregates_per_block + warp_lane % arg.aggregates_per_block;
    return x_coarse;
  }

  /**
     @brief Do a single (AV)^\dagger * UV product, where for
     preconditioned clover, AV correspond to the clover inverse
     multiplied by the packed null space vectors, else AV is simply
     the packed null space vectors. This is the specialized form for
     fine-grid Wilson-type fermions.

     @param[out] vuv Result array
     @param[in,out] arg Arg storing the fields and parameters
     @param[in] parity Fine grid parity we're working on
     @param[in] x_cb Checkboarded x dimension
     @param[in] i0 Color row
     @param[in] j0 Color column
   */
  template <int dim, typename Out, typename Arg>
  __device__ __host__ inline void multiplyVUV(Out &vuv, const Arg &arg, int parity, int x_cb, int i0, int j0)
  {
    using real = typename Arg::Float;
    using complex = complex<real>;
    using TileType = typename Arg::vuvTileType;
    auto &tile = arg.vuvTile;

QUDA_UNROLL
    for (int s = 0; s < Arg::fineSpin; s++) { // Loop over fine spin

      //Spin part of the color matrix.  Will always consist
      //of two terms - diagonal and off-diagonal part of
      //P_mu = (1+/-\gamma_mu)

      const int s_c_row = arg.spin_map(s, parity); // Coarse spin row index

      // Use Gamma to calculate off-diagonal coupling and
      // column index.  Diagonal coupling is always 1.
      // If computing the backwards (forwards) direction link then
      // we desire the positive (negative) projector
      Gamma<real, QUDA_DEGRAND_ROSSI_GAMMA_BASIS, dim> gamma;

      const int s_col = gamma.getcol(s);
      const int s_c_col = 1 - s_c_row; // always off-diagonal relative to row coord

QUDA_UNROLL
      for (int k = 0; k < TileType::k; k += TileType::K) { // Sum over fine color

        if (arg.dir == QUDA_BACKWARDS) {
          auto V = make_tile_At<complex, false>(tile);
          V.loadCS(arg.V, 0, 0, parity, x_cb, s, k, i0);

          // here UV is really UAV
          //Diagonal Spin
          auto UV = make_tile_B<complex, false>(tile);
          UV.loadCS(arg.UV, 0, 0, parity, x_cb, s, k, j0);
          vuv[s_c_row*Arg::coarseSpin+s_c_row].mma_tn(V, UV);

          //Off-diagonal Spin (backward link / positive projector applied)
          auto gammaV = make_tile_A<complex, false>(tile);
QUDA_UNROLL
          for (int i = 0; i < TileType::K; i++)
QUDA_UNROLL
            for (int j = 0; j < TileType::M; j++)
              gammaV(j, i) = gamma.apply(s, conj(V(i, j)));

          UV.loadCS(arg.UV, 0, 0, parity, x_cb, s_col, k, j0);
          vuv[s_c_row*Arg::coarseSpin+s_c_col].mma_nn(gammaV, UV);
        } else {
          auto AV = make_tile_At<complex, false>(tile);
          AV.loadCS(arg.AV, 0, 0, parity, x_cb, s, k, i0);

          auto UV = make_tile_B<complex, false>(tile);
          UV.loadCS(arg.UV, 0, 0, parity, x_cb, s, k, j0);

          //Diagonal Spin
          vuv[s_c_row*Arg::coarseSpin+s_c_row].mma_tn(AV, UV);

          //Off-diagonal Spin (forward link / negative projector applied)
          auto gammaAV = make_tile_A<complex, false>(tile);

QUDA_UNROLL
          for (int i = 0; i < TileType::K; i++)
QUDA_UNROLL
            for (int j = 0; j < TileType::M; j++)
              gammaAV(j, i) = -gamma.apply(s, conj(AV(i, j)));

          UV.loadCS(arg.UV, 0, 0, parity, x_cb, s_col, k, j0);
          vuv[s_c_row*Arg::coarseSpin+s_c_col].mma_nn(gammaAV, UV);
        }
      }
    }
  }

  /**
     @brief Do a single (AV)^\dagger * UV product, where for
     preconditioned clover, AV correspond to the clover inverse
     multiplied by the packed null space vectors, else AV is simply
     the packed null space vectors. This is the specialized form for
     fine-grid Wilson-type fermions, where we first template on the
     dimension to ensure the spin projector structure is known to the
     compiler.

     @param[out] vuv Result array
     @param[in,out] arg Arg storing the fields and parameters
     @param[in] Fine grid parity we're working on
     @param[in] x_cb Checkboarded x dimension
     @param[in] i0 Color row
     @param[in] j0 Color column
   */
  template <typename Arg, typename Out>
  __device__ __host__ inline std::enable_if_t<!Arg::from_coarse && Arg::fineSpin == 4, void>
  multiplyVUV(Out &vuv, const Arg &arg, int parity, int x_cb, int i0, int j0)
  {
    switch (arg.dim) {
    case 0: multiplyVUV<0>(vuv, arg, parity, x_cb, i0, j0); break;
    case 1: multiplyVUV<1>(vuv, arg, parity, x_cb, i0, j0); break;
    case 2: multiplyVUV<2>(vuv, arg, parity, x_cb, i0, j0); break;
    case 3: multiplyVUV<3>(vuv, arg, parity, x_cb, i0, j0); break;
    }
  }

  /**
     @brief Do a single (AV)^\dagger * UV product, where for
     preconditioned clover, AV correspond to the clover inverse
     multiplied by the packed null space vectors, else AV is simply
     the packed null space vectors.  This is the specialization form
     for fine-grid staggered/asqtad fermions.

     @param[out] vuv Result array
     @param[in,out] arg Arg storing the fields and parameters
     @param[in] Fine grid parity we're working on
     @param[in] x_cb Checkboarded x dimension
   */
  template <typename Arg, typename Out>
  __device__ __host__ inline std::enable_if_t<!Arg::from_coarse && Arg::fineSpin == 1, void>
  multiplyVUV(Out &vuv, const Arg &arg, int parity, int x_cb, int i0, int j0)
  {
    using real = typename Arg::Float;
    using complex = complex<real>;
    using TileType = typename Arg::vuvTileType;
    auto &tile = arg.vuvTile;

    // the KD op will even to even, odd to odd terms
    const int s_c_row = arg.spin_map(0, parity);

    // the column is the opposite contribution
    const int s_c_col = arg.spin_map(0, 1-parity);

    for (int k = 0; k < TileType::k; k += TileType::K) { // Sum over fine color

      if (arg.dir == QUDA_BACKWARDS) {
        auto V = make_tile_At<complex, false>(tile);
        V.loadCS(arg.V, 0, 0, parity, x_cb, 0, k, i0);

        // here UV is really UAV
        auto UV = make_tile_B<complex, false>(tile);
        UV.loadCS(arg.UV, 0, 0, parity, x_cb, 0, k, j0);

        vuv[s_c_row*Arg::coarseSpin+s_c_col].mma_tn(V, UV);
      } else {
        auto AV = make_tile_At<complex, false>(tile);
        AV.loadCS(arg.AV, 0, 0, parity, x_cb, 0, k, i0);
        AV *= static_cast<real>(-1.);

        auto UV = make_tile_B<complex, false>(tile);
        UV.loadCS(arg.UV, 0, 0, parity, x_cb, 0, k, j0);

        vuv[s_c_row*Arg::coarseSpin+s_c_col].mma_tn(AV, UV);
      }
    }
  }

  /**
     @brief Do a single (AV)^\dagger * UV product, where for
     preconditioned clover, AV correspond to the clover inverse
     multiplied by the packed null space vectors, else AV is simply
     the packed null space vectors.  This is the specialization form
     for when the fine-grid operator is itself a coarse-grid operator.

     @param[out] vuv Result array
     @param[in,out] arg Arg storing the fields and parameters
     @param[in] Fine grid parity we're working on
     @param[in] x_cb Checkboarded x dimension
   */
  template <typename Arg, typename Out>
  __device__ __host__ inline std::enable_if_t<Arg::from_coarse, void>
  multiplyVUV(Out &vuv, const Arg &arg, int parity, int x_cb, int i0, int j0)
  {
    using real = typename Arg::Float;
    using complex = complex<real>;
    using TileType = typename Arg::vuvTileType;
    auto &tile = arg.vuvTile;

QUDA_UNROLL
    for (int k = 0; k < TileType::k; k += TileType::K) { // Sum over fine color
QUDA_UNROLL
      for (int s = 0; s < Arg::fineSpin; s++) {
        auto AV = make_tile_At<complex, false>(tile);
        AV.loadCS(arg.AV, 0, 0, parity, x_cb, s, k, i0);
QUDA_UNROLL
        for (int s_col = 0; s_col < Arg::fineSpin; s_col++) { // which chiral block
          auto UV = make_tile_B<complex, false>(tile);
          UV.loadCS(arg.UV, 0, 0, parity, x_cb, s_col*Arg::fineSpin+s, k, j0);
          vuv[s*Arg::coarseSpin+s_col].mma_tn(AV, UV);
        } //Fine color
      } //Fine spin
    }
  }

  template <typename real, typename store_t, typename Accessor>
  inline __host__ __device__ void atomic_helper(complex<store_t> *Y, const Accessor &A, const complex<real> &vuv)
  {
    if (gauge::fixed_point<real, store_t>()) {
      real scale = A.accessor.scale;
      complex<store_t> a(round(scale * vuv.real()), round(scale * vuv.imag()));
      atomic_fetch_add(Y, a);
    } else {
      atomic_fetch_add(Y, reinterpret_cast<const complex<store_t>&>(vuv));
    }
  }

  template <QudaDirection dir_>
  struct Pack {
    static constexpr QudaDirection dir = dir_;
  };

  template <bool is_device> struct storeCoarseSharedAtomic_impl {
    template <typename ...Args> void operator()(Args...)
    {
      errorQuda("Shared-memory atomic aggregation not supported on host");
    }
  };

  template <> struct storeCoarseSharedAtomic_impl<true> {
    template <typename VUV, typename Pack, typename Arg>
    inline __device__ void operator()(VUV &vuv, bool isDiagonal, int coarse_x_cb, int coarse_parity, int i0, int j0, int parity, const Pack &pack, const Arg &arg)
    {
      QUDA_RT_CONSTS;
      using real = typename Arg::Float;
      using TileType = typename Arg::vuvTileType;
      const int dim_index = arg.dim_index % arg.Y_atomic.geometry;
#ifndef QUDA_BACKEND_OMPTARGET
      __shared__ complex<storeType> X[Arg::max_color_height_per_block][Arg::max_color_width_per_block][4][Arg::coarseSpin][Arg::coarseSpin];
      __shared__ complex<storeType> Y[Arg::max_color_height_per_block][Arg::max_color_width_per_block][4][Arg::coarseSpin][Arg::coarseSpin];
#else
      typedef complex<storeType> TyX0[Arg::max_color_width_per_block][4][Arg::coarseSpin][Arg::coarseSpin];
      TyX0 *X = reinterpret_cast<TyX0 *>(shared_cache.addr);
      TyX0 *Y = X+Arg::max_color_height_per_block;
#endif

      int x_ = coarse_x_cb % arg.aggregates_per_block;
      int tx = virtualThreadIdx(arg);
      int s_col = tx / Arg::coarseSpin;
      int s_row = tx % Arg::coarseSpin;

      // this relies on the indexing as used in getIndices
      int i_block0 = (threadIdx.y / (arg.parity_flip ? 1 : 2)) * TileType::M;
      int j_block0 = threadIdx.z * TileType::N;

QUDA_UNROLL
      for (int i = 0; i < TileType::M; i++) {
QUDA_UNROLL
        for (int j = 0; j < TileType::N; j++) {
          if (tx < Arg::coarseSpin*Arg::coarseSpin) {
            if (pack.dir != QUDA_IN_PLACE) Y[i_block0+i][j_block0+j][x_][s_row][s_col] = 0;
            X[i_block0+i][j_block0+j][x_][s_row][s_col] = 0;
          }
        }
      }

      __syncthreads();

QUDA_UNROLL
      for (int i = 0; i < TileType::M; i++) {
QUDA_UNROLL
        for (int j = 0; j < TileType::N; j++) {

          if (pack.dir == QUDA_IN_PLACE || isDiagonal) {
QUDA_UNROLL
            for (int s_row = 0; s_row < Arg::coarseSpin; s_row++) { // Chiral row block
QUDA_UNROLL
              for (int s_col = 0; s_col < Arg::coarseSpin; s_col++) { // Chiral column block
                atomic_helper<real, storeType>(&X[i_block0+i][j_block0+j][x_][s_row][s_col],
                                               arg.X_atomic, vuv[s_row*Arg::coarseSpin+s_col](i,j));
              }
            }
          } else {
QUDA_UNROLL
            for (int s_row = 0; s_row < Arg::coarseSpin; s_row++) { // Chiral row block
QUDA_UNROLL
              for (int s_col = 0; s_col < Arg::coarseSpin; s_col++) { // Chiral column block
                atomic_helper<real, storeType>(&Y[i_block0+i][j_block0+j][x_][s_row][s_col],
                                               arg.Y_atomic, vuv[s_row*Arg::coarseSpin+s_col](i,j));
              }
            }
          }
        }
      }

      __syncthreads();

      if (tx < Arg::coarseSpin*Arg::coarseSpin && (parity == 0 || arg.parity_flip == 1) ) {

QUDA_UNROLL
        for (int i = 0; i < TileType::M; i++) {
QUDA_UNROLL
          for (int j = 0; j < TileType::N; j++) {
            if (pack.dir == QUDA_IN_PLACE) {
              // same as dir == QUDA_FORWARDS
              arg.X_atomic.atomicAdd(0,coarse_parity,coarse_x_cb,s_row,s_col,i0+i,j0+j,
                                     X[i_block0+i][j_block0+j][x_][s_row][s_col]);
            } else {
              arg.Y_atomic.atomicAdd(dim_index,coarse_parity,coarse_x_cb,s_row,s_col,i0+i,j0+j,
                                     Y[i_block0+i][j_block0+j][x_][s_row][s_col]);

              if (pack.dir == QUDA_BACKWARDS) {
                arg.X_atomic.atomicAdd(0,coarse_parity,coarse_x_cb,s_col,s_row,j0+j,i0+i,
                                       conj(X[i_block0+i][j_block0+j][x_][s_row][s_col]));
              } else {
                arg.X_atomic.atomicAdd(0,coarse_parity,coarse_x_cb,s_row,s_col,i0+i,j0+j,
                                       X[i_block0+i][j_block0+j][x_][s_row][s_col]);
              }

              if (!arg.bidirectional) {
                if (Arg::fineSpin != 1 && s_row == s_col) arg.X_atomic.atomicAdd(0,coarse_parity,coarse_x_cb,s_row,s_col,i0+i,j0+j,
                                                                                 X[i_block0+i][j_block0+j][x_][s_row][s_col]);
                else arg.X_atomic.atomicAdd(0,coarse_parity,coarse_x_cb,s_row,s_col,i0+i,j0+j,
                                            -X[i_block0+i][j_block0+j][x_][s_row][s_col]);
              }
            } // dir == QUDA_IN_PLACE
          }
        }
      }
    }
  };

  template <typename VUV, typename Arg>
  __device__ __host__ void storeCoarseSharedAtomic(VUV &vuv, bool isDiagonal, int coarse_x_cb, int coarse_parity, int i0, int j0, int parity, const Arg &arg)
  {
    switch (arg.dir) {
    case QUDA_BACKWARDS:
      target::dispatch<storeCoarseSharedAtomic_impl>(vuv, isDiagonal, coarse_x_cb, coarse_parity, i0, j0, parity, Pack<QUDA_BACKWARDS>(), arg); break;
    case QUDA_FORWARDS:
      target::dispatch<storeCoarseSharedAtomic_impl>(vuv, isDiagonal, coarse_x_cb, coarse_parity, i0, j0, parity, Pack<QUDA_FORWARDS>(), arg); break;
    case QUDA_IN_PLACE:
      target::dispatch<storeCoarseSharedAtomic_impl>(vuv, isDiagonal, coarse_x_cb, coarse_parity, i0, j0, parity, Pack<QUDA_IN_PLACE>(), arg); break;
    default:
      break;// do nothing
    }
  }

  template <typename VUV, typename Arg>
  inline __device__ __host__ void storeCoarseGlobalAtomic(VUV &vuv, bool isDiagonal, int coarse_x_cb, int coarse_parity, int i0, int j0, const Arg &arg)
  {
    using real = typename Arg::Float;
    const int dim_index = arg.dim_index % arg.Y_atomic.geometry;
    using TileType = typename Arg::vuvTileType;

    if (arg.dir == QUDA_IN_PLACE) {
      // same as dir == QUDA_FORWARDS
QUDA_UNROLL
      for (int s_row = 0; s_row < Arg::coarseSpin; s_row++) { // Chiral row block
QUDA_UNROLL
        for (int s_col = 0; s_col < Arg::coarseSpin; s_col++) { // Chiral column block
QUDA_UNROLL
          for (int i = 0; i < TileType::M; i++)
QUDA_UNROLL
            for (int j = 0; j < TileType::N; j++)
              arg.X_atomic.atomicAdd(0,coarse_parity,coarse_x_cb,s_row,s_col,i0+i,j0+j,vuv[s_row*Arg::coarseSpin+s_col](i,j));
        }
      }
    } else if (!isDiagonal) {
QUDA_UNROLL
      for (int s_row = 0; s_row < Arg::coarseSpin; s_row++) { // Chiral row block
QUDA_UNROLL
        for (int s_col = 0; s_col < Arg::coarseSpin; s_col++) { // Chiral column block
QUDA_UNROLL
          for (int i = 0; i < TileType::M; i++)
QUDA_UNROLL
            for (int j = 0; j < TileType::N; j++)
              arg.Y_atomic.atomicAdd(dim_index,coarse_parity,coarse_x_cb,s_row,s_col,i0+i,j0+j,vuv[s_row*Arg::coarseSpin+s_col](i,j));
        }
      }
    } else {

      if (arg.dir == QUDA_BACKWARDS) {
QUDA_UNROLL
        for (int s_row = 0; s_row < Arg::coarseSpin; s_row++) { // Chiral row block
QUDA_UNROLL
          for (int s_col = 0; s_col < Arg::coarseSpin; s_col++) { // Chiral column block
QUDA_UNROLL
            for (int i = 0; i < TileType::M; i++)
QUDA_UNROLL
              for (int j = 0; j < TileType::N; j++)
                arg.X_atomic.atomicAdd(0,coarse_parity,coarse_x_cb,s_col,s_row,j0+j,i0+i,conj(vuv[s_row*Arg::coarseSpin+s_col](i,j)));
          }
        }
      } else {
QUDA_UNROLL
        for (int s_row = 0; s_row < Arg::coarseSpin; s_row++) { // Chiral row block
QUDA_UNROLL
          for (int s_col = 0; s_col < Arg::coarseSpin; s_col++) { // Chiral column block
QUDA_UNROLL
            for (int i = 0; i < TileType::M; i++)
QUDA_UNROLL
              for (int j = 0; j < TileType::N; j++)
                arg.X_atomic.atomicAdd(0,coarse_parity,coarse_x_cb,s_row,s_col,i0+i,j0+j,vuv[s_row*Arg::coarseSpin+s_col](i,j));
          }
        }
      }

      if (!arg.bidirectional) {
QUDA_UNROLL
        for (int s_row = 0; s_row < Arg::coarseSpin; s_row++) { // Chiral row block
QUDA_UNROLL
          for (int s_col = 0; s_col < Arg::coarseSpin; s_col++) { // Chiral column block
            if (s_row != s_col) vuv[s_row * Arg::coarseSpin + s_col] *= static_cast<real>(-1.0);
            if (Arg::fineSpin != 1 || s_row != s_col) {
QUDA_UNROLL
              for (int i = 0; i < TileType::M; i++)
QUDA_UNROLL
                for (int j = 0; j < TileType::N; j++)
                  arg.X_atomic.atomicAdd(0,coarse_parity,coarse_x_cb,s_row,s_col,i0+i,j0+j,vuv[s_row*Arg::coarseSpin+s_col](i,j));
            }
          }
        }
      }
    }

  }

  template <typename Arg>
  __device__ __host__ void computeVUV(const Arg &arg, int parity, int x_cb, int i0, int j0, int parity_coarse_, int coarse_x_cb_)
  {
    using real = typename Arg::Float;
    constexpr int nDim = 4;
    int coord[QUDA_MAX_DIM];
    int coord_coarse[QUDA_MAX_DIM];

    getCoords(coord, x_cb, arg.x_size, parity);
    for (int d = 0; d < nDim; d++) coord_coarse[d] = coord[d]/arg.geo_bs[d];

    //Check to see if we are on the edge of a block.  If adjacent site
    //is in same block, M = X, else M = Y
    const bool isFromCoarseClover = Arg::fineSpin == 2 && arg.dir == QUDA_IN_PLACE;
    const bool isDiagonal = (isFromCoarseClover || isCoarseDiagonal(coord, coord_coarse, arg.dim, arg)) ? true : false;

    int coarse_parity = arg.shared_atomic ? parity_coarse_ : 0;
    if (!arg.shared_atomic) {
      for (int d=0; d<nDim; d++) coarse_parity += coord_coarse[d];
      coarse_parity &= 1;
      coord_coarse[0] /= 2;
    }
    int coarse_x_cb = arg.shared_atomic ? coarse_x_cb_ : ((coord_coarse[3]*arg.xc_size[2]+coord_coarse[2])*arg.xc_size[1]+coord_coarse[1])*(arg.xc_size[0]/2) + coord_coarse[0];

    using Ctype = decltype(make_tile_C<complex<real>, false>(arg.vuvTile));
    Ctype vuv[Arg::coarseSpin * Arg::coarseSpin];
    multiplyVUV(vuv, arg, parity, x_cb, i0, j0);

    if (isDiagonal && !isFromCoarseClover) {
QUDA_UNROLL
      for (int s2=0; s2<Arg::coarseSpin*Arg::coarseSpin; s2++) vuv[s2] *= -arg.kappa;
    }

    if (arg.shared_atomic)
      storeCoarseSharedAtomic(vuv, isDiagonal, coarse_x_cb, coarse_parity, i0, j0, parity, arg);
    else
      storeCoarseGlobalAtomic(vuv, isDiagonal, coarse_x_cb, coarse_parity, i0, j0, arg);
  }

  template <bool is_device> struct getIndices {
    template <typename Arg> inline void operator()(int &parity_coarse, int &x_coarse_cb, int &parity, int &,
                                                   int &parity_c_row, int &c_row, int &, const Arg &arg)
    {
      c_row  = arg.parity_flip ? (parity_c_row % arg.vuvTile.M_tiles) : (parity_c_row / 2); // coarse color row index
      parity = arg.parity_flip ? (parity_c_row / arg.vuvTile.M_tiles) : (parity_c_row % 2); // coarse color row index
      parity_coarse = 0;
      x_coarse_cb = 0;
    }
  };

  template <> struct getIndices<true> {
    template <typename Arg> __device__ inline void operator()(int &parity_coarse, int &x_coarse_cb, int &parity, int &x_cb,
                                                              int &parity_c_row, int &c_row, int &c_col, const Arg &arg)
    {
      QUDA_RT_CONSTS;
      if (arg.coarse_color_wave) {
        int parity_c_row_block_idx_z = blockDim.y*blockIdx.x + threadIdx.y;
        int c_row_block_idx_z = arg.parity_flip ? (parity_c_row_block_idx_z % arg.coarse_color_grid_z ) : (parity_c_row_block_idx_z / 2); // coarse color row index
        parity = arg.parity_flip ? (parity_c_row_block_idx_z / arg.coarse_color_grid_z ) : (parity_c_row_block_idx_z % 2);
        c_row = c_row_block_idx_z % arg.vuvTile.M_tiles;
        int block_idx_z = c_row_block_idx_z / arg.vuvTile.M_tiles;
        c_col = blockDim.z*block_idx_z + threadIdx.z; // coarse color col index
      } else {
        c_row  = arg.parity_flip ? (parity_c_row % arg.vuvTile.M_tiles) : (parity_c_row / 2); // coarse color row index
        parity = arg.parity_flip ? (parity_c_row / arg.vuvTile.M_tiles) : (parity_c_row % 2); // coarse color row index
        c_col = blockDim.z*blockIdx.z + threadIdx.z; // coarse color col index
      }

      // if (parity > 1 && shared_atomic), you can go outside the bounds of arg.coarse_to_fine below
      if (parity > 1) return;

      if (!arg.shared_atomic) {
        x_cb = blockDim.x*(arg.coarse_color_wave ? blockIdx.y : blockIdx.x) + threadIdx.x;
        x_coarse_cb = 0;
        parity_coarse = 0;
      } else {
        int block_dim_x = virtualBlockDim(arg);
        int thread_idx_x = virtualThreadIdx(arg);
        int x_coarse = coarseIndex(arg);

        parity_coarse = x_coarse >= arg.coarseVolumeCB ? 1 : 0;
        x_coarse_cb = x_coarse - parity_coarse*arg.coarseVolumeCB;

        // obtain fine index from this look-up table
        // since both parities map to the same block, each thread block must do both parities

        // threadIdx.x - fine checkerboard offset
        // threadIdx.y - fine parity offset
        // blockIdx.x  - which coarse block are we working on
        // assume that coarse_to_fine look up map is ordered as (coarse-block-id + fine-point-id)
        // and that fine-point-id is parity ordered

        int x_fine = arg.coarse_to_fine[ (x_coarse*2 + parity) * block_dim_x + thread_idx_x];
        x_cb = x_fine - parity*arg.fineVolumeCB;
      }
    }
  };

    template <typename Arg> struct compute_vuv {
    const Arg &arg;
    static constexpr const char *filename() { return KERNEL_FILE; }
    constexpr compute_vuv(const Arg &arg) : arg(arg) { }

    /**
       3-d parallelism
       @param[in] x_cb e/o fine-grid spacetime
       @param[in] parity_c_row parity * output color row
       @param[in] c_col output coarse color column
    */
    __device__ __host__ inline void operator()(int x_cb, int parity_c_row, int c_col)
    {
      int parity, parity_coarse, x_coarse_cb, c_row;
      target::dispatch<getIndices>(parity_coarse, x_coarse_cb, parity, x_cb, parity_c_row, c_row, c_col, arg);

      if (parity > 1) return;
      if (c_row >= arg.vuvTile.M_tiles) return;
      if (c_col >= arg.vuvTile.N_tiles) return;
      if (!arg.shared_atomic && x_cb >= arg.fineVolumeCB) return;

      computeVUV(arg, parity, x_cb, c_row * arg.vuvTile.M, c_col * arg.vuvTile.N, parity_coarse, x_coarse_cb);
    }
  };

  template <typename Arg> struct compute_coarse_clover {
    static_assert(!Arg::from_coarse, "computeCoarseClover is only defined on the fine grid");
    const Arg &arg;
    static constexpr const char *filename() { return KERNEL_FILE; }
    constexpr compute_coarse_clover(const Arg &arg) : arg(arg) { }

    /**
       3-d parallelism
       @param[in] x_cb e/o fine-grid spacetime
       @param[in] parity_c_col parity * output color column
       @param[in] c_row output coarse color row
    */
    __device__ __host__ inline void operator()(int x_cb, int parity_c_col, int c_row)
    {
      using real = typename Arg::Float;
      int c_col = parity_c_col % Arg::coarseColor; // coarse color col index
      int parity = parity_c_col / Arg::coarseColor;
      constexpr int nDim = 4;

      int coord[QUDA_MAX_DIM];
      int coord_coarse[QUDA_MAX_DIM];

      getCoords(coord, x_cb, arg.x_size, parity);
      for (int d = 0; d < nDim; d++) coord_coarse[d] = coord[d]/arg.geo_bs[d];

      int coarse_parity = 0;
      for (int d = 0; d < nDim; d++) coarse_parity += coord_coarse[d];
      coarse_parity &= 1;
      coord_coarse[0] /= 2;
      int coarse_x_cb = ((coord_coarse[3]*arg.xc_size[2]+coord_coarse[2])*arg.xc_size[1]+coord_coarse[1])*(arg.xc_size[0]/2) + coord_coarse[0];

      coord[0] /= 2;

      complex<real> X[Arg::coarseSpin * Arg::coarseSpin];
      for (int i = 0; i < Arg::coarseSpin * Arg::coarseSpin; i++) X[i] = 0.0;

      // If Nspin = 4, then the clover term has structure C_{\mu\nu} = \gamma_{\mu\nu}C^{\mu\nu}
<<<<<<< HEAD
QUDA_UNROLL
      for (int s = 0; s < Arg::fineSpin; s++) { // Loop over fine spin row
        const int s_c = arg.spin_map(s,parity);
        // On the fine lattice, the clover field is chirally blocked, so loop over rows/columns
        // in the same chiral block.
QUDA_UNROLL
        for (int s_col = s_c * arg.spin_bs; s_col < (s_c+1) * arg.spin_bs; s_col++) { // Loop over fine spin column
QUDA_UNROLL
          for (int ic = 0; ic < Arg::fineColor; ic++) { // Sum over fine color row
            complex<real> CV = 0.0;
QUDA_UNROLL
            for (int jc = 0; jc < Arg::fineColor; jc++) {  // Sum over fine color column
              CV = cmac(arg.C(0, parity, x_cb, s, s_col, ic, jc), arg.V(parity, x_cb, s_col, jc, c_col), CV);
            } // Fine color column
            X[s_c*Arg::coarseSpin + s_c] = cmac(conj(arg.V(parity, x_cb, s, ic, c_row)), CV, X[s_c*Arg::coarseSpin + s_c]);
          }  // Fine color row
        }  // Fine spin column
      } // Fine spin
=======
#pragma unroll
      for (int chi = 0; chi < 2; chi++) {

#pragma unroll
        for (int s_row = 0; s_row < Arg::fineSpin / 2; s_row++) { // Loop over fine spin row within a chiral block
          const int s_c = arg.spin_map(chi * Arg::fineSpin / 2 + s_row, parity);
          // On the fine lattice, the clover field is chirally blocked, so loop over rows/columns
          // in the same chiral block.
#pragma unroll
          for (int s_col = 0; s_col < Arg::fineSpin / 2; s_col++) { // Loop over fine spin column within a chiral block
#pragma unroll
            for (int ic = 0; ic < Arg::fineColor; ic++) { // Sum over fine color row
              complex<real> CV = 0.0;
#pragma unroll
              for (int jc = 0; jc < Arg::fineColor; jc++) {  // Sum over fine color column
                CV = cmac(arg.C(parity, x_cb, chi, s_row, s_col, ic, jc), arg.V(parity, x_cb, chi * Arg::fineSpin / 2 + s_col, jc, c_col), CV);
              } // Fine color column
              X[s_c * Arg::coarseSpin + s_c] =
                cmac(conj(arg.V(parity, x_cb, chi * Arg::fineSpin / 2 + s_row, ic, c_row)), CV, X[s_c*Arg::coarseSpin + s_c]);
            }  // Fine color row
          }  // Fine spin column
        } // Fine spin

      }
>>>>>>> 1704c009

QUDA_UNROLL
      for (int si = 0; si < Arg::coarseSpin; si++) {
QUDA_UNROLL
        for (int sj = 0; sj < Arg::coarseSpin; sj++) {
          arg.X_atomic.atomicAdd(0, coarse_parity, coarse_x_cb, si, sj, c_row, c_col, X[si*Arg::coarseSpin+sj]);
        }
      }
    }
  };

  /**
   * Wilson-type: Compute the forward links from backwards links by flipping the
   * sign of the spin projector
   * Staggered-type: there's no spin-diagonal term, only flip off-spin term
   */
  template <typename Arg> struct reverse {
    const Arg &arg;
    static constexpr const char *filename() { return KERNEL_FILE; }
    constexpr reverse(const Arg &arg) : arg(arg) { }

    /**
       3-d parallelism
       @param[in] x_cb e/o coarse-grid spacetime
       @param[in] parity_c_col parity * color column
       @param[in] c_row coarse color row
    */
    __device__ __host__ void operator()(int x_cb, int parity_c_col, int c_row)
    {
      int parity = parity_c_col / Arg::coarseColor;
      int c_col = parity_c_col % Arg::coarseColor;

QUDA_UNROLL
      for (int d=0; d<4; d++) {
QUDA_UNROLL
        for (int s_row = 0; s_row < Arg::coarseSpin; s_row++) { //Spin row
QUDA_UNROLL
          for (int s_col = 0; s_col < Arg::coarseSpin; s_col++) { //Spin column
            if (s_row == s_col && Arg::coarseSpin != 1)
              arg.Y(d+4, parity, x_cb, s_row, s_col, c_row, c_col) = arg.Y(d, parity, x_cb, s_row, s_col, c_row, c_col);
            else
              arg.Y(d+4, parity, x_cb, s_row, s_col, c_row, c_col) = -arg.Y(d, parity, x_cb, s_row, s_col, c_row, c_col);
          } //Spin column
        } //Spin row

      } // dimension
    }
  };

  /**
   * Adds the identity matrix to the coarse local term.
   */
  template <typename Arg> struct add_coarse_diagonal {
    using real = typename Arg::Float;
    const Arg &arg;
    static constexpr const char *filename() { return KERNEL_FILE; }
    constexpr add_coarse_diagonal(const Arg &arg) : arg(arg) { }

    /**
       3-d parallelism
       @param[in] x_cb e/o coarse-grid spacetime
       @param[in] parity parity index
       @param[in] c coarse color
    */
    __device__ __host__ void operator()(int x_cb, int parity, int c)
    {
      for (int s = 0; s < Arg::coarseSpin; s++) { //Spin
        arg.X_atomic(0,parity,x_cb,s,s,c,c) += complex<real>(1.0, 0.0);
      } //Spin
    }
  };

  /**
   * Adds the staggered mass to the coarse local term.
   */
  template <typename Arg> struct add_coarse_staggered_mass {
    using real = typename Arg::Float;
    const Arg &arg;
    static constexpr const char *filename() { return KERNEL_FILE; }
    constexpr add_coarse_staggered_mass(const Arg &arg) : arg(arg) { }

    /**
       2-d parallelism
       @param[in] x_cb e/o coarse-grid spacetime
       @param[in] parity parity index
    */
    __device__ __host__ void operator()(int x_cb, int parity, int)
    {
      for (int s = 0; s < Arg::coarseSpin; s++) { //Spin
        for (int c = 0; c < Arg::coarseColor; c++) { //Color
          arg.X_atomic(0,parity,x_cb,s,s,c,c) += complex<real>(static_cast<real>(2) * arg.mass, 0.0);
        } //Color
      } //Spin
    }
  };

  /**
   * Adds the twisted-mass term to the coarse local term.
   */
  template <typename Arg> struct add_coarse_tm {
    using real = typename Arg::Float;
    const Arg &arg;
    static constexpr const char *filename() { return KERNEL_FILE; }
    constexpr add_coarse_tm(const Arg &arg) : arg(arg) { }

    /**
       3-d parallelism
       @param[in] x_cb e/o coarse-grid spacetime
       @param[in] parity parity index
       @param[in] c coarse color
    */
    __device__ __host__ void operator()(int x_cb, int parity, int c)
    {
      const complex<real> mu(0., arg.mu*arg.mu_factor);

      for (int s = 0; s < Arg::coarseSpin/2; s++) { //Spin
        arg.X_atomic(0, parity, x_cb, s, s, c, c) += mu;
      } //Spin
      for (int s = Arg::coarseSpin/2; s < Arg::coarseSpin; s++) { //Spin
        arg.X_atomic(0, parity, x_cb, s, s, c, c) -= mu;
      } //Spin
    }
  };

  /**
   * Convert the field from the atomic format to the required computation format, e.g. fixed point to floating point
   */
  template <typename Arg> struct convert {
    using real = typename Arg::Float;
    const Arg &arg;
    static constexpr const char *filename() { return KERNEL_FILE; }
    constexpr convert(const Arg &arg) : arg(arg) { }

    /**
       3-d parallelism
       @param[in] x_cb e/o coarse-grid spacetime
       @param[in] parity_c_col parity * output coarse color column
       @param[in] c_row output coarse color row
    */
    __device__ __host__ void operator()(int x_cb, int parity_c_col, int c_row)
    {
      int c_col = parity_c_col % Arg::coarseColor; // color col index
      int parity = parity_c_col / Arg::coarseColor;

      if (arg.dim_index < 8) {
        const auto &in = arg.Y_atomic;
        int d_in = arg.dim_index % in.geometry;
        int d_out = arg.dim_index % arg.Y.geometry;

QUDA_UNROLL
        for (int s_row = 0; s_row < Arg::coarseSpin; s_row++) { //Spin row
QUDA_UNROLL
          for (int s_col = 0; s_col < Arg::coarseSpin; s_col++) { //Spin column
            complex<real> M = in(d_in,parity,x_cb,s_row,s_col,c_row,c_col);
            arg.Y(d_out,parity,x_cb,s_row,s_col,c_row,c_col) = M;
          } //Spin column
        } //Spin row
      } else {
        const auto &in = arg.X_atomic;
        int d_in = arg.dim_index % in.geometry;
        int d_out = arg.dim_index % arg.X.geometry;

QUDA_UNROLL
        for (int s_row = 0; s_row < Arg::coarseSpin; s_row++) { //Spin row
QUDA_UNROLL
          for (int s_col = 0; s_col < Arg::coarseSpin; s_col++) { //Spin column
            complex<real> M = in(d_in,parity,x_cb,s_row,s_col,c_row,c_col);
            arg.X(d_out,parity,x_cb,s_row,s_col,c_row,c_col) = M;
          } //Spin column
        } //Spin row
      }
    }
  };

  /**
   * Rescale the matrix elements by arg.rescale
   */
  template <typename Arg> struct rescale {
    using real = typename Arg::Float;
    const Arg &arg;
    static constexpr const char *filename() { return KERNEL_FILE; }
    constexpr rescale(const Arg &arg) : arg(arg) { }

    /**
       3-d parallelism
       @param[in] x_cb e/o coarse-grid spacetime
       @param[in] parity_c_col parity * output coarse color column
       @param[in] c_row output coarse color row
    */
    __device__ __host__ void operator()(int x_cb, int parity_c_col, int c_row)
    {
      int c_col = parity_c_col % Arg::coarseColor; // color col index
      int parity = parity_c_col / Arg::coarseColor;

QUDA_UNROLL
      for (int s_row = 0; s_row < Arg::coarseSpin; s_row++) { //Spin row
QUDA_UNROLL
        for (int s_col = 0; s_col < Arg::coarseSpin; s_col++) { //Spin column
          complex<real> M = arg.Y(arg.dim_index,parity,x_cb,s_row,s_col,c_row,c_col);
          arg.Y(arg.dim_index,parity,x_cb,s_row,s_col,c_row,c_col) = arg.rescale*M;
        } //Spin column
      } //Spin row
    }
  };

} // namespace quda<|MERGE_RESOLUTION|>--- conflicted
+++ resolved
@@ -1298,40 +1298,20 @@
       for (int i = 0; i < Arg::coarseSpin * Arg::coarseSpin; i++) X[i] = 0.0;
 
       // If Nspin = 4, then the clover term has structure C_{\mu\nu} = \gamma_{\mu\nu}C^{\mu\nu}
-<<<<<<< HEAD
-QUDA_UNROLL
-      for (int s = 0; s < Arg::fineSpin; s++) { // Loop over fine spin row
-        const int s_c = arg.spin_map(s,parity);
-        // On the fine lattice, the clover field is chirally blocked, so loop over rows/columns
-        // in the same chiral block.
-QUDA_UNROLL
-        for (int s_col = s_c * arg.spin_bs; s_col < (s_c+1) * arg.spin_bs; s_col++) { // Loop over fine spin column
-QUDA_UNROLL
-          for (int ic = 0; ic < Arg::fineColor; ic++) { // Sum over fine color row
-            complex<real> CV = 0.0;
-QUDA_UNROLL
-            for (int jc = 0; jc < Arg::fineColor; jc++) {  // Sum over fine color column
-              CV = cmac(arg.C(0, parity, x_cb, s, s_col, ic, jc), arg.V(parity, x_cb, s_col, jc, c_col), CV);
-            } // Fine color column
-            X[s_c*Arg::coarseSpin + s_c] = cmac(conj(arg.V(parity, x_cb, s, ic, c_row)), CV, X[s_c*Arg::coarseSpin + s_c]);
-          }  // Fine color row
-        }  // Fine spin column
-      } // Fine spin
-=======
-#pragma unroll
+QUDA_UNROLL
       for (int chi = 0; chi < 2; chi++) {
 
-#pragma unroll
+QUDA_UNROLL
         for (int s_row = 0; s_row < Arg::fineSpin / 2; s_row++) { // Loop over fine spin row within a chiral block
           const int s_c = arg.spin_map(chi * Arg::fineSpin / 2 + s_row, parity);
           // On the fine lattice, the clover field is chirally blocked, so loop over rows/columns
           // in the same chiral block.
-#pragma unroll
+QUDA_UNROLL
           for (int s_col = 0; s_col < Arg::fineSpin / 2; s_col++) { // Loop over fine spin column within a chiral block
-#pragma unroll
+QUDA_UNROLL
             for (int ic = 0; ic < Arg::fineColor; ic++) { // Sum over fine color row
               complex<real> CV = 0.0;
-#pragma unroll
+QUDA_UNROLL
               for (int jc = 0; jc < Arg::fineColor; jc++) {  // Sum over fine color column
                 CV = cmac(arg.C(parity, x_cb, chi, s_row, s_col, ic, jc), arg.V(parity, x_cb, chi * Arg::fineSpin / 2 + s_col, jc, c_col), CV);
               } // Fine color column
@@ -1342,7 +1322,6 @@
         } // Fine spin
 
       }
->>>>>>> 1704c009
 
 QUDA_UNROLL
       for (int si = 0; si < Arg::coarseSpin; si++) {
