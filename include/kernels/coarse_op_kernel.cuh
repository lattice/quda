--- conflicted
+++ resolved
@@ -892,12 +892,8 @@
     template <typename VUV, typename Pack, typename Arg>
     inline __device__ void operator()(VUV &vuv, bool isDiagonal, int coarse_x_cb, int coarse_parity, int i0, int j0, int parity, const Pack &pack, const Arg &arg)
     {
-<<<<<<< HEAD
       QUDA_RT_CONSTS;
-      using Float = typename Arg::Float;
-=======
       using real = typename Arg::Float;
->>>>>>> 58d1bcaa
       using TileType = typename Arg::vuvTileType;
       const int dim_index = arg.dim_index % arg.Y_atomic.geometry;
       __shared__ complex<storeType> X[Arg::max_color_height_per_block][Arg::max_color_width_per_block][4][Arg::coarseSpin][Arg::coarseSpin];
