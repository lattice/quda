--- conflicted
+++ resolved
@@ -1403,21 +1403,9 @@
       using real = typename Arg::Float;
       using TileType = typename Arg::vuvTileType;
       const int dim_index = arg.dim_index % arg.Y_atomic.geometry;
-<<<<<<< HEAD
-#ifndef QUDA_TARGET_OMPTARGET
-      __shared__ complex<storeType> X[Arg::max_color_height_per_block][Arg::max_color_width_per_block][4][Arg::coarseSpin][Arg::coarseSpin];
-      __shared__ complex<storeType> Y[Arg::max_color_height_per_block][Arg::max_color_width_per_block][4][Arg::coarseSpin][Arg::coarseSpin];
-#else
-      typedef complex<storeType> TyX0[Arg::max_color_width_per_block][4][Arg::coarseSpin][Arg::coarseSpin];
-      static_assert(sizeof(TyX0)*Arg::max_color_height_per_block*2 <= device::max_shared_memory_size(), "Shared cache not large enough for X and Y");
-      TyX0 *X = reinterpret_cast<TyX0 *>(device::get_shared_cache());
-      TyX0 *Y = X+Arg::max_color_height_per_block;
-#endif
-=======
       Cache<Arg> cache;
       auto &X = cache.data()[0];
       auto &Y = cache.data()[1];
->>>>>>> b930e937
 
       int x_ = coarse_x_cb % arg.aggregates_per_block;
       int tx = virtualThreadIdx(arg);
