#pragma once

#include <color_spinor_field_order.h>
#include <gauge_field_order.h>
#include <clover_field_order.h>
#include <multigrid_helper.cuh>
#include <index_helper.cuh>
#include <gamma.cuh>
#include <linalg.cuh>
#include <matrix_tile.cuh>
#include <target_device.h>
#include <kernel.h>

namespace quda {

  /** This is the storage type used when computing the coarse link
      variables: by using integers we have deterministic atomics */
  using storeType = int;

  /** This is the arg struct used for all multigrid coarse-grid
      construction.  The same instance is reused for different
      kernels */
  template <bool from_coarse_, typename Float_, int fineSpin_, int coarseSpin_, int fineColor_, int coarseColor_, typename coarseGauge,
            typename coarseGaugeAtomic, typename fineGauge, typename fineSpinorAV_, typename fineSpinorUV_,
            typename fineSpinorV_, typename fineClover>
  struct CalculateYArg : kernel_param<> {
    using Float = Float_; /** Float Precision of the computation */

    using fineSpinorV = fineSpinorV_; /** Type of the fine grid spinor field */
    using fineSpinorUV = fineSpinorUV_; /** Type of the temporary that stores the fine-link * spinor field product */
    using fineSpinorAV = fineSpinorAV_; /** Type of the temporary that stores the clover/kd-inv * spinor field product */

    static constexpr int fineSpin = fineSpin_; /** Number of spins on the fine grid */
    static constexpr int coarseSpin = coarseSpin_; /** Number of spins on the coarse grid */

    static constexpr int fineColor = fineColor_;  /** Number of colors on the fine grid */
    static constexpr int coarseColor = coarseColor_;  /** Number of colors on the coarse grid */

    static constexpr int fineDof = fineSpin * fineColor;
    static constexpr int coarseDof = coarseSpin * coarseColor;

    static constexpr bool from_coarse = from_coarse_; /** Whether the fine grid is itself a coarse grid */
    static constexpr bool is_mma_compatible = coarseGauge::is_mma_compatible; /** Whether tensor-core acceleration is applicable */

    static constexpr bool from_kd_op = fineSpin == 1 && fineSpinorV::nSpin != fineSpinorAV::nSpin; /** Whether we're coarsening the KD operator or not */

    coarseGauge Y;           /** Computed coarse link field */
    coarseGauge X;           /** Computed coarse clover field */

    coarseGaugeAtomic Y_atomic;    /** Y atomic accessor used for computation before conversion to final format */
    coarseGaugeAtomic X_atomic;    /** X atomic accessor used for computation before conversion to final format */

    fineSpinorUV UV;        /** Temporary that stores the fine-link * spinor field product */
    fineSpinorAV AV;           /** Temporary that stores the clover * spinor field product */

    const fineGauge U;       /** Fine grid link field */
    const fineGauge L;       /** Fine grid long link field for asqtad/hisq op */
    const fineGauge K;       /** Fine grid Kahler-Dirac inverse */
    const fineSpinorV V;     /** Fine grid spinor field */
    const fineClover C;      /** Fine grid clover field */
    const fineClover Cinv;   /** Fine grid clover field */

    int_fastdiv x_size[QUDA_MAX_DIM];   /** Dimensions of fine grid */
    int xc_size[QUDA_MAX_DIM];  /** Dimensions of coarse grid */

    int_fastdiv geo_bs[QUDA_MAX_DIM];   /** Geometric block dimensions */
    const int spin_bs;          /** Spin block size */
    const spin_mapper<fineSpin,coarseSpin> spin_map; /** Helper that maps fine spin to coarse spin */

    int comm_dim[QUDA_MAX_DIM]; /** Node parition array */

    Float kappa;                /** kappa value */
    Float mass;                 /** mass value */
    Float mu;                   /** mu value */
    Float mu_factor;            /** multiplicative factor for mu applied when mu is added to the operator */
    Float rescale;              /** rescaling factor used when rescaling the Y links if the maximum increases */

    const int fineVolumeCB;     /** Fine grid volume */
    const int coarseVolumeCB;   /** Coarse grid volume */

    const int *fine_to_coarse;  /** Pointer to the fine-to-coarse look-up table */
    const int *coarse_to_fine;  /** Pointer to the coarse-to-fine look-up table */

    const bool bidirectional;   /** Whether the operator we are coarsening requires bi-directional coarsening */

    /** To increase L2 locality we can schedule the geometry to grid.y
        and the coarse colors to grid.x.  This will increase the
        potential for L2 reuse since a given wave of thread blocks
        will be for different coarse color but the same coarse grid
        point which will have common loads. */
    bool coarse_color_wave = false;

    /** Enable this for shared-memory atomics instead of global
        atomics.  Doing so means that all (modulo the parity) of the
        coarsening for a coarse degree of freedom is handled by a
        single thread block.  For computeVUV only at present. */
    bool shared_atomic;

    /** With parity_flip enabled we make parity the slowest running
        dimension in the y-thread axis, and coarse color runs faster.
        This improves read locality at the expense of write
        locality */
    bool parity_flip;

    int_fastdiv aggregates_per_block; /** number of aggregates per thread block */
    int_fastdiv grid_z; /** this is the coarseColor grid that is wrapped into the x grid when coarse_color_wave is enabled */
    int_fastdiv coarse_color_grid_z; /** constant we ned to divide by */

    static constexpr bool compute_max = false;
    Float *max_h; /** scalar that stores the maximum element on the host */
    Float *max_d; /** scalar that stores the maximum elenent on the device */
    Float *max;   /** points to either max_h or max_d, for host or device, respectively */

    int dim;           /** which dimension are we working on */
    QudaDirection dir; /** which direction are working on */
    int dim_index;     /** which direction / dimension we are working on */

    bool twist; /** whether we are doing twisted or non-twisted */
    bool kd_dagger; /** whether we're applying the dagger of the KD inverse field or not */

    static constexpr int tile_height_uv = fineColor % 4 == 0 ? 4 : fineColor % 3 == 0 ? 3 : fineColor % 2 ? 2 : 1; /** tile height used for computeUV */
    static constexpr int tile_width_uv = coarseColor % 2 == 0 ? 2 : 1;                                             /** tile width used for computeUV */
    using uvTileType = TileSize<fineColor, coarseColor, fineColor, tile_height_uv, tile_width_uv, 1>;              /** tile type used for computeUV */
    uvTileType uvTile;                                                                                             /** tile instance used for computeUV */

    // tile used for computeVUV - for fine Wilson grids best to use 4, else use max of 3
    static constexpr int tile_height_vuv = (coarseColor % 4 == 0 && fineSpin == 4) ? 4 : coarseColor % 3 == 0 ? 3 : 2; /** tile height used for computeVUV */
    static constexpr int tile_width_vuv = coarseColor % 2 == 0 ? 2 : 1;                                                /** tile width used for computeVUV */
    using vuvTileType = TileSize<coarseColor, coarseColor, fineColor, tile_height_vuv, tile_width_vuv, 1>;             /** tile type used for computeVUV */
    vuvTileType vuvTile;                                                                                               /** tile instance used for computeUV */

    // max colors per block is 8, rounded up to whole multiples of tile size
    static constexpr int max_color_height_per_block = coarseColor < 8 ? coarseColor : ((8 + tile_height_vuv - 1) / tile_height_vuv) * tile_height_vuv;
    static constexpr int max_color_width_per_block = coarseColor < 8 ? coarseColor : ((8 + tile_width_vuv - 1) / tile_width_vuv) * tile_width_vuv;
    static constexpr int max_height_tiles_per_block = max_color_height_per_block / tile_height_vuv;
    static constexpr int max_width_tiles_per_block = max_color_width_per_block / tile_width_vuv;
    static_assert(max_color_height_per_block % tile_height_vuv == 0, "max_color_height_per_block must be divisible by tile height");
    static_assert(max_color_width_per_block % tile_width_vuv == 0, "max_color_width_per_block must be divisible by tile width");

    /**
       @brief Constructor for CalculateYArg
       @param[out] Y Accessor to the coarse gauge field
       @param[out] X Accessor to the coarse clover field
       @param[in,out] Y Atomic accessor to the coarse gauge field
       @param[in,out] X Atomic accessor to the coarse clover field
       @param[in,out] UV Accessor to the uv temp packed colorspinor field
       @param[in,out] AV Accessor to the av temp packed colorspinor field
       @param[in] U Accessor to the fine gauge field
       @param[in] L Accessor to the fine long-link field
       @param[in] K Accessor to the Kahler-Dirac inverse field
       @param[in] V Accessor to the packed nullspace colorspinor field
       @param[in] C Accessor to the fine clover field
       @param[in] Cinv Accessor to the fine inverse clover field
       @param[in] kappa Kappa parameter from the fine operator
       @param[in] mass Mass parameter from the fine operator
       @param[in] mu Twisted mass parameter from the fine operator
       @param[in] mu_factor Additional twisted mass parameter for coarse-grid stability
       @param[in] x_size_ Fine-grid geometric dimensions
       @param[in] xc_size_ Coarse-grid geometric dimensions
       @param[in] fine_to_coarse Pointer to fine-to-coarse look-up table (memory space is same compute)
       @param[in] coarse_to_fine Pointer to coarse-to-fine look-up table (memory space is same compute)
       @param[in] bidirectional Whether the operator we are coarsening requires bi-directional coarsening
     */
    CalculateYArg(coarseGauge &Y, coarseGauge &X,
      coarseGaugeAtomic &Y_atomic, coarseGaugeAtomic &X_atomic,
      fineSpinorUV &UV, fineSpinorAV &AV, const fineGauge &U, const fineGauge &L, const fineGauge &K, const fineSpinorV &V,
      const fineClover &C, const fineClover &Cinv, double kappa, double mass, double mu, double mu_factor,
      const int *x_size_, const int *xc_size_, int spin_bs_,
      const int *fine_to_coarse, const int *coarse_to_fine, bool bidirectional)
      : Y(Y), X(X), Y_atomic(Y_atomic), X_atomic(X_atomic),
      UV(UV), AV(AV), U(U), L(L), K(K), V(V), C(C), Cinv(Cinv), spin_bs(spin_bs_), spin_map(),
      kappa(static_cast<Float>(kappa)), mass(static_cast<Float>(mass)), mu(static_cast<Float>(mu)), mu_factor(static_cast<Float>(mu_factor)),
      fineVolumeCB(V.VolumeCB()), coarseVolumeCB(X.VolumeCB()),
      fine_to_coarse(fine_to_coarse), coarse_to_fine(coarse_to_fine),
      bidirectional(bidirectional), shared_atomic(false), parity_flip(false),
        aggregates_per_block(1), max_h(nullptr), max_d(nullptr), max(nullptr)
    {
      if (V.GammaBasis() != QUDA_DEGRAND_ROSSI_GAMMA_BASIS)
        errorQuda("Gamma basis %d not supported", V.GammaBasis());

      for (int i=0; i<QUDA_MAX_DIM; i++) {
        x_size[i] = i < 4 ? x_size_[i] : 1;
        xc_size[i] = i < 4 ? xc_size_[i] : 1;
        geo_bs[i] = x_size[i] / xc_size[i];
        comm_dim[i] = i < 4 ? comm_dim_partitioned(i) : 1;
      }
    }
  };

  /** This is a wrapper class that derives from the kernel argument
      struct, and is used to enable the maximum element computation */
  template <typename T>  struct ArgMax : public T {
    static constexpr bool compute_max = true;
    ArgMax(const T& t) : T(t) { }
  };

  /**
     @brief Helper for computing if the present site is within the
     forwards halo region

     @return If we within the halo
     @param[in] coord Grid coordinates
     @param[in] dim Dimension of the shift
     @param[in] nFace Depth of the halo
     @param[in] arg Kernel argument
  */
  template <typename Arg> constexpr bool isHalo(const int coord[], int dim, const int nFace, const Arg &arg)
  {
    switch (dim) {
    case 0: return arg.comm_dim[0] && coord[0] + nFace >= arg.x_size[0];
    case 1: return arg.comm_dim[1] && coord[1] + nFace >= arg.x_size[1];
    case 2: return arg.comm_dim[2] && coord[2] + nFace >= arg.x_size[2];
    case 3: return arg.comm_dim[3] && coord[3] + nFace >= arg.x_size[3];
    }
    return false;
  }

  /**
     @brief Helper for computing if the fine site we are on
     corresponds to the coarse operator diagaonl

     @return If we are on the coarse diagonal
     @param[in] coord Fine grid coordinates
     @param[in] coord_coarse Coarse grid coordinates
     @param[in] dim Dimension
     @param[in] arg Kernel argument
  */
<<<<<<< HEAD
  template <typename Arg> constexpr bool isCoarseDiagonal(const int coord[], const int coord_coarse[], int dim, const int nFace, const Arg &arg)
=======
  template <typename Arg> constexpr bool isCoarseDiagonal(const int coord[], const int coord_coarse[], int dim, int nFace, const Arg &arg)
>>>>>>> 5bdbd8de
  {
    switch (dim) {
    case 0: return ((coord[0] + nFace) % arg.x_size[0]) / arg.geo_bs[0] == coord_coarse[0];
    case 1: return ((coord[1] + nFace) % arg.x_size[1]) / arg.geo_bs[1] == coord_coarse[1];
    case 2: return ((coord[2] + nFace) % arg.x_size[2]) / arg.geo_bs[2] == coord_coarse[2];
    case 3: return ((coord[3] + nFace) % arg.x_size[3]) / arg.geo_bs[3] == coord_coarse[3];
    }
    return false;
  }

  /**
     @brief Calculates the matrix UV^{s,c'}_mu(x) = \sum_c U^{c}_mu(x) * V^{s,c}_mu(x+mu) for Wilson-type fermions
     Where: mu = dim, s = fine spin, c' = coarse color, c = fine color
     or, if dir == QUDA_IN_PLACE, UV^{s,c'}(x) = \sum_c C^{c}_mu(x) * V^{s,c}_mu(x+mu)

     @return The maximum element of the result (if Arg::compute_max == true)
     @param[in] arg Kernel argumnt
     @param[in] Gacc Input gauge vector, always arg.U for nSpin == 4 (Wilson fermions) so we ignore it
     @param[in] Wacc Input vector accessor
     @param[in] parity Parity index
     @param[in] x_cb Checkerboard index
     @param[in] i0 Color color row index (coarse)
     @param[in] j0 Color column index (fine)
  */
  template <int nFace, typename gType, typename Wtype, typename Arg>
  __device__ __host__ inline std::enable_if_t<!Arg::from_coarse && Arg::fineSpin == 4, typename Arg::Float>
  computeUV(const Arg &arg, const gType&, const Wtype &Wacc, int parity, int x_cb, int i0, int j0)
  {
    constexpr int uvSpin = Arg::fineSpin;

    using real = typename Arg::Float;
    using complex = complex<real>;
    using TileType = typename Arg::uvTileType;
    auto &tile = arg.uvTile;
    using Ctype = decltype(make_tile_C<complex, false>(tile));
    Ctype UV[uvSpin];

    int coord[4];
    getCoords(coord, x_cb, arg.x_size, parity);

    if ( isHalo(coord, arg.dim, nFace, arg) ) {

      int ghost_idx = ghostFaceIndex<1>(coord, arg.x_size, arg.dim, nFace);

#pragma unroll
      for (int k = 0; k < TileType::k; k += TileType::K) { // Fine Color columns of gauge field
        auto U = make_tile_A<complex, false>(tile);
        U.load(arg.U, arg.dim, parity, x_cb, i0, k);
#pragma unroll
        for (int s = 0; s < Arg::fineSpin; s++) {  //Fine Spin
          auto W = make_tile_B<complex, true>(tile);
          W.loadCS(Wacc, arg.dim, 1, (parity+1)&1, ghost_idx, s, k, j0);
          UV[s].mma_nn(U, W);
        } // Fine color columns
      }   // Fine spin (tensor)

    } else {

      int y_cb = linkIndexHop(coord, arg.x_size, arg.dim, nFace);

#pragma unroll
      for (int k = 0; k < TileType::k; k += TileType::K) { // Fine Color columns of gauge field
        auto U = make_tile_A<complex, false>(tile);
        U.load(arg.U, arg.dim, parity, x_cb, i0, k);
#pragma unroll
        for (int s = 0; s < Arg::fineSpin; s++) {  //Fine Spin
          auto W = make_tile_B<complex, false>(tile);
          W.loadCS(Wacc, 0, 0, (parity+1)&1, y_cb, s, k, j0);
          UV[s].mma_nn(U, W);
        }  //Fine color columns
      }    // Fine Spin
    }

    real uv_max = static_cast<real>(0.0);
#pragma unroll
    for (int s = 0; s < uvSpin; s++) {
      if constexpr (Arg::compute_max) {
        uv_max = fmax(UV[s].abs_max(), uv_max);
      } else {
        UV[s].saveCS(arg.UV, 0, 0, parity, x_cb, s, i0, j0);
      }
    }

    return uv_max;
  } // computeUV

  /**
     @brief Calculates the matrix UV^{s,c'}_mu(x) = \sum_c U^{c}_mu(x) * V^{s,c}_mu(x+mu) for non-KD staggered operators
     Where: mu = dim, s = fine spin, c' = coarse color, c = fine color
     or, if dir == QUDA_IN_PLACE, UV^{s,c'}(x) = \sum_c C^{c}_mu(x) * V^{s,c}_mu(x+mu)

     @return The maximum element of the result (if Arg::compute_max == true)
     @param[in] arg Kernel argumnt
     @param[in] Gacc Input gauge vector
     @param[in] Wacc Input vector accessor
     @param[in] parity Parity index
     @param[in] x_cb Checkerboard index
     @param[in] i0 Color color row index (coarse)
     @param[in] j0 Color column index (fine)
  */
  template <int nFace, typename gType, typename Wtype, typename Arg>
  __device__ __host__ inline std::enable_if_t<!Arg::from_coarse && Arg::fineSpin == 1 && !Arg::from_kd_op, typename Arg::Float>
  computeUV(const Arg &arg, const gType& Gacc, const Wtype &Wacc, int parity, int x_cb, int i0, int j0)
  {
    constexpr int uvSpin = Arg::fineSpinorUV::nSpin;

    using real = typename Arg::Float;
    using complex = complex<real>;
    using TileType = typename Arg::uvTileType;
    auto &tile = arg.uvTile;
    using Ctype = decltype(make_tile_C<complex, false>(tile));
    Ctype UV[uvSpin];

    int coord[4];
    getCoords(coord, x_cb, arg.x_size, parity);

    if ( isHalo(coord, arg.dim, nFace, arg) ) {

      int ghost_idx = (nFace == 1) ? ghostFaceIndex<1>(coord, arg.x_size, arg.dim, 1) : ghostFaceIndexStaggered<1>(coord, arg.x_size, arg.dim, 3);
      auto W = make_tile_B<complex, true>(tile);

#pragma unroll
      for (int k = 0; k < TileType::k; k += TileType::K) { // Fine Color columns of the gauge field
        auto U = make_tile_A<complex, false>(tile);
        U.load(Gacc, arg.dim, parity, x_cb, i0, k);
        // loading from V == AV, which has nSpin == 1
        W.loadCS(Wacc, arg.dim, 1, (parity+1)&1, ghost_idx, 0, k, j0);
        UV[0].mma_nn(U, W);
      } // fine color columns

    } else {

      int y_cb = linkIndexHop(coord, arg.x_size, arg.dim, nFace);
      auto W = make_tile_B<complex, false>(tile);

#pragma unroll
      for (int k = 0; k < TileType::k; k += TileType::K) { // Fine Color columns of the gauge field
        auto U = make_tile_A<complex, false>(tile);
        U.load(Gacc, arg.dim, parity, x_cb, i0, k);
        // loading from V == AV, which has nSpin == 1
        W.loadCS(Wacc, 0, 0, (parity+1)&1, y_cb, 0, k, j0);
        UV[0].mma_nn(U, W);
      } // fine color columns
    }

    real uv_max = static_cast<real>(0.0);
#pragma unroll
    for (int s = 0; s < uvSpin; s++) {
      if constexpr (Arg::compute_max) {
        uv_max = fmax(UV[s].abs_max(), uv_max);
      } else {
        UV[s].saveCS(arg.UV, 0, 0, parity, x_cb, s, i0, j0);
      }
    }

    return uv_max;
  } // computeUV

  /**
     @brief Calculates the matrix UV^{s,c'}_mu(x) = \sum_c U^{c}_mu(x) * V^{s,c}_mu(x+mu) for KD staggered operators
     Where: mu = dim, s = fine spin, c' = coarse color, c = fine color
     or, if dir == QUDA_IN_PLACE, UV^{s,c'}(x) = \sum_c C^{c}_mu(x) * V^{s,c}_mu(x+mu)

     @return The maximum element of the result (if Arg::compute_max == true)
     @param[in] arg Kernel argumnt
     @param[in] Gacc Input gauge vector
     @param[in] Wacc Input vector accessor
     @param[in] parity Parity index
     @param[in] x_cb Checkerboard index
     @param[in] i0 Color color row index (coarse)
     @param[in] j0 Color column index (fine)
  */
  template <int nFace, typename gType, typename Wtype, typename Arg>
  __device__ __host__ inline std::enable_if_t<!Arg::from_coarse && Arg::fineSpin == 1 && Arg::from_kd_op, typename Arg::Float>
  computeUV(const Arg &arg, const gType& Gacc, const Wtype &Wacc, int parity, int x_cb, int i0, int j0)
  {
    constexpr int uvSpin = Arg::fineSpinorUV::nSpin;

    using real = typename Arg::Float;
    using complex = complex<real>;
    using TileType = typename Arg::uvTileType;
    auto &tile = arg.uvTile;
    using Ctype = decltype(make_tile_C<complex, false>(tile));
    Ctype UV[uvSpin];

    int coord[4];
    getCoords(coord, x_cb, arg.x_size, parity);

    if ( isHalo(coord, arg.dim, nFace, arg) ) {

      int ghost_idx = (nFace == 1) ? ghostFaceIndex<1>(coord, arg.x_size, arg.dim, 1) : ghostFaceIndexStaggered<1>(coord, arg.x_size, arg.dim, 3);
      auto W = make_tile_B<complex, true>(tile);

      // Need to keep track of if we're loading from V or AV
      if (arg.dir == QUDA_FORWARDS) {
        // loading from V, only need to load from "one" spin
#pragma unroll
        for (int k = 0; k < TileType::k; k += TileType::K) { // Fine Color columns of gauge field
          auto U = make_tile_A<complex, false>(tile);
          U.load(Gacc, arg.dim, parity, x_cb, i0, k);
          W.loadCS(Wacc, arg.dim, 1, (parity+1)&1, ghost_idx, 0, k, j0);
          // store to a different component of UV depending on if we're gathering
          // from even, odd
          UV[(parity+1)&1].mma_nn(U, W);
        }
      } else if (arg.dir == QUDA_BACKWARDS) {
        // loading from AV, need to be mindful of if we're loading from a "from even" or "from odd" site
#pragma unroll
        for (int k = 0; k < TileType::k; k += TileType::K) { // Fine Color columns of gauge field
          auto U = make_tile_A<complex, false>(tile);
          U.load(Gacc, arg.dim, parity, x_cb, i0, k);
#pragma unroll
          for (int s = 0; s < Arg::fineSpinorAV::nSpin; s++) {
            W.loadCS(Wacc, arg.dim, 1, (parity+1)&1, ghost_idx, s, k, j0);
            UV[s].mma_nn(U, W);
          }
        }
      }

    } else {

      int y_cb = linkIndexHop(coord, arg.x_size, arg.dim, nFace);
      auto W = make_tile_B<complex, false>(tile);

      // KD op, need to keep track of if we're loading from V or AV
      if (arg.dir == QUDA_FORWARDS) {
        // loading from V, only need to load from "one" spin
#pragma unroll
        for (int k = 0; k < TileType::k; k += TileType::K) { // Fine Color columns of gauge field
          auto U = make_tile_A<complex, false>(tile);
          U.load(Gacc, arg.dim, parity, x_cb, i0, k);

          W.loadCS(Wacc, 0, 0, (parity+1)&1, y_cb, 0, k, j0);
          // store to a different component of UV depending on if we're gathering
          // from even, odd
          UV[(parity+1)&1].mma_nn(U, W);
        }
      } else if (arg.dir == QUDA_BACKWARDS) {
        // loading from AV, need to be mindful of if we're loading from a "from even" or "from odd" site
#pragma unroll
        for (int k = 0; k < TileType::k; k += TileType::K) { // Fine Color columns of gauge field
          auto U = make_tile_A<complex, false>(tile);
          U.load(Gacc, arg.dim, parity, x_cb, i0, k);
#pragma unroll
          for (int s = 0; s < Arg::fineSpinorAV::nSpin; s++) {
            W.loadCS(Wacc, 0, 0, (parity+1)&1, y_cb, s, k, j0);
            UV[s].mma_nn(U, W);
          }
        }
      }
    }

    real uv_max = static_cast<real>(0.0);
    if (arg.dir == QUDA_FORWARDS) {
      if constexpr (Arg::compute_max) {
        uv_max = UV[(parity+1)&1].abs_max();
      } else {
        UV[(parity+1)&1].saveCS(arg.UV, 0, 0, parity, x_cb, (parity+1)&1, i0, j0);
      }
    } else {
#pragma unroll
      for (int s = 0; s < uvSpin; s++) {
        if constexpr (Arg::compute_max) {
          uv_max = fmax(UV[s].abs_max(), uv_max);
        } else {
          UV[s].saveCS(arg.UV, 0, 0, parity, x_cb, s, i0, j0);
        }
      }
    }

    return uv_max;
  } // computeUV

  /**
     @brief Calculates the matrix UV^{s,c'}_mu(x) = \sum_c U^{c}_mu(x) * V^{s,c}_mu(x+mu) for coarse operators
     Where: mu = dim, s = fine spin, c' = coarse color, c = fine color
     or, if dir == QUDA_IN_PLACE, UV^{s,c'}(x) = \sum_c C^{c}_mu(x) * V^{s,c}_mu(x+mu)

     @return The maximum element of the result (if Arg::compute_max == true)
     @param[in] arg Kernel argumnt
     @param[in] Gacc Input gauge vector, always arg.U for nSpin == 4 (Wilson fermions) so we ignore it
     @param[in] Wacc Input vector accessor
     @param[in] parity Parity index
     @param[in] x_cb Checkerboard index
     @param[in] i0 Color color row index (coarse)
     @param[in] j0 Color column index (fine)
  */
  template <int nFace, typename Gtype, typename Wtype, typename Arg>
  __device__ __host__ inline std::enable_if_t<Arg::from_coarse, typename Arg::Float>
  computeUV(const Arg &arg, const Gtype&, const Wtype &Wacc, int parity, int x_cb, int i0, int j0)
  {
    constexpr int uvSpin = Arg::fineSpinorUV::nSpin;

    using real = typename Arg::Float;
    using complex = complex<real>;
    using TileType = typename Arg::uvTileType;
    auto &tile = arg.uvTile;
    using Ctype = decltype(make_tile_C<complex, false>(tile));
    Ctype UV[uvSpin];

    int coord[4];
    getCoords(coord, x_cb, arg.x_size, parity);

    if (arg.dir == QUDA_IN_PLACE) {

#pragma unroll
      for (int k = 0; k < TileType::k; k += TileType::K) { // Fine Color columns of coarse clover field
#pragma unroll
        for (int s_col = 0; s_col < Arg::fineSpin; s_col++) {
          auto W = make_tile_B<complex, false>(tile);
          W.loadCS(Wacc, 0, 0, parity, x_cb, s_col, k, j0);
#pragma unroll
          for (int s = 0; s < Arg::fineSpin; s++) {  //Fine Spin
            auto C = make_tile_A<complex, false>(tile);
            C.load(arg.C, 0, parity, x_cb, s, s_col, i0, k);
            UV[s_col * Arg::fineSpin + s].mma_nn(C, W);
          } // which chiral block
        }  //Fine Spin
      }    // Fine color columns

    } else if ( isHalo(coord, arg.dim, nFace, arg) ) {

      int ghost_idx = ghostFaceIndex<1>(coord, arg.x_size, arg.dim, nFace);

#pragma unroll
      for (int k = 0; k < TileType::k; k += TileType::K) { // Fine Color columns of gauge field
#pragma unroll
        for (int s_col=0; s_col<Arg::fineSpin; s_col++) {
          auto W = make_tile_B<complex, true>(tile);
          W.loadCS(Wacc, arg.dim, 1, (parity+1)&1, ghost_idx, s_col, k, j0);
#pragma unroll
          for (int s = 0; s < Arg::fineSpin; s++) {  //Fine Spin
            // on coarse lattice, if forwards then use forwards links
            auto U = make_tile_A<complex, false>(tile);
            U.load(arg.U, arg.dim + (arg.dir == QUDA_FORWARDS ? 4 : 0), parity, x_cb, s, s_col, i0, k);

            UV[s_col * Arg::fineSpin + s].mma_nn(U, W);
          } // which chiral block
        }  //Fine color columns
      }    // Fine Spin

    } else {

      int y_cb = linkIndexHop(coord, arg.x_size, arg.dim, nFace);

#pragma unroll
      for (int k = 0; k < TileType::k; k += TileType::K) { // Fine Color columns of gauge field
#pragma unroll
        for (int s_col = 0; s_col < Arg::fineSpin; s_col++) {
          auto W = make_tile_B<complex, false>(tile);
          W.loadCS(Wacc, 0, 0, (parity+1)&1, y_cb, s_col, k, j0);
#pragma unroll
          for (int s = 0; s < Arg::fineSpin; s++) {  //Fine Spin
            // on coarse lattice, if forwards then use forwards links
            auto U = make_tile_A<complex, false>(tile);
            U.load(arg.U, arg.dim + (arg.dir == QUDA_FORWARDS ? 4 : 0), parity, x_cb, s, s_col, i0, k);

            UV[s_col * Arg::fineSpin + s].mma_nn(U, W);
          } // which chiral block
        }  //Fine Spin
      }    // Fine color columns
    }

    real uv_max = static_cast<real>(0.0);
#pragma unroll
    for (int s = 0; s < uvSpin; s++) {
      if constexpr (Arg::compute_max) {
        uv_max = fmax(UV[s].abs_max(), uv_max);
      } else {
        UV[s].saveCS(arg.UV, 0, 0, parity, x_cb, s, i0, j0);
      }
    }

    return uv_max;
  } // computeUV

  /**
     Functor for the UV computation.

     If Arg::compute_max is true, then we do not save the result, and
     instead merely compute the maximum element.  This is used for
     setting the scale for fixed point.
  */
  template <typename Arg> struct compute_uv {
    using real = typename Arg::Float;
    static constexpr int nFace = 1;
    const Arg &arg;
    static constexpr const char *filename() { return KERNEL_FILE; }
    constexpr compute_uv(const Arg &arg) : arg(arg) { }

    /**
       3-d parallelism
       @param[in] x_cb e/o fine-grid spacetime
       @param[in] ic_parity parity * output color column
       @param[in] jc output color row
    */
    __device__ __host__ void operator()(int x_cb, int ic_parity, int jc)
    {
      int ic = ic_parity % arg.uvTile.M_tiles;
      int parity = ic_parity / arg.uvTile.M_tiles;

      real max;
      if (arg.dir == QUDA_FORWARDS || arg.dir == QUDA_IN_PLACE) // only for preconditioned clover is V != AV, will need extra logic for staggered KD
        max = computeUV<nFace>(arg, arg.U, arg.V, parity, x_cb, ic * arg.uvTile.M, jc * arg.uvTile.N);
      else
        max = computeUV<nFace>(arg, arg.U, arg.AV, parity, x_cb, ic * arg.uvTile.M, jc * arg.uvTile.N);

      if (Arg::compute_max) atomic_fetch_abs_max(arg.max, max);
    }
  };

  /**
     Functor for the LV computation.

     If Arg::compute_max is true, then we do not save the result, and
     instead merely compute the maximum element.  This is used for
     setting the scale for fixed point.
  */
  template <typename Arg> struct compute_lv {
    using real = typename Arg::Float;
    static constexpr int nFace = 3;

    static_assert(Arg::fineSpin == 1, "compute_lv is only defined for the staggered dslash");

    const Arg &arg;
    static constexpr const char *filename() { return KERNEL_FILE; }
    constexpr compute_lv(const Arg &arg) : arg(arg) { }

    /**
       3-d parallelism
       @param[in] x_cb e/o fine-grid spacetime
       @param[in] ic_parity parity * output color column
       @param[in] jc output color row
    */
    __device__ __host__ void operator()(int x_cb, int ic_parity, int jc)
    {
      int ic = ic_parity % arg.uvTile.M_tiles;
      int parity = ic_parity / arg.uvTile.M_tiles;

      real max;
      if (arg.dir == QUDA_FORWARDS || arg.dir == QUDA_IN_PLACE) // only for preconditioned clover is V != AV, will need extra logic for staggered KD
        max = computeUV<nFace>(arg, arg.L, arg.V, parity, x_cb, ic * arg.uvTile.M, jc * arg.uvTile.N);
      else
        max = computeUV<nFace>(arg, arg.L, arg.AV, parity, x_cb, ic * arg.uvTile.M, jc * arg.uvTile.N);

      if (Arg::compute_max) atomic_fetch_abs_max(arg.max, max);
    }
  };

  /**
     Calculates the matrix A V^{s,c'}(x) = \sum_c A^{c}(x) * V^{s,c}(x)
     Where: s = fine spin, c' = coarse color, c = fine color

     If Arg::compute_max is true, then we do not save the result, and
     instead merely compute the maximum element.  This is used for
     setting the scale for fixed point.
  */
  template <typename Arg> struct compute_av {
    using real = typename Arg::Float;
    const Arg &arg;
    static constexpr const char *filename() { return KERNEL_FILE; }
    constexpr compute_av(const Arg &arg) : arg(arg) { }

    /**
       3-d parallelism
       @param[in] x_cb e/o fine-grid spacetime
       @param[in] ch_parity chirality * parity
       @param[in] ic_c output color
    */
    __device__ __host__ inline void operator()(int x_cb, int ch_parity, int ic_c)
    {
      int ch = ch_parity % 2;
      int parity = ch_parity / 2;

      constexpr int N = Arg::fineSpin * Arg::fineColor / 2;
      HMatrix<real, N> A;

#pragma unroll
      for (int i = 0; i < N; i++) {
        int s_i = i / Arg::fineColor;
        int c_i = i % Arg::fineColor;
#pragma unroll
        for (int j = 0; j <= i; j++) {
          int s_j = j / Arg::fineColor;
          int c_j = j % Arg::fineColor;
#ifndef DYNAMIC_CLOVER
          A(i, j) = arg.Cinv(parity, x_cb, ch, s_i, s_j, c_i, c_j);
#else
          A(i, j) = arg.C(parity, x_cb, ch, s_i, s_j, c_i, c_j);
#endif
        }
      }

      ColorSpinor<real, Arg::fineColor, Arg::fineSpin / 2> V;
#pragma unroll
      for (int s = 0; s < Arg::fineSpin / 2; s++) {
#pragma unroll
        for (int c = 0; c < Arg::fineColor; c++) { V(s, c) = arg.V(parity, x_cb, 2 * ch + s, c, ic_c); }
      }

#ifndef DYNAMIC_CLOVER
      auto AV = A * V;
#else
      // solve for the matrix
      linalg::Cholesky<HMatrix, clover::cholesky_t<real>, N> cholesky(A);
      auto AV = cholesky.solve(V);
#endif

      if (!Arg::compute_max) {
#pragma unroll
        for (int s = 0; s < Arg::fineSpin / 2; s++) {
#pragma unroll
          for (int ic = 0; ic < Arg::fineColor; ic++) { arg.AV(parity, x_cb, 2 * ch + s, ic, ic_c) = AV(s, ic); }
        }
      } else {
        real max = static_cast<real>(0.0);
#pragma unroll
        for (int s = 0; s < Arg::fineSpin / 2; s++) {
#pragma unroll
          for (int ic = 0; ic < Arg::fineColor; ic++) {
            auto abs_max = fmax(abs(AV(s, ic).real()), abs(AV(s, ic).imag()));
            max = fmax(abs_max, max);
          }
        }
        atomic_fetch_abs_max(arg.max, max);
      }
    }
  };

  /**
     Calculates the matrix A V^{s,c'}(x) = \sum_c A^{c}(x) * V^{s,c}(x) for twisted-mass fermions
     Where: s = fine spin, c' = coarse color, c = fine color
  */
  template <typename Arg> struct compute_tmav {
    using real = typename Arg::Float;
    const Arg &arg;
    static constexpr const char *filename() { return KERNEL_FILE; }
    constexpr compute_tmav(const Arg &arg) : arg(arg) { }

    /**
       3-d parallelism
       @param[in] x_cb e/o fine-grid spacetime
       @param[in] parity parity index
       @param[in] v output color
    */
    __device__ __host__ inline void operator()(int x_cb, int parity, int v)
    {
      complex<real> fp(1./(1.+arg.mu*arg.mu),-arg.mu/(1.+arg.mu*arg.mu));
      complex<real> fm(1./(1.+arg.mu*arg.mu),+arg.mu/(1.+arg.mu*arg.mu));

#pragma unroll
      for (int s = 0; s < Arg::fineSpin/2; s++) {
#pragma unroll
        for (int c = 0; c < Arg::fineColor; c++) {
          arg.AV(parity,x_cb,s,c,v) = arg.V(parity,x_cb,s,c,v) * fp;
        }
      }

#pragma unroll
      for (int s = Arg::fineSpin/2; s < Arg::fineSpin; s++) {
#pragma unroll
        for (int c = 0; c < Arg::fineColor; c++) {
          arg.AV(parity,x_cb,s,c,v) = arg.V(parity,x_cb,s,c,v) * fm;
        }
      }

    }
  };

  /**
     Calculates the matrix A V^{s,c'}(x) = \sum_c A^{c}(x) * V^{s,c}(x) for twisted-clover fermions
     Where: s = fine spin, c' = coarse color, c = fine color

     If Arg::compute_max is true, then we do not save the result, and
     instead merely compute the maximum element.  This is used for
     setting the scale for fixed point.
  */
  template <typename Arg> struct compute_tmcav {
    using real = typename Arg::Float;
    const Arg &arg;
    static constexpr const char *filename() { return KERNEL_FILE; }
    constexpr compute_tmcav(const Arg &arg) : arg(arg) { }

    /**
       3-d parallelism
       @param[in] x_cb e/o fine-grid spacetime
       @param[in] ch_parity chirality * parity
       @param[in] c_row output color column
    */
    __device__ __host__ inline void operator()(int x_cb, int ch_parity, int ic_c)
    {
      int ch = ch_parity % 2;
      int parity = ch_parity / 2;
      constexpr int N = Arg::fineSpin * Arg::fineColor / 2;
      HMatrix<real, N> A;

#pragma unroll
      for (int i = 0; i < N; i++) {
        int s_i = i / Arg::fineColor;
        int c_i = i % Arg::fineColor;
#pragma unroll
        for (int j = 0; j <= i; j++) {
          int s_j = j / Arg::fineColor;
          int c_j = j % Arg::fineColor;
          A(i, j) = arg.C(parity, x_cb, ch, s_i, s_j, c_i, c_j);
        }
      }

      complex<real> mu(0., arg.mu);
      if (ch == 0) mu *= static_cast<real>(-1.0);

      ColorSpinor<real, Arg::fineColor, Arg::fineSpin / 2> V;

#pragma unroll
      for (int s = 0; s < Arg::fineSpin / 2; s++) {
#pragma unroll
        for (int c = 0; c < Arg::fineColor; c++) {
          V(s, c) = arg.V(parity, x_cb, 2 * ch + s, c, ic_c);
        }
      }

      // first apply the clover matrix directly, including mu
      auto UV = A * V;
      UV += mu * V;

      // Then we calculate AV = Cinv UV, so  [AV = (C^2 + mu^2)^{-1} (Clover -/+ i mu)·Vector]
      // for in twisted-clover fermions, Cinv keeps (C^2 + mu^2)^{-1}

      if (!clover::dynamic_inverse()) {
        // load in the clover inverse matrix
        HMatrix<real, N> Ainv;
#pragma unroll
        for (int i = 0; i < N; i++) {
          int s_i = i / Arg::fineColor;
          int c_i = i % Arg::fineColor;
#pragma unroll
          for (int j = 0; j <= i; j++) {
            int s_j = j / Arg::fineColor;
            int c_j = j % Arg::fineColor;
            Ainv(i, j) = arg.Cinv(parity, x_cb, ch, s_i, s_j, c_i, c_j);
          }
        }
        auto AV = Ainv * UV;

        if (!Arg::compute_max) {
#pragma unroll
          for (int s = 0; s < Arg::fineSpin / 2; s++)
#pragma unroll
            for (int c = 0; c < Arg::fineColor; c++)
              arg.AV(parity, x_cb, 2 * ch + s, c, ic_c) = AV(s, c);
        } else {
          real max = static_cast<real>(0.0);
#pragma unroll
          for (int s = 0; s < Arg::fineSpin / 2; s++) {
#pragma unroll
            for (int c = 0; c < Arg::fineColor; c++) {
              auto abs_max = fmax(abs(AV(s, c).real()), abs(AV(s, c).imag()));
              max = fmax(abs_max, max);
            }
          }
          atomic_fetch_abs_max(arg.max, max);
        }
      } else {
        // compute the clover inverse matrix with the already loaded clover matrix
        A = A.square();
        A += arg.mu * arg.mu;

        linalg::Cholesky<HMatrix, clover::cholesky_t<real>, N> cholesky(A);
        const auto AV = cholesky.solve(UV);

        if (!Arg::compute_max) {
#pragma unroll
          for (int s = 0; s < Arg::fineSpin / 2; s++)
#pragma unroll
            for (int c = 0; c < Arg::fineColor; c++)
              arg.AV(parity, x_cb, 2 * ch + s, c, ic_c) = AV(s, c);
        } else {
          real max = static_cast<real>(0.0);
#pragma unroll
          for (int s = 0; s < Arg::fineSpin / 2; s++) {
#pragma unroll
            for (int c = 0; c < Arg::fineColor; c++) {
              auto abs_max = fmax(abs(AV(s, c).real()), abs(AV(s, c).imag()));
              max = fmax(abs_max, max);
            }
          }
          atomic_fetch_abs_max(arg.max, max);
        }
      }
    }
  };

  /**
     Calculates the matrix A V^{s,c'}(x) = \sum_{c,d} K^{c}_{d}(x) * V^{s,c}(x+d)
     Where: s = fine spin, c' = coarse color, c = fine color, d = hypercube corner
     See staggered_kd_apply_xinv_kernel.cuh for reference

     If Arg::compute_max is true, then we do not save the result, and
     instead merely compute the maximum element.  This is used for
     setting the scale for fixed point.
  */
  template <typename Arg> struct compute_kv {
    using real = typename Arg::Float;
    using Vector = ColorSpinor<real, Arg::fineColor, 1>;
    using Link = Matrix<complex<float>, Arg::fineColor>;

    const Arg &arg;
    static constexpr const char *filename() { return KERNEL_FILE; }
    constexpr compute_kv(const Arg &arg) : arg(arg) { }

    /**
       3-d parallelism
       @param[in] x_cb e/o fine-grid spacetime
       @param[in] ch_parity [chirality (clover), source parity (staggered)] and parity
       @param[in] c_row output color column
    */
    __device__ __host__ inline void operator()(int x_cb, int ch_parity, int ic_c)
    {
      const int nbr_parity = ch_parity % 2;
      const int parity = ch_parity / 2;

      // Get coordinates
      constexpr auto nDim = 4;
      Coord<nDim> coord;
      coord.x_cb = x_cb;
      coord.X = getCoordsCB(coord, x_cb, arg.x_size, arg.x_size[0] / 2, parity);

      // Get location of unit corner of hypercube
      int x_c[nDim];
#pragma unroll
      for (int d = 0; d < nDim; d++)
        x_c[d] = 2 * (coord[d] / 2);

      Vector out;

      // only needed for dagger
      // global parity == parity w/in the KD block
      int my_corner = 8 * parity + 4 * (coord[3] % 2) + 2 * (coord[2] % 2) + (coord[1] % 2);

      // Begin accumulating into the output vector
      // start at 0 -> store in spin 0 (even source)
      // start at 8 -> store in spin 1 (odd source)
      int nbr_corner = (nbr_parity == 0) ? 0 : 8;

#pragma unroll
      for (int nbr_t = 0; nbr_t < 2; nbr_t++) {
#pragma unroll
        for (int nbr_z = 0; nbr_z < 2; nbr_z++) {
#pragma unroll
          for (int nbr_y = 0; nbr_y < 2; nbr_y++) {
            const int offset[nDim] = { (nbr_parity + nbr_t + nbr_z + nbr_y) & 1, nbr_y, nbr_z, nbr_t };
            const int nbr_x_cb = linkIndexShift(x_c, offset, arg.x_size);

            // Load Xinv link
            Link Xinv;
#pragma unroll
            for (int ic_f = 0; ic_f < Arg::fineColor; ic_f++) {
#pragma unroll
              for (int jc_f = 0; jc_f < Arg::fineColor; jc_f++) {
                Xinv(ic_f, jc_f) = arg.kd_dagger ? arg.K(my_corner, nbr_parity, nbr_x_cb, 0, 0, ic_f, jc_f) : arg.K(nbr_corner, parity, x_cb, 0, 0, ic_f, jc_f);
              }
            }

            // Load spinor
            Vector in;
#pragma unroll
            for (int jc_f = 0; jc_f < Arg::fineColor; jc_f++) {
              in(0, jc_f) = arg.V(nbr_parity, nbr_x_cb, 0, jc_f, ic_c);
            }

            out = mv_add(arg.kd_dagger ? conj(Xinv) : Xinv, in, out);
            nbr_corner++;

          }
        }
      }

      // And we're done
      if (!Arg::compute_max) {
#pragma unroll
        for (int ic_f = 0; ic_f < Arg::fineColor; ic_f++) {
          // nbr_parity -> coarse spin
          arg.AV(parity, x_cb, nbr_parity, ic_f, ic_c) = out(0, ic_f);
        }
      } else {
        real max = static_cast<real>(0.0);
#pragma unroll
        for (int ic_f = 0; ic_f < Arg::fineColor; ic_f++) {
          auto abs_max = fmax(abs(out(0, ic_f).real()), abs(out(0, ic_f).imag()));
          max = fmax(abs_max, max);
        }
        atomic_fetch_abs_max(arg.max, max);
      }
    }
  };

  template <typename Arg>
  __device__ __host__ inline int virtualThreadIdx(const Arg &arg) {
    int warp_id = threadIdx.x / device::warp_size();
    int warp_lane = threadIdx.x % device::warp_size();
    int tx = warp_id * (device::warp_size() / arg.aggregates_per_block) + warp_lane / arg.aggregates_per_block;
    return tx;
  }

  template <typename Arg>
  __device__ __host__ inline int virtualBlockDim(const Arg &arg) {
    int block_dim_x = blockDim.x / arg.aggregates_per_block;
    return block_dim_x;
  }

  template <typename Arg>
  __device__ __host__ inline int coarseIndex(const Arg &arg) {
    int warp_lane = threadIdx.x % device::warp_size();
    int x_coarse = (arg.coarse_color_wave ? blockIdx.y : blockIdx.x) * arg.aggregates_per_block + warp_lane % arg.aggregates_per_block;
    return x_coarse;
  }

  /**
     @brief Do a single (AV)^\dagger * UV product, where for
     preconditioned clover, AV correspond to the clover inverse
     multiplied by the packed null space vectors, else AV is simply
     the packed null space vectors. This is the specialized form for
     fine-grid Wilson-type fermions.

     @param[out] vuv Result array
     @param[in,out] arg Arg storing the fields and parameters
     @param[in] parity Fine grid parity we're working on
     @param[in] x_cb Checkboarded x dimension
     @param[in] i0 Color row
     @param[in] j0 Color column
   */
  template <int dim, typename Out, typename Arg>
  __device__ __host__ inline void multiplyVUV(Out &vuv, const Arg &arg, int parity, int x_cb, int i0, int j0)
  {
    using real = typename Arg::Float;
    using complex = complex<real>;
    using TileType = typename Arg::vuvTileType;
    auto &tile = arg.vuvTile;

#pragma unroll
    for (int s = 0; s < Arg::fineSpin; s++) { // Loop over fine spin

      //Spin part of the color matrix.  Will always consist
      //of two terms - diagonal and off-diagonal part of
      //P_mu = (1+/-\gamma_mu)

      const int s_c_row = arg.spin_map(s, parity); // Coarse spin row index

      // Use Gamma to calculate off-diagonal coupling and
      // column index.  Diagonal coupling is always 1.
      // If computing the backwards (forwards) direction link then
      // we desire the positive (negative) projector
      Gamma<real, QUDA_DEGRAND_ROSSI_GAMMA_BASIS, dim> gamma;

      const int s_col = gamma.getcol(s);
      const int s_c_col = 1 - s_c_row; // always off-diagonal relative to row coord

#pragma unroll
      for (int k = 0; k < TileType::k; k += TileType::K) { // Sum over fine color

        if (arg.dir == QUDA_BACKWARDS) {
          auto V = make_tile_At<complex, false>(tile);
          V.loadCS(arg.V, 0, 0, parity, x_cb, s, k, i0);

          // here UV is really UAV
          //Diagonal Spin
          auto UV = make_tile_B<complex, false>(tile);
          UV.loadCS(arg.UV, 0, 0, parity, x_cb, s, k, j0);
          vuv[s_c_row*Arg::coarseSpin+s_c_row].mma_tn(V, UV);

          //Off-diagonal Spin (backward link / positive projector applied)
          auto gammaV = make_tile_A<complex, false>(tile);
#pragma unroll
          for (int i = 0; i < TileType::K; i++)
#pragma unroll
            for (int j = 0; j < TileType::M; j++)
              gammaV(j, i) = gamma.apply(s, conj(V(i, j)));

          UV.loadCS(arg.UV, 0, 0, parity, x_cb, s_col, k, j0);
          vuv[s_c_row*Arg::coarseSpin+s_c_col].mma_nn(gammaV, UV);
        } else {
          auto AV = make_tile_At<complex, false>(tile);
          AV.loadCS(arg.AV, 0, 0, parity, x_cb, s, k, i0);

          auto UV = make_tile_B<complex, false>(tile);
          UV.loadCS(arg.UV, 0, 0, parity, x_cb, s, k, j0);

          //Diagonal Spin
          vuv[s_c_row*Arg::coarseSpin+s_c_row].mma_tn(AV, UV);

          //Off-diagonal Spin (forward link / negative projector applied)
          auto gammaAV = make_tile_A<complex, false>(tile);

#pragma unroll
          for (int i = 0; i < TileType::K; i++)
#pragma unroll
            for (int j = 0; j < TileType::M; j++)
              gammaAV(j, i) = -gamma.apply(s, conj(AV(i, j)));

          UV.loadCS(arg.UV, 0, 0, parity, x_cb, s_col, k, j0);
          vuv[s_c_row*Arg::coarseSpin+s_c_col].mma_nn(gammaAV, UV);
        }
      }
    }
  }

  /**
     @brief Do a single (AV)^\dagger * UV product, where for
     preconditioned clover, AV correspond to the clover inverse
     multiplied by the packed null space vectors, else AV is simply
     the packed null space vectors. This is the specialized form for
     fine-grid Wilson-type fermions, where we first template on the
     dimension to ensure the spin projector structure is known to the
     compiler.

     @param[out] vuv Result array
     @param[in,out] arg Arg storing the fields and parameters
     @param[in] Fine grid parity we're working on
     @param[in] x_cb Checkboarded x dimension
     @param[in] i0 Color row
     @param[in] j0 Color column
   */
  template <typename Arg, typename Out>
  __device__ __host__ inline std::enable_if_t<!Arg::from_coarse && Arg::fineSpin == 4, void>
  multiplyVUV(Out &vuv, const Arg &arg, int parity, int x_cb, int i0, int j0)
  {
    switch (arg.dim) {
    case 0: multiplyVUV<0>(vuv, arg, parity, x_cb, i0, j0); break;
    case 1: multiplyVUV<1>(vuv, arg, parity, x_cb, i0, j0); break;
    case 2: multiplyVUV<2>(vuv, arg, parity, x_cb, i0, j0); break;
    case 3: multiplyVUV<3>(vuv, arg, parity, x_cb, i0, j0); break;
    }
  }

  /**
     @brief Do a single (AV)^\dagger * UV product, where AV is simply
     the packed null space vectors (V). This is the specialization form
     for fine-grid non KD staggered/asqtad fermions

     @param[out] vuv Result array
     @param[in,out] arg Arg storing the fields and parameters
     @param[in] Fine grid parity we're working on
     @param[in] x_cb Checkboarded x dimension
     @param[in] i0 Color row
     @param[in] j0 Color column
   */
  template <typename Arg, typename Out>
  __device__ __host__ inline std::enable_if_t<!Arg::from_coarse && Arg::fineSpin == 1 && !Arg::from_kd_op, void>
  multiplyVUV(Out &vuv, const Arg &arg, int parity, int x_cb, int i0, int j0)
  {
    using real = typename Arg::Float;
    using complex = complex<real>;
    using TileType = typename Arg::vuvTileType;
    auto &tile = arg.vuvTile;

    // where all link terms tie even <-> odd
    const int s_c_row = arg.spin_map(0, parity);
    const int s_c_col = arg.spin_map(0, 1-parity);
#pragma unroll
    for (int k = 0; k < TileType::k; k += TileType::K) { // Sum over fine color

      if (arg.dir == QUDA_BACKWARDS) {
        auto V = make_tile_At<complex, false>(tile);
        V.loadCS(arg.V, 0, 0, parity, x_cb, 0, k, i0);

        // here UV is really UAV
        auto UV = make_tile_B<complex, false>(tile);
        UV.loadCS(arg.UV, 0, 0, parity, x_cb, 0, k, j0);

        vuv[s_c_row*Arg::coarseSpin+s_c_col].mma_tn(V, UV);
      } else {
        auto AV = make_tile_At<complex, false>(tile);
        AV.loadCS(arg.AV, 0, 0, parity, x_cb, 0, k, i0);
        AV *= static_cast<real>(-1.);

        auto UV = make_tile_B<complex, false>(tile);
        UV.loadCS(arg.UV, 0, 0, parity, x_cb, 0, k, j0);

        vuv[s_c_row*Arg::coarseSpin+s_c_col].mma_tn(AV, UV);
      }
    }
  }


  /**
     @brief Do a single (AV)^\dagger * UV product for the KD operator,
     where AV corresponds to the KD inverse multiplied by the packed null
     space vectors. This is the specialization for fine-grid KD staggered/asqtad fermions.

     @param[out] vuv Result array
     @param[in,out] arg Arg storing the fields and parameters
     @param[in] Fine grid parity we're working on
     @param[in] x_cb Checkboarded x dimension
     @param[in] i0 Color row
     @param[in] j0 Color column
   */
  template <typename Arg, typename Out>
  __device__ __host__ inline std::enable_if_t<!Arg::from_coarse && Arg::fineSpin == 1 && Arg::from_kd_op, void>
  multiplyVUV(Out &vuv, const Arg &arg, int parity, int x_cb, int i0, int j0)
  {
    using real = typename Arg::Float;
    using complex = complex<real>;
    using TileType = typename Arg::vuvTileType;
    auto &tile = arg.vuvTile;

    // For the KD op, we need to tie together both even and odd sites
    if (arg.dir == QUDA_BACKWARDS) {
      const int s_c_row = arg.spin_map(0, parity);

<<<<<<< HEAD
      // for backwards, we're tieing together <V^\dagger A U^\dagger | V>
=======
      // for backwards, we're tying together <V^\dagger A U^\dagger | V>
>>>>>>> 5bdbd8de
      // we need all s_c_col combinations; s_c_row is covered by parity
#pragma unroll
      for (int s_c_col = 0; s_c_col < Arg::coarseSpin; s_c_col++) {
#pragma unroll
        for (int k = 0; k < TileType::k; k += TileType::K) { // Sum over fine color 

          auto V = make_tile_At<complex, false>(tile);
          V.loadCS(arg.V, 0, 0, parity, x_cb, 0, k, i0);

          // here UV is really UAV
          auto UV = make_tile_B<complex, false>(tile);
          UV.loadCS(arg.UV, 0, 0, parity, x_cb, s_c_col, k, j0);

          vuv[s_c_row*Arg::coarseSpin+s_c_col].mma_tn(V, UV);

        } // fine spin
      } // coarse spin (fine source parity)
      // end backwards direction
    } else if (arg.dir == QUDA_FORWARDS) {
<<<<<<< HEAD
      // for forwards, we're tieing together <V^\dag A | U V>, so we only need
=======
      // for forwards, we're tying together <V^\dag A | U V>, so we only need
>>>>>>> 5bdbd8de
      // one component of UV
      int s_c_col = arg.spin_map(0, (parity+1)&1);
#pragma unroll
      for (int s_c_row = 0; s_c_row < Arg::coarseSpin; s_c_row++) {
#pragma unroll
        for (int k = 0; k < TileType::k; k += TileType::K) { // Sum over fine color 

<<<<<<< HEAD
          // for forwards, we're tieing together <V^\dag A | U V>
=======
          // for forwards, we're tying together <V^\dag A | U V>
>>>>>>> 5bdbd8de
          auto AV = make_tile_At<complex, false>(tile);
          AV.loadCS(arg.AV, 0, 0, parity, x_cb, s_c_row, k, i0);
          AV *= static_cast<real>(-1.);

          auto UV = make_tile_B<complex, false>(tile);
          UV.loadCS(arg.UV, 0, 0, parity, x_cb, s_c_col, k, j0);

          vuv[s_c_row*Arg::coarseSpin+s_c_col].mma_tn(AV, UV);

        } // coarse spin (fine source parity)
      }
    } else {
      // dir == QUDA_IN_PLACE; this is actually <V^\dag A^\dag | V>
      const int s_c_col = arg.spin_map(0, parity);
#pragma unroll
      for (int s_c_row = 0; s_c_row < Arg::coarseSpin; s_c_row++) {
#pragma unroll
        for (int k = 0; k < TileType::k; k += TileType::K) { // Sum over fine color

          auto AV = make_tile_At<complex, false>(tile);
          AV.loadCS(arg.AV, 0, 0, parity, x_cb, s_c_row, k, i0);
          AV *= static_cast<real>(2.)*arg.mass;

          auto V = make_tile_B<complex, false>(tile);
          V.loadCS(arg.V, 0, 0, parity, x_cb, 0, k, j0);

          vuv[s_c_row*Arg::coarseSpin+s_c_col].mma_tn(AV, V);
        }
      }
    }
  }

  /**
     @brief Do a single (AV)^\dagger * UV product, where for
     preconditioned clover, AV correspond to the clover inverse
     multiplied by the packed null space vectors, else AV is simply
     the packed null space vectors.  This is the specialization form
     for when the fine-grid operator is itself a coarse-grid operator.

     @param[out] vuv Result array
     @param[in,out] arg Arg storing the fields and parameters
     @param[in] Fine grid parity we're working on
     @param[in] x_cb Checkboarded x dimension
   */
  template <typename Arg, typename Out>
  __device__ __host__ inline std::enable_if_t<Arg::from_coarse, void>
  multiplyVUV(Out &vuv, const Arg &arg, int parity, int x_cb, int i0, int j0)
  {
    using real = typename Arg::Float;
    using complex = complex<real>;
    using TileType = typename Arg::vuvTileType;
    auto &tile = arg.vuvTile;

#pragma unroll
    for (int k = 0; k < TileType::k; k += TileType::K) { // Sum over fine color
#pragma unroll
      for (int s = 0; s < Arg::fineSpin; s++) {
        auto AV = make_tile_At<complex, false>(tile);
        AV.loadCS(arg.AV, 0, 0, parity, x_cb, s, k, i0);
#pragma unroll
        for (int s_col = 0; s_col < Arg::fineSpin; s_col++) { // which chiral block
          auto UV = make_tile_B<complex, false>(tile);
          UV.loadCS(arg.UV, 0, 0, parity, x_cb, s_col*Arg::fineSpin+s, k, j0);
          vuv[s*Arg::coarseSpin+s_col].mma_tn(AV, UV);
        } //Fine color
      } //Fine spin
    }
  }

  template <typename real, typename store_t, typename Accessor>
  inline __host__ __device__ void atomic_helper(complex<store_t> *Y, const Accessor &A, const complex<real> &vuv)
  {
    if (gauge::fixed_point<real, store_t>()) {
      real scale = A.accessor.scale;
      complex<store_t> a(round(scale * vuv.real()), round(scale * vuv.imag()));
      atomic_fetch_add(Y, a);
    } else {
      atomic_fetch_add(Y, reinterpret_cast<const complex<store_t>&>(vuv));
    }
  }

  template <QudaDirection dir_>
  struct Pack {
    static constexpr QudaDirection dir = dir_;
  };

  template <bool is_device> struct storeCoarseSharedAtomic_impl {
    template <typename ...Args> void operator()(Args...)
    {
      errorQuda("Shared-memory atomic aggregation not supported on host");
    }
  };

  template <> struct storeCoarseSharedAtomic_impl<true> {
    template <typename VUV, typename Pack, typename Arg>
    inline __device__ void operator()(VUV &vuv, bool isDiagonal, int coarse_x_cb, int coarse_parity, int i0, int j0, int parity, const Pack &pack, const Arg &arg)
    {
      using real = typename Arg::Float;
      using TileType = typename Arg::vuvTileType;
      const int dim_index = arg.dim_index % arg.Y_atomic.geometry;
      __shared__ complex<storeType> X[Arg::max_color_height_per_block][Arg::max_color_width_per_block][4][Arg::coarseSpin][Arg::coarseSpin];
      __shared__ complex<storeType> Y[Arg::max_color_height_per_block][Arg::max_color_width_per_block][4][Arg::coarseSpin][Arg::coarseSpin];

      int x_ = coarse_x_cb % arg.aggregates_per_block;
      int tx = virtualThreadIdx(arg);
      int s_col = tx / Arg::coarseSpin;
      int s_row = tx % Arg::coarseSpin;

      // this relies on the indexing as used in getIndices
      int i_block0 = (threadIdx.y / (arg.parity_flip ? 1 : 2)) * TileType::M;
      int j_block0 = threadIdx.z * TileType::N;

#pragma unroll
      for (int i = 0; i < TileType::M; i++) {
#pragma unroll
        for (int j = 0; j < TileType::N; j++) {
          if (tx < Arg::coarseSpin*Arg::coarseSpin) {
            if (pack.dir != QUDA_IN_PLACE) Y[i_block0+i][j_block0+j][x_][s_row][s_col] = 0;
            X[i_block0+i][j_block0+j][x_][s_row][s_col] = 0;
          }
        }
      }

      __syncthreads();

#pragma unroll
      for (int i = 0; i < TileType::M; i++) {
#pragma unroll
        for (int j = 0; j < TileType::N; j++) {

          if (pack.dir == QUDA_IN_PLACE || isDiagonal) {
#pragma unroll
            for (int s_row = 0; s_row < Arg::coarseSpin; s_row++) { // Chiral row block
#pragma unroll
              for (int s_col = 0; s_col < Arg::coarseSpin; s_col++) { // Chiral column block
                atomic_helper<real, storeType>(&X[i_block0+i][j_block0+j][x_][s_row][s_col],
                                               arg.X_atomic, vuv[s_row*Arg::coarseSpin+s_col](i,j));
              }
            }
          } else {
#pragma unroll
            for (int s_row = 0; s_row < Arg::coarseSpin; s_row++) { // Chiral row block
#pragma unroll
              for (int s_col = 0; s_col < Arg::coarseSpin; s_col++) { // Chiral column block
                atomic_helper<real, storeType>(&Y[i_block0+i][j_block0+j][x_][s_row][s_col],
                                               arg.Y_atomic, vuv[s_row*Arg::coarseSpin+s_col](i,j));
              }
            }
          }
        }
      }

      __syncthreads();

      if (tx < Arg::coarseSpin*Arg::coarseSpin && (parity == 0 || arg.parity_flip == 1) ) {

#pragma unroll
        for (int i = 0; i < TileType::M; i++) {
#pragma unroll
          for (int j = 0; j < TileType::N; j++) {
            if (pack.dir == QUDA_IN_PLACE) {
              // same as dir == QUDA_FORWARDS
              arg.X_atomic.atomicAdd(0,coarse_parity,coarse_x_cb,s_row,s_col,i0+i,j0+j,
                                     X[i_block0+i][j_block0+j][x_][s_row][s_col]);
            } else {
              arg.Y_atomic.atomicAdd(dim_index,coarse_parity,coarse_x_cb,s_row,s_col,i0+i,j0+j,
                                     Y[i_block0+i][j_block0+j][x_][s_row][s_col]);

              if (pack.dir == QUDA_BACKWARDS) {
                arg.X_atomic.atomicAdd(0,coarse_parity,coarse_x_cb,s_col,s_row,j0+j,i0+i,
                                       conj(X[i_block0+i][j_block0+j][x_][s_row][s_col]));
              } else {
                arg.X_atomic.atomicAdd(0,coarse_parity,coarse_x_cb,s_row,s_col,i0+i,j0+j,
                                       X[i_block0+i][j_block0+j][x_][s_row][s_col]);
              }

              if (!arg.bidirectional) {
                if (Arg::fineSpin != 1 && s_row == s_col) arg.X_atomic.atomicAdd(0,coarse_parity,coarse_x_cb,s_row,s_col,i0+i,j0+j,
                                                                                 X[i_block0+i][j_block0+j][x_][s_row][s_col]);
                else arg.X_atomic.atomicAdd(0,coarse_parity,coarse_x_cb,s_row,s_col,i0+i,j0+j,
                                            -X[i_block0+i][j_block0+j][x_][s_row][s_col]);
              }
            } // dir == QUDA_IN_PLACE
          }
        }
      }
    }
  };

  template <typename VUV, typename Arg>
  __device__ __host__ void storeCoarseSharedAtomic(VUV &vuv, bool isDiagonal, int coarse_x_cb, int coarse_parity, int i0, int j0, int parity, const Arg &arg)
  {
    switch (arg.dir) {
    case QUDA_BACKWARDS:
      target::dispatch<storeCoarseSharedAtomic_impl>(vuv, isDiagonal, coarse_x_cb, coarse_parity, i0, j0, parity, Pack<QUDA_BACKWARDS>(), arg); break;
    case QUDA_FORWARDS:
      target::dispatch<storeCoarseSharedAtomic_impl>(vuv, isDiagonal, coarse_x_cb, coarse_parity, i0, j0, parity, Pack<QUDA_FORWARDS>(), arg); break;
    case QUDA_IN_PLACE:
      target::dispatch<storeCoarseSharedAtomic_impl>(vuv, isDiagonal, coarse_x_cb, coarse_parity, i0, j0, parity, Pack<QUDA_IN_PLACE>(), arg); break;
    default:
      break;// do nothing
    }
  }

  template <typename VUV, typename Arg>
  inline __device__ __host__ void storeCoarseGlobalAtomic(VUV &vuv, bool isDiagonal, int coarse_x_cb, int coarse_parity, int i0, int j0, const Arg &arg)
  {
    using real = typename Arg::Float;
    const int dim_index = arg.dim_index % arg.Y_atomic.geometry;
    using TileType = typename Arg::vuvTileType;

    if (arg.dir == QUDA_IN_PLACE) {
      // same as dir == QUDA_FORWARDS
#pragma unroll
      for (int s_row = 0; s_row < Arg::coarseSpin; s_row++) { // Chiral row block
#pragma unroll
        for (int s_col = 0; s_col < Arg::coarseSpin; s_col++) { // Chiral column block
#pragma unroll
          for (int i = 0; i < TileType::M; i++)
#pragma unroll
            for (int j = 0; j < TileType::N; j++)
              arg.X_atomic.atomicAdd(0,coarse_parity,coarse_x_cb,s_row,s_col,i0+i,j0+j,vuv[s_row*Arg::coarseSpin+s_col](i,j));
        }
      }
    } else if (!isDiagonal) {
#pragma unroll
      for (int s_row = 0; s_row < Arg::coarseSpin; s_row++) { // Chiral row block
#pragma unroll
        for (int s_col = 0; s_col < Arg::coarseSpin; s_col++) { // Chiral column block
#pragma unroll
          for (int i = 0; i < TileType::M; i++)
#pragma unroll
            for (int j = 0; j < TileType::N; j++)
              arg.Y_atomic.atomicAdd(dim_index,coarse_parity,coarse_x_cb,s_row,s_col,i0+i,j0+j,vuv[s_row*Arg::coarseSpin+s_col](i,j));
        }
      }
    } else {

      if (arg.dir == QUDA_BACKWARDS) {
#pragma unroll
        for (int s_row = 0; s_row < Arg::coarseSpin; s_row++) { // Chiral row block
#pragma unroll
          for (int s_col = 0; s_col < Arg::coarseSpin; s_col++) { // Chiral column block
#pragma unroll
            for (int i = 0; i < TileType::M; i++)
#pragma unroll
              for (int j = 0; j < TileType::N; j++)
                arg.X_atomic.atomicAdd(0,coarse_parity,coarse_x_cb,s_col,s_row,j0+j,i0+i,conj(vuv[s_row*Arg::coarseSpin+s_col](i,j)));
          }
        }
      } else {
#pragma unroll
        for (int s_row = 0; s_row < Arg::coarseSpin; s_row++) { // Chiral row block
#pragma unroll
          for (int s_col = 0; s_col < Arg::coarseSpin; s_col++) { // Chiral column block
#pragma unroll
            for (int i = 0; i < TileType::M; i++)
#pragma unroll
              for (int j = 0; j < TileType::N; j++)
                arg.X_atomic.atomicAdd(0,coarse_parity,coarse_x_cb,s_row,s_col,i0+i,j0+j,vuv[s_row*Arg::coarseSpin+s_col](i,j));
          }
        }
      }

      if (!arg.bidirectional) {
#pragma unroll
        for (int s_row = 0; s_row < Arg::coarseSpin; s_row++) { // Chiral row block
#pragma unroll
          for (int s_col = 0; s_col < Arg::coarseSpin; s_col++) { // Chiral column block
            if (s_row != s_col) vuv[s_row * Arg::coarseSpin + s_col] *= static_cast<real>(-1.0);
            if (Arg::fineSpin != 1 || s_row != s_col) {
#pragma unroll
              for (int i = 0; i < TileType::M; i++)
#pragma unroll
                for (int j = 0; j < TileType::N; j++)
                  arg.X_atomic.atomicAdd(0,coarse_parity,coarse_x_cb,s_row,s_col,i0+i,j0+j,vuv[s_row*Arg::coarseSpin+s_col](i,j));
            }
          }
        }
      }
    }

  }

  template <int nFace, typename Arg>
  __device__ __host__ void computeVUV(const Arg &arg, int parity, int x_cb, int i0, int j0, int parity_coarse_, int coarse_x_cb_)
  {
    using real = typename Arg::Float;
    constexpr int nDim = 4;
    int coord[QUDA_MAX_DIM];
    int coord_coarse[QUDA_MAX_DIM];

    getCoords(coord, x_cb, arg.x_size, parity);
    for (int d = 0; d < nDim; d++) coord_coarse[d] = coord[d]/arg.geo_bs[d];

    //Check to see if we are on the edge of a block.  If adjacent site
    //is in same block, M = X, else M = Y
    const bool isFromCoarseClover = Arg::fineSpin == 2 && arg.dir == QUDA_IN_PLACE;
    const bool isDiagonal = (isFromCoarseClover || isCoarseDiagonal(coord, coord_coarse, arg.dim, nFace, arg)) ? true : false;

    int coarse_parity = arg.shared_atomic ? parity_coarse_ : 0;
    if (!arg.shared_atomic) {
      for (int d=0; d<nDim; d++) coarse_parity += coord_coarse[d];
      coarse_parity &= 1;
      coord_coarse[0] /= 2;
    }
    int coarse_x_cb = arg.shared_atomic ? coarse_x_cb_ : ((coord_coarse[3]*arg.xc_size[2]+coord_coarse[2])*arg.xc_size[1]+coord_coarse[1])*(arg.xc_size[0]/2) + coord_coarse[0];

    using Ctype = decltype(make_tile_C<complex<real>, false>(arg.vuvTile));
    Ctype vuv[Arg::coarseSpin * Arg::coarseSpin];
    multiplyVUV(vuv, arg, parity, x_cb, i0, j0);

    if (isDiagonal && !isFromCoarseClover) {
#pragma unroll
      for (int s2=0; s2<Arg::coarseSpin*Arg::coarseSpin; s2++) vuv[s2] *= -arg.kappa;
    }

    if (arg.shared_atomic)
      storeCoarseSharedAtomic(vuv, isDiagonal, coarse_x_cb, coarse_parity, i0, j0, parity, arg);
    else
      storeCoarseGlobalAtomic(vuv, isDiagonal, coarse_x_cb, coarse_parity, i0, j0, arg);
  }

  template <bool is_device> struct getIndices {
    template <typename Arg> inline void operator()(int &parity_coarse, int &x_coarse_cb, int &parity, int &,
                                                   int &parity_c_row, int &c_row, int &, const Arg &arg)
    {
      c_row  = arg.parity_flip ? (parity_c_row % arg.vuvTile.M_tiles) : (parity_c_row / 2); // coarse color row index
      parity = arg.parity_flip ? (parity_c_row / arg.vuvTile.M_tiles) : (parity_c_row % 2); // coarse color row index
      parity_coarse = 0;
      x_coarse_cb = 0;
    }
  };

  template <> struct getIndices<true> {
    template <typename Arg> __device__ inline void operator()(int &parity_coarse, int &x_coarse_cb, int &parity, int &x_cb,
                                                              int &parity_c_row, int &c_row, int &c_col, const Arg &arg)
    {
      if (arg.coarse_color_wave) {
        int parity_c_row_block_idx_z = blockDim.y*blockIdx.x + threadIdx.y;
        int c_row_block_idx_z = arg.parity_flip ? (parity_c_row_block_idx_z % arg.coarse_color_grid_z ) : (parity_c_row_block_idx_z / 2); // coarse color row index
        parity = arg.parity_flip ? (parity_c_row_block_idx_z / arg.coarse_color_grid_z ) : (parity_c_row_block_idx_z % 2);
        c_row = c_row_block_idx_z % arg.vuvTile.M_tiles;
        int block_idx_z = c_row_block_idx_z / arg.vuvTile.M_tiles;
        c_col = blockDim.z*block_idx_z + threadIdx.z; // coarse color col index
      } else {
        c_row  = arg.parity_flip ? (parity_c_row % arg.vuvTile.M_tiles) : (parity_c_row / 2); // coarse color row index
        parity = arg.parity_flip ? (parity_c_row / arg.vuvTile.M_tiles) : (parity_c_row % 2); // coarse color row index
        c_col = blockDim.z*blockIdx.z + threadIdx.z; // coarse color col index
      }

      // if (parity > 1 && shared_atomic), you can go outside the bounds of arg.coarse_to_fine below
      if (parity > 1) return;

      if (!arg.shared_atomic) {
        x_cb = blockDim.x*(arg.coarse_color_wave ? blockIdx.y : blockIdx.x) + threadIdx.x;
        x_coarse_cb = 0;
        parity_coarse = 0;
      } else {
        int block_dim_x = virtualBlockDim(arg);
        int thread_idx_x = virtualThreadIdx(arg);
        int x_coarse = coarseIndex(arg);

        parity_coarse = x_coarse >= arg.coarseVolumeCB ? 1 : 0;
        x_coarse_cb = x_coarse - parity_coarse*arg.coarseVolumeCB;

        // obtain fine index from this look-up table
        // since both parities map to the same block, each thread block must do both parities

        // threadIdx.x - fine checkerboard offset
        // threadIdx.y - fine parity offset
        // blockIdx.x  - which coarse block are we working on
        // assume that coarse_to_fine look up map is ordered as (coarse-block-id + fine-point-id)
        // and that fine-point-id is parity ordered

        int x_fine = arg.coarse_to_fine[ (x_coarse*2 + parity) * block_dim_x + thread_idx_x];
        x_cb = x_fine - parity*arg.fineVolumeCB;
      }
    }
  };

  template <typename Arg> struct compute_vuv {
    static constexpr int nFace = 1;
    const Arg &arg;
    static constexpr const char *filename() { return KERNEL_FILE; }
    constexpr compute_vuv(const Arg &arg) : arg(arg) { }

    /**
       3-d parallelism
       @param[in] x_cb e/o fine-grid spacetime
       @param[in] parity_c_row parity * output color row
       @param[in] c_col output coarse color column
    */
    __device__ __host__ inline void operator()(int x_cb, int parity_c_row, int c_col)
    {
      int parity, parity_coarse, x_coarse_cb, c_row;
      target::dispatch<getIndices>(parity_coarse, x_coarse_cb, parity, x_cb, parity_c_row, c_row, c_col, arg);

      if (parity > 1) return;
      if (c_row >= arg.vuvTile.M_tiles) return;
      if (c_col >= arg.vuvTile.N_tiles) return;
      if (!arg.shared_atomic && x_cb >= arg.fineVolumeCB) return;

      computeVUV<nFace>(arg, parity, x_cb, c_row * arg.vuvTile.M, c_col * arg.vuvTile.N, parity_coarse, x_coarse_cb);
    }
  };

  template <typename Arg> struct compute_vlv {
    static constexpr int nFace = 3;
    const Arg &arg;
    static constexpr const char *filename() { return KERNEL_FILE; }
    constexpr compute_vlv(const Arg &arg) : arg(arg) { }

    /**
       3-d parallelism
       @param[in] x_cb e/o fine-grid spacetime
       @param[in] parity_c_row parity * output color row
       @param[in] c_col output coarse color column
    */
    __device__ __host__ inline void operator()(int x_cb, int parity_c_row, int c_col)
    {
      int parity, parity_coarse, x_coarse_cb, c_row;
      target::dispatch<getIndices>(parity_coarse, x_coarse_cb, parity, x_cb, parity_c_row, c_row, c_col, arg);

      if (parity > 1) return;
      if (c_row >= arg.vuvTile.M_tiles) return;
      if (c_col >= arg.vuvTile.N_tiles) return;
      if (!arg.shared_atomic && x_cb >= arg.fineVolumeCB) return;

      computeVUV<nFace>(arg, parity, x_cb, c_row * arg.vuvTile.M, c_col * arg.vuvTile.N, parity_coarse, x_coarse_cb);
    }
  };

  template <typename Arg> struct compute_coarse_clover {
    static_assert(!Arg::from_coarse, "computeCoarseClover is only defined on the fine grid");
    const Arg &arg;
    static constexpr const char *filename() { return KERNEL_FILE; }
    constexpr compute_coarse_clover(const Arg &arg) : arg(arg) { }

    /**
       3-d parallelism
       @param[in] x_cb e/o fine-grid spacetime
       @param[in] parity_c_col parity * output color column
       @param[in] c_row output coarse color row
    */
    __device__ __host__ inline void operator()(int x_cb, int parity_c_col, int c_row)
    {
      using real = typename Arg::Float;
      int c_col = parity_c_col % Arg::coarseColor; // coarse color col index
      int parity = parity_c_col / Arg::coarseColor;
      constexpr int nDim = 4;

      int coord[QUDA_MAX_DIM];
      int coord_coarse[QUDA_MAX_DIM];

      getCoords(coord, x_cb, arg.x_size, parity);
      for (int d = 0; d < nDim; d++) coord_coarse[d] = coord[d]/arg.geo_bs[d];

      int coarse_parity = 0;
      for (int d = 0; d < nDim; d++) coarse_parity += coord_coarse[d];
      coarse_parity &= 1;
      coord_coarse[0] /= 2;
      int coarse_x_cb = ((coord_coarse[3]*arg.xc_size[2]+coord_coarse[2])*arg.xc_size[1]+coord_coarse[1])*(arg.xc_size[0]/2) + coord_coarse[0];

      coord[0] /= 2;

      complex<real> X[Arg::coarseSpin * Arg::coarseSpin];
      for (int i = 0; i < Arg::coarseSpin * Arg::coarseSpin; i++) X[i] = 0.0;

      // If Nspin = 4, then the clover term has structure C_{\mu\nu} = \gamma_{\mu\nu}C^{\mu\nu}
#pragma unroll
      for (int chi = 0; chi < 2; chi++) {

#pragma unroll
        for (int s_row = 0; s_row < Arg::fineSpin / 2; s_row++) { // Loop over fine spin row within a chiral block
          const int s_c = arg.spin_map(chi * Arg::fineSpin / 2 + s_row, parity);
          // On the fine lattice, the clover field is chirally blocked, so loop over rows/columns
          // in the same chiral block.
#pragma unroll
          for (int s_col = 0; s_col < Arg::fineSpin / 2; s_col++) { // Loop over fine spin column within a chiral block
#pragma unroll
            for (int ic = 0; ic < Arg::fineColor; ic++) { // Sum over fine color row
              complex<real> CV = 0.0;
#pragma unroll
              for (int jc = 0; jc < Arg::fineColor; jc++) {  // Sum over fine color column
                CV = cmac(arg.C(parity, x_cb, chi, s_row, s_col, ic, jc), arg.V(parity, x_cb, chi * Arg::fineSpin / 2 + s_col, jc, c_col), CV);
              } // Fine color column
              X[s_c * Arg::coarseSpin + s_c] =
                cmac(conj(arg.V(parity, x_cb, chi * Arg::fineSpin / 2 + s_row, ic, c_row)), CV, X[s_c*Arg::coarseSpin + s_c]);
            }  // Fine color row
          }  // Fine spin column
        } // Fine spin

      }

#pragma unroll
      for (int si = 0; si < Arg::coarseSpin; si++) {
#pragma unroll
        for (int sj = 0; sj < Arg::coarseSpin; sj++) {
          arg.X_atomic.atomicAdd(0, coarse_parity, coarse_x_cb, si, sj, c_row, c_col, X[si*Arg::coarseSpin+sj]);
        }
      }
    }
  };

  /**
   * Wilson-type: Compute the forward links from backwards links by flipping the
   * sign of the spin projector
   * Staggered-type: there's no spin-diagonal term, only flip off-spin term
   */
  template <typename Arg> struct reverse {
    const Arg &arg;
    static constexpr const char *filename() { return KERNEL_FILE; }
    constexpr reverse(const Arg &arg) : arg(arg) { }

    /**
       3-d parallelism
       @param[in] x_cb e/o coarse-grid spacetime
       @param[in] parity_c_col parity * color column
       @param[in] c_row coarse color row
    */
    __device__ __host__ void operator()(int x_cb, int parity_c_col, int c_row)
    {
      int parity = parity_c_col / Arg::coarseColor;
      int c_col = parity_c_col % Arg::coarseColor;

#pragma unroll
      for (int d=0; d<4; d++) {
#pragma unroll
        for (int s_row = 0; s_row < Arg::coarseSpin; s_row++) { //Spin row
#pragma unroll
          for (int s_col = 0; s_col < Arg::coarseSpin; s_col++) { //Spin column
            if (s_row == s_col && Arg::coarseSpin != 1)
              arg.Y(d+4, parity, x_cb, s_row, s_col, c_row, c_col) = arg.Y(d, parity, x_cb, s_row, s_col, c_row, c_col);
            else
              arg.Y(d+4, parity, x_cb, s_row, s_col, c_row, c_col) = -arg.Y(d, parity, x_cb, s_row, s_col, c_row, c_col);
          } //Spin column
        } //Spin row

      } // dimension
    }
  };

  /**
   * Adds the identity matrix to the coarse local term.
   */
  template <typename Arg> struct add_coarse_diagonal {
    using real = typename Arg::Float;
    const Arg &arg;
    static constexpr const char *filename() { return KERNEL_FILE; }
    constexpr add_coarse_diagonal(const Arg &arg) : arg(arg) { }

    /**
       3-d parallelism
       @param[in] x_cb e/o coarse-grid spacetime
       @param[in] parity parity index
       @param[in] c coarse color
    */
    __device__ __host__ void operator()(int x_cb, int parity, int c)
    {
      for (int s = 0; s < Arg::coarseSpin; s++) { //Spin
        arg.X_atomic(0,parity,x_cb,s,s,c,c) += complex<real>(1.0, 0.0);
      } //Spin
    }
  };

  /**
   * Adds the staggered mass to the coarse local term.
   */
  template <typename Arg> struct add_coarse_staggered_mass {
    using real = typename Arg::Float;
    const Arg &arg;
    static constexpr const char *filename() { return KERNEL_FILE; }
    constexpr add_coarse_staggered_mass(const Arg &arg) : arg(arg) { }

    /**
       2-d parallelism
       @param[in] x_cb e/o coarse-grid spacetime
       @param[in] parity parity index
    */
    __device__ __host__ void operator()(int x_cb, int parity, int)
    {
      for (int s = 0; s < Arg::coarseSpin; s++) { //Spin
        for (int c = 0; c < Arg::coarseColor; c++) { //Color
          arg.X_atomic(0,parity,x_cb,s,s,c,c) += complex<real>(static_cast<real>(2) * arg.mass, 0.0);
        } //Color
      } //Spin
    }
  };

  /**
   * Adds the twisted-mass term to the coarse local term.
   */
  template <typename Arg> struct add_coarse_tm {
    using real = typename Arg::Float;
    const Arg &arg;
    static constexpr const char *filename() { return KERNEL_FILE; }
    constexpr add_coarse_tm(const Arg &arg) : arg(arg) { }

    /**
       3-d parallelism
       @param[in] x_cb e/o coarse-grid spacetime
       @param[in] parity parity index
       @param[in] c coarse color
    */
    __device__ __host__ void operator()(int x_cb, int parity, int c)
    {
      const complex<real> mu(0., arg.mu*arg.mu_factor);

      for (int s = 0; s < Arg::coarseSpin/2; s++) { //Spin
        arg.X_atomic(0, parity, x_cb, s, s, c, c) += mu;
      } //Spin
      for (int s = Arg::coarseSpin/2; s < Arg::coarseSpin; s++) { //Spin
        arg.X_atomic(0, parity, x_cb, s, s, c, c) -= mu;
      } //Spin
    }
  };

  /**
   * Convert the field from the atomic format to the required computation format, e.g. fixed point to floating point
   */
  template <typename Arg> struct convert {
    using real = typename Arg::Float;
    const Arg &arg;
    static constexpr const char *filename() { return KERNEL_FILE; }
    constexpr convert(const Arg &arg) : arg(arg) { }

    /**
       3-d parallelism
       @param[in] x_cb e/o coarse-grid spacetime
       @param[in] parity_c_col parity * output coarse color column
       @param[in] c_row output coarse color row
    */
    __device__ __host__ void operator()(int x_cb, int parity_c_col, int c_row)
    {
      int c_col = parity_c_col % Arg::coarseColor; // color col index
      int parity = parity_c_col / Arg::coarseColor;

      if (arg.dim_index < 8) {
        const auto &in = arg.Y_atomic;
        int d_in = arg.dim_index % in.geometry;
        int d_out = arg.dim_index % arg.Y.geometry;

#pragma unroll
        for (int s_row = 0; s_row < Arg::coarseSpin; s_row++) { //Spin row
#pragma unroll
          for (int s_col = 0; s_col < Arg::coarseSpin; s_col++) { //Spin column
            complex<real> M = in(d_in,parity,x_cb,s_row,s_col,c_row,c_col);
            arg.Y(d_out,parity,x_cb,s_row,s_col,c_row,c_col) = M;
          } //Spin column
        } //Spin row
      } else {
        const auto &in = arg.X_atomic;
        int d_in = arg.dim_index % in.geometry;
        int d_out = arg.dim_index % arg.X.geometry;

#pragma unroll
        for (int s_row = 0; s_row < Arg::coarseSpin; s_row++) { //Spin row
#pragma unroll
          for (int s_col = 0; s_col < Arg::coarseSpin; s_col++) { //Spin column
            complex<real> M = in(d_in,parity,x_cb,s_row,s_col,c_row,c_col);
            arg.X(d_out,parity,x_cb,s_row,s_col,c_row,c_col) = M;
          } //Spin column
        } //Spin row
      }
    }
  };

  /**
   * Rescale the matrix elements by arg.rescale
   */
  template <typename Arg> struct rescale {
    using real = typename Arg::Float;
    const Arg &arg;
    static constexpr const char *filename() { return KERNEL_FILE; }
    constexpr rescale(const Arg &arg) : arg(arg) { }

    /**
       3-d parallelism
       @param[in] x_cb e/o coarse-grid spacetime
       @param[in] parity_c_col parity * output coarse color column
       @param[in] c_row output coarse color row
    */
    __device__ __host__ void operator()(int x_cb, int parity_c_col, int c_row)
    {
      int c_col = parity_c_col % Arg::coarseColor; // color col index
      int parity = parity_c_col / Arg::coarseColor;

#pragma unroll
      for (int s_row = 0; s_row < Arg::coarseSpin; s_row++) { //Spin row
#pragma unroll
        for (int s_col = 0; s_col < Arg::coarseSpin; s_col++) { //Spin column
          complex<real> M = arg.Y(arg.dim_index,parity,x_cb,s_row,s_col,c_row,c_col);
          arg.Y(arg.dim_index,parity,x_cb,s_row,s_col,c_row,c_col) = arg.rescale*M;
        } //Spin column
      } //Spin row
    }
  };

} // namespace quda<|MERGE_RESOLUTION|>--- conflicted
+++ resolved
@@ -204,7 +204,7 @@
      @param[in] nFace Depth of the halo
      @param[in] arg Kernel argument
   */
-  template <typename Arg> constexpr bool isHalo(const int coord[], int dim, const int nFace, const Arg &arg)
+  template <typename Arg> constexpr bool isHalo(const int coord[], int dim, int nFace, const Arg &arg)
   {
     switch (dim) {
     case 0: return arg.comm_dim[0] && coord[0] + nFace >= arg.x_size[0];
@@ -225,11 +225,7 @@
      @param[in] dim Dimension
      @param[in] arg Kernel argument
   */
-<<<<<<< HEAD
-  template <typename Arg> constexpr bool isCoarseDiagonal(const int coord[], const int coord_coarse[], int dim, const int nFace, const Arg &arg)
-=======
   template <typename Arg> constexpr bool isCoarseDiagonal(const int coord[], const int coord_coarse[], int dim, int nFace, const Arg &arg)
->>>>>>> 5bdbd8de
   {
     switch (dim) {
     case 0: return ((coord[0] + nFace) % arg.x_size[0]) / arg.geo_bs[0] == coord_coarse[0];
@@ -1239,11 +1235,7 @@
     if (arg.dir == QUDA_BACKWARDS) {
       const int s_c_row = arg.spin_map(0, parity);
 
-<<<<<<< HEAD
-      // for backwards, we're tieing together <V^\dagger A U^\dagger | V>
-=======
       // for backwards, we're tying together <V^\dagger A U^\dagger | V>
->>>>>>> 5bdbd8de
       // we need all s_c_col combinations; s_c_row is covered by parity
 #pragma unroll
       for (int s_c_col = 0; s_c_col < Arg::coarseSpin; s_c_col++) {
@@ -1263,11 +1255,7 @@
       } // coarse spin (fine source parity)
       // end backwards direction
     } else if (arg.dir == QUDA_FORWARDS) {
-<<<<<<< HEAD
-      // for forwards, we're tieing together <V^\dag A | U V>, so we only need
-=======
       // for forwards, we're tying together <V^\dag A | U V>, so we only need
->>>>>>> 5bdbd8de
       // one component of UV
       int s_c_col = arg.spin_map(0, (parity+1)&1);
 #pragma unroll
@@ -1275,11 +1263,7 @@
 #pragma unroll
         for (int k = 0; k < TileType::k; k += TileType::K) { // Sum over fine color 
 
-<<<<<<< HEAD
-          // for forwards, we're tieing together <V^\dag A | U V>
-=======
           // for forwards, we're tying together <V^\dag A | U V>
->>>>>>> 5bdbd8de
           auto AV = make_tile_At<complex, false>(tile);
           AV.loadCS(arg.AV, 0, 0, parity, x_cb, s_c_row, k, i0);
           AV *= static_cast<real>(-1.);
