#pragma once

#include <color_spinor_field_order.h>
#include <gauge_field_order.h>
#include <clover_field_order.h>
#include <multigrid_helper.cuh>
#include <index_helper.cuh>
#include <gamma.cuh>
#include <linalg.cuh>
#include <matrix_tile.cuh>
#include <target_device.h>
#include <kernel.h>

#if __cplusplus >= 201703L
#define IF_CONSTEXPR if constexpr
#else
#define IF_CONSTEXPR if
#endif

namespace quda {

  /** This is the storage type used when computing the coarse link
      variables: by using integers we have deterministic atomics */
  using storeType = int;

  /** This is the arg struct used for all multigrid coarse-grid
      construction.  The same instance is reused for different
      kernels */
  template <bool from_coarse_, typename Float_, int fineSpin_, int coarseSpin_, int fineColor_, int coarseColor_, typename coarseGauge,
            typename coarseGaugeAtomic, typename fineGauge, typename fineSpinor, typename fineSpinorTmp,
            typename fineSpinorV, typename fineClover>
  struct CalculateYArg : kernel_param<> {
    using Float = Float_; /** Float Precision of the computation */

    static constexpr int fineSpin = fineSpin_; /** Number of spins on the fine grid */
    static constexpr int coarseSpin = coarseSpin_; /** Number of spins on the coarse grid */

    static constexpr int fineColor = fineColor_;  /** Number of colors on the fine grid */
    static constexpr int coarseColor = coarseColor_;  /** Number of colors on the coarse grid */

    static constexpr int fineDof = fineSpin * fineColor;
    static constexpr int coarseDof = coarseSpin * coarseColor;

    static constexpr bool from_coarse = from_coarse_; /** Whether the fine grid is itself a coarse grid */
    static constexpr bool is_mma_compatible = coarseGauge::is_mma_compatible; /** Whether tensor-core acceleration is applicable */

    coarseGauge Y;           /** Computed coarse link field */
    coarseGauge X;           /** Computed coarse clover field */

    coarseGaugeAtomic Y_atomic;    /** Y atomic accessor used for computation before conversion to final format */
    coarseGaugeAtomic X_atomic;    /** X atomic accessor used for computation before conversion to final format */

    fineSpinorTmp UV;        /** Temporary that stores the fine-link * spinor field product */
    fineSpinor AV;           /** Temporary that stores the clover * spinor field product */

    const fineGauge U;       /** Fine grid link field */
    const fineSpinorV V;     /** Fine grid spinor field */
    const fineClover C;      /** Fine grid clover field, or Xinv for coarsening the optimized KD op */
    const fineClover Cinv;   /** Fine grid clover field, or Xinv for coarsening the optimize KD op */

    int_fastdiv x_size[QUDA_MAX_DIM];   /** Dimensions of fine grid */
    int xc_size[QUDA_MAX_DIM];  /** Dimensions of coarse grid */

    int_fastdiv geo_bs[QUDA_MAX_DIM];   /** Geometric block dimensions */
    const int spin_bs;          /** Spin block size */
    const spin_mapper<fineSpin,coarseSpin> spin_map; /** Helper that maps fine spin to coarse spin */

    int comm_dim[QUDA_MAX_DIM]; /** Node parition array */

    Float kappa;                /** kappa value */
    Float mass;                 /** mass value */
    Float mu;                   /** mu value */
    Float mu_factor;            /** multiplicative factor for mu applied when mu is added to the operator */
    Float rescale;              /** rescaling factor used when rescaling the Y links if the maximum increases */

    const int fineVolumeCB;     /** Fine grid volume */
    const int coarseVolumeCB;   /** Coarse grid volume */

    const int *fine_to_coarse;  /** Pointer to the fine-to-coarse look-up table */
    const int *coarse_to_fine;  /** Pointer to the coarse-to-fine look-up table */

    const bool bidirectional;   /** Whether the operator we are coarsening requires bi-directional coarsening */

    /** To increase L2 locality we can schedule the geometry to grid.y
        and the coarse colors to grid.x.  This will increase the
        potential for L2 reuse since a given wave of thread blocks
        will be for different coarse color but the same coarse grid
        point which will have common loads. */
    bool coarse_color_wave = false;

    /** Enable this for shared-memory atomics instead of global
        atomics.  Doing so means that all (modulo the parity) of the
        coarsening for a coarse degree of freedom is handled by a
        single thread block.  For computeVUV only at present. */
    bool shared_atomic;

    /** With parity_flip enabled we make parity the slowest running
        dimension in the y-thread axis, and coarse color runs faster.
        This improves read locality at the expense of write
        locality */
    bool parity_flip;

    int_fastdiv aggregates_per_block; /** number of aggregates per thread block */
    int_fastdiv grid_z; /** this is the coarseColor grid that is wrapped into the x grid when coarse_color_wave is enabled */
    int_fastdiv coarse_color_grid_z; /** constant we ned to divide by */

    static constexpr bool compute_max = false;
    Float *max_h; /** scalar that stores the maximum element on the host */
    Float *max_d; /** scalar that stores the maximum elenent on the device */
    Float *max;   /** points to either max_h or max_d, for host or device, respectively */

    int dim;           /** which dimension are we working on */
    QudaDirection dir; /** which direction are working on */
    int dim_index;     /** which direction / dimension we are working on */

    bool twist; /** whether we are doing twisted or non-twisted */

    static constexpr int tile_height_uv = fineColor % 4 == 0 ? 4 : fineColor % 3 == 0 ? 3 : fineColor % 2 ? 2 : 1; /** tile height used for computeUV */
    static constexpr int tile_width_uv = coarseColor % 2 == 0 ? 2 : 1;                                             /** tile width used for computeUV */
    using uvTileType = TileSize<fineColor, coarseColor, fineColor, tile_height_uv, tile_width_uv, 1>;              /** tile type used for computeUV */
    uvTileType uvTile;                                                                                             /** tile instance used for computeUV */

    // tile used for computeVUV - for fine grids best to use 4, else use max of 3
    static constexpr int tile_height_vuv = (coarseColor % 4 == 0 && fineSpin == 4) ? 4 : coarseColor % 3 == 0 ? 3 : 2; /** tile height used for computeVUV */
    static constexpr int tile_width_vuv = coarseColor % 2 == 0 ? 2 : 1;                                                /** tile width used for computeVUV */
    using vuvTileType = TileSize<coarseColor, coarseColor, fineColor, tile_height_vuv, tile_width_vuv, 1>;             /** tile type used for computeVUV */
    vuvTileType vuvTile;                                                                                               /** tile instance used for computeUV */

    // max colors per block is 8, rounded up to whole multiples of tile size
    static constexpr int max_color_height_per_block = coarseColor < 8 ? coarseColor : ((8 + tile_height_vuv - 1) / tile_height_vuv) * tile_height_vuv;
    static constexpr int max_color_width_per_block = coarseColor < 8 ? coarseColor : ((8 + tile_width_vuv - 1) / tile_width_vuv) * tile_width_vuv;
    static constexpr int max_height_tiles_per_block = max_color_height_per_block / tile_height_vuv;
    static constexpr int max_width_tiles_per_block = max_color_width_per_block / tile_width_vuv;
    static_assert(max_color_height_per_block % tile_height_vuv == 0, "max_color_height_per_block must be divisible by tile height");
    static_assert(max_color_width_per_block % tile_width_vuv == 0, "max_color_width_per_block must be divisible by tile width");

    /**
       @brief Constructor for CalculateYArg
       @param[out] Y Accessor to the coarse gauge field
       @param[out] X Accessor to the coarse clover field
       @param[in,out] Y Atomic accessor to the coarse gauge field
       @param[in,out] X Atomic accessor to the coarse clover field
       @param[in,out] UV Accessor to the uv temp packed colorspinor field
       @param[in,out] AV Accessor to the av temp packed colorspinor field
       @param[in] U Accessor to the fine gauge field
       @param[in] V Accessor to the packed nullspace colorspinor field
       @param[in] C Accessor to the fine clover field
       @param[in] Cinv Accessor to the fine inverse clover field
       @param[in] kappa Kappa parameter from the fine operator
       @param[in] mass Mass parameter from the fine operator
       @param[in] mu Twisted mass parameter from the fine operator
       @param[in] mu_factor Additional twisted mass parameter for coarse-grid stability
       @param[in] x_size_ Fine-grid geometric dimensions
       @param[in] xc_size_ Coarse-grid geometric dimensions
       @param[in] fine_to_coarse Pointer to fine-to-coarse look-up table (memory space is same compute)
       @param[in] coarse_to_fine Pointer to coarse-to-fine look-up table (memory space is same compute)
       @param[in] bidirectional Whether the operator we are coarsening requires bi-directional coarsening
     */
    CalculateYArg(coarseGauge &Y, coarseGauge &X,
      coarseGaugeAtomic &Y_atomic, coarseGaugeAtomic &X_atomic,
      fineSpinorTmp &UV, fineSpinor &AV, const fineGauge &U, const fineSpinorV &V,
      const fineClover &C, const fineClover &Cinv, double kappa, double mass, double mu, double mu_factor,
      const int *x_size_, const int *xc_size_, int spin_bs_,
      const int *fine_to_coarse, const int *coarse_to_fine, bool bidirectional)
      : Y(Y), X(X), Y_atomic(Y_atomic), X_atomic(X_atomic),
      UV(UV), AV(AV), U(U), V(V), C(C), Cinv(Cinv), spin_bs(spin_bs_), spin_map(),
      kappa(static_cast<Float>(kappa)), mass(static_cast<Float>(mass)), mu(static_cast<Float>(mu)), mu_factor(static_cast<Float>(mu_factor)),
      fineVolumeCB(V.VolumeCB()), coarseVolumeCB(X.VolumeCB()),
      fine_to_coarse(fine_to_coarse), coarse_to_fine(coarse_to_fine),
      bidirectional(bidirectional), shared_atomic(false), parity_flip(false),
        aggregates_per_block(1), max_h(nullptr), max_d(nullptr), max(nullptr)
    {
      if (V.GammaBasis() != QUDA_DEGRAND_ROSSI_GAMMA_BASIS)
        errorQuda("Gamma basis %d not supported", V.GammaBasis());

      for (int i=0; i<QUDA_MAX_DIM; i++) {
        x_size[i] = i < 4 ? x_size_[i] : 1;
        xc_size[i] = i < 4 ? xc_size_[i] : 1;
        geo_bs[i] = x_size[i] / xc_size[i];
        comm_dim[i] = i < 4 ? comm_dim_partitioned(i) : 1;
      }
    }
  };

  /** This is a wrapper class that derives from the kernel argument
      struct, and is used to enable the maximum element computation */
  template <typename T>  struct ArgMax : public T {
    static constexpr bool compute_max = true;
    ArgMax(const T& t) : T(t) { }
  };

  /**
     @brief Helper for computing if the present site is within the
     forwards halo region

     @return If we within the halo
     @param[in] coord Grid coordinates
     @param[in] dim Dimension of the shift
     @param[in] nFace Depth of the halo
     @param[in] arg Kernel argument
  */
  template <typename Arg> constexpr bool isHalo(const int coord[], int dim, int nFace, const Arg &arg)
  {
    switch (dim) {
    case 0: return arg.comm_dim[0] && coord[0] + nFace >= arg.x_size[0];
    case 1: return arg.comm_dim[1] && coord[1] + nFace >= arg.x_size[1];
    case 2: return arg.comm_dim[2] && coord[2] + nFace >= arg.x_size[2];
    case 3: return arg.comm_dim[3] && coord[3] + nFace >= arg.x_size[3];
    }
    return false;
  }

  /**
     @brief Helper for computing if the fine site we are on
     corresponds to the coarse operator diagaonl

     @return If we are on the coarse diagonal
     @param[in] coord Fine grid coordinates
     @param[in] coord_coarse Coarse grid coordinates
     @param[in] dim Dimension
     @param[in] arg Kernel argument
  */
  template <typename Arg> constexpr bool isCoarseDiagonal(const int coord[], const int coord_coarse[], int dim, const Arg &arg)
  {
    switch (dim) {
    case 0: return ((coord[0] + 1) % arg.x_size[0]) / arg.geo_bs[0] == coord_coarse[0];
    case 1: return ((coord[1] + 1) % arg.x_size[1]) / arg.geo_bs[1] == coord_coarse[1];
    case 2: return ((coord[2] + 1) % arg.x_size[2]) / arg.geo_bs[2] == coord_coarse[2];
    case 3: return ((coord[3] + 1) % arg.x_size[3]) / arg.geo_bs[3] == coord_coarse[3];
    }
    return false;
  }

  /**
     @brief Calculates the matrix UV^{s,c'}_mu(x) = \sum_c U^{c}_mu(x) * V^{s,c}_mu(x+mu)
     Where: mu = dim, s = fine spin, c' = coarse color, c = fine color
     or, if dir == QUDA_IN_PLACE, UV^{s,c'}(x) = \sum_c C^{c}_mu(x) * V^{s,c}_mu(x+mu)

     @return The maximum element of the result (if Arg::compute_max == true)
     @param[in] arg Kernel argumnt
     @param[in] Wacc Input vector accessor
     @param[in] parity Parity index
     @param[in] x_cb Checkerboard index
     @param[in] i0 Color color row index (coarse)
     @param[in] j0 Color column index (fine)
  */
  template <typename Wtype, typename Arg>
  __device__ __host__ inline std::enable_if_t<!Arg::from_coarse, typename Arg::Float>
  computeUV(const Arg &arg, const Wtype &Wacc, int parity, int x_cb, int i0, int j0)
  {
    constexpr int uvSpin = Arg::fineSpin;
    constexpr int nFace = 1; // to do: nFace == 3 version for long links

    using real = typename Arg::Float;
    using complex = complex<real>;
    using TileType = typename Arg::uvTileType;
    auto &tile = arg.uvTile;
    using Ctype = decltype(make_tile_C<complex, false>(tile));
    Ctype UV[uvSpin];

    int coord[4];
    getCoords(coord, x_cb, arg.x_size, parity);

    if ( isHalo(coord, arg.dim, nFace, arg) ) {

      int ghost_idx = ghostFaceIndex<1>(coord, arg.x_size, arg.dim, nFace);

//#pragma unroll
      for (int k = 0; k < TileType::k; k += TileType::K) { // Fine Color columns of gauge field
        auto U = make_tile_A<complex, false>(tile);
        U.load(arg.U, arg.dim, parity, x_cb, i0, k);
//#pragma unroll
        for (int s = 0; s < Arg::fineSpin; s++) {  //Fine Spin
          auto W = make_tile_B<complex, true>(tile);
          W.loadCS(Wacc, arg.dim, 1, (parity+1)&1, ghost_idx, s, k, j0);
          UV[s].mma_nn(U, W);
        } // Fine color columns
      }   // Fine spin (tensor)

    } else {

      int y_cb = linkIndexHop(coord, arg.x_size, arg.dim, nFace);

//#pragma unroll
      for (int k = 0; k < TileType::k; k += TileType::K) { // Fine Color columns of gauge field
        auto U = make_tile_A<complex, false>(tile);
        U.load(arg.U, arg.dim, parity, x_cb, i0, k);
//#pragma unroll
        for (int s = 0; s < Arg::fineSpin; s++) {  //Fine Spin
          auto W = make_tile_B<complex, false>(tile);
          W.loadCS(Wacc, 0, 0, (parity+1)&1, y_cb, s, k, j0);
          UV[s].mma_nn(U, W);
        }  //Fine color columns
      }    // Fine Spin
    }

    real uv_max = static_cast<real>(0.0);
//#pragma unroll
    for (int s = 0; s < uvSpin; s++) {
      IF_CONSTEXPR (Arg::compute_max) {
        uv_max = fmax(UV[s].abs_max(), uv_max);
      } else {
        UV[s].saveCS(arg.UV, 0, 0, parity, x_cb, s, i0, j0);
      }
    }

    return uv_max;
  } // computeUV

  /**
     @brief Calculates the matrix UV^{s,c'}_mu(x) = \sum_c U^{c}_mu(x) * V^{s,c}_mu(x+mu)
     Where: mu = dim, s = fine spin, c' = coarse color, c = fine color
     or, if dir == QUDA_IN_PLACE, UV^{s,c'}(x) = \sum_c C^{c}_mu(x) * V^{s,c}_mu(x+mu)

     @return The maximum element of the result (if Arg::compute_max == true)
     @param[in] arg Kernel argumnt
     @param[in] Wacc Input vector accessor
     @param[in] parity Parity index
     @param[in] x_cb Checkerboard index
     @param[in] i0 Color color row index (coarse)
     @param[in] j0 Color column index (fine)
  */
  template <typename Wtype, typename Arg>
  __device__ __host__ inline std::enable_if_t<Arg::from_coarse, typename Arg::Float>
  computeUV(const Arg &arg, const Wtype &Wacc, int parity, int x_cb, int i0, int j0)
  {
    constexpr int uvSpin = Arg::fineSpin * 2;
    constexpr int nFace = 1; // to do: nFace == 3 version for long links

    using real = typename Arg::Float;
    using complex = complex<real>;
    using TileType = typename Arg::uvTileType;
    auto &tile = arg.uvTile;
    using Ctype = decltype(make_tile_C<complex, false>(tile));
    Ctype UV[uvSpin];

    int coord[4];
    getCoords(coord, x_cb, arg.x_size, parity);

    if (arg.dir == QUDA_IN_PLACE) {

//#pragma unroll
      for (int k = 0; k < TileType::k; k += TileType::K) { // Fine Color columns of coarse clover field
//#pragma unroll
        for (int s_col = 0; s_col < Arg::fineSpin; s_col++) {
          auto W = make_tile_B<complex, false>(tile);
          W.loadCS(Wacc, 0, 0, parity, x_cb, s_col, k, j0);
//#pragma unroll
          for (int s = 0; s < Arg::fineSpin; s++) {  //Fine Spin
            auto C = make_tile_A<complex, false>(tile);
            C.load(arg.C, 0, parity, x_cb, s, s_col, i0, k);
            UV[s_col * Arg::fineSpin + s].mma_nn(C, W);
          } // which chiral block
        }  //Fine Spin
      }    // Fine color columns

    } else if ( isHalo(coord, arg.dim, nFace, arg) ) {

      int ghost_idx = ghostFaceIndex<1>(coord, arg.x_size, arg.dim, nFace);

//#pragma unroll
      for (int k = 0; k < TileType::k; k += TileType::K) { // Fine Color columns of gauge field
//#pragma unroll
        for (int s_col=0; s_col<Arg::fineSpin; s_col++) {
          auto W = make_tile_B<complex, true>(tile);
          W.loadCS(Wacc, arg.dim, 1, (parity+1)&1, ghost_idx, s_col, k, j0);
//#pragma unroll
          for (int s = 0; s < Arg::fineSpin; s++) {  //Fine Spin
            // on coarse lattice, if forwards then use forwards links
            auto U = make_tile_A<complex, false>(tile);
            U.load(arg.U, arg.dim + (arg.dir == QUDA_FORWARDS ? 4 : 0), parity, x_cb, s, s_col, i0, k);

            UV[s_col * Arg::fineSpin + s].mma_nn(U, W);
          } // which chiral block
        }  //Fine color columns
      }    // Fine Spin

    } else {

      int y_cb = linkIndexHop(coord, arg.x_size, arg.dim, nFace);

//#pragma unroll
      for (int k = 0; k < TileType::k; k += TileType::K) { // Fine Color columns of gauge field
//#pragma unroll
        for (int s_col = 0; s_col < Arg::fineSpin; s_col++) {
          auto W = make_tile_B<complex, false>(tile);
          W.loadCS(Wacc, 0, 0, (parity+1)&1, y_cb, s_col, k, j0);
//#pragma unroll
          for (int s = 0; s < Arg::fineSpin; s++) {  //Fine Spin
            // on coarse lattice, if forwards then use forwards links
            auto U = make_tile_A<complex, false>(tile);
            U.load(arg.U, arg.dim + (arg.dir == QUDA_FORWARDS ? 4 : 0), parity, x_cb, s, s_col, i0, k);

            UV[s_col * Arg::fineSpin + s].mma_nn(U, W);
          } // which chiral block
        }  //Fine Spin
      }    // Fine color columns
    }

    real uv_max = static_cast<real>(0.0);
//#pragma unroll
    for (int s = 0; s < uvSpin; s++) {
      IF_CONSTEXPR (Arg::compute_max) {
        uv_max = fmax(UV[s].abs_max(), uv_max);
      } else {
        UV[s].saveCS(arg.UV, 0, 0, parity, x_cb, s, i0, j0);
      }
    }

    return uv_max;
  } // computeUV

  /**
     Functor for the UV computation.

     If Arg::compute_max is true, then we do not save the result, and
     instead merely compute the maximum element.  This is used for
     setting the scale for fixed point.
  */
  template <typename Arg> struct compute_uv {
    using real = typename Arg::Float;
    const Arg &arg;
    static constexpr const char *filename() { return KERNEL_FILE; }
    constexpr compute_uv(const Arg &arg) : arg(arg) { }

    /**
       3-d parallelism
       @param[in] x_cb e/o fine-grid spacetime
       @param[in] ic_parity parity * output color column
       @param[in] jc output color row
    */
    __device__ __host__ void operator()(int x_cb, int ic_parity, int jc)
    {
      int ic = ic_parity % arg.uvTile.M_tiles;
      int parity = ic_parity / arg.uvTile.M_tiles;

      real max;
      if (arg.dir == QUDA_FORWARDS || arg.dir == QUDA_IN_PLACE) // only for preconditioned clover is V != AV, will need extra logic for staggered KD
        max = computeUV(arg, arg.V, parity, x_cb, ic * arg.uvTile.M, jc * arg.uvTile.N);
      else
        max = computeUV(arg, arg.AV, parity, x_cb, ic * arg.uvTile.M, jc * arg.uvTile.N);

      if (Arg::compute_max) atomic_fetch_abs_max(arg.max, max);
    }
  };

  /**
     Calculates the matrix A V^{s,c'}(x) = \sum_c A^{c}(x) * V^{s,c}(x)
     Where: s = fine spin, c' = coarse color, c = fine color

     If Arg::compute_max is true, then we do not save the result, and
     instead merely compute the maximum element.  This is used for
     setting the scale for fixed point.
  */
  template <typename Arg> struct compute_av {
    using real = typename Arg::Float;
    const Arg &arg;
    static constexpr const char *filename() { return KERNEL_FILE; }
    constexpr compute_av(const Arg &arg) : arg(arg) { }

    /**
       3-d parallelism
       @param[in] x_cb e/o fine-grid spacetime
       @param[in] ch_parity chirality * parity
       @param[in] ic_c output color
    */
    __device__ __host__ inline void operator()(int x_cb, int ch_parity, int ic_c)
    {
      int ch = ch_parity % 2;
      int parity = ch_parity / 2;

      constexpr int N = Arg::fineSpin * Arg::fineColor / 2;
      HMatrix<real, N> A;

//#pragma unroll
      for (int i = 0; i < N; i++) {
        int s_i = i / Arg::fineColor;
        int c_i = i % Arg::fineColor;
//#pragma unroll
        for (int j = 0; j <= i; j++) {
          int s_j = j / Arg::fineColor;
          int c_j = j % Arg::fineColor;
#ifndef DYNAMIC_CLOVER
          A(i, j) = arg.Cinv(parity, x_cb, ch, s_i, s_j, c_i, c_j);
#else
          A(i, j) = arg.C(parity, x_cb, ch, s_i, s_j, c_i, c_j);
#endif
        }
      }

      ColorSpinor<real, Arg::fineColor, Arg::fineSpin / 2> V;
//#pragma unroll
      for (int s = 0; s < Arg::fineSpin / 2; s++) {
//#pragma unroll
        for (int c = 0; c < Arg::fineColor; c++) { V(s, c) = arg.V(parity, x_cb, 2 * ch + s, c, ic_c); }
      }

#ifndef DYNAMIC_CLOVER
      auto AV = A * V;
#else
      // solve for the matrix
      linalg::Cholesky<HMatrix, clover::cholesky_t<real>, N> cholesky(A);
      auto AV = cholesky.solve(V);
#endif

      if (!Arg::compute_max) {
//#pragma unroll
        for (int s = 0; s < Arg::fineSpin / 2; s++) {
//#pragma unroll
          for (int ic = 0; ic < Arg::fineColor; ic++) { arg.AV(parity, x_cb, 2 * ch + s, ic, ic_c) = AV(s, ic); }
        }
      } else {
        real max = static_cast<real>(0.0);
//#pragma unroll
        for (int s = 0; s < Arg::fineSpin / 2; s++) {
//#pragma unroll
          for (int ic = 0; ic < Arg::fineColor; ic++) {
            auto abs_max = fmax(abs(AV(s, ic).real()), abs(AV(s, ic).imag()));
            max = fmax(abs_max, max);
          }
        }
        atomic_fetch_abs_max(arg.max, max);
      }
    }
  };

  /**
     Calculates the matrix A V^{s,c'}(x) = \sum_c A^{c}(x) * V^{s,c}(x) for twisted-mass fermions
     Where: s = fine spin, c' = coarse color, c = fine color
  */
  template <typename Arg> struct compute_tmav {
    using real = typename Arg::Float;
    const Arg &arg;
    static constexpr const char *filename() { return KERNEL_FILE; }
    constexpr compute_tmav(const Arg &arg) : arg(arg) { }

    /**
       3-d parallelism
       @param[in] x_cb e/o fine-grid spacetime
       @param[in] parity parity index
       @param[in] v output color
    */
    __device__ __host__ inline void operator()(int x_cb, int parity, int v)
    {
      complex<real> fp(1./(1.+arg.mu*arg.mu),-arg.mu/(1.+arg.mu*arg.mu));
      complex<real> fm(1./(1.+arg.mu*arg.mu),+arg.mu/(1.+arg.mu*arg.mu));

//#pragma unroll
      for (int s = 0; s < Arg::fineSpin/2; s++) {
//#pragma unroll
        for (int c = 0; c < Arg::fineColor; c++) {
          arg.AV(parity,x_cb,s,c,v) = arg.V(parity,x_cb,s,c,v) * fp;
        }
      }

//#pragma unroll
      for (int s = Arg::fineSpin/2; s < Arg::fineSpin; s++) {
//#pragma unroll
        for (int c = 0; c < Arg::fineColor; c++) {
          arg.AV(parity,x_cb,s,c,v) = arg.V(parity,x_cb,s,c,v) * fm;
        }
      }

    }
  };

  /**
     Calculates the matrix A V^{s,c'}(x) = \sum_c A^{c}(x) * V^{s,c}(x) for twisted-clover fermions
     Where: s = fine spin, c' = coarse color, c = fine color

     If Arg::compute_max is true, then we do not save the result, and
     instead merely compute the maximum element.  This is used for
     setting the scale for fixed point.
  */
  template <typename Arg> struct compute_tmcav {
    using real = typename Arg::Float;
    const Arg &arg;
    static constexpr const char *filename() { return KERNEL_FILE; }
    constexpr compute_tmcav(const Arg &arg) : arg(arg) { }

    /**
       3-d parallelism
       @param[in] x_cb e/o fine-grid spacetime
       @param[in] ch_parity chirality * parity
       @param[in] c_row output color column
    */
    __device__ __host__ inline void operator()(int x_cb, int ch_parity, int ic_c)
    {
      int ch = ch_parity % 2;
      int parity = ch_parity / 2;
      constexpr int N = Arg::fineSpin * Arg::fineColor / 2;
      HMatrix<real, N> A;

//#pragma unroll
      for (int i = 0; i < N; i++) {
        int s_i = i / Arg::fineColor;
        int c_i = i % Arg::fineColor;
//#pragma unroll
        for (int j = 0; j <= i; j++) {
          int s_j = j / Arg::fineColor;
          int c_j = j % Arg::fineColor;
          A(i, j) = arg.C(parity, x_cb, ch, s_i, s_j, c_i, c_j);
        }
      }

      complex<real> mu(0., arg.mu);
      if (ch == 0) mu *= static_cast<real>(-1.0);

      ColorSpinor<real, Arg::fineColor, Arg::fineSpin / 2> V;

//#pragma unroll
      for (int s = 0; s < Arg::fineSpin / 2; s++) {
//#pragma unroll
        for (int c = 0; c < Arg::fineColor; c++) {
          V(s, c) = arg.V(parity, x_cb, 2 * ch + s, c, ic_c);
        }
      }

      // first apply the clover matrix directly, including mu
      auto UV = A * V;
      UV += mu * V;

      // Then we calculate AV = Cinv UV, so  [AV = (C^2 + mu^2)^{-1} (Clover -/+ i mu)·Vector]
      // for in twisted-clover fermions, Cinv keeps (C^2 + mu^2)^{-1}

      if (!clover::dynamic_inverse()) {
        // load in the clover inverse matrix
        HMatrix<real, N> Ainv;
//#pragma unroll
        for (int i = 0; i < N; i++) {
          int s_i = i / Arg::fineColor;
          int c_i = i % Arg::fineColor;
//#pragma unroll
          for (int j = 0; j <= i; j++) {
            int s_j = j / Arg::fineColor;
            int c_j = j % Arg::fineColor;
            Ainv(i, j) = arg.Cinv(parity, x_cb, ch, s_i, s_j, c_i, c_j);
          }
        }
        auto AV = Ainv * UV;

        if (!Arg::compute_max) {
//#pragma unroll
          for (int s = 0; s < Arg::fineSpin / 2; s++)
//#pragma unroll
            for (int c = 0; c < Arg::fineColor; c++)
              arg.AV(parity, x_cb, 2 * ch + s, c, ic_c) = AV(s, c);
        } else {
          real max = static_cast<real>(0.0);
//#pragma unroll
          for (int s = 0; s < Arg::fineSpin / 2; s++) {
//#pragma unroll
            for (int c = 0; c < Arg::fineColor; c++) {
              auto abs_max = fmax(abs(AV(s, c).real()), abs(AV(s, c).imag()));
              max = fmax(abs_max, max);
            }
          }
          atomic_fetch_abs_max(arg.max, max);
        }
      } else {
        // compute the clover inverse matrix with the already loaded clover matrix
        A = A.square();
        A += arg.mu * arg.mu;

        linalg::Cholesky<HMatrix, clover::cholesky_t<real>, N> cholesky(A);
        const auto AV = cholesky.solve(UV);

        if (!Arg::compute_max) {
//#pragma unroll
          for (int s = 0; s < Arg::fineSpin / 2; s++)
//#pragma unroll
            for (int c = 0; c < Arg::fineColor; c++)
              arg.AV(parity, x_cb, 2 * ch + s, c, ic_c) = AV(s, c);
        } else {
          real max = static_cast<real>(0.0);
//#pragma unroll
          for (int s = 0; s < Arg::fineSpin / 2; s++) {
//#pragma unroll
            for (int c = 0; c < Arg::fineColor; c++) {
              auto abs_max = fmax(abs(AV(s, c).real()), abs(AV(s, c).imag()));
              max = fmax(abs_max, max);
            }
          }
          atomic_fetch_abs_max(arg.max, max);
        }
      }
    }
  };

  template <typename Arg>
  __device__ __host__ inline int virtualThreadIdx(const Arg &arg) {
    int warp_id = threadIdx.x / device::warp_size();
    int warp_lane = threadIdx.x % device::warp_size();
    int tx = warp_id * (device::warp_size() / arg.aggregates_per_block) + warp_lane / arg.aggregates_per_block;
    return tx;
  }

  template <typename Arg>
  __device__ __host__ inline int virtualBlockDim(const Arg &arg) {
    int block_dim_x = blockDim.x / arg.aggregates_per_block;
    return block_dim_x;
  }

  template <typename Arg>
  __device__ __host__ inline int coarseIndex(const Arg &arg) {
    int warp_lane = threadIdx.x % device::warp_size();
    int x_coarse = (arg.coarse_color_wave ? blockIdx.y : blockIdx.x) * arg.aggregates_per_block + warp_lane % arg.aggregates_per_block;
    return x_coarse;
  }

  /**
     @brief Do a single (AV)^\dagger * UV product, where for
     preconditioned clover, AV correspond to the clover inverse
     multiplied by the packed null space vectors, else AV is simply
     the packed null space vectors. This is the specialized form for
     fine-grid Wilson-type fermions.

     @param[out] vuv Result array
     @param[in,out] arg Arg storing the fields and parameters
     @param[in] parity Fine grid parity we're working on
     @param[in] x_cb Checkboarded x dimension
     @param[in] i0 Color row
     @param[in] j0 Color column
   */
  template <int dim, typename Out, typename Arg>
  __device__ __host__ inline void multiplyVUV(Out &vuv, const Arg &arg, int parity, int x_cb, int i0, int j0)
  {
    using real = typename Arg::Float;
    using complex = complex<real>;
    using TileType = typename Arg::vuvTileType;
    auto &tile = arg.vuvTile;

//#pragma unroll
    for (int s = 0; s < Arg::fineSpin; s++) { // Loop over fine spin

      //Spin part of the color matrix.  Will always consist
      //of two terms - diagonal and off-diagonal part of
      //P_mu = (1+/-\gamma_mu)

      const int s_c_row = arg.spin_map(s, parity); // Coarse spin row index

      // Use Gamma to calculate off-diagonal coupling and
      // column index.  Diagonal coupling is always 1.
      // If computing the backwards (forwards) direction link then
      // we desire the positive (negative) projector
      Gamma<real, QUDA_DEGRAND_ROSSI_GAMMA_BASIS, dim> gamma;

      const int s_col = gamma.getcol(s);
      const int s_c_col = 1 - s_c_row; // always off-diagonal relative to row coord

//#pragma unroll
      for (int k = 0; k < TileType::k; k += TileType::K) { // Sum over fine color

        if (arg.dir == QUDA_BACKWARDS) {
          auto V = make_tile_At<complex, false>(tile);
          V.loadCS(arg.V, 0, 0, parity, x_cb, s, k, i0);

          // here UV is really UAV
          //Diagonal Spin
          auto UV = make_tile_B<complex, false>(tile);
          UV.loadCS(arg.UV, 0, 0, parity, x_cb, s, k, j0);
          vuv[s_c_row*Arg::coarseSpin+s_c_row].mma_tn(V, UV);

          //Off-diagonal Spin (backward link / positive projector applied)
          auto gammaV = make_tile_A<complex, false>(tile);
//#pragma unroll
          for (int i = 0; i < TileType::K; i++)
//#pragma unroll
            for (int j = 0; j < TileType::M; j++)
              gammaV(j, i) = gamma.apply(s, conj(V(i, j)));

          UV.loadCS(arg.UV, 0, 0, parity, x_cb, s_col, k, j0);
          vuv[s_c_row*Arg::coarseSpin+s_c_col].mma_nn(gammaV, UV);
        } else {
          auto AV = make_tile_At<complex, false>(tile);
          AV.loadCS(arg.AV, 0, 0, parity, x_cb, s, k, i0);

          auto UV = make_tile_B<complex, false>(tile);
          UV.loadCS(arg.UV, 0, 0, parity, x_cb, s, k, j0);

          //Diagonal Spin
          vuv[s_c_row*Arg::coarseSpin+s_c_row].mma_tn(AV, UV);

          //Off-diagonal Spin (forward link / negative projector applied)
          auto gammaAV = make_tile_A<complex, false>(tile);

//#pragma unroll
          for (int i = 0; i < TileType::K; i++)
//#pragma unroll
            for (int j = 0; j < TileType::M; j++)
              gammaAV(j, i) = -gamma.apply(s, conj(AV(i, j)));

          UV.loadCS(arg.UV, 0, 0, parity, x_cb, s_col, k, j0);
          vuv[s_c_row*Arg::coarseSpin+s_c_col].mma_nn(gammaAV, UV);
        }
      }
    }
  }

  /**
     @brief Do a single (AV)^\dagger * UV product, where for
     preconditioned clover, AV correspond to the clover inverse
     multiplied by the packed null space vectors, else AV is simply
     the packed null space vectors. This is the specialized form for
     fine-grid Wilson-type fermions, where we first template on the
     dimension to ensure the spin projector structure is known to the
     compiler.

     @param[out] vuv Result array
     @param[in,out] arg Arg storing the fields and parameters
     @param[in] Fine grid parity we're working on
     @param[in] x_cb Checkboarded x dimension
     @param[in] i0 Color row
     @param[in] j0 Color column
   */
  template <typename Arg, typename Out>
  __device__ __host__ inline std::enable_if_t<!Arg::from_coarse && Arg::fineSpin == 4, void>
  multiplyVUV(Out &vuv, const Arg &arg, int parity, int x_cb, int i0, int j0)
  {
    switch (arg.dim) {
    case 0: multiplyVUV<0>(vuv, arg, parity, x_cb, i0, j0); break;
    case 1: multiplyVUV<1>(vuv, arg, parity, x_cb, i0, j0); break;
    case 2: multiplyVUV<2>(vuv, arg, parity, x_cb, i0, j0); break;
    case 3: multiplyVUV<3>(vuv, arg, parity, x_cb, i0, j0); break;
    }
  }

  /**
     @brief Do a single (AV)^\dagger * UV product, where for
     preconditioned clover, AV correspond to the clover inverse
     multiplied by the packed null space vectors, else AV is simply
     the packed null space vectors.  This is the specialization form
     for fine-grid staggered/asqtad fermions.

     @param[out] vuv Result array
     @param[in,out] arg Arg storing the fields and parameters
     @param[in] Fine grid parity we're working on
     @param[in] x_cb Checkboarded x dimension
   */
  template <typename Arg, typename Out>
  __device__ __host__ inline std::enable_if_t<!Arg::from_coarse && Arg::fineSpin == 1, void>
  multiplyVUV(Out &vuv, const Arg &arg, int parity, int x_cb, int i0, int j0)
  {
    using real = typename Arg::Float;
    using complex = complex<real>;
    using TileType = typename Arg::vuvTileType;
    auto &tile = arg.vuvTile;

    // the KD op will even to even, odd to odd terms
    const int s_c_row = arg.spin_map(0, parity);

    // the column is the opposite contribution
    const int s_c_col = arg.spin_map(0, 1-parity);

    for (int k = 0; k < TileType::k; k += TileType::K) { // Sum over fine color

      if (arg.dir == QUDA_BACKWARDS) {
        auto V = make_tile_At<complex, false>(tile);
        V.loadCS(arg.V, 0, 0, parity, x_cb, 0, k, i0);

        // here UV is really UAV
        auto UV = make_tile_B<complex, false>(tile);
        UV.loadCS(arg.UV, 0, 0, parity, x_cb, 0, k, j0);

        vuv[s_c_row*Arg::coarseSpin+s_c_col].mma_tn(V, UV);
      } else {
        auto AV = make_tile_At<complex, false>(tile);
        AV.loadCS(arg.AV, 0, 0, parity, x_cb, 0, k, i0);
        AV *= static_cast<real>(-1.);

        auto UV = make_tile_B<complex, false>(tile);
        UV.loadCS(arg.UV, 0, 0, parity, x_cb, 0, k, j0);

        vuv[s_c_row*Arg::coarseSpin+s_c_col].mma_tn(AV, UV);
      }
    }
  }

  /**
     @brief Do a single (AV)^\dagger * UV product, where for
     preconditioned clover, AV correspond to the clover inverse
     multiplied by the packed null space vectors, else AV is simply
     the packed null space vectors.  This is the specialization form
     for when the fine-grid operator is itself a coarse-grid operator.

     @param[out] vuv Result array
     @param[in,out] arg Arg storing the fields and parameters
     @param[in] Fine grid parity we're working on
     @param[in] x_cb Checkboarded x dimension
   */
  template <typename Arg, typename Out>
  __device__ __host__ inline std::enable_if_t<Arg::from_coarse, void>
  multiplyVUV(Out &vuv, const Arg &arg, int parity, int x_cb, int i0, int j0)
  {
    using real = typename Arg::Float;
    using complex = complex<real>;
    using TileType = typename Arg::vuvTileType;
    auto &tile = arg.vuvTile;

//#pragma unroll
    for (int k = 0; k < TileType::k; k += TileType::K) { // Sum over fine color
//#pragma unroll
      for (int s = 0; s < Arg::fineSpin; s++) {
        auto AV = make_tile_At<complex, false>(tile);
        AV.loadCS(arg.AV, 0, 0, parity, x_cb, s, k, i0);
//#pragma unroll
        for (int s_col = 0; s_col < Arg::fineSpin; s_col++) { // which chiral block
          auto UV = make_tile_B<complex, false>(tile);
          UV.loadCS(arg.UV, 0, 0, parity, x_cb, s_col*Arg::fineSpin+s, k, j0);
          vuv[s*Arg::coarseSpin+s_col].mma_tn(AV, UV);
        } //Fine color
      } //Fine spin
    }
  }

  template <typename real, typename store_t, typename Accessor>
  inline __host__ __device__ void atomic_helper(complex<store_t> *Y, const Accessor &A, const complex<real> &vuv)
  {
    if (gauge::fixed_point<real, store_t>()) {
      real scale = A.accessor.scale;
      complex<store_t> a(round(scale * vuv.real()), round(scale * vuv.imag()));
      atomic_fetch_add(Y, a);
    } else {
      atomic_fetch_add(Y, reinterpret_cast<const complex<store_t>&>(vuv));
    }
  }

  template <QudaDirection dir_>
  struct Pack {
    static constexpr QudaDirection dir = dir_;
  };

  template <bool is_device> struct storeCoarseSharedAtomic_impl {
    template <typename ...Args> void operator()(Args...)
    {
      errorQuda("Shared-memory atomic aggregation not supported on host");
    }
  };

  template <> struct storeCoarseSharedAtomic_impl<true> {
    template <typename VUV, typename Pack, typename Arg>
    inline __device__ void operator()(VUV &vuv, bool isDiagonal, int coarse_x_cb, int coarse_parity, int i0, int j0, int parity, const Pack &pack, const Arg &arg)
    {
      using real = typename Arg::Float;
      using TileType = typename Arg::vuvTileType;
      const int dim_index = arg.dim_index % arg.Y_atomic.geometry;
      __shared__ complex<storeType> X[Arg::max_color_height_per_block][Arg::max_color_width_per_block][4][Arg::coarseSpin][Arg::coarseSpin];
      __shared__ complex<storeType> Y[Arg::max_color_height_per_block][Arg::max_color_width_per_block][4][Arg::coarseSpin][Arg::coarseSpin];

      int x_ = coarse_x_cb % arg.aggregates_per_block;
      int tx = virtualThreadIdx(arg);
      int s_col = tx / Arg::coarseSpin;
      int s_row = tx % Arg::coarseSpin;

      // this relies on the indexing as used in getIndices
      int i_block0 = (threadIdx.y / (arg.parity_flip ? 1 : 2)) * TileType::M;
      int j_block0 = threadIdx.z * TileType::N;

//#pragma unroll
      for (int i = 0; i < TileType::M; i++) {
//#pragma unroll
        for (int j = 0; j < TileType::N; j++) {
          if (tx < Arg::coarseSpin*Arg::coarseSpin) {
            if (pack.dir != QUDA_IN_PLACE) Y[i_block0+i][j_block0+j][x_][s_row][s_col] = 0;
            X[i_block0+i][j_block0+j][x_][s_row][s_col] = 0;
          }
        }
      }

      __syncthreads();

//#pragma unroll
      for (int i = 0; i < TileType::M; i++) {
//#pragma unroll
        for (int j = 0; j < TileType::N; j++) {

          if (pack.dir == QUDA_IN_PLACE || isDiagonal) {
//#pragma unroll
            for (int s_row = 0; s_row < Arg::coarseSpin; s_row++) { // Chiral row block
//#pragma unroll
              for (int s_col = 0; s_col < Arg::coarseSpin; s_col++) { // Chiral column block
                atomic_helper<real, storeType>(&X[i_block0+i][j_block0+j][x_][s_row][s_col],
                                               arg.X_atomic, vuv[s_row*Arg::coarseSpin+s_col](i,j));
              }
            }
          } else {
//#pragma unroll
            for (int s_row = 0; s_row < Arg::coarseSpin; s_row++) { // Chiral row block
//#pragma unroll
              for (int s_col = 0; s_col < Arg::coarseSpin; s_col++) { // Chiral column block
                atomic_helper<real, storeType>(&Y[i_block0+i][j_block0+j][x_][s_row][s_col],
                                               arg.Y_atomic, vuv[s_row*Arg::coarseSpin+s_col](i,j));
              }
            }
          }
        }
      }

      __syncthreads();

      if (tx < Arg::coarseSpin*Arg::coarseSpin && (parity == 0 || arg.parity_flip == 1) ) {

//#pragma unroll
        for (int i = 0; i < TileType::M; i++) {
//#pragma unroll
          for (int j = 0; j < TileType::N; j++) {
            if (pack.dir == QUDA_IN_PLACE) {
              // same as dir == QUDA_FORWARDS
              arg.X_atomic.atomicAdd(0,coarse_parity,coarse_x_cb,s_row,s_col,i0+i,j0+j,
                                     X[i_block0+i][j_block0+j][x_][s_row][s_col]);
            } else {
              arg.Y_atomic.atomicAdd(dim_index,coarse_parity,coarse_x_cb,s_row,s_col,i0+i,j0+j,
                                     Y[i_block0+i][j_block0+j][x_][s_row][s_col]);

              if (pack.dir == QUDA_BACKWARDS) {
                arg.X_atomic.atomicAdd(0,coarse_parity,coarse_x_cb,s_col,s_row,j0+j,i0+i,
                                       conj(X[i_block0+i][j_block0+j][x_][s_row][s_col]));
              } else {
                arg.X_atomic.atomicAdd(0,coarse_parity,coarse_x_cb,s_row,s_col,i0+i,j0+j,
                                       X[i_block0+i][j_block0+j][x_][s_row][s_col]);
              }

              if (!arg.bidirectional) {
                if (Arg::fineSpin != 1 && s_row == s_col) arg.X_atomic.atomicAdd(0,coarse_parity,coarse_x_cb,s_row,s_col,i0+i,j0+j,
                                                                                 X[i_block0+i][j_block0+j][x_][s_row][s_col]);
                else arg.X_atomic.atomicAdd(0,coarse_parity,coarse_x_cb,s_row,s_col,i0+i,j0+j,
                                            -X[i_block0+i][j_block0+j][x_][s_row][s_col]);
              }
            } // dir == QUDA_IN_PLACE
          }
        }
      }
    }
  };

  template <typename VUV, typename Arg>
  __device__ __host__ void storeCoarseSharedAtomic(VUV &vuv, bool isDiagonal, int coarse_x_cb, int coarse_parity, int i0, int j0, int parity, const Arg &arg)
  {
    switch (arg.dir) {
    case QUDA_BACKWARDS:
      target::dispatch<storeCoarseSharedAtomic_impl>(vuv, isDiagonal, coarse_x_cb, coarse_parity, i0, j0, parity, Pack<QUDA_BACKWARDS>(), arg); break;
    case QUDA_FORWARDS:
      target::dispatch<storeCoarseSharedAtomic_impl>(vuv, isDiagonal, coarse_x_cb, coarse_parity, i0, j0, parity, Pack<QUDA_FORWARDS>(), arg); break;
    case QUDA_IN_PLACE:
      target::dispatch<storeCoarseSharedAtomic_impl>(vuv, isDiagonal, coarse_x_cb, coarse_parity, i0, j0, parity, Pack<QUDA_IN_PLACE>(), arg); break;
    default:
      break;// do nothing
    }
  }

  template <typename VUV, typename Arg>
  inline __device__ __host__ void storeCoarseGlobalAtomic(VUV &vuv, bool isDiagonal, int coarse_x_cb, int coarse_parity, int i0, int j0, const Arg &arg)
  {
    using real = typename Arg::Float;
    const int dim_index = arg.dim_index % arg.Y_atomic.geometry;
    using TileType = typename Arg::vuvTileType;

    if (arg.dir == QUDA_IN_PLACE) {
      // same as dir == QUDA_FORWARDS
//#pragma unroll
      for (int s_row = 0; s_row < Arg::coarseSpin; s_row++) { // Chiral row block
//#pragma unroll
        for (int s_col = 0; s_col < Arg::coarseSpin; s_col++) { // Chiral column block
//#pragma unroll
          for (int i = 0; i < TileType::M; i++)
//#pragma unroll
            for (int j = 0; j < TileType::N; j++)
              arg.X_atomic.atomicAdd(0,coarse_parity,coarse_x_cb,s_row,s_col,i0+i,j0+j,vuv[s_row*Arg::coarseSpin+s_col](i,j));
        }
      }
    } else if (!isDiagonal) {
//#pragma unroll
      for (int s_row = 0; s_row < Arg::coarseSpin; s_row++) { // Chiral row block
//#pragma unroll
        for (int s_col = 0; s_col < Arg::coarseSpin; s_col++) { // Chiral column block
//#pragma unroll
          for (int i = 0; i < TileType::M; i++)
//#pragma unroll
            for (int j = 0; j < TileType::N; j++)
              arg.Y_atomic.atomicAdd(dim_index,coarse_parity,coarse_x_cb,s_row,s_col,i0+i,j0+j,vuv[s_row*Arg::coarseSpin+s_col](i,j));
        }
      }
    } else {

      if (arg.dir == QUDA_BACKWARDS) {
//#pragma unroll
        for (int s_row = 0; s_row < Arg::coarseSpin; s_row++) { // Chiral row block
//#pragma unroll
          for (int s_col = 0; s_col < Arg::coarseSpin; s_col++) { // Chiral column block
//#pragma unroll
            for (int i = 0; i < TileType::M; i++)
//#pragma unroll
              for (int j = 0; j < TileType::N; j++)
                arg.X_atomic.atomicAdd(0,coarse_parity,coarse_x_cb,s_col,s_row,j0+j,i0+i,conj(vuv[s_row*Arg::coarseSpin+s_col](i,j)));
          }
        }
      } else {
//#pragma unroll
        for (int s_row = 0; s_row < Arg::coarseSpin; s_row++) { // Chiral row block
//#pragma unroll
          for (int s_col = 0; s_col < Arg::coarseSpin; s_col++) { // Chiral column block
//#pragma unroll
            for (int i = 0; i < TileType::M; i++)
//#pragma unroll
              for (int j = 0; j < TileType::N; j++)
                arg.X_atomic.atomicAdd(0,coarse_parity,coarse_x_cb,s_row,s_col,i0+i,j0+j,vuv[s_row*Arg::coarseSpin+s_col](i,j));
          }
        }
      }

      if (!arg.bidirectional) {
//#pragma unroll
        for (int s_row = 0; s_row < Arg::coarseSpin; s_row++) { // Chiral row block
//#pragma unroll
          for (int s_col = 0; s_col < Arg::coarseSpin; s_col++) { // Chiral column block
            if (s_row != s_col) vuv[s_row * Arg::coarseSpin + s_col] *= static_cast<real>(-1.0);
            if (Arg::fineSpin != 1 || s_row != s_col) {
//#pragma unroll
              for (int i = 0; i < TileType::M; i++)
//#pragma unroll
                for (int j = 0; j < TileType::N; j++)
                  arg.X_atomic.atomicAdd(0,coarse_parity,coarse_x_cb,s_row,s_col,i0+i,j0+j,vuv[s_row*Arg::coarseSpin+s_col](i,j));
            }
          }
        }
      }
    }

  }

  template <typename Arg>
  __device__ __host__ void computeVUV(const Arg &arg, int parity, int x_cb, int i0, int j0, int parity_coarse_, int coarse_x_cb_)
  {
    using real = typename Arg::Float;
    constexpr int nDim = 4;
    int coord[QUDA_MAX_DIM];
    int coord_coarse[QUDA_MAX_DIM];

    getCoords(coord, x_cb, arg.x_size, parity);
    for (int d = 0; d < nDim; d++) coord_coarse[d] = coord[d]/arg.geo_bs[d];

    //Check to see if we are on the edge of a block.  If adjacent site
    //is in same block, M = X, else M = Y
    const bool isFromCoarseClover = Arg::fineSpin == 2 && arg.dir == QUDA_IN_PLACE;
    const bool isDiagonal = (isFromCoarseClover || isCoarseDiagonal(coord, coord_coarse, arg.dim, arg)) ? true : false;

    int coarse_parity = arg.shared_atomic ? parity_coarse_ : 0;
    if (!arg.shared_atomic) {
      for (int d=0; d<nDim; d++) coarse_parity += coord_coarse[d];
      coarse_parity &= 1;
      coord_coarse[0] /= 2;
    }
    int coarse_x_cb = arg.shared_atomic ? coarse_x_cb_ : ((coord_coarse[3]*arg.xc_size[2]+coord_coarse[2])*arg.xc_size[1]+coord_coarse[1])*(arg.xc_size[0]/2) + coord_coarse[0];

    using Ctype = decltype(make_tile_C<complex<real>, false>(arg.vuvTile));
    Ctype vuv[Arg::coarseSpin * Arg::coarseSpin];
    multiplyVUV(vuv, arg, parity, x_cb, i0, j0);

    if (isDiagonal && !isFromCoarseClover) {
//#pragma unroll
      for (int s2=0; s2<Arg::coarseSpin*Arg::coarseSpin; s2++) vuv[s2] *= -arg.kappa;
    }

    if (arg.shared_atomic)
      storeCoarseSharedAtomic(vuv, isDiagonal, coarse_x_cb, coarse_parity, i0, j0, parity, arg);
    else
      storeCoarseGlobalAtomic(vuv, isDiagonal, coarse_x_cb, coarse_parity, i0, j0, arg);
  }

  template <bool is_device> struct getIndices {
    template <typename Arg> inline void operator()(int &parity_coarse, int &x_coarse_cb, int &parity, int &,
                                                   int &parity_c_row, int &c_row, int &, const Arg &arg)
    {
      c_row  = arg.parity_flip ? (parity_c_row % arg.vuvTile.M_tiles) : (parity_c_row / 2); // coarse color row index
      parity = arg.parity_flip ? (parity_c_row / arg.vuvTile.M_tiles) : (parity_c_row % 2); // coarse color row index
      parity_coarse = 0;
      x_coarse_cb = 0;
    }
  };

  template <> struct getIndices<true> {
    template <typename Arg> __device__ inline void operator()(int &parity_coarse, int &x_coarse_cb, int &parity, int &x_cb,
                                                              int &parity_c_row, int &c_row, int &c_col, const Arg &arg)
    {
      if (arg.coarse_color_wave) {
        int parity_c_row_block_idx_z = blockDim.y*blockIdx.x + threadIdx.y;
        int c_row_block_idx_z = arg.parity_flip ? (parity_c_row_block_idx_z % arg.coarse_color_grid_z ) : (parity_c_row_block_idx_z / 2); // coarse color row index
        parity = arg.parity_flip ? (parity_c_row_block_idx_z / arg.coarse_color_grid_z ) : (parity_c_row_block_idx_z % 2);
        c_row = c_row_block_idx_z % arg.vuvTile.M_tiles;
        int block_idx_z = c_row_block_idx_z / arg.vuvTile.M_tiles;
        c_col = blockDim.z*block_idx_z + threadIdx.z; // coarse color col index
      } else {
        c_row  = arg.parity_flip ? (parity_c_row % arg.vuvTile.M_tiles) : (parity_c_row / 2); // coarse color row index
        parity = arg.parity_flip ? (parity_c_row / arg.vuvTile.M_tiles) : (parity_c_row % 2); // coarse color row index
        c_col = blockDim.z*blockIdx.z + threadIdx.z; // coarse color col index
      }

      // if (parity > 1 && shared_atomic), you can go outside the bounds of arg.coarse_to_fine below
      if (parity > 1) return;

      if (!arg.shared_atomic) {
        x_cb = blockDim.x*(arg.coarse_color_wave ? blockIdx.y : blockIdx.x) + threadIdx.x;
        x_coarse_cb = 0;
        parity_coarse = 0;
      } else {
        int block_dim_x = virtualBlockDim(arg);
        int thread_idx_x = virtualThreadIdx(arg);
        int x_coarse = coarseIndex(arg);

        parity_coarse = x_coarse >= arg.coarseVolumeCB ? 1 : 0;
        x_coarse_cb = x_coarse - parity_coarse*arg.coarseVolumeCB;

        // obtain fine index from this look-up table
        // since both parities map to the same block, each thread block must do both parities

        // threadIdx.x - fine checkerboard offset
        // threadIdx.y - fine parity offset
        // blockIdx.x  - which coarse block are we working on
        // assume that coarse_to_fine look up map is ordered as (coarse-block-id + fine-point-id)
        // and that fine-point-id is parity ordered

        int x_fine = arg.coarse_to_fine[ (x_coarse*2 + parity) * block_dim_x + thread_idx_x];
        x_cb = x_fine - parity*arg.fineVolumeCB;
      }
    }
  };

    template <typename Arg> struct compute_vuv {
    const Arg &arg;
    static constexpr const char *filename() { return KERNEL_FILE; }
    constexpr compute_vuv(const Arg &arg) : arg(arg) { }

    /**
       3-d parallelism
       @param[in] x_cb e/o fine-grid spacetime
       @param[in] parity_c_row parity * output color row
       @param[in] c_col output coarse color column
    */
    __device__ __host__ inline void operator()(int x_cb, int parity_c_row, int c_col)
    {
      int parity, parity_coarse, x_coarse_cb, c_row;
      target::dispatch<getIndices>(parity_coarse, x_coarse_cb, parity, x_cb, parity_c_row, c_row, c_col, arg);

      if (parity > 1) return;
      if (c_row >= arg.vuvTile.M_tiles) return;
      if (c_col >= arg.vuvTile.N_tiles) return;
      if (!arg.shared_atomic && x_cb >= arg.fineVolumeCB) return;

      computeVUV(arg, parity, x_cb, c_row * arg.vuvTile.M, c_col * arg.vuvTile.N, parity_coarse, x_coarse_cb);
    }
  };

  template <typename Arg> struct compute_coarse_clover {
    static_assert(!Arg::from_coarse, "computeCoarseClover is only defined on the fine grid");
    const Arg &arg;
    static constexpr const char *filename() { return KERNEL_FILE; }
    constexpr compute_coarse_clover(const Arg &arg) : arg(arg) { }

    /**
       3-d parallelism
       @param[in] x_cb e/o fine-grid spacetime
       @param[in] parity_c_col parity * output color column
       @param[in] c_row output coarse color row
    */
    __device__ __host__ inline void operator()(int x_cb, int parity_c_col, int c_row)
    {
      using real = typename Arg::Float;
      int c_col = parity_c_col % Arg::coarseColor; // coarse color col index
      int parity = parity_c_col / Arg::coarseColor;
      constexpr int nDim = 4;

      int coord[QUDA_MAX_DIM];
      int coord_coarse[QUDA_MAX_DIM];

      getCoords(coord, x_cb, arg.x_size, parity);
      for (int d = 0; d < nDim; d++) coord_coarse[d] = coord[d]/arg.geo_bs[d];

      int coarse_parity = 0;
      for (int d = 0; d < nDim; d++) coarse_parity += coord_coarse[d];
      coarse_parity &= 1;
      coord_coarse[0] /= 2;
      int coarse_x_cb = ((coord_coarse[3]*arg.xc_size[2]+coord_coarse[2])*arg.xc_size[1]+coord_coarse[1])*(arg.xc_size[0]/2) + coord_coarse[0];

      coord[0] /= 2;

      complex<real> X[Arg::coarseSpin * Arg::coarseSpin];
      for (int i = 0; i < Arg::coarseSpin * Arg::coarseSpin; i++) X[i] = 0.0;

      // If Nspin = 4, then the clover term has structure C_{\mu\nu} = \gamma_{\mu\nu}C^{\mu\nu}
<<<<<<< HEAD
//#pragma unroll
      for (int s = 0; s < Arg::fineSpin; s++) { // Loop over fine spin row
        const int s_c = arg.spin_map(s,parity);
        // On the fine lattice, the clover field is chirally blocked, so loop over rows/columns
        // in the same chiral block.
//#pragma unroll
        for (int s_col = s_c * arg.spin_bs; s_col < (s_c+1) * arg.spin_bs; s_col++) { // Loop over fine spin column
//#pragma unroll
          for (int ic = 0; ic < Arg::fineColor; ic++) { // Sum over fine color row
            complex<real> CV = 0.0;
//#pragma unroll
            for (int jc = 0; jc < Arg::fineColor; jc++) {  // Sum over fine color column
              CV = cmac(arg.C(0, parity, x_cb, s, s_col, ic, jc), arg.V(parity, x_cb, s_col, jc, c_col), CV);
            } // Fine color column
            X[s_c*Arg::coarseSpin + s_c] = cmac(conj(arg.V(parity, x_cb, s, ic, c_row)), CV, X[s_c*Arg::coarseSpin + s_c]);
          }  // Fine color row
        }  // Fine spin column
      } // Fine spin
=======
#pragma unroll
      for (int chi = 0; chi < 2; chi++) {

#pragma unroll
        for (int s_row = 0; s_row < Arg::fineSpin / 2; s_row++) { // Loop over fine spin row within a chiral block
          const int s_c = arg.spin_map(chi * Arg::fineSpin / 2 + s_row, parity);
          // On the fine lattice, the clover field is chirally blocked, so loop over rows/columns
          // in the same chiral block.
#pragma unroll
          for (int s_col = 0; s_col < Arg::fineSpin / 2; s_col++) { // Loop over fine spin column within a chiral block
#pragma unroll
            for (int ic = 0; ic < Arg::fineColor; ic++) { // Sum over fine color row
              complex<real> CV = 0.0;
#pragma unroll
              for (int jc = 0; jc < Arg::fineColor; jc++) {  // Sum over fine color column
                CV = cmac(arg.C(parity, x_cb, chi, s_row, s_col, ic, jc), arg.V(parity, x_cb, chi * Arg::fineSpin / 2 + s_col, jc, c_col), CV);
              } // Fine color column
              X[s_c * Arg::coarseSpin + s_c] =
                cmac(conj(arg.V(parity, x_cb, chi * Arg::fineSpin / 2 + s_row, ic, c_row)), CV, X[s_c*Arg::coarseSpin + s_c]);
            }  // Fine color row
          }  // Fine spin column
        } // Fine spin

      }
>>>>>>> 1704c009

//#pragma unroll
      for (int si = 0; si < Arg::coarseSpin; si++) {
//#pragma unroll
        for (int sj = 0; sj < Arg::coarseSpin; sj++) {
          arg.X_atomic.atomicAdd(0, coarse_parity, coarse_x_cb, si, sj, c_row, c_col, X[si*Arg::coarseSpin+sj]);
        }
      }
    }
  };

  /**
   * Wilson-type: Compute the forward links from backwards links by flipping the
   * sign of the spin projector
   * Staggered-type: there's no spin-diagonal term, only flip off-spin term
   */
  template <typename Arg> struct reverse {
    const Arg &arg;
    static constexpr const char *filename() { return KERNEL_FILE; }
    constexpr reverse(const Arg &arg) : arg(arg) { }

    /**
       3-d parallelism
       @param[in] x_cb e/o coarse-grid spacetime
       @param[in] parity_c_col parity * color column
       @param[in] c_row coarse color row
    */
    __device__ __host__ void operator()(int x_cb, int parity_c_col, int c_row)
    {
      int parity = parity_c_col / Arg::coarseColor;
      int c_col = parity_c_col % Arg::coarseColor;

//#pragma unroll
      for (int d=0; d<4; d++) {
//#pragma unroll
        for (int s_row = 0; s_row < Arg::coarseSpin; s_row++) { //Spin row
//#pragma unroll
          for (int s_col = 0; s_col < Arg::coarseSpin; s_col++) { //Spin column
            if (s_row == s_col && Arg::coarseSpin != 1)
              arg.Y(d+4, parity, x_cb, s_row, s_col, c_row, c_col) = arg.Y(d, parity, x_cb, s_row, s_col, c_row, c_col);
            else
              arg.Y(d+4, parity, x_cb, s_row, s_col, c_row, c_col) = -arg.Y(d, parity, x_cb, s_row, s_col, c_row, c_col);
          } //Spin column
        } //Spin row

      } // dimension
    }
  };

  /**
   * Adds the identity matrix to the coarse local term.
   */
  template <typename Arg> struct add_coarse_diagonal {
    using real = typename Arg::Float;
    const Arg &arg;
    static constexpr const char *filename() { return KERNEL_FILE; }
    constexpr add_coarse_diagonal(const Arg &arg) : arg(arg) { }

    /**
       3-d parallelism
       @param[in] x_cb e/o coarse-grid spacetime
       @param[in] parity parity index
       @param[in] c coarse color
    */
    __device__ __host__ void operator()(int x_cb, int parity, int c)
    {
      for (int s = 0; s < Arg::coarseSpin; s++) { //Spin
        arg.X_atomic(0,parity,x_cb,s,s,c,c) += complex<real>(1.0, 0.0);
      } //Spin
    }
  };

  /**
   * Adds the staggered mass to the coarse local term.
   */
  template <typename Arg> struct add_coarse_staggered_mass {
    using real = typename Arg::Float;
    const Arg &arg;
    static constexpr const char *filename() { return KERNEL_FILE; }
    constexpr add_coarse_staggered_mass(const Arg &arg) : arg(arg) { }

    /**
       2-d parallelism
       @param[in] x_cb e/o coarse-grid spacetime
       @param[in] parity parity index
    */
    __device__ __host__ void operator()(int x_cb, int parity, int)
    {
      for (int s = 0; s < Arg::coarseSpin; s++) { //Spin
        for (int c = 0; c < Arg::coarseColor; c++) { //Color
          arg.X_atomic(0,parity,x_cb,s,s,c,c) += complex<real>(static_cast<real>(2) * arg.mass, 0.0);
        } //Color
      } //Spin
    }
  };

  /**
   * Adds the twisted-mass term to the coarse local term.
   */
  template <typename Arg> struct add_coarse_tm {
    using real = typename Arg::Float;
    const Arg &arg;
    static constexpr const char *filename() { return KERNEL_FILE; }
    constexpr add_coarse_tm(const Arg &arg) : arg(arg) { }

    /**
       3-d parallelism
       @param[in] x_cb e/o coarse-grid spacetime
       @param[in] parity parity index
       @param[in] c coarse color
    */
    __device__ __host__ void operator()(int x_cb, int parity, int c)
    {
      const complex<real> mu(0., arg.mu*arg.mu_factor);

      for (int s = 0; s < Arg::coarseSpin/2; s++) { //Spin
        arg.X_atomic(0, parity, x_cb, s, s, c, c) += mu;
      } //Spin
      for (int s = Arg::coarseSpin/2; s < Arg::coarseSpin; s++) { //Spin
        arg.X_atomic(0, parity, x_cb, s, s, c, c) -= mu;
      } //Spin
    }
  };

  /**
   * Convert the field from the atomic format to the required computation format, e.g. fixed point to floating point
   */
  template <typename Arg> struct convert {
    using real = typename Arg::Float;
    const Arg &arg;
    static constexpr const char *filename() { return KERNEL_FILE; }
    constexpr convert(const Arg &arg) : arg(arg) { }

    /**
       3-d parallelism
       @param[in] x_cb e/o coarse-grid spacetime
       @param[in] parity_c_col parity * output coarse color column
       @param[in] c_row output coarse color row
    */
    __device__ __host__ void operator()(int x_cb, int parity_c_col, int c_row)
    {
      int c_col = parity_c_col % Arg::coarseColor; // color col index
      int parity = parity_c_col / Arg::coarseColor;

      if (arg.dim_index < 8) {
        const auto &in = arg.Y_atomic;
        int d_in = arg.dim_index % in.geometry;
        int d_out = arg.dim_index % arg.Y.geometry;

//#pragma unroll
        for (int s_row = 0; s_row < Arg::coarseSpin; s_row++) { //Spin row
//#pragma unroll
          for (int s_col = 0; s_col < Arg::coarseSpin; s_col++) { //Spin column
            complex<real> M = in(d_in,parity,x_cb,s_row,s_col,c_row,c_col);
            arg.Y(d_out,parity,x_cb,s_row,s_col,c_row,c_col) = M;
          } //Spin column
        } //Spin row
      } else {
        const auto &in = arg.X_atomic;
        int d_in = arg.dim_index % in.geometry;
        int d_out = arg.dim_index % arg.X.geometry;

//#pragma unroll
        for (int s_row = 0; s_row < Arg::coarseSpin; s_row++) { //Spin row
//#pragma unroll
          for (int s_col = 0; s_col < Arg::coarseSpin; s_col++) { //Spin column
            complex<real> M = in(d_in,parity,x_cb,s_row,s_col,c_row,c_col);
            arg.X(d_out,parity,x_cb,s_row,s_col,c_row,c_col) = M;
          } //Spin column
        } //Spin row
      }
    }
  };

  /**
   * Rescale the matrix elements by arg.rescale
   */
  template <typename Arg> struct rescale {
    using real = typename Arg::Float;
    const Arg &arg;
    static constexpr const char *filename() { return KERNEL_FILE; }
    constexpr rescale(const Arg &arg) : arg(arg) { }

    /**
       3-d parallelism
       @param[in] x_cb e/o coarse-grid spacetime
       @param[in] parity_c_col parity * output coarse color column
       @param[in] c_row output coarse color row
    */
    __device__ __host__ void operator()(int x_cb, int parity_c_col, int c_row)
    {
      int c_col = parity_c_col % Arg::coarseColor; // color col index
      int parity = parity_c_col / Arg::coarseColor;

//#pragma unroll
      for (int s_row = 0; s_row < Arg::coarseSpin; s_row++) { //Spin row
//#pragma unroll
        for (int s_col = 0; s_col < Arg::coarseSpin; s_col++) { //Spin column
          complex<real> M = arg.Y(arg.dim_index,parity,x_cb,s_row,s_col,c_row,c_col);
          arg.Y(arg.dim_index,parity,x_cb,s_row,s_col,c_row,c_col) = arg.rescale*M;
        } //Spin column
      } //Spin row
    }
  };

} // namespace quda<|MERGE_RESOLUTION|>--- conflicted
+++ resolved
@@ -1287,26 +1287,6 @@
       for (int i = 0; i < Arg::coarseSpin * Arg::coarseSpin; i++) X[i] = 0.0;
 
       // If Nspin = 4, then the clover term has structure C_{\mu\nu} = \gamma_{\mu\nu}C^{\mu\nu}
-<<<<<<< HEAD
-//#pragma unroll
-      for (int s = 0; s < Arg::fineSpin; s++) { // Loop over fine spin row
-        const int s_c = arg.spin_map(s,parity);
-        // On the fine lattice, the clover field is chirally blocked, so loop over rows/columns
-        // in the same chiral block.
-//#pragma unroll
-        for (int s_col = s_c * arg.spin_bs; s_col < (s_c+1) * arg.spin_bs; s_col++) { // Loop over fine spin column
-//#pragma unroll
-          for (int ic = 0; ic < Arg::fineColor; ic++) { // Sum over fine color row
-            complex<real> CV = 0.0;
-//#pragma unroll
-            for (int jc = 0; jc < Arg::fineColor; jc++) {  // Sum over fine color column
-              CV = cmac(arg.C(0, parity, x_cb, s, s_col, ic, jc), arg.V(parity, x_cb, s_col, jc, c_col), CV);
-            } // Fine color column
-            X[s_c*Arg::coarseSpin + s_c] = cmac(conj(arg.V(parity, x_cb, s, ic, c_row)), CV, X[s_c*Arg::coarseSpin + s_c]);
-          }  // Fine color row
-        }  // Fine spin column
-      } // Fine spin
-=======
 #pragma unroll
       for (int chi = 0; chi < 2; chi++) {
 
@@ -1331,7 +1311,6 @@
         } // Fine spin
 
       }
->>>>>>> 1704c009
 
 //#pragma unroll
       for (int si = 0; si < Arg::coarseSpin; si++) {
