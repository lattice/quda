--- conflicted
+++ resolved
@@ -1,4 +1,3 @@
-#include "hip/hip_runtime.h"
 #include <color_spinor_field_order.h>
 #include <gauge_field_order.h>
 #include <clover_field_order.h>
@@ -684,21 +683,13 @@
     }
   }
 
-<<<<<<< HEAD
-#ifdef __HIP_DEVICE_COMPILE__
-      __shared__ complex<storeType> X[max_color_per_block][max_color_per_block][4][coarseSpin][coarseSpin];
-      __shared__ complex<storeType> Y[max_color_per_block][max_color_per_block][4][coarseSpin][coarseSpin];
-
-      int x_ = coarse_x_cb%arg.aggregates_per_block;
-=======
   template <bool parity_flip, typename Float, QudaDirection dir, int coarseSpin, typename VUV, typename Arg>
   inline __device__ __host__ void storeCoarseSharedAtomic(VUV &vuv, bool isDiagonal, int coarse_x_cb, int coarse_parity, int i0, int j0, int parity, Arg &arg)
   {
-#ifdef __CUDA_ARCH__
+#ifdef __HIP_DEVICE_COMPILE__
     const int dim_index = arg.dim_index % arg.Y_atomic.geometry;
     __shared__ complex<storeType> X[Arg::max_color_height_per_block][Arg::max_color_width_per_block][4][coarseSpin][coarseSpin];
     __shared__ complex<storeType> Y[Arg::max_color_height_per_block][Arg::max_color_width_per_block][4][coarseSpin][coarseSpin];
->>>>>>> 4f390279
 
     int x_ = coarse_x_cb%arg.aggregates_per_block;
     int tx = virtualThreadIdx(arg);
@@ -949,15 +940,9 @@
   }
 
   template<bool shared_atomic, bool parity_flip, bool from_coarse, typename Float, int dim, QudaDirection dir,
-<<<<<<< HEAD
-           int fineSpin, int fineColor, int coarseSpin, int coarseColor, typename Arg>
-  __global__ void ComputeVUVGPU(Arg &arg) {
-
-=======
            int fineSpin, int coarseSpin, typename Arg>
   __global__ void ComputeVUVGPU(Arg arg)
   {
->>>>>>> 4f390279
     Gamma<Float, QUDA_DEGRAND_ROSSI_GAMMA_BASIS, dim> gamma;
     int parity, x_cb, parity_coarse, x_coarse_cb, c_col, c_row;
     getIndices<shared_atomic,parity_flip>(arg, parity, x_cb, parity_coarse, x_coarse_cb, c_row, c_col);
