--- conflicted
+++ resolved
@@ -14,26 +14,18 @@
     real a;   /** xpay scale factor */
     real m_f; /** fermion mass parameter */
 
-<<<<<<< HEAD
-    DomainWall5DArg(ColorSpinorField &out, const ColorSpinorField &in, const GaugeField &U, double a, double m_f,
-                    bool xpay, const ColorSpinorField &x, int parity, bool dagger, const int *comm_override) :
-      WilsonArg<Float, nColor, nDim, DDArg, reconstruct_>(out, in, U, xpay ? a : 0.0, x, parity, dagger, comm_override),
-=======
     DomainWall5DArg(cvector_ref<ColorSpinorField> &out, cvector_ref<const ColorSpinorField> &in,
                     const ColorSpinorField &halo, const GaugeField &U, double a, double m_f, bool xpay,
                     cvector_ref<const ColorSpinorField> &x, int parity, bool dagger, const int *comm_override) :
-      WilsonArg<Float, nColor, nDim, reconstruct_>(out, in, halo, U, xpay ? a : 0.0, x, parity, dagger, comm_override),
->>>>>>> fbbe14c2
+      WilsonArg<Float, nColor, nDim, DDArg, reconstruct_>(out, in, halo, U, xpay ? a : 0.0, x, parity, dagger,
+                                                          comm_override),
       Ls(in.X(4)),
       a(a),
       m_f(m_f)
     {
-<<<<<<< HEAD
-=======
       // remove the batch dimension from these constants, since these are used for 5-d checkerboard indexing
       DslashArg<Float, nDim>::dc.X[4] = in.X(4);
       DslashArg<Float, nDim>::dc.X5X4X3X2X1mX4X3X2X1 = (in.X(4) - 1) * DslashArg<Float, nDim>::dc.X4X3X2X1;
->>>>>>> fbbe14c2
     }
   };
 
@@ -65,16 +57,12 @@
       const int my_spinor_parity = nParity == 2 ? parity : 0;
       Vector out;
 
-<<<<<<< HEAD
       if (arg.dd_out.isZero(coord)) {
-        if (mykernel_type != EXTERIOR_KERNEL_ALL || active) arg.out(coord.x_cb, my_spinor_parity) = out;
+        if (mykernel_type != EXTERIOR_KERNEL_ALL || active) arg.out[src_idx](coord.x_cb, my_spinor_parity) = out;
         return;
       }
 
-      applyWilson<nParity, dagger, mykernel_type>(out, arg, coord, parity, idx, thread_dim, active);
-=======
       applyWilson<nParity, dagger, mykernel_type>(out, arg, coord, parity, idx, thread_dim, active, src_idx);
->>>>>>> fbbe14c2
 
       if (mykernel_type == INTERIOR_KERNEL) { // 5th dimension derivative always local
         constexpr int d = 4;
@@ -103,15 +91,10 @@
         }
       }
 
-<<<<<<< HEAD
       if (xpay && mykernel_type == INTERIOR_KERNEL and arg.dd_x.isZero(coord)) {
         out = arg.a * out;
       } else if (xpay && mykernel_type == INTERIOR_KERNEL) {
-        Vector x = arg.x(coord.x_cb, my_spinor_parity);
-=======
-      if (xpay && mykernel_type == INTERIOR_KERNEL) {
         Vector x = arg.x[src_idx](coord.x_cb, my_spinor_parity);
->>>>>>> fbbe14c2
         out = x + arg.a * out;
       } else if (mykernel_type != INTERIOR_KERNEL && active) {
         Vector x = arg.out[src_idx](coord.x_cb, my_spinor_parity);
