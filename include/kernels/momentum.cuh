#include <gauge_field_order.h>
#include <quda_matrix.h>
#include <array.h>
#include <kernel.h>
#include <reduction_kernel.h>

namespace quda {

  template <typename Float_, int nColor_, QudaReconstructType recon_>
  struct MomActionArg : ReduceArg<double> {
    using Float = Float_;
    static constexpr int nColor = nColor_;
    static constexpr QudaReconstructType recon = recon_;
    const typename gauge_mapper<Float, recon>::type mom;

    MomActionArg(const GaugeField &mom) :
      ReduceArg<double>(dim3(mom.VolumeCB(), 2, 1)),
      mom(mom) { }

    __device__ __host__ double init() const { return 0.0; }
  };

  template <typename Arg> struct MomAction : plus<double> {
    using reduce_t = double;
    using plus<reduce_t>::operator();
    const Arg &arg;
    constexpr MomAction(const Arg &arg) : arg(arg) {}
    static constexpr const char *filename() { return KERNEL_FILE; }

    // calculate the momentum contribution to the action.  This uses the
    // MILC convention where we subtract 4.0 from each matrix norm in
    // order to increase stability
    __device__ __host__ inline reduce_t operator()(reduce_t &action, int x_cb, int parity)
    {
      using matrix = Matrix<complex<typename Arg::Float>, Arg::nColor>;

      // loop over direction
      for (int mu=0; mu<4; mu++) {
	const matrix mom = arg.mom(mu, x_cb, parity);

        reduce_t local_sum;
        local_sum  = 0.5 * mom(0,0).imag() * mom(0,0).imag();
        local_sum += 0.5 * mom(1,1).imag() * mom(1,1).imag();
        local_sum += 0.5 * mom(2,2).imag() * mom(2,2).imag();
        local_sum += mom(0,1).real() * mom(0,1).real();
        local_sum += mom(0,1).imag() * mom(0,1).imag();
        local_sum += mom(0,2).real() * mom(0,2).real();
        local_sum += mom(0,2).imag() * mom(0,2).imag();
        local_sum += mom(1,2).real() * mom(1,2).real();
        local_sum += mom(1,2).imag() * mom(1,2).imag();
	local_sum -= 4.0;

	action = plus::operator()(action, local_sum);
      }
      return action;
    }
  };

  template<typename Float_, int nColor_, QudaReconstructType recon_>
  struct UpdateMomArg : ReduceArg<array<double, 2>>
  {
    using reduce_t = array<double, 2>;
    using Float = Float_;
    static constexpr int nColor = nColor_;
    static constexpr QudaReconstructType recon = recon_;
    typename gauge_mapper<Float, QUDA_RECONSTRUCT_10>::type mom;
    typename gauge_mapper<Float, recon>::type force;
    Float coeff;
    int X[4]; // grid dimensions on mom
    int E[4]; // grid dimensions on force (possibly extended)
    int border[4]; //

    UpdateMomArg(GaugeField &mom, const Float &coeff, const GaugeField &force) :
      ReduceArg<reduce_t>(dim3(mom.VolumeCB(), 2, 1)),
      mom(mom),
      force(force),
      coeff(coeff)
    {
      for (int dir=0; dir<4; ++dir) {
        X[dir] = mom.X()[dir];
        E[dir] = force.X()[dir];
        border[dir] = force.R()[dir];
      }
    }

    __device__ __host__ reduce_t init() const{ return reduce_t{0.0, 0.0}; }
  };

  template <typename Arg> struct MomUpdate : maximum<array<double, 2>> {
    using reduce_t = array<double, 2>;
    using maximum<reduce_t>::operator();
    const Arg &arg;
    constexpr MomUpdate(const Arg &arg) : arg(arg) {}
    static constexpr const char *filename() { return KERNEL_FILE; }

<<<<<<< HEAD
    static constexpr bool do_sum = false;

#ifdef QUDA_TARGET_OMPTARGET
    static reduce_t reduce_omp(const reduce_t &a, const reduce_t &b)
    {
      auto c = a;
      if (b[0] > a[0]) c[0] = b[0];
      if (b[1] > a[1]) c[1] = b[1];
      return c;
    }
    static reduce_t init_omp() { return reduce_t(); }  // see UpdateMomArg::init().
#endif

    /**
       @brief Functor for finding the maximum over a vec2 field.  Each
       lane is evaluated separately.
    */
    __device__ __host__ inline reduce_t operator()(const reduce_t &a, const reduce_t &b) const
    {
      auto c = a;
      if (b[0] > a[0]) c[0] = b[0];
      if (b[1] > a[1]) c[1] = b[1];
      return c;
    }

=======
>>>>>>> 0f3b755e
    // calculate the momentum contribution to the action.  This uses the
    // MILC convention where we subtract 4.0 from each matrix norm in
    // order to increase stability
    __device__ __host__ inline reduce_t operator()(reduce_t &norm, int x_cb, int parity)
    {
      int x[4];
      getCoords(x, x_cb, arg.X, parity);
      for (int d=0; d<4; d++) x[d] += arg.border[d];
      int e_cb = linkIndex(x, arg.E);

QUDA_UNROLL
      for (int d=0; d<4; d++) {
        Matrix<complex<typename Arg::Float>, Arg::nColor> m = arg.mom(d, x_cb, parity);
        Matrix<complex<typename Arg::Float>, Arg::nColor> f = arg.force(d, e_cb, parity);

        // project to traceless anti-hermitian prior to taking norm
        makeAntiHerm(f);

        // compute force norms
        norm = operator()(reduce_t{f.L1(), f.L2()}, norm);

        m = m + arg.coeff * f;

        // strictly speaking this shouldn't be needed since the
        // momentum should already be traceless anti-hermitian but at
        // present the unit test will fail without this
        makeAntiHerm(m);
        arg.mom(d, x_cb, parity) = m;
      }
      return norm;
    }
  };

  template <typename Float_, int nColor_, QudaReconstructType recon>
  struct ApplyUArg : kernel_param<>
  {
    using Float = Float_;
    static constexpr int nColor = nColor_;
    typename gauge_mapper<Float, QUDA_RECONSTRUCT_NO>::type force;
    const typename gauge_mapper<Float, recon>::type U;
    int X[4]; // grid dimensions
    ApplyUArg(GaugeField &force, const GaugeField &U) :
      kernel_param(dim3(U.VolumeCB(), 2, 1)),
      force(force),
      U(U)
    {
      for (int dir=0; dir<4; ++dir) X[dir] = U.X()[dir];
    }
  };

  template <typename Arg> struct ApplyU
  {
    const Arg &arg;
    constexpr ApplyU(const Arg &arg) : arg(arg) {}
    static constexpr const char *filename() { return KERNEL_FILE; }

    __device__ __host__ inline void operator()(int x_cb, int parity)
    {
      using mat = Matrix<complex<typename Arg::Float>, Arg::nColor>;

      for (int d=0; d<4; d++) {
        mat f = arg.force(d, x_cb, parity);
        mat u = arg.U(d, x_cb, parity);

        f = u * f;

        arg.force(d, x_cb, parity) = f;
      }
    }
  };

}<|MERGE_RESOLUTION|>--- conflicted
+++ resolved
@@ -93,9 +93,6 @@
     constexpr MomUpdate(const Arg &arg) : arg(arg) {}
     static constexpr const char *filename() { return KERNEL_FILE; }
 
-<<<<<<< HEAD
-    static constexpr bool do_sum = false;
-
 #ifdef QUDA_TARGET_OMPTARGET
     static reduce_t reduce_omp(const reduce_t &a, const reduce_t &b)
     {
@@ -107,20 +104,6 @@
     static reduce_t init_omp() { return reduce_t(); }  // see UpdateMomArg::init().
 #endif
 
-    /**
-       @brief Functor for finding the maximum over a vec2 field.  Each
-       lane is evaluated separately.
-    */
-    __device__ __host__ inline reduce_t operator()(const reduce_t &a, const reduce_t &b) const
-    {
-      auto c = a;
-      if (b[0] > a[0]) c[0] = b[0];
-      if (b[1] > a[1]) c[1] = b[1];
-      return c;
-    }
-
-=======
->>>>>>> 0f3b755e
     // calculate the momentum contribution to the action.  This uses the
     // MILC convention where we subtract 4.0 from each matrix norm in
     // order to increase stability
