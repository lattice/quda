#include <gauge_field_order.h>
#include <color_spinor_field_order.h>
#include <index_helper.cuh>
#include <float_vector.h>
#include <shared_memory_cache_helper.cuh>

namespace quda {

  enum DslashType {
    DSLASH_INTERIOR,
    DSLASH_EXTERIOR,
    DSLASH_FULL
  };

  constexpr int colors_per_thread() { return 1; }

  template <bool dslash_, bool clover_, bool dagger_, DslashType type_, int color_stride_, int dim_stride_, typename Float,
            typename yFloat, typename ghostFloat, int nSpin_, int nColor_, QudaFieldOrder csOrder, QudaGaugeFieldOrder gOrder>
  struct DslashCoarseArg {
    static constexpr bool dslash = dslash_;
    static constexpr bool clover = clover_;
    static constexpr bool dagger = dagger_;
    static constexpr DslashType type = type_;
    static constexpr int color_stride = color_stride_;
    static constexpr int dim_stride = dim_stride_;

    using real = typename mapper<Float>::type;
    static constexpr int nSpin = nSpin_;
    static constexpr int nColor = nColor_;
    static constexpr int nDim = 4;

    typedef typename colorspinor::FieldOrderCB<real, nSpin, nColor, 1, csOrder, Float, ghostFloat> F;
    typedef typename gauge::FieldOrder<real, nColor * nSpin, nSpin, gOrder, true, yFloat> G;
    typedef typename gauge::FieldOrder<real, nColor * nSpin, nSpin, gOrder, true, yFloat> GY;

    F out;
    const F inA;
    const F inB;
    const GY Y;
    const GY X;
    const real kappa;
    const int parity; // only use this for single parity fields
    const int nParity; // number of parities we're working on
    const int nFace;  // hard code to 1 for now
    const int_fastdiv X0h; // X[0]/2
    const int_fastdiv dim[5];   // full lattice dimensions
    const int commDim[4]; // whether a given dimension is partitioned or not
    const int volumeCB;
    dim3 threads;

    inline DslashCoarseArg(ColorSpinorField &out, const ColorSpinorField &inA, const ColorSpinorField &inB,
                           const GaugeField &Y, const GaugeField &X, real kappa, int parity) :
      out(const_cast<ColorSpinorField &>(out)),
      inA(const_cast<ColorSpinorField &>(inA)),
      inB(const_cast<ColorSpinorField &>(inB)),
      Y(const_cast<GaugeField &>(Y)),
      X(const_cast<GaugeField &>(X)),
      kappa(kappa),
      parity(parity),
      nParity(out.SiteSubset()),
      nFace(1),
      X0h(((3 - nParity) * out.X(0)) / 2),
      dim {(3 - nParity) * out.X(0), out.X(1), out.X(2), out.X(3), out.Ndim() == 5 ? out.X(4) : 1},
      commDim {comm_dim_partitioned(0), comm_dim_partitioned(1), comm_dim_partitioned(2), comm_dim_partitioned(3)},
      volumeCB((unsigned int)out.VolumeCB() / dim[4]),
      threads(color_stride * X.VolumeCB(), nParity, 2 * dim_stride * 2 * (nColor / colors_per_thread()))
    {  }
  };

  /**
     @brief Helper function to determine if should halo computation
  */
  template <DslashType type>
  static __host__ __device__ bool doHalo() {
    switch(type) {
    case DSLASH_EXTERIOR:
    case DSLASH_FULL:
      return true;
    default:
      return false;
    }
  }

  /**
     @brief Helper function to determine if should interior computation
  */
  template <DslashType type>
  static __host__ __device__ bool doBulk() {
    switch(type) {
    case DSLASH_INTERIOR:
    case DSLASH_FULL:
      return true;
    default:
      return false;
    }
  }

  /**
     Applies the coarse dslash on a given parity and checkerboard site index

     @param out The result - kappa * Dslash in
     @param Y The coarse gauge field
     @param kappa Kappa value
     @param in The input field
     @param parity The site parity
     @param x_cb The checkerboarded site index
   */
  template <int Mc, int thread_dir, int thread_dim, typename Arg>
  __device__ __host__ inline void applyDslash(complex<typename Arg::real> out[], Arg &arg, int x_cb, int src_idx, int parity, int s_row, int color_block, int color_offset)
  {
    const int their_spinor_parity = (arg.nParity == 2) ? 1-parity : 0;

    int coord[5];
    getCoordsCB(coord, x_cb, arg.dim, arg.X0h, parity);
    coord[4] = src_idx;

    SharedMemoryCache<complex<typename Arg::real>> cache;
    auto shared_sum = cache.data();

    if (!thread_dir || device::is_host()) {

      //Forward gather - compute fwd offset for spinor fetch
#pragma unroll
      for(int d = thread_dim; d < Arg::nDim; d += Arg::dim_stride) // loop over dimension
      {
	const int fwd_idx = linkIndexP1(coord, arg.dim, d);

	if ( arg.commDim[d] && (coord[d] + arg.nFace >= arg.dim[d]) ) {
	  if (doHalo<Arg::type>()) {
            int ghost_idx = ghostFaceIndex<1, 5>(coord, arg.dim, d, arg.nFace);

#pragma unroll
	    for(int color_local = 0; color_local < Mc; color_local++) { //Color row
	      int c_row = color_block + color_local; // global color index
	      int row = s_row * Arg::nColor + c_row;
#pragma unroll
	      for(int s_col = 0; s_col < Arg::nSpin; s_col++) { //Spin column
#pragma unroll
		for(int c_col = 0; c_col < Arg::nColor; c_col += Arg::color_stride) { //Color column
		  int col = s_col * Arg::nColor + c_col + color_offset;
		  if (!Arg::dagger)
		    out[color_local] += arg.Y(d+4, parity, x_cb, row, col)
		      * arg.inA.Ghost(d, 1, their_spinor_parity, ghost_idx + src_idx*arg.volumeCB, s_col, c_col+color_offset);
		  else
		    out[color_local] += arg.Y(d, parity, x_cb, row, col)
		      * arg.inA.Ghost(d, 1, their_spinor_parity, ghost_idx + src_idx*arg.volumeCB, s_col, c_col+color_offset);
		}
	      }
	    }
	  }
	} else if (doBulk<Arg::type>()) {
#pragma unroll
	  for(int color_local = 0; color_local < Mc; color_local++) { //Color row
	    int c_row = color_block + color_local; // global color index
	    int row = s_row * Arg::nColor + c_row;
#pragma unroll
	    for(int s_col = 0; s_col < Arg::nSpin; s_col++) { //Spin column
#pragma unroll
	      for(int c_col = 0; c_col < Arg::nColor; c_col += Arg::color_stride) { //Color column
		int col = s_col * Arg::nColor + c_col + color_offset;
		if (!Arg::dagger)
		  out[color_local] += arg.Y(d+4, parity, x_cb, row, col)
		    * arg.inA(their_spinor_parity, fwd_idx + src_idx*arg.volumeCB, s_col, c_col+color_offset);
		else
		  out[color_local] += arg.Y(d, parity, x_cb, row, col)
		    * arg.inA(their_spinor_parity, fwd_idx + src_idx*arg.volumeCB, s_col, c_col+color_offset);
	      }
	    }
	  }
	}

      } // nDim

      if (device::is_device() && thread_dim > 0) { // only need to write to shared memory if not master thread
#pragma unroll
	for (int color_local=0; color_local < Mc; color_local++) {
	  shared_sum[((color_local * device::block_dim().z + device::thread_idx().z) * device::block_dim().y + device::thread_idx().y) * device::block_dim().x + device::thread_idx().x] = out[color_local];
	}
      }
    }

    if (thread_dir || device::is_host()) {

      //Backward gather - compute back offset for spinor and gauge fetch
#pragma unroll
      for(int d = thread_dim; d < Arg::nDim; d += Arg::dim_stride)
	{
	const int back_idx = linkIndexM1(coord, arg.dim, d);
	const int gauge_idx = back_idx;
	if ( arg.commDim[d] && (coord[d] - arg.nFace < 0) ) {
	  if (doHalo<Arg::type>()) {
            const int ghost_idx = ghostFaceIndex<0, 5>(coord, arg.dim, d, arg.nFace);
#pragma unroll
	    for (int color_local=0; color_local<Mc; color_local++) {
	      int c_row = color_block + color_local;
	      int row = s_row * Arg::nColor + c_row;
#pragma unroll
	      for (int s_col=0; s_col < Arg::nSpin; s_col++)
#pragma unroll
		for (int c_col=0; c_col < Arg::nColor; c_col += Arg::color_stride) {
		  int col = s_col * Arg::nColor + c_col + color_offset;
		  if (!Arg::dagger)
		    out[color_local] += conj(arg.Y.Ghost(d, 1-parity, ghost_idx, col, row))
		      * arg.inA.Ghost(d, 0, their_spinor_parity, ghost_idx + src_idx*arg.volumeCB, s_col, c_col+color_offset);
		  else
		    out[color_local] += conj(arg.Y.Ghost(d+4, 1-parity, ghost_idx, col, row))
		      * arg.inA.Ghost(d, 0, their_spinor_parity, ghost_idx + src_idx*arg.volumeCB, s_col, c_col+color_offset);
		}
	    }
	  }
	} else if (doBulk<Arg::type>()) {
#pragma unroll
	  for(int color_local = 0; color_local < Mc; color_local++) {
	    int c_row = color_block + color_local;
	    int row = s_row * Arg::nColor + c_row;
#pragma unroll
	    for(int s_col = 0; s_col < Arg::nSpin; s_col++)
#pragma unroll
	      for(int c_col = 0; c_col < Arg::nColor; c_col += Arg::color_stride) {
		int col = s_col * Arg::nColor + c_col + color_offset;
		if (!Arg::dagger)
		  out[color_local] += conj(arg.Y(d, 1-parity, gauge_idx, col, row))
		    * arg.inA(their_spinor_parity, back_idx + src_idx*arg.volumeCB, s_col, c_col+color_offset);
		else
		  out[color_local] += conj(arg.Y(d+4, 1-parity, gauge_idx, col, row))
		    * arg.inA(their_spinor_parity, back_idx + src_idx*arg.volumeCB, s_col, c_col+color_offset);
	      }
	  }
	}

      } //nDim

      if (device::is_device()) {
#pragma unroll
        for (int color_local=0; color_local < Mc; color_local++) {
          shared_sum[ ((color_local * device::block_dim().z + device::thread_idx().z ) * device::block_dim().y + device::thread_idx().y) * device::block_dim().x + device::thread_idx().x] = out[color_local];
        }
      }

    } // forwards / backwards thread split

    if (device::is_device()) cache.sync(); // device path has to recombine the foward and backward results

    // (colorspin * dim_stride + dim * 2 + dir)
    if (device::is_device() && thread_dim == 0 && thread_dir == 0) {

      // full split over dimension and direction
#pragma unroll
      for (int d=1; d < Arg::dim_stride; d++) { // get remaining forward fathers (if any)
	// 4-way 1,2,3  (stride = 4)
	// 2-way 1      (stride = 2)
#pragma unroll
	for (int color_local=0; color_local < Mc; color_local++) {
	  out[color_local] +=
	    shared_sum[(((color_local * device::block_dim().z/(2*Arg::dim_stride) + device::thread_idx().z/(2*Arg::dim_stride)) * 2 * Arg::dim_stride + d * 2 + 0) * device::block_dim().y+device::thread_idx().y) * device::block_dim().x + device::thread_idx().x];
	}
      }

#pragma unroll
      for (int d=0; d < Arg::dim_stride; d++) { // get all backward gathers
#pragma unroll
	for (int color_local=0; color_local < Mc; color_local++) {
	  out[color_local] +=
	    shared_sum[(((color_local * device::block_dim().z/(2*Arg::dim_stride) + device::thread_idx().z/(2*Arg::dim_stride)) * 2 * Arg::dim_stride + d * 2 + 1) * device::block_dim().y + device::thread_idx().y) * device::block_dim().x + device::thread_idx().x];
	}
      }

      // apply kappa
#pragma unroll
      for (int color_local=0; color_local<Mc; color_local++) out[color_local] *= -arg.kappa;

    } else if (device::is_host()) {

      for (int color_local=0; color_local<Mc; color_local++) out[color_local] *= -arg.kappa;

    }
  }

  /**
     Applies the coarse clover matrix on a given parity and
     checkerboard site index

     @param out The result out += X * in
     @param X The coarse clover field
     @param in The input field
     @param parity The site parity
     @param x_cb The checkerboarded site index
   */
  template <int Mc, typename Arg>
  __device__ __host__ inline void applyClover(complex<typename Arg::real> out[], Arg &arg, int x_cb, int src_idx, int parity, int s, int color_block, int color_offset) {
    const int spinor_parity = (arg.nParity == 2) ? parity : 0;

    // M is number of colors per thread
#pragma unroll
    for(int color_local = 0; color_local < Mc; color_local++) {//Color out
      int c = color_block + color_local; // global color index
      int row = s * Arg::nColor + c;
#pragma unroll
      for (int s_col = 0; s_col < Arg::nSpin; s_col++) //Spin in
#pragma unroll
	for (int c_col = 0; c_col < Arg::nColor; c_col += Arg::color_stride) { //Color in
	  //Factor of kappa and diagonal addition now incorporated in X
	  int col = s_col * Arg::nColor + c_col + color_offset;
	  if (!Arg::dagger) {
	    out[color_local] += arg.X(0, parity, x_cb, row, col)
	      * arg.inB(spinor_parity, x_cb+src_idx*arg.volumeCB, s_col, c_col+color_offset);
	  } else {
	    out[color_local] += conj(arg.X(0, parity, x_cb, col, row))
	      * arg.inB(spinor_parity, x_cb+src_idx*arg.volumeCB, s_col, c_col+color_offset);
	  }
	}
    }

  }

  //out(x) = M*in = \sum_mu Y_{-\mu}(x)in(x+mu) + Y^\dagger_mu(x-mu)in(x-mu)
  template <int Mc, int dir, int dim, typename Arg>
  __device__ __host__ inline void coarseDslash(Arg &arg, int x_cb, int parity, int s, int color_block, int color_offset)
  {
    constexpr int src_idx = 0;
    vector_type<complex <typename Arg::real>, Mc> out;
    if (Arg::dslash) applyDslash<Mc,dir,dim>(out.data, arg, x_cb, src_idx, parity, s, color_block, color_offset);
    if (doBulk<Arg::type>() && Arg::clover && dir==0 && dim==0) applyClover<Mc>(out.data, arg, x_cb, src_idx, parity, s, color_block, color_offset);

    if (dir==0 && dim==0) {
      const int my_spinor_parity = (arg.nParity == 2) ? parity : 0;

#pragma unroll
      for (int color_local=0; color_local<Mc; color_local++) {
	// reduce down to the first group of column-split threads
	constexpr int warp_size = device::warp_size(); // FIXME - this is buggy when x-dim * color_stride < 32
#pragma unroll
	for (int offset = warp_size/2; offset >= warp_size/Arg::color_stride; offset /= 2)
	  out[color_local] += __shfl_down_sync(device::warp_converged_mask(), out[color_local], offset);
      }

#pragma unroll
      for (int color_local=0; color_local<Mc; color_local++) {
	int c = color_block + color_local; // global color index
	if (color_offset == 0) {
	  // if not halo we just store, else we accumulate
	  if (doBulk<Arg::type>()) arg.out(my_spinor_parity, x_cb+src_idx*arg.volumeCB, s, c) = out[color_local];
	  else arg.out(my_spinor_parity, x_cb+src_idx*arg.volumeCB, s, c) += out[color_local];
	}
      }
    }

  }

  template <typename Arg> struct CoarseDslash {
    Arg &arg;
    constexpr CoarseDslash(Arg &arg) : arg(arg) {}
    constexpr const char *filename() { return KERNEL_FILE; }

    __device__ __host__ inline void operator()(int x_cb_color_offset, int parity, int sMd)
    {
      int x_cb = x_cb_color_offset;
      int color_offset = 0;

      if (device::is_device() && Arg::color_stride > 1) { // on the device we support warp fission of the inner product
        constexpr int warp_size = device::warp_size();
        const int lane_id = device::thread_idx().x % warp_size;
        const int warp_id = device::thread_idx().x / warp_size;
        const int vector_site_width = warp_size / Arg::color_stride; // number of sites per warp

<<<<<<< HEAD
  // GPU Kernel for applying the coarse Dslash to a vector
  template <typename Float, int nDim, int Ns, int Nc, int Mc, int color_stride, int dim_thread_split, bool dslash, bool clover, bool dagger, DslashType type, typename Arg>
  __global__ void coarseDslashKernel(Arg arg)
  {
    QUDA_RT_CONSTS;
    constexpr int warp_size = device::warp_size();
    const int lane_id = threadIdx.x % warp_size;
    const int warp_id = threadIdx.x / warp_size;
    const int vector_site_width = warp_size / color_stride;

    int x_cb = blockIdx.x*(blockDim.x/color_stride) + warp_id*(warp_size/color_stride) + lane_id % vector_site_width;

    const int color_offset = lane_id / vector_site_width;

    // for full fields set parity from y thread index else use arg setting
#if 0  // disable multi-src since this has a measurable impact on single src performance
    int paritySrc = blockDim.y*blockIdx.y + threadIdx.y;
    if (paritySrc >= arg.nParity * arg.dim[4]) return;
    const int src_idx = (arg.nParity == 2) ? paritySrc / 2 : paritySrc; // maybe want to swap order or source and parity for improved locality of same parity
    const int parity = (arg.nParity == 2) ? paritySrc % 2 : arg.parity;
#else
    const int src_idx = 0;
    const int parity = (arg.nParity == 2) ? blockDim.y*blockIdx.y + threadIdx.y : arg.parity;
#endif

    // z thread dimension is (( s*(Nc/Mc) + color_block )*dim_thread_split + dim)*2 + dir
    int sMd = blockDim.z*blockIdx.z + threadIdx.z;
    int dir = sMd & 1;
    int sMdim = sMd >> 1;
    int dim = sMdim % dim_thread_split;
    int sM = sMdim / dim_thread_split;
    int s = sM / (Nc/Mc);
    int color_block = (sM % (Nc/Mc)) * Mc;

    if (x_cb >= arg.volumeCB) return;

    if (dir == 0) {
      if (dim == 0)      coarseDslash<Float,nDim,Ns,Nc,Mc,color_stride,dim_thread_split,dslash,clover,dagger,type,0,0>(arg, x_cb, src_idx, parity, s, color_block, color_offset);
      else if (dim == 1) coarseDslash<Float,nDim,Ns,Nc,Mc,color_stride,dim_thread_split,dslash,clover,dagger,type,0,1>(arg, x_cb, src_idx, parity, s, color_block, color_offset);
      else if (dim == 2) coarseDslash<Float,nDim,Ns,Nc,Mc,color_stride,dim_thread_split,dslash,clover,dagger,type,0,2>(arg, x_cb, src_idx, parity, s, color_block, color_offset);
      else if (dim == 3) coarseDslash<Float,nDim,Ns,Nc,Mc,color_stride,dim_thread_split,dslash,clover,dagger,type,0,3>(arg, x_cb, src_idx, parity, s, color_block, color_offset);
    } else if (dir == 1) {
      if (dim == 0)      coarseDslash<Float,nDim,Ns,Nc,Mc,color_stride,dim_thread_split,dslash,clover,dagger,type,1,0>(arg, x_cb, src_idx, parity, s, color_block, color_offset);
      else if (dim == 1) coarseDslash<Float,nDim,Ns,Nc,Mc,color_stride,dim_thread_split,dslash,clover,dagger,type,1,1>(arg, x_cb, src_idx, parity, s, color_block, color_offset);
      else if (dim == 2) coarseDslash<Float,nDim,Ns,Nc,Mc,color_stride,dim_thread_split,dslash,clover,dagger,type,1,2>(arg, x_cb, src_idx, parity, s, color_block, color_offset);
      else if (dim == 3) coarseDslash<Float,nDim,Ns,Nc,Mc,color_stride,dim_thread_split,dslash,clover,dagger,type,1,3>(arg, x_cb, src_idx, parity, s, color_block, color_offset);
=======
        x_cb = device::block_idx().x * (device::block_dim().x / Arg::color_stride) + warp_id * (warp_size / Arg::color_stride) + lane_id % vector_site_width;
        color_offset = lane_id / vector_site_width;
      }

      parity = (arg.nParity == 2) ? parity : arg.parity;

      // z thread dimension is (( s*(Nc/Mc) + color_block )*dim_thread_split + dim)*2 + dir
      constexpr int Mc = colors_per_thread();
      int dir = sMd & 1;
      int sMdim = sMd >> 1;
      int dim = sMdim % Arg::dim_stride;
      int sM = sMdim / Arg::dim_stride;
      int s = sM / (Arg::nColor/Mc);
      int color_block = (sM % (Arg::nColor/Mc)) * Mc;

      if (dir == 0) {
        if (dim == 0)      coarseDslash<Mc,0,0>(arg, x_cb, parity, s, color_block, color_offset);
        else if (dim == 1) coarseDslash<Mc,0,1>(arg, x_cb, parity, s, color_block, color_offset);
        else if (dim == 2) coarseDslash<Mc,0,2>(arg, x_cb, parity, s, color_block, color_offset);
        else if (dim == 3) coarseDslash<Mc,0,3>(arg, x_cb, parity, s, color_block, color_offset);
      } else if (dir == 1) {
        if (dim == 0)      coarseDslash<Mc,1,0>(arg, x_cb, parity, s, color_block, color_offset);
        else if (dim == 1) coarseDslash<Mc,1,1>(arg, x_cb, parity, s, color_block, color_offset);
        else if (dim == 2) coarseDslash<Mc,1,2>(arg, x_cb, parity, s, color_block, color_offset);
        else if (dim == 3) coarseDslash<Mc,1,3>(arg, x_cb, parity, s, color_block, color_offset);
      }
>>>>>>> 77a9884e
    }
  };

} // namespace quda<|MERGE_RESOLUTION|>--- conflicted
+++ resolved
@@ -363,54 +363,6 @@
         const int warp_id = device::thread_idx().x / warp_size;
         const int vector_site_width = warp_size / Arg::color_stride; // number of sites per warp
 
-<<<<<<< HEAD
-  // GPU Kernel for applying the coarse Dslash to a vector
-  template <typename Float, int nDim, int Ns, int Nc, int Mc, int color_stride, int dim_thread_split, bool dslash, bool clover, bool dagger, DslashType type, typename Arg>
-  __global__ void coarseDslashKernel(Arg arg)
-  {
-    QUDA_RT_CONSTS;
-    constexpr int warp_size = device::warp_size();
-    const int lane_id = threadIdx.x % warp_size;
-    const int warp_id = threadIdx.x / warp_size;
-    const int vector_site_width = warp_size / color_stride;
-
-    int x_cb = blockIdx.x*(blockDim.x/color_stride) + warp_id*(warp_size/color_stride) + lane_id % vector_site_width;
-
-    const int color_offset = lane_id / vector_site_width;
-
-    // for full fields set parity from y thread index else use arg setting
-#if 0  // disable multi-src since this has a measurable impact on single src performance
-    int paritySrc = blockDim.y*blockIdx.y + threadIdx.y;
-    if (paritySrc >= arg.nParity * arg.dim[4]) return;
-    const int src_idx = (arg.nParity == 2) ? paritySrc / 2 : paritySrc; // maybe want to swap order or source and parity for improved locality of same parity
-    const int parity = (arg.nParity == 2) ? paritySrc % 2 : arg.parity;
-#else
-    const int src_idx = 0;
-    const int parity = (arg.nParity == 2) ? blockDim.y*blockIdx.y + threadIdx.y : arg.parity;
-#endif
-
-    // z thread dimension is (( s*(Nc/Mc) + color_block )*dim_thread_split + dim)*2 + dir
-    int sMd = blockDim.z*blockIdx.z + threadIdx.z;
-    int dir = sMd & 1;
-    int sMdim = sMd >> 1;
-    int dim = sMdim % dim_thread_split;
-    int sM = sMdim / dim_thread_split;
-    int s = sM / (Nc/Mc);
-    int color_block = (sM % (Nc/Mc)) * Mc;
-
-    if (x_cb >= arg.volumeCB) return;
-
-    if (dir == 0) {
-      if (dim == 0)      coarseDslash<Float,nDim,Ns,Nc,Mc,color_stride,dim_thread_split,dslash,clover,dagger,type,0,0>(arg, x_cb, src_idx, parity, s, color_block, color_offset);
-      else if (dim == 1) coarseDslash<Float,nDim,Ns,Nc,Mc,color_stride,dim_thread_split,dslash,clover,dagger,type,0,1>(arg, x_cb, src_idx, parity, s, color_block, color_offset);
-      else if (dim == 2) coarseDslash<Float,nDim,Ns,Nc,Mc,color_stride,dim_thread_split,dslash,clover,dagger,type,0,2>(arg, x_cb, src_idx, parity, s, color_block, color_offset);
-      else if (dim == 3) coarseDslash<Float,nDim,Ns,Nc,Mc,color_stride,dim_thread_split,dslash,clover,dagger,type,0,3>(arg, x_cb, src_idx, parity, s, color_block, color_offset);
-    } else if (dir == 1) {
-      if (dim == 0)      coarseDslash<Float,nDim,Ns,Nc,Mc,color_stride,dim_thread_split,dslash,clover,dagger,type,1,0>(arg, x_cb, src_idx, parity, s, color_block, color_offset);
-      else if (dim == 1) coarseDslash<Float,nDim,Ns,Nc,Mc,color_stride,dim_thread_split,dslash,clover,dagger,type,1,1>(arg, x_cb, src_idx, parity, s, color_block, color_offset);
-      else if (dim == 2) coarseDslash<Float,nDim,Ns,Nc,Mc,color_stride,dim_thread_split,dslash,clover,dagger,type,1,2>(arg, x_cb, src_idx, parity, s, color_block, color_offset);
-      else if (dim == 3) coarseDslash<Float,nDim,Ns,Nc,Mc,color_stride,dim_thread_split,dslash,clover,dagger,type,1,3>(arg, x_cb, src_idx, parity, s, color_block, color_offset);
-=======
         x_cb = device::block_idx().x * (device::block_dim().x / Arg::color_stride) + warp_id * (warp_size / Arg::color_stride) + lane_id % vector_site_width;
         color_offset = lane_id / vector_site_width;
       }
@@ -437,7 +389,6 @@
         else if (dim == 2) coarseDslash<Mc,1,2>(arg, x_cb, parity, s, color_block, color_offset);
         else if (dim == 3) coarseDslash<Mc,1,3>(arg, x_cb, parity, s, color_block, color_offset);
       }
->>>>>>> 77a9884e
     }
   };
 
