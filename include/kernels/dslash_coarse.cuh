--- conflicted
+++ resolved
@@ -335,12 +335,8 @@
     constexpr CoarseDslash(const Arg &arg) : arg(arg) {}
     static constexpr const char *filename() { return KERNEL_FILE; }
 
-<<<<<<< HEAD
     template <bool allthreads = false>
-    __device__ __host__ inline void apply(int x_cb_color_offset, int parity, int sMd, bool active = true)
-=======
-    __device__ __host__ inline void operator()(int x_cb_color_offset, int src_parity, int sMd)
->>>>>>> 7d88b615
+    __device__ __host__ inline void apply(int x_cb_color_offset, int src_parity, int sMd, bool active = true)
     {
       int x_cb = x_cb_color_offset;
       int color_offset = 0;
@@ -369,19 +365,10 @@
       array<complex <typename Arg::real>, Mc> out{ };
 
       if (Arg::dslash) {
-<<<<<<< HEAD
-	if (!allthreads || active) {
-	  if (dim == 0)      applyDslash<Mc, 0>(out, dir, x_cb, src_idx, parity, s, color_block, color_offset, arg);
-	  else if (dim == 1) applyDslash<Mc, 1>(out, dir, x_cb, src_idx, parity, s, color_block, color_offset, arg);
-	  else if (dim == 2) applyDslash<Mc, 2>(out, dir, x_cb, src_idx, parity, s, color_block, color_offset, arg);
-	  else if (dim == 3) applyDslash<Mc, 3>(out, dir, x_cb, src_idx, parity, s, color_block, color_offset, arg);
+ 	if (!allthreads || active) {
+	  applyDslash<Mc>(out, dim, dir, x_cb, src_idx, parity, s, color_block, color_offset, arg);
 	}
-
         target::dispatch<dim_collapse>(out, dir, dim, this);
-=======
-        applyDslash<Mc>(out, dim, dir, x_cb, src_idx, parity, s, color_block, color_offset, arg);
-        target::dispatch<dim_collapse>(out, dir, dim, arg);
->>>>>>> 7d88b615
       }
 
       if (!allthreads || active) {
@@ -396,26 +383,15 @@
 
 	if (!allthreads || active) {
 #pragma unroll
-<<<<<<< HEAD
 	  for (int color_local=0; color_local<Mc; color_local++) {
 	    int c = color_block + color_local; // global color index
 	    if (color_offset == 0) {
 	      // if not halo we just store, else we accumulate
-	      if (doBulk<Arg::type>()) arg.out(my_spinor_parity, x_cb+src_idx*arg.volumeCB, s, c) = out[color_local];
-	      else arg.out(my_spinor_parity, x_cb+src_idx*arg.volumeCB, s, c) += out[color_local];
+	      if (doBulk<Arg::type>()) arg.out[src_idx](my_spinor_parity, x_cb, s, c) = out[color_local];
+	      else arg.out[src_idx](my_spinor_parity, x_cb, s, c) += out[color_local];
 	    }
 	  }
 	}
-=======
-        for (int color_local=0; color_local<Mc; color_local++) {
-          int c = color_block + color_local; // global color index
-          if (color_offset == 0) {
-            // if not halo we just store, else we accumulate
-            if (doBulk<Arg::type>()) arg.out[src_idx](my_spinor_parity, x_cb, s, c) = out[color_local];
-            else arg.out[src_idx](my_spinor_parity, x_cb, s, c) += out[color_local];
-          }
-        }
->>>>>>> 7d88b615
       }
     }
 
