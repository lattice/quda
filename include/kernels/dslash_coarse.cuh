--- conflicted
+++ resolved
@@ -303,12 +303,7 @@
     //template <typename T, typename Arg> __device__ __host__ inline void operator()(T &out, int dir, int dim, const Arg &arg)
     template <typename T, typename Ftor> __device__ __host__ inline void operator()(T &out, int dir, int dim, const Ftor &ftor)
     {
-<<<<<<< HEAD
-      //SharedMemoryCache<T> cache(target::block_dim());
       SharedMemoryCache<T> cache{ftor};
-=======
-      SharedMemoryCache<T> cache;
->>>>>>> fd50676d
       // only need to write to shared memory if not master thread
       if (dim > 0 || dir) cache.save(out);
 
