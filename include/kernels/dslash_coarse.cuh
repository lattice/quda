--- conflicted
+++ resolved
@@ -299,16 +299,10 @@
   __device__ __host__ inline void coarseDslash(Arg &arg, int x_cb, int parity, int s, int color_block, int color_offset)
   {
     constexpr int src_idx = 0;
-<<<<<<< HEAD
-    using Float = typename Arg::real;
+    using Float = typename Arg::real>;
     vector_type<complex <Float>, Mc> out;
-    if (Arg::dslash) applyDslash<Mc,dir,dim>(out.data, arg, x_cb, src_idx, parity, s, color_block, color_offset);
-    if (doBulk<Arg::type>() && Arg::clover && dir==0 && dim==0) applyClover<Mc>(out.data, arg, x_cb, src_idx, parity, s, color_block, color_offset);
-=======
-    vector_type<complex <typename Arg::real>, Mc> out;
     if (Arg::dslash) applyDslash<Mc,dir,dim>(out, arg, x_cb, src_idx, parity, s, color_block, color_offset);
     if (doBulk<Arg::type>() && Arg::clover && dir==0 && dim==0) applyClover<Mc>(out, arg, x_cb, src_idx, parity, s, color_block, color_offset);
->>>>>>> 74107e92
 
     if (dir==0 && dim==0) {
       const int my_spinor_parity = (arg.nParity == 2) ? parity : 0;
