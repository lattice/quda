#pragma once

#include <kernels/dslash_wilson.cuh>

namespace quda
{

  template <typename Float, int nColor, int nDim, QudaReconstructType reconstruct_>
  struct DomainWall4DArg : WilsonArg<Float, nColor, nDim, reconstruct_> {
    typedef typename mapper<Float>::type real;
    int_fastdiv Ls;                     /** fifth dimension length */
    complex<real> a_5[QUDA_MAX_DWF_LS]; /** xpay scale factor for each 4-d subvolume */

<<<<<<< HEAD
    DomainWall4DArg(ColorSpinorField &out, const ColorSpinorField &in, const GaugeField &U, double a, double m_5,
                    const Complex *b_5, const Complex *c_5, bool xpay, const ColorSpinorField &x, int parity,
                    bool dagger, const int *comm_override) :
      WilsonArg<Float, nColor, nDim, reconstruct_>(out, in, U, xpay ? a : 0.0, x, parity, dagger, comm_override),
      Ls(in.X(4)),
      a_5{ }
=======
    DomainWall4DArg(cvector_ref<ColorSpinorField> &out, cvector_ref<const ColorSpinorField> &in,
                    const ColorSpinorField &halo, const GaugeField &U, double a, double m_5, const Complex *b_5,
                    const Complex *c_5, bool xpay, cvector_ref<const ColorSpinorField> &x, int parity, bool dagger,
                    const int *comm_override) :
      WilsonArg<Float, nColor, nDim, reconstruct_>(out, in, halo, U, xpay ? a : 0.0, x, parity, dagger, comm_override),
      Ls(in.X(4))
>>>>>>> d199bd36
    {
      if (b_5 == nullptr || c_5 == nullptr)
        for (int s = 0; s < Ls; s++) a_5[s] = a; // 4-d Shamir
      else
        for (int s = 0; s < Ls; s++) a_5[s] = 0.5 * a / (b_5[s] * (m_5 + 4.0) + 1.0); // 4-d Mobius
    }
  };

  template <int nParity, bool dagger, bool xpay, KernelType kernel_type, typename Arg>
  struct domainWall4D : dslash_default {

    const Arg &arg;
    constexpr domainWall4D(const Arg &arg) : arg(arg) {}
    static constexpr const char *filename() { return KERNEL_FILE; } // this file name - used for run-time compilation

    template <KernelType mykernel_type = kernel_type>
    __device__ __host__ __forceinline__ void operator()(int idx, int src_s, int parity)
    {
      typedef typename mapper<typename Arg::Float>::type real;
      typedef ColorSpinor<real, Arg::nColor, 4> Vector;

      int src_idx = src_s / arg.Ls;
      int s = src_s % arg.Ls;

      bool active
        = mykernel_type == EXTERIOR_KERNEL_ALL ? false : true; // is thread active (non-trival for fused kernel only)
      int thread_dim;                                        // which dimension is thread working on (fused kernel only)
      auto coord = getCoords<QUDA_4D_PC, mykernel_type>(arg, idx, s, parity, thread_dim);

      const int my_spinor_parity = nParity == 2 ? parity : 0;
      Vector out;
      applyWilson<nParity, dagger, mykernel_type>(out, arg, coord, parity, idx, thread_dim, active, src_idx);

      int xs = coord.x_cb + s * arg.dc.volume_4d_cb;
      if (xpay && mykernel_type == INTERIOR_KERNEL) {
        Vector x = arg.x[src_idx](xs, my_spinor_parity);
        out = x + arg.a_5[s] * out;
      } else if (mykernel_type != INTERIOR_KERNEL && active) {
        Vector x = arg.out[src_idx](xs, my_spinor_parity);
        out = x + (xpay ? arg.a_5[s] * out : out);
      }

      if (mykernel_type != EXTERIOR_KERNEL_ALL || active) arg.out[src_idx](xs, my_spinor_parity) = out;
    }
  };

} // namespace quda<|MERGE_RESOLUTION|>--- conflicted
+++ resolved
@@ -11,21 +11,12 @@
     int_fastdiv Ls;                     /** fifth dimension length */
     complex<real> a_5[QUDA_MAX_DWF_LS]; /** xpay scale factor for each 4-d subvolume */
 
-<<<<<<< HEAD
-    DomainWall4DArg(ColorSpinorField &out, const ColorSpinorField &in, const GaugeField &U, double a, double m_5,
-                    const Complex *b_5, const Complex *c_5, bool xpay, const ColorSpinorField &x, int parity,
-                    bool dagger, const int *comm_override) :
-      WilsonArg<Float, nColor, nDim, reconstruct_>(out, in, U, xpay ? a : 0.0, x, parity, dagger, comm_override),
-      Ls(in.X(4)),
-      a_5{ }
-=======
     DomainWall4DArg(cvector_ref<ColorSpinorField> &out, cvector_ref<const ColorSpinorField> &in,
                     const ColorSpinorField &halo, const GaugeField &U, double a, double m_5, const Complex *b_5,
                     const Complex *c_5, bool xpay, cvector_ref<const ColorSpinorField> &x, int parity, bool dagger,
                     const int *comm_override) :
       WilsonArg<Float, nColor, nDim, reconstruct_>(out, in, halo, U, xpay ? a : 0.0, x, parity, dagger, comm_override),
       Ls(in.X(4))
->>>>>>> d199bd36
     {
       if (b_5 == nullptr || c_5 == nullptr)
         for (int s = 0; s < Ls; s++) a_5[s] = a; // 4-d Shamir
