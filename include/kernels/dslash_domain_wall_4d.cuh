#pragma once

#include <kernels/dslash_wilson.cuh>

namespace quda
{

  template <typename Float, int nColor, int nDim, typename DDArg, QudaReconstructType reconstruct_>
  struct DomainWall4DArg : WilsonArg<Float, nColor, nDim, DDArg, reconstruct_> {
    typedef typename mapper<Float>::type real;
    int_fastdiv Ls;                     /** fifth dimension length */
    complex<real> a_5[QUDA_MAX_DWF_LS]; /** xpay scale factor for each 4-d subvolume */

<<<<<<< HEAD
    DomainWall4DArg(ColorSpinorField &out, const ColorSpinorField &in, const GaugeField &U, double a, double m_5,
                    const Complex *b_5, const Complex *c_5, bool xpay, const ColorSpinorField &x, int parity,
                    bool dagger, const int *comm_override) :
      WilsonArg<Float, nColor, nDim, DDArg, reconstruct_>(out, in, U, xpay ? a : 0.0, x, parity, dagger, comm_override),
=======
    DomainWall4DArg(cvector_ref<ColorSpinorField> &out, cvector_ref<const ColorSpinorField> &in,
                    const ColorSpinorField &halo, const GaugeField &U, double a, double m_5, const Complex *b_5,
                    const Complex *c_5, bool xpay, cvector_ref<const ColorSpinorField> &x, int parity, bool dagger,
                    const int *comm_override) :
      WilsonArg<Float, nColor, nDim, reconstruct_>(out, in, halo, U, xpay ? a : 0.0, x, parity, dagger, comm_override),
>>>>>>> fbbe14c2
      Ls(in.X(4))
    {
      if (b_5 == nullptr || c_5 == nullptr)
        for (int s = 0; s < Ls; s++) a_5[s] = a; // 4-d Shamir
      else
        for (int s = 0; s < Ls; s++) a_5[s] = 0.5 * a / (b_5[s] * (m_5 + 4.0) + 1.0); // 4-d Mobius
    }
  };

  template <int nParity, bool dagger, bool xpay, KernelType kernel_type, typename Arg>
  struct domainWall4D : dslash_default {

    const Arg &arg;
    constexpr domainWall4D(const Arg &arg) : arg(arg) {}
    static constexpr const char *filename() { return KERNEL_FILE; } // this file name - used for run-time compilation

    template <KernelType mykernel_type = kernel_type>
    __device__ __host__ __forceinline__ void operator()(int idx, int src_s, int parity)
    {
      typedef typename mapper<typename Arg::Float>::type real;
      typedef ColorSpinor<real, Arg::nColor, 4> Vector;

      int src_idx = src_s / arg.Ls;
      int s = src_s % arg.Ls;

      bool active
        = mykernel_type == EXTERIOR_KERNEL_ALL ? false : true; // is thread active (non-trival for fused kernel only)
      int thread_dim;                                        // which dimension is thread working on (fused kernel only)
      auto coord = getCoords<QUDA_4D_PC, mykernel_type>(arg, idx, s, parity, thread_dim);

      const int my_spinor_parity = nParity == 2 ? parity : 0;
      Vector out;
<<<<<<< HEAD

      int xs = coord.x_cb + s * arg.dc.volume_4d_cb;
      if (arg.dd_out.isZero(coord)) {
        if (mykernel_type != EXTERIOR_KERNEL_ALL || active) arg.out(xs, my_spinor_parity) = out;
        return;
      }

      applyWilson<nParity, dagger, mykernel_type>(out, arg, coord, parity, idx, thread_dim, active);

      if (xpay && mykernel_type == INTERIOR_KERNEL && arg.dd_x.isZero(coord)) {
        out = arg.a_5[s] * out;
      } else if (xpay && mykernel_type == INTERIOR_KERNEL) {
        Vector x = arg.x(xs, my_spinor_parity);
=======
      applyWilson<nParity, dagger, mykernel_type>(out, arg, coord, parity, idx, thread_dim, active, src_idx);

      int xs = coord.x_cb + s * arg.dc.volume_4d_cb;
      if (xpay && mykernel_type == INTERIOR_KERNEL) {
        Vector x = arg.x[src_idx](xs, my_spinor_parity);
>>>>>>> fbbe14c2
        out = x + arg.a_5[s] * out;
      } else if (mykernel_type != INTERIOR_KERNEL && active) {
        Vector x = arg.out[src_idx](xs, my_spinor_parity);
        out = x + (xpay ? arg.a_5[s] * out : out);
      }

      if (mykernel_type != EXTERIOR_KERNEL_ALL || active) arg.out[src_idx](xs, my_spinor_parity) = out;
    }
  };

} // namespace quda<|MERGE_RESOLUTION|>--- conflicted
+++ resolved
@@ -11,18 +11,12 @@
     int_fastdiv Ls;                     /** fifth dimension length */
     complex<real> a_5[QUDA_MAX_DWF_LS]; /** xpay scale factor for each 4-d subvolume */
 
-<<<<<<< HEAD
-    DomainWall4DArg(ColorSpinorField &out, const ColorSpinorField &in, const GaugeField &U, double a, double m_5,
-                    const Complex *b_5, const Complex *c_5, bool xpay, const ColorSpinorField &x, int parity,
-                    bool dagger, const int *comm_override) :
-      WilsonArg<Float, nColor, nDim, DDArg, reconstruct_>(out, in, U, xpay ? a : 0.0, x, parity, dagger, comm_override),
-=======
     DomainWall4DArg(cvector_ref<ColorSpinorField> &out, cvector_ref<const ColorSpinorField> &in,
                     const ColorSpinorField &halo, const GaugeField &U, double a, double m_5, const Complex *b_5,
                     const Complex *c_5, bool xpay, cvector_ref<const ColorSpinorField> &x, int parity, bool dagger,
                     const int *comm_override) :
-      WilsonArg<Float, nColor, nDim, reconstruct_>(out, in, halo, U, xpay ? a : 0.0, x, parity, dagger, comm_override),
->>>>>>> fbbe14c2
+      WilsonArg<Float, nColor, nDim, DDArg, reconstruct_>(out, in, halo, U, xpay ? a : 0.0, x, parity, dagger,
+                                                          comm_override),
       Ls(in.X(4))
     {
       if (b_5 == nullptr || c_5 == nullptr)
@@ -55,27 +49,20 @@
 
       const int my_spinor_parity = nParity == 2 ? parity : 0;
       Vector out;
-<<<<<<< HEAD
 
       int xs = coord.x_cb + s * arg.dc.volume_4d_cb;
       if (arg.dd_out.isZero(coord)) {
-        if (mykernel_type != EXTERIOR_KERNEL_ALL || active) arg.out(xs, my_spinor_parity) = out;
+        if (mykernel_type != EXTERIOR_KERNEL_ALL || active) arg.out[src_idx](xs, my_spinor_parity) = out;
         return;
       }
 
-      applyWilson<nParity, dagger, mykernel_type>(out, arg, coord, parity, idx, thread_dim, active);
+      applyWilson<nParity, dagger, mykernel_type>(out, arg, coord, parity, idx, thread_dim, active, src_idx);
 
+      int xs = coord.x_cb + s * arg.dc.volume_4d_cb;
       if (xpay && mykernel_type == INTERIOR_KERNEL && arg.dd_x.isZero(coord)) {
         out = arg.a_5[s] * out;
       } else if (xpay && mykernel_type == INTERIOR_KERNEL) {
-        Vector x = arg.x(xs, my_spinor_parity);
-=======
-      applyWilson<nParity, dagger, mykernel_type>(out, arg, coord, parity, idx, thread_dim, active, src_idx);
-
-      int xs = coord.x_cb + s * arg.dc.volume_4d_cb;
-      if (xpay && mykernel_type == INTERIOR_KERNEL) {
         Vector x = arg.x[src_idx](xs, my_spinor_parity);
->>>>>>> fbbe14c2
         out = x + arg.a_5[s] * out;
       } else if (mykernel_type != INTERIOR_KERNEL && active) {
         Vector x = arg.out[src_idx](xs, my_spinor_parity);
