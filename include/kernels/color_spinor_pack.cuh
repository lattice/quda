--- conflicted
+++ resolved
@@ -203,14 +203,9 @@
     }
   };
 
-<<<<<<< HEAD
   template <bool allthreads, typename F>
   __device__ __host__ inline std::enable_if_t<!F::Arg::block_float, typename F::Arg::real>
-  compute_site_max(const F *, int, int, int, int, bool)
-=======
-  template <typename Arg> __device__ __host__ inline std::enable_if_t<!Arg::block_float, typename Arg::real>
-  compute_site_max(const Arg &, int, int, int, int, int)
->>>>>>> 7d88b615
+  compute_site_max(const F *, int, int, int, int, int, bool)
   {
     return static_cast<typename F::Arg::real>(1.0); // dummy return for non-block float
   }
@@ -218,53 +213,30 @@
   /**
      Compute the max element over the spin-color components of a given site.
   */
-<<<<<<< HEAD
   template <bool allthreads, typename F>
   __device__ __host__ inline std::enable_if_t<F::Arg::block_float, typename F::Arg::real>
-  compute_site_max(const F *f, int x_cb, int spinor_parity, int spin_block, int color_block, bool active)
+  compute_site_max(const F *f, int src_idx, int x_cb, int spinor_parity, int spin_block, int color_block, bool active)
   {
     using real = typename F::Arg::real;
     const int Ms = spins_per_thread<F::Arg::nSpin>();
     const int Mc = colors_per_thread<F::Arg::nColor>();
-    real thread_max_r = 0.0;
-    real thread_max_i = 0.0;
-=======
-  template <typename Arg> __device__ __host__ inline std::enable_if_t<Arg::block_float, typename Arg::real>
-  compute_site_max(const Arg &arg, int src_idx, int x_cb, int spinor_parity, int spin_block, int color_block)
-  {
-    using real = typename Arg::real;
-    const int Ms = spins_per_thread<Arg::nSpin>();
-    const int Mc = colors_per_thread<Arg::nColor>();
     complex<real> thread_max = {0.0, 0.0};
->>>>>>> 7d88b615
 
     if ( !allthreads || active) {
 #pragma unroll
       for (int spin_local=0; spin_local<Ms; spin_local++) {
 	int s = spin_block + spin_local;
 #pragma unroll
-<<<<<<< HEAD
 	for (int color_local=0; color_local<Mc; color_local++) {
 	  int c = color_block + color_local;
-	  complex<real> z = f->arg.field(spinor_parity, x_cb, s, c);
-	  thread_max_r = std::max(thread_max_r, std::abs(z.real()));
-	  thread_max_i = std::max(thread_max_i, std::abs(z.imag()));
+	  complex<real> z = f->arg.in[src_idx](spinor_parity, x_cb, s, c);
+	  thread_max.real(std::max(thread_max.real(), std::abs(z.real())));
+	  thread_max.imag(std::max(thread_max.imag(), std::abs(z.imag())));
 	}
       }
     }
 
-    return target::dispatch<site_max>(std::max(thread_max_r, thread_max_i), f);
-=======
-      for (int color_local=0; color_local<Mc; color_local++) {
-        int c = color_block + color_local;
-        complex<real> z = arg.in[src_idx](spinor_parity, x_cb, s, c);
-        thread_max.real(std::max(thread_max.real(), std::abs(z.real())));
-        thread_max.imag(std::max(thread_max.imag(), std::abs(z.imag())));
-      }
-    }
-
-    return target::dispatch<site_max>(std::max(thread_max.real(), thread_max.imag()), arg);
->>>>>>> 7d88b615
+    return target::dispatch<site_max>(std::max(thread_max.real(), thread_max.imag()), f);
   }
 
   /**
@@ -340,39 +312,21 @@
       const int dim = dimFromFaceIndex<Arg>(ghost_idx, tid, arg);
       const int dir = dirFromFaceIndex(dim, ghost_idx, arg);
 
-<<<<<<< HEAD
-      // determine which end of the lattice we are packing: 0 = start, 1 = end
-      const int dir = (ghost_idx >= arg.dc.ghostFaceCB[dim]) ? 1 : 0;
-      ghost_idx -= dir * arg.dc.ghostFaceCB[dim];
-
-      int x_cb = indexFromFaceIndex(dim, dir, ghost_idx, parity, arg);
-      //auto max = compute_site_max(arg, x_cb, spinor_parity, spin_block, color_block);
-      auto max = compute_site_max<allthreads>(this, x_cb, spinor_parity, spin_block, color_block, active);
-=======
       int src_idx;
       int x_cb = indexFromFaceIndex(src_idx, dim, dir, ghost_idx, parity, arg);
-      auto max = compute_site_max<Arg>(arg, src_idx, x_cb, spinor_parity, spin_block, color_block);
->>>>>>> 7d88b615
+      auto max = compute_site_max<allthreads>(this, src_idx, x_cb, spinor_parity, spin_block, color_block, active);
 
       if (!allthreads || active) {
 #pragma unroll
 	for (int spin_local=0; spin_local<Ms; spin_local++) {
 	  int s = spin_block + spin_local;
 #pragma unroll
-<<<<<<< HEAD
-	  for (int color_local=0; color_local<Mc; color_local++) {
-	    int c = color_block + color_local;
-	    arg.field.Ghost(dim, dir, spinor_parity, ghost_idx, s, c, 0, max) = arg.field(spinor_parity, x_cb, s, c);
-	  }
-	}
-=======
         for (int color_local=0; color_local<Mc; color_local++) {
           int c = color_block + color_local;
           arg.out.Ghost(dim, dir, spinor_parity, ghost_idx, s, c, 0, max) = arg.in[src_idx](spinor_parity, x_cb, s, c);
         }
       }
 
->>>>>>> 7d88b615
 #ifdef NVSHMEM_COMMS
 	if (arg.shmem) shmem_signalwait(0, 0, (arg.shmem & 4), arg);
 #endif
