#include <cassert>
#include <color_spinor_field_order.h>
#include <index_helper.cuh>
#include <fast_intdiv.h>
#include <kernel.h>
#include <dslash_quda.h>
#include <dslash_shmem.h>
#include <shmem_helper.cuh>
#include <shmem_pack_helper.cuh>
#include <shared_memory_cache_helper.h>

namespace quda {

  // these helper functions return the thread coarseness, with both
  // constexpr variants (to be called from parallel regions) and
  // run-time variants (to be called from host serial code)
  template <bool is_device> constexpr int spins_per_thread(int nSpin)
  {
    if (is_device)
      return (nSpin == 1) ? 1 : 2;
    else
      return nSpin;
  }

  __host__ __device__ int spins_per_thread(int nSpin)
  {
    if (target::is_device())
      return spins_per_thread<true>(nSpin);
    else
      return spins_per_thread<false>(nSpin);
  }

  int spins_per_thread(const ColorSpinorField &a)
  {
    if (a.Location() == QUDA_CUDA_FIELD_LOCATION)
      return spins_per_thread<true>(a.Nspin());
    else
      return spins_per_thread<false>(a.Nspin());
  }

  template <bool is_device> constexpr int colors_per_thread(int nColor)
  {
    if (is_device)
      return (nColor > 128 && nColor % 8 == 0) ? 8 : (nColor > 32 && nColor % 4 == 0) ? 4 : (nColor % 2 == 0) ? 2 : 1;
    else
      return nColor;
  }

  __host__ __device__ int colors_per_thread(int nColor)
  {
    if (target::is_device())
      return colors_per_thread<true>(nColor);
    else
      return colors_per_thread<false>(nColor);
  }

  int colors_per_thread(const ColorSpinorField &a)
  {
    if (a.Location() == QUDA_CUDA_FIELD_LOCATION)
      return colors_per_thread<true>(a.Ncolor());
    else
      return colors_per_thread<false>(a.Ncolor());
  }

  template <typename store_t, typename ghost_store_t, int nSpin_, int nColor_, int nDim_, QudaFieldOrder order>
  struct PackGhostArg : kernel_param<> {
    static constexpr bool block_float = sizeof(store_t) == QUDA_SINGLE_PRECISION && isFixed<ghost_store_t>::value;

    // ensure we only compile supported block-float kernels
    static constexpr int nColor = nColor_;
    static constexpr int nSpin = nSpin_;
    static constexpr int nDim = nDim_;

    using real = typename mapper<store_t>::type;
    using G = typename colorspinor::GhostOrder<real, nSpin, nColor, 1, order, store_t, ghost_store_t>;
    // disable ghost to reduce arg size
    using F = typename colorspinor::FieldOrderCB<real, nSpin, nColor, 1, order, store_t, ghost_store_t, true>;

    static constexpr bool is_native = order <= 8;
    static constexpr int max_n_src = 64;
    const int_fastdiv n_src;
    G out;
    F in[max_n_src];

    const int_fastdiv volumeCB;
    const int nFace;
    const int parity;
    const int_fastdiv nParity;
    const int dagger;
    const QudaPCType pc_type;
    DslashConstant dc;
    int_fastdiv work_items;
    int_fastdiv ghostFaceCB[4] = {}; /** (non-batched) ghost face dimensions */
    int ghostThreadsCB[4] = {};      /** (batched) ghost face thread count */
    int threadDimMapLower[4] = {};
    int threadDimMapUpper[4] = {};
#ifdef NVSHMEM_COMMS
    char *packBuffer[4 * QUDA_MAX_DIM];
    int neighbor_ranks[2 * QUDA_MAX_DIM];
    int bytes[2 * QUDA_MAX_DIM];

    dslash::shmem_sync_t counter;
    dslash::shmem_sync_t waitcounter;
    dslash::shmem_retcount_intra_t *retcount_intra;
    dslash::shmem_retcount_inter_t *retcount_inter;
    dslash::shmem_sync_t *sync_arr;
#endif
    int shmem = 0;

    PackGhostArg(const ColorSpinorField &a, int work_items, void **ghost, int parity, int nFace, int dagger, int shmem_,
                 cvector_ref<const ColorSpinorField> &v) :
      kernel_param(
        dim3(work_items, (a.Nspin() / spins_per_thread(a)) * (a.Ncolor() / colors_per_thread(a)), a.SiteSubset())),
      n_src(v.size() > 0 ? 1 : v.size()),
      out(a, nFace, ghost),
      volumeCB(a.VolumeCB()),
      nFace(nFace),
      parity(parity),
      nParity(a.SiteSubset()),
      dagger(dagger),
      pc_type(a.PCType()),
      dc(a.getDslashConstant()),
#ifdef NVSHMEM_COMMS
      counter((activeTuning() && !policyTuning()) ? 2 : dslash::inc_exchangeghost_shmem_sync_counter()),
      waitcounter(counter),
      retcount_intra(dslash::get_shmem_retcount_intra()),
      retcount_inter(dslash::get_shmem_retcount_inter()),
      sync_arr(dslash::get_exchangeghost_shmem_sync_arr()),
#endif
      shmem(shmem_)
    {
      int prev = -1; // previous dimension that was partitioned
      for (int i = 0; i < 4; i++) {
        if (!comm_dim_partitioned(i)) continue;
        // include fifth dimension but not batch dimension in face indices
        ghostFaceCB[i] = dc.ghostFaceCB[i] * nFace * ((nDim == 5 && v.size() == 0) ? dc.Ls : 1);
        // include fifth and batch dimensions in thread count
        ghostThreadsCB[i] = dc.ghostFaceCB[i] * nFace * (nDim == 5 ? dc.Ls : 1);
        threadDimMapLower[i] = (prev >= 0 ? threadDimMapUpper[prev] : 0);
        threadDimMapUpper[i] = threadDimMapLower[i] + 2 * ghostThreadsCB[i];
        prev = i;
      }
#ifdef NVSHMEM_COMMS
      for (int i = 0; i < 4 * QUDA_MAX_DIM; i++) { packBuffer[i] = static_cast<char *>(ghost[i]); }
      for (int dim = 0; dim < 4; dim++) {
        for (int dir = 0; dir < 2; dir++) {
          neighbor_ranks[2 * dim + dir] = comm_dim_partitioned(dim) ? comm_neighbor_rank(dir, dim) : -1;
          bytes[2 * dim + dir] = a.GhostFaceBytes(dim);
        }
      }
#endif

      if (n_src > max_n_src) errorQuda("vector set size %d greater than max size %d", (int)n_src, max_n_src);
      if (v.size() == 0) {
        this->in[0] = a;
      } else {
        for (auto i = 0u; i < v.size(); i++) this->in[i] = v[i];
      }
    }
  };

  template <bool is_device> struct site_max {
    template <typename Ftor>
    inline auto operator()(typename Ftor::Arg::real thread_max, Ftor &)
    {
      using Arg = typename Ftor::Arg;
      // on the host we require that both spin and color are fully thread local
      constexpr int Ms = spins_per_thread<is_device>(Arg::nSpin);
      constexpr int Mc = colors_per_thread<is_device>(Arg::nColor);
      static_assert(Ms == Arg::nSpin, "on host spins per thread must match total spins");
      static_assert(Mc == Arg::nColor, "on host colors per thread must match total colors");
      return thread_max;
    }
  };

  template <> struct site_max<true> {
<<<<<<< HEAD
    template <typename Arg> static constexpr int Ms = spins_per_thread<true>(Arg::nSpin);
    template <typename Arg> static constexpr int Mc = colors_per_thread<true>(Arg::nColor);
    template <typename Arg> static constexpr int color_spin_threads = (Arg::nSpin/Ms<Arg>) * (Arg::nColor/Mc<Arg>);
    template <typename Arg> struct CacheDims {
      template <typename ...A> static constexpr dim3 dims(dim3 b, A &...) {
	dim3 block = b;
	if (Arg::is_native) block.x = ((block.x + device::warp_size() - 1) / device::warp_size()) * device::warp_size();
	block.y = color_spin_threads<Arg>; // state the y block since we know it at compile time
	return block;
      }
    };
    template <typename Arg> using Cache = SharedMemoryCache<typename Arg::real, CacheDims<Arg>>;
    template <typename Arg> using Ops = SpecialOps<Cache<Arg>>;

    template <typename Ftor> __device__ inline auto operator()(typename Ftor::Arg::real thread_max, const Ftor &ftor)
=======
    template <typename Arg> struct CacheDims {
      static constexpr int Ms = spins_per_thread<true>(Arg::nSpin);
      static constexpr int Mc = colors_per_thread<true>(Arg::nColor);
      static constexpr int color_spin_threads = (Arg::nSpin / Ms) * (Arg::nColor / Mc);
      static constexpr dim3 dims(dim3 block)
      {
        // pad the shared block size to avoid bank conflicts for native ordering
        if (Arg::is_native) block.x = ((block.x + device::warp_size() - 1) / device::warp_size()) * device::warp_size();
        block.y = color_spin_threads; // state the y block since we know it at compile time
        return block;
      }
    };

    template <typename Arg> __device__ inline auto operator()(typename Arg::real thread_max, Arg &)
>>>>>>> fd50676d
    {
      using Arg = typename Ftor::Arg;
      using real = typename Arg::real;
<<<<<<< HEAD
      Cache<Arg> cache{ftor};
=======
      constexpr int color_spin_threads = CacheDims<Arg>::color_spin_threads;
      SharedMemoryCache<real, CacheDims<Arg>> cache;
>>>>>>> fd50676d
      cache.save(thread_max);
      cache.sync();
      real this_site_max = static_cast<real>(0);
#pragma unroll
      for (int sc = 0; sc < color_spin_threads<Arg>; sc++) {
        auto sc_max = cache.load_y(sc);
        this_site_max = this_site_max > sc_max ? this_site_max : sc_max;
      }
      return this_site_max;
    }
  };

  template <bool allthreads, typename Ftor>
  __device__ __host__ inline std::enable_if_t<!Ftor::Arg::block_float, typename Ftor::Arg::real>
  compute_site_max(const Ftor &, int, int, int, int, int, bool)
  {
    return static_cast<typename Ftor::Arg::real>(1.0); // dummy return for non-block float
  }

  /**
     Compute the max element over the spin-color components of a given site.
  */
  template <bool allthreads, typename Ftor>
  __device__ __host__ inline std::enable_if_t<Ftor::Arg::block_float, typename Ftor::Arg::real>
  compute_site_max(const Ftor &ftor, int src_idx, int x_cb, int spinor_parity, int spin_block, int color_block, bool active)
  {
    using real = typename Ftor::Arg::real;
    const int Ms = spins_per_thread(Ftor::Arg::nSpin);
    const int Mc = colors_per_thread(Ftor::Arg::nColor);
    complex<real> thread_max = {0.0, 0.0};

    if (!allthreads || active) {
#pragma unroll
      for (int spin_local=0; spin_local<Ms; spin_local++) {
	int s = spin_block + spin_local;
#pragma unroll
	for (int color_local=0; color_local<Mc; color_local++) {
	  int c = color_block + color_local;
	  complex<real> z = ftor.arg.in[src_idx](spinor_parity, x_cb, s, c);
	  thread_max.real(std::max(thread_max.real(), std::abs(z.real())));
	  thread_max.imag(std::max(thread_max.imag(), std::abs(z.imag())));
	}
      }
    }

    return target::dispatch<site_max>(std::max(thread_max.real(), thread_max.imag()), ftor);
  }

  /**
     This is distinct from the variant in index_helper.cuh in that the
     fifth dimension is included in the thread map array.  At some
     point we should replace that one with this one, which has less
     division for the 5-d operators.
  */
  template <typename Arg>
  constexpr auto dimFromFaceIndex(int &face_idx, int tid, const Arg &arg)
  {
    face_idx = tid;
    if (face_idx < arg.threadDimMapUpper[0]) {
      return 0;
    } else if (face_idx < arg.threadDimMapUpper[1]) {
      face_idx -= arg.threadDimMapLower[1];
      return 1;
    } else if (face_idx < arg.threadDimMapUpper[2]) {
      face_idx -= arg.threadDimMapLower[2];
      return 2;
    } else {
      face_idx -= arg.threadDimMapLower[3];
      return 3;
    }
  }

  /**
     @brief Determine which end of the lattice we are packing, e.g.,
     which direction: 0 = start (backwards), 1 = end (forwards)
     @param[in] dim Dimension we are working on
     @param[in,out] ghost_idx The aggregate ghost index into this
     dimension.  This will be updated stripping out the direction
     index
  */
  template <typename Arg>
  constexpr auto dirFromFaceIndex(int dim, int &ghost_idx, const Arg &arg)
  {
    int dir = (ghost_idx >= arg.ghostThreadsCB[dim]) ? 1 : 0;
    ghost_idx -= dir * arg.ghostThreadsCB[dim];
    return dir;
  }

  template <typename Arg>
  constexpr auto indexFromFaceIndex(int &src_idx, int dim, int dir, int ghost_idx, int parity, const Arg &arg)
  {
    src_idx = ghost_idx / arg.ghostFaceCB[dim]; // this must include the fifth dimension but not the batched dimension
    if (arg.nFace == 1) {
      return indexFromFaceIndex<Arg::nDim>(dim, dir, ghost_idx % arg.ghostFaceCB[dim], parity, 1, arg.pc_type, arg);
    } else {
      return indexFromFaceIndexStaggered<Arg::nDim>(dim, dir, ghost_idx % arg.ghostFaceCB[dim], parity, 3, arg.pc_type, arg);
    }
  }

  template <typename Arg_> using GhostPackerOps =
    std::conditional_t<Arg_::block_float, site_max<true>::Ops<Arg_>, NoSpecialOps>;

  template <typename Arg_> struct GhostPacker : GhostPackerOps<Arg_> {
    using Arg = Arg_;
    const Arg &arg;
    using typename GhostPackerOps<Arg>::KernelOpsT;
    template <typename ...Ops>
    constexpr GhostPacker(const Arg &arg, const Ops &...ops) : KernelOpsT(ops...), arg(arg) {}
    static constexpr const char *filename() { return KERNEL_FILE; }

    template <bool allthreads = false>
    __device__ __host__ void operator()(int tid, int spin_color_block, int parity, bool active = true)
    {
      const int Ms = spins_per_thread(Arg::nSpin);
      const int Mc = colors_per_thread(Arg::nColor);

      if (arg.nParity == 1) parity = arg.parity;
      const int spinor_parity = (arg.nParity == 2) ? parity : 0;
      const int spin_block = (spin_color_block / (Arg::nColor / Mc)) * Ms;
      const int color_block = (spin_color_block % (Arg::nColor / Mc)) * Mc;

      int ghost_idx;
      const int dim = dimFromFaceIndex<Arg>(ghost_idx, tid, arg);
      const int dir = dirFromFaceIndex(dim, ghost_idx, arg);

      int src_idx;
      int x_cb = indexFromFaceIndex(src_idx, dim, dir, ghost_idx, parity, arg);
      auto max = compute_site_max<allthreads>(*this, src_idx, x_cb, spinor_parity, spin_block, color_block, active);

      if (!allthreads || active) {
#pragma unroll
	for (int spin_local=0; spin_local<Ms; spin_local++) {
	  int s = spin_block + spin_local;
#pragma unroll
	  for (int color_local=0; color_local<Mc; color_local++) {
	    int c = color_block + color_local;
	    arg.out.Ghost(dim, dir, spinor_parity, ghost_idx, s, c, 0, max) = arg.in[src_idx](spinor_parity, x_cb, s, c);
	  }
	}
#ifdef NVSHMEM_COMMS
	if (arg.shmem) shmem_signalwait(0, 0, (arg.shmem & 4), arg);
#endif
      }
    }
  };

} // namespace quda<|MERGE_RESOLUTION|>--- conflicted
+++ resolved
@@ -174,23 +174,6 @@
   };
 
   template <> struct site_max<true> {
-<<<<<<< HEAD
-    template <typename Arg> static constexpr int Ms = spins_per_thread<true>(Arg::nSpin);
-    template <typename Arg> static constexpr int Mc = colors_per_thread<true>(Arg::nColor);
-    template <typename Arg> static constexpr int color_spin_threads = (Arg::nSpin/Ms<Arg>) * (Arg::nColor/Mc<Arg>);
-    template <typename Arg> struct CacheDims {
-      template <typename ...A> static constexpr dim3 dims(dim3 b, A &...) {
-	dim3 block = b;
-	if (Arg::is_native) block.x = ((block.x + device::warp_size() - 1) / device::warp_size()) * device::warp_size();
-	block.y = color_spin_threads<Arg>; // state the y block since we know it at compile time
-	return block;
-      }
-    };
-    template <typename Arg> using Cache = SharedMemoryCache<typename Arg::real, CacheDims<Arg>>;
-    template <typename Arg> using Ops = SpecialOps<Cache<Arg>>;
-
-    template <typename Ftor> __device__ inline auto operator()(typename Ftor::Arg::real thread_max, const Ftor &ftor)
-=======
     template <typename Arg> struct CacheDims {
       static constexpr int Ms = spins_per_thread<true>(Arg::nSpin);
       static constexpr int Mc = colors_per_thread<true>(Arg::nColor);
@@ -203,23 +186,20 @@
         return block;
       }
     };
-
-    template <typename Arg> __device__ inline auto operator()(typename Arg::real thread_max, Arg &)
->>>>>>> fd50676d
+    template <typename Arg> using Cache = SharedMemoryCache<typename Arg::real, CacheDims<Arg>>;
+    template <typename Arg> using Ops = SpecialOps<Cache<Arg>>;
+
+    template <typename Ftor> __device__ inline auto operator()(typename Ftor::Arg::real thread_max, const Ftor &ftor)
     {
       using Arg = typename Ftor::Arg;
       using real = typename Arg::real;
-<<<<<<< HEAD
+      constexpr int color_spin_threads = CacheDims<Arg>::color_spin_threads;
       Cache<Arg> cache{ftor};
-=======
-      constexpr int color_spin_threads = CacheDims<Arg>::color_spin_threads;
-      SharedMemoryCache<real, CacheDims<Arg>> cache;
->>>>>>> fd50676d
       cache.save(thread_max);
       cache.sync();
       real this_site_max = static_cast<real>(0);
 #pragma unroll
-      for (int sc = 0; sc < color_spin_threads<Arg>; sc++) {
+      for (int sc = 0; sc < color_spin_threads; sc++) {
         auto sc_max = cache.load_y(sc);
         this_site_max = this_site_max > sc_max ? this_site_max : sc_max;
       }
