--- conflicted
+++ resolved
@@ -157,16 +157,12 @@
       constexpr int Ms = spins_per_thread<true, Arg::nSpin>();
       constexpr int Mc = colors_per_thread<true, Arg::nColor>();
       constexpr int color_spin_threads = (Arg::nSpin/Ms) * (Arg::nColor/Mc);
-<<<<<<< HEAD
-      //SharedMemoryCache<real, color_spin_threads, 2, true> cache(smem); // 2 comes from parity
-      SharedMemoryCacheD<real> cache(ops);
-=======
       auto block = target::block_dim();
       // pad the shared block size to avoid bank conflicts
       block.x = ((block.x + device::warp_size() - 1) / device::warp_size()) * device::warp_size();
       block.y = color_spin_threads; // state the y block since we know it at compile time
       SharedMemoryCache<real> cache(block);
->>>>>>> d243286a
+      //SharedMemoryCacheD<real> cache(ops);
       cache.save(thread_max);
       cache.sync();
       real this_site_max = static_cast<real>(0);
