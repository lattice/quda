#include <color_spinor_field_order.h>
#include <gauge_field_order.h>
#include <index_helper.cuh>
#include <register_traits.h>
#include <kernel.h>

namespace quda {

  template <typename Float, int nColor_, int dagger_>
  struct StaggeredKDBlockArg : kernel_param<> {
    using real = typename mapper<Float>::type;

    static constexpr int nDim = 4;

    static constexpr int nSpin = 1;
    static constexpr int nColor = nColor_;
    static constexpr bool spin_project = false;
    static constexpr bool spinor_direct_load = false; // seems to be legacy, copied from dslash_staggered.cuh
    using F = typename colorspinor_mapper<Float, nSpin, nColor, spin_project, spinor_direct_load>::type;

    static constexpr QudaReconstructType reconstruct = QUDA_RECONSTRUCT_NO;
    static constexpr bool gauge_direct_load = false; // seems to be legacy, copied from dslash_staggered.cuh
    using X = typename gauge_mapper<Float, reconstruct, 18, QUDA_STAGGERED_PHASE_NO, gauge_direct_load, QUDA_GHOST_EXCHANGE_PAD>::type;

    static constexpr bool dagger = dagger_;

    F out;               /** output vector field */
    const F in;          /** input vector field */
    const X xInv;        /** Kahler-Dirac inverse gauge field */
    int_fastdiv X0h;     /** One-half of X dimension length */
    int_fastdiv dim[4];  /** full lattice dimensions */
    const int volumeCB;  /** checkerboarded volume */

    StaggeredKDBlockArg(ColorSpinorField &out, const ColorSpinorField &in, const GaugeField &xInv) :
      kernel_param(dim3(in.VolumeCB(), 2, 1)),
      out(out),
      in(in),
      xInv(xInv),
      X0h(out.X()[0]/2),
      volumeCB(in.VolumeCB())
    {
      if (in.V() == out.V()) errorQuda("Aliasing pointers");
      checkOrder(out, in); // check all orders match
      checkPrecision(out, in, xInv); // check all precisions match
      checkLocation(out, in, xInv);
      if (xInv.Ndim() != nDim)
        errorQuda("Number of dimensions is not supported");

      for (int i=0; i<nDim; i++) {
        dim[i] = out.X()[i];
      }
    }
  };

  template<typename Arg> struct StaggeredKDBlockApply {

    using real = typename Arg::real;
    using Vector = ColorSpinor<typename Arg::real, Arg::nColor, Arg::nSpin>;
    using Link = Matrix<complex<real>, Arg::nColor>;

    const Arg &arg;
    constexpr StaggeredKDBlockApply(const Arg &arg) : arg(arg) {}
    static constexpr const char *filename() { return KERNEL_FILE; }

    __device__ __host__ inline void operator()(int x_cb, int parity)
    {
      // Get coordinates
      constexpr auto nDim = Arg::nDim;
      Coord<nDim> coord;
      coord.x_cb = x_cb;
      coord.X = getCoordsCB(coord, x_cb, arg.dim, arg.X0h, parity);

      // Get location of unit corner of hypercube
      int x_c[nDim];
#pragma unroll
      for (int d = 0; d < nDim; d++)
        x_c[d] = 2 * (coord[d] / 2);

      Vector out;

<<<<<<< HEAD
      // Zero the shared memory buffer, which is 48 components
QUDA_UNROLL
      for (unsigned int coarse_row = 0; coarse_row < Arg::coarseDof; coarse_row += Arg::blockSizeKD) {
        out_buffer[Arg::paddedSpinorSizeKD * Arg::fineColor * mid_idx + fast_idx + coarse_row] = { 0, 0 };
      }

QUDA_UNROLL
      for (int tile_row = 0; tile_row < Arg::numTiles; tile_row++) {
QUDA_UNROLL
        for (int tile_col = 0; tile_col < Arg::numTiles; tile_col++) {
          // load Xinv
          if (Arg::dagger) {
QUDA_UNROLL
            for (int col = 0; col < Arg::xinvColTileSize; col++) {
              xinv_buffer[fast_idx * Arg::xinvPaddedColTileSize + col] = conj(arg.xInv(0, parity_coarse_xinv, x_coarse_xinv_cb, 0, 0, Arg::xinvColTileSize * tile_col + col, Arg::xinvRowTileSize * tile_row + fast_idx));
            }
          } else {
QUDA_UNROLL
            for (int row = 0; row < Arg::xinvColTileSize; row++) {
              xinv_buffer[row * Arg::xinvPaddedColTileSize + fast_idx] = arg.xInv(0, parity_coarse_xinv, x_coarse_xinv_cb, 0, 0, Arg::xinvRowTileSize * tile_row + row, Arg::xinvColTileSize * tile_col + fast_idx);
            }
          }

          // do the tile multiplication
QUDA_UNROLL
          for (int row = 0; row < Arg::xinvRowTileSize; row++) {
            const complex xinv_elem = xinv_buffer[row * Arg::xinvPaddedColTileSize + fast_idx];
            const complex cs_component = in_buffer[Arg::paddedSpinorSizeKD * Arg::fineColor * mid_idx + Arg::xinvColTileSize * tile_col + fast_idx];
            const complex prod = cmul(xinv_elem, cs_component);
            const complex the_sum = WarpReduce<complex, 16>().Sum(prod);

            if (fast_idx == 0) {
              out_buffer[Arg::paddedSpinorSizeKD * Arg::fineColor * mid_idx + Arg::xinvRowTileSize * tile_row + row] += the_sum;
            }
          }
        }
      }

      cs_buffer.sync();

      ///////////
      // Store //
      ///////////

      Vector out;

QUDA_UNROLL
      for (int c_f = 0; c_f < Arg::fineColor; c_f++) {
        out(0,c_f) = static_cast<complex_spinor>(out_buffer[buffer_index + 8 * c_f]);
      }

      arg.out(x_spinor_cb, parity_spinor) = out;
=======
      // only needed for dagger
      // global parity == parity w/in the KD block
      int my_corner = 8 * parity + 4 * (coord[3] % 2) + 2 * (coord[2] % 2) + (coord[1] % 2);

      // Begin accumulating into the output vector
      int nbr_corner = 0;
#pragma unroll
      for (int nbr_parity = 0; nbr_parity < 2; nbr_parity++) {
#pragma unroll
        for (int nbr_t = 0; nbr_t < 2; nbr_t++) {
#pragma unroll
          for (int nbr_z = 0; nbr_z < 2; nbr_z++) {
#pragma unroll
            for (int nbr_y = 0; nbr_y < 2; nbr_y++) {
              const int offset[4] = { (nbr_parity + nbr_t + nbr_z + nbr_y) & 1, nbr_y, nbr_z, nbr_t };
              const int neighbor_idx = linkIndexShift(x_c, offset, arg.dim);
              const Link Xinv = Arg::dagger ? arg.xInv(my_corner, neighbor_idx, nbr_parity) : arg.xInv(nbr_corner, coord.x_cb, parity);
              const Vector in = arg.in(neighbor_idx, nbr_parity);
              out = mv_add(Arg::dagger ? conj(Xinv) : Xinv, in, out);
              nbr_corner++;
            }
          }
        }
      }

      // And we're done
      arg.out(coord.x_cb, parity) = out;
>>>>>>> 0f3b755e
    }
  };

} // namespace quda<|MERGE_RESOLUTION|>--- conflicted
+++ resolved
@@ -72,79 +72,25 @@
 
       // Get location of unit corner of hypercube
       int x_c[nDim];
-#pragma unroll
+QUDA_UNROLL
       for (int d = 0; d < nDim; d++)
         x_c[d] = 2 * (coord[d] / 2);
 
       Vector out;
 
-<<<<<<< HEAD
-      // Zero the shared memory buffer, which is 48 components
-QUDA_UNROLL
-      for (unsigned int coarse_row = 0; coarse_row < Arg::coarseDof; coarse_row += Arg::blockSizeKD) {
-        out_buffer[Arg::paddedSpinorSizeKD * Arg::fineColor * mid_idx + fast_idx + coarse_row] = { 0, 0 };
-      }
-
-QUDA_UNROLL
-      for (int tile_row = 0; tile_row < Arg::numTiles; tile_row++) {
-QUDA_UNROLL
-        for (int tile_col = 0; tile_col < Arg::numTiles; tile_col++) {
-          // load Xinv
-          if (Arg::dagger) {
-QUDA_UNROLL
-            for (int col = 0; col < Arg::xinvColTileSize; col++) {
-              xinv_buffer[fast_idx * Arg::xinvPaddedColTileSize + col] = conj(arg.xInv(0, parity_coarse_xinv, x_coarse_xinv_cb, 0, 0, Arg::xinvColTileSize * tile_col + col, Arg::xinvRowTileSize * tile_row + fast_idx));
-            }
-          } else {
-QUDA_UNROLL
-            for (int row = 0; row < Arg::xinvColTileSize; row++) {
-              xinv_buffer[row * Arg::xinvPaddedColTileSize + fast_idx] = arg.xInv(0, parity_coarse_xinv, x_coarse_xinv_cb, 0, 0, Arg::xinvRowTileSize * tile_row + row, Arg::xinvColTileSize * tile_col + fast_idx);
-            }
-          }
-
-          // do the tile multiplication
-QUDA_UNROLL
-          for (int row = 0; row < Arg::xinvRowTileSize; row++) {
-            const complex xinv_elem = xinv_buffer[row * Arg::xinvPaddedColTileSize + fast_idx];
-            const complex cs_component = in_buffer[Arg::paddedSpinorSizeKD * Arg::fineColor * mid_idx + Arg::xinvColTileSize * tile_col + fast_idx];
-            const complex prod = cmul(xinv_elem, cs_component);
-            const complex the_sum = WarpReduce<complex, 16>().Sum(prod);
-
-            if (fast_idx == 0) {
-              out_buffer[Arg::paddedSpinorSizeKD * Arg::fineColor * mid_idx + Arg::xinvRowTileSize * tile_row + row] += the_sum;
-            }
-          }
-        }
-      }
-
-      cs_buffer.sync();
-
-      ///////////
-      // Store //
-      ///////////
-
-      Vector out;
-
-QUDA_UNROLL
-      for (int c_f = 0; c_f < Arg::fineColor; c_f++) {
-        out(0,c_f) = static_cast<complex_spinor>(out_buffer[buffer_index + 8 * c_f]);
-      }
-
-      arg.out(x_spinor_cb, parity_spinor) = out;
-=======
       // only needed for dagger
       // global parity == parity w/in the KD block
       int my_corner = 8 * parity + 4 * (coord[3] % 2) + 2 * (coord[2] % 2) + (coord[1] % 2);
 
       // Begin accumulating into the output vector
       int nbr_corner = 0;
-#pragma unroll
+QUDA_UNROLL
       for (int nbr_parity = 0; nbr_parity < 2; nbr_parity++) {
-#pragma unroll
+QUDA_UNROLL
         for (int nbr_t = 0; nbr_t < 2; nbr_t++) {
-#pragma unroll
+QUDA_UNROLL
           for (int nbr_z = 0; nbr_z < 2; nbr_z++) {
-#pragma unroll
+QUDA_UNROLL
             for (int nbr_y = 0; nbr_y < 2; nbr_y++) {
               const int offset[4] = { (nbr_parity + nbr_t + nbr_z + nbr_y) & 1, nbr_y, nbr_z, nbr_t };
               const int neighbor_idx = linkIndexShift(x_c, offset, arg.dim);
@@ -159,7 +105,6 @@
 
       // And we're done
       arg.out(coord.x_cb, parity) = out;
->>>>>>> 0f3b755e
     }
   };
 
