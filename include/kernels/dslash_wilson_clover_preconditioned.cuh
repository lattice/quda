--- conflicted
+++ resolved
@@ -23,13 +23,8 @@
                     const ColorSpinorField &halo, const GaugeField &U, const CloverField &A, double a,
                     cvector_ref<const ColorSpinorField> &x, int parity, bool dagger, const int *comm_override,
                     double alpha0 = 0.0, int t0 = -1) :
-<<<<<<< HEAD
-      WilsonArg<Float, nColor, nDim, DDArg, reconstruct_, distance_pc_>(out, in, U, a, x, parity, dagger, comm_override,
-                                                                        alpha0, t0),
-=======
-      WilsonArg<Float, nColor, nDim, reconstruct_, distance_pc_>(out, in, halo, U, a, x, parity, dagger, comm_override,
-                                                                 alpha0, t0),
->>>>>>> fbbe14c2
+      WilsonArg<Float, nColor, nDim, DDArg, reconstruct_, distance_pc_>(out, in, halo, U, a, x, parity, dagger,
+                                                                        comm_override, alpha0, t0),
       A(A, dynamic_clover ? false : true), // if dynamic clover we don't want the inverse field
       a(a)
     {
