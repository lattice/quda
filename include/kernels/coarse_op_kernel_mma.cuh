#pragma once

#include <color_spinor_field_order.h>
#include <gauge_field_order.h>
#include <clover_field_order.h>
#include <multigrid_helper.cuh>
#include <index_helper.cuh>
#include <linalg.cuh>
#include <matrix_tile.cuh>
#include <mma_tensor_op/gemm.cuh>
#include <block_reduce_helper.h>
#include <kernel.h>
#include <kernels/coarse_op_kernel.cuh>

namespace quda
{

  namespace mma
  {

    template <typename Arg, int dim_, QudaDirection dir_, int bM_, int bN_, int bK_, int block_y_, int block_z_, int min_blocks_ = 1>
    struct mmaArg : Arg {
      static constexpr int dim = dim_;
      static constexpr QudaDirection dir = dir_;
      static constexpr int bM = bM_;
      static constexpr int bN = bN_;
      static constexpr int bK = bK_;
      static constexpr int block_y = block_y_;
      static constexpr int block_z = block_z_;
      static constexpr int block_dim = block_y * block_z;
      static constexpr int min_blocks = min_blocks_;

      mmaArg(const Arg &arg) : Arg(arg)
      {
        static_assert(Arg::from_coarse, "The MMA implementation is only for from_coarse == true.");
      }
    };

    // This is the MMA implementation of the computeUV and computeVUV kernels for from_coarse == true.

    namespace impl
    {

      /**
        Calculates the matrix UV^{s,c'}_mu(x) = \sum_c U^{c}_mu(x) * V^{s,c}_mu(x+mu)
        Where: mu = dir, s = fine spin, c' = coarse color, c = fine color
       */
      template <typename Wtype, typename Arg>
      __device__ __host__ inline auto computeUV(Arg &arg, const Wtype &Wacc, int parity, int x_cb)
      {
        using real = typename Arg::Float;
        constexpr int fineSpin = Arg::fineSpin;

        int coord[4];
        getCoords(coord, x_cb, arg.x_size, parity);

        real uvMax = 0.0;

        constexpr int nFace = 1;

        using TileType = typename Arg::uvTileType;

        constexpr bool a_dagger = false;
        constexpr bool b_dagger = false;

        // Here instead of fineColor x coarseColor x fineColor,
        // we do (fineColor * fineSpin) x coarseColor x fineColor

        constexpr int M = TileType::m * fineSpin;
        constexpr int N = TileType::n;
        constexpr int K = TileType::k;

        constexpr int lda = K * fineSpin;
        constexpr int ldb = N;
        constexpr int ldc = N;

        using mma_t = typename mma::mg_mma_dispatch_t<typename Arg::Float>::type;
        using Config = MmaConfig<mma_t, M, N, K, lda, ldb, ldc, Arg::bM, Arg::bN, Arg::bK, Arg::block_y, Arg::block_z>;

        if (Arg::dir == QUDA_IN_PLACE) {

          for (int s_col = 0; s_col < fineSpin; s_col++) {

            auto a = arg.C(0, parity, x_cb, 0, s_col, 0, 0);
            auto b = Wacc(parity, x_cb, s_col, 0, 0);
            auto c = arg.UV(parity, x_cb, s_col * fineSpin, 0, 0);

<<<<<<< HEAD
            uvMax = fmaxf(uvMax, Config::template perform_mma<a_dagger, b_dagger, Arg::compute_max>(a, b, c, 0, 0));
=======
            uvMax = fmax(uvMax, Config::template perform_mma<a_dagger, b_dagger, Arg::compute_max>(a, b, c, 0, 0));
>>>>>>> 380beabf
          }

        } else if (arg.comm_dim[Arg::dim] && (coord[Arg::dim] + nFace >= arg.x_size[Arg::dim])) {

          int ghost_idx = ghostFaceIndex<1>(coord, arg.x_size, Arg::dim, nFace);

          for (int s_col = 0; s_col < fineSpin; s_col++) {

            auto a = arg.U(Arg::dim + (Arg::dir == QUDA_FORWARDS ? 4 : 0), parity, x_cb, 0, s_col, 0, 0);
            auto b = Wacc.Ghost(Arg::dim, 1, (parity + 1) & 1, ghost_idx, s_col, 0, 0);
            auto c = arg.UV(parity, x_cb, s_col * fineSpin, 0, 0);

<<<<<<< HEAD
            uvMax = fmaxf(uvMax, Config::template perform_mma<a_dagger, b_dagger, Arg::compute_max>(a, b, c, 0, 0));
=======
            uvMax = fmax(uvMax, Config::template perform_mma<a_dagger, b_dagger, Arg::compute_max>(a, b, c, 0, 0));
>>>>>>> 380beabf
          }

        } else {

          int y_cb = linkIndexP1(coord, arg.x_size, Arg::dim);

          for (int s_col = 0; s_col < fineSpin; s_col++) {

            auto a = arg.U(Arg::dim + (Arg::dir == QUDA_FORWARDS ? 4 : 0), parity, x_cb, 0, s_col, 0, 0);
            auto b = Wacc((parity + 1) & 1, y_cb, s_col, 0, 0);
            auto c = arg.UV(parity, x_cb, s_col * fineSpin, 0, 0);

<<<<<<< HEAD
            uvMax = fmaxf(uvMax, Config::template perform_mma<a_dagger, b_dagger, Arg::compute_max>(a, b, c, 0, 0));
=======
            uvMax = fmax(uvMax, Config::template perform_mma<a_dagger, b_dagger, Arg::compute_max>(a, b, c, 0, 0));
>>>>>>> 380beabf
          }
        }

        return uvMax;
      } // computeUV

    } // namespace impl

    template <typename Arg> struct ComputeUVMMA {
      Arg &arg;
      constexpr ComputeUVMMA(Arg &arg) : arg(arg) {}
      static constexpr const char *filename() { return KERNEL_FILE; }

      __device__ __forceinline__ void operator()()
      {
        int x_cb = blockDim.x * blockIdx.x + threadIdx.x;
        if (x_cb >= arg.fineVolumeCB) return;
        int parity = blockIdx.y;

        using real = typename Arg::Float;
        real max = 0.0;
        if (Arg::dir == QUDA_FORWARDS || Arg::dir == QUDA_IN_PLACE) // only for preconditioned clover is V != AV
          max = impl::computeUV(arg, arg.V, parity, x_cb);
        else
          max = impl::computeUV(arg, arg.AV, parity, x_cb);

        if (Arg::compute_max) {
          constexpr int block_dim = 3;
          unsigned aggregate = BlockReduce<unsigned, block_dim>().Max(__float_as_uint(max));
          if (threadIdx.y == 0 && threadIdx.z == 0) atomic_fetch_abs_max(arg.max_d, __uint_as_float(aggregate));
        }
      }
    };

    namespace impl
    {

      template <typename Arg>
      __device__ void computeVUV(Arg &arg, int parity, int x_cb)
      {
        constexpr int fineSpin = Arg::fineSpin;
        constexpr int coarseSpin = Arg::coarseSpin;

        constexpr int nDim = 4;
        constexpr int nFace = 1;
        int coord[QUDA_MAX_DIM];
        int coord_coarse[QUDA_MAX_DIM];

        getCoords(coord, x_cb, arg.x_size, parity);
        for (int d = 0; d < nDim; d++) coord_coarse[d] = coord[d] / arg.geo_bs[d];

        constexpr bool isFromCoarseClover = Arg::dir == QUDA_IN_PLACE;

        // Check to see if we are on the edge of a block.  If adjacent site
        // is in same block, M = X, else M = Y
        const bool isDiagonal = isFromCoarseClover || isCoarseDiagonal(coord, coord_coarse, Arg::dim, nFace, arg);

        int coarse_parity = 0;

        for (int d = 0; d < nDim; d++) coarse_parity += coord_coarse[d];
        coarse_parity &= 1;
        coord_coarse[0] /= 2;

        int coarse_x_cb = ((coord_coarse[3] * arg.xc_size[2] + coord_coarse[2]) * arg.xc_size[1] + coord_coarse[1])
            * (arg.xc_size[0] / 2)
          + coord_coarse[0];

        using TileType = typename Arg::vuvTileType;
        // We do coarseColor x coarseColor x fineColor

        constexpr bool a_dagger = true;
        constexpr bool b_dagger = false;

        constexpr int M = TileType::m;
        constexpr int N = TileType::n;
        constexpr int K = TileType::k;

        constexpr int lda = N; // Since a_dagger == true here it's N instead of K.
        constexpr int ldb = N;
        constexpr int ldc = N * coarseSpin;

        using mma_t = typename mma::mg_mma_dispatch_t<typename Arg::Float>::type;

        extern __shared__ typename mma_t::compute_t smem_ptr[];

        using Config = MmaConfig<mma_t, M, N, K, lda, ldb, ldc, Arg::bM, Arg::bN, Arg::bK, Arg::block_y, Arg::block_z>;

        constexpr int m_offset = 0;
        constexpr int n_offset = 0;

        static_assert(M <= Arg::bM, "Dividing M has NOT been implemented yet.\n");
        static_assert(N <= Arg::bN, "Dividing N has NOT been implemented yet.\n");
        static_assert(K <= Arg::bK, "Dividing K has NOT been implemented yet.\n");

        typename Config::SmemObjA smem_obj_a_real(smem_ptr);
        typename Config::SmemObjA smem_obj_a_imag(smem_obj_a_real.ptr + Config::smem_lda * Arg::bK);
        typename Config::SmemObjB smem_obj_b_real(smem_obj_a_imag.ptr + Config::smem_lda * Arg::bK);
        typename Config::SmemObjB smem_obj_b_imag(smem_obj_b_real.ptr + Config::smem_ldb * Arg::bK);

        typename mma_t::WarpRegisterMapping wrm((threadIdx.z * blockDim.y + threadIdx.y) * blockDim.x + threadIdx.x);

        using op_c_type = typename mma_t::OperandC;

        typename Config::ALoader a_loader;
        typename Config::BLoader b_loader;

        /**
          Here we directly put the implementation of the MMA kernel here because computeVUV uses more
          atomic for storing output data, and the shared memory loaded for operand A can be reused for
          various spin compoents
        */

        // Not unrolling to lift regiter pressure
        for (int s = 0; s < fineSpin; s++) {

          auto a = arg.AV(parity, x_cb, s, 0, 0);

          __syncthreads();
          a_loader.template g2r<Config::lda, a_dagger>(a, m_offset, 0);
          a_loader.template r2s<a_dagger>(smem_obj_a_real, smem_obj_a_imag);
          __syncthreads();

          for (int s_col = 0; s_col < fineSpin; s_col++) { // which chiral block

            auto b = arg.UV(parity, x_cb, s_col * fineSpin + s, 0, 0);

            __syncthreads();
            b_loader.template g2r<Config::ldb, b_dagger>(b, n_offset, 0);
            b_loader.template r2s<b_dagger>(smem_obj_b_real, smem_obj_b_imag);
            __syncthreads();

#pragma unroll 1
            for (int c = 0; c < Config::warp_cycle; c++) {

              // The logical warp assigned to each part of the matrix.
              int logical_warp_index = wrm.warp_id * Config::warp_cycle + c;
              int warp_row = logical_warp_index / Config::tile_col_dim;
              int warp_col = logical_warp_index - warp_row * Config::tile_col_dim;

              op_c_type op_c_real;
              op_c_type op_c_imag;

#pragma unroll 1
              for (int tile_k = 0; tile_k < Config::tile_acc_dim; tile_k++) {
                complex_mma<mma_t>(smem_obj_a_real, smem_obj_a_imag, smem_obj_b_real, smem_obj_b_imag, op_c_real, op_c_imag,
                      warp_row, warp_col, tile_k, wrm);
              }

              int warp_m_offset = warp_row * mma_t::MMA_M + m_offset;
              int warp_n_offset = warp_col * mma_t::MMA_N + n_offset;

              if (Arg::dir == QUDA_IN_PLACE) {

                auto cc = arg.X_atomic(0, coarse_parity, coarse_x_cb, s, s_col, 0, 0);
                constexpr bool atomic_dagger = false;
                mma_t::template store_complex<M, N, N * fineSpin, atomic_dagger>(warp_m_offset, warp_n_offset, wrm, cc,
                                                                        op_c_real, op_c_imag, fetch_add_atomic_t());

              } else if (!isDiagonal) {

                int dim_index = arg.dim_index % arg.Y_atomic.geometry;
                auto cc = arg.Y_atomic(dim_index, coarse_parity, coarse_x_cb, s, s_col, 0, 0);
                constexpr bool atomic_dagger = false;
                mma_t::template store_complex<M, N, N * fineSpin, atomic_dagger>(warp_m_offset, warp_n_offset, wrm, cc,
                                                                        op_c_real, op_c_imag, fetch_add_atomic_t());

              } else {

                if (!isFromCoarseClover) {
                  op_c_real.ax(-arg.kappa);
                  op_c_imag.ax(-arg.kappa);
                }

                if (Arg::dir == QUDA_BACKWARDS) {
                  auto cc = arg.X_atomic(0, coarse_parity, coarse_x_cb, s_col, s, 0, 0);
                  constexpr bool atomic_dagger = true;
                  mma_t::template store_complex<M, N, N * fineSpin, atomic_dagger>(warp_m_offset, warp_n_offset, wrm, cc,
                                                                          op_c_real, op_c_imag, fetch_add_atomic_t());
                } else {
                  auto cc = arg.X_atomic(0, coarse_parity, coarse_x_cb, s, s_col, 0, 0);
                  constexpr bool atomic_dagger = false;
                  mma_t::template store_complex<M, N, N * fineSpin, atomic_dagger>(warp_m_offset, warp_n_offset, wrm, cc,
                                                                          op_c_real, op_c_imag, fetch_add_atomic_t());
                }

                if (!arg.bidirectional) {
                  if (s != s_col) {
                    op_c_real.ax(static_cast<float>(-1.0));
                    op_c_imag.ax(static_cast<float>(-1.0));
                  }
                  constexpr bool atomic_dagger = false;
                  auto cc = arg.X_atomic(0, coarse_parity, coarse_x_cb, s, s_col, 0, 0);
                  mma_t::template store_complex<M, N, N * fineSpin, atomic_dagger>(warp_m_offset, warp_n_offset, wrm, cc,
                                                                          op_c_real, op_c_imag, fetch_add_atomic_t());
                }
              }
            }
          } // Fine color
        }   // Fine spin
      }

    } // namespace impl

    template <typename Arg> struct ComputeVUVMMA {
      Arg &arg;
      constexpr ComputeVUVMMA(Arg &arg) : arg(arg) {}
      static constexpr const char *filename() { return KERNEL_FILE; }

      __device__ __forceinline__ void operator()()
      {
        int x_cb = blockDim.x * blockIdx.x + threadIdx.x;
        if (x_cb >= arg.fineVolumeCB) return;
        int parity = blockIdx.y;

        impl::computeVUV(arg, parity, x_cb);
      }
    };

  } // namespace mma

} // namespace quda<|MERGE_RESOLUTION|>--- conflicted
+++ resolved
@@ -85,11 +85,7 @@
             auto b = Wacc(parity, x_cb, s_col, 0, 0);
             auto c = arg.UV(parity, x_cb, s_col * fineSpin, 0, 0);
 
-<<<<<<< HEAD
-            uvMax = fmaxf(uvMax, Config::template perform_mma<a_dagger, b_dagger, Arg::compute_max>(a, b, c, 0, 0));
-=======
             uvMax = fmax(uvMax, Config::template perform_mma<a_dagger, b_dagger, Arg::compute_max>(a, b, c, 0, 0));
->>>>>>> 380beabf
           }
 
         } else if (arg.comm_dim[Arg::dim] && (coord[Arg::dim] + nFace >= arg.x_size[Arg::dim])) {
@@ -102,11 +98,7 @@
             auto b = Wacc.Ghost(Arg::dim, 1, (parity + 1) & 1, ghost_idx, s_col, 0, 0);
             auto c = arg.UV(parity, x_cb, s_col * fineSpin, 0, 0);
 
-<<<<<<< HEAD
-            uvMax = fmaxf(uvMax, Config::template perform_mma<a_dagger, b_dagger, Arg::compute_max>(a, b, c, 0, 0));
-=======
             uvMax = fmax(uvMax, Config::template perform_mma<a_dagger, b_dagger, Arg::compute_max>(a, b, c, 0, 0));
->>>>>>> 380beabf
           }
 
         } else {
@@ -119,11 +111,7 @@
             auto b = Wacc((parity + 1) & 1, y_cb, s_col, 0, 0);
             auto c = arg.UV(parity, x_cb, s_col * fineSpin, 0, 0);
 
-<<<<<<< HEAD
-            uvMax = fmaxf(uvMax, Config::template perform_mma<a_dagger, b_dagger, Arg::compute_max>(a, b, c, 0, 0));
-=======
             uvMax = fmax(uvMax, Config::template perform_mma<a_dagger, b_dagger, Arg::compute_max>(a, b, c, 0, 0));
->>>>>>> 380beabf
           }
         }
 
