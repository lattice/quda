--- conflicted
+++ resolved
@@ -25,18 +25,10 @@
       ReduceArg<reduce_t>(dim3(U_.LocalVolumeCB(), 1, 1)),
       U(U_)
     {
-<<<<<<< HEAD
-      //int R = 0;
-=======
->>>>>>> 466e5dfe
       for (int dir=0; dir<4; ++dir){
 	border[dir] = U_.R()[dir];
 	E[dir] = U_.X()[dir];
 	X[dir] = U_.X()[dir] - border[dir]*2;
-<<<<<<< HEAD
-	//R += border[dir];
-=======
->>>>>>> 466e5dfe
       }
     }
   };
