--- conflicted
+++ resolved
@@ -39,18 +39,6 @@
     static constexpr const char *filename() { return KERNEL_FILE; }
     constexpr transform_reducer(const Arg &arg) : arg(arg) {}
 
-<<<<<<< HEAD
-    static constexpr bool do_sum = Arg::reducer::do_sum;
-
-#ifdef QUDA_TARGET_OMPTARGET
-    static reduce_t reduce_omp(reduce_t a, reduce_t b) { return Arg::reducer::reduce_omp(a, b); }
-    static reduce_t init_omp() { return Arg::reducer::init_omp(); }
-#endif
-
-    __device__ __host__ inline reduce_t operator()(reduce_t a, reduce_t b) const { return arg.r(a, b); }
-
-=======
->>>>>>> abfd2d5b
     __device__ __host__ inline reduce_t operator()(reduce_t &value, count_t i, int, int j)
     {
       auto v = arg.v[j];
