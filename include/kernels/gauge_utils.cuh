--- conflicted
+++ resolved
@@ -22,22 +22,14 @@
   // dims * (2*18 + 4*198) = dims*828
   using computeStapleOps = KernelOps<thread_array<int, 4>>;
   template <typename Ftor, typename Staple, typename Int>
-<<<<<<< HEAD
-  __host__ __device__ inline void computeStaple(const Ftor &ftor, const int *x, const Int *X, const int parity, const int nu, Staple &staple, const int dir_ignore)
-=======
   __host__ __device__ inline void computeStaple(const Ftor &ftor, const int *x, const Int *X, const int parity,
                                                 const int nu, Staple &staple, const int dir_ignore)
->>>>>>> f8855bbe
   {
     const auto &arg = ftor.arg;
     using Link = typename get_type<Staple>::type;
     staple = Link();
 
-<<<<<<< HEAD
-    thread_array<int, 4> dx = {ftor};
-=======
     thread_array<int, 4> dx {ftor};
->>>>>>> f8855bbe
 #pragma unroll
     for (int mu = 0; mu < 4 ; mu++) {
       // Identify directions orthogonal to the link and
@@ -108,25 +100,16 @@
   // dims * (8*18 + 28*198) = dims*5688
   using computeStapleRectangleOps = KernelOps<thread_array<int, 4>>;
   template <typename Ftor, typename Staple, typename Rectangle, typename Int>
-<<<<<<< HEAD
-  __host__ __device__ inline void computeStapleRectangle(const Ftor &ftor, const int *x, const Int *X, const int parity, const int nu,
-                                                         Staple &staple, Rectangle &rectangle, const int dir_ignore)
-=======
   __host__ __device__ inline void computeStapleRectangle(const Ftor &ftor, const int *x, const Int *X, const int parity,
                                                          const int nu, Staple &staple, Rectangle &rectangle,
                                                          const int dir_ignore)
->>>>>>> f8855bbe
   {
     const auto &arg = ftor.arg;
     using Link = typename get_type<Staple>::type;
     staple = Link();
     rectangle = Link();
 
-<<<<<<< HEAD
-    thread_array<int, 4> dx{ftor};
-=======
     thread_array<int, 4> dx {ftor};
->>>>>>> f8855bbe
     for (int mu = 0; mu < 4; mu++) { // do not unroll loop to prevent register spilling
       // Identify directions orthogonal to the link.
       // Over-Improved stout is usually done for topological
