#pragma once

#include <color_spinor_field_order.h>
#include <color_spinor.h>
#include <index_helper.cuh>
#include <dslash_helper.cuh>
#include <shmem_helper.cuh>

namespace quda
{
  int *getPackComms();

  static int commDim[QUDA_MAX_DIM];

  template <typename Float_, int nColor_, int nSpin_, bool spin_project_ = true,
            bool dagger_ = false, int twist_ = 0, QudaPCType pc_type_ = QUDA_4D_PC>
  struct PackArg : kernel_param<> {

    typedef Float_ Float;
    typedef typename mapper<Float>::type real;

    static constexpr int nColor = nColor_;
    static constexpr int nSpin = nSpin_;
    static constexpr bool spin_project = (nSpin == 4 && spin_project_ ? true : false);
    static constexpr bool dagger = dagger_;
    static constexpr int twist = twist_; // whether we are doing preconditioned twisted-mass or not (1 - singlet, 2 - doublet)
    static constexpr QudaPCType pc_type = pc_type_; // preconditioning type (4-d or 5-d)

    static constexpr bool spinor_direct_load = false; // false means texture load

    static constexpr bool packkernel = true;
    typedef typename colorspinor_mapper<Float, nSpin, nColor, spin_project, spinor_direct_load>::type F;

    const F in_pack; // field we are packing

    const int nFace;
    const int parity;         // only use this for single parity fields
    const int nParity;        // number of parities we are working on

    const DslashConstant dc; // pre-computed dslash constants for optimized indexing

    real twist_a; // preconditioned twisted-mass scaling parameter
    real twist_b; // preconditioned twisted-mass chiral twist factor
    real twist_c; // preconditioned twisted-mass flavor twist factor

    int_fastdiv work_items;
    int threadDimMapLower[4];
    int threadDimMapUpper[4];

    int_fastdiv blocks_per_dir;
    int dim_map[4];
    int active_dims;

    int_fastdiv swizzle;
    int sites_per_block;

    char *packBuffer[4 * QUDA_MAX_DIM];
    int neighbor_ranks[2 * QUDA_MAX_DIM];
    int bytes[2 * QUDA_MAX_DIM];
    // shmem bitfield encodes
    // 0 - no shmem
    // 1 - pack P2P
    // 2 - pack IB
    // 3 - pack P2P + IB
    // 8 - barrier part I (just the put part)
    // 16 - barrier part II (wait on shmem to complete, all directions) -- not implemented
    dslash::shmem_sync_t counter;
#ifdef NVSHMEM_COMMS
    int shmem;

    dslash::shmem_sync_t *sync_arr;
    dslash::shmem_retcount_intra_t *retcount_intra;
    dslash::shmem_retcount_inter_t *retcount_inter;
#else
    static constexpr int shmem = 0;
#endif
    PackArg(void **ghost, const ColorSpinorField &in, int nFace, int parity, int work_items, double a,
            double b, double c, unsigned int block, unsigned int grid, unsigned int swizzle,
#ifdef NVSHMEM_COMMS
            int shmem_) :
#else
            int) :
#endif
      kernel_param(dim3(block * grid, in.getDslashConstant().Ls, in.SiteSubset())),
      in_pack(in, nFace, nullptr, nullptr, reinterpret_cast<Float **>(ghost)),
      nFace(nFace),
      parity(parity),
      nParity(in.SiteSubset()),
      dc(in.getDslashConstant()),
      twist_a(a),
      twist_b(b),
      twist_c(c),
      work_items(work_items),
      swizzle(swizzle),
      sites_per_block((work_items + grid - 1) / grid)
#ifdef NVSHMEM_COMMS
      ,
      counter(dslash::get_shmem_sync_counter()),
      shmem(shmem_),
      sync_arr(dslash::get_shmem_sync_arr()),
      retcount_intra(dslash::get_shmem_retcount_intra()),
      retcount_inter(dslash::get_shmem_retcount_inter())
#endif
    {
      for (int i = 0; i < 4 * QUDA_MAX_DIM; i++) { packBuffer[i] = static_cast<char *>(ghost[i]); }
      for (int dim = 0; dim < 4; dim++) {
        for (int dir = 0; dir < 2; dir++) {
          neighbor_ranks[2 * dim + dir] = comm_neighbor_rank(dir, dim);
          bytes[2 * dim + dir] = in.GhostFaceBytes(dim);
        }
      }
      if (!in.isNative()) errorQuda("Unsupported field order colorspinor=%d\n", in.FieldOrder());

      int d = 0;
      int prev = -1; // previous dimension that was partitioned
      for (int i = 0; i < 4; i++) {
        threadDimMapLower[i] = 0;
        threadDimMapUpper[i] = 0;
        if (!getPackComms()[i]) continue;
        threadDimMapLower[i] = (prev >= 0 ? threadDimMapUpper[prev] : 0);
        threadDimMapUpper[i] = threadDimMapLower[i] + 2 * nFace * dc.ghostFaceCB[i];
        prev = i;

        dim_map[d++] = i;
      }
      active_dims = d;
      blocks_per_dir = grid / (2 * active_dims);
    }
  };

  template <bool dagger, int twist, int dim, QudaPCType pc, typename Arg>
  __device__ __host__ inline void pack(const Arg &arg, int ghost_idx, int s, int parity)
  {
    typedef typename mapper<typename Arg::Float>::type real;
    typedef ColorSpinor<real, Arg::nColor, Arg::nSpin> Vector;
    constexpr int nFace = 1;

    // this means we treat 4-d preconditioned fields as 4-d fields,
    // and don't fold in any fifth dimension until after we have
    // computed the 4-d indices (saves division)
    constexpr int nDim = pc;

    // for 5-d preconditioning the face_size includes the Ls dimension
    const int face_size = nFace * arg.dc.ghostFaceCB[dim] * (pc == QUDA_5D_PC ? arg.dc.Ls : 1);

    int spinor_parity = (arg.nParity == 2) ? parity : 0;

    // compute where the output is located
    // compute an index into the local volume from the index into the face
    // read spinor, spin-project, and write half spinor to face

    // face_num determines which end of the lattice we are packing: 0 = start, 1 = end
    const int face_num = (ghost_idx >= face_size) ? 1 : 0;
    ghost_idx -= face_num * face_size;

    // remove const to ensure we have non-const Ghost member
    typedef typename std::remove_const<decltype(arg.in_pack)>::type T;
    T &in = const_cast<T &>(arg.in_pack);

    if (face_num == 0) { // backwards

      int idx = indexFromFaceIndex<nDim, pc, dim, nFace, 0>(ghost_idx, parity, arg);
      constexpr int proj_dir = dagger ? +1 : -1;
      Vector f = arg.in_pack(idx + s * arg.dc.volume_4d_cb, spinor_parity);
      if (twist == 1) {
        f = arg.twist_a * (f + arg.twist_b * f.igamma(4));
      } else if (twist == 2) {
        Vector f1 = arg.in_pack(idx + (1 - s) * arg.dc.volume_4d_cb, spinor_parity); // load other flavor
        if (s == 0)
          f = arg.twist_a * (f + arg.twist_b * f.igamma(4) + arg.twist_c * f1);
        else
          f = arg.twist_a * (f - arg.twist_b * f.igamma(4) + arg.twist_c * f1);
      }
      if (arg.spin_project) {
        in.Ghost(dim, 0, ghost_idx + s * arg.dc.ghostFaceCB[dim], spinor_parity) = f.project(dim, proj_dir);
      } else {
        in.Ghost(dim, 0, ghost_idx + s * arg.dc.ghostFaceCB[dim], spinor_parity) = f;
      }
    } else { // forwards

      int idx = indexFromFaceIndex<nDim, pc, dim, nFace, 1>(ghost_idx, parity, arg);
      constexpr int proj_dir = dagger ? -1 : +1;
      Vector f = arg.in_pack(idx + s * arg.dc.volume_4d_cb, spinor_parity);
      if (twist == 1) {
        f = arg.twist_a * (f + arg.twist_b * f.igamma(4));
      } else if (twist == 2) {
        Vector f1 = arg.in_pack(idx + (1 - s) * arg.dc.volume_4d_cb, spinor_parity); // load other flavor
        if (s == 0)
          f = arg.twist_a * (f + arg.twist_b * f.igamma(4) + arg.twist_c * f1);
        else
          f = arg.twist_a * (f - arg.twist_b * f.igamma(4) + arg.twist_c * f1);
      }
      if (arg.spin_project) {
        in.Ghost(dim, 1, ghost_idx + s * arg.dc.ghostFaceCB[dim], spinor_parity) = f.project(dim, proj_dir);
      } else {
        in.Ghost(dim, 1, ghost_idx + s * arg.dc.ghostFaceCB[dim], spinor_parity) = f;
      }
    }
  }

  template <int dim, int nFace = 1, typename Arg>
  __device__ __host__ inline void packStaggered(const Arg &arg, int ghost_idx, int s, int parity)
  {
    typedef typename mapper<typename Arg::Float>::type real;
    typedef ColorSpinor<real, Arg::nColor, Arg::nSpin> Vector;

    int spinor_parity = (arg.nParity == 2) ? parity : 0;

    // compute where the output is located
    // compute an index into the local volume from the index into the face
    // read spinor and write spinor to face buffer

    // face_num determines which end of the lattice we are packing: 0 = start, 1 = end
    const int face_num = (ghost_idx >= nFace * arg.dc.ghostFaceCB[dim]) ? 1 : 0;
    ghost_idx -= face_num * nFace * arg.dc.ghostFaceCB[dim];

    // remove const to ensure we have non-const Ghost member
    typedef typename std::remove_const<decltype(arg.in_pack)>::type T;
    T &in = const_cast<T &>(arg.in_pack);

    if (face_num == 0) { // backwards
      int idx = indexFromFaceIndexStaggered<4, QUDA_4D_PC, dim, nFace, 0>(ghost_idx, parity, arg);
      Vector f = arg.in_pack(idx + s * arg.dc.volume_4d_cb, spinor_parity);
      in.Ghost(dim, 0, ghost_idx + s * arg.dc.ghostFaceCB[dim], spinor_parity) = f;
    } else { // forwards
      int idx = indexFromFaceIndexStaggered<4, QUDA_4D_PC, dim, nFace, 1>(ghost_idx, parity, arg);
      Vector f = arg.in_pack(idx + s * arg.dc.volume_4d_cb, spinor_parity);
      in.Ghost(dim, 1, ghost_idx + s * arg.dc.ghostFaceCB[dim], spinor_parity) = f;
    }
  }

  template <typename Arg> struct pack_wilson {
    const Arg &arg;
    constexpr pack_wilson(const Arg &arg) : arg(arg) { }
    static constexpr const char *filename() { return KERNEL_FILE; }

    __device__ inline void operator()(int, int s, int parity)
    {
      int local_tid = target::thread_idx().x;
      int tid = arg.sites_per_block * target::block_idx().x + local_tid;
      // this is the parity used for load/store, but we use arg.parity for index mapping
      if (arg.nParity == 1) parity = arg.parity;

      while (local_tid < arg.sites_per_block && tid < arg.work_items) {
        // determine which dimension we are packing
        int ghost_idx;
        const int dim = dimFromFaceIndex(ghost_idx, tid, arg);

        if (Arg::pc_type == QUDA_5D_PC) { // 5-d checkerboarded, include s (not ghostFaceCB since both faces)
          switch (dim) {
          case 0: pack<Arg::dagger, Arg::twist, 0, Arg::pc_type>(arg, ghost_idx + s * arg.dc.ghostFace[0], 0, parity); break;
          case 1: pack<Arg::dagger, Arg::twist, 1, Arg::pc_type>(arg, ghost_idx + s * arg.dc.ghostFace[1], 0, parity); break;
          case 2: pack<Arg::dagger, Arg::twist, 2, Arg::pc_type>(arg, ghost_idx + s * arg.dc.ghostFace[2], 0, parity); break;
          case 3: pack<Arg::dagger, Arg::twist, 3, Arg::pc_type>(arg, ghost_idx + s * arg.dc.ghostFace[3], 0, parity); break;
          }
        } else { // 4-d checkerboarding, keeping s separate (if it exists)
          switch (dim) {
          case 0: pack<Arg::dagger, Arg::twist, 0, Arg::pc_type>(arg, ghost_idx, s, parity); break;
          case 1: pack<Arg::dagger, Arg::twist, 1, Arg::pc_type>(arg, ghost_idx, s, parity); break;
          case 2: pack<Arg::dagger, Arg::twist, 2, Arg::pc_type>(arg, ghost_idx, s, parity); break;
          case 3: pack<Arg::dagger, Arg::twist, 3, Arg::pc_type>(arg, ghost_idx, s, parity); break;
          }
        }

        local_tid += target::block_dim().x;
        tid += target::block_dim().x;
      } // while tid
    }
  };

#ifdef NVSHMEM_COMMS
  template <int dest, typename Arg> __device__ inline void *getShmemBuffer(int shmemindex, const Arg &arg)
  {
<<<<<<< HEAD
    QUDA_RT_CONSTS;
    const int sites_per_block = arg.sites_per_block;
    int local_tid = threadIdx.x;
    int tid = sites_per_block * blockIdx.x + local_tid;
    int s = blockDim.y * blockIdx.y + threadIdx.y;
    if (s >= arg.dc.Ls) return;
=======
    switch (shmemindex) {
    case 0: return static_cast<void *>(arg.packBuffer[dest * 2 * QUDA_MAX_DIM + 0]);
    case 1: return static_cast<void *>(arg.packBuffer[dest * 2 * QUDA_MAX_DIM + 1]);
    case 2: return static_cast<void *>(arg.packBuffer[dest * 2 * QUDA_MAX_DIM + 2]);
    case 3: return static_cast<void *>(arg.packBuffer[dest * 2 * QUDA_MAX_DIM + 3]);
    case 4: return static_cast<void *>(arg.packBuffer[dest * 2 * QUDA_MAX_DIM + 4]);
    case 5: return static_cast<void *>(arg.packBuffer[dest * 2 * QUDA_MAX_DIM + 5]);
    case 6: return static_cast<void *>(arg.packBuffer[dest * 2 * QUDA_MAX_DIM + 6]);
    case 7: return static_cast<void *>(arg.packBuffer[dest * 2 * QUDA_MAX_DIM + 7]);
    default: return nullptr;
    }
  }
>>>>>>> 43b4486f

  template <typename Arg> __device__ inline int getNeighborRank(int idx, const Arg &arg)
  {
    switch (idx) {
    case 0: return arg.neighbor_ranks[0];
    case 1: return arg.neighbor_ranks[1];
    case 2: return arg.neighbor_ranks[2];
    case 3: return arg.neighbor_ranks[3];
    case 4: return arg.neighbor_ranks[4];
    case 5: return arg.neighbor_ranks[5];
    case 6: return arg.neighbor_ranks[6];
    case 7: return arg.neighbor_ranks[7];
    default: return -1;
    }
  }

  template <typename Arg> __device__ inline void shmem_putbuffer(int shmemindex, const Arg &arg)
  {
    switch (shmemindex) {
    case 0:
      nvshmem_putmem_nbi(getShmemBuffer<1>(0, arg), getShmemBuffer<0>(0, arg), arg.bytes[0], arg.neighbor_ranks[0]);
      return;
    case 1:
      nvshmem_putmem_nbi(getShmemBuffer<1>(1, arg), getShmemBuffer<0>(1, arg), arg.bytes[1], arg.neighbor_ranks[1]);
      return;
    case 2:
      nvshmem_putmem_nbi(getShmemBuffer<1>(2, arg), getShmemBuffer<0>(2, arg), arg.bytes[2], arg.neighbor_ranks[2]);
      return;
    case 3:
      nvshmem_putmem_nbi(getShmemBuffer<1>(3, arg), getShmemBuffer<0>(3, arg), arg.bytes[3], arg.neighbor_ranks[3]);
      return;
    case 4:
      nvshmem_putmem_nbi(getShmemBuffer<1>(4, arg), getShmemBuffer<0>(4, arg), arg.bytes[4], arg.neighbor_ranks[4]);
      return;
    case 5:
      nvshmem_putmem_nbi(getShmemBuffer<1>(5, arg), getShmemBuffer<0>(5, arg), arg.bytes[5], arg.neighbor_ranks[5]);
      return;
    case 6:
      nvshmem_putmem_nbi(getShmemBuffer<1>(6, arg), getShmemBuffer<0>(6, arg), arg.bytes[6], arg.neighbor_ranks[6]);
      return;
    case 7:
      nvshmem_putmem_nbi(getShmemBuffer<1>(7, arg), getShmemBuffer<0>(7, arg), arg.bytes[7], arg.neighbor_ranks[7]);
      return;
    default: return;
    }
  }

  template <typename Arg> __device__ inline bool do_shmempack(int dim, int dir, const Arg &arg)
  {
    const int shmemidx = 2 * dim + dir;
    const bool intranode = getShmemBuffer<1, decltype(arg)>(shmemidx, arg) == nullptr;
    const bool pack_intranode = (!arg.packkernel) != (!(arg.shmem & 1));
    const bool pack_internode = (!arg.packkernel) != (!(arg.shmem & 2));
    return (arg.shmem == 0 || (intranode && pack_intranode) || (!intranode && pack_internode));
  }

  template <typename Arg> __device__ inline void shmem_signal(int dim, int dir, const Arg &arg)
  {
    const int shmemidx = 2 * dim + dir;
    const bool intranode = getShmemBuffer<1, decltype(arg)>(shmemidx, arg) == nullptr;
    const bool pack_intranode = (!arg.packkernel) != (!(arg.shmem & 1));
    const bool pack_internode = (!arg.packkernel) != (!(arg.shmem & 2));

    bool amLast;
    if (!intranode && pack_internode) {
      __syncthreads(); // make sure all threads in this block arrived here

      if (target::thread_idx().x == 0 && target::thread_idx().y == 0 && target::thread_idx().z == 0) {
        int ticket = arg.retcount_inter[shmemidx].fetch_add(1);
        // currently CST order -- want to make sure all stores are done before and for the last block we need that
        // all uses of that data are visible
        amLast = (ticket == arg.blocks_per_dir * gridDim.y * gridDim.z - 1);
      }
      if (target::thread_idx().x == 0 && target::thread_idx().y == 0 && target::thread_idx().z == 0) {
        if (amLast) {
          // send data over IB if necessary
          if (getShmemBuffer<1, decltype(arg)>(shmemidx, arg) != nullptr) shmem_putbuffer(shmemidx, arg);
          // is we are in the uber kernel signal here
          if (!arg.packkernel) {
            if (!(getNeighborRank(2 * dim + dir, arg) < 0))
              nvshmemx_uint64_signal(arg.sync_arr + 2 * dim + (1 - dir), arg.counter,
                                     getNeighborRank(2 * dim + dir, arg));
          }
          arg.retcount_inter[shmemidx].store(0); // this could probably be relaxed
        }
      }
    }
    // if we are not in the uber kernel
    if (!intranode && !arg.packkernel && (!(arg.shmem & 2))) {
      if (target::thread_idx().x == 0 && target::thread_idx().y == 0 && target::thread_idx().z == 0 && target::block_idx().x % arg.blocks_per_dir == 0) {
        if (!(getNeighborRank(2 * dim + dir, arg) < 0))
          nvshmemx_uint64_signal(arg.sync_arr + 2 * dim + (1 - dir), arg.counter, getNeighborRank(2 * dim + dir, arg));
      }
    }

    if (intranode && pack_intranode) {
      __syncthreads(); // make sure all threads in this block arrived here
      if (target::thread_idx().x == 0 && target::thread_idx().y == 0 && target::thread_idx().z == 0) {
        // recount has system scope
        int ticket = arg.retcount_intra[shmemidx].fetch_add(1);
        // currently CST order -- want to make sure all stores are done before (release) and check for ticket
        // acquires. For the last block we need that all uses of that data are visible
        amLast = (ticket == arg.blocks_per_dir * gridDim.y * gridDim.z - 1);
      }
      if (target::thread_idx().x == 0 && target::thread_idx().y == 0 && target::thread_idx().z == 0) {
        if (amLast) {
          if (arg.shmem & 8) {
            if (!(getNeighborRank(2 * dim + dir, arg) < 0))
              nvshmemx_uint64_signal(arg.sync_arr + 2 * dim + (1 - dir), arg.counter,
                                     getNeighborRank(2 * dim + dir, arg));
          }
          arg.retcount_intra[shmemidx].store(0); // this could probably be relaxed
        }
      }
    }
  }
#endif

  // shmem bitfield encodes
  // 0 - no shmem
  // 1 - pack P2P (merged in interior)
  // 2 - pack IB (merged in interior)
  // 3 - pack P2P + IB (merged in interior)
  // 8 - barrier part I (packing) (merged in interior, only useful if packing) -- currently required
  // 16 - barrier part II (spin exterior) (merged in exterior) -- currently required
  // 32 - use packstream -- not used
  // 64 - use uber kernel (merge exterior)
  template <bool dagger, QudaPCType pc, typename Arg> struct packShmem {

    template <int twist> __device__ __forceinline__ void operator()(const Arg &arg, int s, int parity)
    {
      QUDA_RT_CONSTS;
      // (active_dims * 2 + dir) * blocks_per_dir + local_block_idx
      int local_block_idx = target::block_idx().x % arg.blocks_per_dir;
      int dim_dir = target::block_idx().x / arg.blocks_per_dir;
      int dir = dim_dir % 2;
      int dim;
      switch (dim_dir / 2) {
      case 0: dim = arg.dim_map[0]; break;
      case 1: dim = arg.dim_map[1]; break;
      case 2: dim = arg.dim_map[2]; break;
      case 3: dim = arg.dim_map[3]; break;
      }

      int local_tid = local_block_idx * target::block_dim().x + target::thread_idx().x;

#ifdef NVSHMEM_COMMS
      if (do_shmempack(dim, dir, arg)) {
#endif
        switch (dim) {
        case 0:
          while (local_tid < arg.dc.ghostFaceCB[0]) {
            int ghost_idx = dir * arg.dc.ghostFaceCB[0] + local_tid;
            if (pc == QUDA_5D_PC)
              pack<dagger, twist, 0, pc>(arg, ghost_idx + s * arg.dc.ghostFace[0], 0, parity);
            else
              pack<dagger, twist, 0, pc>(arg, ghost_idx, s, parity);
            local_tid += arg.blocks_per_dir * target::block_dim().x;
          }
          break;
        case 1:
          while (local_tid < arg.dc.ghostFaceCB[1]) {
            int ghost_idx = dir * arg.dc.ghostFaceCB[1] + local_tid;
            if (pc == QUDA_5D_PC)
              pack<dagger, twist, 1, pc>(arg, ghost_idx + s * arg.dc.ghostFace[1], 0, parity);
            else
              pack<dagger, twist, 1, pc>(arg, ghost_idx, s, parity);
            local_tid += arg.blocks_per_dir * target::block_dim().x;
          }
          break;
        case 2:
          while (local_tid < arg.dc.ghostFaceCB[2]) {
            int ghost_idx = dir * arg.dc.ghostFaceCB[2] + local_tid;
            if (pc == QUDA_5D_PC)
              pack<dagger, twist, 2, pc>(arg, ghost_idx + s * arg.dc.ghostFace[2], 0, parity);
            else
              pack<dagger, twist, 2, pc>(arg, ghost_idx, s, parity);
            local_tid += arg.blocks_per_dir * target::block_dim().x;
          }
          break;
        case 3:
          while (local_tid < arg.dc.ghostFaceCB[3]) {
            int ghost_idx = dir * arg.dc.ghostFaceCB[3] + local_tid;
            if (pc == QUDA_5D_PC)
              pack<dagger, twist, 3, pc>(arg, ghost_idx + s * arg.dc.ghostFace[3], 0, parity);
            else
              pack<dagger, twist, 3, pc>(arg, ghost_idx, s, parity);
            local_tid += arg.blocks_per_dir * target::block_dim().x;
          }
          break;
        }
#ifdef NVSHMEM_COMMS
      }
      if (arg.shmem) shmem_signal(dim, dir, arg);
#endif
    }

    __device__ __forceinline__ void operator()(const Arg &arg, int s, int parity, int twist_pack)
    {
      switch (twist_pack) {
      case 0: this->operator()<0>(arg, s, parity); break;
      case 1: this->operator()<1>(arg, s, parity); break;
      case 2: this->operator()<2>(arg, s, parity); break;
      }
    }
  };

<<<<<<< HEAD
  template <bool dagger, int twist, QudaPCType pc, typename Arg> __global__ void packShmemKernel(Arg arg)
  {
    QUDA_RT_CONSTS;

    int s = blockDim.y * blockIdx.y + threadIdx.y;
    if (s >= arg.dc.Ls) return;

    // this is the parity used for load/store, but we use arg.parity for index
    // mapping
    int parity = (arg.nParity == 2) ? blockDim.z * blockIdx.z + threadIdx.z : arg.parity;

    packShmem<dagger, pc, Arg> pack;
    pack<twist>(arg, s, parity);
  }

  template <typename Arg> __global__ void packStaggeredKernel(Arg arg)
  {
    QUDA_RT_CONSTS;
    const int sites_per_block = arg.sites_per_block;
    int local_tid = threadIdx.x;
    int tid = sites_per_block * blockIdx.x + local_tid;
    int s = blockDim.y * blockIdx.y + threadIdx.y;
    if (s >= arg.dc.Ls) return;
=======
  template <typename Arg> struct pack_wilson_shmem {
    const Arg &arg;
    constexpr pack_wilson_shmem(const Arg &arg) : arg(arg) { }
    static constexpr const char *filename() { return KERNEL_FILE; }
>>>>>>> 43b4486f

    __device__ inline void operator()(int, int s, int parity)
    {
      if (arg.nParity == 1) parity = arg.parity;
      packShmem<Arg::dagger, Arg::pc_type, Arg> pack;
      pack.operator()<Arg::twist>(arg, s, parity);
    }
  };

  template <typename Arg> struct pack_staggered {
    const Arg &arg;
    constexpr pack_staggered(const Arg &arg) : arg(arg) { }
    static constexpr const char *filename() { return KERNEL_FILE; }

    __device__ inline void operator()(int, int s, int parity)
    {
      int local_tid = target::thread_idx().x;
      int tid = arg.sites_per_block * target::block_idx().x + local_tid;
      // this is the parity used for load/store, but we use arg.parity for index mapping
      if (arg.nParity == 1) parity = arg.parity;

      while (local_tid < arg.sites_per_block && tid < arg.work_items) {
        // determine which dimension we are packing
        int ghost_idx;
        const int dim = dimFromFaceIndex(ghost_idx, tid, arg);

        if (arg.nFace == 1) {
          switch (dim) {
          case 0: packStaggered<0, 1>(arg, ghost_idx, s, parity); break;
          case 1: packStaggered<1, 1>(arg, ghost_idx, s, parity); break;
          case 2: packStaggered<2, 1>(arg, ghost_idx, s, parity); break;
          case 3: packStaggered<3, 1>(arg, ghost_idx, s, parity); break;
          }
        } else if (arg.nFace == 3) {
          switch (dim) {
          case 0: packStaggered<0, 3>(arg, ghost_idx, s, parity); break;
          case 1: packStaggered<1, 3>(arg, ghost_idx, s, parity); break;
          case 2: packStaggered<2, 3>(arg, ghost_idx, s, parity); break;
          case 3: packStaggered<3, 3>(arg, ghost_idx, s, parity); break;
          }
        }

        local_tid += target::block_dim().x;
        tid += target::block_dim().x;
      } // while tid
    }
  };

  template <bool dagger, QudaPCType pc, typename Arg> struct packStaggeredShmem {

    __device__ __forceinline__ void operator()(const Arg &arg, int s, int parity, int = 0)
    {
      QUDA_RT_CONSTS;
      // (active_dims * 2 + dir) * blocks_per_dir + local_block_idx
      int local_block_idx = target::block_idx().x % arg.blocks_per_dir;
      int dim_dir = target::block_idx().x / arg.blocks_per_dir;
      int dir = dim_dir % 2;
      int dim;
      switch (dim_dir / 2) {
      case 0: dim = arg.dim_map[0]; break;
      case 1: dim = arg.dim_map[1]; break;
      case 2: dim = arg.dim_map[2]; break;
      case 3: dim = arg.dim_map[3]; break;
      }

      int local_tid = local_block_idx * target::block_dim().x + target::thread_idx().x;

#ifdef NVSHMEM_COMMS
      if (do_shmempack(dim, dir, arg)) {
#endif
        switch (dim) {
        case 0:
          while (local_tid < arg.nFace * arg.dc.ghostFaceCB[0]) {
            int ghost_idx = dir * arg.nFace * arg.dc.ghostFaceCB[0] + local_tid;
            if (arg.nFace == 1)
              packStaggered<0, 1>(arg, ghost_idx, s, parity);
            else
              packStaggered<0, 3>(arg, ghost_idx, s, parity);
            local_tid += arg.blocks_per_dir * target::block_dim().x;
          }
          break;
        case 1:
          while (local_tid < arg.nFace * arg.dc.ghostFaceCB[1]) {
            int ghost_idx = dir * arg.nFace * arg.dc.ghostFaceCB[1] + local_tid;
            if (arg.nFace == 1)
              packStaggered<1, 1>(arg, ghost_idx, s, parity);
            else
              packStaggered<1, 3>(arg, ghost_idx, s, parity);
            local_tid += arg.blocks_per_dir * target::block_dim().x;
          }
          break;
        case 2:
          while (local_tid < arg.nFace * arg.dc.ghostFaceCB[2]) {
            int ghost_idx = dir * arg.nFace * arg.dc.ghostFaceCB[2] + local_tid;
            if (arg.nFace == 1)
              packStaggered<2, 1>(arg, ghost_idx, s, parity);
            else
              packStaggered<2, 3>(arg, ghost_idx, s, parity);
            local_tid += arg.blocks_per_dir * target::block_dim().x;
          }
          break;
        case 3:
          while (local_tid < arg.nFace * arg.dc.ghostFaceCB[3]) {
            int ghost_idx = dir * arg.nFace * arg.dc.ghostFaceCB[3] + local_tid;
            if (arg.nFace == 1)
              packStaggered<3, 1>(arg, ghost_idx, s, parity);
            else
              packStaggered<3, 3>(arg, ghost_idx, s, parity);
            local_tid += arg.blocks_per_dir * target::block_dim().x;
          }
          break;
        }
#ifdef NVSHMEM_COMMS
      }
      if (arg.shmem) shmem_signal(dim, dir, arg);
#endif
    }
  };

<<<<<<< HEAD
  template <typename Arg> __global__ void packStaggeredShmemKernel(Arg arg)
  {
    QUDA_RT_CONSTS;

    int s = blockDim.y * blockIdx.y + threadIdx.y;
    if (s >= arg.dc.Ls) return;

    // this is the parity used for load/store, but we use arg.parity for index
    // mapping
    int parity = (arg.nParity == 2) ? blockDim.z * blockIdx.z + threadIdx.z : arg.parity;
=======
  template <typename Arg> struct pack_staggered_shmem {
    const Arg &arg;
    constexpr pack_staggered_shmem(const Arg &arg) : arg(arg) { }
    static constexpr const char *filename() { return KERNEL_FILE; }
>>>>>>> 43b4486f

    __device__ inline void operator()(int, int s, int parity)
    {
      if (arg.nParity == 1) parity = arg.parity;
      packStaggeredShmem<0, QUDA_4D_PC, Arg> pack;
      pack.operator()(arg, s, parity);
    }
  };

} // namespace quda<|MERGE_RESOLUTION|>--- conflicted
+++ resolved
@@ -271,14 +271,6 @@
 #ifdef NVSHMEM_COMMS
   template <int dest, typename Arg> __device__ inline void *getShmemBuffer(int shmemindex, const Arg &arg)
   {
-<<<<<<< HEAD
-    QUDA_RT_CONSTS;
-    const int sites_per_block = arg.sites_per_block;
-    int local_tid = threadIdx.x;
-    int tid = sites_per_block * blockIdx.x + local_tid;
-    int s = blockDim.y * blockIdx.y + threadIdx.y;
-    if (s >= arg.dc.Ls) return;
-=======
     switch (shmemindex) {
     case 0: return static_cast<void *>(arg.packBuffer[dest * 2 * QUDA_MAX_DIM + 0]);
     case 1: return static_cast<void *>(arg.packBuffer[dest * 2 * QUDA_MAX_DIM + 1]);
@@ -291,7 +283,6 @@
     default: return nullptr;
     }
   }
->>>>>>> 43b4486f
 
   template <typename Arg> __device__ inline int getNeighborRank(int idx, const Arg &arg)
   {
@@ -499,36 +490,10 @@
     }
   };
 
-<<<<<<< HEAD
-  template <bool dagger, int twist, QudaPCType pc, typename Arg> __global__ void packShmemKernel(Arg arg)
-  {
-    QUDA_RT_CONSTS;
-
-    int s = blockDim.y * blockIdx.y + threadIdx.y;
-    if (s >= arg.dc.Ls) return;
-
-    // this is the parity used for load/store, but we use arg.parity for index
-    // mapping
-    int parity = (arg.nParity == 2) ? blockDim.z * blockIdx.z + threadIdx.z : arg.parity;
-
-    packShmem<dagger, pc, Arg> pack;
-    pack<twist>(arg, s, parity);
-  }
-
-  template <typename Arg> __global__ void packStaggeredKernel(Arg arg)
-  {
-    QUDA_RT_CONSTS;
-    const int sites_per_block = arg.sites_per_block;
-    int local_tid = threadIdx.x;
-    int tid = sites_per_block * blockIdx.x + local_tid;
-    int s = blockDim.y * blockIdx.y + threadIdx.y;
-    if (s >= arg.dc.Ls) return;
-=======
   template <typename Arg> struct pack_wilson_shmem {
     const Arg &arg;
     constexpr pack_wilson_shmem(const Arg &arg) : arg(arg) { }
     static constexpr const char *filename() { return KERNEL_FILE; }
->>>>>>> 43b4486f
 
     __device__ inline void operator()(int, int s, int parity)
     {
@@ -648,23 +613,10 @@
     }
   };
 
-<<<<<<< HEAD
-  template <typename Arg> __global__ void packStaggeredShmemKernel(Arg arg)
-  {
-    QUDA_RT_CONSTS;
-
-    int s = blockDim.y * blockIdx.y + threadIdx.y;
-    if (s >= arg.dc.Ls) return;
-
-    // this is the parity used for load/store, but we use arg.parity for index
-    // mapping
-    int parity = (arg.nParity == 2) ? blockDim.z * blockIdx.z + threadIdx.z : arg.parity;
-=======
   template <typename Arg> struct pack_staggered_shmem {
     const Arg &arg;
     constexpr pack_staggered_shmem(const Arg &arg) : arg(arg) { }
     static constexpr const char *filename() { return KERNEL_FILE; }
->>>>>>> 43b4486f
 
     __device__ inline void operator()(int, int s, int parity)
     {
