#pragma once

#include <kernels/dslash_wilson.cuh>
#include <kernels/dslash_twisted_mass_preconditioned.cuh>
#include <shared_memory_cache_helper.h>

namespace quda
{

  template <typename Float, int nColor, int nDim, QudaReconstructType reconstruct_, bool asymmetric_>
  struct NdegTwistedMassArg : WilsonArg<Float, nColor, nDim, reconstruct_> {
    typedef typename mapper<Float>::type real;
    static constexpr bool asymmetric = asymmetric_; /** whether we are applying the asymetric operator or not */
    real a;          /** this is the Wilson-dslash scale factor */
    real b;          /** this is the chiral twist factor */
    real c;          /** this is the flavor twist factor */
    real a_inv;      /** inverse scaling factor - used to allow early xpay inclusion */
    real b_inv;      /** inverse chiral twist factor - used to allow early xpay inclusion */
    real c_inv;      /** inverse flavor twist factor - used to allow early xpay inclusion */

    NdegTwistedMassArg(cvector_ref<ColorSpinorField> &out, cvector_ref<const ColorSpinorField> &in,
                       const ColorSpinorField &halo, const GaugeField &U, double a, double b, double c, bool xpay,
                       cvector_ref<const ColorSpinorField> &x, int parity, bool dagger, const int *comm_override) :
      WilsonArg<Float, nColor, nDim, reconstruct_>(out, in, halo, U, xpay ? 1.0 : 0.0, x, parity, dagger, comm_override),
      a(a),
      b(dagger ? -b : b), // if dagger flip the chiral twist
      c(c),
      a_inv(1.0 / (a * (1.0 + b * b - c * c))),
      b_inv(dagger ? b : -b),
      c_inv(-c)
    {
      // set parameters for twisting in the packing kernel
      if (dagger && !asymmetric) {
        DslashArg<Float, nDim>::twist_a = this->a;
        DslashArg<Float, nDim>::twist_b = this->b;
        DslashArg<Float, nDim>::twist_c = this->c;
      }
    }
  };

  template <bool dagger, typename Arg> struct nDegTwistedMassPreconditionedParams {
    using real = typename mapper<typename Arg::Float>::type;
    using Vec = ColorSpinor<real, Arg::nColor, 4>;
    using Cache = SharedMemoryCache<Vec>;
    using Ops = std::conditional_t<!dagger || Arg::asymmetric, KernelOps<Cache>, NoKernelOps>;
  };

  template <int nParity, bool dagger, bool xpay, KernelType kernel_type, typename Arg>
  struct nDegTwistedMassPreconditioned : dslash_default, nDegTwistedMassPreconditionedParams<dagger, Arg>::Ops {

    const Arg &arg;
    using typename nDegTwistedMassPreconditionedParams<dagger,Arg>::Ops::KernelOpsT;
    //constexpr nDegTwistedMassPreconditioned(const Arg &arg) : arg(arg) {}
    template <typename Ftor> constexpr nDegTwistedMassPreconditioned(const Ftor &ftor) : KernelOpsT(ftor), arg(ftor.arg) {}
    constexpr int twist_pack() const { return (!Arg::asymmetric && dagger) ? 2 : 0; }
    static constexpr const char *filename() { return KERNEL_FILE; } // this file name - used for run-time compilation

    /**
       @brief Apply the preconditioned non-degenerate twisted-mass dslash
       out(x) = M*in = a * D * in + (1 + i*b*gamma_5*tau_3 + c*tau_1)*x
       - no xpay: out(x) = M*in = a*(1+i*b*gamma_5*tau_3 + c*tau_1)D * in
       - with xpay:  out(x) = M*in = x + a*(1+i*b*gamma_5 + c*tau_1)D * in
    */

<<<<<<< HEAD
    template <KernelType mykernel_type = kernel_type, bool allthreads = false>
    __device__ __host__ __forceinline__ void operator()(int idx, int flavor, int parity, bool active = true)
=======
    template <KernelType mykernel_type = kernel_type>
    __device__ __host__ __forceinline__ void operator()(int idx, int src_flavor, int parity)
>>>>>>> fbbe14c2
    {
      typedef typename mapper<typename Arg::Float>::type real;
      typedef ColorSpinor<real, Arg::nColor, 4> Vector;

<<<<<<< HEAD
=======
      int src_idx = src_flavor / 2;
      int flavor = src_flavor % 2;

      bool active
        = mykernel_type == EXTERIOR_KERNEL_ALL ? false : true; // is thread active (non-trival for fused kernel only)
>>>>>>> fbbe14c2
      int thread_dim;                                        // which dimension is thread working on (fused kernel only)
      auto coord = getCoords<QUDA_4D_PC, mykernel_type>(arg, idx, flavor, parity, thread_dim);

      const int my_spinor_parity = nParity == 2 ? parity : 0;
      Vector out;

<<<<<<< HEAD
      if (!allthreads || active) {
	active &= mykernel_type == EXTERIOR_KERNEL_ALL ? false : true; // is thread active (non-trival for fused kernel only)
	if constexpr (!dagger || Arg::asymmetric) // defined in dslash_wilson.cuh
	  applyWilson<nParity, dagger, mykernel_type>(out, arg, coord, parity, idx, thread_dim, active);
	else // defined in dslash_twisted_mass_preconditioned
	  applyWilsonTM<nParity, dagger, 2, mykernel_type>(out, arg, coord, parity, idx, thread_dim, active);
      }

      int my_flavor_idx = coord.x_cb + flavor * arg.dc.volume_4d_cb;

      if constexpr (xpay && mykernel_type == INTERIOR_KERNEL) {

	if (!allthreads || active) {
	  if constexpr (!dagger || Arg::asymmetric) { // apply inverse twist which is undone below
	    // use consistent load order across s to ensure better cache locality
	    Vector x0 = arg.x(coord.x_cb + 0 * arg.dc.volume_4d_cb, my_spinor_parity);
	    Vector x1 = arg.x(coord.x_cb + 1 * arg.dc.volume_4d_cb, my_spinor_parity);
	    if (flavor == 0)
	      out += arg.a_inv * (x0 + arg.b_inv * x0.igamma(4) + arg.c_inv * x1);
	    else
	      out += arg.a_inv * (x1 - arg.b_inv * x1.igamma(4) + arg.c_inv * x0);
	  } else {
	    Vector x = arg.x(my_flavor_idx, my_spinor_parity);
	    out += x; // just directly add since twist already applied in the dslash
	  }
	}
=======
      if (!dagger || Arg::asymmetric) // defined in dslash_wilson.cuh
        applyWilson<nParity, dagger, mykernel_type>(out, arg, coord, parity, idx, thread_dim, active, src_idx);
      else // defined in dslash_twisted_mass_preconditioned
        applyWilsonTM<nParity, dagger, 2, mykernel_type>(out, arg, coord, parity, idx, thread_dim, active, src_idx);

      int my_flavor_idx = coord.x_cb + flavor * arg.dc.volume_4d_cb;

      if (xpay && mykernel_type == INTERIOR_KERNEL) {

        if (!dagger || Arg::asymmetric) { // apply inverse twist which is undone below
          // use consistent load order across s to ensure better cache locality
          Vector x0 = arg.x[src_idx](coord.x_cb + 0 * arg.dc.volume_4d_cb, my_spinor_parity);
          Vector x1 = arg.x[src_idx](coord.x_cb + 1 * arg.dc.volume_4d_cb, my_spinor_parity);
          if (flavor == 0)
            out += arg.a_inv * (x0 + arg.b_inv * x0.igamma(4) + arg.c_inv * x1);
          else
            out += arg.a_inv * (x1 - arg.b_inv * x1.igamma(4) + arg.c_inv * x0);
        } else {
          Vector x = arg.x[src_idx](my_flavor_idx, my_spinor_parity);
          out += x; // just directly add since twist already applied in the dslash
        }
>>>>>>> fbbe14c2

      } else if (mykernel_type != INTERIOR_KERNEL && active) {
        // if we're not the interior kernel, then we must sum the partial
        Vector x = arg.out[src_idx](my_flavor_idx, my_spinor_parity);
        out += x;
      }

      if constexpr (!dagger || Arg::asymmetric) { // apply A^{-1} to D*in
        SharedMemoryCache<Vector> cache{*this};
        if (isComplete<mykernel_type>(arg, coord) && active) {
          // to apply the preconditioner we need to put "out" in shared memory so the other flavor can access it
          cache.save(out);
        }

        cache.sync(); // safe to sync here since other threads will exit if allowed, or all be here
        if (isComplete<mykernel_type>(arg, coord) && active) {
          if (flavor == 0)
            out = arg.a * (out + arg.b * out.igamma(4) + arg.c * cache.load_y(target::thread_idx().y + 1));
          else
            out = arg.a * (out - arg.b * out.igamma(4) + arg.c * cache.load_y(target::thread_idx().y - 1));
        }
      }

<<<<<<< HEAD
      if (active) arg.out(my_flavor_idx, my_spinor_parity) = out;
=======
      if (mykernel_type != EXTERIOR_KERNEL_ALL || active) arg.out[src_idx](my_flavor_idx, my_spinor_parity) = out;
>>>>>>> fbbe14c2
    }
  };

} // namespace quda<|MERGE_RESOLUTION|>--- conflicted
+++ resolved
@@ -62,38 +62,27 @@
        - with xpay:  out(x) = M*in = x + a*(1+i*b*gamma_5 + c*tau_1)D * in
     */
 
-<<<<<<< HEAD
     template <KernelType mykernel_type = kernel_type, bool allthreads = false>
-    __device__ __host__ __forceinline__ void operator()(int idx, int flavor, int parity, bool active = true)
-=======
-    template <KernelType mykernel_type = kernel_type>
-    __device__ __host__ __forceinline__ void operator()(int idx, int src_flavor, int parity)
->>>>>>> fbbe14c2
+    __device__ __host__ __forceinline__ void operator()(int idx, int src_flavor, int parity, bool active = true)
     {
       typedef typename mapper<typename Arg::Float>::type real;
       typedef ColorSpinor<real, Arg::nColor, 4> Vector;
 
-<<<<<<< HEAD
-=======
       int src_idx = src_flavor / 2;
       int flavor = src_flavor % 2;
 
-      bool active
-        = mykernel_type == EXTERIOR_KERNEL_ALL ? false : true; // is thread active (non-trival for fused kernel only)
->>>>>>> fbbe14c2
       int thread_dim;                                        // which dimension is thread working on (fused kernel only)
       auto coord = getCoords<QUDA_4D_PC, mykernel_type>(arg, idx, flavor, parity, thread_dim);
 
       const int my_spinor_parity = nParity == 2 ? parity : 0;
       Vector out;
 
-<<<<<<< HEAD
       if (!allthreads || active) {
 	active &= mykernel_type == EXTERIOR_KERNEL_ALL ? false : true; // is thread active (non-trival for fused kernel only)
 	if constexpr (!dagger || Arg::asymmetric) // defined in dslash_wilson.cuh
-	  applyWilson<nParity, dagger, mykernel_type>(out, arg, coord, parity, idx, thread_dim, active);
+	  applyWilson<nParity, dagger, mykernel_type>(out, arg, coord, parity, idx, thread_dim, active, src_idx);
 	else // defined in dslash_twisted_mass_preconditioned
-	  applyWilsonTM<nParity, dagger, 2, mykernel_type>(out, arg, coord, parity, idx, thread_dim, active);
+	  applyWilsonTM<nParity, dagger, 2, mykernel_type>(out, arg, coord, parity, idx, thread_dim, active, src_idx);
       }
 
       int my_flavor_idx = coord.x_cb + flavor * arg.dc.volume_4d_cb;
@@ -103,40 +92,17 @@
 	if (!allthreads || active) {
 	  if constexpr (!dagger || Arg::asymmetric) { // apply inverse twist which is undone below
 	    // use consistent load order across s to ensure better cache locality
-	    Vector x0 = arg.x(coord.x_cb + 0 * arg.dc.volume_4d_cb, my_spinor_parity);
-	    Vector x1 = arg.x(coord.x_cb + 1 * arg.dc.volume_4d_cb, my_spinor_parity);
+	    Vector x0 = arg.x[src_idx](coord.x_cb + 0 * arg.dc.volume_4d_cb, my_spinor_parity);
+	    Vector x1 = arg.x[src_idx](coord.x_cb + 1 * arg.dc.volume_4d_cb, my_spinor_parity);
 	    if (flavor == 0)
 	      out += arg.a_inv * (x0 + arg.b_inv * x0.igamma(4) + arg.c_inv * x1);
 	    else
 	      out += arg.a_inv * (x1 - arg.b_inv * x1.igamma(4) + arg.c_inv * x0);
 	  } else {
-	    Vector x = arg.x(my_flavor_idx, my_spinor_parity);
+	    Vector x = arg.x[src_idx](my_flavor_idx, my_spinor_parity);
 	    out += x; // just directly add since twist already applied in the dslash
 	  }
 	}
-=======
-      if (!dagger || Arg::asymmetric) // defined in dslash_wilson.cuh
-        applyWilson<nParity, dagger, mykernel_type>(out, arg, coord, parity, idx, thread_dim, active, src_idx);
-      else // defined in dslash_twisted_mass_preconditioned
-        applyWilsonTM<nParity, dagger, 2, mykernel_type>(out, arg, coord, parity, idx, thread_dim, active, src_idx);
-
-      int my_flavor_idx = coord.x_cb + flavor * arg.dc.volume_4d_cb;
-
-      if (xpay && mykernel_type == INTERIOR_KERNEL) {
-
-        if (!dagger || Arg::asymmetric) { // apply inverse twist which is undone below
-          // use consistent load order across s to ensure better cache locality
-          Vector x0 = arg.x[src_idx](coord.x_cb + 0 * arg.dc.volume_4d_cb, my_spinor_parity);
-          Vector x1 = arg.x[src_idx](coord.x_cb + 1 * arg.dc.volume_4d_cb, my_spinor_parity);
-          if (flavor == 0)
-            out += arg.a_inv * (x0 + arg.b_inv * x0.igamma(4) + arg.c_inv * x1);
-          else
-            out += arg.a_inv * (x1 - arg.b_inv * x1.igamma(4) + arg.c_inv * x0);
-        } else {
-          Vector x = arg.x[src_idx](my_flavor_idx, my_spinor_parity);
-          out += x; // just directly add since twist already applied in the dslash
-        }
->>>>>>> fbbe14c2
 
       } else if (mykernel_type != INTERIOR_KERNEL && active) {
         // if we're not the interior kernel, then we must sum the partial
@@ -160,11 +126,7 @@
         }
       }
 
-<<<<<<< HEAD
-      if (active) arg.out(my_flavor_idx, my_spinor_parity) = out;
-=======
-      if (mykernel_type != EXTERIOR_KERNEL_ALL || active) arg.out[src_idx](my_flavor_idx, my_spinor_parity) = out;
->>>>>>> fbbe14c2
+      if (active) arg.out[src_idx](my_flavor_idx, my_spinor_parity) = out;
     }
   };
 
