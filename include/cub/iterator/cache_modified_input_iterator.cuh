--- conflicted
+++ resolved
@@ -76,11 +76,7 @@
  * - Compatible with Thrust API v1.7 or newer.
  *
  * \par Snippet
-<<<<<<< HEAD
- * The code snippet below illustrates the use of \p CacheModifiedInputIterator to
-=======
  * The code snippet below illustrates the use of \p CacheModifiedInputIteratorTto
->>>>>>> 9cfad35c
  * dereference a device array of double using the "ldg" PTX load modifier
  * (i.e., load values through texture cache).
  * \par
