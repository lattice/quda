--- conflicted
+++ resolved
@@ -145,12 +145,8 @@
         WARP_TIME_SLICED_ITEMS      = WARP_TIME_SLICED_THREADS * ITEMS_PER_THREAD,
 
         // Insert padding if the number of items per thread is a power of two
-<<<<<<< HEAD
-        INSERT_PADDING              = 0, // Mooch PowerOfTwo<ITEMS_PER_THREAD>::VALUE,
-=======
 //        INSERT_PADDING              = PowerOfTwo<ITEMS_PER_THREAD>::VALUE,
         INSERT_PADDING              = 0,
->>>>>>> 9cfad35c
         PADDING_ITEMS               = (INSERT_PADDING) ? (TIME_SLICED_ITEMS >> LOG_SMEM_BANKS) : 0,
     };
 
