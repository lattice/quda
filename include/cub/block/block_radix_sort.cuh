/******************************************************************************
 * Copyright (c) 2011, Duane Merrill.  All rights reserved.
 * Copyright (c) 2011-2015, NVIDIA CORPORATION.  All rights reserved.
 * 
 * Redistribution and use in source and binary forms, with or without
 * modification, are permitted provided that the following conditions are met:
 *     * Redistributions of source code must retain the above copyright
 *       notice, this list of conditions and the following disclaimer.
 *     * Redistributions in binary form must reproduce the above copyright
 *       notice, this list of conditions and the following disclaimer in the
 *       documentation and/or other materials provided with the distribution.
 *     * Neither the name of the NVIDIA CORPORATION nor the
 *       names of its contributors may be used to endorse or promote products
 *       derived from this software without specific prior written permission.
 * 
 * THIS SOFTWARE IS PROVIDED BY THE COPYRIGHT HOLDERS AND CONTRIBUTORS "AS IS" AND
 * ANY EXPRESS OR IMPLIED WARRANTIES, INCLUDING, BUT NOT LIMITED TO, THE IMPLIED
 * WARRANTIES OF MERCHANTABILITY AND FITNESS FOR A PARTICULAR PURPOSE ARE
 * DISCLAIMED. IN NO EVENT SHALL NVIDIA CORPORATION BE LIABLE FOR ANY
 * DIRECT, INDIRECT, INCIDENTAL, SPECIAL, EXEMPLARY, OR CONSEQUENTIAL DAMAGES
 * (INCLUDING, BUT NOT LIMITED TO, PROCUREMENT OF SUBSTITUTE GOODS OR SERVICES;
 * LOSS OF USE, DATA, OR PROFITS; OR BUSINESS INTERRUPTION) HOWEVER CAUSED AND
 * ON ANY THEORY OF LIABILITY, WHETHER IN CONTRACT, STRICT LIABILITY, OR TORT
 * (INCLUDING NEGLIGENCE OR OTHERWISE) ARISING IN ANY WAY OUT OF THE USE OF THIS
 * SOFTWARE, EVEN IF ADVISED OF THE POSSIBILITY OF SUCH DAMAGE.
 *
 ******************************************************************************/

/**
 * \file
 * The cub::BlockRadixSort class provides [<em>collective</em>](index.html#sec0) methods for radix sorting of items partitioned across a CUDA thread block.
 */


#pragma once

#include "block_exchange.cuh"
#include "block_radix_rank.cuh"
#include "../util_ptx.cuh"
#include "../util_arch.cuh"
#include "../util_type.cuh"
#include "../util_namespace.cuh"

/// Optional outer namespace(s)
CUB_NS_PREFIX

/// CUB namespace
namespace cub {

/**
 * \brief The BlockRadixSort class provides [<em>collective</em>](index.html#sec0) methods for sorting items partitioned across a CUDA thread block using a radix sorting method.  ![](sorting_logo.png)
 * \ingroup BlockModule
 *
<<<<<<< HEAD
 * \tparam Key                  Key type
=======
 * \tparam KeyT                  KeyT type
>>>>>>> caa992f3
 * \tparam BLOCK_DIM_X          The thread block length in threads along the X dimension
 * \tparam ITEMS_PER_THREAD     The number of items per thread
 * \tparam ValueT                <b>[optional]</b> ValueT type (default: cub::NullType, which indicates a keys-only sort)
 * \tparam RADIX_BITS           <b>[optional]</b> The number of radix bits per digit place (default: 4 bits)
 * \tparam MEMOIZE_OUTER_SCAN   <b>[optional]</b> Whether or not to buffer outer raking scan partials to incur fewer shared memory reads at the expense of higher register pressure (default: true for architectures SM35 and newer, false otherwise).
 * \tparam INNER_SCAN_ALGORITHM <b>[optional]</b> The cub::BlockScanAlgorithm algorithm to use (default: cub::BLOCK_SCAN_WARP_SCANS)
 * \tparam SMEM_CONFIG          <b>[optional]</b> Shared memory bank mode (default: \p cudaSharedMemBankSizeFourByte)
 * \tparam BLOCK_DIM_Y          <b>[optional]</b> The thread block length in threads along the Y dimension (default: 1)
 * \tparam BLOCK_DIM_Z          <b>[optional]</b> The thread block length in threads along the Z dimension (default: 1)
 * \tparam PTX_ARCH             <b>[optional]</b> \ptxversion
 *
 * \par Overview
 * - The [<em>radix sorting method</em>](http://en.wikipedia.org/wiki/Radix_sort) arranges
 *   items into ascending order.  It relies upon a positional representation for
 *   keys, i.e., each key is comprised of an ordered sequence of symbols (e.g., digits,
 *   characters, etc.) specified from least-significant to most-significant.  For a
 *   given input sequence of keys and a set of rules specifying a total ordering
 *   of the symbolic alphabet, the radix sorting method produces a lexicographic
 *   ordering of those keys.
 * - BlockRadixSort can sort all of the built-in C++ numeric primitive types, e.g.:
 *   <tt>unsigned char</tt>, \p int, \p double, etc.  Within each key, the implementation treats fixed-length
 *   bit-sequences of \p RADIX_BITS as radix digit places.  Although the direct radix sorting
 *   method can only be applied to unsigned integral types, BlockRadixSort
 *   is able to sort signed and floating-point types via simple bit-wise transformations
 *   that ensure lexicographic key ordering.
 * - \rowmajor
 *
 * \par Performance Considerations
 * - \granularity
 *
 * \par A Simple Example
 * \blockcollective{BlockRadixSort}
 * \par
 * The code snippet below illustrates a sort of 512 integer keys that
 * are partitioned in a [<em>blocked arrangement</em>](index.html#sec5sec3) across 128 threads
 * where each thread owns 4 consecutive items.
 * \par
 * \code
 * #include <cub/cub.cuh>   // or equivalently <cub/block/block_radix_sort.cuh>
 *
 * __global__ void ExampleKernel(...)
 * {
 *     // Specialize BlockRadixSort for a 1D block of 128 threads owning 4 integer items each
 *     typedef cub::BlockRadixSort<int, 128, 4> BlockRadixSort;
 *
 *     // Allocate shared memory for BlockRadixSort
 *     __shared__ typename BlockRadixSort::TempStorage temp_storage;
 *
 *     // Obtain a segment of consecutive items that are blocked across threads
 *     int thread_keys[4];
 *     ...
 *
 *     // Collectively sort the keys
 *     BlockRadixSort(temp_storage).Sort(thread_keys);
 *
 *     ...
 * \endcode
 * \par
 * Suppose the set of input \p thread_keys across the block of threads is
 * <tt>{ [0,511,1,510], [2,509,3,508], [4,507,5,506], ..., [254,257,255,256] }</tt>.  The
 * corresponding output \p thread_keys in those threads will be
 * <tt>{ [0,1,2,3], [4,5,6,7], [8,9,10,11], ..., [508,509,510,511] }</tt>.
 *
 */
template <
<<<<<<< HEAD
    typename                Key,
=======
    typename                KeyT,
>>>>>>> caa992f3
    int                     BLOCK_DIM_X,
    int                     ITEMS_PER_THREAD,
    typename                ValueT                   = NullType,
    int                     RADIX_BITS              = 4,
    bool                    MEMOIZE_OUTER_SCAN      = (CUB_PTX_ARCH >= 350) ? true : false,
    BlockScanAlgorithm      INNER_SCAN_ALGORITHM    = BLOCK_SCAN_WARP_SCANS,
    cudaSharedMemConfig     SMEM_CONFIG             = cudaSharedMemBankSizeFourByte,
    int                     BLOCK_DIM_Y             = 1,
    int                     BLOCK_DIM_Z             = 1,
    int                     PTX_ARCH                = CUB_PTX_ARCH>
class BlockRadixSort
{
private:

    /******************************************************************************
     * Constants and type definitions
     ******************************************************************************/

    enum
    {
        // The thread block size in threads
        BLOCK_THREADS               = BLOCK_DIM_X * BLOCK_DIM_Y * BLOCK_DIM_Z,

        // Whether or not there are values to be trucked along with keys
<<<<<<< HEAD
        KEYS_ONLY                   = Equals<Value, NullType>::VALUE,
=======
        KEYS_ONLY                   = Equals<ValueT, NullType>::VALUE,
>>>>>>> caa992f3
    };

    // KeyT traits and unsigned bits type
    typedef NumericTraits<KeyT>                  KeyTraits;
    typedef typename KeyTraits::UnsignedBits    UnsignedBits;

    /// Ascending BlockRadixRank utility type
    typedef BlockRadixRank<
            BLOCK_DIM_X,
            RADIX_BITS,
            false,
            MEMOIZE_OUTER_SCAN,
            INNER_SCAN_ALGORITHM,
            SMEM_CONFIG,
            BLOCK_DIM_Y,
            BLOCK_DIM_Z,
            PTX_ARCH>
        AscendingBlockRadixRank;

    /// Descending BlockRadixRank utility type
    typedef BlockRadixRank<
            BLOCK_DIM_X,
            RADIX_BITS,
            true,
            MEMOIZE_OUTER_SCAN,
            INNER_SCAN_ALGORITHM,
            SMEM_CONFIG,
            BLOCK_DIM_Y,
            BLOCK_DIM_Z,
            PTX_ARCH>
        DescendingBlockRadixRank;

    /// BlockExchange utility type for keys
<<<<<<< HEAD
    typedef BlockExchange<Key, BLOCK_DIM_X, ITEMS_PER_THREAD, false, BLOCK_DIM_Y, BLOCK_DIM_Z, PTX_ARCH> BlockExchangeKeys;

    /// BlockExchange utility type for values
    typedef BlockExchange<Value, BLOCK_DIM_X, ITEMS_PER_THREAD, false, BLOCK_DIM_Y, BLOCK_DIM_Z, PTX_ARCH> BlockExchangeValues;
=======
    typedef BlockExchange<KeyT, BLOCK_DIM_X, ITEMS_PER_THREAD, false, BLOCK_DIM_Y, BLOCK_DIM_Z, PTX_ARCH> BlockExchangeKeys;

    /// BlockExchange utility type for values
    typedef BlockExchange<ValueT, BLOCK_DIM_X, ITEMS_PER_THREAD, false, BLOCK_DIM_Y, BLOCK_DIM_Z, PTX_ARCH> BlockExchangeValues;
>>>>>>> caa992f3

    /// Shared memory storage layout type
    struct _TempStorage
    {
        union
        {
            typename AscendingBlockRadixRank::TempStorage  asending_ranking_storage;
            typename DescendingBlockRadixRank::TempStorage descending_ranking_storage;
            typename BlockExchangeKeys::TempStorage        exchange_keys;
            typename BlockExchangeValues::TempStorage      exchange_values;
        };
    };


    /******************************************************************************
     * Thread fields
     ******************************************************************************/

    /// Shared storage reference
    _TempStorage &temp_storage;

    /// Linear thread-id
    int linear_tid;

    /******************************************************************************
     * Utility methods
     ******************************************************************************/

    /// Internal storage allocator
    __device__ __forceinline__ _TempStorage& PrivateStorage()
    {
        __shared__ _TempStorage private_storage;
        return private_storage;
    }

    /// Rank keys (specialized for ascending sort)
    __device__ __forceinline__ void RankKeys(
        UnsignedBits    (&unsigned_keys)[ITEMS_PER_THREAD],
        int             (&ranks)[ITEMS_PER_THREAD],
        int             begin_bit,
        int             pass_bits,
        Int2Type<false> is_descending)
    {
        AscendingBlockRadixRank(temp_storage.asending_ranking_storage).RankKeys(
            unsigned_keys,
            ranks,
            begin_bit,
            pass_bits);
    }

    /// Rank keys (specialized for descending sort)
    __device__ __forceinline__ void RankKeys(
        UnsignedBits    (&unsigned_keys)[ITEMS_PER_THREAD],
        int             (&ranks)[ITEMS_PER_THREAD],
        int             begin_bit,
        int             pass_bits,
        Int2Type<true>  is_descending)
    {
        DescendingBlockRadixRank(temp_storage.descending_ranking_storage).RankKeys(
            unsigned_keys,
            ranks,
            begin_bit,
            pass_bits);
    }

    /// ExchangeValues (specialized for key-value sort, to-blocked arrangement)
    __device__ __forceinline__ void ExchangeValues(
        ValueT          (&values)[ITEMS_PER_THREAD],
        int             (&ranks)[ITEMS_PER_THREAD],
        Int2Type<false> is_keys_only,
        Int2Type<true>  is_blocked)
    {
        __syncthreads();

        // Exchange values through shared memory in blocked arrangement
        BlockExchangeValues(temp_storage.exchange_values).ScatterToBlocked(values, ranks);
    }

    /// ExchangeValues (specialized for key-value sort, to-striped arrangement)
    __device__ __forceinline__ void ExchangeValues(
        ValueT          (&values)[ITEMS_PER_THREAD],
        int             (&ranks)[ITEMS_PER_THREAD],
        Int2Type<false> is_keys_only,
        Int2Type<false> is_blocked)
    {
        __syncthreads();

        // Exchange values through shared memory in blocked arrangement
        BlockExchangeValues(temp_storage.exchange_values).ScatterToStriped(values, ranks);
    }

    /// ExchangeValues (specialized for keys-only sort)
    template <int IS_BLOCKED>
    __device__ __forceinline__ void ExchangeValues(
        ValueT                  (&values)[ITEMS_PER_THREAD],
        int                     (&ranks)[ITEMS_PER_THREAD],
        Int2Type<true>          is_keys_only,
        Int2Type<IS_BLOCKED>    is_blocked)
    {}

    /// Sort blocked arrangement
    template <int DESCENDING, int KEYS_ONLY>
    __device__ __forceinline__ void SortBlocked(
        KeyT                    (&keys)[ITEMS_PER_THREAD],          ///< Keys to sort
        ValueT                  (&values)[ITEMS_PER_THREAD],        ///< Values to sort
        int                     begin_bit,                          ///< The beginning (least-significant) bit index needed for key comparison
        int                     end_bit,                            ///< The past-the-end (most-significant) bit index needed for key comparison
        Int2Type<DESCENDING>    is_descending,                      ///< Tag whether is a descending-order sort
        Int2Type<KEYS_ONLY>     is_keys_only)                       ///< Tag whether is keys-only sort
    {
        UnsignedBits (&unsigned_keys)[ITEMS_PER_THREAD] =
            reinterpret_cast<UnsignedBits (&)[ITEMS_PER_THREAD]>(keys);

        // Twiddle bits if necessary
        #pragma unroll
        for (int KEY = 0; KEY < ITEMS_PER_THREAD; KEY++)
        {
            unsigned_keys[KEY] = KeyTraits::TwiddleIn(unsigned_keys[KEY]);
        }

        // Radix sorting passes
        while (true)
        {
            int pass_bits = CUB_MIN(RADIX_BITS, end_bit - begin_bit);

            // Rank the blocked keys
            int ranks[ITEMS_PER_THREAD];
            RankKeys(unsigned_keys, ranks, begin_bit, pass_bits, is_descending);
            begin_bit += RADIX_BITS;

            __syncthreads();

            // Exchange keys through shared memory in blocked arrangement
            BlockExchangeKeys(temp_storage.exchange_keys).ScatterToBlocked(keys, ranks);

            // Exchange values through shared memory in blocked arrangement
            ExchangeValues(values, ranks, is_keys_only, Int2Type<true>());

            // Quit if done
            if (begin_bit >= end_bit) break;

            __syncthreads();
        }

        // Untwiddle bits if necessary
        #pragma unroll
        for (int KEY = 0; KEY < ITEMS_PER_THREAD; KEY++)
        {
            unsigned_keys[KEY] = KeyTraits::TwiddleOut(unsigned_keys[KEY]);
        }
    }

public:

#ifndef DOXYGEN_SHOULD_SKIP_THIS    // Do not document

    /// Sort blocked -> striped arrangement
    template <int DESCENDING, int KEYS_ONLY>
    __device__ __forceinline__ void SortBlockedToStriped(
        KeyT                    (&keys)[ITEMS_PER_THREAD],          ///< Keys to sort
        ValueT                  (&values)[ITEMS_PER_THREAD],        ///< Values to sort
        int                     begin_bit,                          ///< The beginning (least-significant) bit index needed for key comparison
        int                     end_bit,                            ///< The past-the-end (most-significant) bit index needed for key comparison
        Int2Type<DESCENDING>    is_descending,                      ///< Tag whether is a descending-order sort
        Int2Type<KEYS_ONLY>     is_keys_only)                       ///< Tag whether is keys-only sort
    {
        UnsignedBits (&unsigned_keys)[ITEMS_PER_THREAD] =
            reinterpret_cast<UnsignedBits (&)[ITEMS_PER_THREAD]>(keys);

        // Twiddle bits if necessary
        #pragma unroll
        for (int KEY = 0; KEY < ITEMS_PER_THREAD; KEY++)
        {
            unsigned_keys[KEY] = KeyTraits::TwiddleIn(unsigned_keys[KEY]);
        }

        // Radix sorting passes
        while (true)
        {
            int pass_bits = CUB_MIN(RADIX_BITS, end_bit - begin_bit);

            // Rank the blocked keys
            int ranks[ITEMS_PER_THREAD];
            RankKeys(unsigned_keys, ranks, begin_bit, pass_bits, is_descending);
            begin_bit += RADIX_BITS;

            __syncthreads();

            // Check if this is the last pass
            if (begin_bit >= end_bit)
            {
                // Last pass exchanges keys through shared memory in striped arrangement
                BlockExchangeKeys(temp_storage.exchange_keys).ScatterToStriped(keys, ranks);

                // Last pass exchanges through shared memory in striped arrangement
                ExchangeValues(values, ranks, is_keys_only, Int2Type<false>());

                // Quit
                break;
            }

            // Exchange keys through shared memory in blocked arrangement
            BlockExchangeKeys(temp_storage.exchange_keys).ScatterToBlocked(keys, ranks);

            // Exchange values through shared memory in blocked arrangement
            ExchangeValues(values, ranks, is_keys_only, Int2Type<true>());

            __syncthreads();
        }

        // Untwiddle bits if necessary
        #pragma unroll
        for (int KEY = 0; KEY < ITEMS_PER_THREAD; KEY++)
        {
            unsigned_keys[KEY] = KeyTraits::TwiddleOut(unsigned_keys[KEY]);
        }
    }

#endif // DOXYGEN_SHOULD_SKIP_THIS

    /// \smemstorage{BlockScan}
    struct TempStorage : Uninitialized<_TempStorage> {};


    /******************************************************************//**
     * \name Collective constructors
     *********************************************************************/
    //@{

    /**
     * \brief Collective constructor using a private static allocation of shared memory as temporary storage.
     */
    __device__ __forceinline__ BlockRadixSort()
    :
        temp_storage(PrivateStorage()),
        linear_tid(RowMajorTid(BLOCK_DIM_X, BLOCK_DIM_Y, BLOCK_DIM_Z))
    {}


    /**
     * \brief Collective constructor using the specified memory allocation as temporary storage.
     */
    __device__ __forceinline__ BlockRadixSort(
        TempStorage &temp_storage)             ///< [in] Reference to memory allocation having layout type TempStorage
    :
        temp_storage(temp_storage.Alias()),
        linear_tid(RowMajorTid(BLOCK_DIM_X, BLOCK_DIM_Y, BLOCK_DIM_Z))
    {}


    //@}  end member group
    /******************************************************************//**
     * \name Sorting (blocked arrangements)
     *********************************************************************/
    //@{

    /**
     * \brief Performs an ascending block-wide radix sort over a [<em>blocked arrangement</em>](index.html#sec5sec3) of keys.
     *
     * \par
     * - \granularity
     * - \smemreuse
     *
     * \par Snippet
     * The code snippet below illustrates a sort of 512 integer keys that
     * are partitioned in a [<em>blocked arrangement</em>](index.html#sec5sec3) across 128 threads
     * where each thread owns 4 consecutive keys.
     * \par
     * \code
     * #include <cub/cub.cuh>   // or equivalently <cub/block/block_radix_sort.cuh>
     *
     * __global__ void ExampleKernel(...)
     * {
     *     // Specialize BlockRadixSort for a 1D block of 128 threads owning 4 integer keys each
     *     typedef cub::BlockRadixSort<int, 128, 4> BlockRadixSort;
     *
     *     // Allocate shared memory for BlockRadixSort
     *     __shared__ typename BlockRadixSort::TempStorage temp_storage;
     *
     *     // Obtain a segment of consecutive items that are blocked across threads
     *     int thread_keys[4];
     *     ...
     *
     *     // Collectively sort the keys
     *     BlockRadixSort(temp_storage).Sort(thread_keys);
     *
     * \endcode
     * \par
     * Suppose the set of input \p thread_keys across the block of threads is
     * <tt>{ [0,511,1,510], [2,509,3,508], [4,507,5,506], ..., [254,257,255,256] }</tt>.
     * The corresponding output \p thread_keys in those threads will be
     * <tt>{ [0,1,2,3], [4,5,6,7], [8,9,10,11], ..., [508,509,510,511] }</tt>.
     */
    __device__ __forceinline__ void Sort(
        KeyT    (&keys)[ITEMS_PER_THREAD],          ///< [in-out] Keys to sort
        int     begin_bit   = 0,                    ///< [in] <b>[optional]</b> The beginning (least-significant) bit index needed for key comparison
        int     end_bit     = sizeof(KeyT) * 8)      ///< [in] <b>[optional]</b> The past-the-end (most-significant) bit index needed for key comparison
    {
        NullType values[ITEMS_PER_THREAD];

        SortBlocked(keys, values, begin_bit, end_bit, Int2Type<false>(), Int2Type<KEYS_ONLY>());
    }


    /**
     * \brief Performs an ascending block-wide radix sort across a [<em>blocked arrangement</em>](index.html#sec5sec3) of keys and values.
     *
     * \par
     * - BlockRadixSort can only accommodate one associated tile of values. To "truck along"
     *   more than one tile of values, simply perform a key-value sort of the keys paired
     *   with a temporary value array that enumerates the key indices.  The reordered indices
     *   can then be used as a gather-vector for exchanging other associated tile data through
     *   shared memory.
     * - \granularity
     * - \smemreuse
     *
     * \par Snippet
     * The code snippet below illustrates a sort of 512 integer keys and values that
     * are partitioned in a [<em>blocked arrangement</em>](index.html#sec5sec3) across 128 threads
     * where each thread owns 4 consecutive pairs.
     * \par
     * \code
     * #include <cub/cub.cuh>   // or equivalently <cub/block/block_radix_sort.cuh>
     *
     * __global__ void ExampleKernel(...)
     * {
     *     // Specialize BlockRadixSort for a 1D block of 128 threads owning 4 integer keys and values each
     *     typedef cub::BlockRadixSort<int, 128, 4, int> BlockRadixSort;
     *
     *     // Allocate shared memory for BlockRadixSort
     *     __shared__ typename BlockRadixSort::TempStorage temp_storage;
     *
     *     // Obtain a segment of consecutive items that are blocked across threads
     *     int thread_keys[4];
     *     int thread_values[4];
     *     ...
     *
     *     // Collectively sort the keys and values among block threads
     *     BlockRadixSort(temp_storage).Sort(thread_keys, thread_values);
     *
     * \endcode
     * \par
     * Suppose the set of input \p thread_keys across the block of threads is
     * <tt>{ [0,511,1,510], [2,509,3,508], [4,507,5,506], ..., [254,257,255,256] }</tt>.  The
     * corresponding output \p thread_keys in those threads will be
     * <tt>{ [0,1,2,3], [4,5,6,7], [8,9,10,11], ..., [508,509,510,511] }</tt>.
     *
     */
    __device__ __forceinline__ void Sort(
        KeyT    (&keys)[ITEMS_PER_THREAD],          ///< [in-out] Keys to sort
        ValueT  (&values)[ITEMS_PER_THREAD],        ///< [in-out] Values to sort
        int     begin_bit   = 0,                    ///< [in] <b>[optional]</b> The beginning (least-significant) bit index needed for key comparison
        int     end_bit     = sizeof(KeyT) * 8)      ///< [in] <b>[optional]</b> The past-the-end (most-significant) bit index needed for key comparison
    {
        SortBlocked(keys, values, begin_bit, end_bit, Int2Type<false>(), Int2Type<KEYS_ONLY>());
    }

    /**
     * \brief Performs a descending block-wide radix sort over a [<em>blocked arrangement</em>](index.html#sec5sec3) of keys.
     *
     * \par
     * - \granularity
     * - \smemreuse
     *
     * \par Snippet
     * The code snippet below illustrates a sort of 512 integer keys that
     * are partitioned in a [<em>blocked arrangement</em>](index.html#sec5sec3) across 128 threads
     * where each thread owns 4 consecutive keys.
     * \par
     * \code
     * #include <cub/cub.cuh>   // or equivalently <cub/block/block_radix_sort.cuh>
     *
     * __global__ void ExampleKernel(...)
     * {
     *     // Specialize BlockRadixSort for a 1D block of 128 threads owning 4 integer keys each
     *     typedef cub::BlockRadixSort<int, 128, 4> BlockRadixSort;
     *
     *     // Allocate shared memory for BlockRadixSort
     *     __shared__ typename BlockRadixSort::TempStorage temp_storage;
     *
     *     // Obtain a segment of consecutive items that are blocked across threads
     *     int thread_keys[4];
     *     ...
     *
     *     // Collectively sort the keys
     *     BlockRadixSort(temp_storage).Sort(thread_keys);
     *
     * \endcode
     * \par
     * Suppose the set of input \p thread_keys across the block of threads is
     * <tt>{ [0,511,1,510], [2,509,3,508], [4,507,5,506], ..., [254,257,255,256] }</tt>.
     * The corresponding output \p thread_keys in those threads will be
     * <tt>{ [511,510,509,508], [11,10,9,8], [7,6,5,4], ..., [3,2,1,0] }</tt>.
     */
    __device__ __forceinline__ void SortDescending(
        KeyT    (&keys)[ITEMS_PER_THREAD],          ///< [in-out] Keys to sort
        int     begin_bit   = 0,                    ///< [in] <b>[optional]</b> The beginning (least-significant) bit index needed for key comparison
        int     end_bit     = sizeof(KeyT) * 8)      ///< [in] <b>[optional]</b> The past-the-end (most-significant) bit index needed for key comparison
    {
        NullType values[ITEMS_PER_THREAD];

        SortBlocked(keys, values, begin_bit, end_bit, Int2Type<true>(), Int2Type<KEYS_ONLY>());
    }


    /**
     * \brief Performs a descending block-wide radix sort across a [<em>blocked arrangement</em>](index.html#sec5sec3) of keys and values.
     *
     * \par
     * - BlockRadixSort can only accommodate one associated tile of values. To "truck along"
     *   more than one tile of values, simply perform a key-value sort of the keys paired
     *   with a temporary value array that enumerates the key indices.  The reordered indices
     *   can then be used as a gather-vector for exchanging other associated tile data through
     *   shared memory.
     * - \granularity
     * - \smemreuse
     *
     * \par Snippet
     * The code snippet below illustrates a sort of 512 integer keys and values that
     * are partitioned in a [<em>blocked arrangement</em>](index.html#sec5sec3) across 128 threads
     * where each thread owns 4 consecutive pairs.
     * \par
     * \code
     * #include <cub/cub.cuh>   // or equivalently <cub/block/block_radix_sort.cuh>
     *
     * __global__ void ExampleKernel(...)
     * {
     *     // Specialize BlockRadixSort for a 1D block of 128 threads owning 4 integer keys and values each
     *     typedef cub::BlockRadixSort<int, 128, 4, int> BlockRadixSort;
     *
     *     // Allocate shared memory for BlockRadixSort
     *     __shared__ typename BlockRadixSort::TempStorage temp_storage;
     *
     *     // Obtain a segment of consecutive items that are blocked across threads
     *     int thread_keys[4];
     *     int thread_values[4];
     *     ...
     *
     *     // Collectively sort the keys and values among block threads
     *     BlockRadixSort(temp_storage).Sort(thread_keys, thread_values);
     *
     * \endcode
     * \par
     * Suppose the set of input \p thread_keys across the block of threads is
     * <tt>{ [0,511,1,510], [2,509,3,508], [4,507,5,506], ..., [254,257,255,256] }</tt>.  The
     * corresponding output \p thread_keys in those threads will be
     * <tt>{ [511,510,509,508], [11,10,9,8], [7,6,5,4], ..., [3,2,1,0] }</tt>.
     *
     */
    __device__ __forceinline__ void SortDescending(
        KeyT    (&keys)[ITEMS_PER_THREAD],          ///< [in-out] Keys to sort
        ValueT  (&values)[ITEMS_PER_THREAD],        ///< [in-out] Values to sort
        int     begin_bit   = 0,                    ///< [in] <b>[optional]</b> The beginning (least-significant) bit index needed for key comparison
        int     end_bit     = sizeof(KeyT) * 8)      ///< [in] <b>[optional]</b> The past-the-end (most-significant) bit index needed for key comparison
    {
        SortBlocked(keys, values, begin_bit, end_bit, Int2Type<true>(), Int2Type<KEYS_ONLY>());
    }


    //@}  end member group
    /******************************************************************//**
     * \name Sorting (blocked arrangement -> striped arrangement)
     *********************************************************************/
    //@{


    /**
     * \brief Performs an ascending radix sort across a [<em>blocked arrangement</em>](index.html#sec5sec3) of keys, leaving them in a [<em>striped arrangement</em>](index.html#sec5sec3).
     *
     * \par
     * - \granularity
     * - \smemreuse
     *
     * \par Snippet
     * The code snippet below illustrates a sort of 512 integer keys that
     * are initially partitioned in a [<em>blocked arrangement</em>](index.html#sec5sec3) across 128 threads
     * where each thread owns 4 consecutive keys.  The final partitioning is striped.
     * \par
     * \code
     * #include <cub/cub.cuh>   // or equivalently <cub/block/block_radix_sort.cuh>
     *
     * __global__ void ExampleKernel(...)
     * {
     *     // Specialize BlockRadixSort for a 1D block of 128 threads owning 4 integer keys each
     *     typedef cub::BlockRadixSort<int, 128, 4> BlockRadixSort;
     *
     *     // Allocate shared memory for BlockRadixSort
     *     __shared__ typename BlockRadixSort::TempStorage temp_storage;
     *
     *     // Obtain a segment of consecutive items that are blocked across threads
     *     int thread_keys[4];
     *     ...
     *
     *     // Collectively sort the keys
     *     BlockRadixSort(temp_storage).SortBlockedToStriped(thread_keys);
     *
     * \endcode
     * \par
     * Suppose the set of input \p thread_keys across the block of threads is
     * <tt>{ [0,511,1,510], [2,509,3,508], [4,507,5,506], ..., [254,257,255,256] }</tt>.  The
     * corresponding output \p thread_keys in those threads will be
     * <tt>{ [0,128,256,384], [1,129,257,385], [2,130,258,386], ..., [127,255,383,511] }</tt>.
     *
     */
    __device__ __forceinline__ void SortBlockedToStriped(
        KeyT    (&keys)[ITEMS_PER_THREAD],          ///< [in-out] Keys to sort
        int     begin_bit   = 0,                    ///< [in] <b>[optional]</b> The beginning (least-significant) bit index needed for key comparison
        int     end_bit     = sizeof(KeyT) * 8)      ///< [in] <b>[optional]</b> The past-the-end (most-significant) bit index needed for key comparison
    {
        NullType values[ITEMS_PER_THREAD];

        SortBlockedToStriped(keys, values, begin_bit, end_bit, Int2Type<false>(), Int2Type<KEYS_ONLY>());
    }


    /**
     * \brief Performs an ascending radix sort across a [<em>blocked arrangement</em>](index.html#sec5sec3) of keys and values, leaving them in a [<em>striped arrangement</em>](index.html#sec5sec3).
     *
     * \par
     * - BlockRadixSort can only accommodate one associated tile of values. To "truck along"
     *   more than one tile of values, simply perform a key-value sort of the keys paired
     *   with a temporary value array that enumerates the key indices.  The reordered indices
     *   can then be used as a gather-vector for exchanging other associated tile data through
     *   shared memory.
     * - \granularity
     * - \smemreuse
     *
     * \par Snippet
     * The code snippet below illustrates a sort of 512 integer keys and values that
     * are initially partitioned in a [<em>blocked arrangement</em>](index.html#sec5sec3) across 128 threads
     * where each thread owns 4 consecutive pairs.  The final partitioning is striped.
     * \par
     * \code
     * #include <cub/cub.cuh>   // or equivalently <cub/block/block_radix_sort.cuh>
     *
     * __global__ void ExampleKernel(...)
     * {
     *     // Specialize BlockRadixSort for a 1D block of 128 threads owning 4 integer keys and values each
     *     typedef cub::BlockRadixSort<int, 128, 4, int> BlockRadixSort;
     *
     *     // Allocate shared memory for BlockRadixSort
     *     __shared__ typename BlockRadixSort::TempStorage temp_storage;
     *
     *     // Obtain a segment of consecutive items that are blocked across threads
     *     int thread_keys[4];
     *     int thread_values[4];
     *     ...
     *
     *     // Collectively sort the keys and values among block threads
     *     BlockRadixSort(temp_storage).SortBlockedToStriped(thread_keys, thread_values);
     *
     * \endcode
     * \par
     * Suppose the set of input \p thread_keys across the block of threads is
     * <tt>{ [0,511,1,510], [2,509,3,508], [4,507,5,506], ..., [254,257,255,256] }</tt>.  The
     * corresponding output \p thread_keys in those threads will be
     * <tt>{ [0,128,256,384], [1,129,257,385], [2,130,258,386], ..., [127,255,383,511] }</tt>.
     *
     */
    __device__ __forceinline__ void SortBlockedToStriped(
        KeyT    (&keys)[ITEMS_PER_THREAD],          ///< [in-out] Keys to sort
        ValueT  (&values)[ITEMS_PER_THREAD],        ///< [in-out] Values to sort
        int     begin_bit   = 0,                    ///< [in] <b>[optional]</b> The beginning (least-significant) bit index needed for key comparison
        int     end_bit     = sizeof(KeyT) * 8)      ///< [in] <b>[optional]</b> The past-the-end (most-significant) bit index needed for key comparison
    {
        SortBlockedToStriped(keys, values, begin_bit, end_bit, Int2Type<false>(), Int2Type<KEYS_ONLY>());
    }


    /**
     * \brief Performs a descending radix sort across a [<em>blocked arrangement</em>](index.html#sec5sec3) of keys, leaving them in a [<em>striped arrangement</em>](index.html#sec5sec3).
     *
     * \par
     * - \granularity
     * - \smemreuse
     *
     * \par Snippet
     * The code snippet below illustrates a sort of 512 integer keys that
     * are initially partitioned in a [<em>blocked arrangement</em>](index.html#sec5sec3) across 128 threads
     * where each thread owns 4 consecutive keys.  The final partitioning is striped.
     * \par
     * \code
     * #include <cub/cub.cuh>   // or equivalently <cub/block/block_radix_sort.cuh>
     *
     * __global__ void ExampleKernel(...)
     * {
     *     // Specialize BlockRadixSort for a 1D block of 128 threads owning 4 integer keys each
     *     typedef cub::BlockRadixSort<int, 128, 4> BlockRadixSort;
     *
     *     // Allocate shared memory for BlockRadixSort
     *     __shared__ typename BlockRadixSort::TempStorage temp_storage;
     *
     *     // Obtain a segment of consecutive items that are blocked across threads
     *     int thread_keys[4];
     *     ...
     *
     *     // Collectively sort the keys
     *     BlockRadixSort(temp_storage).SortBlockedToStriped(thread_keys);
     *
     * \endcode
     * \par
     * Suppose the set of input \p thread_keys across the block of threads is
     * <tt>{ [0,511,1,510], [2,509,3,508], [4,507,5,506], ..., [254,257,255,256] }</tt>.  The
     * corresponding output \p thread_keys in those threads will be
     * <tt>{ [511,383,255,127], [386,258,130,2], [385,257,128,1], ..., [384,256,128,0] }</tt>.
     *
     */
    __device__ __forceinline__ void SortDescendingBlockedToStriped(
        KeyT    (&keys)[ITEMS_PER_THREAD],          ///< [in-out] Keys to sort
        int     begin_bit   = 0,                    ///< [in] <b>[optional]</b> The beginning (least-significant) bit index needed for key comparison
        int     end_bit     = sizeof(KeyT) * 8)      ///< [in] <b>[optional]</b> The past-the-end (most-significant) bit index needed for key comparison
    {
        NullType values[ITEMS_PER_THREAD];

        SortBlockedToStriped(keys, values, begin_bit, end_bit, Int2Type<true>(), Int2Type<KEYS_ONLY>());
    }


    /**
     * \brief Performs a descending radix sort across a [<em>blocked arrangement</em>](index.html#sec5sec3) of keys and values, leaving them in a [<em>striped arrangement</em>](index.html#sec5sec3).
     *
     * \par
     * - BlockRadixSort can only accommodate one associated tile of values. To "truck along"
     *   more than one tile of values, simply perform a key-value sort of the keys paired
     *   with a temporary value array that enumerates the key indices.  The reordered indices
     *   can then be used as a gather-vector for exchanging other associated tile data through
     *   shared memory.
     * - \granularity
     * - \smemreuse
     *
     * \par Snippet
     * The code snippet below illustrates a sort of 512 integer keys and values that
     * are initially partitioned in a [<em>blocked arrangement</em>](index.html#sec5sec3) across 128 threads
     * where each thread owns 4 consecutive pairs.  The final partitioning is striped.
     * \par
     * \code
     * #include <cub/cub.cuh>   // or equivalently <cub/block/block_radix_sort.cuh>
     *
     * __global__ void ExampleKernel(...)
     * {
     *     // Specialize BlockRadixSort for a 1D block of 128 threads owning 4 integer keys and values each
     *     typedef cub::BlockRadixSort<int, 128, 4, int> BlockRadixSort;
     *
     *     // Allocate shared memory for BlockRadixSort
     *     __shared__ typename BlockRadixSort::TempStorage temp_storage;
     *
     *     // Obtain a segment of consecutive items that are blocked across threads
     *     int thread_keys[4];
     *     int thread_values[4];
     *     ...
     *
     *     // Collectively sort the keys and values among block threads
     *     BlockRadixSort(temp_storage).SortBlockedToStriped(thread_keys, thread_values);
     *
     * \endcode
     * \par
     * Suppose the set of input \p thread_keys across the block of threads is
     * <tt>{ [0,511,1,510], [2,509,3,508], [4,507,5,506], ..., [254,257,255,256] }</tt>.  The
     * corresponding output \p thread_keys in those threads will be
     * <tt>{ [511,383,255,127], [386,258,130,2], [385,257,128,1], ..., [384,256,128,0] }</tt>.
     *
     */
    __device__ __forceinline__ void SortDescendingBlockedToStriped(
        KeyT    (&keys)[ITEMS_PER_THREAD],          ///< [in-out] Keys to sort
        ValueT  (&values)[ITEMS_PER_THREAD],        ///< [in-out] Values to sort
        int     begin_bit   = 0,                    ///< [in] <b>[optional]</b> The beginning (least-significant) bit index needed for key comparison
        int     end_bit     = sizeof(KeyT) * 8)      ///< [in] <b>[optional]</b> The past-the-end (most-significant) bit index needed for key comparison
    {
        SortBlockedToStriped(keys, values, begin_bit, end_bit, Int2Type<true>(), Int2Type<KEYS_ONLY>());
    }


    //@}  end member group

};

/**
 * \example example_block_radix_sort.cu
 */

}               // CUB namespace
CUB_NS_POSTFIX  // Optional outer namespace(s)
<|MERGE_RESOLUTION|>--- conflicted
+++ resolved
@@ -51,11 +51,7 @@
  * \brief The BlockRadixSort class provides [<em>collective</em>](index.html#sec0) methods for sorting items partitioned across a CUDA thread block using a radix sorting method.  ![](sorting_logo.png)
  * \ingroup BlockModule
  *
-<<<<<<< HEAD
- * \tparam Key                  Key type
-=======
  * \tparam KeyT                  KeyT type
->>>>>>> caa992f3
  * \tparam BLOCK_DIM_X          The thread block length in threads along the X dimension
  * \tparam ITEMS_PER_THREAD     The number of items per thread
  * \tparam ValueT                <b>[optional]</b> ValueT type (default: cub::NullType, which indicates a keys-only sort)
@@ -121,11 +117,7 @@
  *
  */
 template <
-<<<<<<< HEAD
-    typename                Key,
-=======
     typename                KeyT,
->>>>>>> caa992f3
     int                     BLOCK_DIM_X,
     int                     ITEMS_PER_THREAD,
     typename                ValueT                   = NullType,
@@ -150,11 +142,7 @@
         BLOCK_THREADS               = BLOCK_DIM_X * BLOCK_DIM_Y * BLOCK_DIM_Z,
 
         // Whether or not there are values to be trucked along with keys
-<<<<<<< HEAD
-        KEYS_ONLY                   = Equals<Value, NullType>::VALUE,
-=======
         KEYS_ONLY                   = Equals<ValueT, NullType>::VALUE,
->>>>>>> caa992f3
     };
 
     // KeyT traits and unsigned bits type
@@ -188,17 +176,10 @@
         DescendingBlockRadixRank;
 
     /// BlockExchange utility type for keys
-<<<<<<< HEAD
-    typedef BlockExchange<Key, BLOCK_DIM_X, ITEMS_PER_THREAD, false, BLOCK_DIM_Y, BLOCK_DIM_Z, PTX_ARCH> BlockExchangeKeys;
-
-    /// BlockExchange utility type for values
-    typedef BlockExchange<Value, BLOCK_DIM_X, ITEMS_PER_THREAD, false, BLOCK_DIM_Y, BLOCK_DIM_Z, PTX_ARCH> BlockExchangeValues;
-=======
     typedef BlockExchange<KeyT, BLOCK_DIM_X, ITEMS_PER_THREAD, false, BLOCK_DIM_Y, BLOCK_DIM_Z, PTX_ARCH> BlockExchangeKeys;
 
     /// BlockExchange utility type for values
     typedef BlockExchange<ValueT, BLOCK_DIM_X, ITEMS_PER_THREAD, false, BLOCK_DIM_Y, BLOCK_DIM_Z, PTX_ARCH> BlockExchangeValues;
->>>>>>> caa992f3
 
     /// Shared memory storage layout type
     struct _TempStorage
