--- conflicted
+++ resolved
@@ -1,423 +1,3 @@
-<<<<<<< HEAD
-/******************************************************************************
- * Copyright (c) 2011, Duane Merrill.  All rights reserved.
- * Copyright (c) 2011-2014, NVIDIA CORPORATION.  All rights reserved.
- * 
- * Redistribution and use in source and binary forms, with or without
- * modification, are permitted provided that the following conditions are met:
- *     * Redistributions of source code must retain the above copyright
- *       notice, this list of conditions and the following disclaimer.
- *     * Redistributions in binary form must reproduce the above copyright
- *       notice, this list of conditions and the following disclaimer in the
- *       documentation and/or other materials provided with the distribution.
- *     * Neither the name of the NVIDIA CORPORATION nor the
- *       names of its contributors may be used to endorse or promote products
- *       derived from this software without specific prior written permission.
- * 
- * THIS SOFTWARE IS PROVIDED BY THE COPYRIGHT HOLDERS AND CONTRIBUTORS "AS IS" AND
- * ANY EXPRESS OR IMPLIED WARRANTIES, INCLUDING, BUT NOT LIMITED TO, THE IMPLIED
- * WARRANTIES OF MERCHANTABILITY AND FITNESS FOR A PARTICULAR PURPOSE ARE
- * DISCLAIMED. IN NO EVENT SHALL NVIDIA CORPORATION BE LIABLE FOR ANY
- * DIRECT, INDIRECT, INCIDENTAL, SPECIAL, EXEMPLARY, OR CONSEQUENTIAL DAMAGES
- * (INCLUDING, BUT NOT LIMITED TO, PROCUREMENT OF SUBSTITUTE GOODS OR SERVICES;
- * LOSS OF USE, DATA, OR PROFITS; OR BUSINESS INTERRUPTION) HOWEVER CAUSED AND
- * ON ANY THEORY OF LIABILITY, WHETHER IN CONTRACT, STRICT LIABILITY, OR TORT
- * (INCLUDING NEGLIGENCE OR OTHERWISE) ARISING IN ANY WAY OUT OF THE USE OF THIS
- * SOFTWARE, EVEN IF ADVISED OF THE POSSIBILITY OF SUCH DAMAGE.
- *
- ******************************************************************************/
-
-/**
- * \file
- * cub::WarpReduceShfl provides SHFL-based variants of parallel reduction of items partitioned across a CUDA thread warp.
- */
-
-#pragma once
-
-#include "../../thread/thread_operators.cuh"
-#include "../../util_ptx.cuh"
-#include "../../util_type.cuh"
-#include "../../util_macro.cuh"
-#include "../../util_namespace.cuh"
-#include "../../util_debug.cuh"
-
-/// Optional outer namespace(s)
-CUB_NS_PREFIX
-
-/// CUB namespace
-namespace cub {
-
-
-/**
- * \brief WarpReduceShfl provides SHFL-based variants of parallel reduction of items partitioned across a CUDA thread warp.
- */
-template <
-    typename    T,                      ///< Data type being reduced
-    int         LOGICAL_WARP_THREADS,   ///< Number of threads per logical warp
-    int         PTX_ARCH>               ///< The PTX compute capability for which to to specialize this collective
-struct WarpReduceShfl
-{
-    /******************************************************************************
-     * Constants and type definitions
-     ******************************************************************************/
-
-    enum
-    {
-        /// Whether the logical warp size and the PTX warp size coincide
-        IS_ARCH_WARP = (LOGICAL_WARP_THREADS == CUB_WARP_THREADS(PTX_ARCH)),
-
-        /// The number of warp reduction steps
-        STEPS = Log2<LOGICAL_WARP_THREADS>::VALUE,
-
-        /// Number of logical warps in a PTX warp
-        LOGICAL_WARPS = CUB_WARP_THREADS(PTX_ARCH) / LOGICAL_WARP_THREADS,
-    };
-
-    template <typename S>
-    struct IsInteger
-    {
-        enum {
-            /// Whether the data type is a primitive integer
-            IS_INTEGER = (Traits<S>::CATEGORY == UNSIGNED_INTEGER) || (Traits<S>::CATEGORY == SIGNED_INTEGER),
-
-            ///Whether the data type is a small (32b or less) integer for which we can use a single SFHL instruction per exchange
-            IS_SMALL_INTEGER = IS_INTEGER && (sizeof(S) <= sizeof(unsigned int))
-        };
-    };
-
-
-    // Creates a mask where the last thread in each logical warp is set
-    template <int WARP, int WARPS>
-    struct LastLaneMask
-    {
-        enum {
-            BASE_MASK   = 1 << (LOGICAL_WARP_THREADS - 1),
-            MASK        = (LastLaneMask<WARP + 1, WARPS>::MASK << LOGICAL_WARP_THREADS) | BASE_MASK,
-        };
-    };
-
-    // Creates a mask where the last thread in each logical warp is set
-    template <int WARP>
-    struct LastLaneMask<WARP, WARP>
-    {
-        enum {
-            MASK        = 1 << (LOGICAL_WARP_THREADS - 1),
-        };
-    };
-
-
-
-    /// Shared memory storage layout type
-    typedef NullType TempStorage;
-
-
-    /******************************************************************************
-     * Thread fields
-     ******************************************************************************/
-
-    int lane_id;
-
-
-    /******************************************************************************
-     * Construction
-     ******************************************************************************/
-
-    /// Constructor
-    __device__ __forceinline__ WarpReduceShfl(
-        TempStorage &temp_storage)
-    :
-        lane_id(LaneId())
-    {}
-
-
-    /******************************************************************************
-     * Utility methods
-     ******************************************************************************/
-
-    /// Reduction (specialized for summation across uint32 types)
-    __device__ __forceinline__ unsigned int ReduceStep(
-        unsigned int    input,              ///< [in] Calling thread's input item.
-        cub::Sum        reduction_op,       ///< [in] Binary reduction operator
-        int             last_lane,          ///< [in] Index of last lane in segment
-        int             offset)             ///< [in] Up-offset to pull from
-    {
-        unsigned int output;
-
-        // Use predicate set from SHFL to guard against invalid peers
-        asm(
-            "{"
-            "  .reg .u32 r0;"
-            "  .reg .pred p;"
-            "  shfl.down.b32 r0|p, %1, %2, %3;"
-            "  @p add.u32 r0, r0, %4;"
-            "  mov.u32 %0, r0;"
-            "}"
-            : "=r"(output) : "r"(input), "r"(offset), "r"(last_lane), "r"(input));
-
-        return output;
-    }
-
-
-    /// Reduction (specialized for summation across fp32 types)
-    __device__ __forceinline__ float ReduceStep(
-        float           input,              ///< [in] Calling thread's input item.
-        cub::Sum        reduction_op,       ///< [in] Binary reduction operator
-        int             last_lane,          ///< [in] Index of last lane in segment
-        int             offset)             ///< [in] Up-offset to pull from
-    {
-        float output;
-
-        // Use predicate set from SHFL to guard against invalid peers
-        asm(
-            "{"
-            "  .reg .f32 r0;"
-            "  .reg .pred p;"
-            "  shfl.down.b32 r0|p, %1, %2, %3;"
-            "  @p add.f32 r0, r0, %4;"
-            "  mov.f32 %0, r0;"
-            "}"
-            : "=f"(output) : "f"(input), "r"(offset), "r"(last_lane), "f"(input));
-
-        return output;
-    }
-
-
-    /// Reduction (specialized for summation across unsigned long long types)
-    __device__ __forceinline__ unsigned long long ReduceStep(
-        unsigned long long  input,              ///< [in] Calling thread's input item.
-        cub::Sum            reduction_op,       ///< [in] Binary reduction operator
-        int                 last_lane,          ///< [in] Index of last lane in segment
-        int                 offset)             ///< [in] Up-offset to pull from
-    {
-        unsigned long long output;
-
-        asm(
-            "{"
-            "  .reg .u32 lo;"
-            "  .reg .u32 hi;"
-            "  .reg .pred p;"
-            "  mov.b64 {lo, hi}, %1;"
-            "  shfl.down.b32 lo|p, lo, %2, %3;"
-            "  shfl.down.b32 hi|p, hi, %2, %3;"
-            "  mov.b64 %0, {lo, hi};"
-            "  @p add.u64 %0, %0, %1;"
-            "}"
-            : "=l"(output) : "l"(input), "r"(offset), "r"(last_lane));
-
-        return output;
-    }
-
-
-    /// Reduction (specialized for summation across long long types)
-    __device__ __forceinline__ long long ReduceStep(
-        long long           input,              ///< [in] Calling thread's input item.
-        cub::Sum            reduction_op,       ///< [in] Binary reduction operator
-        int                 last_lane,          ///< [in] Index of last lane in segment
-        int                 offset)             ///< [in] Up-offset to pull from
-    {
-        long long output;
-
-        // Use predicate set from SHFL to guard against invalid peers
-        asm(
-            "{"
-            "  .reg .u32 lo;"
-            "  .reg .u32 hi;"
-            "  .reg .pred p;"
-            "  mov.b64 {lo, hi}, %1;"
-            "  shfl.down.b32 lo|p, lo, %2, %3;"
-            "  shfl.down.b32 hi|p, hi, %2, %3;"
-            "  mov.b64 %0, {lo, hi};"
-            "  @p add.s64 %0, %0, %1;"
-            "}"
-            : "=l"(output) : "l"(input), "r"(offset), "r"(last_lane));
-
-        return output;
-    }
-
-
-    /// Reduction (specialized for summation across double types)
-    __device__ __forceinline__ double ReduceStep(
-        double              input,              ///< [in] Calling thread's input item.
-        cub::Sum            reduction_op,       ///< [in] Binary reduction operator
-        int                 last_lane,          ///< [in] Index of last lane in segment
-        int                 offset)             ///< [in] Up-offset to pull from
-    {
-        double output;
-
-        // Use predicate set from SHFL to guard against invalid peers
-        asm(
-            "{"
-            "  .reg .u32 lo;"
-            "  .reg .u32 hi;"
-            "  .reg .pred p;"
-            "  mov.b64 {lo, hi}, %1;"
-            "  shfl.down.b32 lo|p, lo, %2, %3;"
-            "  shfl.down.b32 hi|p, hi, %2, %3;"
-            "  mov.b64 %0, {lo, hi};"
-            "  @p add.f64 %0, %0, %1;"
-            "}"
-            : "=d"(output) : "d"(input), "r"(offset), "r"(last_lane));
-
-        return output;
-    }
-
-
-    /// Reduction (specialized for ReduceBySegmentOp<cub::Sum> across ItemOffsetPair<ValueT, OffsetT> types)
-    template <typename ValueT, typename OffsetT>
-    __device__ __forceinline__ ItemOffsetPair<ValueT, OffsetT> ReduceStep(
-        ItemOffsetPair<ValueT, OffsetT>                                 input,              ///< [in] Calling thread's input item.
-        ReduceBySegmentOp<cub::Sum, ItemOffsetPair<ValueT, OffsetT> >   reduction_op,       ///< [in] Binary reduction operator
-        int                                                             last_lane,          ///< [in] Index of last lane in segment
-        int                                                             offset)             ///< [in] Up-offset to pull from
-    {
-        ItemOffsetPair<ValueT, OffsetT> output;
-
-        output.value = ReduceStep(input.value, cub::Sum(), last_lane, offset, Int2Type<IsInteger<ValueT>::IS_SMALL_INTEGER>());
-        output.offset = ReduceStep(input.offset, cub::Sum(), last_lane, offset, Int2Type<IsInteger<OffsetT>::IS_SMALL_INTEGER>());
-
-        if (input.offset > 0)
-            output.value = input.value;
-
-        return output;
-    }
-
-
-    /// Reduction step (generic)
-    template <typename _T, typename ReductionOp>
-    __device__ __forceinline__ _T ReduceStep(
-        _T                  input,              ///< [in] Calling thread's input item.
-        ReductionOp         reduction_op,       ///< [in] Binary reduction operator
-        int                 last_lane,          ///< [in] Index of last lane in segment
-        int                 offset)             ///< [in] Up-offset to pull from
-    {
-        _T output = input;
-
-        _T temp = ShuffleDown(output, offset);
-
-        // Perform reduction op if valid
-        if (offset <= last_lane - lane_id)
-            output = reduction_op(temp, output);
-
-        return output;
-    }
-
-
-    /// Reduction step (specialized for small integers size 32b or less)
-    template <typename _T, typename ReductionOp>
-    __device__ __forceinline__ _T ReduceStep(
-        _T              input,              ///< [in] Calling thread's input item.
-        ReductionOp     reduction_op,       ///< [in] Binary reduction operator
-        int             last_lane,          ///< [in] Index of last lane in segment
-        int             offset,             ///< [in] Up-offset to pull from
-        Int2Type<true>  is_small_integer)   ///< [in] Marker type indicating whether T is a small integer
-    {
-        unsigned int temp = reinterpret_cast<unsigned int &>(input);
-
-        temp = ReduceStep(temp, reduction_op, last_lane, offset);
-
-        return reinterpret_cast<_T&>(temp);
-    }
-
-
-    /// Reduction step (specialized for types other than small integers size 32b or less)
-    template <typename _T, typename ReductionOp>
-    __device__ __forceinline__ _T ReduceStep(
-        _T              input,              ///< [in] Calling thread's input item.
-        ReductionOp     reduction_op,       ///< [in] Binary reduction operator
-        int             last_lane,          ///< [in] Index of last lane in segment
-        int             offset,             ///< [in] Up-offset to pull from
-        Int2Type<false> is_small_integer)   ///< [in] Marker type indicating whether T is a small integer
-    {
-        return ReduceStep(input, reduction_op, last_lane, offset);
-    }
-
-
-    /******************************************************************************
-     * Interface
-     ******************************************************************************/
-
-    /// Reduction
-    template <
-        bool            ALL_LANES_VALID,        ///< Whether all lanes in each warp are contributing a valid fold of items
-        int             FOLDED_ITEMS_PER_LANE,  ///< Number of items folded into each lane
-        typename        ReductionOp>
-    __device__ __forceinline__ T Reduce(
-        T               input,                  ///< [in] Calling thread's input
-        int             folded_items_per_warp,  ///< [in] Total number of valid items folded into each logical warp
-        ReductionOp     reduction_op)           ///< [in] Binary reduction operator
-    {
-        // Get the last thread in the logical warp
-        int first_warp_thread   = 0;
-        int last_warp_thread    = LOGICAL_WARP_THREADS - 1;
-        if (!IS_ARCH_WARP)
-        {
-            first_warp_thread = lane_id & (~(LOGICAL_WARP_THREADS - 1));
-            last_warp_thread |= lane_id;
-        }
-
-        // Common case is FOLDED_ITEMS_PER_LANE = 1 (or a multiple of 32)
-        int lanes_with_valid_data = (folded_items_per_warp - 1) / FOLDED_ITEMS_PER_LANE;
-
-        // Get the last valid lane
-        int last_lane = (ALL_LANES_VALID) ?
-            last_warp_thread :
-            CUB_MIN(last_warp_thread, first_warp_thread + lanes_with_valid_data);
-
-        T output = input;
-
-        // Iterate reduction steps
-        #pragma unroll
-        for (int STEP = 0; STEP < STEPS; STEP++)
-        {
-            output = ReduceStep(output, reduction_op, last_lane, 1 << STEP, Int2Type<IsInteger<T>::IS_SMALL_INTEGER>());
-        }
-
-        return output;
-    }
-
-
-    /// Segmented reduction
-    template <
-        bool            HEAD_SEGMENTED,     ///< Whether flags indicate a segment-head or a segment-tail
-        typename        FlagT,
-        typename        ReductionOp>
-    __device__ __forceinline__ T SegmentedReduce(
-        T               input,              ///< [in] Calling thread's input
-        FlagT            flag,               ///< [in] Whether or not the current lane is a segment head/tail
-        ReductionOp     reduction_op)       ///< [in] Binary reduction operator
-    {
-        // Get the start flags for each thread in the warp.
-        int warp_flags = __ballot(flag);
-
-        if (HEAD_SEGMENTED)
-            warp_flags >>= 1;
-
-        // Mask in the last lanes of each logical warp
-        warp_flags |= LastLaneMask<1, LOGICAL_WARPS>::MASK;
-
-        // Mask out the bits below the current thread
-        warp_flags &= LaneMaskGe();
-
-        // Find the next set flag
-        int last_lane = __clz(__brev(warp_flags));
-
-        T output = input;
-
-        // Iterate reduction steps
-        #pragma unroll
-        for (int STEP = 0; STEP < STEPS; STEP++)
-        {
-            output = ReduceStep(output, reduction_op, last_lane, 1 << STEP, Int2Type<IsInteger<T>::IS_SMALL_INTEGER>());
-        }
-
-        return output;
-    }
-};
-
-
-}               // CUB namespace
-CUB_NS_POSTFIX  // Optional outer namespace(s)
-=======
 /******************************************************************************
  * Copyright (c) 2011, Duane Merrill.  All rights reserved.
  * Copyright (c) 2011-2015, NVIDIA CORPORATION.  All rights reserved.
@@ -890,5 +470,4 @@
 
 
 }               // CUB namespace
-CUB_NS_POSTFIX  // Optional outer namespace(s)
->>>>>>> caa992f3
+CUB_NS_POSTFIX  // Optional outer namespace(s)