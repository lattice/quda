#pragma once

#include <tunable_kernel.h>
#include <lattice_field.h>
#include <reduction_kernel.h>
#include <reduction_kernel_host.h>

namespace quda
{

  /** Dummy comm reducer where no inter-process reduction is done */
  template <typename T> struct comm_reduce_null {
    void operator()(std::vector<T> &) { }
  };

  /** comm reducer for doing summation inter-process reduction */
  template <typename T> struct comm_reduce_sum {
    // FIXME - this will break when we have non-double reduction types, e.g., double-double on the host
    void operator()(std::vector<T> &v)
    {
      comm_allreduce_array(reinterpret_cast<double *>(v.data()), v.size() * sizeof(T) / sizeof(double));
    }
  };

  /** comm reducer for doing max inter-process reduction */
  template <typename T> struct comm_reduce_max {
    // FIXME - this will break when we have non-double reduction types, e.g., double-double on the host
    void operator()(std::vector<T> &v)
    {
      comm_allreduce_max_array(reinterpret_cast<double *>(v.data()), v.size() * sizeof(T) / sizeof(double));
    }
  };

  /** comm reducer for doing min inter-process reduction */
  template <typename T> struct comm_reduce_min {
    // FIXME - this will break when we have non-double reduction types, e.g., double-double on the host
    void operator()(std::vector<T> &v)
    {
      comm_allreduce_min_array(reinterpret_cast<double *>(v.data()), v.size() * sizeof(T) / sizeof(double));
    }
  };

  /**
     @brief This derived tunable class is for reduction kernels, and
     partners the Reduction2D kernel.  The x threads will
     typically correspond to the checkerboarded volume.  Each thread
     block is two dimensional, with the y dimension typically equal to
     two and is the parity dimension.
   */
  template <int block_size_y = 2> class TunableReduction2D : public TunableKernel
  {
  protected:
    static constexpr bool grid_stride = true;

    /**
       Reduction kernels require grid-size tuning, so enable this, and
       we mark as final to prevent a derived class from accidentally
       switching it off.
    */
    bool tuneGridDim() const final { return grid_stride; }

    virtual unsigned int minGridSize() const { return Tunable::minGridSize(); }
    virtual int gridStep() const { return minGridSize(); }

    /**
       The maximum block size in the x dimension is the total number
       of threads divided by the size of the y dimension.  Since
       parity is local to the thread block in the y dimension, half
       the max threads in the x dimension.
     */
    virtual unsigned int maxBlockSize(const TuneParam &) const { return device::max_reduce_block_size<block_size_y>(); }

    template <int block_size_x, template <typename> class Functor, typename FunctorArg>
    std::enable_if_t<block_size_x != device::warp_size(), qudaError_t> launch(FunctorArg &arg, const TuneParam &tp,
                                                                              const qudaStream_t &stream)
    {
      if (tp.block.x == block_size_x) {
        using Arg = ReduceKernelArg<block_size_x, block_size_y, FunctorArg>;
        return TunableKernel::launch_device<Functor, grid_stride>(KERNEL(Reduction2D), tp, stream, Arg(arg));
      } else {
        return launch<block_size_x - device::warp_size(), Functor>(arg, tp, stream);
      }
    }

    template <int block_size_x, template <typename> class Functor, typename FunctorArg>
    std::enable_if_t<block_size_x == device::warp_size(), qudaError_t> launch(FunctorArg &arg, const TuneParam &tp,
                                                                              const qudaStream_t &stream)
    {
      if (tp.block.x == block_size_x) {
        using Arg = ReduceKernelArg<block_size_x, block_size_y, FunctorArg>;
        return TunableKernel::launch_device<Functor, grid_stride>(KERNEL(Reduction2D), tp, stream, Arg(arg));
      } else {
        errorQuda("Unexpected block size %d", tp.block.x);
        return QUDA_ERROR;
      }
    }

    template <template <typename> class Functor, typename T, typename CommReducer = comm_reduce_sum<T>, typename Arg>
    void launch_device(std::vector<T> &result, const TuneParam &tp, const qudaStream_t &stream, Arg &arg)
    {
      arg.launch_error = launch<device::max_reduce_block_size<block_size_y>(), Functor>(arg, tp, stream);

      if (!commAsyncReduction()) {
        arg.complete(result, stream);
        if (!activeTuning() && commGlobalReduction()) CommReducer()(result);
      }
    }

    template <template <typename> class Functor, typename T, typename CommReducer = comm_reduce_sum<T>, typename Arg>
    void launch_device(T &result, const TuneParam &tp, const qudaStream_t &stream, Arg &arg)
    {
      std::vector<T> result_(1);
      launch_device<Functor, T, CommReducer>(result_, tp, stream, arg);
      result = result_[0];
    }

    template <template <typename> class Functor, typename T, typename CommReducer = comm_reduce_sum<T>, typename Arg>
    void launch_host(std::vector<T> &result, const TuneParam &, const qudaStream_t &, Arg &arg)
    {
      using reduce_t = typename Functor<Arg>::reduce_t;
      reduce_t value = Reduction2D_host<Functor, Arg>(arg);

      int input_size = vec_length<reduce_t>::value;
      int output_size = result.size() * vec_length<T>::value;
      if (output_size != input_size) errorQuda("Input %d and output %d length do not match", input_size, output_size);

      // copy element by element to output vector
      for (int i = 0; i < output_size; i++) {
        reinterpret_cast<typename scalar<T>::type *>(result.data())[i]
          = reinterpret_cast<typename scalar<reduce_t>::type *>(&value)[i];
      }

      if (!activeTuning() && commGlobalReduction()) CommReducer()(result);
    }

    template <template <typename> class Functor, typename T, typename CommReducer = comm_reduce_sum<T>, typename Arg>
    void launch_host(T &result, const TuneParam &tp, const qudaStream_t &stream, Arg &arg)
    {
      std::vector<T> result_(1);
      launch_host<Functor, T, CommReducer>(result_, tp, stream, arg);
      result = result_[0];
    }

    template <template <typename> class Functor, typename T, typename CommReducer = comm_reduce_sum<T>,
              bool enable_host = false, typename Arg>
    std::enable_if_t<!enable_host, void> launch(std::vector<T> &result, const TuneParam &tp, const qudaStream_t &stream,
                                                Arg &arg)
    {
      if (location == QUDA_CUDA_FIELD_LOCATION) {
        launch_device<Functor, T, CommReducer>(result, tp, stream, arg);
      } else {
        errorQuda("CPU not supported yet");
      }
    }

    template <template <typename> class Functor, typename T, typename CommReducer = comm_reduce_sum<T>,
              bool enable_host = false, typename Arg>
    std::enable_if_t<enable_host, void> launch(std::vector<T> &result, const TuneParam &tp, const qudaStream_t &stream,
                                               Arg &arg)
    {
      if (location == QUDA_CUDA_FIELD_LOCATION) {
        launch_device<Functor, T, CommReducer>(result, tp, stream, arg);
      } else {
        launch_host<Functor, T, CommReducer>(result, tp, stream, arg);
      }
    }

    /**
       @brief Overload providing a simple reference interface
       @param[out] result The reduction result is copied here
       @param[in] tp The launch parameters
       @param[in] stream The stream on which we the reduction is being done
       @param[in] arg Kernel argument struct
       @param[in] param Constant kernel meta data
     */
    template <template <typename> class Functor, typename T, typename CommReducer = comm_reduce_sum<T>, typename Arg>
    void launch(T &result, const TuneParam &tp, const qudaStream_t &stream, Arg &arg)
    {
      std::vector<T> result_(1);
      launch<Functor, T, CommReducer>(result_, tp, stream, arg);
      result = result_[0];
    }

  public:
    TunableReduction2D(const LatticeField &field, QudaFieldLocation location = QUDA_INVALID_FIELD_LOCATION) :
      TunableKernel(location != QUDA_INVALID_FIELD_LOCATION ? location : field.Location())
    {
      strcpy(vol, field.VolString());
      strcpy(aux, compile_type_str(field, location));
#ifdef QUDA_FAST_COMPILE_REDUCE
      strcat(aux, "fast_compile,");
#endif
      if (commAsyncReduction()) strcat(aux, "async,");
      strcat(aux, field.SiteSubset() == QUDA_FULL_SITE_SUBSET ? "nParity=2," : "nParity=1,");
      strcat(aux, field.AuxString());
    }

    TunableReduction2D(size_t n_items, QudaFieldLocation location = QUDA_INVALID_FIELD_LOCATION) :
      TunableKernel(location)
    {
      u64toa(vol, n_items);
      strcpy(aux, compile_type_str(location));
    }

<<<<<<< HEAD
    virtual bool advanceBlockDim(TuneParam &param) const {
=======
    virtual bool advanceBlockDim(TuneParam &param) const
    {
      bool rtn = Tunable::advanceBlockDim(param);
>>>>>>> 0a6dcb31
      param.block.y = block_size_y;
      bool rtn = Tunable::advanceBlockDim(param);
      return rtn;
    }

    virtual void initTuneParam(TuneParam &param) const
    {
      Tunable::initTuneParam(param);
      param.block.y = block_size_y;
    }

    virtual void defaultTuneParam(TuneParam &param) const
    {
      Tunable::defaultTuneParam(param);
      param.block.y = block_size_y;
    }
  };

  /**
     @brief This derived tunable class is for reduction kernels, and
     partners the Reduction2D kernel.  The x threads will
     typically correspond to the checkerboarded volume.  Each thread
     block is two dimensional, with the y dimension typically equal to
     two and is the parity dimension.
   */
  template <int block_size_y = 1> class TunableMultiReduction : public TunableReduction2D<block_size_y>
  {
    // for now we do not support anything other than block_size_y = 1
    static_assert(block_size_y == 1, "only block_size_y = 1 supported");
    using Tunable::apply;
    using TunableReduction2D<block_size_y>::location;
    using TunableReduction2D<block_size_y>::grid_stride;

  protected:
    const int n_batch;

    /**
       @brief we don't want to inherit TunableReduction2D behaviour
       here which is catered for non-block / non-batch reductions, so
       inherit from the "grandfather"
    */
    virtual unsigned int minGridSize() const { return Tunable::minGridSize(); }

    /**
       @brief we don't want to inherit TunableReduction2D behaviour
       here which is catered for non-block / non-batch reductions, so
       inherit from the "grandfather"
    */
    virtual int gridStep() const { return Tunable::gridStep(); }

    /**
       The maximum block size in the x dimension is the total number
       of threads divided by the size of the y dimension.  Since
       parity is local to the thread block in the y dimension, half
       the max threads in the x dimension.
     */
    unsigned int maxBlockSize(const TuneParam &) const { return device::max_multi_reduce_block_size<block_size_y>(); }

    template <int block_size_x, template <typename> class Functor, typename FunctorArg>
    std::enable_if_t<block_size_x != device::warp_size(), qudaError_t> launch(FunctorArg &arg, const TuneParam &tp,
                                                                              const qudaStream_t &stream)
    {
      if (tp.block.x == block_size_x) {
        using Arg = ReduceKernelArg<block_size_x, block_size_y, FunctorArg>;
        return TunableKernel::launch_device<Functor, grid_stride>(KERNEL(MultiReduction), tp, stream, Arg(arg));
      } else {
        return launch<block_size_x / 2, Functor>(arg, tp, stream);
      }
    }

    template <int block_size_x, template <typename> class Functor, typename FunctorArg>
    std::enable_if_t<block_size_x == device::warp_size(), qudaError_t> launch(FunctorArg &arg, const TuneParam &tp,
                                                                              const qudaStream_t &stream)
    {
      if (tp.block.x == block_size_x) {
        using Arg = ReduceKernelArg<block_size_x, block_size_y, FunctorArg>;
        return TunableKernel::launch_device<Functor, grid_stride>(KERNEL(MultiReduction), tp, stream, Arg(arg));
      } else {
        errorQuda("Unexpected block size %d", tp.block.x);
        return QUDA_ERROR;
      }
    }

    template <template <typename> class Functor, typename T, typename CommReducer = comm_reduce_sum<T>, typename Arg>
    void launch_device(std::vector<T> &result, const TuneParam &tp, const qudaStream_t &stream, Arg &arg)
    {
      arg.launch_error = launch<device::max_multi_reduce_block_size<block_size_y>(), Functor>(arg, tp, stream);

      if (!commAsyncReduction()) {
        arg.complete(result, stream);
        if (!activeTuning() && commGlobalReduction()) CommReducer()(result);
      }
    }

    template <template <typename> class Functor, typename T, typename CommReducer = comm_reduce_sum<T>, typename Arg>
    void launch_host(std::vector<T> &result, const TuneParam &, const qudaStream_t &, Arg &arg)
    {
      using reduce_t = typename Functor<Arg>::reduce_t;

      int input_size = vec_length<reduce_t>::value;
      int output_size = vec_length<T>::value;
      if (output_size != input_size) errorQuda("Input %d and output %d length do not match", input_size, output_size);

      auto value = MultiReduction_host<Functor, Arg>(arg);
      for (int j = 0; j < (int)arg.threads.y; j++) {
        // copy element by element to output vector
        for (int i = 0; i < output_size; i++) {
          reinterpret_cast<typename scalar<T>::type *>(&result[j])[i]
            = reinterpret_cast<typename scalar<reduce_t>::type *>(&value[j])[i];
        }
      }

      if (!activeTuning() && commGlobalReduction()) CommReducer()(result);
    }

    template <template <typename> class Functor, typename T, typename CommReducer = comm_reduce_sum<T>,
              bool enable_host = false, typename Arg>
    std::enable_if_t<!enable_host, void> launch(std::vector<T> &result, const TuneParam &tp, const qudaStream_t &stream,
                                                Arg &arg)
    {
      if (location == QUDA_CUDA_FIELD_LOCATION) {
        launch_device<Functor, T, CommReducer>(result, tp, stream, arg);
      } else {
        errorQuda("CPU not supported yet");
      }
    }

    template <template <typename> class Functor, typename T, typename CommReducer = comm_reduce_sum<T>,
              bool enable_host, typename Arg>
    std::enable_if_t<enable_host, void> launch(std::vector<T> &result, const TuneParam &tp, const qudaStream_t &stream,
                                               Arg &arg)
    {
      if (location == QUDA_CUDA_FIELD_LOCATION) {
        launch_device<Functor, T, CommReducer>(result, tp, stream, arg);
      } else {
        launch_host<Functor, T, CommReducer>(result, tp, stream, arg);
      }
    }

  public:
    TunableMultiReduction(const LatticeField &field, int n_batch,
                          QudaFieldLocation location = QUDA_INVALID_FIELD_LOCATION) :
      TunableReduction2D<block_size_y>(field, location), n_batch(n_batch)
    {
    }

    TunableMultiReduction(size_t n_items, int n_batch, QudaFieldLocation location = QUDA_INVALID_FIELD_LOCATION) :
      TunableReduction2D<block_size_y>(n_items, location), n_batch(n_batch)
    {
    }

    template <typename T> bool is_power2(T x) const { return (x != 0) && ((x & (x - 1)) == 0); }

    /**
       @brief Custom variant that only selects power of two block
       sizes.  We restrict in this way to limit instantiations.
     */
    bool advanceBlockDim(TuneParam &param) const
    {
      bool rtn;
      do {
        rtn = Tunable::advanceBlockDim(param);
      } while (rtn && !is_power2(param.block.x));
      return rtn;
    }

    void initTuneParam(TuneParam &param) const
    {
      Tunable::initTuneParam(param);
      param.block.y = 1;
      param.grid.y = n_batch;
    }

    void defaultTuneParam(TuneParam &param) const
    {
      Tunable::defaultTuneParam(param);
      param.block.y = 1;
      param.grid.y = n_batch;
    }
  };

} // namespace quda<|MERGE_RESOLUTION|>--- conflicted
+++ resolved
@@ -202,13 +202,8 @@
       strcpy(aux, compile_type_str(location));
     }
 
-<<<<<<< HEAD
-    virtual bool advanceBlockDim(TuneParam &param) const {
-=======
     virtual bool advanceBlockDim(TuneParam &param) const
     {
-      bool rtn = Tunable::advanceBlockDim(param);
->>>>>>> 0a6dcb31
       param.block.y = block_size_y;
       bool rtn = Tunable::advanceBlockDim(param);
       return rtn;
