--- conflicted
+++ resolved
@@ -38,10 +38,6 @@
     */
     bool tuneGridDim() const final { return grid_stride; }
 
-<<<<<<< HEAD
-    //virtual unsigned int minGridSize() const { return Tunable::minGridSize(); }
-    virtual unsigned int minGridSize() const { return 8; }
-=======
     virtual unsigned int minGridSize() const { return std::max(maxGridSize() / 32, 1u); }
 
     virtual unsigned int maxGridSize() const
@@ -50,7 +46,6 @@
                       static_cast<uint64_t>(TunableKernel::maxGridSize()));
     }
 
->>>>>>> 9bae409b
     virtual int gridStep() const { return minGridSize(); }
 
     /**
@@ -208,24 +203,6 @@
     const unsigned int n_batch_block_max; /** Maximum reduction batch per thread block */
 
     /**
-<<<<<<< HEAD
-       @brief we don't want to inherit TunableReduction2D behaviour
-       here which is catered for non-block / non-batch reductions, so
-       inherit from the "grandfather"
-    */
-    //virtual unsigned int minGridSize() const { return Tunable::minGridSize(); }
-    virtual unsigned int minGridSize() const { return 8; }
-
-    /**
-       @brief we don't want to inherit TunableReduction2D behaviour
-       here which is catered for non-block / non-batch reductions, so
-       inherit from the "grandfather"
-    */
-    virtual int gridStep() const { return Tunable::gridStep(); }
-
-    /**
-=======
->>>>>>> 9bae409b
        @brief The maximum block size in the x dimension is the total number
        of threads divided by the size of the y dimension.  Since
        parity is local to the thread block in the y dimension, half
