#include <quda_internal.h>

#pragma once

namespace quda {
  namespace cublas {

    /**
       @brief Create the CUBLAS context
    */
    void init();

    /**
       @brief Destroy the CUBLAS context
    */
    void destroy();

    /**
       Batch inversion the matrix field using an LU decomposition method.
       @param[out] Ainv Matrix field containing the inverse matrices
       @param[in] A Matrix field containing the input matrices
       @param[in] n Dimension each matrix
       @param[in] batch Problem batch size
       @param[in] precision Precision of the input/output data
       @param[in] Location of the input/output data
       @return Number of flops done in this computation
    */
    long long BatchInvertMatrix(void *Ainv, void *A, const int n, const uint64_t batch, QudaPrecision precision,
                                QudaFieldLocation location);

    /**
       Batch GEMM
       @param[in] A Matrix field containing the A input matrices
       @param[in] B Matrix field containing the A input matrices
       @param[in/out] C Matrix field containing the result, and matrix to be added
       @param[in] cublas_param Parameter structure defining the GEMM type
       @param[in] Location of the input/output data
       @return Number of flops done in this computation
    */
<<<<<<< HEAD
    long long BatchGEMM(void *A, void* B, void* C, QudaCublasParam cublas_param, QudaFieldLocation location);
    
=======
    long long BatchGEMM(void *A, void *B, void *C, QudaCublasParam cublas_param, QudaFieldLocation location);

>>>>>>> d47a7a26
  } // namespace cublas

} // namespace quda<|MERGE_RESOLUTION|>--- conflicted
+++ resolved
@@ -37,13 +37,8 @@
        @param[in] Location of the input/output data
        @return Number of flops done in this computation
     */
-<<<<<<< HEAD
-    long long BatchGEMM(void *A, void* B, void* C, QudaCublasParam cublas_param, QudaFieldLocation location);
-    
-=======
     long long BatchGEMM(void *A, void *B, void *C, QudaCublasParam cublas_param, QudaFieldLocation location);
 
->>>>>>> d47a7a26
   } // namespace cublas
 
 } // namespace quda