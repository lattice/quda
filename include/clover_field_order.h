--- conflicted
+++ resolved
@@ -467,57 +467,33 @@
         }
 
         /**
-<<<<<<< HEAD
-	 * @brief Returns the L2 norm suared of the field
-	 * @param[in] dim Which dimension we are taking the norm of (dummy for clover)
-	 * @return L1 norm
-	 */
-	__host__ double norm2(int =-1, bool global=true) const {
-=======
-         * @brief Returns the L2 norm suared of the field
+         * @brief Returns the L2 norm squared of the field
          * @param[in] dim Which dimension we are taking the norm of (dummy for clover)
          * @return L1 norm
          */
-        __host__ double norm2(int dim=-1, bool global=true) const {
->>>>>>> f9c80ba6
+        __host__ double norm2(int =-1, bool global=true) const {
           double nrm2 = accessor.transform_reduce(location, square_<double, Float>(), 0.0, plus<double>());
           if (global) comm_allreduce(&nrm2);
           return nrm2;
         }
 
         /**
-<<<<<<< HEAD
-	 * @brief Returns the Linfinity norm of the field
-	 * @param[in] dim Which dimension we are taking the Linfinity norm of (dummy for clover)
-	 * @return Linfinity norm
-	 */
-	__host__ double abs_max(int =-1, bool global=true) const {
-=======
          * @brief Returns the Linfinity norm of the field
          * @param[in] dim Which dimension we are taking the Linfinity norm of (dummy for clover)
          * @return Linfinity norm
          */
-        __host__ double abs_max(int dim=-1, bool global=true) const {
->>>>>>> f9c80ba6
+        __host__ double abs_max(int =-1, bool global=true) const {
           double absmax = accessor.transform_reduce(location, abs_<Float, Float>(), 0.0, maximum<Float>());
           if (global) comm_allreduce_max(&absmax);
           return absmax;
         }
 
         /**
-<<<<<<< HEAD
-	 * @brief Returns the minimum absolute value of the field
-	 * @param[in] dim Which dimension we are taking the minimum abs of (dummy for clover)
-	 * @return Minimum norm
-	 */
-	__host__ double abs_min(int =-1, bool global=true) const {
-=======
          * @brief Returns the minimum absolute value of the field
          * @param[in] dim Which dimension we are taking the minimum abs of (dummy for clover)
          * @return Minimum norm
          */
-        __host__ double abs_min(int dim=-1, bool global=true) const {
->>>>>>> f9c80ba6
+        __host__ double abs_min(int =-1, bool global=true) const {
           double absmax = accessor.transform_reduce(location, abs_<Float, Float>(), std::numeric_limits<double>::max(),
                                                     minimum<Float>());
           if (global) comm_allreduce_min(&absmax);
@@ -625,12 +601,7 @@
 	 */
 	__device__ __host__ inline void load(real v[block], int x, int parity, int chirality) const
         {
-<<<<<<< HEAD
           norm_type nrm = isFixed<Float>::value ? vector_load<float>(norm, parity * norm_offset + chirality * stride + x) : 0;
-=======
-          norm_type nrm;
-          if (isFixed<Float>::value) { nrm = vector_load<float>(norm, parity * norm_offset + chirality * stride + x); }
->>>>>>> f9c80ba6
 
 #pragma unroll
 	  for (int i=0; i<M; i++) {
