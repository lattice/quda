#pragma once

/**
 * @file  clover_field_order.h
 * @brief Main header file for host and device accessors to CloverFields
 *
 */

#include <limits>
#include <register_traits.h>
#include <convert.h>
#include <clover_field.h>
#include <complex_quda.h>
#include <quda_matrix.h>
#include <color_spinor.h>
#include <load_store.h>
#include <aos.h>
#include <transform_reduce.h>

namespace quda {

  /**
     @brief clover_wrapper is an internal class that is used to
     wrap instances of clover accessors, currying in a specifc
     location and chirality on the field.  The operator() accessors in
     clover-field accessors return instances to this class,
     allowing us to then use operator overloading upon this class
     to interact with the HMatrix class.  As a result we can
     include clover-field accessors directly in HMatrix
     expressions in kernels without having to declare temporaries
     with explicit calls to the load/save methods in the
     clover-field accessors.
  */
  template <typename Float, typename T>
    struct clover_wrapper {
    const T &field;
    const int x_cb;
    const int parity;
    const int chirality;

    /**
       @brief clover_wrapper constructor
       @param[in] a clover field accessor we are wrapping
       @param[in] x_cb checkerboarded space-time index we are accessing
       @param[in] parity Parity we are accessing
       @param[in] chirality Chirality we are accessing
    */
    __device__ __host__ inline clover_wrapper<Float, T>(const T &field, int x_cb, int parity, int chirality) :
      field(field), x_cb(x_cb), parity(parity), chirality(chirality)
    {
    }

      /**
	 @brief Assignment operator with H matrix instance as input
	 @param[in] C ColorSpinor we want to store in this accessor
      */
      template <typename C> __device__ __host__ inline void operator=(const C &a) const
      {
        field.save(a.data, x_cb, parity, chirality);
      }
    };

  template <typename T, int N>
    template <typename S>
    __device__ __host__ inline void HMatrix<T,N>::operator=(const clover_wrapper<T,S> &a) {
    a.field.load(data, a.x_cb, a.parity, a.chirality);
  }

  template <typename T, int N>
    template <typename S>
    __device__ __host__ inline HMatrix<T,N>::HMatrix(const clover_wrapper<T,S> &a) {
    a.field.load(data, a.x_cb, a.parity, a.chirality);
  }

  namespace clover {

    template <typename real, int block, bool enable_reconstruct> struct reconstruct_t {

      real diagonal;

      constexpr reconstruct_t(real diagonal) : diagonal(diagonal) { }

      /** Length of compressed block */
      static constexpr int compressed_block_size() { return 28; }

      // map from in-kernel internal order to storaage order for a chiral block with Nc = 3
      constexpr auto pack_idx(int i) const
      {
        constexpr int order[] = {0,  1,  2,  3,  28, 29,                             // diagonal elements
                                 4,  5,  6,  7,  8,  9,  10, 11, 12, 13, 14, 15, 16, // off diagonals
                                 17, 18, 19, 20, 21, 22, 23, 24, 25, 26, 27, 30, 31, 32, 33, 34, 35};
        return order[i];
      }

      // inverse of pack_idx
      constexpr auto unpack_idx(int i) const
      {
        constexpr int order[] = {0,  1,  2,  3,  6,  7,  8,  9,  10, 11, 12, 13, 14, 15, 16, 17, 18, 19,
                                 20, 21, 22, 23, 24, 25, 26, 27, 28, 29, 4,  5,  30, 31, 32, 33, 34, 35};
        return order[i];
      }

      constexpr auto compress_idx(int i) const
      {
        constexpr int order[] = {0,  1,  2,                                      // uncompressed diagonals
                                 0,  1,  2,                                      // compressed diagonals
                                 6,  7,  8,  9,  10, 11, 12, 13, 14, 15, 16, 17, // uncompressed off diagonals
                                 18, 19, 20, 21, 22, 23, 24, 25, 26, 27, 28, 29, // uncompressed off diagonals
                                 6,  7,  8,  9,  16, 17};                        // compressed off diagonals
        return order[i];
      }

      constexpr auto pack_compress_idx(int i) const
      {
        constexpr int order[] = {0,  1,  2,                                          // uncompressed diagonals
                                 0,  1,  2,                                          // compressed diagonals
                                 4,  5,  6,  7,  8,  9,  10, 11, 12, 13, 14, 15, 16, // uncompressed off diagonals
                                 17, 18, 19, 20, 21, 22, 23, 24, 25, 26, 27,         // uncompressed off diagonals
                                 4,  5,  6,  7,  14, 15};                            // compressed off diagonals
        return order[i];
      }

      template <typename T> constexpr T decompress(const T &in, int k) const
      {
        switch (k) {
        case 0:
        case 1:
        case 2: return diagonal + in;
        case 3:
        case 4:
        case 5: return diagonal - in;
        case 30:
        case 31:
        case 32:
        case 33:
        case 34:
        case 35: return -in;
        default: return in;
        }
      }

      template <typename T1, typename T2> __device__ __host__ inline void unpack(T1 &out, const T2 &in) const
      {
#pragma unroll
        for (int i = 0; i < compressed_block_size(); i++) out[unpack_idx(i)] = in[i];

          // first reconstruct second set of diagonal elements before we reconstruct the first set
#pragma unroll
        for (int i = 0; i < 3; i++) out[i + 3] = diagonal - out[i];
#pragma unroll
        for (int i = 0; i < 3; i++) out[i + 0] = diagonal + out[i];

        out[30] = -out[6];
        out[31] = -out[7];
        out[32] = -out[8];
        out[33] = -out[9];
        out[34] = -out[16];
        out[35] = -out[17];
      }

      template <typename T1, typename T2> __device__ __host__ inline void pack(T1 &out, const T2 &in) const
      {
#pragma unroll
        for (int i = 0; i < compressed_block_size(); i++) out[i] = in[unpack_idx(i)];
          // remove diagonal constant
#pragma unroll
        for (int i = 0; i < 3; i++) out[i] -= diagonal;
        out[3] = 0.0; // intentionally zero this so that it can't contribute to the max element
      }
    };

    template <typename real, int block> struct reconstruct_t<real, block, false> {

      real diagonal;
      constexpr reconstruct_t(real diagonal) : diagonal(diagonal) { }
      static constexpr auto compressed_block_size() { return block; } /** Length of compressed block */
      constexpr auto pack_idx(int i) const { return i; }
      constexpr auto compress_idx(int i) const { return i; }
      constexpr auto pack_compress_idx(int i) const { return i; }

      template <typename T> constexpr T decompress(const T &in, int) const { return in; }

      template <typename T1, typename T2> __device__ __host__ inline void unpack(T1 &out, const T2 &in) const
      {
#pragma unroll
        for (int i = 0; i < block; i++) out[i] = in[i];
      }

      template <typename T1, typename T2> __device__ __host__ inline void pack(T1 &out, const T2 &in) const
      {
#pragma unroll
        for (int i = 0; i < block; i++) out[i] = in[i];
      }
    };

    /**
       The internal ordering for each clover matrix has chirality as the
       slowest running dimension, with the internal 36 degrees of
       freedom stored as follows (s=spin, c = color)

       i |  row  |  col  |
           s   c   s   c   z
       0   0   0   0   0   0
       1   0   1   0   1   0
       2   0   2   0   2   0
       3   1   0   1   0   0
       4   1   1   1   1   0
       5   1   2   1   2   0
       6   0   1   0   0   0
       7   0   1   0   0   1
       8   0   2   0   0   0
       9   0   2   0   0   1
       10  1   0   0   0   0
       11  1   0   0   0   1
       12  1   1   0   0   0
       13  1   1   0   0   1
       14  1   2   0   0   0
       15  1   2   0   0   1
       16  0   2   0   1   0
       17  0   2   0   1   1
       18  1   0   0   1   0
       19  1   0   0   1   1
       20  1   1   0   1   0
       21  1   1   0   1   1
       22  1   2   0   1   0
       23  1   2   0   1   1
       24  1   0   0   2   0
       25  1   0   0   2   1
       26  1   1   0   2   0
       27  1   1   0   2   1
       28  1   2   0   2   0
       29  1   2   0   2   1
       30  1   1   1   0   0
       31  1   1   1   0   1
       32  1   2   1   0   0
       33  1   2   1   0   1
       34  1   2   1   1   0
       35  1   2   1   1   1

       For each chirality the first 6 entires are the pure real
       diagonal entries.  The following 30 entries correspond to the
       15 complex numbers on the strictly lower triangular.

       E.g., N = 6 (2 spins x 3 colors) and
       # entries = 1/2 * N * (N-1)

       The storage order on the strictly lower triangular is column
       major, which complicates the indexing, since we have to count
       backwards from the end of the array.

       // psuedo code in lieu of implementation
       int row = s_row*3 + c_row;
       int col = s_col*3 + c_col;
       if (row == col) {
         return complex(a[row])
       } else if (col < row) {

         // below we find the offset into each chiral half.  First
         // compute the offset into the strictly lower triangular
         // part, counting from the lower right.  This requires we
         // change to prime coordinates.
         int row' = N - row;
         int col' = N - col;

         // The linear offset (in bottom-right coordinates) to the
         // required element is simply 1/2*col'*(col'-1) + col - row.
         // Subtract this offset from the number of elements: N=6,
         // means 15 elements (14 with C-style indexing)), multiply by
         // two to account for complexity and then add on number of
         // real diagonals at the end

         int k = 2 * ( (1/2 N*(N-1) -1) - (1/2 * col' * (col'-1) + col - row) + N;
         return complex(a[2*k], a[2*k+1]);
       } else {
         conj(swap(col,row));
       }

    */

    template<typename Float, int nColor, int nSpin, QudaCloverFieldOrder order> struct Accessor {
      Accessor(const CloverField &, bool = false) { errorQuda("Not implemented for order %d", order); }
      constexpr complex<Float> &operator()(int, int, int, int, int, int) const { return complex<Float>(0.0); }

      template <typename helper, typename reducer>
      constexpr double transform_reduce(QudaFieldLocation, helper, double, reducer) const
      {
        return 0.0;
      }
    };

    template <int N> constexpr int indexFloatN(int k, int stride, int x)
    {
      int j = k / N;
      int i = k % N;
      return (j * stride + x) * N + i;
    };

    template <typename Float, int nColor, int nSpin, QudaCloverFieldOrder order> struct FloatNAccessor {
      const Float *a;
      const int stride;
      const size_t offset_cb;
      const int compressed_block_size;
      static constexpr int N = nColor * nSpin / 2;
      reconstruct_t<Float, N * N, clover::reconstruct()> recon;
      FloatNAccessor(const CloverField &A, bool inverse = false) :
        a(static_cast<Float *>(const_cast<void *>(A.V(inverse)))),
        stride(A.VolumeCB()),
        offset_cb(A.Bytes() / (2 * sizeof(Float))),
        compressed_block_size(A.compressed_block_size()),
        recon(A.Diagonal())
      {
      }

      __device__ __host__ inline complex<Float> operator()(int parity, int x, int chirality, int s_row, int s_col,
                                                           int c_row, int c_col) const
      {
        int row = s_row * nColor + c_row;
        int col = s_col * nColor + c_col;
        const Float *a_ = a + parity * offset_cb + stride * chirality * compressed_block_size;

        if (row == col) {
          auto a = a_[indexFloatN<order>(recon.pack_compress_idx(row), stride, x)];
          return static_cast<Float>(2.0) * complex<Float>(recon.decompress(a, row));
        } else if (col < row) {
          // switch coordinates to count from bottom right instead of top left of matrix
	  int k = N*(N-1)/2 - (N-col)*(N-col-1)/2 + row - col - 1;
          int idx = N + 2*k;

          auto a = complex<Float>(a_[indexFloatN<order>(recon.pack_compress_idx(idx + 0), stride, x)],
                                  a_[indexFloatN<order>(recon.pack_compress_idx(idx + 1), stride, x)]);
          return static_cast<Float>(2.0)
            * complex<Float>(recon.decompress(a.real(), idx), recon.decompress(a.imag(), idx + 1));
        } else {
          // requesting upper triangular so return conjugate transpose
	  // switch coordinates to count from bottom right instead of top left of matrix
	  int k = N*(N-1)/2 - (N-row)*(N-row-1)/2 + col - row - 1;
          int idx = N + 2*k;

          auto a = complex<Float>(a_[indexFloatN<order>(recon.pack_compress_idx(idx + 0), stride, x)],
                                  a_[indexFloatN<order>(recon.pack_compress_idx(idx + 1), stride, x)]);
          return static_cast<Float>(2.0)
            * complex<Float>(recon.decompress(a.real(), idx), -recon.decompress(a.imag(), idx + 1));
        }
      }

      template <typename helper, typename reducer>
      __host__ double transform_reduce(QudaFieldLocation location, helper h, double init, reducer r) const
      {
        // just use offset_cb, since factor of two from parity is equivalent to complexity
        return ::quda::transform_reduce(location, reinterpret_cast<const complex<Float> *>(a), offset_cb, h, init, r);
      }

      constexpr Float scale() const { return static_cast<Float>(2.0); } // normalization of native storage
    };

    template <typename Float, int nColor, int nSpin>
    struct Accessor<Float, nColor, nSpin, QUDA_FLOAT2_CLOVER_ORDER>
      : FloatNAccessor<Float, nColor, nSpin, QUDA_FLOAT2_CLOVER_ORDER> {
      Accessor(const CloverField &A, bool inverse = false) :
        FloatNAccessor<Float, nColor, nSpin, QUDA_FLOAT2_CLOVER_ORDER>(A, inverse)
      {
      }
    };

    template <typename Float, int nColor, int nSpin>
    struct Accessor<Float, nColor, nSpin, QUDA_FLOAT4_CLOVER_ORDER>
      : FloatNAccessor<Float, nColor, nSpin, QUDA_FLOAT4_CLOVER_ORDER> {
      Accessor(const CloverField &A, bool inverse = false) :
        FloatNAccessor<Float, nColor, nSpin, QUDA_FLOAT4_CLOVER_ORDER>(A, inverse)
      {
      }
    };

    template <typename Float, int nColor, int nSpin>
    struct Accessor<Float, nColor, nSpin, QUDA_FLOAT8_CLOVER_ORDER>
      : FloatNAccessor<Float, nColor, nSpin, QUDA_FLOAT8_CLOVER_ORDER> {
      Accessor(const CloverField &A, bool inverse = false) :
        FloatNAccessor<Float, nColor, nSpin, QUDA_FLOAT8_CLOVER_ORDER>(A, inverse)
      {
      }
    };

    template <typename Float, int nColor, int nSpin> struct Accessor<Float, nColor, nSpin, QUDA_PACKED_CLOVER_ORDER> {
      Float *a;
      size_t offset_cb;
      const int N = nSpin * nColor / 2;
      const complex<Float> zero;
      Accessor(const CloverField &A, bool inverse = false) :
        a(static_cast<Float *>(const_cast<void *>(A.V(inverse)))),
        offset_cb(A.Bytes() / (2 * sizeof(Float))),
        zero(complex<Float>(0.0, 0.0))
      {
      }

      __device__ __host__ inline complex<Float> operator()(int parity, int x, int chirality, int s_row, int s_col,
                                                           int c_row, int c_col) const
      {
        unsigned int row = s_row * nColor + c_row;
        unsigned int col = s_col * nColor + c_col;

        if (row == col) {
          complex<Float> tmp = a[parity * offset_cb + (x * 2 + chirality) * N * N + row];
          return tmp;
        } else if (col < row) {
          // switch coordinates to count from bottom right instead of top left of matrix
	  int k = N*(N-1)/2 - (N-col)*(N-col-1)/2 + row - col - 1;
          int idx = (x*2 + chirality)*N*N + N + 2*k;
          return complex<Float>(a[parity * offset_cb + idx], a[parity * offset_cb + idx + 1]);
        } else {
          // switch coordinates to count from bottom right instead of top left of matrix
	  int k = N*(N-1)/2 - (N-row)*(N-row-1)/2 + col - row - 1;
          int idx = (x*2 + chirality)*N*N + N + 2*k;
          return complex<Float>(a[parity * offset_cb + idx], -a[parity * offset_cb + idx + 1]);
        }
      }

      template <typename helper, typename reducer>
      __host__ double transform_reduce(QudaFieldLocation location, helper h, double init, reducer r) const
      {
        return ::quda::transform_reduce(location, reinterpret_cast<complex<Float> *>(a), offset_cb, h, init, r);
      }

      constexpr Float scale() const { return static_cast<Float>(1.0); }
    };

    /**
       This is a template driven generic clover field accessor.  To
       deploy for a specifc field ordering, the two operator()
       accessors have to be specialized for that ordering.
     */
    template <typename Float, int nColor, int nSpin, QudaCloverFieldOrder order>
      struct FieldOrder {

      /** Does this field type support ghost zones? */
      static constexpr bool supports_ghost_zone = false;

    protected:
      /** An internal reference to the actual field we are accessing */
      CloverField &A;
      const int volumeCB;
      const Accessor<Float, nColor, nSpin, order> accessor;
      bool inverse;
      const QudaFieldLocation location;

    public:
      /**
       * Constructor for the FieldOrder class
       * @param field The field that we are accessing
       */
      FieldOrder(CloverField &A, bool inverse = false) :
        A(A), volumeCB(A.VolumeCB()), accessor(A, inverse), inverse(inverse), location(A.Location())
      {
      }

      CloverField &Field() { return A; }

      /**
       * @brief Read-only complex-member accessor function.  This is a
       * special variant that is compatible with the equivalent
       * gauge::FieldOrder accessor so these can be used
       * interchangebly in templated code
       *
       * @param parity Parity index
       * @param x_cb checkerboard site index
       * @param chirality Chirality index
       * @param s_row row spin index
       * @param c_row row color index
       * @param s_col col spin index
       * @param c_col col color index
       */
      __device__ __host__ inline complex<Float> operator()(int parity, int x, int chirality, int s_row, int s_col,
                                                           int c_row, int c_col) const
      {
        return accessor(parity, x, chirality, s_row, s_col, c_row, c_col);
        }

        /** Returns the number of field colors */
        constexpr int Ncolor() const { return nColor; }

        /** Returns the field volume */
        constexpr int Volume() const { return 2 * volumeCB; }

        /** Returns the field volume */
        constexpr int VolumeCB() const { return volumeCB; }

        /** Return the size of the allocation (parity left out and added as needed in Tunable::bytes) */
        size_t Bytes() const {
          return static_cast<size_t>(volumeCB) * A.compressed_block_size() * 2ll * sizeof(Float); // 2 from chirality
        }

        /**
	 * @brief Returns the L1 norm of the field
	 * @param[in] dim Which dimension we are taking the norm of (dummy for clover)
	 * @return L1 norm
	 */
        __host__ double norm1(int = -1, bool global = true) const
        {
          commGlobalReductionPush(global);
          double nrm1
            = accessor.scale() * accessor.transform_reduce(location, abs_<double, Float>(), 0.0, plus<double>());
          commGlobalReductionPop();
          return nrm1;
        }

        /**
         * @brief Returns the L2 norm squared of the field
         * @param[in] dim Which dimension we are taking the norm of (dummy for clover)
         * @return L1 norm
         */
        __host__ double norm2(int = -1, bool global = true) const
        {
          commGlobalReductionPush(global);
          double nrm2 = accessor.scale() * accessor.scale()
            * accessor.transform_reduce(location, square_<double, Float>(), 0.0, plus<double>());
          commGlobalReductionPop();
          return nrm2;
        }

        /**
         * @brief Returns the Linfinity norm of the field
         * @param[in] dim Which dimension we are taking the Linfinity norm of (dummy for clover)
         * @return Linfinity norm
         */
        __host__ double abs_max(int = -1, bool global = true) const
        {
          commGlobalReductionPush(global);
          double absmax
            = accessor.scale() * accessor.transform_reduce(location, abs_max_<Float, Float>(), 0.0, maximum<Float>());
          commGlobalReductionPop();
          return absmax;
        }

        /**
         * @brief Returns the minimum absolute value of the field
         * @param[in] dim Which dimension we are taking the minimum abs of (dummy for clover)
         * @return Minimum norm
         */
        __host__ double abs_min(int = -1, bool global = true) const
        {
          commGlobalReductionPush(global);
          double absmin = accessor.scale()
            * accessor.transform_reduce(location, abs_min_<Float, Float>(), std::numeric_limits<double>::max(),
                                        minimum<Float>());
          commGlobalReductionPop();
          return absmin;
        }
      };

    /**
       @brief Accessor routine for CloverFields in native field order.
       @tparam Float Underlying storage data type of the field
       @tparam length Total number of elements per packed clover matrix (e.g., 72)
       @tparam N Number of real numbers per short vector
       @tparam add_rho Whether to add the constant rho onto the
       diagonal.  This is used to enable Hasenbusch mass
       preconditioning.
       @tparam huge_alloc Template parameter that enables 64-bit
       pointer arithmetic for huge allocations (e.g., packed set of
       vectors).  Default is to use 32-bit pointer arithmetic.
    */
      template <typename Float, int length, int N, bool add_rho = false,
                bool enable_reconstruct_ = clover::reconstruct(), bool huge_alloc = false>
      struct FloatNOrder {
        static constexpr bool enable_reconstruct = enable_reconstruct_;
        using Accessor = FloatNOrder<Float, length, N, add_rho, enable_reconstruct, huge_alloc>;
        using real = typename mapper<Float>::type;
        typedef typename VectorType<Float, N>::type Vector;
        typedef typename AllocType<huge_alloc>::type AllocInt;
        typedef float norm_type;
        static constexpr int Ns = 4;
        static constexpr int Nc = 3;
        static constexpr int block = (Nc * Ns / 2) * (Nc * Ns / 2); // elements in a chiral block
        static_assert(2 * block == length, "2 * block != length");
        static_assert(!enable_reconstruct || (enable_reconstruct && Nc == 3), "Reconstruct requires Nc=3");
        reconstruct_t<real, block, enable_reconstruct> recon;
        static constexpr int compressed_block = reconstruct_t<real, block, enable_reconstruct>::compressed_block_size();
        static constexpr int M = (compressed_block + N - 1) / N; /** number of short vectors per chiral block we need to read */
        static constexpr int M_offset = compressed_block / N;    /** the block offset that contains the second chiral block */
        static constexpr int M_rem = compressed_block % N;       /** the remainder of the chiral block not divisible by N */
        Float *clover;
        norm_type nrm;
        norm_type nrm_inv;

        const bool is_inverse;
        const AllocInt offset; // offset can be 32-bit or 64-bit
        const int volumeCB;

	const bool twisted;
	const real mu2;
        const real rho;

        size_t bytes;
	void *backup_h; //! host memory for backing up the field when tuning

        FloatNOrder(const CloverField &clover, bool is_inverse, Float *clover_ = nullptr) :
          recon(clover.Diagonal()),
          nrm(clover.max_element(is_inverse) / 2), // factor of two in normalization
          nrm_inv(fixedMaxValue<Float>::value / nrm),
          is_inverse(is_inverse),
          offset(clover.Bytes() / (2 * sizeof(Float) * N)),
          volumeCB(clover.VolumeCB()),
          twisted(clover.Twisted()),
          mu2(clover.Mu2()),
          rho(clover.Rho()),
          bytes(clover.Bytes()),
          backup_h(nullptr)
        {
          if (clover.Order() != N) errorQuda("Invalid clover order %d for FloatN (N=%d) accessor", clover.Order(), N);
          if (clover.Reconstruct() != enable_reconstruct)
            errorQuda("Accessor reconstruct = %d does not match field reconstruct %d", enable_reconstruct,
                      clover.Reconstruct());
          if (clover.max_element(is_inverse) == 0.0 && isFixed<Float>::value)
            errorQuda("%p max_element(%d) appears unset", &clover, is_inverse);
          if (clover.Diagonal() == 0.0 && clover.Reconstruct()) errorQuda("%p diagonal appears unset", &clover);
          this->clover = clover_ ? clover_ : (Float *)(clover.V(is_inverse));
        }

        bool Twisted() const { return twisted; }
	real Mu2() const { return mu2; }

        /**
           @brief This accessor routine returns a const clover_wrapper to this object,
           allowing us to overload various operators for manipulating at
           the site level interms of matrix operations.
           @param[in] x_cb Checkerboarded space-time index we are requesting
           @param[in] parity Parity we are requesting
           @param[in] chirality Chirality we are requesting
           @return Instance of a clover_wrapper that curries in access to
           this field at the above coordinates.
        */
        __device__ __host__ inline auto operator()(int x_cb, int parity, int chirality) const
        {
          return clover_wrapper<real, Accessor>(*this, x_cb, parity, chirality);
        }

        /**
<<<<<<< HEAD
	   @brief Load accessor for a single chiral block
	   @param[out] v Vector of loaded elements
	   @param[in] x Checkerboarded site index
	   @param[in] parity Field parity
	   @param[in] chirality Chiral block index
	 */
        __device__ __host__ inline void load(real v[block], int x, int parity, int chirality) const
        {
          constexpr int M = (compressed_block + N - 1) / N; // number of short vectors per chiral block
          constexpr int M_offset = compressed_block / N;    // number of short vectors per chiral block

          array<real, M * N> tmp;
          array<real, compressed_block> tmp2;

#pragma unroll
	  for (int i=0; i<M; i++) {
            // first load from memory
            Vector vecTmp = vector_load<Vector>(clover, parity * offset + x + volumeCB * (chirality * M_offset + i));

            // second do scalar copy converting into register type
#pragma unroll
            for (int j = 0; j < N; j++) { copy_and_scale(tmp[i * N + j], reinterpret_cast<Float *>(&vecTmp)[j], nrm); }
          }

#pragma unroll
          for (int i = 0; i < compressed_block; i++) tmp2[i] = tmp[i + chirality * compressed_block % N];

          recon.unpack(v, tmp2);

          if (add_rho) {
#pragma unroll
            for (int i = 0; i < 6; i++) v[i] += rho;
          }
        }

        /**
           @brief Store accessor for a single chiral block
           @param[out] v Vector of elements to be stored
           @param[in] x Checkerboarded site index
           @param[in] parity Field parity
           @param[in] chirality Chiral block index
         */
        __device__ __host__ inline void save(const real v[block], int x, int parity, int chirality) const
        {
          constexpr int M = (compressed_block + N - 1) / N; // number of short vectors per chiral block
          constexpr int M_offset = compressed_block / N;    // number of short vectors per chiral block

          array<real, compressed_block> tmp;
          recon.pack(tmp, v);
#pragma unroll
          for (int i = 0; i < compressed_block; i++) tmp[i] = isFixed<Float>::value ? tmp[i] * nrm_inv : tmp[i];

#pragma unroll
          for (int i = 0; i < M_offset; i++) {
            Vector vecTmp;
            // first do scalar copy converting into storage type
#pragma unroll
            for (int j = 0; j < N; j++)
              copy_scaled(reinterpret_cast<Float *>(&vecTmp)[j], tmp[chirality * Nrem + i * N + j]);
            // second do vectorized copy into memory
            vector_store(clover, parity * offset + x + volumeCB * (chirality * M + i), vecTmp);
          }

          if (Nrem) {
            typename VectorType<Float, std::max(Nrem, 1)>::type vecTmp;
            // first do scalar copy converting into storage type
#pragma unroll
            for (int j = 0; j < Nrem; j++)
              copy_scaled(reinterpret_cast<Float *>(&vecTmp)[j], tmp[(1 - chirality) * M_offset * N + j]);

            char *ptr = reinterpret_cast<char *>(reinterpret_cast<Vector *>(clover) + parity * offset + x);
            ptr += (volumeCB * (M_offset * N) + chirality * Nrem) * sizeof(Float);
            vector_store(ptr, 0, vecTmp); // second do vectorized copy into memory
          }
        }

        /**
=======
>>>>>>> 8cf77c3c
           @brief Load accessor for a single compressed chiral block
           @param[out] v Vector of loaded elements
           @param[in] x Checkerboarded site index
           @param[in] parity Field parity
           @param[in] chirality Chiral block index
         */
        __device__ __host__ inline void raw_load(real v[compressed_block], int x, int parity, int chirality) const
        {
          // the chiral block size may not be exactly divisible by N, in which case we need to over-size the read 
          array<real, M * N> tmp;             // array storing the elements read in

#pragma unroll
          for (int i = 0; i < M; i++) {
            // first load from memory
            Vector vecTmp = vector_load<Vector>(clover, parity * offset + x + volumeCB * (chirality * M_offset + i));

            // second do scalar copy converting into register type
#pragma unroll
            for (int j = 0; j < N; j++) { copy_and_scale(tmp[i * N + j], reinterpret_cast<Float *>(&vecTmp)[j], nrm); }
          }

#pragma unroll
          for (int i = 0; i < compressed_block; i++) v[i] = tmp[i + chirality * compressed_block % N];
        }

        __device__ __host__ inline void raw_load(real v[2 * compressed_block], int x, int parity) const
        {
#pragma unroll
          for (int ch = 0; ch < 2; ch++) raw_load(v + ch * compressed_block, x, parity, ch);
        }

        /**
	   @brief Load accessor for a single chiral block
	   @param[out] v Vector of loaded elements
	   @param[in] x Checkerboarded site index
	   @param[in] parity Field parity
	   @param[in] chirality Chiral block index
	 */
        __device__ __host__ inline void load(real v[block], int x, int parity, int chirality) const
        {
          array<real, compressed_block> tmp;
          raw_load(tmp.data, x, parity, chirality);
          recon.unpack(v, tmp);

          if (add_rho) {
#pragma unroll
            for (int i = 0; i < 6; i++) v[i] += rho;
          }
        }

        /**
           @brief Store accessor for a single chiral block
           @param[out] v Vector of elements to be stored
           @param[in] x Checkerboarded site index
           @param[in] parity Field parity
           @param[in] chirality Chiral block index
         */
        __device__ __host__ inline void raw_save(const real v[compressed_block], int x, int parity, int chirality) const
        {
          // the chiral block size may not be exactly divisible by N,
          // in which case we write the divisble part first and then
          // deal with the remainder afterwards
          array<real, compressed_block> tmp;
#pragma unroll
          for (int i = 0; i < compressed_block; i++) tmp[i] = isFixed<Float>::value ? v[i] * nrm_inv : v[i];

#pragma unroll
          for (int i = 0; i < M_offset; i++) {
            Vector vecTmp;
            // first do scalar copy converting into storage type
#pragma unroll
            for (int j = 0; j < N; j++)
              copy_scaled(reinterpret_cast<Float *>(&vecTmp)[j], tmp[chirality * M_rem + i * N + j]);
            // second do vectorized copy into memory
            vector_store(clover, parity * offset + x + volumeCB * (chirality * M + i), vecTmp);
          }

          if (M_rem) {
            typename VectorType<Float, std::max(M_rem, 1)>::type vecTmp;
            // first do scalar copy converting into storage type
#pragma unroll
            for (int j = 0; j < M_rem; j++)
              copy_scaled(reinterpret_cast<Float *>(&vecTmp)[j], tmp[(1 - chirality) * M_offset * N + j]);

            char *ptr = reinterpret_cast<char *>(reinterpret_cast<Vector *>(clover) + parity * offset + x);
<<<<<<< HEAD
            ptr += (volumeCB * (M_offset * N) + chirality * Nrem) * sizeof(Float);
=======
            ptr += (stride * (M_offset * N) + chirality * M_rem) * sizeof(Float);
>>>>>>> 8cf77c3c
            vector_store(ptr, 0, vecTmp); // second do vectorized copy into memory
          }
        }

        __device__ __host__ inline void raw_save(const real v[2 * compressed_block], int x, int parity) const
        {
#pragma unroll
          for (int ch = 0; ch < 2; ch++) raw_save(v + ch * compressed_block, x, parity, ch);
        }

        /**
           @brief Store accessor for a single chiral block
           @param[out] v Vector of elements to be stored
           @param[in] x Checkerboarded site index
           @param[in] parity Field parity
           @param[in] chirality Chiral block index
         */
        __device__ __host__ inline void save(const real v[block], int x, int parity, int chirality) const
        {
          array<real, compressed_block> tmp;
          recon.pack(tmp, v);
          raw_save(tmp.data, x, parity, chirality);
        }

        /**
           @brief Load accessor for the clover matrix
           @param[out] v Vector of loaded elements
           @param[in] x Checkerboarded site index
           @param[in] parity Field parity
           @param[in] chirality Chiral block index
         */
        __device__ __host__ inline void load(real v[], int x, int parity) const
        {
#pragma unroll
          for (int chirality = 0; chirality < 2; chirality++) load(&v[chirality * block], x, parity, chirality);
        }

        /**
           @brief Store accessor for the clover matrix
           @param[out] v Vector of elements to be stored
           @param[in] x Checkerboarded site index
           @param[in] parity Field parity
           @param[in] chirality Chiral block index
         */
        __device__ __host__ inline void save(const real v[], int x, int parity) const
        {
#pragma unroll
          for (int chirality = 0; chirality < 2; chirality++) save(&v[chirality * block], x, parity, chirality);
        }

        /**
	   @brief Backup the field to the host when tuning
	*/
	void save() {
	  if (backup_h) errorQuda("Already allocated host backup");
	  backup_h = safe_malloc(bytes);
          qudaMemcpy(backup_h, clover, bytes, qudaMemcpyDeviceToHost);
        }

        /**
           @brief Restore the field from the host after tuning
        */
        void load()
        {
          qudaMemcpy(clover, backup_h, bytes, qudaMemcpyHostToDevice);
          host_free(backup_h);
          backup_h = nullptr;
        }

        size_t Bytes() const { return 2 * decltype(recon)::compressed_block_size() * sizeof(Float); }
      };

    /**
       QDP ordering for clover fields
    */
      template <typename Float, int length = 72> struct QDPOrder {
        static constexpr bool enable_reconstruct = false;
        typedef typename mapper<Float>::type RegType;
        Float *clover;
        const int volumeCB;
        const int offset;

        const bool twisted;
        const Float mu2;

        QDPOrder(const CloverField &clover, bool inverse, Float *clover_ = nullptr, void * = nullptr) :
          volumeCB(clover.VolumeCB()),
          offset(clover.Bytes() / (2 * sizeof(Float))),
          twisted(clover.Twisted()),
          mu2(clover.Mu2())
        {
          if (clover.Order() != QUDA_PACKED_CLOVER_ORDER) {
            errorQuda("Invalid clover order %d for this accessor", clover.Order());
          }
          this->clover = clover_ ? clover_ : (Float *)(clover.V(inverse));
        }

        bool  Twisted()	const	{return twisted;}
	Float Mu2()	const	{return mu2;}

	__device__ __host__ inline void load(RegType v[length], int x, int parity) const {
	  // factor of 0.5 comes from basis change
          Float v_[length];
          block_load<Float, length>(v_, &clover[parity * offset + x * length]);
#pragma unroll
          for (int i = 0; i < length; i++) v[i] = 0.5 * v_[i];
        }

        __device__ __host__ inline void save(const RegType v[length], int x, int parity) const
        {
          Float v_[length];
#pragma unroll
          for (int i = 0; i < length; i++) v_[i] = 2.0 * v[i];
          block_store<Float, length>(&clover[parity * offset + x * length], v_);
        }

        size_t Bytes() const { return length*sizeof(Float); }
      };

    /**
       QDPJIT ordering for clover fields
    */
      template <typename Float, int length = 72> struct QDPJITOrder {
        static constexpr bool enable_reconstruct = false;
        typedef typename mapper<Float>::type RegType;
        Float *diag;    /**< Pointers to the off-diagonal terms (two parities) */
        Float *offdiag; /**< Pointers to the diagonal terms (two parities) */
        const int volumeCB;
        const bool twisted;
        const Float mu2;

        QDPJITOrder(const CloverField &clover, bool inverse, Float *clover_ = nullptr, void * = nullptr) :
          volumeCB(clover.VolumeCB()), twisted(clover.Twisted()), mu2(clover.Mu2())
        {
          if (clover.Order() != QUDA_QDPJIT_CLOVER_ORDER) {
            errorQuda("Invalid clover order %d for this accessor", clover.Order());
          }
          offdiag = clover_ ? ((Float **)clover_)[0] : ((Float **)clover.V(inverse))[0];
          diag = clover_ ? ((Float **)clover_)[1] : ((Float **)clover.V(inverse))[1];
        }

        bool Twisted() const { return twisted; }
        Float Mu2() const { return mu2; }

	__device__ __host__ inline void load(RegType v[length], int x, int parity) const {
	  // the factor of 0.5 comes from a basis change
#pragma unroll
          for (int chirality = 0; chirality < 2; chirality++) {
            // set diagonal elements
#pragma unroll
            for (int i = 0; i < 6; i++) {
              v[chirality*36 + i] = 0.5*diag[((i*2 + chirality)*2 + parity)*volumeCB + x];
            }

            // the off diagonal elements
#pragma unroll
            for (int i = 0; i < 30; i++) {
              int z = i%2;
	      int off = i/2;
	      const int idtab[15]={0,1,3,6,10,2,4,7,11,5,8,12,9,13,14};
	      v[chirality*36 + 6 + i] = 0.5*offdiag[(((z*15 + idtab[off])*2 + chirality)*2 + parity)*volumeCB + x];
            }
          }
        }

        __device__ __host__ inline void save(const RegType v[length], int x, int parity) const
        {
          // the factor of 2.0 comes from undoing the basis change
#pragma unroll
          for (int chirality = 0; chirality < 2; chirality++) {
            // set diagonal elements
#pragma unroll
            for (int i = 0; i < 6; i++) {
              diag[((i*2 + chirality)*2 + parity)*volumeCB + x] = 2.0*v[chirality*36 + i];
            }

            // the off diagonal elements
#pragma unroll
            for (int i = 0; i < 30; i++) {
              int z = i%2;
	      int off = i/2;
	      const int idtab[15]={0,1,3,6,10,2,4,7,11,5,8,12,9,13,14};
	      offdiag[(((z*15 + idtab[off])*2 + chirality)*2 + parity)*volumeCB + x] = 2.0*v[chirality*36 + 6 + i];
            }
          }
        }

        size_t Bytes() const { return length*sizeof(Float); }
      };

    /**
       BQCD ordering for clover fields
       struct for reordering a BQCD clover matrix into the order that is
       expected by QUDA.  As well as reordering the clover matrix
       elements, we are also changing basis.
    */
      template <typename Float, int length = 72> struct BQCDOrder {
        static constexpr bool enable_reconstruct = false;
        typedef typename mapper<Float>::type RegType;
        Float *clover[2];
        const int volumeCB;
        const bool twisted;
        const Float mu2;

        BQCDOrder(const CloverField &clover, bool inverse, Float *clover_ = nullptr, void * = nullptr) :
          volumeCB(clover.VolumeCB()), twisted(clover.Twisted()), mu2(clover.Mu2())
        {
          if (clover.Order() != QUDA_BQCD_CLOVER_ORDER) {
            errorQuda("Invalid clover order %d for this accessor", clover.Order());
          }
          this->clover[0] = clover_ ? clover_ : (Float *)(clover.V(inverse));
          this->clover[1] = (Float *)((char *)this->clover[0] + clover.Bytes() / 2);
        }

        bool  Twisted()	const	{return twisted;}
	Float Mu2()	const	{return mu2;}

	/**
	   @param v The output clover matrix in QUDA order
	   @param x The checkerboarded lattice site
	   @param parity The parity of the lattice site
	*/
	__device__ __host__ inline void load(RegType v[length], int x, int parity) const {
	  int bq[36] = { 21, 32, 33, 0,  1, 20,                   // diagonal
			 28, 29, 30, 31, 6, 7,  14, 15, 22, 23,   // column 1  6
			 34, 35, 8, 9, 16, 17, 24, 25,            // column 2  16
			 10, 11, 18, 19, 26, 27,                  // column 3  24
			 2,  3,  4,  5,                           // column 4  30
			 12, 13};

          // flip the sign of the imaginary components
          int sign[36];
#pragma unroll
          for (int i = 0; i < 6; i++) sign[i] = 1;
#pragma unroll
          for (int i = 6; i < 36; i += 2) {
            if ( (i >= 10 && i<= 15) || (i >= 18 && i <= 29) )  { sign[i] = -1; sign[i+1] = -1; }
	    else { sign[i] = 1; sign[i+1] = -1; }
          }

          const int M = length / 2;
#pragma unroll
          for (int chirality = 0; chirality < 2; chirality++)
#pragma unroll
            for (int i = 0; i < M; i++)
              v[chirality * M + i] = sign[i] * clover[parity][x * length + chirality * M + bq[i]];
        }

        // FIXME implement the save routine for BQCD ordered fields
        __device__ __host__ inline void save(RegType[length], int, int) const { }

        size_t Bytes() const { return length*sizeof(Float); }
      };

  } // namespace clover

  // Use traits to reduce the template explosion
  template <typename Float, int N = 72, bool add_rho = false, bool enable_reconstruct = clover::reconstruct()>
  struct clover_mapper {
  };

  // double precision uses Float2
  template <int N, bool add_rho, bool enable_reconstruct> struct clover_mapper<double, N, add_rho, enable_reconstruct> {
    using type = clover::FloatNOrder<double, N, 2, add_rho, enable_reconstruct>;
  };

  // single precision uses Float4
  template <int N, bool add_rho, bool enable_reconstruct> struct clover_mapper<float, N, add_rho, enable_reconstruct> {
    using type = clover::FloatNOrder<float, N, 4, add_rho, enable_reconstruct>;
  };

#ifdef FLOAT8
#define FLOATN 8
#else
#define FLOATN 4
#endif

  // half precision uses Float4
  template <int N, bool add_rho, bool enable_reconstruct> struct clover_mapper<short, N, add_rho, enable_reconstruct> {
    using type = clover::FloatNOrder<short, N, FLOATN, add_rho, enable_reconstruct>;
  };

  // quarter precision uses Float4
  template <int N, bool add_rho, bool enable_reconstruct> struct clover_mapper<int8_t, N, add_rho, enable_reconstruct> {
    using type = clover::FloatNOrder<int8_t, N, FLOATN, add_rho, enable_reconstruct>;
  };

#undef FLOATN

} // namespace quda<|MERGE_RESOLUTION|>--- conflicted
+++ resolved
@@ -634,7 +634,38 @@
         }
 
         /**
-<<<<<<< HEAD
+           @brief Load accessor for a single compressed chiral block
+           @param[out] v Vector of loaded elements
+           @param[in] x Checkerboarded site index
+           @param[in] parity Field parity
+           @param[in] chirality Chiral block index
+         */
+        __device__ __host__ inline void raw_load(real v[compressed_block], int x, int parity, int chirality) const
+        {
+          // the chiral block size may not be exactly divisible by N, in which case we need to over-size the read 
+          array<real, M * N> tmp;             // array storing the elements read in
+
+#pragma unroll
+          for (int i = 0; i < M; i++) {
+            // first load from memory
+            Vector vecTmp = vector_load<Vector>(clover, parity * offset + x + volumeCB * (chirality * M_offset + i));
+
+            // second do scalar copy converting into register type
+#pragma unroll
+            for (int j = 0; j < N; j++) { copy_and_scale(tmp[i * N + j], reinterpret_cast<Float *>(&vecTmp)[j], nrm); }
+          }
+
+#pragma unroll
+          for (int i = 0; i < compressed_block; i++) v[i] = tmp[i + chirality * compressed_block % N];
+        }
+
+        __device__ __host__ inline void raw_load(real v[2 * compressed_block], int x, int parity) const
+        {
+#pragma unroll
+          for (int ch = 0; ch < 2; ch++) raw_load(v + ch * compressed_block, x, parity, ch);
+        }
+
+        /**
 	   @brief Load accessor for a single chiral block
 	   @param[out] v Vector of loaded elements
 	   @param[in] x Checkerboarded site index
@@ -643,117 +674,6 @@
 	 */
         __device__ __host__ inline void load(real v[block], int x, int parity, int chirality) const
         {
-          constexpr int M = (compressed_block + N - 1) / N; // number of short vectors per chiral block
-          constexpr int M_offset = compressed_block / N;    // number of short vectors per chiral block
-
-          array<real, M * N> tmp;
-          array<real, compressed_block> tmp2;
-
-#pragma unroll
-	  for (int i=0; i<M; i++) {
-            // first load from memory
-            Vector vecTmp = vector_load<Vector>(clover, parity * offset + x + volumeCB * (chirality * M_offset + i));
-
-            // second do scalar copy converting into register type
-#pragma unroll
-            for (int j = 0; j < N; j++) { copy_and_scale(tmp[i * N + j], reinterpret_cast<Float *>(&vecTmp)[j], nrm); }
-          }
-
-#pragma unroll
-          for (int i = 0; i < compressed_block; i++) tmp2[i] = tmp[i + chirality * compressed_block % N];
-
-          recon.unpack(v, tmp2);
-
-          if (add_rho) {
-#pragma unroll
-            for (int i = 0; i < 6; i++) v[i] += rho;
-          }
-        }
-
-        /**
-           @brief Store accessor for a single chiral block
-           @param[out] v Vector of elements to be stored
-           @param[in] x Checkerboarded site index
-           @param[in] parity Field parity
-           @param[in] chirality Chiral block index
-         */
-        __device__ __host__ inline void save(const real v[block], int x, int parity, int chirality) const
-        {
-          constexpr int M = (compressed_block + N - 1) / N; // number of short vectors per chiral block
-          constexpr int M_offset = compressed_block / N;    // number of short vectors per chiral block
-
-          array<real, compressed_block> tmp;
-          recon.pack(tmp, v);
-#pragma unroll
-          for (int i = 0; i < compressed_block; i++) tmp[i] = isFixed<Float>::value ? tmp[i] * nrm_inv : tmp[i];
-
-#pragma unroll
-          for (int i = 0; i < M_offset; i++) {
-            Vector vecTmp;
-            // first do scalar copy converting into storage type
-#pragma unroll
-            for (int j = 0; j < N; j++)
-              copy_scaled(reinterpret_cast<Float *>(&vecTmp)[j], tmp[chirality * Nrem + i * N + j]);
-            // second do vectorized copy into memory
-            vector_store(clover, parity * offset + x + volumeCB * (chirality * M + i), vecTmp);
-          }
-
-          if (Nrem) {
-            typename VectorType<Float, std::max(Nrem, 1)>::type vecTmp;
-            // first do scalar copy converting into storage type
-#pragma unroll
-            for (int j = 0; j < Nrem; j++)
-              copy_scaled(reinterpret_cast<Float *>(&vecTmp)[j], tmp[(1 - chirality) * M_offset * N + j]);
-
-            char *ptr = reinterpret_cast<char *>(reinterpret_cast<Vector *>(clover) + parity * offset + x);
-            ptr += (volumeCB * (M_offset * N) + chirality * Nrem) * sizeof(Float);
-            vector_store(ptr, 0, vecTmp); // second do vectorized copy into memory
-          }
-        }
-
-        /**
-=======
->>>>>>> 8cf77c3c
-           @brief Load accessor for a single compressed chiral block
-           @param[out] v Vector of loaded elements
-           @param[in] x Checkerboarded site index
-           @param[in] parity Field parity
-           @param[in] chirality Chiral block index
-         */
-        __device__ __host__ inline void raw_load(real v[compressed_block], int x, int parity, int chirality) const
-        {
-          // the chiral block size may not be exactly divisible by N, in which case we need to over-size the read 
-          array<real, M * N> tmp;             // array storing the elements read in
-
-#pragma unroll
-          for (int i = 0; i < M; i++) {
-            // first load from memory
-            Vector vecTmp = vector_load<Vector>(clover, parity * offset + x + volumeCB * (chirality * M_offset + i));
-
-            // second do scalar copy converting into register type
-#pragma unroll
-            for (int j = 0; j < N; j++) { copy_and_scale(tmp[i * N + j], reinterpret_cast<Float *>(&vecTmp)[j], nrm); }
-          }
-
-#pragma unroll
-          for (int i = 0; i < compressed_block; i++) v[i] = tmp[i + chirality * compressed_block % N];
-        }
-
-        __device__ __host__ inline void raw_load(real v[2 * compressed_block], int x, int parity) const
-        {
-#pragma unroll
-          for (int ch = 0; ch < 2; ch++) raw_load(v + ch * compressed_block, x, parity, ch);
-        }
-
-        /**
-	   @brief Load accessor for a single chiral block
-	   @param[out] v Vector of loaded elements
-	   @param[in] x Checkerboarded site index
-	   @param[in] parity Field parity
-	   @param[in] chirality Chiral block index
-	 */
-        __device__ __host__ inline void load(real v[block], int x, int parity, int chirality) const
-        {
           array<real, compressed_block> tmp;
           raw_load(tmp.data, x, parity, chirality);
           recon.unpack(v, tmp);
@@ -799,11 +719,7 @@
               copy_scaled(reinterpret_cast<Float *>(&vecTmp)[j], tmp[(1 - chirality) * M_offset * N + j]);
 
             char *ptr = reinterpret_cast<char *>(reinterpret_cast<Vector *>(clover) + parity * offset + x);
-<<<<<<< HEAD
-            ptr += (volumeCB * (M_offset * N) + chirality * Nrem) * sizeof(Float);
-=======
-            ptr += (stride * (M_offset * N) + chirality * M_rem) * sizeof(Float);
->>>>>>> 8cf77c3c
+            ptr += (volumeCB * (M_offset * N) + chirality * M_rem) * sizeof(Float);
             vector_store(ptr, 0, vecTmp); // second do vectorized copy into memory
           }
         }
