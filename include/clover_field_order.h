--- conflicted
+++ resolved
@@ -661,14 +661,9 @@
 	   @param[in] parity Field parity
 	   @param[in] chirality Chiral block index
 	 */
-<<<<<<< HEAD
-	__device__ __host__ inline void save(const real v[length], int x, int parity) const {
+        __device__ __host__ inline void save(const real v[length], int x, int parity) const
+        {
 QUDA_UNROLL
-=======
-        __device__ __host__ inline void save(const real v[length], int x, int parity) const
-        {
-#pragma unroll
->>>>>>> 0a6dcb31
           for (int chirality = 0; chirality < 2; chirality++) save(&v[chirality * block], x, parity, chirality);
         }
 
