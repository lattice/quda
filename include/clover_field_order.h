#pragma once

/**
 * @file  clover_field_order.h
 * @brief Main header file for host and device accessors to CloverFields
 *
 */

#include <register_traits.h>
#include <convert.h>
#include <clover_field.h>
#include <complex_quda.h>
#include <quda_matrix.h>
#include <color_spinor.h>
#include <trove_helper.cuh>
#include <transform_reduce.h>

namespace quda {

  /**
     @brief clover_wrapper is an internal class that is used to
     wrap instances of clover accessors, currying in a specifc
     location and chirality on the field.  The operator() accessors in
     clover-field accessors return instances to this class,
     allowing us to then use operator overloading upon this class
     to interact with the HMatrix class.  As a result we can
     include clover-field accessors directly in HMatrix
     expressions in kernels without having to declare temporaries
     with explicit calls to the load/save methods in the
     clover-field accessors.
  */
  template <typename Float, typename T>
    struct clover_wrapper {
      T &field;
      const int x_cb;
      const int parity;
      const int chirality;

      /**
	 @brief clover_wrapper constructor
	 @param[in] a clover field accessor we are wrapping
	 @param[in] x_cb checkerboarded space-time index we are accessing
	 @param[in] parity Parity we are accessing
	 @param[in] chirality Chirality we are accessing
      */
      __device__ __host__ inline clover_wrapper<Float,T>(T &field, int x_cb, int parity, int chirality)
	: field(field), x_cb(x_cb), parity(parity), chirality(chirality) { }

      /**
	 @brief Assignment operator with H matrix instance as input
	 @param[in] C ColorSpinor we want to store in this accessor
      */
      template<typename C>
      __device__ __host__ inline void operator=(const C &a) {
        field.save(a.data, x_cb, parity, chirality);
      }
    };

  template <typename T, int N>
    template <typename S>
    __device__ __host__ inline void HMatrix<T,N>::operator=(const clover_wrapper<T,S> &a) {
    a.field.load(data, a.x_cb, a.parity, a.chirality);
  }

  template <typename T, int N>
    template <typename S>
    __device__ __host__ inline HMatrix<T,N>::HMatrix(const clover_wrapper<T,S> &a) {
    a.field.load(data, a.x_cb, a.parity, a.chirality);
  }

  namespace clover {

    template<typename ReduceType, typename Float> struct square_ {
      __host__ __device__ inline ReduceType operator()(const quda::complex<Float> &x)
      { return static_cast<ReduceType>(norm(x)); }
    };

    template<typename ReduceType, typename Float> struct abs_ {
      __host__ __device__ inline ReduceType operator()(const quda::complex<Float> &x)
      { return static_cast<ReduceType>(abs(x)); }
    };

    /**
       The internal ordering for each clover matrix has chirality as the
       slowest running dimension, with the internal 36 degrees of
       freedom stored as follows (s=spin, c = color)

       i |  row  |  col  |
           s   c   s   c   z
       0   0   0   0   0   0
       1   0   1   0   1   0
       2   0   2   0   2   0
       3   1   0   1   0   0
       4   1   1   1   1   0
       5   1   2   1   2   0
       6   0   1   0   0   0
       7   0   1   0   0   1
       8   0   2   0   0   0
       9   0   2   0   0   1
       10  1   0   0   0   0
       11  1   0   0   0   1
       12  1   1   0   0   0
       13  1   1   0   0   1
       14  1   2   0   0   0
       15  1   2   0   0   1
       16  0   2   0   1   0
       17  0   2   0   1   1
       18  1   0   0   1   0
       19  1   0   0   1   1
       20  1   1   0   1   0
       21  1   1   0   1   1
       22  1   2   0   1   0
       23  1   2   0   1   1
       24  1   0   0   2   0
       25  1   0   0   2   1
       26  1   1   0   2   0
       27  1   1   0   2   1
       28  1   2   0   2   0
       29  1   2   0   2   1
       30  1   1   1   0   0
       31  1   1   1   0   1
       32  1   2   1   0   0
       33  1   2   1   0   1
       34  1   2   1   1   0
       35  1   2   1   1   1

       For each chirality the first 6 entires are the pure real
       diagonal entries.  The following 30 entries correspond to the
       15 complex numbers on the strictly lower triangular.

       E.g., N = 6 (2 spins x 3 colors) and 
       # entries = 1/2 * N * (N-1)

       The storage order on the strictly lower triangular is column
       major, which complicates the indexing, since we have to count
       backwards from the end of the array.

       // psuedo code in lieu of implementation
       int row = s_row*3 + c_row;
       int col = s_col*3 + c_col;
       if (row == col) {
         return complex(a[row])
       } else if (col < row) {

	 // below we find the offset into each chiral half.  First
	 // compute the offset into the strictly lower triangular
	 // part, counting from the lower right.  This requires we
	 // change to prime coordinates.
         int row' = N - row;
	 int col' = N - col;

	 // The linear offset (in bottom-right coordinates) to the
	 // required element is simply 1/2*col'*(col'-1) + col - row.
	 // Subtract this offset from the number of elements: N=6,
	 // means 15 elements (14 with C-style indexing)), multiply by
	 // two to account for complexity and then add on number of
	 // real diagonals at the end

	 int k = 2 * ( (1/2 N*(N-1) -1) - (1/2 * col' * (col'-1) + col - row) + N;
         return complex(a[2*k], a[2*k+1]);
       } else {
         conj(swap(col,row));
       }

    */

    template<typename Float, int nColor, int nSpin, QudaCloverFieldOrder order> struct Accessor {
      mutable complex<Float> dummy;
      Accessor(const CloverField &, bool = false) {
	errorQuda("Not implemented for order %d", order);
      }

      __device__ __host__ inline complex<Float>& operator()(int, int, int, int, int, int) const
      {
	return dummy;
      }

      template <typename helper, typename reducer>
      __host__ double transform_reduce(QudaFieldLocation, helper, double, reducer) const
      {
        return 0.0;
      }
    };

    template<typename Float, int nColor, int nSpin>
      struct Accessor<Float,nColor,nSpin,QUDA_FLOAT2_CLOVER_ORDER> {
      Float *a;
      int stride;
      size_t offset_cb;
      static constexpr int N = nSpin * nColor / 2;
    Accessor(const CloverField &A, bool inverse=false)
      : a(static_cast<Float*>(const_cast<void*>(A.V(inverse)))), stride(A.Stride()),
	offset_cb(A.Bytes()/(2*sizeof(Float))) { }

      __device__ __host__ inline complex<Float> operator()(int parity, int x, int s_row, int s_col, int c_row, int c_col) const {
	// if not in the diagonal chiral block then return 0.0
	if (s_col / 2 != s_row / 2) { return complex<Float>(0.0); }

	const int chirality = s_col / 2;

	int row = s_row%2 * nColor + c_row;
	int col = s_col%2 * nColor + c_col;
	Float *a_ = a+parity*offset_cb+stride*chirality*N*N;

	if (row == col) {
	  return 2*a_[ row*stride+x ];
	} else if (col < row) {
	  // switch coordinates to count from bottom right instead of top left of matrix
	  int k = N*(N-1)/2 - (N-col)*(N-col-1)/2 + row - col - 1;
          complex<Float> *off = reinterpret_cast<complex<Float>*>(a_ + N);

          return 2*off[k*stride + x];
	} else {
	  // requesting upper triangular so return conjugate transpose
	  // switch coordinates to count from bottom right instead of top left of matrix
	  int k = N*(N-1)/2 - (N-row)*(N-row-1)/2 + col - row - 1;
          complex<Float> *off = reinterpret_cast<complex<Float>*>(a_ + N);
          return 2*conj(off[k*stride + x]);
	}

      }

      template <typename helper, typename reducer>
      __host__ double transform_reduce(QudaFieldLocation location, helper h, double init, reducer r) const
      {
        // just use offset_cb, since factor of two from parity is equivalent to complexity
        double result = ::quda::transform_reduce(location, reinterpret_cast<complex<Float> *>(a), offset_cb, h, init, r);
        return 2.0 * result; // factor of two is normalization
      }
    };

    template<int N>
      __device__ __host__ inline int indexFloatN(int k, int stride, int x) {
      int j = k / N;
      int i = k % N;
      return (j*stride+x)*N + i;
    };

    template<typename Float, int nColor, int nSpin>
      struct Accessor<Float,nColor,nSpin,QUDA_FLOAT4_CLOVER_ORDER> {
      Float *a;
      int stride;
      size_t offset_cb;
      static constexpr int N = nSpin * nColor / 2;
    Accessor(const CloverField &A, bool inverse=false)
      : a(static_cast<Float*>(const_cast<void*>(A.V(inverse)))), stride(A.Stride()),
	offset_cb(A.Bytes()/(2*sizeof(Float))) { }

      __device__ __host__ inline complex<Float> operator()(int parity, int x, int s_row, int s_col, int c_row, int c_col) const {
	// if not in the diagonal chiral block then return 0.0
	if (s_col / 2 != s_row / 2) { return complex<Float>(0.0); }

	const int chirality = s_col / 2;

	int row = s_row%2 * nColor + c_row;
	int col = s_col%2 * nColor + c_col;
	Float *a_ = a+parity*offset_cb+stride*chirality*N*N;

	if (row == col) {
	  return 2*a_[ indexFloatN<QUDA_FLOAT4_CLOVER_ORDER>(row, stride, x) ];
	} else if (col < row) {
	  // switch coordinates to count from bottom right instead of top left of matrix
	  int k = N*(N-1)/2 - (N-col)*(N-col-1)/2 + row - col - 1;
          int idx = N + 2*k;

          return 2*complex<Float>(a_[ indexFloatN<QUDA_FLOAT4_CLOVER_ORDER>(idx+0,stride,x) ],
				  a_[ indexFloatN<QUDA_FLOAT4_CLOVER_ORDER>(idx+1,stride,x) ]);
	} else {
	  // requesting upper triangular so return conjugate transpose
	  // switch coordinates to count from bottom right instead of top left of matrix
	  int k = N*(N-1)/2 - (N-row)*(N-row-1)/2 + col - row - 1;
          int idx = N + 2*k;

          return 2*complex<Float>( a_[ indexFloatN<QUDA_FLOAT4_CLOVER_ORDER>(idx+0,stride,x) ],
				  -a_[ indexFloatN<QUDA_FLOAT4_CLOVER_ORDER>(idx+1,stride,x) ]);
	}

      }

      template <typename helper, typename reducer>
      __host__ double transform_reduce(QudaFieldLocation location, helper h, double init, reducer r) const
      {
        // just use offset_cb, since factor of two from parity is equivalent to complexity
        double result = ::quda::transform_reduce(location, reinterpret_cast<complex<Float> *>(a), offset_cb, h, init, r);
        return 2.0 * result; // factor of two is normalization
      }
    };

    template<typename Float, int nColor, int nSpin> 
      struct Accessor<Float,nColor,nSpin,QUDA_PACKED_CLOVER_ORDER> { 
      Float *a[2];
      const int N = nSpin * nColor / 2;
      complex<Float> zero;
      Accessor(const CloverField &A, bool inverse=false) {
	// even
	a[0] = static_cast<Float*>(const_cast<void*>(A.V(inverse)));
	// odd
	a[1] = static_cast<Float*>(const_cast<void*>(A.V(inverse))) + A.Bytes()/(2*sizeof(Float));
	zero = complex<Float>(0.0,0.0);
      }

      __device__ __host__ inline complex<Float> operator()(int parity, int x, int s_row, int s_col, int c_row, int c_col) const {
	// if not in the diagonal chiral block then return 0.0
	if (s_col / 2 != s_row / 2) { return zero; }

	const int chirality = s_col / 2;

	unsigned int row = s_row%2 * nColor + c_row;
	unsigned int col = s_col%2 * nColor + c_col;

	if (row == col) {
	  complex<Float> tmp = a[parity][(x*2 + chirality)*N*N + row];
	  return tmp;
	} else if (col < row) {
	  // switch coordinates to count from bottom right instead of top left of matrix
	  int k = N*(N-1)/2 - (N-col)*(N-col-1)/2 + row - col - 1;
          int idx = (x*2 + chirality)*N*N + N + 2*k;
          return complex<Float>(a[parity][idx], a[parity][idx+1]);
	} else {
	  // switch coordinates to count from bottom right instead of top left of matrix
	  int k = N*(N-1)/2 - (N-row)*(N-row-1)/2 + col - row - 1;
          int idx = (x*2 + chirality)*N*N + N + 2*k;
          return complex<Float>(a[parity][idx], -a[parity][idx+1]);
	}
      }

      template <typename helper, typename reducer>
      __host__ double transform_reduce(QudaFieldLocation, helper, double, reducer) const
      {
        errorQuda("Not implemented");
	return 0.0;
      }
    };

    /*
      FIXME the below is the old optimization used for reading the
      clover field, making use of the symmetry to reduce the number of
      reads.

#define READ_CLOVER2_DOUBLE_STR(clover_, chi)                           \
    double2 C0, C1, C2, C3, C4, C5, C6, C7, C8, C9;                       \
    double2 C10, C11, C12, C13, C14, C15, C16, C17;                       \
    double2* clover = (double2*)clover_;                                  \
    load_streaming_double2(C0, &clover[sid + (18*chi+0)*param.cl_stride]); \
    load_streaming_double2(C1, &clover[sid + (18*chi+1)*param.cl_stride]); \
    double diag = 0.5*(C0.x + C1.y);                                      \
    double diag_inv = 1.0/diag;                                           \
    C2 = make_double2(diag*(2-C0.y*diag_inv), diag*(2-C1.x*diag_inv));    \
    load_streaming_double2(C3, &clover[sid + (18*chi+3)*param.cl_stride]);        \
    load_streaming_double2(C4, &clover[sid + (18*chi+4)*param.cl_stride]);        \
    load_streaming_double2(C5, &clover[sid + (18*chi+5)*param.cl_stride]);        \
    load_streaming_double2(C6, &clover[sid + (18*chi+6)*param.cl_stride]);        \
    load_streaming_double2(C7, &clover[sid + (18*chi+7)*param.cl_stride]);        \
    load_streaming_double2(C8, &clover[sid + (18*chi+8)*param.cl_stride]);        \
    load_streaming_double2(C9, &clover[sid + (18*chi+9)*param.cl_stride]);        \
    load_streaming_double2(C10, &clover[sid + (18*chi+10)*param.cl_stride]);      \
    load_streaming_double2(C11, &clover[sid + (18*chi+11)*param.cl_stride]);      \
    load_streaming_double2(C12, &clover[sid + (18*chi+12)*param.cl_stride]);      \
    load_streaming_double2(C13, &clover[sid + (18*chi+13)*param.cl_stride]);      \
    load_streaming_double2(C14, &clover[sid + (18*chi+14)*param.cl_stride]); \
    C15 = make_double2(-C3.x,-C3.y);                                      \
    C16 = make_double2(-C4.x,-C4.y);                                      \
    C17 = make_double2(-C8.x,-C8.y);                                      \
    */

    /**
       This is a template driven generic clover field accessor.  To
       deploy for a specifc field ordering, the two operator()
       accessors have to be specialized for that ordering.
     */
    template <typename Float, int nColor, int nSpin, QudaCloverFieldOrder order>
      struct FieldOrder {

      protected:
	/** An internal reference to the actual field we are accessing */
	CloverField &A;
	const int volumeCB;
	const Accessor<Float,nColor,nSpin,order> accessor;
	bool inverse;
	const QudaFieldLocation location;

      public:
	/** 
	 * Constructor for the FieldOrder class
	 * @param field The field that we are accessing
	 */
      FieldOrder(CloverField &A, bool inverse=false)
      : A(A), volumeCB(A.VolumeCB()), accessor(A,inverse), inverse(inverse), location(A.Location())
	{ }
	
	CloverField& Field() { return A; }
	
    	/**
	 * @brief Read-only complex-member accessor function
	 *
	 * @param parity Parity index
	 * @param x 1-d site index
	 * @param s_row row spin index
	 * @param c_row row color index
	 * @param s_col col spin index
	 * @param c_col col color index
	 */
	__device__ __host__ inline const complex<Float> operator()(int parity, int x, int s_row,
								   int s_col, int c_row, int c_col) const {
	  return accessor(parity, x, s_row, s_col, c_row, c_col);
	}
	
    	/**
	 * @brief Read-only complex-member accessor function.  This is a
	 * special variant that is compatible with the equivalent
	 * gauge::FieldOrder accessor so these can be used
	 * interchangebly in templated code
	 *
	 * @param dummy Dummy parameter that is ignored
	 * @param parity Parity index
	 * @param x 1-d site index
	 * @param s_row row spin index
	 * @param c_row row color index
	 * @param s_col col spin index
	 * @param c_col col color index
	 */
	__device__ __host__ inline complex<Float> operator()(int, int parity, int x, int s_row,
							     int s_col, int c_row, int c_col) const {
	  return accessor(parity,x,s_row,s_col,c_row,c_col);
	}

	/**
	 * @brief Complex-member accessor function
	 *
	 * @param parity Parity index
	 * @param x 1-d site index
	 * @param s_row row spin index
	 * @param c_row row color index
	 * @param s_col col spin index
	 * @param c_col col color index
	 */
	/*
	__device__ __host__ inline complex<Float>& operator()(int parity, int x, int s_row,
							     int s_col, int c_row, int c_col) {
	  //errorQuda("Clover accessor not implemented as a lvalue");
	  return accessor(parity, x, s_row, s_col, c_row, c_col);
	  }
	*/
	
	/** Returns the number of field colors */
	__device__ __host__ inline int Ncolor() const { return nColor; }

	/** Returns the field volume */
	__device__ __host__ inline int Volume() const { return 2*volumeCB; }

	/** Returns the field volume */
	__device__ __host__ inline int VolumeCB() const { return volumeCB; }

	/** Return the size of the allocation (parity left out and added as needed in Tunable::bytes) */
	size_t Bytes() const {
	  constexpr int n = (nSpin * nColor) / 2;
	  constexpr int chiral_block = n * n / 2;
	  return static_cast<size_t>(volumeCB) * chiral_block * 2ll * 2ll * sizeof(Float); // 2 from complex, 2 from chirality
	}

	/**
	 * @brief Returns the L1 norm of the field
	 * @param[in] dim Which dimension we are taking the norm of (dummy for clover)
	 * @return L1 norm
	 */
	__host__ double norm1(int =-1, bool global=true) const {
          double nrm1 = accessor.transform_reduce(location, abs_<double, Float>(), 0.0, plus<double>());
          if (global) comm_allreduce(&nrm1);
          return nrm1;
        }

        /**
	 * @brief Returns the L2 norm suared of the field
	 * @param[in] dim Which dimension we are taking the norm of (dummy for clover)
	 * @return L1 norm
	 */
	__host__ double norm2(int =-1, bool global=true) const {
          double nrm2 = accessor.transform_reduce(location, square_<double, Float>(), 0.0, plus<double>());
          if (global) comm_allreduce(&nrm2);
          return nrm2;
        }

        /**
	 * @brief Returns the Linfinity norm of the field
	 * @param[in] dim Which dimension we are taking the Linfinity norm of (dummy for clover)
	 * @return Linfinity norm
	 */
	__host__ double abs_max(int =-1, bool global=true) const {
          double absmax = accessor.transform_reduce(location, abs_<Float, Float>(), 0.0, maximum<Float>());
          if (global) comm_allreduce_max(&absmax);
          return absmax;
        }

        /**
	 * @brief Returns the minimum absolute value of the field
	 * @param[in] dim Which dimension we are taking the minimum abs of (dummy for clover)
	 * @return Minimum norm
	 */
	__host__ double abs_min(int =-1, bool global=true) const {
          double absmax = accessor.transform_reduce(location, abs_<Float, Float>(), std::numeric_limits<double>::max(),
                                                    minimum<Float>());
          if (global) comm_allreduce_min(&absmax);
          return absmax;
        }
      };

    /**
       @brief Accessor routine for CloverFields in native field order.
       @tparam Float Underlying storage data type of the field
       @tparam length Total number of elements per packed clover matrix (e.g., 72)
       @tparam N Number of real numbers per short vector
       @tparam add_rho Whether to add the constant rho onto the
       diagonal.  This is used to enable Hasenbusch mass
       preconditioning.
       @tparam huge_alloc Template parameter that enables 64-bit
       pointer arithmetic for huge allocations (e.g., packed set of
       vectors).  Default is to use 32-bit pointer arithmetic.
    */
    template <typename Float, int length, int N, bool add_rho=false, bool huge_alloc=false>
    struct FloatNOrder {
      using Accessor = FloatNOrder<Float, length, N, add_rho, huge_alloc>;
      using real = typename mapper<Float>::type;
      typedef typename VectorType<Float, N>::type Vector;
      typedef typename AllocType<huge_alloc>::type AllocInt;
      typedef float norm_type;
      static const int M = length / (N * 2); // number of short vectors per chiral block
      static const int block = length / 2;   // chiral block size
      Float *clover;
      norm_type *norm;
      const AllocInt offset; // offset can be 32-bit or 64-bit
      const AllocInt norm_offset;
	const int volumeCB;
	const int stride;

	const bool twisted;
	const real mu2;
        const real rho;

        size_t bytes;
	size_t norm_bytes;
	void *backup_h; //! host memory for backing up the field when tuning
	void *backup_norm_h; //! host memory for backing up norm when tuning

        FloatNOrder(const CloverField &clover, bool is_inverse, Float *clover_ = nullptr, norm_type *norm_ = nullptr) :
          offset(clover.Bytes() / (2 * sizeof(Float) * N)),
          norm_offset(clover.NormBytes() / (2 * sizeof(norm_type))),
          volumeCB(clover.VolumeCB()),
          stride(clover.Stride()),
          twisted(clover.Twisted()),
          mu2(clover.Mu2()),
          rho(clover.Rho()),
          bytes(clover.Bytes()),
          norm_bytes(clover.NormBytes()),
          backup_h(nullptr),
          backup_norm_h(nullptr)
	{
          if (clover.Order() != N) {
            errorQuda("Invalid clover order %d for FloatN (N=%d) accessor", clover.Order(), N);
          }
          this->clover = clover_ ? clover_ : (Float *)(clover.V(is_inverse));
          this->norm = norm_ ? norm_ : (norm_type *)(clover.Norm(is_inverse));
	}

	bool Twisted() const { return twisted; }
	real Mu2() const { return mu2; }

	/**
	   @brief This accessor routine returns a clover_wrapper to this object,
	   allowing us to overload various operators for manipulating at
	   the site level interms of matrix operations.
	   @param[in] x_cb Checkerboarded space-time index we are requesting
	   @param[in] parity Parity we are requesting
	   @param[in] chirality Chirality we are requesting
	   @return Instance of a colorspinor_wrapper that curries in access to
	   this field at the above coordinates.
	*/
        __device__ __host__ inline clover_wrapper<real, Accessor> operator()(int x_cb, int parity, int chirality)
        {
          return clover_wrapper<real, Accessor>(*this, x_cb, parity, chirality);
        }

        /**
	   @brief This accessor routine returns a const colorspinor_wrapper to this object,
	   allowing us to overload various operators for manipulating at
	   the site level interms of matrix operations.
	   @param[in] x_cb Checkerboarded space-time index we are requesting
	   @param[in] parity Parity we are requesting
	   @param[in] chirality Chirality we are requesting
	   @return Instance of a colorspinor_wrapper that curries in access to
	   this field at the above coordinates.
	*/
        __device__ __host__ inline const clover_wrapper<real, Accessor> operator()(
            int x_cb, int parity, int chirality) const
        {
          return clover_wrapper<real, Accessor>(const_cast<Accessor &>(*this), x_cb, parity, chirality);
        }

        /**
	   @brief Load accessor for a single chiral block
	   @param[out] v Vector of loaded elements
	   @param[in] x Checkerboarded site index
	   @param[in] parity Field parity
	   @param[in] chirality Chiral block index
	 */
	__device__ __host__ inline void load(real v[block], int x, int parity, int chirality) const
        {
<<<<<<< HEAD
          norm_type nrm{0};
          if (isFixed<Float>::value) {
            nrm = vector_load<float>(norm, parity * norm_offset + chirality * stride + x);
          }
=======
          norm_type nrm = isFixed<Float>::value ? vector_load<float>(norm, parity * norm_offset + chirality * stride + x) : 0;
>>>>>>> aa0da400

#pragma unroll
	  for (int i=0; i<M; i++) {
            // first load from memory
            Vector vecTmp = vector_load<Vector>(clover, parity * offset + x + stride * (chirality * M + i));
            // second do scalar copy converting into register type
#pragma unroll
            for (int j = 0; j < N; j++) { copy_and_scale(v[i * N + j], reinterpret_cast<Float *>(&vecTmp)[j], nrm); }
          }

          if (add_rho) for (int i=0; i<6; i++) v[i] += rho;
        }
  
	/**
	   @brief Store accessor for a single chiral block
	   @param[out] v Vector of elements to be stored
	   @param[in] x Checkerboarded site index
	   @param[in] parity Field parity
	   @param[in] chirality Chiral block index
	 */
	__device__ __host__ inline void save(const real v[block], int x, int parity, int chirality)
        {
          real tmp[block];

          // find the norm of each chiral block
          if (isFixed<Float>::value) {
            norm_type scale = 0.0;
#pragma unroll
            for (int i = 0; i < block; i++) scale = fabsf((norm_type)v[i]) > scale ? fabsf((norm_type)v[i]) : scale;
            norm[parity*norm_offset + chirality*stride + x] = scale;

#ifdef __CUDA_ARCH__
            real scale_inv = __fdividef(fixedMaxValue<Float>::value, scale);
#else
            real scale_inv = fixedMaxValue<Float>::value / scale;
#endif
#pragma unroll
            for (int i = 0; i < block; i++) tmp[i] = v[i] * scale_inv;
          } else {
#pragma unroll
            for (int i = 0; i < block; i++) tmp[i] = v[i];
          }

#pragma unroll
          for (int i = 0; i < M; i++) {
            Vector vecTmp;
            // first do scalar copy converting into storage type
            for (int j = 0; j < N; j++) copy_scaled(reinterpret_cast<Float *>(&vecTmp)[j], tmp[i * N + j]);
            // second do vectorized copy into memory
            vector_store(clover, parity * offset + x + stride * (chirality * M + i), vecTmp);
          }
        }

	/**
	   @brief Load accessor for the clover matrix
	   @param[out] v Vector of loaded elements
	   @param[in] x Checkerboarded site index
	   @param[in] parity Field parity
	   @param[in] chirality Chiral block index
	 */
	__device__ __host__ inline void load(real v[length], int x, int parity) const {
#pragma unroll
          for (int chirality = 0; chirality < 2; chirality++) load(&v[chirality * block], x, parity, chirality);
        }

	/**
	   @brief Store accessor for the clover matrix
	   @param[out] v Vector of elements to be stored
	   @param[in] x Checkerboarded site index
	   @param[in] parity Field parity
	   @param[in] chirality Chiral block index
	 */
	__device__ __host__ inline void save(const real v[length], int x, int parity) {
#pragma unroll
          for (int chirality = 0; chirality < 2; chirality++) save(&v[chirality * block], x, parity, chirality);
        }

	/**
	   @brief Backup the field to the host when tuning
	*/
	void save() {
	  if (backup_h) errorQuda("Already allocated host backup");
	  backup_h = safe_malloc(bytes);
<<<<<<< HEAD
	  qudaMemcpy(backup_h, clover, bytes, qudaMemcpyDeviceToHost);
	  if (norm_bytes) {
	    backup_norm_h = safe_malloc(norm_bytes);
	    qudaMemcpy(backup_norm_h, norm, norm_bytes, qudaMemcpyDeviceToHost);
	  }
	}

	/**
	   @brief Restore the field from the host after tuning
	*/
	void load() {
	  qudaMemcpy(clover, backup_h, bytes, qudaMemcpyHostToDevice);
	  host_free(backup_h);
	  backup_h = nullptr;
	  if (norm_bytes) {
	    qudaMemcpy(norm, backup_norm_h, norm_bytes, qudaMemcpyHostToDevice);
	    host_free(backup_norm_h);
	    backup_norm_h = nullptr;
	  }
	}
=======
          qudaMemcpy(backup_h, clover, bytes, cudaMemcpyDeviceToHost);
          if (norm_bytes) {
            backup_norm_h = safe_malloc(norm_bytes);
            qudaMemcpy(backup_norm_h, norm, norm_bytes, cudaMemcpyDeviceToHost);
          }
        }

        /**
           @brief Restore the field from the host after tuning
        */
        void load()
        {
          qudaMemcpy(clover, backup_h, bytes, cudaMemcpyHostToDevice);
          host_free(backup_h);
          backup_h = nullptr;
          if (norm_bytes) {
            qudaMemcpy(norm, backup_norm_h, norm_bytes, cudaMemcpyHostToDevice);
            host_free(backup_norm_h);
            backup_norm_h = nullptr;
          }
        }
>>>>>>> aa0da400

        size_t Bytes() const
        {
          size_t bytes = length * sizeof(Float);
          if (isFixed<Float>::value) bytes += 2 * sizeof(norm_type);
          return bytes;
        }
      };

    /**
       @brief This is just a dummy structure we use for trove to define the
       required structure size
       @tparam real Real number type
       @tparam length Number of elements in the structure
    */
    template <typename real, int length> struct S { real v[length]; };

    /**
       QDP ordering for clover fields
    */
    template <typename Float, int length = 72>
      struct QDPOrder {
	typedef typename mapper<Float>::type RegType;
	Float *clover;
	const int volumeCB;
	const int stride;
	const int offset;

	const bool twisted;
	const Float mu2;

        QDPOrder(const CloverField &clover, bool inverse, Float *clover_ = nullptr, void * = nullptr) :
         volumeCB(clover.VolumeCB()), stride(volumeCB), offset(clover.Bytes()/(2*sizeof(Float))),
	twisted(clover.Twisted()), mu2(clover.Mu2()) {
        if (clover.Order() != QUDA_PACKED_CLOVER_ORDER) {
          errorQuda("Invalid clover order %d for this accessor", clover.Order());
        }
        this->clover = clover_ ? clover_ : (Float *)(clover.V(inverse));
      }

	bool  Twisted()	const	{return twisted;}
	Float Mu2()	const	{return mu2;}

	__device__ __host__ inline void load(RegType v[length], int x, int parity) const {
	  // factor of 0.5 comes from basis change
#if defined( __CUDA_ARCH__) && !defined(DISABLE_TROVE)
	  typedef S<Float,length> structure;
	  trove::coalesced_ptr<structure> clover_((structure*)clover);
	  structure v_ = clover_[parity*volumeCB + x];
	  for (int i=0; i<length; i++) v[i] = 0.5*(RegType)v_.v[i];
#else
	  for (int i=0; i<length; i++) v[i] = 0.5*clover[parity*offset + x*length+i];
#endif
	}
  
	__device__ __host__ inline void save(const RegType v[length], int x, int parity) {
#if defined( __CUDA_ARCH__) && !defined(DISABLE_TROVE)
	  typedef S<Float,length> structure;
	  trove::coalesced_ptr<structure> clover_((structure*)clover);
	  structure v_;
	  for (int i=0; i<length; i++) v_.v[i] = 2.0*(Float)v[i];
	  clover_[parity*volumeCB + x] = v_;
#else
	  for (int i=0; i<length; i++) clover[parity*offset + x*length+i] = 2.0*v[i];
#endif
	}

	size_t Bytes() const { return length*sizeof(Float); }
      };

    /**
       QDPJIT ordering for clover fields
    */
    template <typename Float, int length = 72>
      struct QDPJITOrder {
	typedef typename mapper<Float>::type RegType;
	Float *diag; 	   /**< Pointers to the off-diagonal terms (two parities) */
	Float *offdiag;   /**< Pointers to the diagonal terms (two parities) */
	const int volumeCB;
	const int stride;

	const bool twisted;
	const Float mu2;

        QDPJITOrder(const CloverField &clover, bool inverse, Float *clover_ = nullptr, void * = nullptr) :
          volumeCB(clover.VolumeCB()), stride(volumeCB), twisted(clover.Twisted()), mu2(clover.Mu2()) {
        if (clover.Order() != QUDA_QDPJIT_CLOVER_ORDER) {
          errorQuda("Invalid clover order %d for this accessor", clover.Order());
        }
        offdiag = clover_ ? ((Float **)clover_)[0] : ((Float **)clover.V(inverse))[0];
        diag = clover_ ? ((Float **)clover_)[1] : ((Float **)clover.V(inverse))[1];
      }
	
      bool  Twisted()	const	{return twisted;}
      Float Mu2()	const	{return mu2;}

	__device__ __host__ inline void load(RegType v[length], int x, int parity) const {
	  // the factor of 0.5 comes from a basis change
	  for (int chirality=0; chirality<2; chirality++) {
	    // set diagonal elements
	    for (int i=0; i<6; i++) {
	      v[chirality*36 + i] = 0.5*diag[((i*2 + chirality)*2 + parity)*volumeCB + x];
	    }

	    // the off diagonal elements
	    for (int i=0; i<30; i++) {
	      int z = i%2;
	      int off = i/2;
	      const int idtab[15]={0,1,3,6,10,2,4,7,11,5,8,12,9,13,14};
	      v[chirality*36 + 6 + i] = 0.5*offdiag[(((z*15 + idtab[off])*2 + chirality)*2 + parity)*volumeCB + x];
	    }

	  }
	}
  
	__device__ __host__ inline void save(const RegType v[length], int x, int parity) {
	  // the factor of 2.0 comes from undoing the basis change
	  for (int chirality=0; chirality<2; chirality++) {
	    // set diagonal elements
	    for (int i=0; i<6; i++) {
	      diag[((i*2 + chirality)*2 + parity)*volumeCB + x] = 2.0*v[chirality*36 + i];
	    }

	    // the off diagonal elements
	    for (int i=0; i<30; i++) {
	      int z = i%2;
	      int off = i/2;
	      const int idtab[15]={0,1,3,6,10,2,4,7,11,5,8,12,9,13,14};
	      offdiag[(((z*15 + idtab[off])*2 + chirality)*2 + parity)*volumeCB + x] = 2.0*v[chirality*36 + 6 + i];
	    }
	  }
	}
	
	size_t Bytes() const { return length*sizeof(Float); }
      };
      

    /**
       BQCD ordering for clover fields
       struct for reordering a BQCD clover matrix into the order that is
       expected by QUDA.  As well as reordering the clover matrix
       elements, we are also changing basis.
    */
    template <typename Float, int length = 72>
      struct BQCDOrder {
	typedef typename mapper<Float>::type RegType;
	Float *clover[2];
	const int volumeCB;
	const int stride;

	const bool twisted;
	const Float mu2;

        BQCDOrder(const CloverField &clover, bool inverse, Float *clover_ = nullptr, void * = nullptr) :
          volumeCB(clover.Stride()), stride(volumeCB), twisted(clover.Twisted()), mu2(clover.Mu2()) {
        if (clover.Order() != QUDA_BQCD_CLOVER_ORDER) {
          errorQuda("Invalid clover order %d for this accessor", clover.Order());
        }
        this->clover[0] = clover_ ? clover_ : (Float *)(clover.V(inverse));
        this->clover[1] = (Float *)((char *)this->clover[0] + clover.Bytes() / 2);
      }


	bool  Twisted()	const	{return twisted;}
	Float Mu2()	const	{return mu2;}

	/**
	   @param v The output clover matrix in QUDA order
	   @param x The checkerboarded lattice site
	   @param parity The parity of the lattice site
	*/
	__device__ __host__ inline void load(RegType v[length], int x, int parity) const {
	  int bq[36] = { 21, 32, 33, 0,  1, 20,                   // diagonal
			 28, 29, 30, 31, 6, 7,  14, 15, 22, 23,   // column 1  6
			 34, 35, 8, 9, 16, 17, 24, 25,            // column 2  16
			 10, 11, 18, 19, 26, 27,                  // column 3  24
			 2,  3,  4,  5,                           // column 4  30
			 12, 13};
	  
	  // flip the sign of the imaginary components
	  int sign[36];
	  for (int i=0; i<6; i++) sign[i] = 1;
	  for (int i=6; i<36; i+=2) {
	    if ( (i >= 10 && i<= 15) || (i >= 18 && i <= 29) )  { sign[i] = -1; sign[i+1] = -1; }
	    else { sign[i] = 1; sign[i+1] = -1; }
	  }
	
	  const int M=length/2;
	  for (int chirality=0; chirality<2; chirality++) 
	    for (int i=0; i<M; i++) 
	      v[chirality*M+i] = sign[i] * clover[parity][x*length+chirality*M+bq[i]];
	
	}
  
	// FIXME implement the save routine for BQCD ordered fields
	__device__ __host__ inline void save(RegType [length], int, int) { }

	size_t Bytes() const { return length*sizeof(Float); }
      };

  } // namespace clover

  // Use traits to reduce the template explosion
  template<typename Float,int N=72, bool add_rho=false> struct clover_mapper { };

  // double precision uses Float2
  template<int N, bool add_rho> struct clover_mapper<double,N,add_rho> { typedef clover::FloatNOrder<double, N, 2, add_rho> type; };

  // single precision uses Float4
  template<int N, bool add_rho> struct clover_mapper<float,N,add_rho> { typedef clover::FloatNOrder<float, N, 4, add_rho> type; };

  // half precision uses Float4
  template<int N, bool add_rho> struct clover_mapper<short,N,add_rho> { typedef clover::FloatNOrder<short, N, 4, add_rho> type; };

  // quarter precision uses Float4
  template <int N, bool add_rho> struct clover_mapper<int8_t, N, add_rho> {
    typedef clover::FloatNOrder<int8_t, N, 4, add_rho> type;
  };

} // namespace quda<|MERGE_RESOLUTION|>--- conflicted
+++ resolved
@@ -604,14 +604,7 @@
 	 */
 	__device__ __host__ inline void load(real v[block], int x, int parity, int chirality) const
         {
-<<<<<<< HEAD
-          norm_type nrm{0};
-          if (isFixed<Float>::value) {
-            nrm = vector_load<float>(norm, parity * norm_offset + chirality * stride + x);
-          }
-=======
           norm_type nrm = isFixed<Float>::value ? vector_load<float>(norm, parity * norm_offset + chirality * stride + x) : 0;
->>>>>>> aa0da400
 
 #pragma unroll
 	  for (int i=0; i<M; i++) {
@@ -695,28 +688,6 @@
 	void save() {
 	  if (backup_h) errorQuda("Already allocated host backup");
 	  backup_h = safe_malloc(bytes);
-<<<<<<< HEAD
-	  qudaMemcpy(backup_h, clover, bytes, qudaMemcpyDeviceToHost);
-	  if (norm_bytes) {
-	    backup_norm_h = safe_malloc(norm_bytes);
-	    qudaMemcpy(backup_norm_h, norm, norm_bytes, qudaMemcpyDeviceToHost);
-	  }
-	}
-
-	/**
-	   @brief Restore the field from the host after tuning
-	*/
-	void load() {
-	  qudaMemcpy(clover, backup_h, bytes, qudaMemcpyHostToDevice);
-	  host_free(backup_h);
-	  backup_h = nullptr;
-	  if (norm_bytes) {
-	    qudaMemcpy(norm, backup_norm_h, norm_bytes, qudaMemcpyHostToDevice);
-	    host_free(backup_norm_h);
-	    backup_norm_h = nullptr;
-	  }
-	}
-=======
           qudaMemcpy(backup_h, clover, bytes, cudaMemcpyDeviceToHost);
           if (norm_bytes) {
             backup_norm_h = safe_malloc(norm_bytes);
@@ -738,7 +709,6 @@
             backup_norm_h = nullptr;
           }
         }
->>>>>>> aa0da400
 
         size_t Bytes() const
         {
