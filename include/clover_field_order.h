#pragma once

/**
 * @file  clover_field_order.h
 * @brief Main header file for host and device accessors to CloverFields
 *
 */

#include <limits>
#include <register_traits.h>
#include <convert.h>
#include <clover_field.h>
#include <complex_quda.h>
#include <quda_matrix.h>
#include <color_spinor.h>
#include <load_store.h>
#include <aos.h>
#include <transform_reduce.h>

namespace quda {

  /**
     @brief clover_wrapper is an internal class that is used to
     wrap instances of clover accessors, currying in a specifc
     location and chirality on the field.  The operator() accessors in
     clover-field accessors return instances to this class,
     allowing us to then use operator overloading upon this class
     to interact with the HMatrix class.  As a result we can
     include clover-field accessors directly in HMatrix
     expressions in kernels without having to declare temporaries
     with explicit calls to the load/save methods in the
     clover-field accessors.
  */
  template <typename Float, typename T>
    struct clover_wrapper {
    const T &field;
    const int x_cb;
    const int parity;
    const int chirality;

    /**
       @brief clover_wrapper constructor
       @param[in] a clover field accessor we are wrapping
       @param[in] x_cb checkerboarded space-time index we are accessing
       @param[in] parity Parity we are accessing
       @param[in] chirality Chirality we are accessing
    */
    __device__ __host__ inline clover_wrapper<Float, T>(const T &field, int x_cb, int parity, int chirality) :
      field(field), x_cb(x_cb), parity(parity), chirality(chirality)
    {
    }

      /**
	 @brief Assignment operator with H matrix instance as input
	 @param[in] C ColorSpinor we want to store in this accessor
      */
      template <typename C> __device__ __host__ inline void operator=(const C &a) const
      {
        field.save(a.data, x_cb, parity, chirality);
      }
    };

  template <typename T, int N>
    template <typename S>
    __device__ __host__ inline void HMatrix<T,N>::operator=(const clover_wrapper<T,S> &a) {
    a.field.load(data, a.x_cb, a.parity, a.chirality);
  }

  template <typename T, int N>
    template <typename S>
    __device__ __host__ inline HMatrix<T,N>::HMatrix(const clover_wrapper<T,S> &a) {
    a.field.load(data, a.x_cb, a.parity, a.chirality);
  }

  namespace clover {

    /**
       The internal ordering for each clover matrix has chirality as the
       slowest running dimension, with the internal 36 degrees of
       freedom stored as follows (s=spin, c = color)

       i |  row  |  col  |
           s   c   s   c   z
       0   0   0   0   0   0
       1   0   1   0   1   0
       2   0   2   0   2   0
       3   1   0   1   0   0
       4   1   1   1   1   0
       5   1   2   1   2   0
       6   0   1   0   0   0
       7   0   1   0   0   1
       8   0   2   0   0   0
       9   0   2   0   0   1
       10  1   0   0   0   0
       11  1   0   0   0   1
       12  1   1   0   0   0
       13  1   1   0   0   1
       14  1   2   0   0   0
       15  1   2   0   0   1
       16  0   2   0   1   0
       17  0   2   0   1   1
       18  1   0   0   1   0
       19  1   0   0   1   1
       20  1   1   0   1   0
       21  1   1   0   1   1
       22  1   2   0   1   0
       23  1   2   0   1   1
       24  1   0   0   2   0
       25  1   0   0   2   1
       26  1   1   0   2   0
       27  1   1   0   2   1
       28  1   2   0   2   0
       29  1   2   0   2   1
       30  1   1   1   0   0
       31  1   1   1   0   1
       32  1   2   1   0   0
       33  1   2   1   0   1
       34  1   2   1   1   0
       35  1   2   1   1   1

       For each chirality the first 6 entires are the pure real
       diagonal entries.  The following 30 entries correspond to the
       15 complex numbers on the strictly lower triangular.

       E.g., N = 6 (2 spins x 3 colors) and 
       # entries = 1/2 * N * (N-1)

       The storage order on the strictly lower triangular is column
       major, which complicates the indexing, since we have to count
       backwards from the end of the array.

       // psuedo code in lieu of implementation
       int row = s_row*3 + c_row;
       int col = s_col*3 + c_col;
       if (row == col) {
         return complex(a[row])
       } else if (col < row) {

	 // below we find the offset into each chiral half.  First
	 // compute the offset into the strictly lower triangular
	 // part, counting from the lower right.  This requires we
	 // change to prime coordinates.
         int row' = N - row;
	 int col' = N - col;

	 // The linear offset (in bottom-right coordinates) to the
	 // required element is simply 1/2*col'*(col'-1) + col - row.
	 // Subtract this offset from the number of elements: N=6,
	 // means 15 elements (14 with C-style indexing)), multiply by
	 // two to account for complexity and then add on number of
	 // real diagonals at the end

	 int k = 2 * ( (1/2 N*(N-1) -1) - (1/2 * col' * (col'-1) + col - row) + N;
         return complex(a[2*k], a[2*k+1]);
       } else {
         conj(swap(col,row));
       }

    */

    template<typename Float, int nColor, int nSpin, QudaCloverFieldOrder order> struct Accessor {
      mutable complex<Float> dummy;
      Accessor(const CloverField &, bool = false) { errorQuda("Not implemented for order %d", order); }

      __device__ __host__ inline complex<Float> &operator()(int, int, int, int, int, int) const { return dummy; }

      template <typename helper, typename reducer>
      __host__ double transform_reduce(QudaFieldLocation, helper, double, reducer) const
      {
        return 0.0;
      }
    };

    template<typename Float, int nColor, int nSpin>
      struct Accessor<Float,nColor,nSpin,QUDA_FLOAT2_CLOVER_ORDER> {
      Float *a;
      int stride;
      size_t offset_cb;
      static constexpr int N = nSpin * nColor / 2;
    Accessor(const CloverField &A, bool inverse=false)
      : a(static_cast<Float*>(const_cast<void*>(A.V(inverse)))), stride(A.Stride()),
	offset_cb(A.Bytes()/(2*sizeof(Float))) { }

      __device__ __host__ inline complex<Float> operator()(int parity, int x, int s_row, int s_col, int c_row, int c_col) const {
	// if not in the diagonal chiral block then return 0.0
	if (s_col / 2 != s_row / 2) { return complex<Float>(0.0); }

	const int chirality = s_col / 2;

	int row = s_row%2 * nColor + c_row;
	int col = s_col%2 * nColor + c_col;
	Float *a_ = a+parity*offset_cb+stride*chirality*N*N;

	if (row == col) {
	  return 2*a_[ row*stride+x ];
	} else if (col < row) {
	  // switch coordinates to count from bottom right instead of top left of matrix
	  int k = N*(N-1)/2 - (N-col)*(N-col-1)/2 + row - col - 1;
          complex<Float> *off = reinterpret_cast<complex<Float>*>(a_ + N);

          return 2*off[k*stride + x];
	} else {
	  // requesting upper triangular so return conjugate transpose
	  // switch coordinates to count from bottom right instead of top left of matrix
	  int k = N*(N-1)/2 - (N-row)*(N-row-1)/2 + col - row - 1;
          complex<Float> *off = reinterpret_cast<complex<Float>*>(a_ + N);
          return 2*conj(off[k*stride + x]);
	}

      }

      template <typename helper, typename reducer>
      __host__ double transform_reduce(QudaFieldLocation location, helper h, double init, reducer r) const
      {
        // just use offset_cb, since factor of two from parity is equivalent to complexity
        double result = ::quda::transform_reduce(location, reinterpret_cast<complex<Float> *>(a), offset_cb, h, init, r);
        return 2.0 * result; // factor of two is normalization
      }
    };

    template<int N>
      __device__ __host__ inline int indexFloatN(int k, int stride, int x) {
      int j = k / N;
      int i = k % N;
      return (j*stride+x)*N + i;
    };

    template<typename Float, int nColor, int nSpin>
      struct Accessor<Float,nColor,nSpin,QUDA_FLOAT4_CLOVER_ORDER> {
      Float *a;
      int stride;
      size_t offset_cb;
      static constexpr int N = nSpin * nColor / 2;
    Accessor(const CloverField &A, bool inverse=false)
      : a(static_cast<Float*>(const_cast<void*>(A.V(inverse)))), stride(A.Stride()),
	offset_cb(A.Bytes()/(2*sizeof(Float))) { }

      __device__ __host__ inline complex<Float> operator()(int parity, int x, int s_row, int s_col, int c_row, int c_col) const {
	// if not in the diagonal chiral block then return 0.0
	if (s_col / 2 != s_row / 2) { return complex<Float>(0.0); }

	const int chirality = s_col / 2;

	int row = s_row%2 * nColor + c_row;
	int col = s_col%2 * nColor + c_col;
	Float *a_ = a+parity*offset_cb+stride*chirality*N*N;

	if (row == col) {
	  return 2*a_[ indexFloatN<QUDA_FLOAT4_CLOVER_ORDER>(row, stride, x) ];
	} else if (col < row) {
	  // switch coordinates to count from bottom right instead of top left of matrix
	  int k = N*(N-1)/2 - (N-col)*(N-col-1)/2 + row - col - 1;
          int idx = N + 2*k;

          return static_cast<Float>(2)
            * complex<Float>(a_[indexFloatN<QUDA_FLOAT4_CLOVER_ORDER>(idx + 0, stride, x)],
                             a_[indexFloatN<QUDA_FLOAT4_CLOVER_ORDER>(idx + 1, stride, x)]);
        } else {
	  // requesting upper triangular so return conjugate transpose
	  // switch coordinates to count from bottom right instead of top left of matrix
	  int k = N*(N-1)/2 - (N-row)*(N-row-1)/2 + col - row - 1;
          int idx = N + 2*k;

          return static_cast<Float>(2)
            * complex<Float>(a_[indexFloatN<QUDA_FLOAT4_CLOVER_ORDER>(idx + 0, stride, x)],
                             -a_[indexFloatN<QUDA_FLOAT4_CLOVER_ORDER>(idx + 1, stride, x)]);
        }

      }

      template <typename helper, typename reducer>
      __host__ double transform_reduce(QudaFieldLocation location, helper h, double init, reducer r) const
      {
        // just use offset_cb, since factor of two from parity is equivalent to complexity
        double result = ::quda::transform_reduce(location, reinterpret_cast<complex<Float> *>(a), offset_cb, h, init, r);
        return 2.0 * result; // factor of two is normalization
      }
    };

    template<typename Float, int nColor, int nSpin> 
      struct Accessor<Float,nColor,nSpin,QUDA_PACKED_CLOVER_ORDER> { 
      Float *a[2];
      const int N = nSpin * nColor / 2;
      complex<Float> zero;
      Accessor(const CloverField &A, bool inverse=false) {
	// even
	a[0] = static_cast<Float*>(const_cast<void*>(A.V(inverse)));
	// odd
	a[1] = static_cast<Float*>(const_cast<void*>(A.V(inverse))) + A.Bytes()/(2*sizeof(Float));
	zero = complex<Float>(0.0,0.0);
      }

      __device__ __host__ inline complex<Float> operator()(int parity, int x, int s_row, int s_col, int c_row, int c_col) const {
	// if not in the diagonal chiral block then return 0.0
	if (s_col / 2 != s_row / 2) { return zero; }

	const int chirality = s_col / 2;

	unsigned int row = s_row%2 * nColor + c_row;
	unsigned int col = s_col%2 * nColor + c_col;

	if (row == col) {
	  complex<Float> tmp = a[parity][(x*2 + chirality)*N*N + row];
	  return tmp;
	} else if (col < row) {
	  // switch coordinates to count from bottom right instead of top left of matrix
	  int k = N*(N-1)/2 - (N-col)*(N-col-1)/2 + row - col - 1;
          int idx = (x*2 + chirality)*N*N + N + 2*k;
          return complex<Float>(a[parity][idx], a[parity][idx+1]);
	} else {
	  // switch coordinates to count from bottom right instead of top left of matrix
	  int k = N*(N-1)/2 - (N-row)*(N-row-1)/2 + col - row - 1;
          int idx = (x*2 + chirality)*N*N + N + 2*k;
          return complex<Float>(a[parity][idx], -a[parity][idx+1]);
	}
      }

      template <typename helper, typename reducer>
      __host__ double transform_reduce(QudaFieldLocation, helper, double, reducer) const
      {
        errorQuda("Not implemented");
	return 0.0;
      }
    };

    /*
      FIXME the below is the old optimization used for reading the
      clover field, making use of the symmetry to reduce the number of
      reads.

#define READ_CLOVER2_DOUBLE_STR(clover_, chi)                           \
    double2 C0, C1, C2, C3, C4, C5, C6, C7, C8, C9;                       \
    double2 C10, C11, C12, C13, C14, C15, C16, C17;                       \
    double2* clover = (double2*)clover_;                                  \
    load_streaming_double2(C0, &clover[sid + (18*chi+0)*param.cl_stride]); \
    load_streaming_double2(C1, &clover[sid + (18*chi+1)*param.cl_stride]); \
    double diag = 0.5*(C0.x + C1.y);                                      \
    double diag_inv = 1.0/diag;                                           \
    C2 = make_double2(diag*(2-C0.y*diag_inv), diag*(2-C1.x*diag_inv));    \
    load_streaming_double2(C3, &clover[sid + (18*chi+3)*param.cl_stride]);        \
    load_streaming_double2(C4, &clover[sid + (18*chi+4)*param.cl_stride]);        \
    load_streaming_double2(C5, &clover[sid + (18*chi+5)*param.cl_stride]);        \
    load_streaming_double2(C6, &clover[sid + (18*chi+6)*param.cl_stride]);        \
    load_streaming_double2(C7, &clover[sid + (18*chi+7)*param.cl_stride]);        \
    load_streaming_double2(C8, &clover[sid + (18*chi+8)*param.cl_stride]);        \
    load_streaming_double2(C9, &clover[sid + (18*chi+9)*param.cl_stride]);        \
    load_streaming_double2(C10, &clover[sid + (18*chi+10)*param.cl_stride]);      \
    load_streaming_double2(C11, &clover[sid + (18*chi+11)*param.cl_stride]);      \
    load_streaming_double2(C12, &clover[sid + (18*chi+12)*param.cl_stride]);      \
    load_streaming_double2(C13, &clover[sid + (18*chi+13)*param.cl_stride]);      \
    load_streaming_double2(C14, &clover[sid + (18*chi+14)*param.cl_stride]); \
    C15 = make_double2(-C3.x,-C3.y);                                      \
    C16 = make_double2(-C4.x,-C4.y);                                      \
    C17 = make_double2(-C8.x,-C8.y);                                      \
    */

    /**
       This is a template driven generic clover field accessor.  To
       deploy for a specifc field ordering, the two operator()
       accessors have to be specialized for that ordering.
     */
    template <typename Float, int nColor, int nSpin, QudaCloverFieldOrder order>
      struct FieldOrder {

      /** Does this field type support ghost zones? */
      static constexpr bool supports_ghost_zone = false;

    protected:
      /** An internal reference to the actual field we are accessing */
      CloverField &A;
      const int volumeCB;
      const Accessor<Float, nColor, nSpin, order> accessor;
      bool inverse;
      const QudaFieldLocation location;

    public:
      /**
       * Constructor for the FieldOrder class
       * @param field The field that we are accessing
       */
      FieldOrder(CloverField &A, bool inverse=false)
      : A(A), volumeCB(A.VolumeCB()), accessor(A,inverse), inverse(inverse), location(A.Location())
	{ }
	
	CloverField& Field() { return A; }
	
    	/**
	 * @brief Read-only complex-member accessor function
	 *
	 * @param parity Parity index
	 * @param x 1-d site index
	 * @param s_row row spin index
	 * @param c_row row color index
	 * @param s_col col spin index
	 * @param c_col col color index
	 */
	__device__ __host__ inline const complex<Float> operator()(int parity, int x, int s_row,
								   int s_col, int c_row, int c_col) const {
	  return accessor(parity, x, s_row, s_col, c_row, c_col);
	}
	
    	/**
	 * @brief Read-only complex-member accessor function.  This is a
	 * special variant that is compatible with the equivalent
	 * gauge::FieldOrder accessor so these can be used
	 * interchangebly in templated code
	 *
	 * @param dummy Dummy parameter that is ignored
	 * @param parity Parity index
	 * @param x 1-d site index
	 * @param s_row row spin index
	 * @param c_row row color index
	 * @param s_col col spin index
	 * @param c_col col color index
	 */
        __device__ __host__ inline complex<Float> operator()(int, int parity, int x, int s_row, int s_col, int c_row,
                                                             int c_col) const
        {
          return accessor(parity,x,s_row,s_col,c_row,c_col);
        }

        /**
	 * @brief Complex-member accessor function
	 *
	 * @param parity Parity index
	 * @param x 1-d site index
	 * @param s_row row spin index
	 * @param c_row row color index
	 * @param s_col col spin index
	 * @param c_col col color index
	 */
	/*
	__device__ __host__ inline complex<Float>& operator()(int parity, int x, int s_row,
							     int s_col, int c_row, int c_col) {
	  //errorQuda("Clover accessor not implemented as a lvalue");
	  return accessor(parity, x, s_row, s_col, c_row, c_col);
	  }
	*/
	
	/** Returns the number of field colors */
	__device__ __host__ inline int Ncolor() const { return nColor; }

	/** Returns the field volume */
	__device__ __host__ inline int Volume() const { return 2*volumeCB; }

	/** Returns the field volume */
	__device__ __host__ inline int VolumeCB() const { return volumeCB; }

	/** Return the size of the allocation (parity left out and added as needed in Tunable::bytes) */
	size_t Bytes() const {
	  constexpr int n = (nSpin * nColor) / 2;
	  constexpr int chiral_block = n * n / 2;
	  return static_cast<size_t>(volumeCB) * chiral_block * 2ll * 2ll * sizeof(Float); // 2 from complex, 2 from chirality
	}

	/**
	 * @brief Returns the L1 norm of the field
	 * @param[in] dim Which dimension we are taking the norm of (dummy for clover)
	 * @return L1 norm
	 */
        __host__ double norm1(int = -1, bool global = true) const
        {
          commGlobalReductionPush(global);
          double nrm1 = accessor.transform_reduce(location, abs_<double, Float>(), 0.0, plus<double>());
          commGlobalReductionPop();
          return nrm1;
        }

        /**
         * @brief Returns the L2 norm squared of the field
         * @param[in] dim Which dimension we are taking the norm of (dummy for clover)
         * @return L1 norm
         */
        __host__ double norm2(int = -1, bool global = true) const
        {
          commGlobalReductionPush(global);
          double nrm2 = accessor.transform_reduce(location, square_<double, Float>(), 0.0, plus<double>());
          commGlobalReductionPop();
          return nrm2;
        }

        /**
         * @brief Returns the Linfinity norm of the field
         * @param[in] dim Which dimension we are taking the Linfinity norm of (dummy for clover)
         * @return Linfinity norm
         */
        __host__ double abs_max(int = -1, bool global = true) const
        {
          commGlobalReductionPush(global);
          double absmax = accessor.transform_reduce(location, abs_max_<Float, Float>(), 0.0, maximum<Float>());
          commGlobalReductionPop();
          return absmax;
        }

        /**
         * @brief Returns the minimum absolute value of the field
         * @param[in] dim Which dimension we are taking the minimum abs of (dummy for clover)
         * @return Minimum norm
         */
        __host__ double abs_min(int = -1, bool global = true) const
        {
          commGlobalReductionPush(global);
          double absmin = accessor.transform_reduce(location, abs_min_<Float, Float>(),
                                                    std::numeric_limits<double>::max(), minimum<Float>());
          commGlobalReductionPop();
          return absmin;
        }
      };

    /**
       @brief Accessor routine for CloverFields in native field order.
       @tparam Float Underlying storage data type of the field
       @tparam length Total number of elements per packed clover matrix (e.g., 72)
       @tparam N Number of real numbers per short vector
       @tparam add_rho Whether to add the constant rho onto the
       diagonal.  This is used to enable Hasenbusch mass
       preconditioning.
       @tparam huge_alloc Template parameter that enables 64-bit
       pointer arithmetic for huge allocations (e.g., packed set of
       vectors).  Default is to use 32-bit pointer arithmetic.
    */
    template <typename Float, int length, int N, bool add_rho=false, bool huge_alloc=false>
    struct FloatNOrder {
      using Accessor = FloatNOrder<Float, length, N, add_rho, huge_alloc>;
      using real = typename mapper<Float>::type;
      typedef typename VectorType<Float, N>::type Vector;
      typedef typename AllocType<huge_alloc>::type AllocInt;
      typedef float norm_type;
      static const int M = length / (N * 2); // number of short vectors per chiral block
      static const int block = length / 2;   // chiral block size
      Float *clover;
      norm_type *norm;
      const AllocInt offset; // offset can be 32-bit or 64-bit
      const AllocInt norm_offset;
	const int volumeCB;
	const int stride;

        const QudaTwistFlavorType twist_flavor;
        const real mu2;
        const real epsilon2;
        const real rho;

        size_t bytes;
	size_t norm_bytes;
	void *backup_h; //! host memory for backing up the field when tuning
	void *backup_norm_h; //! host memory for backing up norm when tuning

        FloatNOrder(const CloverField &clover, bool is_inverse, Float *clover_ = nullptr, norm_type *norm_ = nullptr) :
          offset(clover.Bytes() / (2 * sizeof(Float) * N)),
          norm_offset(clover.NormBytes() / (2 * sizeof(norm_type))),
          volumeCB(clover.VolumeCB()),
          stride(clover.Stride()),
          twist_flavor(clover.TwistFlavor()),
          mu2(clover.Mu2()),
          epsilon2(clover.Epsilon2()),
          rho(clover.Rho()),
          bytes(clover.Bytes()),
          norm_bytes(clover.NormBytes()),
          backup_h(nullptr),
          backup_norm_h(nullptr)
        {
          if (clover.Order() != N) {
            errorQuda("Invalid clover order %d for FloatN (N=%d) accessor", clover.Order(), N);
          }
          this->clover = clover_ ? clover_ : (Float *)(clover.V(is_inverse));
          this->norm = norm_ ? norm_ : (norm_type *)(clover.Norm(is_inverse));
        }

<<<<<<< HEAD
	QudaTwistFlavorType TwistFlavor() const { return twist_flavor; }
=======
        bool Twisted() const { return twisted; }
>>>>>>> 6a3caa27
	real Mu2() const { return mu2; }
	real Epsilon2() const { return epsilon2; }

        /**
           @brief This accessor routine returns a const clover_wrapper to this object,
           allowing us to overload various operators for manipulating at
           the site level interms of matrix operations.
           @param[in] x_cb Checkerboarded space-time index we are requesting
           @param[in] parity Parity we are requesting
           @param[in] chirality Chirality we are requesting
           @return Instance of a clover_wrapper that curries in access to
           this field at the above coordinates.
        */
        __device__ __host__ inline auto operator()(int x_cb, int parity, int chirality) const
        {
          return clover_wrapper<real, Accessor>(*this, x_cb, parity, chirality);
        }

        /**
	   @brief Load accessor for a single chiral block
	   @param[out] v Vector of loaded elements
	   @param[in] x Checkerboarded site index
	   @param[in] parity Field parity
	   @param[in] chirality Chiral block index
	 */
	__device__ __host__ inline void load(real v[block], int x, int parity, int chirality) const
        {
          norm_type nrm
            = isFixed<Float>::value ? vector_load<float>(norm, parity * norm_offset + chirality * stride + x) : 0;

#pragma unroll
	  for (int i=0; i<M; i++) {
            // first load from memory
            Vector vecTmp = vector_load<Vector>(clover, parity * offset + x + stride * (chirality * M + i));
            // second do scalar copy converting into register type
#pragma unroll
            for (int j = 0; j < N; j++) { copy_and_scale(v[i * N + j], reinterpret_cast<Float *>(&vecTmp)[j], nrm); }
          }

          if (add_rho) for (int i=0; i<6; i++) v[i] += rho;
        }
  
	/**
	   @brief Store accessor for a single chiral block
	   @param[out] v Vector of elements to be stored
	   @param[in] x Checkerboarded site index
	   @param[in] parity Field parity
	   @param[in] chirality Chiral block index
	 */
        __device__ __host__ inline void save(const real v[block], int x, int parity, int chirality) const
        {
          real tmp[block];

          // find the norm of each chiral block
          if (isFixed<Float>::value) {
            norm_type scale = static_cast<norm_type>(1.0);
#pragma unroll
            for (int i = 0; i < block; i++) scale = fabsf((norm_type)v[i]) > scale ? fabsf((norm_type)v[i]) : scale;
            norm[parity*norm_offset + chirality*stride + x] = scale;

            real scale_inv = fdividef(fixedMaxValue<Float>::value, scale);
#pragma unroll
            for (int i = 0; i < block; i++) tmp[i] = v[i] * scale_inv;
          } else {
#pragma unroll
            for (int i = 0; i < block; i++) tmp[i] = v[i];
          }

#pragma unroll
          for (int i = 0; i < M; i++) {
            Vector vecTmp;
            // first do scalar copy converting into storage type
            for (int j = 0; j < N; j++) copy_scaled(reinterpret_cast<Float *>(&vecTmp)[j], tmp[i * N + j]);
            // second do vectorized copy into memory
            vector_store(clover, parity * offset + x + stride * (chirality * M + i), vecTmp);
          }
        }

	/**
	   @brief Load accessor for the clover matrix
	   @param[out] v Vector of loaded elements
	   @param[in] x Checkerboarded site index
	   @param[in] parity Field parity
	   @param[in] chirality Chiral block index
	 */
	__device__ __host__ inline void load(real v[length], int x, int parity) const {
#pragma unroll
          for (int chirality = 0; chirality < 2; chirality++) load(&v[chirality * block], x, parity, chirality);
        }

	/**
	   @brief Store accessor for the clover matrix
	   @param[out] v Vector of elements to be stored
	   @param[in] x Checkerboarded site index
	   @param[in] parity Field parity
	   @param[in] chirality Chiral block index
	 */
        __device__ __host__ inline void save(const real v[length], int x, int parity) const
        {
#pragma unroll
          for (int chirality = 0; chirality < 2; chirality++) save(&v[chirality * block], x, parity, chirality);
        }

        /**
	   @brief Backup the field to the host when tuning
	*/
	void save() {
	  if (backup_h) errorQuda("Already allocated host backup");
	  backup_h = safe_malloc(bytes);
          qudaMemcpy(backup_h, clover, bytes, qudaMemcpyDeviceToHost);
          if (norm_bytes) {
            backup_norm_h = safe_malloc(norm_bytes);
            qudaMemcpy(backup_norm_h, norm, norm_bytes, qudaMemcpyDeviceToHost);
          }
        }

        /**
           @brief Restore the field from the host after tuning
        */
        void load()
        {
          qudaMemcpy(clover, backup_h, bytes, qudaMemcpyHostToDevice);
          host_free(backup_h);
          backup_h = nullptr;
          if (norm_bytes) {
            qudaMemcpy(norm, backup_norm_h, norm_bytes, qudaMemcpyHostToDevice);
            host_free(backup_norm_h);
            backup_norm_h = nullptr;
          }
        }

        size_t Bytes() const
        {
          size_t bytes = length * sizeof(Float);
          if (isFixed<Float>::value) bytes += 2 * sizeof(norm_type);
          return bytes;
        }
      };

    /**
       QDP ordering for clover fields
    */
<<<<<<< HEAD
    template <typename Float, int length = 72>
      struct QDPOrder {
=======
      template <typename Float, int length = 72> struct QDPOrder {
        typedef typename mapper<Float>::type RegType;
	Float *clover;
	const int volumeCB;
	const int stride;
	const int offset;
>>>>>>> 6a3caa27

      typedef typename mapper<Float>::type RegType;
      Float *clover;
      const int volumeCB;
      const int stride;
      const int offset;
      
      const QudaTwistFlavorType twist_flavor;
      const Float mu2;
      const Float epsilon2;

        QDPOrder(const CloverField &clover, bool inverse, Float *clover_ = nullptr, void * = nullptr) :
<<<<<<< HEAD
         volumeCB(clover.VolumeCB()), stride(volumeCB), offset(clover.Bytes()/(2*sizeof(Float))),
         twist_flavor(clover.TwistFlavor()), mu2(clover.Mu2()), epsilon2(clover.Epsilon2()) {
        if (clover.Order() != QUDA_PACKED_CLOVER_ORDER) {
          errorQuda("Invalid clover order %d for this accessor", clover.Order());
=======
          volumeCB(clover.VolumeCB()),
          stride(volumeCB),
          offset(clover.Bytes() / (2 * sizeof(Float))),
          twisted(clover.Twisted()),
          mu2(clover.Mu2())
        {
          if (clover.Order() != QUDA_PACKED_CLOVER_ORDER) {
            errorQuda("Invalid clover order %d for this accessor", clover.Order());
          }
          this->clover = clover_ ? clover_ : (Float *)(clover.V(inverse));
>>>>>>> 6a3caa27
        }

<<<<<<< HEAD
      QudaTwistFlavorType TwistFlavor()	const	{return twist_flavor;}
      Float Mu2()	const	{ return mu2; }
      Float Epsilon2() const { return epsilon2; }
=======
        bool  Twisted()	const	{return twisted;}
	Float Mu2()	const	{return mu2;}
>>>>>>> 6a3caa27

	__device__ __host__ inline void load(RegType v[length], int x, int parity) const {
	  // factor of 0.5 comes from basis change
          Float v_[length];
          block_load<Float, length>(v_, &clover[parity * offset + x * length]);
          for (int i = 0; i < length; i++) v[i] = 0.5 * v_[i];
        }

        __device__ __host__ inline void save(const RegType v[length], int x, int parity) const
        {
          Float v_[length];
          for (int i = 0; i < length; i++) v_[i] = 2.0 * v[i];
          block_store<Float, length>(&clover[parity * offset + x * length], v_);
        }

        size_t Bytes() const { return length*sizeof(Float); }
      };

    /**
       QDPJIT ordering for clover fields
    */
      template <typename Float, int length = 72> struct QDPJITOrder {
        typedef typename mapper<Float>::type RegType;
	Float *diag; 	   /**< Pointers to the off-diagonal terms (two parities) */
	Float *offdiag;   /**< Pointers to the diagonal terms (two parities) */
	const int volumeCB;
	const int stride;

	const QudaTwistFlavorType twist_flavor;
	const Float mu2;
      const Float epsilon2;


        QDPJITOrder(const CloverField &clover, bool inverse, Float *clover_ = nullptr, void * = nullptr) :
<<<<<<< HEAD
          volumeCB(clover.VolumeCB()), stride(volumeCB), twist_flavor(clover.TwistFlavor()), mu2(clover.Mu2()),
          epsilon2(clover.Epsilon2()) {
        if (clover.Order() != QUDA_QDPJIT_CLOVER_ORDER) {
          errorQuda("Invalid clover order %d for this accessor", clover.Order());
        }
        offdiag = clover_ ? ((Float **)clover_)[0] : ((Float **)clover.V(inverse))[0];
        diag = clover_ ? ((Float **)clover_)[1] : ((Float **)clover.V(inverse))[1];
      }
	
      QudaTwistFlavorType  TwistFlavor()	const	{return twist_flavor;}
=======
          volumeCB(clover.VolumeCB()), stride(volumeCB), twisted(clover.Twisted()), mu2(clover.Mu2())
        {
          if (clover.Order() != QUDA_QDPJIT_CLOVER_ORDER) {
            errorQuda("Invalid clover order %d for this accessor", clover.Order());
          }
          offdiag = clover_ ? ((Float **)clover_)[0] : ((Float **)clover.V(inverse))[0];
          diag = clover_ ? ((Float **)clover_)[1] : ((Float **)clover.V(inverse))[1];
        }

      bool  Twisted()	const	{return twisted;}
>>>>>>> 6a3caa27
      Float Mu2()	const	{return mu2;}
      Float Epsilon2() const {return epsilon2;}

	__device__ __host__ inline void load(RegType v[length], int x, int parity) const {
	  // the factor of 0.5 comes from a basis change
	  for (int chirality=0; chirality<2; chirality++) {
	    // set diagonal elements
	    for (int i=0; i<6; i++) {
	      v[chirality*36 + i] = 0.5*diag[((i*2 + chirality)*2 + parity)*volumeCB + x];
	    }

	    // the off diagonal elements
	    for (int i=0; i<30; i++) {
	      int z = i%2;
	      int off = i/2;
	      const int idtab[15]={0,1,3,6,10,2,4,7,11,5,8,12,9,13,14};
	      v[chirality*36 + 6 + i] = 0.5*offdiag[(((z*15 + idtab[off])*2 + chirality)*2 + parity)*volumeCB + x];
	    }

	  }
	}

        __device__ __host__ inline void save(const RegType v[length], int x, int parity) const
        {
          // the factor of 2.0 comes from undoing the basis change
	  for (int chirality=0; chirality<2; chirality++) {
	    // set diagonal elements
	    for (int i=0; i<6; i++) {
	      diag[((i*2 + chirality)*2 + parity)*volumeCB + x] = 2.0*v[chirality*36 + i];
	    }

	    // the off diagonal elements
	    for (int i=0; i<30; i++) {
	      int z = i%2;
	      int off = i/2;
	      const int idtab[15]={0,1,3,6,10,2,4,7,11,5,8,12,9,13,14};
	      offdiag[(((z*15 + idtab[off])*2 + chirality)*2 + parity)*volumeCB + x] = 2.0*v[chirality*36 + 6 + i];
	    }
	  }
        }

        size_t Bytes() const { return length*sizeof(Float); }
      };

    /**
       BQCD ordering for clover fields
       struct for reordering a BQCD clover matrix into the order that is
       expected by QUDA.  As well as reordering the clover matrix
       elements, we are also changing basis.
    */
      template <typename Float, int length = 72> struct BQCDOrder {
        typedef typename mapper<Float>::type RegType;
	Float *clover[2];
	const int volumeCB;
	const int stride;

	const QudaTwistFlavorType twist_flavor;
	const Float mu2;
  const Float epsilon2;

        BQCDOrder(const CloverField &clover, bool inverse, Float *clover_ = nullptr, void * = nullptr) :
<<<<<<< HEAD
          volumeCB(clover.Stride()), stride(volumeCB), twist_flavor(clover.TwistFlavor()), mu2(clover.Mu2()),
          epsilon2(clover.Epsilon2()) {
        if (clover.Order() != QUDA_BQCD_CLOVER_ORDER) {
          errorQuda("Invalid clover order %d for this accessor", clover.Order());
=======
          volumeCB(clover.Stride()), stride(volumeCB), twisted(clover.Twisted()), mu2(clover.Mu2())
        {
          if (clover.Order() != QUDA_BQCD_CLOVER_ORDER) {
            errorQuda("Invalid clover order %d for this accessor", clover.Order());
          }
          this->clover[0] = clover_ ? clover_ : (Float *)(clover.V(inverse));
          this->clover[1] = (Float *)((char *)this->clover[0] + clover.Bytes() / 2);
>>>>>>> 6a3caa27
        }

<<<<<<< HEAD
	QudaTwistFlavorType  TwistFlavor()	const	{return twist_flavor;}
=======
        bool  Twisted()	const	{return twisted;}
>>>>>>> 6a3caa27
	Float Mu2()	const	{return mu2;}
  Float Epsilon2() const {return epsilon2;}

	/**
	   @param v The output clover matrix in QUDA order
	   @param x The checkerboarded lattice site
	   @param parity The parity of the lattice site
	*/
	__device__ __host__ inline void load(RegType v[length], int x, int parity) const {
	  int bq[36] = { 21, 32, 33, 0,  1, 20,                   // diagonal
			 28, 29, 30, 31, 6, 7,  14, 15, 22, 23,   // column 1  6
			 34, 35, 8, 9, 16, 17, 24, 25,            // column 2  16
			 10, 11, 18, 19, 26, 27,                  // column 3  24
			 2,  3,  4,  5,                           // column 4  30
			 12, 13};
	  
	  // flip the sign of the imaginary components
	  int sign[36];
	  for (int i=0; i<6; i++) sign[i] = 1;
	  for (int i=6; i<36; i+=2) {
	    if ( (i >= 10 && i<= 15) || (i >= 18 && i <= 29) )  { sign[i] = -1; sign[i+1] = -1; }
	    else { sign[i] = 1; sign[i+1] = -1; }
	  }
	
	  const int M=length/2;
	  for (int chirality=0; chirality<2; chirality++) 
	    for (int i=0; i<M; i++) 
	      v[chirality*M+i] = sign[i] * clover[parity][x*length+chirality*M+bq[i]];
	
	}
  
	// FIXME implement the save routine for BQCD ordered fields
        __device__ __host__ inline void save(RegType[length], int, int) const { }

        size_t Bytes() const { return length*sizeof(Float); }
      };

  } // namespace clover

  // Use traits to reduce the template explosion
  template<typename Float,int N=72, bool add_rho=false> struct clover_mapper { };

  // double precision uses Float2
  template<int N, bool add_rho> struct clover_mapper<double,N,add_rho> { typedef clover::FloatNOrder<double, N, 2, add_rho> type; };

  // single precision uses Float4
  template<int N, bool add_rho> struct clover_mapper<float,N,add_rho> { typedef clover::FloatNOrder<float, N, 4, add_rho> type; };

  // half precision uses Float4
  template<int N, bool add_rho> struct clover_mapper<short,N,add_rho> { typedef clover::FloatNOrder<short, N, 4, add_rho> type; };

  // quarter precision uses Float4
  template <int N, bool add_rho> struct clover_mapper<int8_t, N, add_rho> {
    typedef clover::FloatNOrder<int8_t, N, 4, add_rho> type;
  };

} // namespace quda<|MERGE_RESOLUTION|>--- conflicted
+++ resolved
@@ -566,11 +566,7 @@
           this->norm = norm_ ? norm_ : (norm_type *)(clover.Norm(is_inverse));
         }
 
-<<<<<<< HEAD
 	QudaTwistFlavorType TwistFlavor() const { return twist_flavor; }
-=======
-        bool Twisted() const { return twisted; }
->>>>>>> 6a3caa27
 	real Mu2() const { return mu2; }
 	real Epsilon2() const { return epsilon2; }
 
@@ -713,17 +709,12 @@
     /**
        QDP ordering for clover fields
     */
-<<<<<<< HEAD
-    template <typename Float, int length = 72>
-      struct QDPOrder {
-=======
       template <typename Float, int length = 72> struct QDPOrder {
         typedef typename mapper<Float>::type RegType;
 	Float *clover;
 	const int volumeCB;
 	const int stride;
 	const int offset;
->>>>>>> 6a3caa27
 
       typedef typename mapper<Float>::type RegType;
       Float *clover;
@@ -736,33 +727,22 @@
       const Float epsilon2;
 
         QDPOrder(const CloverField &clover, bool inverse, Float *clover_ = nullptr, void * = nullptr) :
-<<<<<<< HEAD
-         volumeCB(clover.VolumeCB()), stride(volumeCB), offset(clover.Bytes()/(2*sizeof(Float))),
-         twist_flavor(clover.TwistFlavor()), mu2(clover.Mu2()), epsilon2(clover.Epsilon2()) {
-        if (clover.Order() != QUDA_PACKED_CLOVER_ORDER) {
-          errorQuda("Invalid clover order %d for this accessor", clover.Order());
-=======
           volumeCB(clover.VolumeCB()),
           stride(volumeCB),
           offset(clover.Bytes() / (2 * sizeof(Float))),
-          twisted(clover.Twisted()),
-          mu2(clover.Mu2())
+          twist_flavor(clover.TwistFlavor()),
+          mu2(clover.Mu2()),
+          epsilon2(clover.Epsilon2())
         {
           if (clover.Order() != QUDA_PACKED_CLOVER_ORDER) {
             errorQuda("Invalid clover order %d for this accessor", clover.Order());
           }
           this->clover = clover_ ? clover_ : (Float *)(clover.V(inverse));
->>>>>>> 6a3caa27
-        }
-
-<<<<<<< HEAD
+        }
+
       QudaTwistFlavorType TwistFlavor()	const	{return twist_flavor;}
       Float Mu2()	const	{ return mu2; }
       Float Epsilon2() const { return epsilon2; }
-=======
-        bool  Twisted()	const	{return twisted;}
-	Float Mu2()	const	{return mu2;}
->>>>>>> 6a3caa27
 
 	__device__ __host__ inline void load(RegType v[length], int x, int parity) const {
 	  // factor of 0.5 comes from basis change
@@ -797,19 +777,8 @@
 
 
         QDPJITOrder(const CloverField &clover, bool inverse, Float *clover_ = nullptr, void * = nullptr) :
-<<<<<<< HEAD
           volumeCB(clover.VolumeCB()), stride(volumeCB), twist_flavor(clover.TwistFlavor()), mu2(clover.Mu2()),
           epsilon2(clover.Epsilon2()) {
-        if (clover.Order() != QUDA_QDPJIT_CLOVER_ORDER) {
-          errorQuda("Invalid clover order %d for this accessor", clover.Order());
-        }
-        offdiag = clover_ ? ((Float **)clover_)[0] : ((Float **)clover.V(inverse))[0];
-        diag = clover_ ? ((Float **)clover_)[1] : ((Float **)clover.V(inverse))[1];
-      }
-	
-      QudaTwistFlavorType  TwistFlavor()	const	{return twist_flavor;}
-=======
-          volumeCB(clover.VolumeCB()), stride(volumeCB), twisted(clover.Twisted()), mu2(clover.Mu2())
         {
           if (clover.Order() != QUDA_QDPJIT_CLOVER_ORDER) {
             errorQuda("Invalid clover order %d for this accessor", clover.Order());
@@ -818,8 +787,7 @@
           diag = clover_ ? ((Float **)clover_)[1] : ((Float **)clover.V(inverse))[1];
         }
 
-      bool  Twisted()	const	{return twisted;}
->>>>>>> 6a3caa27
+      QudaTwistFlavorType  TwistFlavor()	const	{return twist_flavor;}
       Float Mu2()	const	{return mu2;}
       Float Epsilon2() const {return epsilon2;}
 
@@ -881,27 +849,17 @@
   const Float epsilon2;
 
         BQCDOrder(const CloverField &clover, bool inverse, Float *clover_ = nullptr, void * = nullptr) :
-<<<<<<< HEAD
           volumeCB(clover.Stride()), stride(volumeCB), twist_flavor(clover.TwistFlavor()), mu2(clover.Mu2()),
           epsilon2(clover.Epsilon2()) {
-        if (clover.Order() != QUDA_BQCD_CLOVER_ORDER) {
-          errorQuda("Invalid clover order %d for this accessor", clover.Order());
-=======
-          volumeCB(clover.Stride()), stride(volumeCB), twisted(clover.Twisted()), mu2(clover.Mu2())
         {
           if (clover.Order() != QUDA_BQCD_CLOVER_ORDER) {
             errorQuda("Invalid clover order %d for this accessor", clover.Order());
           }
           this->clover[0] = clover_ ? clover_ : (Float *)(clover.V(inverse));
           this->clover[1] = (Float *)((char *)this->clover[0] + clover.Bytes() / 2);
->>>>>>> 6a3caa27
-        }
-
-<<<<<<< HEAD
+        }
+
 	QudaTwistFlavorType  TwistFlavor()	const	{return twist_flavor;}
-=======
-        bool  Twisted()	const	{return twisted;}
->>>>>>> 6a3caa27
 	Float Mu2()	const	{return mu2;}
   Float Epsilon2() const {return epsilon2;}
 
