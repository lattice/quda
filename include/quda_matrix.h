#pragma once

#include <cstdio>
#include <iostream>

#include <register_traits.h>
#include <float_vector.h>
#include <complex_quda.h>
#include <math_helper.cuh>

namespace quda {

  template <typename T> constexpr bool is_nan(T x) { return x != x; }

  template<class T>
    struct Zero
    {
      //static const T val;
      __device__ __host__ inline
        static T val();
    };

  template<>
    __device__ __host__ inline
    float2 Zero<float2>::val()
    {
      return make_float2(0.,0.);
    }

  template<>
    __device__ __host__ inline
    double2 Zero<double2>::val()
    {
      return make_double2(0.,0.);
    }

  template<class T>
    struct Identity
    {
      __device__  __host__ inline
        static T val();
    };

  template<>
    __device__ __host__ inline
    float2 Identity<float2>::val(){
      return make_float2(1.,0.);
    }

  template<>
    __device__ __host__ inline
    double2 Identity<double2>::val(){
      return make_double2(1.,0.);
    }

  template<typename Float, typename T> struct gauge_wrapper;
  template<typename Float, typename T> struct gauge_ghost_wrapper;
  template<typename Float, typename T> struct clover_wrapper;
  template <typename T, int N> class HMatrix;

  template<class T, int N>
    class Matrix
    {
      using real = typename RealType<T>::type;

    private:
        __device__ __host__ inline int index(int i, int j) const { return i*N + j; }

    public:
        T data[N*N];

        __device__ __host__ constexpr int size() const { return N; }

        __device__ __host__ inline Matrix() { setZero(this); }

        Matrix(const Matrix<T,N> &) = default;
        Matrix(Matrix<T,N> &&) = default;
        Matrix& operator=(const Matrix<T,N> &) = default;
        Matrix& operator=(Matrix<T,N> &&) = default;

        template <class U> __device__ __host__ inline Matrix(const Matrix<U, N> &a)
        {
#pragma unroll
          for (int i = 0; i < N * N; i++) data[i] = a.data[i];
        }

        __device__ __host__ inline Matrix(const T data_[])
        {
#pragma unroll
	  for (int i=0; i<N*N; i++) data[i] = data_[i];
        }

        __device__ __host__ inline Matrix(const HMatrix<real, N> &a);

        __device__ __host__ inline T const & operator()(int i, int j) const {
          return data[index(i,j)];
        }

        __device__ __host__ inline T & operator()(int i, int j) {
          return data[index(i,j)];
        }

        __device__ __host__ inline T const & operator()(int i) const {
          int j = i % N;
          int k = i / N;
          return data[index(j,k)];
        }

        __device__ __host__ inline T& operator()(int i) {
          int j = i % N;
          int k = i / N;
          return data[index(j,k)];
        }

	template<class U>
	  __device__ __host__ inline void operator=(const Matrix<U,N> & b) {
#pragma unroll
	  for (int i=0; i<N*N; i++) data[i] = b.data[i];
	}

	template<typename S>
	  __device__ __host__ inline Matrix(const gauge_wrapper<real, S> &s);

	template<typename S>
	  __device__ __host__ inline void operator=(const gauge_wrapper<real, S> &s);

	template<typename S>
	  __device__ __host__ inline Matrix(const gauge_ghost_wrapper<real, S> &s);

	template<typename S>
	  __device__ __host__ inline void operator=(const gauge_ghost_wrapper<real, S> &s);

        /**
           @brief Compute the matrix L1 norm - this is the maximum of
           the absolute column sums.
           @return Compute L1 norm
        */
        __device__ __host__ inline real L1() {
          real l1 = 0;
#pragma unroll
          for (int j=0; j<N; j++) {
            real col_sum = 0;
#pragma unroll
            for (int i=0; i<N; i++) {
              col_sum += abs(data[i*N + j]);
            }
            l1 = col_sum > l1 ? col_sum : l1;
          }
          return l1;
        }

        /**
           @brief Compute the matrix L2 norm.  We actually compute the
           Frobenius norm which is an upper bound on the L2 norm.
           @return Computed L2 norm
        */
        __device__ __host__ inline real L2() {
          real l2 = 0;
#pragma unroll
          for (int j=0; j<N; j++) {
#pragma unroll
            for (int i=0; i<N; i++) {
              l2 += norm(data[i*N + j]);
            }
          }
          return sqrt(l2);
        }

        /**
           @brief Compute the matrix Linfinity norm - this is the maximum of
           the absolute row sums.
           @return Computed Linfinity norm
        */
        __device__ __host__ inline real Linf() {
          real linf = 0;
#pragma unroll
          for (int i=0; i<N; i++) {
            real row_sum = 0;
#pragma unroll
            for (int j=0; j<N; j++) {
              row_sum += abs(data[i*N + j]);
            }
            linf = row_sum > linf ? row_sum : linf;
          }
          return linf;
        }

        /**
	   Return 64-bit XOR checksum computed from the
	   elements of the matrix.  Compute the checksum on each
	   64-bit word that constitutes the Matrix
	 */
	__device__ __host__ inline uint64_t checksum() const {
          // ensure length is rounded up to 64-bit multiple
          constexpr int length = (N*N*sizeof(T) + sizeof(uint64_t) - 1)/ sizeof(uint64_t);
          uint64_t base_[length] = { };
          T *data_ = reinterpret_cast<T*>( static_cast<void*>(base_) );
          for (int i=0; i<N*N; i++) data_[i] = data[i];
          uint64_t checksum_ = base_[0];
          for (int i=1; i<length; i++) checksum_ ^= base_[i];
          return checksum_;
        }

        __device__ __host__ inline bool isUnitary(double max_error) const
        {
          const auto identity = conj(*this) * *this;

#pragma unroll
          for (int i=0; i<N; ++i){
            if( fabs(identity(i,i).real() - 1.0) > max_error ||
                fabs(identity(i,i).imag()) > max_error) {
	      for(int j=0; j<N; ++j) {
		for(int k=0; k<N; ++k) {
		  //printf("link (%d,%d) error = %e,%e\n", j, k, fabs(identity(j,k).real() - 1.0), fabs(identity(j,k).imag()));
		}
	      }
	      return false;
	    }							   
	    
#pragma unroll
            for (int j=i+1; j<N; ++j){
              if( fabs(identity(i,j).real()) > max_error ||
                  fabs(identity(i,j).imag()) > max_error ||
                  fabs(identity(j,i).real()) > max_error ||
                  fabs(identity(j,i).imag()) > max_error ){
		//printf("off diag %d,%d error = %e,%e\n", i, j, fabs(identity(i,j).real()), fabs(identity(i,j).imag()));
		//printf("off diag %d,%d error = %e,%e\n", j, i, fabs(identity(j,i).real()), fabs(identity(j,i).imag()));
                return false;
              }
            }
          }

#pragma unroll
          for (int i=0; i<N; i++) {
#pragma unroll
            for (int j=0; j<N; j++) {
              if (is_nan((*this)(i,j).real()) ||
                  is_nan((*this)(i,j).imag())) {
		printf("off diag %d,%d nan error\n", j, i);
		return false;
	      }
            }
          }
	  
          return true;
        }

    };

  /**
     @brief wrapper class that enables us to write to Hmatrices in packed format
     @tparam T Underlying real storage type
     @tparam Hmat The type of HMatrix we are wrapping
  */
  template <typename T, typename Hmat>
  struct HMatrix_wrapper {
    Hmat &mat;
    const int i;
    const int j;
    const int idx;

    __device__ __host__ inline HMatrix_wrapper(Hmat &mat, int i, int j, int idx) : mat(mat), i(i), j(j), idx(idx) { }

    __device__ __host__ inline void operator=(const complex<T> &a) {
      if (i==j) {
	mat.data[idx] = a.real();
      } else if (j<i) {
	mat.data[idx+0] = a.real();
	mat.data[idx+1] = a.imag();
      } else {
	mat.data[idx+0] = a.real();
	mat.data[idx+1] = -a.imag();
      }
    }

    __device__ __host__ inline void operator+=(const complex<T> &a) {
      if (i==j) {
	mat.data[idx] += a.real();
      } else if (j<i) {
	mat.data[idx+0] += a.real();
	mat.data[idx+1] += a.imag();
      } else {
	mat.data[idx+0] += a.real();
	mat.data[idx+1] += -a.imag();
      }
    }
  };

  /**
     @brief Specialized container for Hermitian matrices (e.g., used for wrapping clover matrices)
   */
  template<class T, int N>
    class HMatrix
    {
      friend HMatrix_wrapper<T,HMatrix<T,N> >;
      private:
      // compute index into triangular-packed Hermitian matrix
      __device__ __host__ inline int index(int i, int j) const {
	if (i==j) {
	  return i;
	} else if (j<i) {
	  int k = N*(N-1)/2 - (N-j)*(N-j-1)/2 + i - j - 1;
	  return N + 2*k;
	} else { // i>j
	  // switch coordinates to count from bottom right instead of top left of matrix
	  int k = N*(N-1)/2 - (N-i)*(N-i-1)/2 + j - i - 1;
	  return N + 2*k;
	}
      }

      public:
      T data[N*N]; // store in real-valued array

      __device__ __host__ inline HMatrix() {
#pragma unroll
        for (int i = 0; i < N * N; i++) data[i] = (T)0.0;
      }

      HMatrix(const HMatrix<T,N> &) = default;
      HMatrix(HMatrix<T,N> &&) = default;
      HMatrix& operator=(const HMatrix<T,N> &) = default;
      HMatrix& operator=(HMatrix<T,N> &&) = default;

      __device__ __host__ inline HMatrix(const T data_[]) {
#pragma unroll
	for (int i=0; i<N*N; i++) data[i] = data_[i];
      }

      __device__ __host__ inline complex<T> const operator()(int i, int j) const {
	const int idx = index(i,j);
	if (i==j) {
	  return complex<T>(data[idx],0.0);
	} else if (j<i) {
	  return complex<T>(data[idx], data[idx+1]);
	} else {
	  return complex<T>(data[idx],-data[idx+1]);
	}
      }

      __device__ __host__ inline HMatrix_wrapper<T,HMatrix<T,N> > operator() (int i, int j) {
	return HMatrix_wrapper<T,HMatrix<T,N> >(*this, i, j, index(i,j));
      }

      template<class U>
	__device__ __host__ inline void operator=(const HMatrix<U,N> & b) {
#pragma unroll
	for (int i=0; i<N*N; i++) data[i] = b.data[i];
      }

      template<typename S>
	__device__ __host__ inline HMatrix(const clover_wrapper<T, S> &s);

      template<typename S>
	__device__ __host__ inline void operator=(const clover_wrapper<T, S> &s);

      /**
	 @brief Hermitian matrix square
	 @return Matrix square
      */
      __device__ __host__ inline HMatrix<T,N> square() const {
	HMatrix<T,N> result;
	complex<T> tmp;
#pragma unroll
	for (int i=0; i<N; i++) {
#pragma unroll
	  for (int k=0; k<N; k++) if (i<=k) { // else compiler can't handle triangular unroll
	    tmp.x  = (*this)(i,0).real() * (*this)(0,k).real();
	    tmp.x -= (*this)(i,0).imag() * (*this)(0,k).imag();
	    tmp.y  = (*this)(i,0).real() * (*this)(0,k).imag();
	    tmp.y += (*this)(i,0).imag() * (*this)(0,k).real();
#pragma unroll
	    for (int j=1; j<N; j++) {
	      tmp.x += (*this)(i,j).real() * (*this)(j,k).real();
	      tmp.x -= (*this)(i,j).imag() * (*this)(j,k).imag();
	      tmp.y += (*this)(i,j).real() * (*this)(j,k).imag();
	      tmp.y += (*this)(i,j).imag() * (*this)(j,k).real();
	    }
	    result(i,k) = tmp;
	  }
	}
	return result;
      }

      /**
         @brief Compute the absolute max element of the Hermitian matrix
         @return Absolute Max element
      */
      __device__ __host__ inline T max() const
      {
        HMatrix<T, N> result;
        T max = static_cast<T>(0.0);
#pragma unroll
        for (int i = 0; i < N * N; i++) max = (abs(data[i]) > max ? abs(data[i]) : max);
        return max;
      }

      __device__ __host__ void print() const {
	for (int i=0; i<N; i++) {
	  printf("i=%d ", i);
	  for (int j=0; j<N; j++) {
	    printf(" (%e, %e)", (*this)(i,j).real(), (*this)(i,j).imag());
	  }
	  printf("\n");
	}
	printf("\n");
      }

    };

  template<class T,int N>
    __device__ __host__ Matrix<T,N>::Matrix(const HMatrix<typename RealType<T>::type,N> &a) {
#pragma unroll
    for (int i=0; i<N; i++) {
#pragma unroll
      for (int j=0; j<N; j++) {
	(*this)(i,j) = a(i,j);
      }
    }
  }
  
  template<class T, int Nc>
    __device__ __host__ inline T getTrace(const Matrix<T,Nc>& a)
  {
    T result;
    result = a(0,0);
    for(int i=1; i<Nc; i++) result += a(i,i);
    return result;
  }

  template<class T, int N, typename = std::enable_if_t<(N > 1)>>
    __device__ __host__ inline  Matrix<T,N-1> getSubMat(const Matrix<T,N> &a, int p, int q)
    {
      Matrix<T, N-1> subMat;
      setZero(&subMat);
      int i=0, j=0;
      for (int row = 0; row < N; row++) {
	for (int col = 0; col < N; col++) {
	  if (row != p && col != q) {
	    subMat(i,j) = a(row,col);
	    j++;
	    // Row is filled, so increase row index and reset col index
	    if (j == N - 1) {
	      j = 0;
	      i++;
	    }
	  }
	}
      }
      return subMat;
    }
  
  template<class T>
    __device__ __host__ inline T det3helper(const Matrix<T,4> &a, int i1, int i2, int i3, int j1, int j2, int j3)
    {
      return a(i1,j1)
	* (a(i2,j2) * a(i3,j3) - a(i2,j3) * a(i3,j2));
    }
  
  template<class T, int i, int j>
    __device__ __host__ inline T cofactor4x4(const Matrix<T,4> &a)
  {
      enum {
	i1 = (i+1) % 4,
	i2 = (i+2) % 4,
	i3 = (i+3) % 4,
	j1 = (j+1) % 4,
	j2 = (j+2) % 4,
	j3 = (j+3) % 4
      };      
      return (det3helper(a, i1, i2, i3, j1, j2, j3) +
	      det3helper(a, i2, i3, i1, j1, j2, j3) +
	      det3helper(a, i3, i1, i2, j1, j2, j3));
    }
  
  
  template<class T>
    __device__ __host__ inline T det4helper(const Matrix<T,4> &a, int j, int k, int m, int n)
    {
      return ((a(j,0) * a(k,1) - a(k,0) * a(j,1)) *
	      (a(m,2) * a(n,3) - a(n,2) * a(m,3)));
    }
  
  template<class T>
    __device__ __host__ inline T getDeterminant(const Matrix<T,1> &a)
    {
      T result;
      result = a(0,0);
      return result;
    }
  
  template<class T>
    __device__ __host__ inline T getDeterminant(const Matrix<T,2> &a)
    {
      T result;    
      result = a(0,0)*a(1,1) - a(1,0) * a(0,1);
      return result;
    }

    template<class T>
    __device__ __host__ inline T getDeterminant(const Matrix<T,3> &a)
      {
	T result;
	result = (a(0,0)*(a(1,1)*a(2,2) - a(2,1)*a(1,2)) -
		  a(0,1)*(a(1,0)*a(2,2) - a(1,2)*a(2,0)) + 
		  a(0,2)*(a(1,0)*a(2,1) - a(1,1)*a(2,0)));
	return result;
      }

    template<class T>
      __device__ __host__ inline T getDeterminant(const Matrix<T,4> &a)
      {
	T result;	
	result = (det4helper(a,0,1,2,3) -
		  det4helper(a,0,2,1,3) +
		  det4helper(a,0,3,1,2) +
		  det4helper(a,1,2,0,3) -
		  det4helper(a,1,3,0,2) +
		  det4helper(a,2,3,0,1));
	return result;
      }
    
    template<class T, int N, typename = std::enable_if_t<(N > 4)>>
      __device__ __host__ inline T getDeterminant(const Matrix<T,N> &a)
      {
	T result;	
	// Move along the top row, recursively get the determinant
	// of the submatrix and multiply with the relevant sign.
	result = static_cast<typename T::value_type>(0.0);

	Matrix<T,N-1> sub_mat;
	int sign = 1;
	T temp;
	for (int i=0; i<N; i++) {
	  temp = a(0,i);
	  sub_mat = getSubMat(a,0,i);
	  temp *= getDeterminant(sub_mat);
	  temp *= sign;
	  result += temp;
	  sign *= -1;
	}
	return result;
      }
    
    
    template< template<typename,int> class Mat, class T, int N>
      __device__ __host__ inline Mat<T,N> operator+(const Mat<T,N> & a, const Mat<T,N> & b)
      {
	Mat<T,N> result;
#pragma unroll
	for (int i=0; i<N*N; i++) result.data[i] = a.data[i] + b.data[i];
	return result;
      }


  template< template<typename,int> class Mat, class T, int N>
    __device__ __host__ inline Mat<T,N> operator+=(Mat<T,N> & a, const Mat<T,N> & b)
    {
#pragma unroll
      for (int i=0; i<N*N; i++) a.data[i] += b.data[i];
      return a;
    }

  template< template<typename,int> class Mat, class T, int N>
    __device__ __host__ inline Mat<T,N> operator+=(Mat<T,N> & a, const T & b)
    {
#pragma unroll
      for (int i=0; i<N; i++) a(i,i) += b;
      return a;
    }

  template< template<typename,int> class Mat, class T, int N>
    __device__ __host__ inline Mat<T,N> operator-=(Mat<T,N> & a, const Mat<T,N> & b)
    {
#pragma unroll
      for (int i=0; i<N*N; i++) a.data[i] -= b.data[i];
      return a;
    }

  template< template<typename,int> class Mat, class T, int N>
    __device__ __host__ inline Mat<T,N> operator-(const Mat<T,N> & a, const Mat<T,N> & b)
    {
      Mat<T,N> result;
#pragma unroll
      for (int i=0; i<N*N; i++) result.data[i] = a.data[i] - b.data[i];
      return result;
    }

  template< template<typename,int> class Mat, class T, int N, class S>
    __device__ __host__ inline Mat<T,N> operator*(const S & scalar, const Mat<T,N> & a){
      Mat<T,N> result;
#pragma unroll
      for (int i=0; i<N*N; ++i) result.data[i] = scalar*a.data[i];
      return result;
    }

  template< template<typename,int> class Mat, class T, int N, class S>
    __device__ __host__ inline Mat<T,N> operator*(const Mat<T,N> & a, const S & scalar){
      return scalar*a;
    }

  template< template<typename,int> class Mat, class T, int N, class S>
    __device__ __host__ inline Mat<T,N> operator *=(Mat<T,N> & a, const S & scalar){
      a = scalar*a;
      return a;
    }

  template< template<typename,int> class Mat, class T, int N>
    __device__ __host__ inline Mat<T,N> operator-(const Mat<T,N> & a){
      Mat<T,N> result;
#pragma unroll
      for (int i=0; i<(N*N); ++i) result.data[i] = -a.data[i];
      return result;
    }


  /**
     @brief Generic implementation of matrix multiplication
  */
  template< template<typename,int> class Mat, class T, int N>
    __device__ __host__ inline Mat<T,N> operator*(const Mat<T,N> &a, const Mat<T,N> &b)
    {
      Mat<T,N> result;
#pragma unroll
      for (int i=0; i<N; i++) {
#pragma unroll
	for (int k=0; k<N; k++) {
	  result(i,k) = a(i,0) * b(0,k);
#pragma unroll
	  for (int j=1; j<N; j++) {
	    result(i,k) += a(i,j) * b(j,k);
	  }
	}
      }
      return result;
    }

  /**
     @brief Specialization of complex matrix multiplication that will issue optimal fma instructions
   */
  template< template<typename> class complex, typename T, int N>
    __device__ __host__ inline Matrix<complex<T>,N> operator*(const Matrix<complex<T>,N> &a, const Matrix<complex<T>,N> &b)
    {
      Matrix<complex<T>,N> result;
#pragma unroll
      for (int i=0; i<N; i++) {
#pragma unroll
	for (int k=0; k<N; k++) {
	  result(i,k).x  = a(i,0).real() * b(0,k).real();
	  result(i,k).x -= a(i,0).imag() * b(0,k).imag();
	  result(i,k).y  = a(i,0).real() * b(0,k).imag();
	  result(i,k).y += a(i,0).imag() * b(0,k).real();
#pragma unroll
	  for (int j=1; j<N; j++) {
	    result(i,k).x += a(i,j).real() * b(j,k).real();
	    result(i,k).x -= a(i,j).imag() * b(j,k).imag();
	    result(i,k).y += a(i,j).real() * b(j,k).imag();
	    result(i,k).y += a(i,j).imag() * b(j,k).real();
	  }
	}
      }
      return result;
    }

  template<class T, int N>
    __device__ __host__ inline Matrix<T,N> operator *=(Matrix<T,N> & a, const Matrix<T,N>& b){

    Matrix<T,N> c = a;
    a = c*b;
    return a;
  }


  // This is so that I can multiply real and complex matrices
  template <class T, class U, int N>
  __device__ __host__ inline Matrix<typename PromoteTypeId<T, U>::type, N> operator*(const Matrix<T, N> &a,
                                                                                     const Matrix<U, N> &b)
    {
      Matrix<typename PromoteTypeId<T, U>::type, N> result;
#pragma unroll
      for (int i=0; i<N; i++) {
#pragma unroll
	for (int k=0; k<N; k++) {
	  result(i,k) = a(i,0) * b(0,k);
#pragma unroll
	  for (int j=1; j<N; j++) {
	    result(i,k) += a(i,j) * b(j,k);
	  }
	}
      }
      return result;
      
    }
  
  template<class T>
    __device__ __host__ inline
    Matrix<T,2> operator*(const Matrix<T,2> & a, const Matrix<T,2> & b)
    {
      Matrix<T,2> result;
      result(0,0) = a(0,0)*b(0,0) + a(0,1)*b(1,0);
      result(0,1) = a(0,0)*b(0,1) + a(0,1)*b(1,1);
      result(1,0) = a(1,0)*b(0,0) + a(1,1)*b(1,0);
      result(1,1) = a(1,0)*b(0,1) + a(1,1)*b(1,1);
      return result;
    }
  
  template<class T, int N>
    __device__ __host__ inline
    Matrix<T,N> conj(const Matrix<T,N> & other){
    Matrix<T,N> result;
#pragma unroll
    for (int i=0; i<N; ++i){
#pragma unroll
      for (int j=0; j<N; ++j){
	result(i,j) = conj( other(j,i) );
      }
    }
    return result;
  }
  
  
  template<class T>
    __device__  __host__ inline
    Matrix<T,1> inverse(const Matrix<T,1> &u)
    {
      Matrix<T,1> uinv;
      uinv(0,0) = static_cast<typename T::value_type>(1.0)/u(0,0);
      return uinv;
    }
  
  template<class T>
    __device__  __host__ inline
    Matrix<T,2> inverse(const Matrix<T,2> &u)
    {
      Matrix<T,2> uinv;
      const T det = getDeterminant(u);
      const T det_inv = static_cast<typename T::value_type>(1.0)/det;
      T temp;
      uinv(0,0) = det_inv*u(1,1);
      uinv(0,1) = det_inv*u(1,0);
      uinv(1,0) = det_inv*u(0,1);
      uinv(1,1) = det_inv*u(0,0);
      return uinv;
    }
  
  template<class T>
    __device__  __host__ inline
    Matrix<T,3> inverse(const Matrix<T,3> &u)
    {
      Matrix<T,3> uinv;
      const T det = getDeterminant(u);
      const T det_inv = static_cast<typename T::value_type>(1.0)/det;
      T temp;
      
      temp = u(1,1)*u(2,2) - u(1,2)*u(2,1);
      uinv(0,0) = (det_inv*temp);
      
      temp = u(0,2)*u(2,1) - u(0,1)*u(2,2);
      uinv(0,1) = (temp*det_inv);
      
      temp = u(0,1)*u(1,2)  - u(0,2)*u(1,1);
      uinv(0,2) = (temp*det_inv);
      
      temp = u(1,2)*u(2,0) - u(1,0)*u(2,2);
      uinv(1,0) = (det_inv*temp);
      
      temp = u(0,0)*u(2,2) - u(0,2)*u(2,0);
      uinv(1,1) = (temp*det_inv);
      
      temp = u(0,2)*u(1,0) - u(0,0)*u(1,2);
      uinv(1,2) = (temp*det_inv);
      
      temp = u(1,0)*u(2,1) - u(1,1)*u(2,0);
      uinv(2,0) = (det_inv*temp);
      
      temp = u(0,1)*u(2,0) - u(0,0)*u(2,1);
      uinv(2,1) = (temp*det_inv);
      
      temp = u(0,0)*u(1,1) - u(0,1)*u(1,0);
      uinv(2,2) = (temp*det_inv);
      return uinv;
    }

    template<class T>
      __device__  __host__ inline
    Matrix<T,4> inverse(const Matrix<T,4> &u)
      {
	Matrix<T,4> uinv;
	T temp;	
	uinv(0,0) =  cofactor4x4<T,0,0>(u);
	uinv(1,0) = -cofactor4x4<T,0,1>(u);
	uinv(2,0) =  cofactor4x4<T,0,2>(u);
	uinv(3,0) = -cofactor4x4<T,0,3>(u);
	uinv(0,2) =  cofactor4x4<T,2,0>(u);
	uinv(1,2) = -cofactor4x4<T,2,1>(u);
	uinv(2,2) =  cofactor4x4<T,2,2>(u);
	uinv(3,2) = -cofactor4x4<T,2,3>(u);
	uinv(0,1) = -cofactor4x4<T,1,0>(u);
	uinv(1,1) =  cofactor4x4<T,1,1>(u);
	uinv(2,1) = -cofactor4x4<T,1,2>(u);
	uinv(3,1) =  cofactor4x4<T,1,3>(u);
	uinv(0,3) = -cofactor4x4<T,3,0>(u);
	uinv(1,3) =  cofactor4x4<T,3,1>(u);
	uinv(2,3) = -cofactor4x4<T,3,2>(u);
	uinv(3,3) =  cofactor4x4<T,3,3>(u);

	// Scale the result to lie on the U(N) manifold
	temp = static_cast<typename T::value_type>(0.0);
	for(int i=0; i<4; i++) {
	  temp += u(i,0) * uinv(0,i);
	}
	uinv *= static_cast<typename T::value_type>(1.0)/temp;
	return uinv;
      }

    /**
       @brief Compute the matrix inverse via LU decomposition
       @param[in] u The matrix to be inverted
       @return uinv The inverse of u 
    */
    template<class T, int N, typename = std::enable_if_t<(N > 4)>>
      __device__  __host__ inline
      Matrix<T,N> inverse(const Matrix<T,N> &u)
      {
	Matrix<T,N> uinv;
	Matrix<T,N> u_cpy = u;
	
	double tol = 1e-10;
	int i = 0, j = 0, k = 0, i_max = 0;
	int pivots[N+1];
	using Float = typename T::value_type;
	Float max_u = 0.0, abs_u = 0.0;
	T temp = static_cast<typename T::value_type>(0.0);
	
	for (i = 0; i <= N; i++) pivots[i] = i; //Permutation matrix	
	for (i = 0; i < N; i++) {
	  max_u = 0.0;
	  i_max = i;
	  
	  for (k = i; k < N; k++)
            if ((abs_u = abs(u_cpy(k,i))) > max_u) { 
	      max_u = abs_u;
	      i_max = k;
            }
	  
	  if (max_u < tol) {
	    setZero(&uinv);
	    return uinv; //failure, matrix is degenerate
	  }
	  
	  if (i_max != i) {
            //pivoting pivots
            j = pivots[i];
            pivots[i] = pivots[i_max];
            pivots[i_max] = j;
	    
            //pivoting rows of u
#pragma unroll
	    for(int r=0; r<N; r++) {
	      temp = u_cpy(i,r);
	      u_cpy(i, r) = u_cpy(i_max, r);
	      u_cpy(i_max,r) = temp;
	    }
	    
            //counting pivots starting from N
	    // In a future implementation, we may wish
	    // default to this methos for computing the
	    // determinant of a large Nc matrix
            pivots[N]++;
	  }
	  
	  for (j = i + 1; j < N; j++) {
	    u_cpy(j,i) /= u_cpy(i,i);
	    
            for (k = i + 1; k < N; k++)
	      u_cpy(j,k) -= u_cpy(j,i) * u_cpy(i,k);
	  }
	}

	// Compute inverse
	for (int j = 0; j < N; j++) {
	  for (int i = 0; i < N; i++) {
	    uinv(i,j) = pivots[i] == j ? 1.0 : 0.0;
	    
	    for (int k = 0; k < i; k++)
	      uinv(i,j) -= u_cpy(i,k) * uinv(k,j);
	  }
	  
	  for (int i = N - 1; i >= 0; i--) {
	    for (int k = i + 1; k < N; k++)
	      uinv(i,j) -= u_cpy(i,k) * uinv(k,j);
	    
	    uinv(i,j) /= u_cpy(i,i);
	  }
	}	
	return uinv;
      }
    
    
    
    template<class T, int N>
      __device__ __host__ inline
      void setIdentity(Matrix<T,N>* m){
      
#pragma unroll
      for (int i=0; i<N; ++i){
        (*m)(i,i) = 1;
#pragma unroll
        for (int j=i+1; j<N; ++j){
          (*m)(i,j) = (*m)(j,i) = 0;
        }
      }
    }


  template<int N>
    __device__ __host__ inline
    void setIdentity(Matrix<float2,N>* m){

#pragma unroll
      for (int i=0; i<N; ++i){
        (*m)(i,i) = make_float2(1,0);
#pragma unroll
        for (int j=i+1; j<N; ++j){
          (*m)(i,j) = (*m)(j,i) = make_float2(0.,0.);
        }
      }
    }


  template<int N>
    __device__ __host__ inline
    void setIdentity(Matrix<double2,N>* m){

#pragma unroll
      for (int i=0; i<N; ++i){
        (*m)(i,i) = make_double2(1,0);
#pragma unroll
        for (int j=i+1; j<N; ++j){
          (*m)(i,j) = (*m)(j,i) = make_double2(0.,0.);
        }
      }
    }


  // Need to write more generic code for this!
  template<class T, int N>
    __device__ __host__ inline
    void setZero(Matrix<T,N>* m){

#pragma unroll
      for (int i=0; i<N; ++i){
#pragma unroll
        for (int j=0; j<N; ++j){
          (*m)(i,j) = 0;
        }
      }
    }


  template<int N>
    __device__ __host__ inline
    void setZero(Matrix<float2,N>* m){

#pragma unroll
      for (int i=0; i<N; ++i){
#pragma unroll
        for (int j=0; j<N; ++j){
          (*m)(i,j) = make_float2(0.,0.);
        }
      }
    }


  template<int N>
    __device__ __host__ inline
    void setZero(Matrix<double2,N>* m){

#pragma unroll
      for (int i=0; i<N; ++i){
#pragma unroll
        for (int j=0; j<N; ++j){
          (*m)(i,j) = make_double2(0.,0.);
        }
      }
    }


  template<typename Complex,int N>
    __device__ __host__ inline void makeAntiHerm(Matrix<Complex,N> &m) {
    typedef typename Complex::value_type real;
    // first make the matrix anti-hermitian
    Matrix<Complex,N> am = m - conj(m);

    // second make it traceless
    real imag_trace = 0.0;
#pragma unroll
    for (int i=0; i<N; i++) imag_trace += am(i,i).y;
#pragma unroll
    for (int i=0; i<N; i++) {
      am(i,i).y -= imag_trace/N;
    }
    m = static_cast<real>(0.5)*am;
  }

  template <typename Complex, int N> __device__ __host__ inline void makeHerm(Matrix<Complex, N> &m)
  {
    typedef typename Complex::value_type real;
    // first make the matrix anti-hermitian
    Matrix<Complex, N> am = conj(m) - m;

    // second make it traceless
    real imag_trace = 0.0;
#pragma unroll
    for (int i = 0; i < N; i++) imag_trace += am(i, i).y;
#pragma unroll
    for (int i = 0; i < N; i++) { am(i, i).y -= imag_trace / N; }
    // third scale out anti hermitian part
    Complex i_2(0.0, 0.5);
    m = i_2 * am;
  }

  // Matrix and array are very similar
  // Maybe I should factor out the similar
  // code. However, I want to make sure that
  // the compiler knows to store the
  // data elements in registers, so I won't do
  // it right now.
  template<class T, int N>
    class Array
    {
      private:
        T data[N];

      public:
        // access function
        __device__ __host__ inline
          T const & operator[](int i) const{
            return data[i];
          }

        // assignment function
        __device__ __host__ inline
          T & operator[](int i){
            return data[i];
          }
    };


  template<class T, int N>
    __device__  __host__ inline
    void copyColumn(const Matrix<T,N>& m, int c, Array<T,N>* a)
    {
#pragma unroll
      for (int i=0; i<N; ++i){
        (*a)[i] = m(i,c); // c is the column index
      }
    }


  // Need some print utilities
  template<class T, int N>
    std::ostream & operator << (std::ostream & os, const Matrix<T,N> & m){
#pragma unroll
      for (int i=0; i<N; ++i){
#pragma unroll
        for (int j=0; j<N; ++j){
          os << m(i,j) << " ";
        }
        if(i<N-1) os << std::endl;
      }
      return os;
    }


  template<class T, int N>
    std::ostream & operator << (std::ostream & os, const Array<T,N> & a){
      for (int i=0; i<N; ++i){
        os << a[i] << " ";
      }
      return os;
    }
  
  template<class Cmplx, class Real, int Nc>
    inline void copyArrayToLink(Matrix<Cmplx,Nc>* link, Real* array)
  {
#pragma unroll
    for (int i=0; i<Nc; ++i){
#pragma unroll
      for (int j=0; j<Nc; ++j){
	(*link)(i,j).x = array[(i*Nc+j)*2];
	(*link)(i,j).y = array[(i*Nc+j)*2 + 1];
      }
    }
  }  

  template<class Cmplx, class Real, int Nc>
    inline void copyLinkToArray(Real* array, const Matrix<Cmplx,Nc>& link){
#pragma unroll
    for (int i=0; i<Nc; ++i){
#pragma unroll
      for (int j=0; j<Nc; ++j){
	array[(i*Nc+j)*2] = link(i,j).x;
	array[(i*Nc+j)*2 + 1] = link(i,j).y;
      }
    }
  }
  
  template<class T>
  __device__ __host__ inline Matrix<T,3> getSubTraceUnit(const Matrix<T,3>& a){
    T tr = (a(0,0) + a(1,1) + a(2,2)) / 3.0;
    Matrix<T,3> res;
    res(0,0) = a(0,0) - tr; res(0,1) = a(0,1); res(0,2) = a(0,2);
    res(1,0) = a(1,0); res(1,1) = a(1,1) - tr; res(1,2) = a(1,2);
    res(2,0) = a(2,0); res(2,1) = a(2,1); res(2,2) = a(2,2) - tr;
    return res;
  }
  
  template<class T>
  __device__ __host__ inline void SubTraceUnit(Matrix<T,3>& a){
    T tr = (a(0,0) + a(1,1) + a(2,2)) / static_cast<T>(3.0);
    a(0,0) -= tr; a(1,1) -= tr; a(2,2) -= tr;
  }

  template<class T>
  __device__ __host__ inline double getRealTraceUVdagger(const Matrix<T,3>& a, const Matrix<T,3>& b){
    double sum = (double)(a(0,0).x * b(0,0).x  + a(0,0).y * b(0,0).y);
    sum += (double)(a(0,1).x * b(0,1).x  + a(0,1).y * b(0,1).y);
    sum += (double)(a(0,2).x * b(0,2).x  + a(0,2).y * b(0,2).y);
    sum += (double)(a(1,0).x * b(1,0).x  + a(1,0).y * b(1,0).y);
    sum += (double)(a(1,1).x * b(1,1).x  + a(1,1).y * b(1,1).y);
    sum += (double)(a(1,2).x * b(1,2).x  + a(1,2).y * b(1,2).y);
    sum += (double)(a(2,0).x * b(2,0).x  + a(2,0).y * b(2,0).y);
    sum += (double)(a(2,1).x * b(2,1).x  + a(2,1).y * b(2,1).y);
    sum += (double)(a(2,2).x * b(2,2).x  + a(2,2).y * b(2,2).y);
    return sum;
  }

  // and this!
  template<class Cmplx, int N>
    __host__ __device__ inline
    void printLink(const Matrix<Cmplx,N>& link)
  {
    for(int i=0; i<N; i++) {
      for(int j=0; j<N; j++) {      
	printf("(%lf, %lf)\t", link(i,j).x, link(i,j).y);
      }
    }
    printf("\n");
  }
  
  template<class Cmplx, int N>
  __device__ __host__
    double ErrorSUN(const Matrix<Cmplx,N>& matrix)
    {
      const Matrix<Cmplx,N> identity_comp = conj(matrix)*matrix;
      double error = 0.0;
      Cmplx temp(0,0);
      int i=0;
      int j=0;

      //error = ||U^dagger U - I||_L2
#pragma unroll
      for (i=0; i<N; ++i)
#pragma unroll
	for (j=0; j<N; ++j)
	  if(i==j) {
	    temp = identity_comp(i,j);
	    temp -= 1.0;
	    error += norm(temp);
	  }
	  else {
	    error += norm(identity_comp(i,j));
	  }
      //error is L2 norm, should be (very close) to zero.
      return error;
    }
  
  /**
     @brief Perform a 12th order Taylor expansion of exp(iQ=q) to approximate SU(N) matrix 
     exponentiation. The argument q must be anti hermitian.
     @param[in/out] q The matrix to be exponentiated
  */  
<<<<<<< HEAD
  template <class T, int N> __device__ __host__ void expsuNTaylor12thAntiHerm(Matrix<T, N> &q)
=======
  template <class T, int N> __device__ __host__ void expsuNTaylor(Matrix<T, N> &q, int m)
>>>>>>> 0c077fc4
  {
    // Port of the CHROMA implementation
    // In place  q = 1 + q + (1/2)*q^2 + (1/(2*3)*q^3 + ... + (1/n!)*(q)^n up to n = 12
    typedef decltype(q(0, 0).x) RealType;

    T I(0.0,1.0);
    q *= I;
    
    Matrix<T,N> temp1 = q;
    Matrix<T,N> temp2 = q;
    Matrix<T,N> temp3;
    Matrix<T,N> Id;
    setIdentity(&Id);
    
    // The first two terms...
    q += Id;
    
    // ...of a 12th order expansion
<<<<<<< HEAD
    for(int i = 2; i <= 12; i++) {
=======
    for(int i = 2; i <= m; i++) {
>>>>>>> 0c077fc4
      
      RealType coeff = 1.0/i;
      
      temp3 = temp2 * temp1;
      temp2 = temp3 * coeff;
      q += temp2;
    }
  }
<<<<<<< HEAD
  
  /**
     @brief For SU(3), use Cayley-Hamilton Theorem for SU(3) exp{iQ}. This algorithm is outlined in
     http://arxiv.org/pdf/hep-lat/0311018v1.pdf. Equation numbers in the paper are referenced by [eq_no].
     For SU(N), use the 12th order taylor series fallback.
     @param[in] Q The matrix to be exponentiated
     @out The exponentiated matrix
  */
  template <class T, int Nc> __device__ __host__ inline auto exponentiate_iQ(const Matrix<T, Nc> &Q)
  {
    // The return matrix
    Matrix<T,Nc> exp_iQ;
    
    if(Nc == 3) {
      
=======

  
  template <class T> __device__ __host__ inline auto exponentiate_iQ(const Matrix<T, 3> &Q)
    {
      // Use Cayley-Hamilton Theorem for SU(3) exp{iQ}.
      // This algorithm is outlined in
      // http://arxiv.org/pdf/hep-lat/0311018v1.pdf
      // Equation numbers in the paper are referenced by [eq_no].

>>>>>>> 0c077fc4
      //Declarations
      typedef decltype(Q(0, 0).x) realType;
      
      realType inv3 = 1.0 / 3.0;
      realType c0, c1, c0_max, Tr_re;
      realType f0_re, f0_im, f1_re, f1_im, f2_re, f2_im;
      realType theta;
      realType u_p, w_p; // u, w parameters.
      Matrix<T,Nc> temp1;
      Matrix<T,Nc> temp2;
      //[14] c0 = det(Q) = 1/3Tr(Q^3)
      const T & det_Q = getDeterminant(Q);
      c0 = det_Q.x;
      //[15] c1 = 1/2Tr(Q^2)
      // Q = Q^dag => Tr(Q^2) = Tr(QQ^dag) = sum_ab [Q_ab * Q_ab^*]
      temp1 = Q;
      temp1 = temp1 * Q;
      Tr_re = getTrace(temp1).x;
      c1 = 0.5*Tr_re;
      
      //We now have the coeffiecients c0 and c1.
      //We now find: exp(iQ) = f0*I + f1*Q + f2*Q^2
      //      where       fj = fj(c0,c1), j=0,1,2.
      
      //[17]
      auto sqrt_c1_inv3 = sqrt(c1 * inv3);
      c0_max = 2 * (c1 * inv3 * sqrt_c1_inv3); // reuse the sqrt factor for a fast 1.5 power
      
      //[25]
      theta  = acos(c0/c0_max);

      quda::sincos(theta * inv3, &w_p, &u_p);
      //[23]
      u_p *= sqrt_c1_inv3;
      
      //[24]
      w_p *= sqrt(c1);
      
      //[29] Construct objects for fj = hj/(9u^2 - w^2).
      realType u_sq = u_p * u_p;
      realType w_sq = w_p * w_p;
      realType denom_inv = 1.0 / (9 * u_sq - w_sq);
      realType exp_iu_re, exp_iu_im;
      sincos(u_p, &exp_iu_im, &exp_iu_re);
      realType exp_2iu_re = exp_iu_re * exp_iu_re - exp_iu_im * exp_iu_im;
      realType exp_2iu_im = 2 * exp_iu_re * exp_iu_im;
      realType cos_w = cos(w_p);
      realType sinc_w;
      realType hj_re = 0.0;
      realType hj_im = 0.0;
      
      //[33] Added one more term to the series given in the paper.
      if (w_p < 0.05 && w_p > -0.05) {
	//1 - 1/6 x^2 (1 - 1/20 x^2 (1 - 1/42 x^2(1 - 1/72*x^2)))
	sinc_w = 1.0 - (w_sq/6.0)*(1 - (w_sq*0.05)*(1 - (w_sq/42.0)*(1 - (w_sq/72.0))));
      }
      else sinc_w = sin(w_p)/w_p;
<<<<<<< HEAD
=======

      sinc_w = sin(w_p)/w_p;
>>>>>>> 0c077fc4
      
      //[34] Test for c0 < 0.
      int parity = 0;
      if(c0 < 0) {
	c0 *= -1.0;
	parity = 1;
	//calculate fj with c0 > 0 and then convert all fj.
      }
	
      //Get all the numerators for fj,
      //[30] f0
      hj_re = (u_sq - w_sq)*exp_2iu_re + 8*u_sq*cos_w*exp_iu_re + 2*u_p*(3*u_sq + w_sq)*sinc_w*exp_iu_im;
      hj_im = (u_sq - w_sq)*exp_2iu_im - 8*u_sq*cos_w*exp_iu_im + 2*u_p*(3*u_sq + w_sq)*sinc_w*exp_iu_re;
      f0_re = hj_re*denom_inv;
      f0_im = hj_im*denom_inv;
      
      //[31] f1
      hj_re = 2*u_p*exp_2iu_re - 2*u_p*cos_w*exp_iu_re + (3*u_sq - w_sq)*sinc_w*exp_iu_im;
      hj_im = 2*u_p*exp_2iu_im + 2*u_p*cos_w*exp_iu_im + (3*u_sq - w_sq)*sinc_w*exp_iu_re;
      f1_re = hj_re*denom_inv;
      f1_im = hj_im*denom_inv;
      
      //[32] f2
      hj_re = exp_2iu_re - cos_w*exp_iu_re - 3*u_p*sinc_w*exp_iu_im;
      hj_im = exp_2iu_im + cos_w*exp_iu_im - 3*u_p*sinc_w*exp_iu_re;
      f2_re = hj_re*denom_inv;
      f2_im = hj_im*denom_inv;
      
      //[34] If c0 < 0, apply tranformation  fj(-c0,c1) = (-1)^j f^*j(c0,c1)
      if (parity == 1) {
	f0_im *= -1.0;
	f1_re *= -1.0;
	f2_im *= -1.0;
      }
      
      T f0_c;
      T f1_c;
      T f2_c;
      
      f0_c.x = f0_re;
      f0_c.y = f0_im;
      
      f1_c.x = f1_re;
      f1_c.y = f1_im;
      
      f2_c.x = f2_re;
      f2_c.y = f2_im;
      
      //[19] Construct exp{iQ}
      setZero(&exp_iQ);
      Matrix<T,Nc> UnitM;
      setIdentity(&UnitM);
      // +f0*I
      temp1 = f0_c * UnitM;
      exp_iQ = temp1;
      
      // +f1*Q
      temp1 = f1_c * Q;
      exp_iQ += temp1;
      
      // +f2*Q^2
      temp1 = Q * Q;
      temp2 = f2_c * temp1;
      exp_iQ += temp2;	
      //exp(iQ) is now defined.
    }
    else {
      exp_iQ = Q;
      expsuNTaylor12thAntiHerm(exp_iQ);
    }     
    return exp_iQ;
  }
  
  /**
     @brief Direct port of the TIFR expsu3 algorithm
  */
  template <typename Float, int Nc> __device__ __host__ void expsuN(Matrix<complex<Float>, Nc> &q)
  {
    if(Nc == 3) {
      typedef complex<Float> Complex;
      
      Complex a2 = (q(3) * q(1) + q(7) * q(5) + q(6) * q(2) - (q(0) * q(4) + (q(0) + q(4)) * q(8))) / (Float)3.0;
      Complex a3 = q(0) * q(4) * q(8) + q(1) * q(5) * q(6) + q(2) * q(3) * q(7) - q(6) * q(4) * q(2)
	- q(3) * q(1) * q(8) - q(0) * q(7) * q(5);

      Complex sg2h3 = sqrt(a3 * a3 - (Float)4. * a2 * a2 * a2);
      Complex cp = exp(log((Float)0.5 * (a3 + sg2h3)) / (Float)3.0);
      Complex cm = a2 / cp;

      Complex r1 = exp(Complex(0.0, 1.0) * (Float)(2.0 * M_PI / 3.0));
      Complex r2 = exp(-Complex(0.0, 1.0) * (Float)(2.0 * M_PI / 3.0));

      Complex w1[3];

      w1[0] = cm + cp;
      w1[1] = r1 * cp + r2 * cm;
      w1[2] = r2 * cp + r1 * cm;
      Complex z1 = q(1) * q(6) - q(0) * q(7);
      Complex z2 = q(3) * q(7) - q(4) * q(6);

      Complex al = w1[0];
      Complex wr21 = (z1 + al * q(7)) / (z2 + al * q(6));
      Complex wr31 = (al - q(0) - wr21 * q(3)) / q(6);

      al = w1[1];
      Complex wr22 = (z1 + al * q(7)) / (z2 + al * q(6));
      Complex wr32 = (al - q(0) - wr22 * q(3)) / q(6);

      al = w1[2];
      Complex wr23 = (z1 + al * q(7)) / (z2 + al * q(6));
      Complex wr33 = (al - q(0) - wr23 * q(3)) / q(6);

      z1 = q(3) * q(2) - q(0) * q(5);
      z2 = q(1) * q(5) - q(4) * q(2);

      al = w1[0];
      Complex wl21 = conj((z1 + al * q(5)) / (z2 + al * q(2)));
      Complex wl31 = conj((al - q(0) - conj(wl21) * q(1)) / q(2));

      al = w1[1];
      Complex wl22 = conj((z1 + al * q(5)) / (z2 + al * q(2)));
      Complex wl32 = conj((al - q(0) - conj(wl22) * q(1)) / q(2));

      al = w1[2];
      Complex wl23 = conj((z1 + al * q(5)) / (z2 + al * q(2)));
      Complex wl33 = conj((al - q(0) - conj(wl23) * q(1)) / q(2));

      Complex xn1 = (Float)1. + wr21 * conj(wl21) + wr31 * conj(wl31);
      Complex xn2 = (Float)1. + wr22 * conj(wl22) + wr32 * conj(wl32);
      Complex xn3 = (Float)1. + wr23 * conj(wl23) + wr33 * conj(wl33);

      Complex d1 = exp(w1[0]);
      Complex d2 = exp(w1[1]);
      Complex d3 = exp(w1[2]);
      Complex y11 = d1 / xn1;
      Complex y12 = d2 / xn2;
      Complex y13 = d3 / xn3;
      Complex y21 = wr21 * d1 / xn1;
      Complex y22 = wr22 * d2 / xn2;
      Complex y23 = wr23 * d3 / xn3;
      Complex y31 = wr31 * d1 / xn1;
      Complex y32 = wr32 * d2 / xn2;
      Complex y33 = wr33 * d3 / xn3;
      q(0) = y11 + y12 + y13;
      q(1) = y21 + y22 + y23;
      q(2) = y31 + y32 + y33;
      q(3) = y11 * conj(wl21) + y12 * conj(wl22) + y13 * conj(wl23);
      q(4) = y21 * conj(wl21) + y22 * conj(wl22) + y23 * conj(wl23);
      q(5) = y31 * conj(wl21) + y32 * conj(wl22) + y33 * conj(wl23);
      q(6) = y11 * conj(wl31) + y12 * conj(wl32) + y13 * conj(wl33);
      q(7) = y21 * conj(wl31) + y22 * conj(wl32) + y23 * conj(wl33);
      q(8) = y31 * conj(wl31) + y32 * conj(wl32) + y33 * conj(wl33);
    }
    else {
      expsuNTaylor12thAntiHerm(q);
    }
  }
} // end namespace quda<|MERGE_RESOLUTION|>--- conflicted
+++ resolved
@@ -1180,11 +1180,7 @@
      exponentiation. The argument q must be anti hermitian.
      @param[in/out] q The matrix to be exponentiated
   */  
-<<<<<<< HEAD
-  template <class T, int N> __device__ __host__ void expsuNTaylor12thAntiHerm(Matrix<T, N> &q)
-=======
   template <class T, int N> __device__ __host__ void expsuNTaylor(Matrix<T, N> &q, int m)
->>>>>>> 0c077fc4
   {
     // Port of the CHROMA implementation
     // In place  q = 1 + q + (1/2)*q^2 + (1/(2*3)*q^3 + ... + (1/n!)*(q)^n up to n = 12
@@ -1202,12 +1198,8 @@
     // The first two terms...
     q += Id;
     
-    // ...of a 12th order expansion
-<<<<<<< HEAD
-    for(int i = 2; i <= 12; i++) {
-=======
+    // ...of an mth order expansion
     for(int i = 2; i <= m; i++) {
->>>>>>> 0c077fc4
       
       RealType coeff = 1.0/i;
       
@@ -1216,7 +1208,6 @@
       q += temp2;
     }
   }
-<<<<<<< HEAD
   
   /**
      @brief For SU(3), use Cayley-Hamilton Theorem for SU(3) exp{iQ}. This algorithm is outlined in
@@ -1232,17 +1223,6 @@
     
     if(Nc == 3) {
       
-=======
-
-  
-  template <class T> __device__ __host__ inline auto exponentiate_iQ(const Matrix<T, 3> &Q)
-    {
-      // Use Cayley-Hamilton Theorem for SU(3) exp{iQ}.
-      // This algorithm is outlined in
-      // http://arxiv.org/pdf/hep-lat/0311018v1.pdf
-      // Equation numbers in the paper are referenced by [eq_no].
-
->>>>>>> 0c077fc4
       //Declarations
       typedef decltype(Q(0, 0).x) realType;
       
@@ -1300,11 +1280,6 @@
 	sinc_w = 1.0 - (w_sq/6.0)*(1 - (w_sq*0.05)*(1 - (w_sq/42.0)*(1 - (w_sq/72.0))));
       }
       else sinc_w = sin(w_p)/w_p;
-<<<<<<< HEAD
-=======
-
-      sinc_w = sin(w_p)/w_p;
->>>>>>> 0c077fc4
       
       //[34] Test for c0 < 0.
       int parity = 0;
@@ -1373,7 +1348,7 @@
     }
     else {
       exp_iQ = Q;
-      expsuNTaylor12thAntiHerm(exp_iQ);
+      expsuNTaylor(exp_iQ, 20);
     }     
     return exp_iQ;
   }
@@ -1459,7 +1434,7 @@
       q(8) = y31 * conj(wl31) + y32 * conj(wl32) + y33 * conj(wl33);
     }
     else {
-      expsuNTaylor12thAntiHerm(q);
+      expsuNTaylor(q, 20);
     }
   }
 } // end namespace quda