--- conflicted
+++ resolved
@@ -356,19 +356,11 @@
 	for (int i=0; i<N; i++) {
 QUDA_UNROLL
 	  for (int k=0; k<N; k++) if (i<=k) { // else compiler can't handle triangular unroll
-<<<<<<< HEAD
-            tmp.real(             (*this)(i,0).real() * (*this)(0,k).real());
-	    tmp.real(tmp.real() - (*this)(i,0).imag() * (*this)(0,k).imag());
-            tmp.imag(             (*this)(i,0).real() * (*this)(0,k).imag());
-	    tmp.imag(tmp.imag() + (*this)(i,0).imag() * (*this)(0,k).real());
-QUDA_UNROLL
-=======
               tmp.real((*this)(i, 0).real() * (*this)(0, k).real());
               tmp.real(tmp.real() - (*this)(i, 0).imag() * (*this)(0, k).imag());
               tmp.imag((*this)(i, 0).real() * (*this)(0, k).imag());
               tmp.imag(tmp.imag() + (*this)(i, 0).imag() * (*this)(0, k).real());
-#pragma unroll
->>>>>>> 0a6dcb31
+QUDA_UNROLL
 	    for (int j=1; j<N; j++) {
               tmp.real(tmp.real() + (*this)(i, j).real() * (*this)(j, k).real());
               tmp.real(tmp.real() - (*this)(i, j).imag() * (*this)(j, k).imag());
@@ -440,13 +432,8 @@
     __device__ __host__ inline Mat<T,N> operator+(const Mat<T,N> & a, const Mat<T,N> & b)
     {
       Mat<T,N> result;
-<<<<<<< HEAD
-QUDA_UNROLL
-      for (int i=0; i<a.size(); i++) result.data[i] = a.data[i] + b.data[i];
-=======
-#pragma unroll
+QUDA_UNROLL
       for (int i = 0; i < a.size(); i++) result.data[i] = a.data[i] + b.data[i];
->>>>>>> 0a6dcb31
       return result;
     }
 
@@ -454,39 +441,24 @@
   template< template<typename,int> class Mat, class T, int N>
     __device__ __host__ inline Mat<T,N> operator+=(Mat<T,N> & a, const Mat<T,N> & b)
     {
-<<<<<<< HEAD
-QUDA_UNROLL
-      for (int i=0; i<a.size(); i++) a.data[i] += b.data[i];
-=======
-#pragma unroll
+QUDA_UNROLL
       for (int i = 0; i < a.size(); i++) a.data[i] += b.data[i];
->>>>>>> 0a6dcb31
       return a;
     }
 
   template< template<typename,int> class Mat, class T, int N>
     __device__ __host__ inline Mat<T,N> operator+=(Mat<T,N> & a, const T & b)
     {
-<<<<<<< HEAD
-QUDA_UNROLL
-      for (int i=0; i<a.rows(); i++) a(i,i) += b;
-=======
-#pragma unroll
+QUDA_UNROLL
       for (int i = 0; i < a.rows(); i++) a(i, i) += b;
->>>>>>> 0a6dcb31
       return a;
     }
 
   template< template<typename,int> class Mat, class T, int N>
     __device__ __host__ inline Mat<T,N> operator-=(Mat<T,N> & a, const Mat<T,N> & b)
     {
-<<<<<<< HEAD
-QUDA_UNROLL
-      for (int i=0; i<a.size(); i++) a.data[i] -= b.data[i];
-=======
-#pragma unroll
+QUDA_UNROLL
       for (int i = 0; i < a.size(); i++) a.data[i] -= b.data[i];
->>>>>>> 0a6dcb31
       return a;
     }
 
@@ -494,26 +466,16 @@
     __device__ __host__ inline Mat<T,N> operator-(const Mat<T,N> & a, const Mat<T,N> & b)
     {
       Mat<T,N> result;
-<<<<<<< HEAD
-QUDA_UNROLL
-      for (int i=0; i<a.size(); i++) result.data[i] = a.data[i] - b.data[i];
-=======
-#pragma unroll
+QUDA_UNROLL
       for (int i = 0; i < a.size(); i++) result.data[i] = a.data[i] - b.data[i];
->>>>>>> 0a6dcb31
       return result;
     }
 
   template< template<typename,int> class Mat, class T, int N, class S>
     __device__ __host__ inline Mat<T,N> operator*(const S & scalar, const Mat<T,N> & a){
       Mat<T,N> result;
-<<<<<<< HEAD
-QUDA_UNROLL
-      for (int i=0; i<a.size(); ++i) result.data[i] = scalar*a.data[i];
-=======
-#pragma unroll
+QUDA_UNROLL
       for (int i = 0; i < a.size(); ++i) result.data[i] = scalar * a.data[i];
->>>>>>> 0a6dcb31
       return result;
     }
 
@@ -531,13 +493,8 @@
   template< template<typename,int> class Mat, class T, int N>
     __device__ __host__ inline Mat<T,N> operator-(const Mat<T,N> & a){
       Mat<T,N> result;
-<<<<<<< HEAD
-QUDA_UNROLL
-      for (int i=0; i<a.size(); ++i) result.data[i] = -a.data[i];
-=======
-#pragma unroll
+QUDA_UNROLL
       for (int i = 0; i < a.size(); ++i) result.data[i] = -a.data[i];
->>>>>>> 0a6dcb31
       return result;
     }
 
@@ -574,19 +531,11 @@
       for (int i=0; i<N; i++) {
 QUDA_UNROLL
 	for (int k=0; k<N; k++) {
-<<<<<<< HEAD
-          result(i,k).real(                     a(i,0).real() * b(0,k).real());
-          result(i,k).real(result(i,k).real() - a(i,0).imag() * b(0,k).imag());
-          result(i,k).imag(                     a(i,0).real() * b(0,k).imag());
-          result(i,k).imag(result(i,k).imag() + a(i,0).imag() * b(0,k).real());
-QUDA_UNROLL
-=======
           result(i, k).real(a(i, 0).real() * b(0, k).real());
           result(i, k).real(result(i, k).real() - a(i, 0).imag() * b(0, k).imag());
           result(i, k).imag(a(i, 0).real() * b(0, k).imag());
           result(i, k).imag(result(i, k).imag() + a(i, 0).imag() * b(0, k).real());
-#pragma unroll
->>>>>>> 0a6dcb31
+QUDA_UNROLL
 	  for (int j=1; j<N; j++) {
             result(i, k).real(result(i, k).real() + a(i, j).real() * b(j, k).real());
             result(i, k).real(result(i, k).real() - a(i, j).imag() * b(j, k).imag());
