#pragma once

#include <cstdio>
#include <iostream>

#include <register_traits.h>
#include <float_vector.h>
#include <complex_quda.h>
#include <math_helper.cuh>

namespace quda {

  template <typename T> constexpr bool is_nan(T x) { return x != x; }

  template<class T>
    struct Zero
    {
      //static const T val;
      __device__ __host__ inline
        static T val();
    };

  template<>
    __device__ __host__ inline
    float2 Zero<float2>::val()
    {
      return make_float2(0.,0.);
    }

  template<>
    __device__ __host__ inline
    double2 Zero<double2>::val()
    {
      return make_double2(0.,0.);
    }

  template<class T>
    struct Identity
    {
      __device__  __host__ inline
        static T val();
    };

  template<>
    __device__ __host__ inline
    float2 Identity<float2>::val(){
      return make_float2(1.,0.);
    }

  template<>
    __device__ __host__ inline
    double2 Identity<double2>::val(){
      return make_double2(1.,0.);
    }

  template<typename Float, typename T> struct gauge_wrapper;
  template<typename Float, typename T> struct gauge_ghost_wrapper;
  template<typename Float, typename T> struct clover_wrapper;
  template <typename T, int N> class HMatrix;

  template<class T, int N>
    class Matrix
    {
      using real = typename RealType<T>::type;

    private:
        __device__ __host__ inline int index(int i, int j) const { return i*N + j; }

    public:
        T data[N*N];

        __device__ __host__ constexpr int size() const { return N; }

        __device__ __host__ inline Matrix() { setZero(this); }

        Matrix(const Matrix<T,N> &) = default;
        Matrix(Matrix<T,N> &&) = default;
        Matrix& operator=(const Matrix<T,N> &) = default;
        Matrix& operator=(Matrix<T,N> &&) = default;

        template <class U> __device__ __host__ inline Matrix(const Matrix<U, N> &a)
        {
#pragma unroll
          for (int i = 0; i < N * N; i++) data[i] = a.data[i];
        }

        __device__ __host__ inline Matrix(const T data_[])
        {
#pragma unroll
	  for (int i=0; i<N*N; i++) data[i] = data_[i];
        }

        __device__ __host__ inline Matrix(const HMatrix<real, N> &a);

        __device__ __host__ inline T const & operator()(int i, int j) const {
          return data[index(i,j)];
        }

        __device__ __host__ inline T & operator()(int i, int j) {
          return data[index(i,j)];
        }

        __device__ __host__ inline T const & operator()(int i) const {
          int j = i % N;
          int k = i / N;
          return data[index(j,k)];
        }

        __device__ __host__ inline T& operator()(int i) {
          int j = i % N;
          int k = i / N;
          return data[index(j,k)];
        }

	template<class U>
	  __device__ __host__ inline void operator=(const Matrix<U,N> & b) {
#pragma unroll
	  for (int i=0; i<N*N; i++) data[i] = b.data[i];
	}

	template<typename S>
	  __device__ __host__ inline Matrix(const gauge_wrapper<real, S> &s);

	template<typename S>
	  __device__ __host__ inline void operator=(const gauge_wrapper<real, S> &s);

	template<typename S>
	  __device__ __host__ inline Matrix(const gauge_ghost_wrapper<real, S> &s);

	template<typename S>
	  __device__ __host__ inline void operator=(const gauge_ghost_wrapper<real, S> &s);

        /**
           @brief Compute the matrix L1 norm - this is the maximum of
           the absolute column sums.
           @return Compute L1 norm
        */
        __device__ __host__ inline real L1() {
          real l1 = 0;
#pragma unroll
          for (int j=0; j<N; j++) {
            real col_sum = 0;
#pragma unroll
            for (int i=0; i<N; i++) {
              col_sum += abs(data[i*N + j]);
            }
            l1 = col_sum > l1 ? col_sum : l1;
          }
          return l1;
        }

        /**
           @brief Compute the matrix L2 norm.  We actually compute the
           Frobenius norm which is an upper bound on the L2 norm.
           @return Computed L2 norm
        */
        __device__ __host__ inline real L2() {
          real l2 = 0;
#pragma unroll
          for (int j=0; j<N; j++) {
#pragma unroll
            for (int i=0; i<N; i++) {
              l2 += norm(data[i*N + j]);
            }
          }
          return sqrt(l2);
        }

        /**
           @brief Compute the matrix Linfinity norm - this is the maximum of
           the absolute row sums.
           @return Computed Linfinity norm
        */
        __device__ __host__ inline real Linf() {
          real linf = 0;
#pragma unroll
          for (int i=0; i<N; i++) {
            real row_sum = 0;
#pragma unroll
            for (int j=0; j<N; j++) {
              row_sum += abs(data[i*N + j]);
            }
            linf = row_sum > linf ? row_sum : linf;
          }
          return linf;
        }

        /**
	   Return 64-bit XOR checksum computed from the
	   elements of the matrix.  Compute the checksum on each
	   64-bit word that constitutes the Matrix
	 */
	__device__ __host__ inline uint64_t checksum() const {
          // ensure length is rounded up to 64-bit multiple
          constexpr int length = (N*N*sizeof(T) + sizeof(uint64_t) - 1)/ sizeof(uint64_t);
          uint64_t base_[length] = { };
          T *data_ = reinterpret_cast<T*>( static_cast<void*>(base_) );
          for (int i=0; i<N*N; i++) data_[i] = data[i];
          uint64_t checksum_ = base_[0];
          for (int i=1; i<length; i++) checksum_ ^= base_[i];
          return checksum_;
        }

        __device__ __host__ inline bool isUnitary(double max_error) const
        {
          const auto identity = conj(*this) * *this;

#pragma unroll
          for (int i=0; i<N; ++i){
            if( fabs(identity(i,i).real() - 1.0) > max_error ||
                fabs(identity(i,i).imag()) > max_error) return false;

#pragma unroll
            for (int j=i+1; j<N; ++j){
              if( fabs(identity(i,j).real()) > max_error ||
                  fabs(identity(i,j).imag()) > max_error ||
                  fabs(identity(j,i).real()) > max_error ||
                  fabs(identity(j,i).imag()) > max_error ){
                return false;
              }
            }
          }

#pragma unroll
          for (int i=0; i<N; i++) {
#pragma unroll
            for (int j=0; j<N; j++) {
              if (is_nan((*this)(i,j).real()) ||
                  is_nan((*this)(i,j).imag())) return false;
            }
          }

          return true;
        }

    };

  /**
     @brief wrapper class that enables us to write to Hmatrices in packed format
     @tparam T Underlying real storage type
     @tparam Hmat The type of HMatrix we are wrapping
  */
  template <typename T, typename Hmat>
  struct HMatrix_wrapper {
    Hmat &mat;
    const int i;
    const int j;
    const int idx;

    __device__ __host__ inline HMatrix_wrapper(Hmat &mat, int i, int j, int idx) : mat(mat), i(i), j(j), idx(idx) { }

    __device__ __host__ inline void operator=(const complex<T> &a) {
      if (i==j) {
	mat.data[idx] = a.real();
      } else if (j<i) {
	mat.data[idx+0] = a.real();
	mat.data[idx+1] = a.imag();
      } else {
	mat.data[idx+0] = a.real();
	mat.data[idx+1] = -a.imag();
      }
    }

    __device__ __host__ inline void operator+=(const complex<T> &a) {
      if (i==j) {
	mat.data[idx] += a.real();
      } else if (j<i) {
	mat.data[idx+0] += a.real();
	mat.data[idx+1] += a.imag();
      } else {
	mat.data[idx+0] += a.real();
	mat.data[idx+1] += -a.imag();
      }
    }
  };

  /**
     @brief Specialized container for Hermitian matrices (e.g., used for wrapping clover matrices)
   */
  template<class T, int N>
    class HMatrix
    {
      friend HMatrix_wrapper<T,HMatrix<T,N> >;
      private:
      // compute index into triangular-packed Hermitian matrix
      __device__ __host__ inline int index(int i, int j) const {
	if (i==j) {
	  return i;
	} else if (j<i) {
	  int k = N*(N-1)/2 - (N-j)*(N-j-1)/2 + i - j - 1;
	  return N + 2*k;
	} else { // i>j
	  // switch coordinates to count from bottom right instead of top left of matrix
	  int k = N*(N-1)/2 - (N-i)*(N-i-1)/2 + j - i - 1;
	  return N + 2*k;
	}
      }

      public:
      T data[N*N]; // store in real-valued array

      __device__ __host__ inline HMatrix() {
#pragma unroll
        for (int i = 0; i < N * N; i++) data[i] = (T)0.0;
      }

      HMatrix(const HMatrix<T,N> &) = default;
      HMatrix(HMatrix<T,N> &&) = default;
      HMatrix& operator=(const HMatrix<T,N> &) = default;
      HMatrix& operator=(HMatrix<T,N> &&) = default;

      __device__ __host__ inline HMatrix(const T data_[]) {
#pragma unroll
	for (int i=0; i<N*N; i++) data[i] = data_[i];
      }

      __device__ __host__ inline complex<T> const operator()(int i, int j) const {
	const int idx = index(i,j);
	if (i==j) {
	  return complex<T>(data[idx],0.0);
	} else if (j<i) {
	  return complex<T>(data[idx], data[idx+1]);
	} else {
	  return complex<T>(data[idx],-data[idx+1]);
	}
      }

      __device__ __host__ inline HMatrix_wrapper<T,HMatrix<T,N> > operator() (int i, int j) {
	return HMatrix_wrapper<T,HMatrix<T,N> >(*this, i, j, index(i,j));
      }

      template<class U>
	__device__ __host__ inline void operator=(const HMatrix<U,N> & b) {
#pragma unroll
	for (int i=0; i<N*N; i++) data[i] = b.data[i];
      }

      template<typename S>
	__device__ __host__ inline HMatrix(const clover_wrapper<T, S> &s);

      template<typename S>
	__device__ __host__ inline void operator=(const clover_wrapper<T, S> &s);

      /**
	 @brief Hermitian matrix square
	 @return Matrix square
      */
      __device__ __host__ inline HMatrix<T,N> square() const {
	HMatrix<T,N> result;
	complex<T> tmp;
#pragma unroll
	for (int i=0; i<N; i++) {
#pragma unroll
	  for (int k=0; k<N; k++) if (i<=k) { // else compiler can't handle triangular unroll
            tmp.real(             (*this)(i,0).real() * (*this)(0,k).real());
	    tmp.real(tmp.real() - (*this)(i,0).imag() * (*this)(0,k).imag());
            tmp.imag(             (*this)(i,0).real() * (*this)(0,k).imag());
	    tmp.imag(tmp.imag() + (*this)(i,0).imag() * (*this)(0,k).real());
#pragma unroll
	    for (int j=1; j<N; j++) {
              tmp.real(tmp.real() + (*this)(i,j).real() * (*this)(j,k).real());
              tmp.real(tmp.real() - (*this)(i,j).imag() * (*this)(j,k).imag());
              tmp.imag(tmp.imag() + (*this)(i,j).real() * (*this)(j,k).imag());
              tmp.imag(tmp.imag() + (*this)(i,j).imag() * (*this)(j,k).real());
	    }
	    result(i,k) = tmp;
	  }
	}
	return result;
      }

      /**
         @brief Compute the absolute max element of the Hermitian matrix
         @return Absolute Max element
      */
      __device__ __host__ inline T max() const
      {
        HMatrix<T, N> result;
        T max = static_cast<T>(0.0);
#pragma unroll
        for (int i = 0; i < N * N; i++) max = (abs(data[i]) > max ? abs(data[i]) : max);
        return max;
      }

      __device__ __host__ void print() const {
	for (int i=0; i<N; i++) {
	  printf("i=%d ", i);
	  for (int j=0; j<N; j++) {
	    printf(" (%e, %e)", (*this)(i,j).real(), (*this)(i,j).imag());
	  }
	  printf("\n");
	}
	printf("\n");
      }

    };

  template<class T,int N>
    __device__ __host__ Matrix<T,N>::Matrix(const HMatrix<typename RealType<T>::type,N> &a) {
#pragma unroll
    for (int i=0; i<N; i++) {
#pragma unroll
      for (int j=0; j<N; j++) {
	(*this)(i,j) = a(i,j);
      }
    }
  }

  template<class T>
    __device__ __host__ inline T getTrace(const Matrix<T,3>& a)
    {
      return a(0,0) + a(1,1) + a(2,2);
    }


  template< template<typename,int> class Mat, class T>
    __device__ __host__ inline  T getDeterminant(const Mat<T,3> & a){

      T result;
      result = a(0,0)*(a(1,1)*a(2,2) - a(2,1)*a(1,2))
        - a(0,1)*(a(1,0)*a(2,2) - a(1,2)*a(2,0))
        + a(0,2)*(a(1,0)*a(2,1) - a(1,1)*a(2,0));

      return result;
    }

  template< template<typename,int> class Mat, class T, int N>
    __device__ __host__ inline Mat<T,N> operator+(const Mat<T,N> & a, const Mat<T,N> & b)
    {
      Mat<T,N> result;
#pragma unroll
      for (int i=0; i<N*N; i++) result.data[i] = a.data[i] + b.data[i];
      return result;
    }


  template< template<typename,int> class Mat, class T, int N>
    __device__ __host__ inline Mat<T,N> operator+=(Mat<T,N> & a, const Mat<T,N> & b)
    {
#pragma unroll
      for (int i=0; i<N*N; i++) a.data[i] += b.data[i];
      return a;
    }

  template< template<typename,int> class Mat, class T, int N>
    __device__ __host__ inline Mat<T,N> operator+=(Mat<T,N> & a, const T & b)
    {
#pragma unroll
      for (int i=0; i<N; i++) a(i,i) += b;
      return a;
    }

  template< template<typename,int> class Mat, class T, int N>
    __device__ __host__ inline Mat<T,N> operator-=(Mat<T,N> & a, const Mat<T,N> & b)
    {
#pragma unroll
      for (int i=0; i<N*N; i++) a.data[i] -= b.data[i];
      return a;
    }

  template< template<typename,int> class Mat, class T, int N>
    __device__ __host__ inline Mat<T,N> operator-(const Mat<T,N> & a, const Mat<T,N> & b)
    {
      Mat<T,N> result;
#pragma unroll
      for (int i=0; i<N*N; i++) result.data[i] = a.data[i] - b.data[i];
      return result;
    }

  template< template<typename,int> class Mat, class T, int N, class S>
    __device__ __host__ inline Mat<T,N> operator*(const S & scalar, const Mat<T,N> & a){
      Mat<T,N> result;
#pragma unroll
      for (int i=0; i<N*N; ++i) result.data[i] = scalar*a.data[i];
      return result;
    }

  template< template<typename,int> class Mat, class T, int N, class S>
    __device__ __host__ inline Mat<T,N> operator*(const Mat<T,N> & a, const S & scalar){
      return scalar*a;
    }

  template< template<typename,int> class Mat, class T, int N, class S>
    __device__ __host__ inline Mat<T,N> operator *=(Mat<T,N> & a, const S & scalar){
      a = scalar*a;
      return a;
    }

  template< template<typename,int> class Mat, class T, int N>
    __device__ __host__ inline Mat<T,N> operator-(const Mat<T,N> & a){
      Mat<T,N> result;
#pragma unroll
      for (int i=0; i<(N*N); ++i) result.data[i] = -a.data[i];
      return result;
    }


  /**
     @brief Generic implementation of matrix multiplication
  */
  template< template<typename,int> class Mat, class T, int N>
    __device__ __host__ inline Mat<T,N> operator*(const Mat<T,N> &a, const Mat<T,N> &b)
    {
      Mat<T,N> result;
#pragma unroll
      for (int i=0; i<N; i++) {
#pragma unroll
	for (int k=0; k<N; k++) {
	  result(i,k) = a(i,0) * b(0,k);
#pragma unroll
	  for (int j=1; j<N; j++) {
	    result(i,k) += a(i,j) * b(j,k);
	  }
	}
      }
      return result;
    }

  /**
     @brief Specialization of complex matrix multiplication that will issue optimal fma instructions
   */
  template< template<typename> class complex, typename T, int N>
    __device__ __host__ inline Matrix<complex<T>,N> operator*(const Matrix<complex<T>,N> &a, const Matrix<complex<T>,N> &b)
    {
      Matrix<complex<T>,N> result;
#pragma unroll
      for (int i=0; i<N; i++) {
#pragma unroll
	for (int k=0; k<N; k++) {
          result(i,k).real(                     a(i,0).real() * b(0,k).real());
          result(i,k).real(result(i,k).real() - a(i,0).imag() * b(0,k).imag());
          result(i,k).imag(                     a(i,0).real() * b(0,k).imag());
          result(i,k).imag(result(i,k).imag() + a(i,0).imag() * b(0,k).real());
#pragma unroll
	  for (int j=1; j<N; j++) {
	    result(i,k).real(result(i,k).real() + a(i,j).real() * b(j,k).real());
	    result(i,k).real(result(i,k).real() - a(i,j).imag() * b(j,k).imag());
	    result(i,k).imag(result(i,k).imag() + a(i,j).real() * b(j,k).imag());
	    result(i,k).imag(result(i,k).imag() + a(i,j).imag() * b(j,k).real());
	  }
	}
      }
      return result;
    }

  template<class T, int N>
    __device__ __host__ inline Matrix<T,N> operator *=(Matrix<T,N> & a, const Matrix<T,N>& b){

    Matrix<T,N> c = a;
    a = c*b;
    return a;
  }


  // This is so that I can multiply real and complex matrice
  template <class T, class U, int N>
  __device__ __host__ inline Matrix<typename PromoteTypeId<T, U>::type, N> operator*(const Matrix<T, N> &a,
                                                                                     const Matrix<U, N> &b)
  {
    Matrix<typename PromoteTypeId<T, U>::type, N> result;
#pragma unroll
      for (int i=0; i<N; i++) {
#pragma unroll
	for (int k=0; k<N; k++) {
	  result(i,k) = a(i,0) * b(0,k);
#pragma unroll
	  for (int j=1; j<N; j++) {
	    result(i,k) += a(i,j) * b(j,k);
	  }
	}
      }
      return result;
  }

  template<class T>
    __device__ __host__ inline
    Matrix<T,2> operator*(const Matrix<T,2> & a, const Matrix<T,2> & b)
    {
      Matrix<T,2> result;
      result(0,0) = a(0,0)*b(0,0) + a(0,1)*b(1,0);
      result(0,1) = a(0,0)*b(0,1) + a(0,1)*b(1,1);
      result(1,0) = a(1,0)*b(0,0) + a(1,1)*b(1,0);
      result(1,1) = a(1,0)*b(0,1) + a(1,1)*b(1,1);
      return result;
    }


  template<class T, int N>
    __device__ __host__ inline
    Matrix<T,N> conj(const Matrix<T,N> & other){
      Matrix<T,N> result;
#pragma unroll
      for (int i=0; i<N; ++i){
#pragma unroll
        for (int j=0; j<N; ++j){
          result(i,j) = conj( other(j,i) );
        }
      }
      return result;
    }


  template<class T>
    __device__  __host__ inline
    Matrix<T,3> inverse(const Matrix<T,3> &u)
    {
      const T det = getDeterminant(u);
      const T det_inv = static_cast<typename T::value_type>(1.0)/det;
      Matrix<T,3> uinv;

      T temp;

      temp = u(1,1)*u(2,2) - u(1,2)*u(2,1);
      uinv(0,0) = (det_inv*temp);

      temp = u(0,2)*u(2,1) - u(0,1)*u(2,2);
      uinv(0,1) = (temp*det_inv);

      temp = u(0,1)*u(1,2)  - u(0,2)*u(1,1);
      uinv(0,2) = (temp*det_inv);

      temp = u(1,2)*u(2,0) - u(1,0)*u(2,2);
      uinv(1,0) = (det_inv*temp);

      temp = u(0,0)*u(2,2) - u(0,2)*u(2,0);
      uinv(1,1) = (temp*det_inv);

      temp = u(0,2)*u(1,0) - u(0,0)*u(1,2);
      uinv(1,2) = (temp*det_inv);

      temp = u(1,0)*u(2,1) - u(1,1)*u(2,0);
      uinv(2,0) = (det_inv*temp);

      temp = u(0,1)*u(2,0) - u(0,0)*u(2,1);
      uinv(2,1) = (temp*det_inv);

      temp = u(0,0)*u(1,1) - u(0,1)*u(1,0);
      uinv(2,2) = (temp*det_inv);

      return uinv;
    }



  template<class T, int N>
    __device__ __host__ inline
    void setIdentity(Matrix<T,N>* m){

#pragma unroll
      for (int i=0; i<N; ++i){
        (*m)(i,i) = 1;
#pragma unroll
        for (int j=i+1; j<N; ++j){
          (*m)(i,j) = (*m)(j,i) = 0;
        }
      }
    }


  template<int N>
    __device__ __host__ inline
    void setIdentity(Matrix<float2,N>* m){

#pragma unroll
      for (int i=0; i<N; ++i){
        (*m)(i,i) = make_float2(1,0);
#pragma unroll
        for (int j=i+1; j<N; ++j){
          (*m)(i,j) = (*m)(j,i) = make_float2(0.,0.);
        }
      }
    }


  template<int N>
    __device__ __host__ inline
    void setIdentity(Matrix<double2,N>* m){

#pragma unroll
      for (int i=0; i<N; ++i){
        (*m)(i,i) = make_double2(1,0);
#pragma unroll
        for (int j=i+1; j<N; ++j){
          (*m)(i,j) = (*m)(j,i) = make_double2(0.,0.);
        }
      }
    }


  // Need to write more generic code for this!
  template<class T, int N>
    __device__ __host__ inline
    void setZero(Matrix<T,N>* m){

#pragma unroll
      for (int i=0; i<N; ++i){
#pragma unroll
        for (int j=0; j<N; ++j){
          (*m)(i,j) = 0;
        }
      }
    }


  template<int N>
    __device__ __host__ inline
    void setZero(Matrix<float2,N>* m){

#pragma unroll
      for (int i=0; i<N; ++i){
#pragma unroll
        for (int j=0; j<N; ++j){
          (*m)(i,j) = make_float2(0.,0.);
        }
      }
    }


  template<int N>
    __device__ __host__ inline
    void setZero(Matrix<double2,N>* m){

#pragma unroll
      for (int i=0; i<N; ++i){
#pragma unroll
        for (int j=0; j<N; ++j){
          (*m)(i,j) = make_double2(0.,0.);
        }
      }
    }


  template<typename Complex,int N>
    __device__ __host__ inline void makeAntiHerm(Matrix<Complex,N> &m) {
    typedef typename Complex::value_type real;
    // first make the matrix anti-hermitian
    Matrix<Complex,N> am = m - conj(m);

    // second make it traceless
    real imag_trace = 0.0;
#pragma unroll
    for (int i=0; i<N; i++) imag_trace += am(i,i).y;
#pragma unroll
    for (int i=0; i<N; i++) {
      am(i,i).y -= imag_trace/N;
    }
    m = static_cast<real>(0.5)*am;
  }

  template <typename Complex, int N> __device__ __host__ inline void makeHerm(Matrix<Complex, N> &m)
  {
    typedef typename Complex::value_type real;
    // first make the matrix anti-hermitian
    Matrix<Complex, N> am = conj(m) - m;

    // second make it traceless
    real imag_trace = 0.0;
#pragma unroll
    for (int i = 0; i < N; i++) imag_trace += am(i, i).y;
#pragma unroll
    for (int i = 0; i < N; i++) { am(i, i).y -= imag_trace / N; }
    // third scale out anti hermitian part
    Complex i_2(0.0, 0.5);
    m = i_2 * am;
  }

  // Matrix and array are very similar
  // Maybe I should factor out the similar
  // code. However, I want to make sure that
  // the compiler knows to store the
  // data elements in registers, so I won't do
  // it right now.
  template<class T, int N>
    class Array
    {
      private:
        T data[N];

      public:
        // access function
        __device__ __host__ inline
          T const & operator[](int i) const{
            return data[i];
          }

        // assignment function
        __device__ __host__ inline
          T & operator[](int i){
            return data[i];
          }
    };


  template<class T, int N>
    __device__  __host__ inline
    void copyColumn(const Matrix<T,N>& m, int c, Array<T,N>* a)
    {
#pragma unroll
      for (int i=0; i<N; ++i){
        (*a)[i] = m(i,c); // c is the column index
      }
    }


  // Need some print utilities
  template<class T, int N>
    std::ostream & operator << (std::ostream & os, const Matrix<T,N> & m){
#pragma unroll
      for (int i=0; i<N; ++i){
#pragma unroll
        for (int j=0; j<N; ++j){
          os << m(i,j) << " ";
        }
        if(i<N-1) os << std::endl;
      }
      return os;
    }


  template<class T, int N>
    std::ostream & operator << (std::ostream & os, const Array<T,N> & a){
      for (int i=0; i<N; ++i){
        os << a[i] << " ";
      }
      return os;
    }

  template<class Cmplx>
    __device__  __host__ inline
    void computeLinkInverse(Matrix<Cmplx,3>* uinv, const Matrix<Cmplx,3>& u)
    {
      const Cmplx & det = getDeterminant(u);
      const Cmplx & det_inv = static_cast<typename Cmplx::value_type>(1.0)/det;

      Cmplx temp;

      temp = u(1,1)*u(2,2) - u(1,2)*u(2,1);
      (*uinv)(0,0) = (det_inv*temp);

      temp = u(0,2)*u(2,1) - u(0,1)*u(2,2);
      (*uinv)(0,1) = (temp*det_inv);

      temp = u(0,1)*u(1,2)  - u(0,2)*u(1,1);
      (*uinv)(0,2) = (temp*det_inv);

      temp = u(1,2)*u(2,0) - u(1,0)*u(2,2);
      (*uinv)(1,0) = (det_inv*temp);

      temp = u(0,0)*u(2,2) - u(0,2)*u(2,0);
      (*uinv)(1,1) = (temp*det_inv);

      temp = u(0,2)*u(1,0) - u(0,0)*u(1,2);
      (*uinv)(1,2) = (temp*det_inv);

      temp = u(1,0)*u(2,1) - u(1,1)*u(2,0);
      (*uinv)(2,0) = (det_inv*temp);

      temp = u(0,1)*u(2,0) - u(0,0)*u(2,1);
      (*uinv)(2,1) = (temp*det_inv);

      temp = u(0,0)*u(1,1) - u(0,1)*u(1,0);
      (*uinv)(2,2) = (temp*det_inv);
    }

  template<class T>
  __device__ __host__ inline Matrix<T,3> getSubTraceUnit(const Matrix<T,3>& a){
    T tr = (a(0,0) + a(1,1) + a(2,2)) / 3.0;
    Matrix<T,3> res;
    res(0,0) = a(0,0) - tr; res(0,1) = a(0,1); res(0,2) = a(0,2);
    res(1,0) = a(1,0); res(1,1) = a(1,1) - tr; res(1,2) = a(1,2);
    res(2,0) = a(2,0); res(2,1) = a(2,1); res(2,2) = a(2,2) - tr;
    return res;
  }

  template<class T>
  __device__ __host__ inline void SubTraceUnit(Matrix<T,3>& a){
    T tr = (a(0,0) + a(1,1) + a(2,2)) / static_cast<T>(3.0);
    a(0,0) -= tr; a(1,1) -= tr; a(2,2) -= tr;
  }

  template<class T>
  __device__ __host__ inline double getRealTraceUVdagger(const Matrix<T,3>& a, const Matrix<T,3>& b){
    double sum = (double)(a(0,0).real() * b(0,0).real()  + a(0,0).imag() * b(0,0).imag());
    sum += (double)(a(0,1).real() * b(0,1).real()  + a(0,1).imag() * b(0,1).imag());
    sum += (double)(a(0,2).real() * b(0,2).real()  + a(0,2).imag() * b(0,2).imag());
    sum += (double)(a(1,0).real() * b(1,0).real()  + a(1,0).imag() * b(1,0).imag());
    sum += (double)(a(1,1).real() * b(1,1).real()  + a(1,1).imag() * b(1,1).imag());
    sum += (double)(a(1,2).real() * b(1,2).real()  + a(1,2).imag() * b(1,2).imag());
    sum += (double)(a(2,0).real() * b(2,0).real()  + a(2,0).imag() * b(2,0).imag());
    sum += (double)(a(2,1).real() * b(2,1).real()  + a(2,1).imag() * b(2,1).imag());
    sum += (double)(a(2,2).real() * b(2,2).real()  + a(2,2).imag() * b(2,2).imag());
    return sum;
  }
<<<<<<< HEAD
  
  template<class Cmplx>
    __host__ __device__ inline
    void printLink(const Matrix<Cmplx,3>& link){
    printf("(%lf, %lf)\t", link(0,0).real(), link(0,0).imag());
    printf("(%lf, %lf)\t", link(0,1).real(), link(0,1).imag());
    printf("(%lf, %lf)\n", link(0,2).real(), link(0,2).imag());
    printf("(%lf, %lf)\t", link(1,0).real(), link(1,0).imag());
    printf("(%lf, %lf)\t", link(1,1).real(), link(1,1).imag());
    printf("(%lf, %lf)\n", link(1,2).real(), link(1,2).imag());
    printf("(%lf, %lf)\t", link(2,0).real(), link(2,0).imag());
    printf("(%lf, %lf)\t", link(2,1).real(), link(2,1).imag());
    printf("(%lf, %lf)\n", link(2,2).real(), link(2,2).imag());
    printf("\n");
  }
  
=======

  template<class Cmplx>
    __host__ __device__ inline
    void printLink(const Matrix<Cmplx,3>& link){
      printf("(%lf, %lf)\t", link(0,0).real(), link(0,0).imag());
      printf("(%lf, %lf)\t", link(0,1).real(), link(0,1).imag());
      printf("(%lf, %lf)\n", link(0,2).real(), link(0,2).imag());
      printf("(%lf, %lf)\t", link(1,0).real(), link(1,0).imag());
      printf("(%lf, %lf)\t", link(1,1).real(), link(1,1).imag());
      printf("(%lf, %lf)\n", link(1,2).real(), link(1,2).imag());
      printf("(%lf, %lf)\t", link(2,0).real(), link(2,0).imag());
      printf("(%lf, %lf)\t", link(2,1).real(), link(2,1).imag());
      printf("(%lf, %lf)\n", link(2,2).real(), link(2,2).imag());
      printf("\n");
    }

>>>>>>> b049e943
  template<class Cmplx>
  __device__ __host__
    double ErrorSU3(const Matrix<Cmplx,3>& matrix)
    {
      const Matrix<Cmplx,3> identity_comp = conj(matrix)*matrix;
      double error = 0.0;
      Cmplx temp(0,0);
      int i=0;
      int j=0;

      //error = ||U^dagger U - I||_L2
#pragma unroll
      for (i=0; i<3; ++i)
#pragma unroll
	for (j=0; j<3; ++j)
	  if(i==j) {
	    temp = identity_comp(i,j);
	    temp -= 1.0;
	    error += norm(temp);
	  }
	  else {
	    error += norm(identity_comp(i,j));
	  }
      //error is L2 norm, should be (very close) to zero.
      return error;
    }

    template <class T> __device__ __host__ inline auto exponentiate_iQ(const Matrix<T, 3> &Q)
    {
      // Use Cayley-Hamilton Theorem for SU(3) exp{iQ}.
      // This algorithm is outlined in
      // http://arxiv.org/pdf/hep-lat/0311018v1.pdf
      // Equation numbers in the paper are referenced by [eq_no].

      //Declarations
<<<<<<< HEAD
      typedef typename Complex::value_type real;

      real inv3 = 1.0 / 3.0;
      real c0, c1, c0_max, Tr_re;
      real f0_re, f0_im, f1_re, f1_im, f2_re, f2_im;
      real theta;
      real u_p, w_p; // u, w parameters.
=======
      using real = typename T::value_type;

      real inv3 = 1.0 / 3.0;
>>>>>>> b049e943
      Matrix<T,3> temp1;
      Matrix<T,3> temp2;
      //[14] c0 = det(Q) = 1/3Tr(Q^3)
      real c0 = getDeterminant(Q).real();
      //[15] c1 = 1/2Tr(Q^2)
      // Q = Q^dag => Tr(Q^2) = Tr(QQ^dag) = sum_ab [Q_ab * Q_ab^*]
      temp1 = Q;
      temp1 = temp1 * Q;
<<<<<<< HEAD
      Tr_re = getTrace(temp1).real();
      c1 = 0.5*Tr_re;
=======
      real Tr_re = getTrace(temp1).real();
      real c1 = static_cast<real>(0.5) * Tr_re;
>>>>>>> b049e943

      //We now have the coeffiecients c0 and c1.
      //We now find: exp(iQ) = f0*I + f1*Q + f2*Q^2
      //      where       fj = fj(c0,c1), j=0,1,2.

      //[17]
      real sqrt_c1_inv3 = sqrt(c1 * inv3);
<<<<<<< HEAD
      c0_max = 2 * (c1 * inv3 * sqrt_c1_inv3); // reuse the sqrt factor for a fast 1.5 power
=======
      real c0_max = 2 * (c1 * inv3 * sqrt_c1_inv3); // reuse the sqrt factor for a fast 1.5 power
>>>>>>> b049e943

      //[25]
      real theta = acos(c0 / c0_max);

      real u_p, w_p; // u, w parameters.
      quda::sincos(theta * inv3, &w_p, &u_p);
      //[23]
      u_p *= sqrt_c1_inv3;

      //[24]
      w_p *= sqrt(c1);

      //[29] Construct objects for fj = hj/(9u^2 - w^2).
<<<<<<< HEAD
      auto u_sq = u_p * u_p;
      auto w_sq = w_p * w_p;
      auto denom_inv = 1.0 / (9 * u_sq - w_sq);
      real exp_iu_re, exp_iu_im;
      quda::sincos(u_p, &exp_iu_im, &exp_iu_re);
      auto exp_2iu_re = exp_iu_re * exp_iu_re - exp_iu_im * exp_iu_im;
      auto exp_2iu_im = 2 * exp_iu_re * exp_iu_im;
      auto cos_w = cos(w_p);
      real sinc_w;
      real hj_re = 0.0;
      real hj_im = 0.0;
=======
      real u_sq = u_p * u_p;
      real w_sq = w_p * w_p;
      real denom_inv = static_cast<real>(1.0) / (9 * u_sq - w_sq);
      real exp_iu_re, exp_iu_im;
      quda::sincos(u_p, &exp_iu_im, &exp_iu_re);
      real exp_2iu_re = exp_iu_re * exp_iu_re - exp_iu_im * exp_iu_im;
      real exp_2iu_im = 2 * exp_iu_re * exp_iu_im;
      real cos_w = cos(w_p);
      real sinc_w;
>>>>>>> b049e943

      //[33] Added one more term to the series given in the paper.
      if (w_p < 0.05 && w_p > -0.05) {
	//1 - 1/6 x^2 (1 - 1/20 x^2 (1 - 1/42 x^2(1 - 1/72*x^2)))
	sinc_w = 1.0 - (w_sq/6.0)*(1 - (w_sq*0.05)*(1 - (w_sq/42.0)*(1 - (w_sq/72.0))));
      }
      else sinc_w = sin(w_p)/w_p;

      //[34] Test for c0 < 0.
      int parity = 0;
      if(c0 < 0) {
	c0 *= -1.0;
	parity = 1;
	//calculate fj with c0 > 0 and then convert all fj.
      }

      //Get all the numerators for fj,
      //[30] f0
      real hj_re = (u_sq - w_sq)*exp_2iu_re + 8*u_sq*cos_w*exp_iu_re + 2*u_p*(3*u_sq + w_sq)*sinc_w*exp_iu_im;
      real hj_im = (u_sq - w_sq)*exp_2iu_im - 8*u_sq*cos_w*exp_iu_im + 2*u_p*(3*u_sq + w_sq)*sinc_w*exp_iu_re;
      T f0{hj_re * denom_inv, hj_im * denom_inv};

      //[31] f1
      hj_re = 2*u_p*exp_2iu_re - 2*u_p*cos_w*exp_iu_re + (3*u_sq - w_sq)*sinc_w*exp_iu_im;
      hj_im = 2*u_p*exp_2iu_im + 2*u_p*cos_w*exp_iu_im + (3*u_sq - w_sq)*sinc_w*exp_iu_re;
      T f1{hj_re * denom_inv, hj_im * denom_inv};

      //[32] f2
      hj_re = exp_2iu_re - cos_w*exp_iu_re - 3*u_p*sinc_w*exp_iu_im;
      hj_im = exp_2iu_im + cos_w*exp_iu_im - 3*u_p*sinc_w*exp_iu_re;
      T f2{hj_re * denom_inv, hj_im * denom_inv};

      //[34] If c0 < 0, apply tranformation  fj(-c0,c1) = (-1)^j f^*j(c0,c1)
      if (parity == 1) {
	f0.imag(-f0.imag());
	f1.real(-f1.real());
	f2.imag(-f2.imag());
      }

      //[19] Construct exp{iQ}
      Matrix<T, 3> exp_iQ;
      setZero(&exp_iQ);
      Matrix<T,3> UnitM;
      setIdentity(&UnitM);
      // +f0*I
      temp1 = f0 * UnitM;
      exp_iQ = temp1;

      // +f1*Q
      temp1 = f1 * Q;
      exp_iQ += temp1;

      // +f2*Q^2
      temp1 = Q * Q;
      temp2 = f2 * temp1;
      exp_iQ += temp2;

      //exp(iQ) is now defined.
      return exp_iQ;
    }

    /**
       Direct port of the TIFR expsu3 algorithm
    */
    template <typename Float> __device__ __host__ void expsu3(Matrix<complex<Float>, 3> &q)
    {
      typedef complex<Float> Complex;

      Complex a2 = (q(3) * q(1) + q(7) * q(5) + q(6) * q(2) - (q(0) * q(4) + (q(0) + q(4)) * q(8))) / (Float)3.0;
      Complex a3 = q(0) * q(4) * q(8) + q(1) * q(5) * q(6) + q(2) * q(3) * q(7) - q(6) * q(4) * q(2)
        - q(3) * q(1) * q(8) - q(0) * q(7) * q(5);

      Complex sg2h3 = sqrt(a3 * a3 - (Float)4. * a2 * a2 * a2);
      Complex cp = exp(log((Float)0.5 * (a3 + sg2h3)) / (Float)3.0);
      Complex cm = a2 / cp;

      Complex r1 = exp(Complex(0.0, 1.0) * (Float)(2.0 * M_PI / 3.0));
      Complex r2 = exp(-Complex(0.0, 1.0) * (Float)(2.0 * M_PI / 3.0));

      Complex w1[3];

      w1[0] = cm + cp;
      w1[1] = r1 * cp + r2 * cm;
      w1[2] = r2 * cp + r1 * cm;
      Complex z1 = q(1) * q(6) - q(0) * q(7);
      Complex z2 = q(3) * q(7) - q(4) * q(6);

      Complex al = w1[0];
      Complex wr21 = (z1 + al * q(7)) / (z2 + al * q(6));
      Complex wr31 = (al - q(0) - wr21 * q(3)) / q(6);

      al = w1[1];
      Complex wr22 = (z1 + al * q(7)) / (z2 + al * q(6));
      Complex wr32 = (al - q(0) - wr22 * q(3)) / q(6);

      al = w1[2];
      Complex wr23 = (z1 + al * q(7)) / (z2 + al * q(6));
      Complex wr33 = (al - q(0) - wr23 * q(3)) / q(6);

      z1 = q(3) * q(2) - q(0) * q(5);
      z2 = q(1) * q(5) - q(4) * q(2);

      al = w1[0];
      Complex wl21 = conj((z1 + al * q(5)) / (z2 + al * q(2)));
      Complex wl31 = conj((al - q(0) - conj(wl21) * q(1)) / q(2));

      al = w1[1];
      Complex wl22 = conj((z1 + al * q(5)) / (z2 + al * q(2)));
      Complex wl32 = conj((al - q(0) - conj(wl22) * q(1)) / q(2));

      al = w1[2];
      Complex wl23 = conj((z1 + al * q(5)) / (z2 + al * q(2)));
      Complex wl33 = conj((al - q(0) - conj(wl23) * q(1)) / q(2));

      Complex xn1 = (Float)1. + wr21 * conj(wl21) + wr31 * conj(wl31);
      Complex xn2 = (Float)1. + wr22 * conj(wl22) + wr32 * conj(wl32);
      Complex xn3 = (Float)1. + wr23 * conj(wl23) + wr33 * conj(wl33);

      Complex d1 = exp(w1[0]);
      Complex d2 = exp(w1[1]);
      Complex d3 = exp(w1[2]);
      Complex y11 = d1 / xn1;
      Complex y12 = d2 / xn2;
      Complex y13 = d3 / xn3;
      Complex y21 = wr21 * d1 / xn1;
      Complex y22 = wr22 * d2 / xn2;
      Complex y23 = wr23 * d3 / xn3;
      Complex y31 = wr31 * d1 / xn1;
      Complex y32 = wr32 * d2 / xn2;
      Complex y33 = wr33 * d3 / xn3;
      q(0) = y11 + y12 + y13;
      q(1) = y21 + y22 + y23;
      q(2) = y31 + y32 + y33;
      q(3) = y11 * conj(wl21) + y12 * conj(wl22) + y13 * conj(wl23);
      q(4) = y21 * conj(wl21) + y22 * conj(wl22) + y23 * conj(wl23);
      q(5) = y31 * conj(wl21) + y32 * conj(wl22) + y33 * conj(wl23);
      q(6) = y11 * conj(wl31) + y12 * conj(wl32) + y13 * conj(wl33);
      q(7) = y21 * conj(wl31) + y22 * conj(wl32) + y23 * conj(wl33);
      q(8) = y31 * conj(wl31) + y32 * conj(wl32) + y33 * conj(wl33);
    }

} // end namespace quda<|MERGE_RESOLUTION|>--- conflicted
+++ resolved
@@ -891,24 +891,6 @@
     sum += (double)(a(2,2).real() * b(2,2).real()  + a(2,2).imag() * b(2,2).imag());
     return sum;
   }
-<<<<<<< HEAD
-  
-  template<class Cmplx>
-    __host__ __device__ inline
-    void printLink(const Matrix<Cmplx,3>& link){
-    printf("(%lf, %lf)\t", link(0,0).real(), link(0,0).imag());
-    printf("(%lf, %lf)\t", link(0,1).real(), link(0,1).imag());
-    printf("(%lf, %lf)\n", link(0,2).real(), link(0,2).imag());
-    printf("(%lf, %lf)\t", link(1,0).real(), link(1,0).imag());
-    printf("(%lf, %lf)\t", link(1,1).real(), link(1,1).imag());
-    printf("(%lf, %lf)\n", link(1,2).real(), link(1,2).imag());
-    printf("(%lf, %lf)\t", link(2,0).real(), link(2,0).imag());
-    printf("(%lf, %lf)\t", link(2,1).real(), link(2,1).imag());
-    printf("(%lf, %lf)\n", link(2,2).real(), link(2,2).imag());
-    printf("\n");
-  }
-  
-=======
 
   template<class Cmplx>
     __host__ __device__ inline
@@ -925,7 +907,6 @@
       printf("\n");
     }
 
->>>>>>> b049e943
   template<class Cmplx>
   __device__ __host__
     double ErrorSU3(const Matrix<Cmplx,3>& matrix)
@@ -961,19 +942,9 @@
       // Equation numbers in the paper are referenced by [eq_no].
 
       //Declarations
-<<<<<<< HEAD
-      typedef typename Complex::value_type real;
+      using real = typename T::value_type;
 
       real inv3 = 1.0 / 3.0;
-      real c0, c1, c0_max, Tr_re;
-      real f0_re, f0_im, f1_re, f1_im, f2_re, f2_im;
-      real theta;
-      real u_p, w_p; // u, w parameters.
-=======
-      using real = typename T::value_type;
-
-      real inv3 = 1.0 / 3.0;
->>>>>>> b049e943
       Matrix<T,3> temp1;
       Matrix<T,3> temp2;
       //[14] c0 = det(Q) = 1/3Tr(Q^3)
@@ -982,13 +953,8 @@
       // Q = Q^dag => Tr(Q^2) = Tr(QQ^dag) = sum_ab [Q_ab * Q_ab^*]
       temp1 = Q;
       temp1 = temp1 * Q;
-<<<<<<< HEAD
-      Tr_re = getTrace(temp1).real();
-      c1 = 0.5*Tr_re;
-=======
       real Tr_re = getTrace(temp1).real();
       real c1 = static_cast<real>(0.5) * Tr_re;
->>>>>>> b049e943
 
       //We now have the coeffiecients c0 and c1.
       //We now find: exp(iQ) = f0*I + f1*Q + f2*Q^2
@@ -996,11 +962,7 @@
 
       //[17]
       real sqrt_c1_inv3 = sqrt(c1 * inv3);
-<<<<<<< HEAD
-      c0_max = 2 * (c1 * inv3 * sqrt_c1_inv3); // reuse the sqrt factor for a fast 1.5 power
-=======
       real c0_max = 2 * (c1 * inv3 * sqrt_c1_inv3); // reuse the sqrt factor for a fast 1.5 power
->>>>>>> b049e943
 
       //[25]
       real theta = acos(c0 / c0_max);
@@ -1014,19 +976,6 @@
       w_p *= sqrt(c1);
 
       //[29] Construct objects for fj = hj/(9u^2 - w^2).
-<<<<<<< HEAD
-      auto u_sq = u_p * u_p;
-      auto w_sq = w_p * w_p;
-      auto denom_inv = 1.0 / (9 * u_sq - w_sq);
-      real exp_iu_re, exp_iu_im;
-      quda::sincos(u_p, &exp_iu_im, &exp_iu_re);
-      auto exp_2iu_re = exp_iu_re * exp_iu_re - exp_iu_im * exp_iu_im;
-      auto exp_2iu_im = 2 * exp_iu_re * exp_iu_im;
-      auto cos_w = cos(w_p);
-      real sinc_w;
-      real hj_re = 0.0;
-      real hj_im = 0.0;
-=======
       real u_sq = u_p * u_p;
       real w_sq = w_p * w_p;
       real denom_inv = static_cast<real>(1.0) / (9 * u_sq - w_sq);
@@ -1036,7 +985,6 @@
       real exp_2iu_im = 2 * exp_iu_re * exp_iu_im;
       real cos_w = cos(w_p);
       real sinc_w;
->>>>>>> b049e943
 
       //[33] Added one more term to the series given in the paper.
       if (w_p < 0.05 && w_p > -0.05) {
