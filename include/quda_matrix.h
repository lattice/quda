--- conflicted
+++ resolved
@@ -298,16 +298,9 @@
       public:
         T data[N * N] = {}; // store in real-valued array
 
-<<<<<<< HEAD
-      __device__ __host__ inline HMatrix() {
-#pragma unroll
-        for (int i = 0; i < N * N; i++) data[i] = static_cast<T>(0.0);
-      }
-=======
         constexpr int rows() const { return N; }
         constexpr int cols() const { return N; }
         constexpr int size() const { return N * N; }
->>>>>>> b87195b3
 
         HMatrix() = default;
         HMatrix(const HMatrix<T, N> &) = default;
@@ -1027,11 +1020,7 @@
       Complex a3 = q(0) * q(4) * q(8) + q(1) * q(5) * q(6) + q(2) * q(3) * q(7) - q(6) * q(4) * q(2)
         - q(3) * q(1) * q(8) - q(0) * q(7) * q(5);
 
-<<<<<<< HEAD
       Complex sg2h3 = sqrt(a3 * a3 - static_cast<real>(4.) * a2 * a2 * a2);
-      Complex cp = exp(log(static_cast<real>(0.5) * (a3 + sg2h3)) / static_cast<real>(3.0));
-=======
-      Complex sg2h3 = sqrt(a3 * a3 - (Float)4. * a2 * a2 * a2);
 
       // If the matrix q is zero, this algorithm produces nan, instead of unity.
       // The first invalid operation is the log hereafter. Therefore, we check
@@ -1055,8 +1044,7 @@
         }
       }
 
-      Complex cp = exp(log((Float)0.5 * tmp) / (Float)3.0);
->>>>>>> b87195b3
+      Complex cp = exp(log(static_cast<real>(0.5) * tmp) / static_cast<real>(3.0));
       Complex cm = a2 / cp;
 
       Complex r1 = exp(Complex(0.0, 1.0) * static_cast<real>(2.0 * M_PI / 3.0));
