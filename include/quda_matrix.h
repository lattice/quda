#pragma once

#include <cstdio>
#include <iostream>

#include <register_traits.h>
#include <float_vector.h>
#include <complex_quda.h>
#include <math_helper.cuh>

namespace quda {

  template <typename T> constexpr bool is_nan(T x) { return x != x; }

  template<class T>
    struct Zero
    {
      //static const T val;
      __device__ __host__ inline
        static T val();
    };

  template<>
    __device__ __host__ inline
    float2 Zero<float2>::val()
    {
      return make_float2(0.,0.);
    }

  template<>
    __device__ __host__ inline
    double2 Zero<double2>::val()
    {
      return make_double2(0.,0.);
    }

  template<class T>
    struct Identity
    {
      __device__  __host__ inline
        static T val();
    };

  template<>
    __device__ __host__ inline
    float2 Identity<float2>::val(){
      return make_float2(1.,0.);
    }

  template<>
    __device__ __host__ inline
    double2 Identity<double2>::val(){
      return make_double2(1.,0.);
    }

  template<typename Float, typename T> struct gauge_wrapper;
  template<typename Float, typename T> struct gauge_ghost_wrapper;
  template<typename Float, typename T> struct clover_wrapper;
  template <typename T, int N> class HMatrix;

  template<class T, int N>
    class Matrix
    {
      using real = typename RealType<T>::type;

    private:
        __device__ __host__ inline int index(int i, int j) const { return i*N + j; }

    public:
        T data[N*N];

        constexpr int rows() const { return N; }
        constexpr int cols() const { return N; }
        constexpr int size() const { return N * N; }

        __device__ __host__ inline Matrix() { setZero(this); }

        Matrix(const Matrix<T,N> &) = default;
        Matrix(Matrix<T,N> &&) = default;
        Matrix& operator=(const Matrix<T,N> &) = default;
        Matrix& operator=(Matrix<T,N> &&) = default;

        template <class U> __device__ __host__ inline Matrix(const Matrix<U, N> &a)
        {
#pragma unroll
          for (int i = 0; i < N * N; i++) data[i] = a.data[i];
        }

        __device__ __host__ inline Matrix(const T data_[])
        {
#pragma unroll
	  for (int i=0; i<N*N; i++) data[i] = data_[i];
        }

        __device__ __host__ inline Matrix(const HMatrix<real, N> &a);

        __device__ __host__ inline T const & operator()(int i, int j) const {
          return data[index(i,j)];
        }

        __device__ __host__ inline T & operator()(int i, int j) {
          return data[index(i,j)];
        }

        __device__ __host__ inline T const & operator()(int i) const {
          int j = i % N;
          int k = i / N;
          return data[index(j,k)];
        }

        __device__ __host__ inline T& operator()(int i) {
          int j = i % N;
          int k = i / N;
          return data[index(j,k)];
        }

	template<class U>
	  __device__ __host__ inline void operator=(const Matrix<U,N> & b) {
#pragma unroll
	  for (int i=0; i<N*N; i++) data[i] = b.data[i];
	}

	template<typename S>
	  __device__ __host__ inline Matrix(const gauge_wrapper<real, S> &s);

	template<typename S>
	  __device__ __host__ inline void operator=(const gauge_wrapper<real, S> &s);

	template<typename S>
	  __device__ __host__ inline Matrix(const gauge_ghost_wrapper<real, S> &s);

	template<typename S>
	  __device__ __host__ inline void operator=(const gauge_ghost_wrapper<real, S> &s);

        /**
           @brief Compute the matrix L1 norm - this is the maximum of
           the absolute column sums.
           @return Compute L1 norm
        */
        __device__ __host__ inline real L1() {
          real l1 = 0;
#pragma unroll
          for (int j=0; j<N; j++) {
            real col_sum = 0;
#pragma unroll
            for (int i=0; i<N; i++) {
              col_sum += abs(data[i*N + j]);
            }
            l1 = col_sum > l1 ? col_sum : l1;
          }
          return l1;
        }

        /**
           @brief Compute the matrix L2 norm.  We actually compute the
           Frobenius norm which is an upper bound on the L2 norm.
           @return Computed L2 norm
        */
        __device__ __host__ inline real L2() {
          real l2 = 0;
#pragma unroll
          for (int j=0; j<N; j++) {
#pragma unroll
            for (int i=0; i<N; i++) {
              l2 += norm(data[i*N + j]);
            }
          }
          return sqrt(l2);
        }

        /**
           @brief Compute the matrix Linfinity norm - this is the maximum of
           the absolute row sums.
           @return Computed Linfinity norm
        */
        __device__ __host__ inline real Linf() {
          real linf = 0;
#pragma unroll
          for (int i=0; i<N; i++) {
            real row_sum = 0;
#pragma unroll
            for (int j=0; j<N; j++) {
              row_sum += abs(data[i*N + j]);
            }
            linf = row_sum > linf ? row_sum : linf;
          }
          return linf;
        }

        /**
	   Return 64-bit XOR checksum computed from the
	   elements of the matrix.  Compute the checksum on each
	   64-bit word that constitutes the Matrix
	 */
	__device__ __host__ inline uint64_t checksum() const {
          // ensure length is rounded up to 64-bit multiple
          constexpr int length = (N*N*sizeof(T) + sizeof(uint64_t) - 1)/ sizeof(uint64_t);
          uint64_t base[length] = { };
          memcpy(base, data, N * N * sizeof(T));
          uint64_t checksum_ = base[0];
          for (int i=1; i<length; i++) checksum_ ^= base[i];
          return checksum_;
        }

        __device__ __host__ inline bool isUnitary(double max_error) const
        {
          const auto identity = conj(*this) * *this;

#pragma unroll
          for (int i=0; i<N; ++i){
            if( fabs(identity(i,i).real() - 1.0) > max_error ||
                fabs(identity(i,i).imag()) > max_error) {
	      for(int j=0; j<N; ++j) {
		for(int k=0; k<N; ++k) {
		  //printf("link (%d,%d) error = %e,%e\n", j, k, fabs(identity(j,k).real() - 1.0), fabs(identity(j,k).imag()));
		}
	      }
	      return false;
	    }							   
	    
#pragma unroll
            for (int j=i+1; j<N; ++j){
              if( fabs(identity(i,j).real()) > max_error ||
                  fabs(identity(i,j).imag()) > max_error ||
                  fabs(identity(j,i).real()) > max_error ||
                  fabs(identity(j,i).imag()) > max_error ){
		//printf("off diag %d,%d error = %e,%e\n", i, j, fabs(identity(i,j).real()), fabs(identity(i,j).imag()));
		//printf("off diag %d,%d error = %e,%e\n", j, i, fabs(identity(j,i).real()), fabs(identity(j,i).imag()));
                return false;
              }
            }
          }

#pragma unroll
          for (int i=0; i<N; i++) {
#pragma unroll
            for (int j=0; j<N; j++) {
              if (is_nan((*this)(i,j).real()) ||
                  is_nan((*this)(i,j).imag())) {
		printf("off diag %d,%d nan error\n", j, i);
		return false;
	      }
            }
          }
	  
          return true;
        }

    };

  /**
     @brief wrapper class that enables us to write to Hmatrices in packed format
     @tparam T Underlying real storage type
     @tparam Hmat The type of HMatrix we are wrapping
  */
  template <typename T, typename Hmat>
  struct HMatrix_wrapper {
    Hmat &mat;
    const int i;
    const int j;
    const int idx;

    __device__ __host__ inline HMatrix_wrapper(Hmat &mat, int i, int j, int idx) : mat(mat), i(i), j(j), idx(idx) { }

    __device__ __host__ inline void operator=(const complex<T> &a) {
      if (i==j) {
	mat.data[idx] = a.real();
      } else if (j<i) {
	mat.data[idx+0] = a.real();
	mat.data[idx+1] = a.imag();
      } else {
	mat.data[idx+0] = a.real();
	mat.data[idx+1] = -a.imag();
      }
    }

    __device__ __host__ inline void operator+=(const complex<T> &a) {
      if (i==j) {
	mat.data[idx] += a.real();
      } else if (j<i) {
	mat.data[idx+0] += a.real();
	mat.data[idx+1] += a.imag();
      } else {
	mat.data[idx+0] += a.real();
	mat.data[idx+1] += -a.imag();
      }
    }
  };

  /**
     @brief Specialized container for Hermitian matrices (e.g., used for wrapping clover matrices)
   */
  template<class T, int N>
    class HMatrix
    {
      friend HMatrix_wrapper<T,HMatrix<T,N> >;
      private:
      // compute index into triangular-packed Hermitian matrix
      __device__ __host__ inline int index(int i, int j) const {
	if (i==j) {
	  return i;
	} else if (j<i) {
	  int k = N*(N-1)/2 - (N-j)*(N-j-1)/2 + i - j - 1;
	  return N + 2*k;
	} else { // i>j
	  // switch coordinates to count from bottom right instead of top left of matrix
	  int k = N*(N-1)/2 - (N-i)*(N-i-1)/2 + j - i - 1;
	  return N + 2*k;
	}
      }

      public:
      T data[N*N]; // store in real-valued array

      constexpr int rows() const { return N; }
      constexpr int cols() const { return N; }
      constexpr int size() const { return N * N; }

      __device__ __host__ inline HMatrix() {
#pragma unroll
        for (int i = 0; i < N * N; i++) data[i] = (T)0.0;
      }

      HMatrix(const HMatrix<T,N> &) = default;
      HMatrix(HMatrix<T,N> &&) = default;
      HMatrix& operator=(const HMatrix<T,N> &) = default;
      HMatrix& operator=(HMatrix<T,N> &&) = default;

      __device__ __host__ inline HMatrix(const T data_[]) {
#pragma unroll
	for (int i=0; i<N*N; i++) data[i] = data_[i];
      }

      __device__ __host__ inline complex<T> const operator()(int i, int j) const {
	const int idx = index(i,j);
	if (i==j) {
	  return complex<T>(data[idx],0.0);
	} else if (j<i) {
	  return complex<T>(data[idx], data[idx+1]);
	} else {
	  return complex<T>(data[idx],-data[idx+1]);
	}
      }

      __device__ __host__ inline HMatrix_wrapper<T,HMatrix<T,N> > operator() (int i, int j) {
	return HMatrix_wrapper<T,HMatrix<T,N> >(*this, i, j, index(i,j));
      }

      template<class U>
	__device__ __host__ inline void operator=(const HMatrix<U,N> & b) {
#pragma unroll
	for (int i=0; i<N*N; i++) data[i] = b.data[i];
      }

      template<typename S>
	__device__ __host__ inline HMatrix(const clover_wrapper<T, S> &s);

      template<typename S>
	__device__ __host__ inline void operator=(const clover_wrapper<T, S> &s);

      /**
	 @brief Hermitian matrix square
	 @return Matrix square
      */
      __device__ __host__ inline HMatrix<T,N> square() const {
	HMatrix<T,N> result;
	complex<T> tmp;
#pragma unroll
	for (int i=0; i<N; i++) {
#pragma unroll
	  for (int k=0; k<N; k++) if (i<=k) { // else compiler can't handle triangular unroll
            tmp.real(             (*this)(i,0).real() * (*this)(0,k).real());
	    tmp.real(tmp.real() - (*this)(i,0).imag() * (*this)(0,k).imag());
            tmp.imag(             (*this)(i,0).real() * (*this)(0,k).imag());
	    tmp.imag(tmp.imag() + (*this)(i,0).imag() * (*this)(0,k).real());
#pragma unroll
	    for (int j=1; j<N; j++) {
              tmp.real(tmp.real() + (*this)(i,j).real() * (*this)(j,k).real());
              tmp.real(tmp.real() - (*this)(i,j).imag() * (*this)(j,k).imag());
              tmp.imag(tmp.imag() + (*this)(i,j).real() * (*this)(j,k).imag());
              tmp.imag(tmp.imag() + (*this)(i,j).imag() * (*this)(j,k).real());
	    }
	    result(i,k) = tmp;
	  }
	}
	return result;
      }

      /**
         @brief Compute the absolute max element of the Hermitian matrix
         @return Absolute Max element
      */
      __device__ __host__ inline T max() const
      {
        HMatrix<T, N> result;
        T max = static_cast<T>(0.0);
#pragma unroll
        for (int i = 0; i < N * N; i++) max = (abs(data[i]) > max ? abs(data[i]) : max);
        return max;
      }

      __device__ __host__ void print() const {
	for (int i=0; i<N; i++) {
	  printf("i=%d ", i);
	  for (int j=0; j<N; j++) {
	    printf(" (%e, %e)", (*this)(i,j).real(), (*this)(i,j).imag());
	  }
	  printf("\n");
	}
	printf("\n");
      }

    };

  template<class T,int N>
    __device__ __host__ Matrix<T,N>::Matrix(const HMatrix<typename RealType<T>::type,N> &a) {
#pragma unroll
    for (int i=0; i<N; i++) {
#pragma unroll
      for (int j=0; j<N; j++) {
	(*this)(i,j) = a(i,j);
      }
    }
  }
  
  template<class T, int Nc>
    __device__ __host__ inline T getTrace(const Matrix<T,Nc>& a)
  {
    T result;
    result = a(0,0);
    for(int i=1; i<Nc; i++) result += a(i,i);
    return result;
  }

  template<class T, int N, typename = std::enable_if_t<(N > 1)>>
    __device__ __host__ inline  Matrix<T,N-1> getSubMat(const Matrix<T,N> &a, int p, int q)
    {
      Matrix<T, N-1> subMat;
      setZero(&subMat);
      int i=0, j=0;
      for (int row = 0; row < N; row++) {
	for (int col = 0; col < N; col++) {
	  if (row != p && col != q) {
	    subMat(i,j) = a(row,col);
	    j++;
	    // Row is filled, so increase row index and reset col index
	    if (j == N - 1) {
	      j = 0;
	      i++;
	    }
	  }
	}
      }
      return subMat;
    }
  
  template<class T>
    __device__ __host__ inline T det3helper(const Matrix<T,4> &a, int i1, int i2, int i3, int j1, int j2, int j3)
    {
      return a(i1,j1)
	* (a(i2,j2) * a(i3,j3) - a(i2,j3) * a(i3,j2));
    }
  
  template<class T, int i, int j>
    __device__ __host__ inline T cofactor4x4(const Matrix<T,4> &a)
  {
      enum {
	i1 = (i+1) % 4,
	i2 = (i+2) % 4,
	i3 = (i+3) % 4,
	j1 = (j+1) % 4,
	j2 = (j+2) % 4,
	j3 = (j+3) % 4
      };      
      return (det3helper(a, i1, i2, i3, j1, j2, j3) +
	      det3helper(a, i2, i3, i1, j1, j2, j3) +
	      det3helper(a, i3, i1, i2, j1, j2, j3));
    }
  
  
  template<class T>
    __device__ __host__ inline T det4helper(const Matrix<T,4> &a, int j, int k, int m, int n)
    {
      return ((a(j,0) * a(k,1) - a(k,0) * a(j,1)) *
	      (a(m,2) * a(n,3) - a(n,2) * a(m,3)));
    }
  
  template<class T>
    __device__ __host__ inline T getDeterminant(const Matrix<T,1> &a)
    {
      T result;
      result = a(0,0);
      return result;
    }
  
  template<class T>
    __device__ __host__ inline T getDeterminant(const Matrix<T,2> &a)
    {
<<<<<<< HEAD
      T result;    
      result = a(0,0)*a(1,1) - a(1,0) * a(0,1);
=======
      T result;
      result = a(0,0) * a(1,1) - a(0,1) * a(1,0);
>>>>>>> d63a5001
      return result;
    }

    template<class T>
    __device__ __host__ inline T getDeterminant(const Matrix<T,3> &a)
      {
	T result;
	result = (a(0,0)*(a(1,1)*a(2,2) - a(2,1)*a(1,2)) -
		  a(0,1)*(a(1,0)*a(2,2) - a(1,2)*a(2,0)) + 
		  a(0,2)*(a(1,0)*a(2,1) - a(1,1)*a(2,0)));
	return result;
      }

    template<class T>
      __device__ __host__ inline T getDeterminant(const Matrix<T,4> &a)
      {
	T result;	
	result = (det4helper(a,0,1,2,3) -
		  det4helper(a,0,2,1,3) +
		  det4helper(a,0,3,1,2) +
		  det4helper(a,1,2,0,3) -
		  det4helper(a,1,3,0,2) +
		  det4helper(a,2,3,0,1));
	return result;
      }
    
    template<class T, int N, typename = std::enable_if_t<(N > 4)>>
      __device__ __host__ inline T getDeterminant(const Matrix<T,N> &a)
      {
	T result;	
	// Move along the top row, recursively get the determinant
	// of the submatrix and multiply with the relevant sign.
	result = static_cast<typename T::value_type>(0.0);

	Matrix<T,N-1> sub_mat;
	int sign = 1;
	T temp;
	for (int i=0; i<N; i++) {
	  temp = a(0,i);
	  sub_mat = getSubMat(a,0,i);
	  temp *= getDeterminant(sub_mat);
	  temp *= sign;
	  result += temp;
	  sign *= -1;
	}
	return result;
      }
    
    
    template< template<typename,int> class Mat, class T, int N>
      __device__ __host__ inline Mat<T,N> operator+(const Mat<T,N> & a, const Mat<T,N> & b)
      {
	Mat<T,N> result;
#pragma unroll
	for (int i=0; i<N*N; i++) result.data[i] = a.data[i] + b.data[i];
	return result;
      }


  template< template<typename,int> class Mat, class T, int N>
    __device__ __host__ inline Mat<T,N> operator+=(Mat<T,N> & a, const Mat<T,N> & b)
    {
#pragma unroll
      for (int i=0; i<a.size(); i++) a.data[i] += b.data[i];
      return a;
    }

  template< template<typename,int> class Mat, class T, int N>
    __device__ __host__ inline Mat<T,N> operator+=(Mat<T,N> & a, const T & b)
    {
#pragma unroll
      for (int i=0; i<a.rows(); i++) a(i,i) += b;
      return a;
    }

  template< template<typename,int> class Mat, class T, int N>
    __device__ __host__ inline Mat<T,N> operator-=(Mat<T,N> & a, const Mat<T,N> & b)
    {
#pragma unroll
      for (int i=0; i<a.size(); i++) a.data[i] -= b.data[i];
      return a;
    }

  template< template<typename,int> class Mat, class T, int N>
    __device__ __host__ inline Mat<T,N> operator-(const Mat<T,N> & a, const Mat<T,N> & b)
    {
      Mat<T,N> result;
#pragma unroll
      for (int i=0; i<a.size(); i++) result.data[i] = a.data[i] - b.data[i];
      return result;
    }

  template< template<typename,int> class Mat, class T, int N, class S>
    __device__ __host__ inline Mat<T,N> operator*(const S & scalar, const Mat<T,N> & a){
      Mat<T,N> result;
#pragma unroll
      for (int i=0; i<a.size(); ++i) result.data[i] = scalar*a.data[i];
      return result;
    }

  template< template<typename,int> class Mat, class T, int N, class S>
    __device__ __host__ inline Mat<T,N> operator*(const Mat<T,N> & a, const S & scalar){
      return scalar*a;
    }

  template< template<typename,int> class Mat, class T, int N, class S>
    __device__ __host__ inline Mat<T,N> operator *=(Mat<T,N> & a, const S & scalar){
      a = scalar*a;
      return a;
    }

  template< template<typename,int> class Mat, class T, int N>
    __device__ __host__ inline Mat<T,N> operator-(const Mat<T,N> & a){
      Mat<T,N> result;
#pragma unroll
      for (int i=0; i<a.size(); ++i) result.data[i] = -a.data[i];
      return result;
    }


  /**
     @brief Generic implementation of matrix multiplication
  */
  template< template<typename,int> class Mat, class T, int N>
    __device__ __host__ inline Mat<T,N> operator*(const Mat<T,N> &a, const Mat<T,N> &b)
    {
      Mat<T,N> result;
#pragma unroll
      for (int i=0; i<N; i++) {
#pragma unroll
	for (int k=0; k<N; k++) {
	  result(i,k) = a(i,0) * b(0,k);
#pragma unroll
	  for (int j=1; j<N; j++) {
	    result(i,k) += a(i,j) * b(j,k);
	  }
	}
      }
      return result;
    }

  /**
     @brief Specialization of complex matrix multiplication that will issue optimal fma instructions
   */
  template< template<typename> class complex, typename T, int N>
    __device__ __host__ inline Matrix<complex<T>,N> operator*(const Matrix<complex<T>,N> &a, const Matrix<complex<T>,N> &b)
    {
      Matrix<complex<T>,N> result;
#pragma unroll
      for (int i=0; i<N; i++) {
#pragma unroll
	for (int k=0; k<N; k++) {
          result(i,k).real(                     a(i,0).real() * b(0,k).real());
          result(i,k).real(result(i,k).real() - a(i,0).imag() * b(0,k).imag());
          result(i,k).imag(                     a(i,0).real() * b(0,k).imag());
          result(i,k).imag(result(i,k).imag() + a(i,0).imag() * b(0,k).real());
#pragma unroll
	  for (int j=1; j<N; j++) {
	    result(i,k).real(result(i,k).real() + a(i,j).real() * b(j,k).real());
	    result(i,k).real(result(i,k).real() - a(i,j).imag() * b(j,k).imag());
	    result(i,k).imag(result(i,k).imag() + a(i,j).real() * b(j,k).imag());
	    result(i,k).imag(result(i,k).imag() + a(i,j).imag() * b(j,k).real());
	  }
	}
      }
      return result;
    }

  template<class T, int N>
    __device__ __host__ inline Matrix<T,N> operator *=(Matrix<T,N> & a, const Matrix<T,N>& b){

    Matrix<T,N> c = a;
    a = c*b;
    return a;
  }


  // This is so that I can multiply real and complex matrices
  template <class T, class U, int N>
  __device__ __host__ inline Matrix<typename PromoteTypeId<T, U>::type, N> operator*(const Matrix<T, N> &a,
                                                                                     const Matrix<U, N> &b)
    {
      Matrix<typename PromoteTypeId<T, U>::type, N> result;
#pragma unroll
      for (int i=0; i<N; i++) {
#pragma unroll
	for (int k=0; k<N; k++) {
	  result(i,k) = a(i,0) * b(0,k);
#pragma unroll
	  for (int j=1; j<N; j++) {
	    result(i,k) += a(i,j) * b(j,k);
	  }
	}
      }
      return result;
      
    }
  
  template<class T>
    __device__ __host__ inline
    Matrix<T,2> operator*(const Matrix<T,2> & a, const Matrix<T,2> & b)
    {
      Matrix<T,2> result;
      result(0,0) = a(0,0)*b(0,0) + a(0,1)*b(1,0);
      result(0,1) = a(0,0)*b(0,1) + a(0,1)*b(1,1);
      result(1,0) = a(1,0)*b(0,0) + a(1,1)*b(1,0);
      result(1,1) = a(1,0)*b(0,1) + a(1,1)*b(1,1);
      return result;
    }
  
  template<class T, int N>
    __device__ __host__ inline
    Matrix<T,N> conj(const Matrix<T,N> & other){
    Matrix<T,N> result;
#pragma unroll
    for (int i=0; i<N; ++i){
#pragma unroll
      for (int j=0; j<N; ++j){
	result(i,j) = conj( other(j,i) );
      }
    }
    return result;
  }
  
  
  template<class T>
    __device__  __host__ inline
    Matrix<T,1> inverse(const Matrix<T,1> &u)
<<<<<<< HEAD
    {
      Matrix<T,1> uinv;
      uinv(0,0) = static_cast<typename T::value_type>(1.0)/u(0,0);
      return uinv;
    }
  
  template<class T>
    __device__  __host__ inline
    Matrix<T,2> inverse(const Matrix<T,2> &u)
    {
=======
    {
      Matrix<T,1> uinv;
      uinv(0,0) = static_cast<typename T::value_type>(1.0)/u(0,0);
      return uinv;
    }
  
  template<class T>
    __device__  __host__ inline
    Matrix<T,2> inverse(const Matrix<T,2> &u)
    {
>>>>>>> d63a5001
      Matrix<T,2> uinv;
      const T det = getDeterminant(u);
      const T det_inv = static_cast<typename T::value_type>(1.0)/det;
      T temp;
      uinv(0,0) = det_inv*u(1,1);
      uinv(0,1) = det_inv*u(1,0);
      uinv(1,0) = det_inv*u(0,1);
      uinv(1,1) = det_inv*u(0,0);
      return uinv;
    }
  
  template<class T>
    __device__  __host__ inline
    Matrix<T,3> inverse(const Matrix<T,3> &u)
    {
      Matrix<T,3> uinv;
      const T det = getDeterminant(u);
      const T det_inv = static_cast<typename T::value_type>(1.0)/det;
      T temp;
      
      temp = u(1,1)*u(2,2) - u(1,2)*u(2,1);
      uinv(0,0) = (det_inv*temp);
      
      temp = u(0,2)*u(2,1) - u(0,1)*u(2,2);
      uinv(0,1) = (temp*det_inv);
      
      temp = u(0,1)*u(1,2)  - u(0,2)*u(1,1);
      uinv(0,2) = (temp*det_inv);
      
      temp = u(1,2)*u(2,0) - u(1,0)*u(2,2);
      uinv(1,0) = (det_inv*temp);
      
      temp = u(0,0)*u(2,2) - u(0,2)*u(2,0);
      uinv(1,1) = (temp*det_inv);
      
      temp = u(0,2)*u(1,0) - u(0,0)*u(1,2);
      uinv(1,2) = (temp*det_inv);
      
      temp = u(1,0)*u(2,1) - u(1,1)*u(2,0);
      uinv(2,0) = (det_inv*temp);
      
      temp = u(0,1)*u(2,0) - u(0,0)*u(2,1);
      uinv(2,1) = (temp*det_inv);
      
      temp = u(0,0)*u(1,1) - u(0,1)*u(1,0);
      uinv(2,2) = (temp*det_inv);
      return uinv;
    }

    template<class T>
      __device__  __host__ inline
    Matrix<T,4> inverse(const Matrix<T,4> &u)
      {
	Matrix<T,4> uinv;
	T temp;	
	uinv(0,0) =  cofactor4x4<T,0,0>(u);
	uinv(1,0) = -cofactor4x4<T,0,1>(u);
	uinv(2,0) =  cofactor4x4<T,0,2>(u);
	uinv(3,0) = -cofactor4x4<T,0,3>(u);
	uinv(0,2) =  cofactor4x4<T,2,0>(u);
	uinv(1,2) = -cofactor4x4<T,2,1>(u);
	uinv(2,2) =  cofactor4x4<T,2,2>(u);
	uinv(3,2) = -cofactor4x4<T,2,3>(u);
	uinv(0,1) = -cofactor4x4<T,1,0>(u);
	uinv(1,1) =  cofactor4x4<T,1,1>(u);
	uinv(2,1) = -cofactor4x4<T,1,2>(u);
	uinv(3,1) =  cofactor4x4<T,1,3>(u);
	uinv(0,3) = -cofactor4x4<T,3,0>(u);
	uinv(1,3) =  cofactor4x4<T,3,1>(u);
	uinv(2,3) = -cofactor4x4<T,3,2>(u);
	uinv(3,3) =  cofactor4x4<T,3,3>(u);

	// Scale the result to lie on the U(N) manifold
	temp = static_cast<typename T::value_type>(0.0);
	for(int i=0; i<4; i++) {
	  temp += u(i,0) * uinv(0,i);
	}
	uinv *= static_cast<typename T::value_type>(1.0)/temp;
	return uinv;
      }

    /**
       @brief Compute the matrix inverse via LU decomposition
       @param[in] u The matrix to be inverted
       @return uinv The inverse of u 
    */
    template<class T, int N, typename = std::enable_if_t<(N > 4)>>
      __device__  __host__ inline
      Matrix<T,N> inverse(const Matrix<T,N> &u)
      {
	Matrix<T,N> uinv;
	Matrix<T,N> u_cpy = u;
	
	double tol = 1e-10;
	int i = 0, j = 0, k = 0, i_max = 0;
	int pivots[N+1];
	using Float = typename T::value_type;
	Float max_u = 0.0, abs_u = 0.0;
	T temp = static_cast<typename T::value_type>(0.0);
	
	for (i = 0; i <= N; i++) pivots[i] = i; //Permutation matrix	
	for (i = 0; i < N; i++) {
	  max_u = 0.0;
	  i_max = i;
	  
	  for (k = i; k < N; k++)
            if ((abs_u = abs(u_cpy(k,i))) > max_u) { 
	      max_u = abs_u;
	      i_max = k;
            }
	  
	  if (max_u < tol) {
	    setZero(&uinv);
	    return uinv; //failure, matrix is degenerate
	  }
	  
	  if (i_max != i) {
            //pivoting pivots
            j = pivots[i];
            pivots[i] = pivots[i_max];
            pivots[i_max] = j;
	    
            //pivoting rows of u
#pragma unroll
	    for(int r=0; r<N; r++) {
	      temp = u_cpy(i,r);
	      u_cpy(i, r) = u_cpy(i_max, r);
	      u_cpy(i_max,r) = temp;
	    }
	    
            //counting pivots starting from N
	    // In a future implementation, we may wish
	    // default to this methos for computing the
	    // determinant of a large Nc matrix
            pivots[N]++;
	  }
	  
	  for (j = i + 1; j < N; j++) {
	    u_cpy(j,i) /= u_cpy(i,i);
	    
            for (k = i + 1; k < N; k++)
	      u_cpy(j,k) -= u_cpy(j,i) * u_cpy(i,k);
	  }
	}

	// Compute inverse
	for (int j = 0; j < N; j++) {
	  for (int i = 0; i < N; i++) {
	    uinv(i,j) = pivots[i] == j ? 1.0 : 0.0;
	    
	    for (int k = 0; k < i; k++)
	      uinv(i,j) -= u_cpy(i,k) * uinv(k,j);
	  }
	  
	  for (int i = N - 1; i >= 0; i--) {
	    for (int k = i + 1; k < N; k++)
	      uinv(i,j) -= u_cpy(i,k) * uinv(k,j);
	    
	    uinv(i,j) /= u_cpy(i,i);
	  }
	}	
	return uinv;
      }
    
    
    
    template<class T, int N>
      __device__ __host__ inline
      void setIdentity(Matrix<T,N>* m){
      
#pragma unroll
      for (int i=0; i<N; ++i){
        (*m)(i,i) = 1;
#pragma unroll
        for (int j=i+1; j<N; ++j){
          (*m)(i,j) = (*m)(j,i) = 0;
        }
      }
    }


  template<int N>
    __device__ __host__ inline
    void setIdentity(Matrix<float2,N>* m){

#pragma unroll
      for (int i=0; i<N; ++i){
        (*m)(i,i) = make_float2(1,0);
#pragma unroll
        for (int j=i+1; j<N; ++j){
          (*m)(i,j) = (*m)(j,i) = make_float2(0.,0.);
        }
      }
    }


  template<int N>
    __device__ __host__ inline
    void setIdentity(Matrix<double2,N>* m){

#pragma unroll
      for (int i=0; i<N; ++i){
        (*m)(i,i) = make_double2(1,0);
#pragma unroll
        for (int j=i+1; j<N; ++j){
          (*m)(i,j) = (*m)(j,i) = make_double2(0.,0.);
        }
      }
    }


  // Need to write more generic code for this!
  template<class T, int N>
    __device__ __host__ inline
    void setZero(Matrix<T,N>* m){

#pragma unroll
      for (int i=0; i<N; ++i){
#pragma unroll
        for (int j=0; j<N; ++j){
          (*m)(i,j) = 0;
        }
      }
    }


  template<int N>
    __device__ __host__ inline
    void setZero(Matrix<float2,N>* m){

#pragma unroll
      for (int i=0; i<N; ++i){
#pragma unroll
        for (int j=0; j<N; ++j){
          (*m)(i,j) = make_float2(0.,0.);
        }
      }
    }


  template<int N>
    __device__ __host__ inline
    void setZero(Matrix<double2,N>* m){

#pragma unroll
      for (int i=0; i<N; ++i){
#pragma unroll
        for (int j=0; j<N; ++j){
          (*m)(i,j) = make_double2(0.,0.);
        }
      }
    }


  template<typename Complex,int N>
    __device__ __host__ inline void makeAntiHerm(Matrix<Complex,N> &m) {
    typedef typename Complex::value_type real;
    // first make the matrix anti-hermitian
    Matrix<Complex,N> am = m - conj(m);

    // second make it traceless
    real imag_trace = 0.0;
#pragma unroll
    for (int i=0; i<N; i++) imag_trace += am(i,i).y;
#pragma unroll
    for (int i=0; i<N; i++) {
      am(i,i).y -= imag_trace/N;
    }
    m = static_cast<real>(0.5)*am;
  }

  template <typename Complex, int N> __device__ __host__ inline void makeHerm(Matrix<Complex, N> &m)
  {
    typedef typename Complex::value_type real;
    // first make the matrix anti-hermitian
    Matrix<Complex, N> am = conj(m) - m;

    // second make it traceless
    real imag_trace = 0.0;
#pragma unroll
    for (int i = 0; i < N; i++) imag_trace += am(i, i).y;
#pragma unroll
    for (int i = 0; i < N; i++) { am(i, i).y -= imag_trace / N; }
    // third scale out anti hermitian part
    Complex i_2(0.0, 0.5);
    m = i_2 * am;
  }

  // Matrix and array are very similar
  // Maybe I should factor out the similar
  // code. However, I want to make sure that
  // the compiler knows to store the
  // data elements in registers, so I won't do
  // it right now.
  template<class T, int N>
    class Array
    {
      private:
        T data[N];

      public:
        // access function
        __device__ __host__ inline
          T const & operator[](int i) const{
            return data[i];
          }

        // assignment function
        __device__ __host__ inline
          T & operator[](int i){
            return data[i];
          }
    };


  template<class T, int N>
    __device__  __host__ inline
    void copyColumn(const Matrix<T,N>& m, int c, Array<T,N>* a)
    {
#pragma unroll
      for (int i=0; i<N; ++i){
        (*a)[i] = m(i,c); // c is the column index
      }
    }


  // Need some print utilities
  template<class T, int N>
    std::ostream & operator << (std::ostream & os, const Matrix<T,N> & m){
#pragma unroll
      for (int i=0; i<N; ++i){
#pragma unroll
        for (int j=0; j<N; ++j){
          os << m(i,j) << " ";
        }
        if(i<N-1) os << std::endl;
      }
      return os;
    }


  template<class T, int N>
    std::ostream & operator << (std::ostream & os, const Array<T,N> & a){
      for (int i=0; i<N; ++i){
        os << a[i] << " ";
      }
      return os;
    }
  
  template<class Cmplx, class Real, int Nc>
    inline void copyArrayToLink(Matrix<Cmplx,Nc>* link, Real* array)
  {
#pragma unroll
    for (int i=0; i<Nc; ++i){
#pragma unroll
      for (int j=0; j<Nc; ++j){
	(*link)(i,j).x = array[(i*Nc+j)*2];
	(*link)(i,j).y = array[(i*Nc+j)*2 + 1];
      }
    }
  }  

<<<<<<< HEAD
  template <typename T, int Nc, class Real>
  void copyArrayToLink(Matrix<T,Nc> &link, Real* array)
  {
#pragma unroll
    for (int i = 0; i < Nc; ++i) {
#pragma unroll
      for (int j = 0; j < Nc; ++j) {
        link(i, j).real(array[(i * Nc + j) * 2 + 0]);
        link(i, j).imag(array[(i * Nc + j) * 2 + 1]);
      }
    }
  }

  template <typename T, int Nc, class Real>
  void copyLinkToArray(Real* array, const Matrix<T, Nc> &link)
  {
#pragma unroll
    for (int i = 0; i < Nc; ++i) {
#pragma unroll
      for (int j = 0; j < Nc; ++j) {
        array[(i * Nc + j) * 2 + 0] = link(i, j).real();
        array[(i * Nc + j) * 2 + 1] = link(i, j).imag();
=======
  template<class Cmplx, class Real, int Nc>
    inline void copyLinkToArray(Real* array, const Matrix<Cmplx,Nc>& link){
#pragma unroll
    for (int i=0; i<Nc; ++i){
#pragma unroll
      for (int j=0; j<Nc; ++j){
	array[(i*Nc+j)*2] = link(i,j).x;
	array[(i*Nc+j)*2 + 1] = link(i,j).y;
>>>>>>> d63a5001
      }
    }
  }
  
  template<class Cmplx>
    __device__  __host__ inline
    void computeLinkInverse(Matrix<Cmplx,3>* uinv, const Matrix<Cmplx,3>& u)
    {
      const Cmplx & det = getDeterminant(u);
      const Cmplx & det_inv = static_cast<typename Cmplx::value_type>(1.0)/det;

      Cmplx temp;

      temp = u(1,1)*u(2,2) - u(1,2)*u(2,1);
      (*uinv)(0,0) = (det_inv*temp);

      temp = u(0,2)*u(2,1) - u(0,1)*u(2,2);
      (*uinv)(0,1) = (temp*det_inv);

      temp = u(0,1)*u(1,2)  - u(0,2)*u(1,1);
      (*uinv)(0,2) = (temp*det_inv);

      temp = u(1,2)*u(2,0) - u(1,0)*u(2,2);
      (*uinv)(1,0) = (det_inv*temp);

      temp = u(0,0)*u(2,2) - u(0,2)*u(2,0);
      (*uinv)(1,1) = (temp*det_inv);

      temp = u(0,2)*u(1,0) - u(0,0)*u(1,2);
      (*uinv)(1,2) = (temp*det_inv);

      temp = u(1,0)*u(2,1) - u(1,1)*u(2,0);
      (*uinv)(2,0) = (det_inv*temp);

      temp = u(0,1)*u(2,0) - u(0,0)*u(2,1);
      (*uinv)(2,1) = (temp*det_inv);

      temp = u(0,0)*u(1,1) - u(0,1)*u(1,0);
      (*uinv)(2,2) = (temp*det_inv);
    }

  template<class T>
  __device__ __host__ inline Matrix<T,3> getSubTraceUnit(const Matrix<T,3>& a){
    T tr = (a(0,0) + a(1,1) + a(2,2)) / 3.0;
    Matrix<T,3> res;
    res(0,0) = a(0,0) - tr; res(0,1) = a(0,1); res(0,2) = a(0,2);
    res(1,0) = a(1,0); res(1,1) = a(1,1) - tr; res(1,2) = a(1,2);
    res(2,0) = a(2,0); res(2,1) = a(2,1); res(2,2) = a(2,2) - tr;
    return res;
  }
  
  template<class T>
  __device__ __host__ inline void SubTraceUnit(Matrix<T,3>& a){
    T tr = (a(0,0) + a(1,1) + a(2,2)) / static_cast<T>(3.0);
    a(0,0) -= tr; a(1,1) -= tr; a(2,2) -= tr;
  }

  template<class T>
  __device__ __host__ inline double getRealTraceUVdagger(const Matrix<T,3>& a, const Matrix<T,3>& b){
    double sum = (double)(a(0,0).real() * b(0,0).real()  + a(0,0).imag() * b(0,0).imag());
    sum += (double)(a(0,1).real() * b(0,1).real()  + a(0,1).imag() * b(0,1).imag());
    sum += (double)(a(0,2).real() * b(0,2).real()  + a(0,2).imag() * b(0,2).imag());
    sum += (double)(a(1,0).real() * b(1,0).real()  + a(1,0).imag() * b(1,0).imag());
    sum += (double)(a(1,1).real() * b(1,1).real()  + a(1,1).imag() * b(1,1).imag());
    sum += (double)(a(1,2).real() * b(1,2).real()  + a(1,2).imag() * b(1,2).imag());
    sum += (double)(a(2,0).real() * b(2,0).real()  + a(2,0).imag() * b(2,0).imag());
    sum += (double)(a(2,1).real() * b(2,1).real()  + a(2,1).imag() * b(2,1).imag());
    sum += (double)(a(2,2).real() * b(2,2).real()  + a(2,2).imag() * b(2,2).imag());
    return sum;
  }

  template<class Cmplx, int N>
    __host__ __device__ inline
    void printLink(const Matrix<Cmplx,N>& link)
  {
    for(int i=0; i<N; i++) {
      for(int j=0; j<N; j++) {      
	printf("(%lf, %lf)\t", link(i,j).x, link(i,j).y);
      }
    }
    printf("\n");
  }
  
  template<class Cmplx, int N>
  __device__ __host__
    double ErrorSUN(const Matrix<Cmplx,N>& matrix)
    {
      const Matrix<Cmplx,N> identity_comp = conj(matrix)*matrix;
      double error = 0.0;
      Cmplx temp(0,0);
      int i=0;
      int j=0;

      //error = ||U^dagger U - I||_L2
#pragma unroll
      for (i=0; i<N; ++i)
#pragma unroll
	for (j=0; j<N; ++j)
	  if(i==j) {
	    temp = identity_comp(i,j);
	    temp -= 1.0;
	    error += norm(temp);
	  }
	  else {
	    error += norm(identity_comp(i,j));
	  }
      //error is L2 norm, should be (very close) to zero.
      return error;
    }
  
  /**
     @brief Perform a 12th order Taylor expansion of exp(iQ=q) to approximate SU(N) matrix 
     exponentiation. The argument q must be anti hermitian.
     @param[in/out] q The matrix to be exponentiated
  */  
  template <class T, int N> __device__ __host__ void expsuNTaylor(Matrix<T, N> &q, int m)
  {
    // Port of the CHROMA implementation
    // In place  q = 1 + q + (1/2)*q^2 + (1/(2*3)*q^3 + ... + (1/n!)*(q)^n up to n = 12
    typedef decltype(q(0, 0).x) RealType;

    T I(0.0,1.0);
    q *= I;
    
    Matrix<T,N> temp1 = q;
    Matrix<T,N> temp2 = q;
    Matrix<T,N> temp3;
    Matrix<T,N> Id;
    setIdentity(&Id);
    
    // The first two terms...
    q += Id;
    
    // ...of an mth order expansion
    for(int i = 2; i <= m; i++) {
      
      RealType coeff = 1.0/i;
      
      temp3 = temp2 * temp1;
      temp2 = temp3 * coeff;
      q += temp2;
    }
  }
  
  /**
     @brief For SU(3), use Cayley-Hamilton Theorem for SU(3) exp{iQ}. This algorithm is outlined in
     http://arxiv.org/pdf/hep-lat/0311018v1.pdf. Equation numbers in the paper are referenced by [eq_no].
     For SU(N), use the 12th order taylor series fallback.
     @param[in] Q The matrix to be exponentiated
     @out The exponentiated matrix
  */
  template <class T, int Nc> __device__ __host__ inline auto exponentiate_iQ(const Matrix<T, Nc> &Q)
  {
    // The return matrix
    Matrix<T,Nc> exp_iQ;
    
    if(Nc == 3) {
      
      //Declarations
      using real = typename T::value_type;
      
      real inv3 = 1.0 / 3.0;      
      Matrix<T,Nc> temp1;
      Matrix<T,Nc> temp2;
      
      //[14] c0 = det(Q) = 1/3Tr(Q^3)
      real c0 = getDeterminant(Q).real();
      //[15] c1 = 1/2Tr(Q^2)
      // Q = Q^dag => Tr(Q^2) = Tr(QQ^dag) = sum_ab [Q_ab * Q_ab^*]
      temp1 = Q;
      temp1 = temp1 * Q;

      real Tr_re = getTrace(temp1).real();
      real c1 = static_cast<real>(0.5) * Tr_re;

      //We now have the coeffiecients c0 and c1.
      //We now find: exp(iQ) = f0*I + f1*Q + f2*Q^2
      //      where       fj = fj(c0,c1), j=0,1,2.
      
      //[17]
      real sqrt_c1_inv3 = sqrt(c1 * inv3);
      real c0_max = 2 * (c1 * inv3 * sqrt_c1_inv3); // reuse the sqrt factor for a fast 1.5 power

      //[25]
      real theta = acos(c0 / c0_max);

      real u_p, w_p; // u, w parameters.
      quda::sincos(theta * inv3, &w_p, &u_p);
      //[23]
      u_p *= sqrt_c1_inv3;
      
      //[24]
      w_p *= sqrt(c1);
      
      //[29] Construct objects for fj = hj/(9u^2 - w^2).
      real u_sq = u_p * u_p;
      real w_sq = w_p * w_p;
      real denom_inv = static_cast<real>(1.0) / (9 * u_sq - w_sq);
      real exp_iu_re, exp_iu_im;
      quda::sincos(u_p, &exp_iu_im, &exp_iu_re);
      real exp_2iu_re = exp_iu_re * exp_iu_re - exp_iu_im * exp_iu_im;
      real exp_2iu_im = 2 * exp_iu_re * exp_iu_im;
      real cos_w = cos(w_p);
      real sinc_w;

      //[33] Added one more term to the series given in the paper.
      if (w_p < 0.05 && w_p > -0.05) {
	//1 - 1/6 x^2 (1 - 1/20 x^2 (1 - 1/42 x^2(1 - 1/72*x^2)))
	sinc_w = 1.0 - (w_sq/6.0)*(1 - (w_sq*0.05)*(1 - (w_sq/42.0)*(1 - (w_sq/72.0))));
      }
      else sinc_w = sin(w_p)/w_p;
      
      //[34] Test for c0 < 0.
      int parity = 0;
      if(c0 < 0) {
	c0 *= -1.0;
	parity = 1;
	//calculate fj with c0 > 0 and then convert all fj.
      }
	
      //Get all the numerators for fj,
      //[30] f0
      real hj_re = (u_sq - w_sq)*exp_2iu_re + 8*u_sq*cos_w*exp_iu_re + 2*u_p*(3*u_sq + w_sq)*sinc_w*exp_iu_im;
      real hj_im = (u_sq - w_sq)*exp_2iu_im - 8*u_sq*cos_w*exp_iu_im + 2*u_p*(3*u_sq + w_sq)*sinc_w*exp_iu_re;
      T f0{hj_re * denom_inv, hj_im * denom_inv};

      //[31] f1
      hj_re = 2*u_p*exp_2iu_re - 2*u_p*cos_w*exp_iu_re + (3*u_sq - w_sq)*sinc_w*exp_iu_im;
      hj_im = 2*u_p*exp_2iu_im + 2*u_p*cos_w*exp_iu_im + (3*u_sq - w_sq)*sinc_w*exp_iu_re;
      T f1{hj_re * denom_inv, hj_im * denom_inv};

      //[32] f2
      hj_re = exp_2iu_re - cos_w*exp_iu_re - 3*u_p*sinc_w*exp_iu_im;
      hj_im = exp_2iu_im + cos_w*exp_iu_im - 3*u_p*sinc_w*exp_iu_re;
      T f2{hj_re * denom_inv, hj_im * denom_inv};

      //[34] If c0 < 0, apply tranformation  fj(-c0,c1) = (-1)^j f^*j(c0,c1)
      if (parity == 1) {
	f0.imag(-f0.imag());
	f1.real(-f1.real());
	f2.imag(-f2.imag());
      }
      
      //[19] Construct exp{iQ}
      setZero(&exp_iQ);
      Matrix<T,Nc> UnitM;
      setIdentity(&UnitM);
      // +f0*I
      temp1 = f0 * UnitM;
      exp_iQ = temp1;
      
      // +f1*Q
      temp1 = f1 * Q;
      exp_iQ += temp1;
      
      // +f2*Q^2
      temp1 = Q * Q;
      temp2 = f2 * temp1;
      exp_iQ += temp2;

      //exp(iQ) is now defined.
    }
    else {
      exp_iQ = Q;
      expsuNTaylor(exp_iQ, 20);
    }     
    return exp_iQ;
  }
  
  /**
     @brief Direct port of the TIFR expsu3 algorithm
  */
  template <typename Float, int Nc> __device__ __host__ void expsuN(Matrix<complex<Float>, Nc> &q)
  {
    if(Nc == 3) {
      typedef complex<Float> Complex;
      
      Complex a2 = (q(3) * q(1) + q(7) * q(5) + q(6) * q(2) - (q(0) * q(4) + (q(0) + q(4)) * q(8))) / (Float)3.0;
      Complex a3 = q(0) * q(4) * q(8) + q(1) * q(5) * q(6) + q(2) * q(3) * q(7) - q(6) * q(4) * q(2)
	- q(3) * q(1) * q(8) - q(0) * q(7) * q(5);

      Complex sg2h3 = sqrt(a3 * a3 - (Float)4. * a2 * a2 * a2);
      Complex cp = exp(log((Float)0.5 * (a3 + sg2h3)) / (Float)3.0);
      Complex cm = a2 / cp;

      Complex r1 = exp(Complex(0.0, 1.0) * (Float)(2.0 * M_PI / 3.0));
      Complex r2 = exp(-Complex(0.0, 1.0) * (Float)(2.0 * M_PI / 3.0));

      Complex w1[3];

      w1[0] = cm + cp;
      w1[1] = r1 * cp + r2 * cm;
      w1[2] = r2 * cp + r1 * cm;
      Complex z1 = q(1) * q(6) - q(0) * q(7);
      Complex z2 = q(3) * q(7) - q(4) * q(6);

      Complex al = w1[0];
      Complex wr21 = (z1 + al * q(7)) / (z2 + al * q(6));
      Complex wr31 = (al - q(0) - wr21 * q(3)) / q(6);

      al = w1[1];
      Complex wr22 = (z1 + al * q(7)) / (z2 + al * q(6));
      Complex wr32 = (al - q(0) - wr22 * q(3)) / q(6);

      al = w1[2];
      Complex wr23 = (z1 + al * q(7)) / (z2 + al * q(6));
      Complex wr33 = (al - q(0) - wr23 * q(3)) / q(6);

      z1 = q(3) * q(2) - q(0) * q(5);
      z2 = q(1) * q(5) - q(4) * q(2);

      al = w1[0];
      Complex wl21 = conj((z1 + al * q(5)) / (z2 + al * q(2)));
      Complex wl31 = conj((al - q(0) - conj(wl21) * q(1)) / q(2));

      al = w1[1];
      Complex wl22 = conj((z1 + al * q(5)) / (z2 + al * q(2)));
      Complex wl32 = conj((al - q(0) - conj(wl22) * q(1)) / q(2));

      al = w1[2];
      Complex wl23 = conj((z1 + al * q(5)) / (z2 + al * q(2)));
      Complex wl33 = conj((al - q(0) - conj(wl23) * q(1)) / q(2));

      Complex xn1 = (Float)1. + wr21 * conj(wl21) + wr31 * conj(wl31);
      Complex xn2 = (Float)1. + wr22 * conj(wl22) + wr32 * conj(wl32);
      Complex xn3 = (Float)1. + wr23 * conj(wl23) + wr33 * conj(wl33);

      Complex d1 = exp(w1[0]);
      Complex d2 = exp(w1[1]);
      Complex d3 = exp(w1[2]);
      Complex y11 = d1 / xn1;
      Complex y12 = d2 / xn2;
      Complex y13 = d3 / xn3;
      Complex y21 = wr21 * d1 / xn1;
      Complex y22 = wr22 * d2 / xn2;
      Complex y23 = wr23 * d3 / xn3;
      Complex y31 = wr31 * d1 / xn1;
      Complex y32 = wr32 * d2 / xn2;
      Complex y33 = wr33 * d3 / xn3;
      q(0) = y11 + y12 + y13;
      q(1) = y21 + y22 + y23;
      q(2) = y31 + y32 + y33;
      q(3) = y11 * conj(wl21) + y12 * conj(wl22) + y13 * conj(wl23);
      q(4) = y21 * conj(wl21) + y22 * conj(wl22) + y23 * conj(wl23);
      q(5) = y31 * conj(wl21) + y32 * conj(wl22) + y33 * conj(wl23);
      q(6) = y11 * conj(wl31) + y12 * conj(wl32) + y13 * conj(wl33);
      q(7) = y21 * conj(wl31) + y22 * conj(wl32) + y23 * conj(wl33);
      q(8) = y31 * conj(wl31) + y32 * conj(wl32) + y33 * conj(wl33);
    }
    else {
      expsuNTaylor(q, 20);
    }
  }
} // end namespace quda<|MERGE_RESOLUTION|>--- conflicted
+++ resolved
@@ -496,13 +496,8 @@
   template<class T>
     __device__ __host__ inline T getDeterminant(const Matrix<T,2> &a)
     {
-<<<<<<< HEAD
-      T result;    
-      result = a(0,0)*a(1,1) - a(1,0) * a(0,1);
-=======
       T result;
       result = a(0,0) * a(1,1) - a(0,1) * a(1,0);
->>>>>>> d63a5001
       return result;
     }
 
@@ -731,7 +726,6 @@
   template<class T>
     __device__  __host__ inline
     Matrix<T,1> inverse(const Matrix<T,1> &u)
-<<<<<<< HEAD
     {
       Matrix<T,1> uinv;
       uinv(0,0) = static_cast<typename T::value_type>(1.0)/u(0,0);
@@ -742,18 +736,6 @@
     __device__  __host__ inline
     Matrix<T,2> inverse(const Matrix<T,2> &u)
     {
-=======
-    {
-      Matrix<T,1> uinv;
-      uinv(0,0) = static_cast<typename T::value_type>(1.0)/u(0,0);
-      return uinv;
-    }
-  
-  template<class T>
-    __device__  __host__ inline
-    Matrix<T,2> inverse(const Matrix<T,2> &u)
-    {
->>>>>>> d63a5001
       Matrix<T,2> uinv;
       const T det = getDeterminant(u);
       const T det_inv = static_cast<typename T::value_type>(1.0)/det;
@@ -1102,21 +1084,7 @@
       }
       return os;
     }
-  
-  template<class Cmplx, class Real, int Nc>
-    inline void copyArrayToLink(Matrix<Cmplx,Nc>* link, Real* array)
-  {
-#pragma unroll
-    for (int i=0; i<Nc; ++i){
-#pragma unroll
-      for (int j=0; j<Nc; ++j){
-	(*link)(i,j).x = array[(i*Nc+j)*2];
-	(*link)(i,j).y = array[(i*Nc+j)*2 + 1];
-      }
-    }
-  }  
-
-<<<<<<< HEAD
+
   template <typename T, int Nc, class Real>
   void copyArrayToLink(Matrix<T,Nc> &link, Real* array)
   {
@@ -1139,16 +1107,6 @@
       for (int j = 0; j < Nc; ++j) {
         array[(i * Nc + j) * 2 + 0] = link(i, j).real();
         array[(i * Nc + j) * 2 + 1] = link(i, j).imag();
-=======
-  template<class Cmplx, class Real, int Nc>
-    inline void copyLinkToArray(Real* array, const Matrix<Cmplx,Nc>& link){
-#pragma unroll
-    for (int i=0; i<Nc; ++i){
-#pragma unroll
-      for (int j=0; j<Nc; ++j){
-	array[(i*Nc+j)*2] = link(i,j).x;
-	array[(i*Nc+j)*2 + 1] = link(i,j).y;
->>>>>>> d63a5001
       }
     }
   }
