/*
 *  Copyright 2008-2009 NVIDIA Corporation
 *
 *  Licensed under the Apache License, Version 2.0 (the "License");
 *  you may not use this file except in compliance with the License.
 *  You may obtain a copy of the License at
 *
 *      http://www.apache.org/licenses/LICENSE-2.0
 *
 *  Unless required by applicable law or agreed to in writing, software
 *  distributed under the License is distributed on an "AS IS" BASIS,
 *  WITHOUT WARRANTIES OR CONDITIONS OF ANY KIND, either express or implied.
 *  See the License for the specific language governing permissions and
 *  limitations under the License.
 */

/*! \file complex.h
 *  \brief Complex number class, designed to provide std::complex functionality to quda.
 */

#pragma once

#include <cmath>
#include <complex>
#include <sstream>
#include <cstdint>
#include <type_traits>
<<<<<<< HEAD
#include <quda_arch.h>
=======
#include <quda_arch.h> // for double2 / float2
>>>>>>> abfd2d5b

namespace quda {
  namespace gauge {
    template<typename Float, typename storeFloat> struct fieldorder_wrapper;
  }

  namespace colorspinor {
    template <typename Float, typename storeFloat, bool block_float, typename norm_t> struct fieldorder_wrapper;
  }
}

// We need this to make sure code inside quda:: that calls sqrt() using real numbers
// doesn't try to call the complex sqrt, but the standard sqrt
namespace quda
{
  template <typename ValueType>
    __host__ __device__
    inline ValueType cos(ValueType x){
    return std::cos(x);
  }
  template <typename ValueType>
    __host__ __device__
    inline ValueType sin(ValueType x){
    return std::sin(x);
  }
  template <typename ValueType>
    __host__ __device__
    inline ValueType tan(ValueType x){
    return std::tan(x);
  }
  template <typename ValueType>
    __host__ __device__
    inline ValueType acos(ValueType x){
    return std::acos(x);
  }
  template <typename ValueType>
    __host__ __device__
    inline ValueType asin(ValueType x){
    return std::asin(x);
  }
  template <typename ValueType>
    __host__ __device__
    inline ValueType atan(ValueType x){
    return std::atan(x);
  }
  template <typename ValueType>
    __host__ __device__
    inline ValueType atan2(ValueType x,ValueType y){
    return std::atan2(x,y);
  }
  template <typename ValueType>
    __host__ __device__
    inline ValueType cosh(ValueType x){
    return std::cosh(x);
  }
  template <typename ValueType>
    __host__ __device__
    inline ValueType sinh(ValueType x){
    return std::sinh(x);
  }
  template <typename ValueType>
    __host__ __device__
    inline ValueType tanh(ValueType x){
    return std::tanh(x);
  }
  template <typename ValueType>
    __host__ __device__
    inline ValueType exp(ValueType x){
    return std::exp(x);
  }
  template <typename ValueType>
    __host__ __device__
    inline ValueType log(ValueType x){
    return std::log(x);
  }
  template <typename ValueType>
    __host__ __device__
    inline ValueType log10(ValueType x){
    return std::log10(x);
  }
  template <typename ValueType, typename ExponentType>
    __host__ __device__
    inline ValueType pow(ValueType x, ExponentType e){
    return std::pow(x,static_cast<ValueType>(e));
  }
  template <typename ValueType>
    __host__ __device__
    inline ValueType sqrt(ValueType x){
    return std::sqrt(x);
  }
  template <typename ValueType>
    __host__ __device__
    inline ValueType abs(ValueType x){
    return std::abs(x);
  }

  __host__ __device__ inline float conj(float x) { return x; }
  __host__ __device__ inline double conj(double x) { return x; }

  template <typename ValueType> struct complex;
  //template <> struct complex<float>;
  //template <> struct complex<double>;


  /// Returns the magnitude of z.
  template<typename ValueType>
  __host__ __device__
  ValueType abs(const complex<ValueType>& z);
  /// Returns the phase angle of z.
  template<typename ValueType>
  __host__ __device__
  ValueType arg(const complex<ValueType>& z);
  /// Returns the magnitude of z squared.
  template<typename ValueType>
  __host__ __device__
  ValueType norm(const complex<ValueType>& z);

  /// Returns the complex conjugate of z.
  template<typename ValueType>
  __host__ __device__
  complex<ValueType> conj(const complex<ValueType>& z);
  /// Returns the complex with magnitude m and angle theta in radians.

  template<typename ValueType>
  __host__ __device__
  complex<ValueType> polar(const ValueType& m, const ValueType& theta = 0);

  // Arithmetic operators:
  // Multiplication
  template <typename ValueType>
    __host__ __device__
    inline complex<ValueType> operator*(const complex<ValueType>& lhs, const complex<ValueType>& rhs);
  template <typename ValueType>
    __host__ __device__
    inline complex<ValueType> operator*(const complex<ValueType>& lhs, const ValueType & rhs);
  template <typename ValueType>
    __host__ __device__
    inline complex<ValueType> operator*(const ValueType& lhs, const complex<ValueType>& rhs);
  // Division
  template <typename ValueType>
    __host__ __device__
    inline complex<ValueType> operator/(const complex<ValueType>& lhs, const complex<ValueType>& rhs);
  template <>
    __host__ __device__
    inline complex<float> operator/(const complex<float>& lhs, const complex<float>& rhs);
  template <>
    __host__ __device__
    inline complex<double> operator/(const complex<double>& lhs, const complex<double>& rhs);

  // Addition
  template <typename ValueType>
    __host__ __device__
    inline complex<ValueType> operator+(const complex<ValueType>& lhs, const complex<ValueType>& rhs);
  template <typename ValueType>
    __host__ __device__
    inline complex<ValueType> operator+(const complex<ValueType>& lhs, const ValueType & rhs);
  template <typename ValueType>
    __host__ __device__
    inline complex<ValueType> operator+(const ValueType& lhs, const complex<ValueType>& rhs);
  // Subtraction
  template <typename ValueType>
    __host__ __device__
    inline complex<ValueType> operator-(const complex<ValueType>& lhs, const complex<ValueType>& rhs);
  template <typename ValueType>
    __host__ __device__
    inline complex<ValueType> operator-(const complex<ValueType>& lhs, const ValueType & rhs);
  template <typename ValueType>
    __host__ __device__
    inline complex<ValueType> operator-(const ValueType& lhs, const complex<ValueType>& rhs);

  // Unary plus and minus
  template <typename ValueType> __host__ __device__ inline complex<ValueType> operator+(const complex<ValueType> &rhs);
  template <typename ValueType> __host__ __device__ inline complex<ValueType> operator-(const complex<ValueType> &rhs);

  // Transcendentals:
  // Returns the complex cosine of z.
  template <typename ValueType>
    __host__ __device__
  complex<ValueType> cos(const complex<ValueType>& z);
  // Returns the complex hyperbolic cosine of z.
  template <typename ValueType>
    __host__ __device__
  complex<ValueType> cosh(const complex<ValueType>& z);
  // Returns the complex base e exponential of z.
  template <typename ValueType>
    __host__ __device__
  complex<ValueType> exp(const complex<ValueType>& z);
  // Returns the complex natural logarithm of z.
  template <typename ValueType>
    __host__ __device__
  complex<ValueType> log(const complex<ValueType>& z);
  // Returns the complex base 10 logarithm of z.
  template <typename ValueType>
    __host__ __device__
  complex<ValueType> log10(const complex<ValueType>& z);
  // Returns z to the n'th power.
  template <typename ValueType>
    __host__ __device__
  complex<ValueType> pow(const complex<ValueType>& z, const int& n);
  // Returns z to the x'th power.
  template <typename ValueType>
    __host__ __device__
  complex<ValueType> pow(const complex<ValueType>&z, const ValueType&x);
  // Returns z to the z2'th power.
  template <typename ValueType>
    __host__ __device__
  complex<ValueType> pow(const complex<ValueType>&z, const complex<ValueType>&z2);
  // Returns x to the z'th power.
  template <typename ValueType>
    __host__ __device__
  complex<ValueType> pow(const ValueType& x, const complex<ValueType>& z);
  // Returns the complex sine of z.
  template <typename ValueType>
    __host__ __device__
  complex<ValueType> sin(const complex<ValueType>&z);
  // Returns the complex hyperbolic sine of z.
  template <typename ValueType>
    __host__ __device__
  complex<ValueType> sinh(const complex<ValueType>&z);
  // Returns the complex square root of z.
  template <typename ValueType>
    __host__ __device__
  complex<ValueType> sqrt(const complex<ValueType>&z);
  // Returns the complex tangent of z.
  template <typename ValueType>
    __host__ __device__
  complex<ValueType> tan(const complex<ValueType>&z);
  // Returns the complex hyperbolic tangent of z.
  template <typename ValueType>
    __host__ __device__
  complex<ValueType> tanh(const complex<ValueType>&z);


  // Inverse Trigonometric:
  // Returns the complex arc cosine of z.
  template <typename ValueType>
    __host__ __device__
  complex<ValueType> acos(const complex<ValueType>& z);
  // Returns the complex arc sine of z.
  template <typename ValueType>
    __host__ __device__
  complex<ValueType> asin(const complex<ValueType>& z);
  // Returns the complex arc tangent of z.
  template <typename ValueType>
    __host__ __device__
  complex<ValueType> atan(const complex<ValueType>& z);
  // Returns the complex hyperbolic arc cosine of z.
  template <typename ValueType>
    __host__ __device__
  complex<ValueType> acosh(const complex<ValueType>& z);
  // Returns the complex hyperbolic arc sine of z.
  template <typename ValueType>
    __host__ __device__
  complex<ValueType> asinh(const complex<ValueType>& z);
  // Returns the complex hyperbolic arc tangent of z.
  template <typename ValueType>
    __host__ __device__
  complex<ValueType> atanh(const complex<ValueType>& z);



  // Stream operators:
  template<typename ValueType,class charT, class traits>
    std::basic_ostream<charT, traits>& operator<<(std::basic_ostream<charT, traits>& os, const complex<ValueType>& z);
  template<typename ValueType, typename charT, class traits>
    std::basic_istream<charT, traits>&
    operator>>(std::basic_istream<charT, traits>& is, complex<ValueType>& z);

  // Stream operators
  template<typename ValueType,class charT, class traits>
    std::basic_ostream<charT, traits>& operator<<(std::basic_ostream<charT, traits>& os, const complex<ValueType>& z)
    {
      os << '(' << z.real() << ',' << z.imag() << ')';
      return os;
    }

  template<typename ValueType, typename charT, class traits>
    std::basic_istream<charT, traits>&
    operator>>(std::basic_istream<charT, traits>& is, complex<ValueType>& z)
    {
      ValueType re, im;

      charT ch;
      is >> ch;

      if(ch == '(')
      {
        is >> re >> ch;
        if (ch == ',')
        {
          is >> im >> ch;
          if (ch == ')')
          {
            z = complex<ValueType>(re, im);
          }
          else
          {
            is.setstate(std::ios_base::failbit);
          }
        }
        else if (ch == ')')
        {
          z = re;
        }
        else
        {
          is.setstate(std::ios_base::failbit);
        }
      }
      else
      {
        is.putback(ch);
        is >> re;
        z = re;
      }
      return is;
    }

template <typename T>
  struct norm_type {
    typedef T type;
  };
 template <typename T>
   struct norm_type< complex<T> > {
   typedef T type;
 };

template <typename ValueType>
struct complex
{
public:
  typedef ValueType value_type;

  // Constructors
  __host__ __device__ inline complex<ValueType>(const ValueType &re = ValueType(), const ValueType &im = ValueType())
  {
    real(re);
    imag(im);
    }

  template <class X>
    __host__ __device__
    inline complex<ValueType>(const complex<X> & z)
    {
      real(z.real());
      imag(z.imag());
    }

  template <class X>
    __host__ __device__
    inline complex<ValueType>(const std::complex<X> & z)
    {
      real(z.real());
      imag(z.imag());
    }

    template <typename T> __host__ __device__ inline complex<ValueType> &operator=(const complex<T> &z)
    {
      real(z.real());
      imag(z.imag());
      return *this;
    }

  __host__ __device__
    inline complex<ValueType>& operator+=(const complex<ValueType> z)
    {
      real(real()+z.real());
      imag(imag()+z.imag());
      return *this;
    }

  __host__ __device__
    inline complex<ValueType>& operator-=(const complex<ValueType> z)
    {
      real(real()-z.real());
      imag(imag()-z.imag());
      return *this;
    }

  __host__ __device__
    inline complex<ValueType>& operator*=(const complex<ValueType> z)
    {
      *this = *this * z;
      return *this;
    }

  __host__ __device__
    inline complex<ValueType>& operator/=(const complex<ValueType> z)
    {
      *this = *this / z;
      return *this;
    }

  __host__ __device__
    inline complex<ValueType>& operator*=(const ValueType z)
    {
      this->x *= z;
      this->y *= z;
      return *this;
    }

  __host__ __device__ inline ValueType real() const;
  __host__ __device__ inline ValueType imag() const;
  __host__ __device__ inline void real(ValueType);
  __host__ __device__ inline void imag(ValueType);
};

template <> struct complex<float> : public float2 {
public:
  typedef float value_type;
  complex<float>() = default;
  constexpr complex<float>(const float &re, const float &im = float()) : float2 {re, im} { }

  template <typename X>
  constexpr complex<float>(const std::complex<X> &z) :
    float2 {static_cast<float>(z.real()), static_cast<float>(z.imag())}
  {
  }

  template <typename T> __host__ __device__ inline complex<float> &operator=(const complex<T> &z)
  {
    real(z.real());
    imag(z.imag());
    return *this;
    }

    __host__ __device__ inline complex<float> &operator+=(const complex<float> &z)
    {
      real(real()+z.real());
      imag(imag()+z.imag());
      return *this;
    }

    __host__ __device__ inline complex<float> &operator-=(const complex<float> &z)
    {
      real(real()-z.real());
      imag(imag()-z.imag());
      return *this;
    }

    __host__ __device__ inline complex<float> &operator*=(const complex<float> &z)
    {
      *this = *this * z;
      return *this;
    }

    __host__ __device__ inline complex<float> &operator/=(const complex<float> &z)
    {
      *this = *this / z;
      return *this;
    }

    __host__ __device__ inline complex<float> &operator*=(const float &z)
    {
      this->x *= z;
      this->y *= z;
      return *this;
    }

    constexpr float real() const { return x; }
    constexpr float imag() const { return y; }
    __host__ __device__ inline void real(float re) { x = re; }
    __host__ __device__ inline void imag(float im) { y = im; }

    // cast operators
    inline operator std::complex<float>() const { return std::complex<float>(real(), imag()); }
    template <typename T> inline __host__ __device__ operator complex<T>() const
    {
      return complex<T>(static_cast<T>(real()), static_cast<T>(imag())); }
};

template <> struct complex<double> : public double2 {
public:
  typedef double value_type;
  complex<double>() = default;
  constexpr complex<double>(const double &re, const double &im = double()) : double2 {re, im} { }

  template <typename X>
  constexpr complex<double>(const std::complex<X> &z) :
    double2 {static_cast<double>(z.real()), static_cast<double>(z.imag())}
  {
  }

  template <typename T> __host__ __device__ inline complex<double> &operator=(const complex<T> &z)
  {
    real(z.real());
    imag(z.imag());
    return *this;
    }

    __host__ __device__ inline complex<double> &operator+=(const complex<double> &z)
    {
      real(real()+z.real());
      imag(imag()+z.imag());
      return *this;
    }

    __host__ __device__ inline complex<double> &operator+=(const complex<float> &z)
    {
      real(real()+z.real());
      imag(imag()+z.imag());
      return *this;
    }

    __host__ __device__ inline complex<double> &operator-=(const complex<double> &z)
    {
      real(real()-z.real());
      imag(imag()-z.imag());
      return *this;
    }

    __host__ __device__ inline complex<double> &operator*=(const complex<double> &z)
    {
      *this = *this * z;
      return *this;
    }

    __host__ __device__ inline complex<double> &operator/=(const complex<double> &z)
    {
      *this = *this / z;
      return *this;
    }

    __host__ __device__ inline complex<double> &operator*=(const double &z)
    {
      this->x *= z;
      this->y *= z;
      return *this;
    }

    constexpr double real() const { return x; }
    constexpr double imag() const { return y; }
    __host__ __device__ inline void real(double re) { x = re; }
    __host__ __device__ inline void imag(double im) { y = im; }

    // cast operators
    inline operator std::complex<double>() const { return std::complex<double>(real(), imag()); }
    template <typename T> inline __host__ __device__ operator complex<T>() const
    {
      return complex<T>(static_cast<T>(real()), static_cast<T>(imag())); }
};

template <> struct complex<int8_t> : public char2 {
public:
  typedef int8_t value_type;

  complex<int8_t>() = default;

  constexpr complex<int8_t>(const int8_t &re, const int8_t &im = int8_t()) : char2 {re, im} { }

  __host__ __device__ inline complex<int8_t> &operator+=(const complex<int8_t> &z)
  {
    real(real() + z.real());
    imag(imag() + z.imag());
    return *this;
  }

  __host__ __device__ inline complex<int8_t> &operator-=(const complex<int8_t> &z)
  {
    real(real() - z.real());
    imag(imag() - z.imag());
    return *this;
  }

  constexpr int8_t real() const { return x; }
  constexpr int8_t imag() const { return y; }
  __host__ __device__ inline void real(int8_t re) { x = re; }
  __host__ __device__ inline void imag(int8_t im) { y = im; }

  // cast operators
  template <typename T> inline __host__ __device__ operator complex<T>() const
  {
    return complex<T>(static_cast<T>(real()), static_cast<T>(imag()));
  }
};

template<>
struct complex <short> : public short2
{
public:
  typedef short value_type;

  complex<short>() = default;

  constexpr complex<short>(const short &re, const short &im = short()) : short2 {re, im} { }

  __host__ __device__ inline complex<short> &operator+=(const complex<short> &z)
  {
    real(real() + z.real());
    imag(imag() + z.imag());
    return *this;
    }

    __host__ __device__ inline complex<short> &operator-=(const complex<short> &z)
    {
      real(real()-z.real());
      imag(imag()-z.imag());
      return *this;
    }

    constexpr short real() const { return x; }
    constexpr short imag() const { return y; }
    __host__ __device__ inline void real(short re) { x = re; }
    __host__ __device__ inline void imag(short im) { y = im; }

    // cast operators
    template <typename T> inline __host__ __device__ operator complex<T>() const
    {
      return complex<T>(static_cast<T>(real()), static_cast<T>(imag())); }

};

template<>
struct complex <int> : public int2
{
public:
  typedef int value_type;

  complex<int>() = default;

  constexpr complex<int>(const int &re, const int &im = int()) : int2 {re, im} { }

  __host__ __device__ inline complex<int> &operator+=(const complex<int> &z)
  {
    real(real() + z.real());
    imag(imag() + z.imag());
    return *this;
    }

    __host__ __device__ inline complex<int> &operator-=(const complex<int> &z)
    {
      real(real()-z.real());
      imag(imag()-z.imag());
      return *this;
    }

    constexpr int real() const { return x; }
    constexpr int imag() const { return y; }
    __host__ __device__ inline void real(int re) { x = re; }
    __host__ __device__ inline void imag(int im) { y = im; }

    // cast operators
    template <typename T> inline __host__ __device__ operator complex<T>() const
    {
      return complex<T>(static_cast<T>(real()), static_cast<T>(imag())); }

};

  // Binary arithmetic operations

  template<typename ValueType>
    __host__ __device__
    inline complex<ValueType> operator+(const complex<ValueType>& lhs,
const complex<ValueType>& rhs){
    return complex<ValueType>(lhs.real()+rhs.real(),lhs.imag()+rhs.imag());
  }

  template <typename ValueType>
    __host__ __device__
    inline complex<ValueType> operator+(const complex<ValueType>& lhs, const ValueType & rhs){
    return complex<ValueType>(lhs.real()+rhs,lhs.imag());
  }
  template <typename ValueType>
    __host__ __device__
    inline complex<ValueType> operator+(const ValueType& lhs, const complex<ValueType>& rhs){
    return complex<ValueType>(rhs.real()+lhs,rhs.imag());
  }

  template <typename ValueType>
    __host__ __device__
    inline complex<ValueType> operator-(const complex<ValueType>& lhs, const complex<ValueType>& rhs){
    return complex<ValueType>(lhs.real()-rhs.real(),lhs.imag()-rhs.imag());
  }
  template <typename ValueType>
    __host__ __device__
    inline complex<ValueType> operator-(const complex<ValueType>& lhs, const ValueType & rhs){
    return complex<ValueType>(lhs.real()-rhs,lhs.imag());
  }
  template <typename ValueType>
    __host__ __device__
    inline complex<ValueType> operator-(const ValueType& lhs, const complex<ValueType>& rhs){
    return complex<ValueType>(lhs-rhs.real(),-rhs.imag());
  }

  template <typename ValueType>
    __host__ __device__
    inline complex<ValueType> operator*(const complex<ValueType>& lhs,
const complex<ValueType>& rhs){
    return complex<ValueType>(lhs.real()*rhs.real()-lhs.imag()*rhs.imag(),
lhs.real()*rhs.imag()+lhs.imag()*rhs.real());
  }

  template <typename ValueType>
    __host__ __device__
    inline complex<ValueType> operator*(const complex<ValueType>& lhs, const ValueType & rhs){
    return complex<ValueType>(lhs.real()*rhs,lhs.imag()*rhs);
  }

  template <typename ValueType>
    __host__ __device__
    inline complex<ValueType> operator*(const ValueType& lhs, const complex<ValueType>& rhs){
    return complex<ValueType>(rhs.real()*lhs,rhs.imag()*lhs);
  }


  template <typename ValueType>
    __host__ __device__
    inline complex<ValueType> operator/(const complex<ValueType>& lhs, const complex<ValueType>& rhs){
    const ValueType cross_norm = lhs.real() * rhs.real() + lhs.imag() * rhs.imag();
    const ValueType rhs_norm = norm(rhs);
    return complex<ValueType>(cross_norm/rhs_norm,
(lhs.imag() * rhs.real() - lhs.real() * rhs.imag()) / rhs_norm);
  }

  template <>
    __host__ __device__
    inline complex<float> operator/(const complex<float>& lhs, const complex<float>& rhs){

    float s = fabsf(rhs.real()) + fabsf(rhs.imag());
    float oos = 1.0f / s;
    float ars = lhs.real() * oos;
    float ais = lhs.imag() * oos;
    float brs = rhs.real() * oos;
    float bis = rhs.imag() * oos;
    s = (brs * brs) + (bis * bis);
    oos = 1.0f / s;
    return complex<float>(((ars * brs) + (ais * bis)) * oos,
			  ((ais * brs) - (ars * bis)) * oos);
  }

  template <>
    __host__ __device__
    inline complex<double> operator/(const complex<double>& lhs, const complex<double>& rhs){

    double s = fabs(rhs.real()) + fabs(rhs.imag());
    double oos = 1.0 / s;
    double ars = lhs.real() * oos;
    double ais = lhs.imag() * oos;
    double brs = rhs.real() * oos;
    double bis = rhs.imag() * oos;
    s = (brs * brs) + (bis * bis);
    oos = 1.0 / s;
    return complex<double>(((ars * brs) + (ais * bis)) * oos,
			   ((ais * brs) - (ars * bis)) * oos);
  }

  template <typename ValueType>
    __host__ __device__
    inline complex<ValueType> operator/(const complex<ValueType>& lhs, const ValueType & rhs){
    return complex<ValueType>(lhs.real()/rhs,lhs.imag()/rhs);
  }

  template <typename ValueType>
    __host__ __device__
    inline complex<ValueType> operator/(const ValueType& lhs, const complex<ValueType>& rhs){
    const ValueType cross_norm = lhs * rhs.real();
    const ValueType rhs_norm = norm(rhs);
    return complex<ValueType>(cross_norm/rhs_norm,(-lhs.real() * rhs.imag()) / rhs_norm);
  }

  template <>
    __host__ __device__
    inline complex<float> operator/(const float& lhs, const complex<float>& rhs){
    return complex<float>(lhs) / rhs;
  }
  template <>
    __host__ __device__
    inline complex<double> operator/(const double& lhs, const complex<double>& rhs){
    return complex<double>(lhs) / rhs;
  }

  // Unary arithmetic operations
  template <typename ValueType>
    __host__ __device__
    inline complex<ValueType> operator+(const complex<ValueType>& rhs){
    return rhs;
  }
  template <typename ValueType>
    __host__ __device__
    inline complex<ValueType> operator-(const complex<ValueType>& rhs){
    return rhs*-ValueType(1);
  }

  // Equality operators
  template <typename ValueType>
    __host__ __device__
    inline bool operator==(const complex<ValueType>& lhs, const complex<ValueType>& rhs){
    if(lhs.real() == rhs.real() && lhs.imag() == rhs.imag()){
      return true;
    }
    return false;
  }

  template <typename ValueType>
    __host__ __device__
    inline bool operator==(const ValueType & lhs, const complex<ValueType>& rhs){
    if(lhs == rhs.real() && rhs.imag() == 0){
      return true;
    }
    return false;
  }
  template <typename ValueType>
    __host__ __device__
    inline bool operator==(const complex<ValueType> & lhs, const ValueType& rhs){
    if(lhs.real() == rhs && lhs.imag() == 0){
      return true;
    }
    return false;
  }


  template <typename ValueType>
    __host__ __device__
    inline bool operator!=(const complex<ValueType>& lhs, const complex<ValueType>& rhs){
    return !(lhs == rhs);
  }

  template <typename ValueType>
    __host__ __device__
    inline bool operator!=(const ValueType & lhs, const complex<ValueType>& rhs){
    return !(lhs == rhs);
  }

  template <typename ValueType>
    __host__ __device__
    inline bool operator!=(const complex<ValueType> & lhs, const ValueType& rhs){
    return !(lhs == rhs);
  }


  template <typename ValueType>
    __host__ __device__
    inline complex<ValueType> conj(const complex<ValueType>& z){
    return complex<ValueType>(z.real(),-z.imag());
  }

  template <typename ValueType>
    __host__ __device__
    inline ValueType abs(const complex<ValueType>& z){
    return ::hypot(z.real(),z.imag());
  }
  template <>
    __host__ __device__
    inline float abs(const complex<float>& z){
    return ::hypotf(z.real(),z.imag());
  }
  template<>
    __host__ __device__
    inline double abs(const complex<double>& z){
    return ::hypot(z.real(),z.imag());
  }

  template <typename ValueType>
    __host__ __device__
    inline ValueType arg(const complex<ValueType>& z){
    return atan2(z.imag(),z.real());
  }
  template<>
    __host__ __device__
    inline float arg(const complex<float>& z){
    return atan2f(z.imag(),z.real());
  }
  template<>
    __host__ __device__
    inline double arg(const complex<double>& z){
    return atan2(z.imag(),z.real());
  }

  template <typename ValueType>
    __host__ __device__
    inline ValueType norm(const complex<ValueType>& z){
    return z.real()*z.real() + z.imag()*z.imag();
  }

  template <typename ValueType>
    __host__ __device__
    inline complex<ValueType> polar(const ValueType & m, const ValueType & theta){
    return complex<ValueType>(m * ::cos(theta),m * ::sin(theta));
  }

  template <>
    __host__ __device__
    inline complex<float> polar(const float & magnitude, const float & angle){
    return complex<float>(magnitude * ::cosf(angle),magnitude * ::sinf(angle));
  }

  template <>
    __host__ __device__
    inline complex<double> polar(const double & magnitude, const double & angle){
    return complex<double>(magnitude * ::cos(angle),magnitude * ::sin(angle));
  }

  // Transcendental functions implementation
  template <typename ValueType>
    __host__ __device__
    inline complex<ValueType> cos(const complex<ValueType>& z){
    const ValueType re = z.real();
    const ValueType im = z.imag();
    return complex<ValueType>(::cos(re) * ::cosh(im), -::sin(re) * ::sinh(im));
  }

  template <>
    __host__ __device__
    inline complex<float> cos(const complex<float>& z){
    const float re = z.real();
    const float im = z.imag();
    return complex<float>(cosf(re) * coshf(im), -sinf(re) * sinhf(im));
  }

  template <typename ValueType>
    __host__ __device__
    inline complex<ValueType> cosh(const complex<ValueType>& z){
    const ValueType re = z.real();
    const ValueType im = z.imag();
    return complex<ValueType>(::cosh(re) * ::cos(im), ::sinh(re) * ::sin(im));
  }

  template <>
    __host__ __device__
    inline complex<float> cosh(const complex<float>& z){
    const float re = z.real();
    const float im = z.imag();
    return complex<float>(::coshf(re) * ::cosf(im), ::sinhf(re) * ::sinf(im));
  }


  template <typename ValueType>
    __host__ __device__
    inline complex<ValueType> exp(const complex<ValueType>& z){
    return polar(::exp(z.real()),z.imag());
  }

  template <>
    __host__ __device__
    inline complex<float> exp(const complex<float>& z){
    return polar(::expf(z.real()),z.imag());
  }

  template <typename ValueType>
    __host__ __device__
    inline complex<ValueType> log(const complex<ValueType>& z){
    return complex<ValueType>(::log(abs(z)),arg(z));
  }

  template <>
    __host__ __device__
    inline complex<float> log(const complex<float>& z){
    return complex<float>(::logf(abs(z)),arg(z));
  }


  template <typename ValueType>
    __host__ __device__
    inline complex<ValueType> log10(const complex<ValueType>& z){
    // Using the explicit literal prevents compile time warnings in
    // devices that don't support doubles
    return log(z)/ValueType(2.30258509299404568402);
    // return log(z)/ValueType(::log(10.0));
  }

  template <typename ValueType>
    __host__ __device__
    inline complex<ValueType> pow(const complex<ValueType>& z, const ValueType & exponent){
    return exp(log(z)*exponent);
  }

  template <typename ValueType>
    __host__ __device__
    inline complex<ValueType> pow(const complex<ValueType>& z, const complex<ValueType> & exponent){
    return exp(log(z)*exponent);
  }

  template <typename ValueType>
    __host__ __device__
    inline complex<ValueType> pow(const ValueType & x, const complex<ValueType> & exponent){
    return exp(::log(x)*exponent);
  }

  template <>
    __host__ __device__
    inline complex<float> pow(const float & x, const complex<float> & exponent){
    return exp(::logf(x)*exponent);
  }

  template <typename ValueType>
    __host__ __device__
    inline complex<ValueType> pow(const complex<ValueType>& z,const int & exponent){
    return exp(log(z)*ValueType(exponent));
  }

  template <typename ValueType>
    __host__ __device__
    inline complex<ValueType> sin(const complex<ValueType>& z){
    const ValueType re = z.real();
    const ValueType im = z.imag();
    return complex<ValueType>(::sin(re) * ::cosh(im), ::cos(re) * ::sinh(im));
  }

  template <>
    __host__ __device__
    inline complex<float> sin(const complex<float>& z){
    const float re = z.real();
    const float im = z.imag();
    return complex<float>(::sinf(re) * ::coshf(im), ::cosf(re) * ::sinhf(im));
  }

  template <typename ValueType>
    __host__ __device__
    inline complex<ValueType> sinh(const complex<ValueType>& z){
    const ValueType re = z.real();
    const ValueType im = z.imag();
    return complex<ValueType>(::sinh(re) * ::cos(im), ::cosh(re) * ::sin(im));
  }

  template <>
    __host__ __device__
    inline complex<float> sinh(const complex<float>& z){
    const float re = z.real();
    const float im = z.imag();
    return complex<float>(::sinhf(re) * ::cosf(im), ::coshf(re) * ::sinf(im));
  }

  template <typename ValueType>
    __host__ __device__
    inline complex<ValueType> sqrt(const complex<ValueType>& z){
    return polar(::sqrt(abs(z)),arg(z)/ValueType(2));
  }

  template <>
    __host__ __device__
    inline complex<float> sqrt(const complex<float>& z){
    return polar(::sqrtf(abs(z)),arg(z)/float(2));
  }

  template <typename ValueType>
    __host__ __device__
    inline complex<ValueType> tan(const complex<ValueType>& z){
    return sin(z)/cos(z);
  }

  template <typename ValueType>
    __host__ __device__
    inline complex<ValueType> tanh(const complex<ValueType>& z){
    // This implementation seems better than the simple sin/cos
    return (exp(ValueType(2)*z)-ValueType(1))/(exp(ValueType(2)*z)+ValueType(1));
    // return sinh(z)/cosh(z);
  }

  // Inverse trigonometric functions implementation

  template <typename ValueType>
    __host__ __device__
    inline complex<ValueType> acos(const complex<ValueType>& z){
    const complex<ValueType> ret = asin(z);
    return complex<ValueType>(ValueType(M_PI/2.0) - ret.real(),-ret.imag());
  }

  template <typename ValueType>
    __host__ __device__
    inline complex<ValueType> asin(const complex<ValueType>& z){
    const complex<ValueType> i(0,1);
    return -i*asinh(i*z);
  }

  template <typename ValueType>
    __host__ __device__
    inline complex<ValueType> atan(const complex<ValueType>& z){
    const complex<ValueType> i(0,1);
    return -i*atanh(i*z);
  }

  template <typename ValueType>
    __host__ __device__
    inline complex<ValueType> acosh(const complex<ValueType>& z){
    quda::complex<ValueType> ret((z.real() - z.imag()) * (z.real() + z.imag()) - ValueType(1.0),
				 ValueType(2.0) * z.real() * z.imag());
    ret = sqrt(ret);
    if (z.real() < ValueType(0.0)){
      ret = -ret;
    }
    ret += z;
    ret = log(ret);
    if (ret.real() < ValueType(0.0)){
      ret = -ret;
    }
    return ret;

    /*
      quda::complex<ValueType> ret = log(sqrt(z*z-ValueType(1))+z);
      if(ret.real() < 0){
      ret.real(-ret.real());
      }
      return ret;
    */
  }

  template <typename ValueType>
    __host__ __device__
    inline complex<ValueType> asinh(const complex<ValueType>& z){
    return log(sqrt(z*z+ValueType(1))+z);
  }

  template <typename ValueType>
    __host__ __device__
    inline complex<ValueType> atanh(const complex<ValueType>& z){
    ValueType imag2 = z.imag() * z.imag();
    ValueType n = ValueType(1.0) + z.real();
    n = imag2 + n * n;

    ValueType d = ValueType(1.0) - z.real();
    d = imag2 + d * d;
    complex<ValueType> ret(ValueType(0.25) * (::log(n) - ::log(d)),0);

    d = ValueType(1.0) - z.real() * z.real() - imag2;

    ret.imag(ValueType(0.5) * ::atan2(ValueType(2.0) * z.imag(), d));
    return ret;
    //return (log(ValueType(1)+z)-log(ValueType(1)-z))/ValueType(2);
  }

  template <typename ValueType>
    __host__ __device__
    inline complex<float> atanh(const complex<float>& z){
    float imag2 = z.imag() * z.imag();
    float n = float(1.0) + z.real();
    n = imag2 + n * n;

    float d = float(1.0) - z.real();
    d = imag2 + d * d;
    complex<float> ret(float(0.25) * (::logf(n) - ::logf(d)),0);

    d = float(1.0) - z.real() * z.real() - imag2;

    ret.imag(float(0.5) * ::atan2f(float(2.0) * z.imag(), d));
    return ret;
    //return (log(ValueType(1)+z)-log(ValueType(1)-z))/ValueType(2);

  }

  template <typename real> __host__ __device__ inline complex<real> cmul(const complex<real> &x, const complex<real> &y)
  {
    complex<real> w;
    w.x = x.real() * y.real();
    w.x -= x.imag() * y.imag();
    w.y = x.imag() * y.real();
    w.y += x.real() * y.imag();
    return w;
  }

  template <typename real>
  __host__ __device__ inline complex<real> cmac(const complex<real> &x, const complex<real> &y, const complex<real> &z)
  {
    complex<real> w = z;
    w.x += x.real() * y.real();
    w.x -= x.imag() * y.imag();
    w.y += x.imag() * y.real();
    w.y += x.real() * y.imag();
    return w;
  }

  template <typename T1, typename T2, typename T3>
  __host__ __device__ inline auto cmac(const T1 &x, const T2 &y, const T3 &z)
  {
    static_assert(std::is_same<typename T1::value_type, typename T2::value_type>::value
                    && std::is_same<typename T1::value_type, typename T3::value_type>::value,
                  "precisions do not match");

    using real = typename T1::value_type;
    complex<real> X = x;
    complex<real> Y = y;
    complex<real> Z = z;
    Z.real(Z.real() + X.real() * Y.real());
    Z.real(Z.real() - X.imag() * Y.imag());
    Z.imag(Z.imag() + X.imag() * Y.real());
    Z.imag(Z.imag() + X.real() * Y.imag());
    return Z;
  }

  template <typename real> __host__ __device__ inline complex<real> i_(const complex<real> &a)
  {
    // FIXME compiler generates worse code with "optimal" code
#if 1
    return complex<real>(0.0, 1.0) * a;
#else
    return complex<real>(-a.imag(), a.real());
#endif
  }

} // end namespace quda<|MERGE_RESOLUTION|>--- conflicted
+++ resolved
@@ -25,11 +25,7 @@
 #include <sstream>
 #include <cstdint>
 #include <type_traits>
-<<<<<<< HEAD
-#include <quda_arch.h>
-=======
 #include <quda_arch.h> // for double2 / float2
->>>>>>> abfd2d5b
 
 namespace quda {
   namespace gauge {
