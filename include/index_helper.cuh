--- conflicted
+++ resolved
@@ -887,55 +887,6 @@
   }
 
   /**
-<<<<<<< HEAD
-     @brief Swizzler for reordering the (x) thread block indices - use on
-     conjunction with swizzle-factor autotuning to find the optimum
-     swizzle factor.  Specifically, the thread block id is remapped by
-     transposing its coordinates: if the original order can be
-     parametrized by
-
-     blockIdx.x = j * swizzle + i,
-
-     then the new order is
-
-     block_idx = i * (gridDim.x / swizzle) + j
-
-     We need to factor out any remainder and leave this in original
-     ordering.
-
-     @param[in] swizzle Swizzle factor to be applied
-     @return Swizzled block index
-  */
-  //#define SWIZZLE
-#ifdef SWIZZLE
-  template <typename T> __device__ inline int block_idx(const T &swizzle)
-  {
-    QUDA_RT_CONSTS;
-    // the portion of the grid that is exactly divisible by the number of SMs
-    const int gridp = gridDim.x - gridDim.x % swizzle;
-
-    int block_idx = blockIdx.x;
-    if (blockIdx.x < gridp) {
-      // this is the portion of the block that we are going to transpose
-      const int i = blockIdx.x % swizzle;
-      const int j = blockIdx.x / swizzle;
-
-      // transpose the coordinates
-      block_idx = i * (gridp / swizzle) + j;
-    }
-    return block_idx;
-  }
-#else
-  template <typename T> __device__ inline int block_idx(const T &)
-  {
-    QUDA_RT_CONSTS;
-    return blockIdx.x;
-  }
-#endif
-
-  /**
-=======
->>>>>>> 20d7953f
      @brief Compute the staggered phase factor at unit shift from the
      current lattice coordinates.  The routine below optimizes out the
      shift where possible, hence is only visible where we need to
