/**
   @file quda_define.h
   @brief Macros defined set by the cmake build system.  This file
   should not be edited manually.
 */

/**
 * @def   __COMPUTE_CAPABILITY__
 * @brief This macro sets the target GPU architecture, which is
 * defined on both host and device.
 */
#define __COMPUTE_CAPABILITY__ @QUDA_COMPUTE_CAPABILITY@0

/**
 * @def   MAX_MULTI_BLAS_N
 * @brief This macro sets the limit of blas fusion in the multi-blas
 * and multi-reduce kernels
 */
#define MAX_MULTI_BLAS_N @QUDA_MAX_MULTI_BLAS_N@

/**
 * @def   MAX_MULTI_BLAS_N
 * @brief This macro sets the limit of blas fusion in the multi-blas
 * and multi-reduce kernels
 */
#define MAX_MULTI_RHS @QUDA_MAX_MULTI_RHS@

#cmakedefine QUDA_HETEROGENEOUS_ATOMIC
#ifdef QUDA_HETEROGENEOUS_ATOMIC
/**
 * @def   HETEROGENEOUS_ATOMIC
 * @brief This macro sets whether we are compiling QUDA with heterogeneous atomic
 * support enabled or not
 */
#define HETEROGENEOUS_ATOMIC
#undef QUDA_HETEROGENEOUS_ATOMIC
#endif

#cmakedefine QUDA_LARGE_KERNEL_ARG

#cmakedefine QUDA_DIRAC_NDEG_TWISTED_CLOVER
#ifdef QUDA_DIRAC_NDEG_TWISTED_CLOVER
/**
 * @def   GPU_NDEG_TWISTED_CLOVER_DIRAC
 * @brief This macro is set when we have ndeg-TMC fermions enabled
 */
#define GPU_NDEG_TWISTED_CLOVER_DIRAC
#endif

#cmakedefine QUDA_DIRAC_NDEG_TWISTED_MASS
#if defined(QUDA_DIRAC_NDEG_TWISTED_MASS) || defined(QUDA_DIRAC_NDEG_TWISTED_CLOVER)
/**
 * @def   GPU_NDEG_TWISTED_MASS_DIRAC
 * @brief This macro is set when we have ndeg-TM fermions enabled
 */
#define GPU_NDEG_TWISTED_MASS_DIRAC
#endif

#cmakedefine QUDA_DIRAC_CLOVER_HASENBUSCH
#ifdef QUDA_DIRAC_CLOVER_HASENBUSCH
/**
 * @def   GPU_CLOVER_HASENBUSCH_TWIST
 * @brief This macro is set when we have clover Hasenbusch fermions enabled
 */
#define GPU_CLOVER_HASENBUSCH_TWIST
#endif

#cmakedefine QUDA_DIRAC_TWISTED_CLOVER
#if defined(QUDA_DIRAC_TWISTED_CLOVER) || defined(QUDA_DIRAC_CLOVER_HASENBUSCH) || defined(QUDA_DIRAC_NDEG_TWISTED_CLOVER)
/**
 * @def   GPU_TWISTED_CLOVER_DIRAC
 * @brief This macro is set when we have TMC fermions enabled
 */
#define GPU_TWISTED_CLOVER_DIRAC
#endif

#cmakedefine QUDA_DIRAC_CLOVER
#if defined(QUDA_DIRAC_CLOVER) || defined(QUDA_DIRAC_TWISTED_CLOVER)
/**
 * @def   GPU_CLOVER_DIRAC
 * @brief This macro is set when we have clover fermions enabled
 */
#define GPU_CLOVER_DIRAC
#endif

#cmakedefine QUDA_DIRAC_TWISTED_MASS
#if defined(QUDA_DIRAC_TWISTED_MASS) || defined(QUDA_DIRAC_TWISTED_CLOVER)
/**
 * @def   GPU_TWISTED_MASS_DIRAC
 * @brief This macro is set when we have TM fermions enabled
 */
#define GPU_TWISTED_MASS_DIRAC
#endif

#cmakedefine QUDA_DIRAC_WILSON
#if defined(QUDA_DIRAC_WILSON) || defined(QUDA_DIRAC_CLOVER) || defined(QUDA_DIRAC_TWSITED_MASS)
/**
 * @def   GPU_WILSON_DIRAC
 * @brief This macro is set when we kave Wilson fermions enabled
 */
#define GPU_WILSON_DIRAC
#endif

#cmakedefine QUDA_DIRAC_DOMAIN_WALL
#ifdef QUDA_DIRAC_DOMAIN_WALL
/**
 * @def   GPU_DOMAIN_WALL_DIRAC
 * @brief This macro is set when we have DWF fermions enabled
 */
#define GPU_DOMAIN_WALL_DIRAC
#endif

#cmakedefine QUDA_DIRAC_STAGGERED
#ifdef QUDA_DIRAC_STAGGERED
/**
 * @def   GPU_STAGGERED_DIRAC
 * @brief This macro is set when we have staggered fermions enabled
 */
#define GPU_STAGGERED_DIRAC
#endif

#cmakedefine QUDA_DIRAC_LAPLACE
#ifdef QUDA_DIRAC_LAPLACE
/**
 * @def   GPU_LAPLACE
 * @brief This macro is set when we have the Laplace operator enabled
 */
#define GPU_LAPLACE
#endif

<<<<<<< HEAD
#cmakedefine QUDA_DIRAC_DD
#ifdef QUDA_DIRAC_DD
/**
 * @def   GPU_DD_DIRAC
 * @brief This macro is set when we have DD-aware Dirac operator enabled
 */
#define GPU_DD_DIRAC
=======
#cmakedefine QUDA_DIRAC_DISTANCE_PRECONDITIONING
#ifdef QUDA_DIRAC_DISTANCE_PRECONDITIONING
/**
 * @def GPU_DISTANCE_PRECONDITIONING
 * @brief This macro is set when we have distance preconditioned
 * Wilson/clover dslash enabled
 */
#define GPU_DISTANCE_PRECONDITIONING
>>>>>>> f8855bbe
#endif

#cmakedefine QUDA_COVDEV
#ifdef QUDA_COVDEV
/**
 * @def   GPU_COVDEV
 * @brief This macro is set when we have the covariant derivative enabled
 */
#define GPU_COVDEV
#endif

#cmakedefine QUDA_CONTRACT
#ifdef QUDA_CONTRACT
/**
 * @def   GPU_CONTRACT
 * @brief This macro is set when we have contractions enabled
 */
#define GPU_CONTRACT
#endif

#cmakedefine QUDA_SMEAR_GAUSS_TWOLINK
#ifdef QUDA_SMEAR_GAUSS_TWOLINK
/**
 * @def   GPU_TWOLINK_GSMEAR
 * @brief This macro is set when we have the two link smearing enabled
 */
#define GPU_TWOLINK_GSMEAR
#endif

#cmakedefine QUDA_MULTIGRID
#ifdef QUDA_MULTIGRID
/**
 * @def   GPU_MULTIGRID
 * @brief This macro is set when we have multigrid enabled
 */
#define GPU_MULTIGRID
#endif

#cmakedefine QUDA_CLOVER_DYNAMIC
#ifdef QUDA_CLOVER_DYNAMIC
/**
 * @def   DYNAMIC_CLOVER
 * @brief This macro sets whether we are compiling QUDA with dynamic
 * clover inversion support enabled or not
 */
#define DYNAMIC_CLOVER
#undef QUDA_CLOVER_DYNAMIC
#endif

#cmakedefine QUDA_CLOVER_RECONSTRUCT
#ifdef QUDA_CLOVER_RECONSTRUCT
/**
 * @def   RECONSTRUCT_CLOVER
 * @brief This macro sets whether we are compiling QUDA with
 * compressed clover storage or not
 */
#define RECONSTRUCT_CLOVER
#undef QUDA_CLOVER_RECONSTRUCT
#endif

#cmakedefine QUDA_CLOVER_CHOLESKY_PROMOTE
#ifdef QUDA_CLOVER_CHOLESKY_PROMOTE
/**
 * @def   CLOVER_PROMOTE_CHOLESKY
 * @brief This macro sets whether we promote the internal precision of
 * Cholesky decomposition used to invert the clover term
 */
#define CLOVER_PROMOTE_CHOLESKY
#undef QUDA_CLOVER_CHOLESKY_PROMOTE
#endif

#cmakedefine QUDA_MULTIGRID_DSLASH_PROMOTE
#ifdef QUDA_MULTIGRID_DSLASH_PROMOTE
/**
 * @def   MULTIGRID_DSLASH_PROMOTE
 * @brief This macro sets whether we promote the internal precision of
 * the coarse dslash used in multigrid.  This enables reproducibility
 * regardless of the thread granularity chosen
 */
#define MULTIGRID_DSLASH_PROMOTE
#undef QUDA_CLOVER_CHOLESKY_PROMOTE
#endif

/**
 * @def QUDA_ORDER_FP
 * @brief This macro sets the data ordering for Wilson, gauge
 * (recon-8/9) and clover fixed-point fields
 */
#define QUDA_ORDER_FP @QUDA_ORDER_FP@

#ifdef __cplusplus
static_assert(QUDA_ORDER_FP == 4 || QUDA_ORDER_FP == 8, "invalid QUDA_ORDER_FP");
#endif

/**
 * @def QUDA_ORDER_SP
 * @brief This macro sets the data ordering for single-precision multigrid fields
 */
#define QUDA_ORDER_SP_MG @QUDA_ORDER_SP_MG@

#ifdef __cplusplus
static_assert(QUDA_ORDER_SP_MG == 2 || QUDA_ORDER_SP_MG == 4, "invalid QUDA_ORDER_SP_MG");
#endif

/**
 * @def QUDA_ORDER_FP_MG
 * @brief This macro sets the data ordering for fixed-point multigrid fields
 */
#define QUDA_ORDER_FP_MG @QUDA_ORDER_FP_MG@

#ifdef __cplusplus
static_assert(QUDA_ORDER_FP_MG == 2 || QUDA_ORDER_FP_MG == 4 || QUDA_ORDER_FP_MG == 8, "invalid QUDA_ORDER_FP_MG");
#endif

/**
 * @def QUDA_BUILD_NATIVE_FFT
 * @brief This macro is set by CMake if the native FFT library is used
 */
#cmakedefine QUDA_BUILD_NATIVE_FFT @QUDA_BUILD_NATIVE_FFT@

/**
 * @def QUDA_TARGET_CUDA
 * @brief This macro is set by CMake if the CUDA Build Target is selected
 */
#cmakedefine QUDA_TARGET_CUDA @QUDA_TARGET_CUDA@

/**
 * @def QUDA_TARGET_HIP
 * @brief This macro is set by CMake if the HIP Build target is selected
 */
#cmakedefine QUDA_TARGET_HIP @QUDA_TARGET_HIP@

/**
 * @def QUDA_TARGET_SYCL
 * @brief This macro is set by CMake if the SYCL Build target is selected
 */
#cmakedefine QUDA_TARGET_SYCL @QUDA_TARGET_SYCL@

#if !defined(QUDA_TARGET_CUDA) && !defined(QUDA_TARGET_HIP) && !defined(QUDA_TARGET_SYCL)
#error "No QUDA_TARGET selected"
#endif<|MERGE_RESOLUTION|>--- conflicted
+++ resolved
@@ -128,7 +128,6 @@
 #define GPU_LAPLACE
 #endif
 
-<<<<<<< HEAD
 #cmakedefine QUDA_DIRAC_DD
 #ifdef QUDA_DIRAC_DD
 /**
@@ -136,7 +135,8 @@
  * @brief This macro is set when we have DD-aware Dirac operator enabled
  */
 #define GPU_DD_DIRAC
-=======
+#endif
+
 #cmakedefine QUDA_DIRAC_DISTANCE_PRECONDITIONING
 #ifdef QUDA_DIRAC_DISTANCE_PRECONDITIONING
 /**
@@ -145,7 +145,6 @@
  * Wilson/clover dslash enabled
  */
 #define GPU_DISTANCE_PRECONDITIONING
->>>>>>> f8855bbe
 #endif
 
 #cmakedefine QUDA_COVDEV
