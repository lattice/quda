#pragma once

#include <iostream>
#include <quda_internal.h>
#include <comm_quda.h>
#include <util_quda.h>
#include <object.h>
#include <quda_api.h>

/**
 * @file lattice_field.h
 *
 * @section DESCRIPTION 
 *
 * LatticeField is an abstract base clase for all Field objects.
 */

namespace quda {
  
  // LatticeField is an abstract base clase for all Field objects.

  // Forward declaration of all children
  class LatticeField;

  class ColorSpinorField;
  class cudaColorSpinorField;
  class cpuColorSpinorField;
  
  class EigValueSet;
  class cudaEigValueSet;
  class cpuEigValueSet;

  class EigVecSet;
  class cpuEigVecSet;
  class cudaEigVecSet;

  class GaugeField;
  class cpuGaugeField;
  class cudaGaugeField;

  class CloverField;
  class cudaCloverField;
  class cpuCloverField;

  enum class QudaOffsetCopyMode { COLLECT, DISPERSE };

  struct LatticeFieldParam {

  protected:
    /** Field precision */
    QudaPrecision precision;

    /** Ghost precision */
    QudaPrecision ghost_precision;

  public:
    /** Field precision */
    QudaPrecision Precision() const { return precision; }

    /** Ghost precision */
    QudaPrecision GhostPrecision() const { return ghost_precision; }

    /** Number of field dimensions */
    int nDim;

    /** Array storing the length of dimension */
    int x[QUDA_MAX_DIM];

    int pad;

    QudaSiteSubset siteSubset;

    QudaMemoryType mem_type; 
 
    /** The type of ghost exchange to be done with this field */
    QudaGhostExchange ghostExchange;

    /** The extended field radius (if applicable) */
    int r[QUDA_MAX_DIM];

    /** For fixed-point fields that need a global scaling factor */
    double scale;

    /**
       @brief Default constructor for LatticeFieldParam
    */
    LatticeFieldParam()
    : precision(QUDA_INVALID_PRECISION), ghost_precision(QUDA_INVALID_PRECISION), nDim(4), pad(0),
      siteSubset(QUDA_INVALID_SITE_SUBSET), mem_type(QUDA_MEMORY_DEVICE),
      ghostExchange(QUDA_GHOST_EXCHANGE_PAD), scale(1.0)
    {
      for (int i=0; i<nDim; i++) {
	x[i] = 0;
	r[i] = 0;
      }
    }

    /**
       @brief Constructor for creating a LatticeFieldParam from a set of parameters
       @param[in] nDim Number of field dimensions
       @param[in] x Array of dimension lengths
       @param[in] pad Field padding
       @param[in] precision Field Precision
       @param[in] ghostExchange Type of ghost exchange
    */
    LatticeFieldParam(int nDim, const int *x, int pad, QudaPrecision precision,
		      QudaGhostExchange ghostExchange=QUDA_GHOST_EXCHANGE_PAD)
    : precision(precision), ghost_precision(precision), nDim(nDim), pad(pad),
      siteSubset(QUDA_FULL_SITE_SUBSET), mem_type(QUDA_MEMORY_DEVICE),
      ghostExchange(ghostExchange), scale(1.0)
    {
      if (nDim > QUDA_MAX_DIM) errorQuda("Number of dimensions too great");
      for (int i=0; i<nDim; i++) {
	this->x[i] = x[i];
	this->r[i] = 0;
      }
    }
    
    /**
       @brief Constructor for creating a LatticeFieldParam from a
       QudaGaugeParam.  Used for wrapping around a CPU reference
       field.
       @param[in] param Contains the metadata for filling out the LatticeFieldParam
    */
    LatticeFieldParam(const QudaGaugeParam &param) 
    :  precision(param.cpu_prec), ghost_precision(param.cpu_prec), nDim(4), pad(0),
      siteSubset(QUDA_FULL_SITE_SUBSET), mem_type(QUDA_MEMORY_DEVICE),
      ghostExchange(QUDA_GHOST_EXCHANGE_NO), scale(param.scale)
    {
      for (int i=0; i<nDim; i++) {
	this->x[i] = param.X[i];
	this->r[i] = 0;
      }
    }

    /**
       @brief Contructor for creating LatticeFieldParam from a LatticeField
    */
    LatticeFieldParam(const LatticeField &field);
  };

  std::ostream& operator<<(std::ostream& output, const LatticeFieldParam& param);

  class LatticeField : public Object {

  protected:
    /** Lattice volume */
    size_t volume;

    /** Checkerboarded volume */
    size_t volumeCB;

    /** Local lattice volume */
    size_t localVolume;

    /** Checkerboarded local volume */
    size_t localVolumeCB;

    size_t stride;
    int pad;

    size_t total_bytes;

    /** Number of field dimensions */
    int nDim;

    /** Array storing the length of dimension */
    int x[QUDA_MAX_DIM];

    /** The extended lattice radius (if applicable) */
    int r[QUDA_MAX_DIM];

    /** Array storing the local dimensions (x - 2 * r) */
    int local_x[QUDA_MAX_DIM];

    /** Array storing the surface size in each dimension */
    int surface[QUDA_MAX_DIM];

    /** Array storing the checkerboarded surface size in each dimension */
    int surfaceCB[QUDA_MAX_DIM];

    /** Array storing the local surface size in each dimension */
    int local_surface[QUDA_MAX_DIM];

    /** Array storing the local surface size in each dimension */
    int local_surfaceCB[QUDA_MAX_DIM];

    /** Precision of the field */
    QudaPrecision precision;

    /** Precision of the ghost */
    mutable QudaPrecision ghost_precision;

    /** Bool which is triggered if the ghost precision is reset */
    mutable bool ghost_precision_reset;

    /** For fixed-point fields that need a global scaling factor */
    double scale;

    /** Whether the field is full or single parity */
    QudaSiteSubset siteSubset;

    /** Type of ghost exchange to perform */
    QudaGhostExchange ghostExchange;

    // The below are additions for inter-GPU communication (merging FaceBuffer functionality)

    /** The number of dimensions we partition for communication */
    int nDimComms;

    /*
       The need for persistent message handlers (for GPUDirect support)
       means that we allocate different message handlers for each number of
       faces we can send.
    */

    /**
       Double buffered static GPU halo send buffer
    */
    static void *ghost_send_buffer_d[2];

    /**
       Double buffered static GPU halo receive buffer
     */
    static void *ghost_recv_buffer_d[2];

    /**
       Double buffered static pinned send buffers
    */
    static void *ghost_pinned_send_buffer_h[2];

    /**
       Double buffered static pinned recv buffers
    */
    static void *ghost_pinned_recv_buffer_h[2];

    /**
       Mapped version of pinned send buffers
    */
    static void *ghost_pinned_send_buffer_hd[2];

    /**
       Mapped version of pinned recv buffers
    */
    static void *ghost_pinned_recv_buffer_hd[2];

    /**
       Remove ghost pointer for sending to
    */
    static void *ghost_remote_send_buffer_d[2][QUDA_MAX_DIM][2];

    /**
       The current size of the static ghost allocation
    */
    static size_t ghostFaceBytes;

    /**
       Whether the ghost buffers have been initialized
    */
    static bool initGhostFaceBuffer;

    /**
       Size in bytes of this ghost field
    */
    mutable size_t ghost_bytes;

    /**
       Size in bytes of prior ghost allocation
    */
    mutable size_t ghost_bytes_old;

    /**
       Size in bytes of the ghost in each dimension
    */
    mutable size_t ghost_face_bytes[QUDA_MAX_DIM];

    /**
       Actual allocated size in bytes of the ghost in each dimension
    */
    mutable size_t ghost_face_bytes_aligned[QUDA_MAX_DIM];

    /**
       Byte offsets to each ghost zone
    */
    mutable size_t ghost_offset[QUDA_MAX_DIM][2];

    /**
       Pinned memory buffer used for sending messages
    */
    void *my_face_h[2];

    /**
       Mapped version of my_face_h
    */
    void *my_face_hd[2];

    /**
       Device memory buffer for sending messages
     */
    void *my_face_d[2];

    /** Local pointers to the pinned my_face buffer */
    void *my_face_dim_dir_h[2][QUDA_MAX_DIM][2];

    /** Local pointers to the mapped my_face buffer */
    void *my_face_dim_dir_hd[2][QUDA_MAX_DIM][2];

    /** Local pointers to the device ghost_send buffer */
    void *my_face_dim_dir_d[2][QUDA_MAX_DIM][2];

    /**
       Memory buffer used for receiving all messages
    */
    void *from_face_h[2];

    /**
       Mapped version of from_face_h
    */
    void *from_face_hd[2];

    /**
       Device memory buffer for receiving messages
     */
    void *from_face_d[2];

    /** Local pointers to the pinned from_face buffer */
    void *from_face_dim_dir_h[2][QUDA_MAX_DIM][2];

    /** Local pointers to the mapped from_face buffer */
    void *from_face_dim_dir_hd[2][QUDA_MAX_DIM][2];

    /** Local pointers to the device ghost_recv buffer */
    void *from_face_dim_dir_d[2][QUDA_MAX_DIM][2];

    /** Message handles for receiving from forwards */
    MsgHandle *mh_recv_fwd[2][QUDA_MAX_DIM];

    /** Message handles for receiving from backwards */
    MsgHandle *mh_recv_back[2][QUDA_MAX_DIM];

    /** Message handles for sending forwards */
    MsgHandle *mh_send_fwd[2][QUDA_MAX_DIM];

    /** Message handles for sending backwards */
    MsgHandle *mh_send_back[2][QUDA_MAX_DIM];

    /** Message handles for rdma receiving from forwards */
    MsgHandle *mh_recv_rdma_fwd[2][QUDA_MAX_DIM];

    /** Message handles for rdma receiving from backwards */
    MsgHandle *mh_recv_rdma_back[2][QUDA_MAX_DIM];

    /** Message handles for rdma sending to forwards */
    MsgHandle *mh_send_rdma_fwd[2][QUDA_MAX_DIM];

    /** Message handles for rdma sending to backwards */
    MsgHandle *mh_send_rdma_back[2][QUDA_MAX_DIM];

    /** Peer-to-peer message handler for signaling event posting */
    static MsgHandle *mh_send_p2p_fwd[2][QUDA_MAX_DIM];

    /** Peer-to-peer message handler for signaling event posting */
    static MsgHandle *mh_send_p2p_back[2][QUDA_MAX_DIM];

    /** Peer-to-peer message handler for signaling event posting */
    static MsgHandle *mh_recv_p2p_fwd[2][QUDA_MAX_DIM];

    /** Peer-to-peer message handler for signaling event posting */
    static MsgHandle *mh_recv_p2p_back[2][QUDA_MAX_DIM];

    /** Buffer used by peer-to-peer message handler */
    static int buffer_send_p2p_fwd[2][QUDA_MAX_DIM];

    /** Buffer used by peer-to-peer message handler */
    static int buffer_recv_p2p_fwd[2][QUDA_MAX_DIM];

    /** Buffer used by peer-to-peer message handler */
    static int buffer_send_p2p_back[2][QUDA_MAX_DIM];

    /** Buffer used by peer-to-peer message handler */
    static int buffer_recv_p2p_back[2][QUDA_MAX_DIM];

    /** Local copy of event used for peer-to-peer synchronization */
    static qudaEvent_t ipcCopyEvent[2][2][QUDA_MAX_DIM];

    /** Remote copy of event used for peer-to-peer synchronization */
    static qudaEvent_t ipcRemoteCopyEvent[2][2][QUDA_MAX_DIM];

    /** Whether we have initialized communication for this field */
    bool initComms;

    /** Whether we have initialized peer-to-peer communication */
    static bool initIPCComms;

    /** Used as a label in the autotuner */
    char vol_string[TuneKey::volume_n];

    /** used as a label in the autotuner */
    char aux_string[TuneKey::aux_n];

    /** Sets the vol_string for use in tuning */
    virtual void setTuningString();

    /** The type of allocation we are going to do for this field */
    QudaMemoryType mem_type;

    void precisionCheck()
    {
      switch (precision) {
      case QUDA_QUARTER_PRECISION:
      case QUDA_HALF_PRECISION:
      case QUDA_SINGLE_PRECISION:
      case QUDA_DOUBLE_PRECISION: break;
      default: errorQuda("Unknown precision %d\n", precision);
      }
    }

    mutable char *backup_h;
    mutable char *backup_norm_h;
    mutable bool backed_up;

  public:

    /**
       Constructor for creating a LatticeField from a LatticeFieldParam
       @param param Contains the metadata for creating the LatticeField
    */
    LatticeField(const LatticeFieldParam &param);

    /**
       Constructor for creating a LatticeField from another LatticeField
       @param field Instance of LatticeField from which we are
       inheriting metadata
    */
    LatticeField(const LatticeField &field);

    /**
       Destructor for LatticeField
    */
    virtual ~LatticeField();
    
    /**
       @brief Allocate the static ghost buffers
       @param[in] ghost_bytes Size of the ghost buffer to allocate
    */
    void allocateGhostBuffer(size_t ghost_bytes) const;

    /**
       @brief Free statically allocated ghost buffers
    */
    static void freeGhostBuffer(void);

    /**
       Create the communication handlers (both host and device)
       @param[in] no_comms_fill Whether to allocate halo buffers for
       dimensions that are not partitioned
    */
    void createComms(bool no_comms_fill=false);

    /**
       Destroy the communication handlers
    */
    void destroyComms();

    /**
       Create the inter-process communication handlers
    */
    void createIPCComms();

    /**
       Destroy the statically allocated inter-process communication handlers
    */
    static void destroyIPCComms();

    /**
       Helper function to determine if local-to-remote (send) peer-to-peer copy is complete
    */
    inline bool ipcCopyComplete(int dir, int dim);

    /**
       Helper function to determine if local-to-remote (receive) peer-to-peer copy is complete
    */
    inline bool ipcRemoteCopyComplete(int dir, int dim);

    /**
       Handle to local copy event used for peer-to-peer synchronization
    */
    const qudaEvent_t& getIPCCopyEvent(int dir, int dim) const;

    /**
       Handle to remote copy event used for peer-to-peer synchronization
    */
    const qudaEvent_t& getIPCRemoteCopyEvent(int dir, int dim) const;

    /**
       Static variable that is determined which ghost buffer we are using
     */
    static int bufferIndex;

    /**
       Bool which is triggered if the ghost field is reset
    */
    static bool ghost_field_reset;

    /**
       @return The dimension of the lattice 
    */
    int Ndim() const { return nDim; }
    
    /**
       @return The pointer to the lattice-dimension array
    */
    const int* X() const { return x; }

    /**
<<<<<<< HEAD
       @return Extended field radius
    */
    const int* R() const { return r; }

    /**
       @return Local checkboarded lattice dimensions
    */
    const int* LocalX() const { return local_x; }
=======
       @return The pointer to the **full** lattice-dimension array
    */
    virtual int full_dim(int d) const = 0;
>>>>>>> f9c80ba6

    /**
       @return The full-field volume
    */
    size_t Volume() const { return volume; }

    /**
       @return The single-parity volume
    */
    size_t VolumeCB() const { return volumeCB; }

    /**
       @return The local full-field volume without any overlapping region
    */
    size_t LocalVolume() const { return localVolume; }

    /**
       @return The local single-parity volume without any overlapping region
    */
    size_t LocalVolumeCB() const { return localVolumeCB; }

    /**
       @param i The dimension of the requested surface 
       @return The single-parity surface of dimension i
    */
    const int* SurfaceCB() const { return surfaceCB; }
    
    /**
       @param i The dimension of the requested surface 
       @return The single-parity surface of dimension i
    */
    int SurfaceCB(const int i) const { return surfaceCB[i]; }

    /**
       @param i The dimension of the requested local surface
       @return The single-parity local surface of dimension i
    */
    const int* LocalSurfaceCB() const { return local_surfaceCB; }

    /**
       @param i The dimension of the requested local surface
       @return The single-parity local surface of dimension i
    */
    int LocalSurfaceCB(const int i) const { return local_surfaceCB[i]; }

    /**
       @return The single-parity stride of the field
    */
    size_t Stride() const { return stride; }

    /**
       @return The field padding
    */
    int Pad() const { return pad; }
    
    /**
       @return Type of ghost exchange
     */
    QudaGhostExchange GhostExchange() const { return ghostExchange; }

    /**
       @return The field precision
    */
    QudaPrecision Precision() const { return precision; }

    /**
       @return The ghost precision
    */
    QudaPrecision GhostPrecision() const { return ghost_precision; }

    /**
       @return The global scaling factor for a fixed-point field
    */
    double Scale() const { return scale; }

    /**
       @brief Set the scale factor for a fixed-point field
       @param[in] scale_ The new scale factor
    */
    void Scale(double scale_) { scale = scale_; }

    /**
       @return Field subset type
     */
    virtual QudaSiteSubset SiteSubset() const { return siteSubset; }

    /**
       @return Mem type
     */
    virtual QudaMemoryType MemType() const { return mem_type; }

    /**
       @return The vector storage length used for native fields , 2
       for Float2, 4 for Float4
     */
    int Nvec() const;

    /**
       @return The location of the field
    */
    QudaFieldLocation Location() const;

    /**
       @return The total storage allocated
    */
    size_t GBytes() const { return total_bytes / (1<<30); }

    /**
       Check that the metadata of *this and a are compatible
       @param a The LatticeField to which we are comparing
    */
    void checkField(const LatticeField &a) const;

    /**
       Read in the field specified by filenemae
       @param filename The name of the file to read
    */
    virtual void read(char *filename);

    /**
       Write the field in the file specified by filename
       @param filename The name of the file to write
    */
    virtual void write(char *filename);

    /**
       @brief Return pointer to the local pinned my_face buffer in a
       given direction and dimension
       @param[in] dir Direction we are requesting
       @param[in] dim Dimension we are requesting
       @return Pointer to pinned memory buffer
    */
    void *myFace_h(int dir, int dim) const;

    /**
       @brief Return pointer to the local mapped my_face buffer in a
       given direction and dimension
       @param[in] dir Direction we are requesting
       @param[in] dim Dimension we are requesting
       @return Pointer to pinned memory buffer
    */
    void *myFace_hd(int dir, int dim) const;

    /**
       @brief Return pointer to the device send buffer in a given
       direction and dimension
       @param[in] dir Direction we are requesting
       @param[in] dim Dimension we are requesting
       @return Pointer to pinned memory buffer
    */
    void *myFace_d(int dir, int dim) const;

    /**
       @brief Return base pointer to a remote device buffer for direct
       sending in a given direction and dimension.  Since this is a
       base pointer, one still needs to take care of offsetting to the
       correct point for each direction/dimension.
       @param[in] dir Direction we are requesting
       @param[in] dim Dimension we are requesting
       @return Pointer to remote memory buffer
    */
    void *remoteFace_d(int dir, int dim) const;

<<<<<<< HEAD
    virtual void gather(int, int, int, const qudaStream_t &) { errorQuda("Not implemented"); }
=======
    /**
       @brief Return base pointer to the ghost recv buffer. Since this is a
       base pointer, one still needs to take care of offsetting to the
       correct point for each direction/dimension.
       @return Pointer to remote memory buffer
     */
    void *remoteFace_r() const { return ghost_recv_buffer_d[bufferIndex]; }

    virtual void gather(int nFace, int dagger, int dir, qudaStream_t *stream_p = NULL) { errorQuda("Not implemented"); }
>>>>>>> f9c80ba6

    virtual void commsStart(int, int, int, const qudaStream_t &, bool, bool) { errorQuda("Not implemented"); }

    virtual int commsQuery(int, const qudaStream_t &, bool, bool) { errorQuda("Not implemented"); return 0; }

    virtual void commsWait(int, const qudaStream_t &, bool, bool) { errorQuda("Not implemented"); }

    virtual void scatter(int, const qudaStream_t &) { errorQuda("Not implemented"); }

    /** Return the volume string used by the autotuner */
    inline const char *VolString() const { return vol_string; }

    /** Return the aux string used by the autotuner */
    inline const char *AuxString() const { return aux_string; }

    /** @brief Backs up the LatticeField */
    virtual void backup() const { errorQuda("Not implemented"); }

    /** @brief Restores the LatticeField */
    virtual void restore() const { errorQuda("Not implemented"); }

    /**
      @brief If managed memory and prefetch is enabled, prefetch
      all relevant memory fields to the current device or to the CPU.
      @param[in] mem_space Memory space we are prefetching to
    */
    virtual void prefetch(QudaFieldLocation, qudaStream_t = device::get_default_stream()) const { ; }

    virtual bool isNative() const = 0;

    /**
<<<<<<< HEAD
       @brief Return the number of bytes in the field allocation.
     */
    virtual size_t Bytes() const = 0;
=======
      @brief Copy all contents of the field to a host buffer.
      @param[in] the host buffer to copy to.

      *** Currently `buffer` has to be a host pointer:
            passing in UVM or device pointer leads to undefined behavior. ***
    */
    virtual void copy_to_buffer(void *buffer) const = 0;

    /**
      @brief Copy all contents of the field from a host buffer to this field.
      @param[in] the host buffer to copy from.

      *** Currently `buffer` has to be a host pointer:
            passing in UVM or device pointer leads to undefined behavior. ***
    */
    virtual void copy_from_buffer(void *buffer) = 0;
>>>>>>> f9c80ba6
  };
  
  /**
     @brief Helper function for determining if the location of the fields is the same.
     @param[in] a Input field
     @param[in] b Input field
     @return If location is unique return the location
   */
  inline QudaFieldLocation Location_(const char *func, const char *file, int line,
				     const LatticeField &a, const LatticeField &b) {
    QudaFieldLocation location = QUDA_INVALID_FIELD_LOCATION;
    if (a.Location() == b.Location()) location = a.Location();
    else errorQuda("Locations %d %d do not match  (%s:%d in %s())\n",
		   a.Location(), b.Location(), file, line, func);
    return location;
  }

  /**
     @brief Helper function for determining if the location of the fields is the same.
     @param[in] a Input field
     @param[in] b Input field
     @param[in] args List of additional fields to check location on
     @return If location is unique return the location
   */
  template <typename... Args>
  inline QudaFieldLocation Location_(const char *func, const char *file, int line,
				     const LatticeField &a, const LatticeField &b, const Args &... args) {
    return static_cast<QudaFieldLocation>(Location_(func,file,line,a,b) & Location_(func,file,line,a,args...));
  }

#define checkLocation(...) Location_(__func__, __FILE__, __LINE__, __VA_ARGS__)

  /**
     @brief Helper function for determining if the precision of the fields is the same.
     @param[in] a Input field
     @param[in] b Input field
     @return If precision is unique return the precision
   */
  inline QudaPrecision Precision_(const char *func, const char *file, int line,
				  const LatticeField &a, const LatticeField &b) {
    QudaPrecision precision = QUDA_INVALID_PRECISION;
    if (a.Precision() == b.Precision()) precision = a.Precision();
    else errorQuda("Precisions %d %d do not match (%s:%d in %s())\n",
		   a.Precision(), b.Precision(), file, line, func);
    return precision;
  }

  /**
     @brief Helper function for determining if the precision of the fields is the same.
     @param[in] a Input field
     @param[in] b Input field
     @param[in] args List of additional fields to check precision on
     @return If precision is unique return the precision
   */
  template <typename... Args>
  inline QudaPrecision Precision_(const char *func, const char *file, int line,
				  const LatticeField &a, const LatticeField &b,
				  const Args &... args) {
    return static_cast<QudaPrecision>(Precision_(func,file,line,a,b) & Precision_(func,file,line,a,args...));
  }

#define checkPrecision(...) Precision_(__func__, __FILE__, __LINE__, __VA_ARGS__)

  /**
     @brief Helper function for determining if the field is in native order
     @param[in] a Input field
     @return true if field is in native order
   */
  inline bool Native_(const char *func, const char *file, int line, const LatticeField &a)
  {
    if (!a.isNative()) errorQuda("Non-native field detected (%s:%d in %s())\n", file, line, func);
    return true;
  }

  /**
     @brief Helper function for determining if the fields are in native order
     @param[in] a Input field
     @param[in] args List of additional fields to check
     @return true if all fields are in native order
   */
  template <typename... Args>
  inline bool Native_(const char *func, const char *file, int line, const LatticeField &a, const Args &... args)
  {
    return (Native_(func, file, line, a) & Native_(func, file, line, args...));
  }

#define checkNative(...) Native_(__func__, __FILE__, __LINE__, __VA_ARGS__)

  /**
     @brief Return whether data is reordered on the CPU or GPU.  This can set
     at QUDA initialization using the environment variable
     QUDA_REORDER_LOCATION.
     @return Reorder location
  */
  QudaFieldLocation reorder_location();

  /**
     @brief Set whether data is reorderd on the CPU or GPU.  This can set at
     QUDA initialization using the environment variable
     QUDA_REORDER_LOCATION.
     @param reorder_location_ The location to set where data will be reordered
  */
  void reorder_location_set(QudaFieldLocation reorder_location_);

  /**
     @brief Helper function for setting auxilary string
     @param[in] meta LatticeField used for querying field location
     @return String containing location and compilation type
   */
  inline const char *compile_type_str(const LatticeField &meta, QudaFieldLocation location_ = QUDA_INVALID_FIELD_LOCATION)
  {
    QudaFieldLocation location = (location_ == QUDA_INVALID_FIELD_LOCATION ? meta.Location() : location_);
#ifdef JITIFY
    return location == QUDA_CUDA_FIELD_LOCATION ? "GPU-jitify," : "CPU,";
#else
    return location == QUDA_CUDA_FIELD_LOCATION ? "GPU-offline," : "CPU,";
#endif
  }

  /**
     @brief Helper function for setting auxilary string
     @return String containing location and compilation type
   */
  inline const char *compile_type_str(QudaFieldLocation location = QUDA_INVALID_FIELD_LOCATION)
  {
#ifdef JITIFY
    return location == QUDA_CUDA_FIELD_LOCATION ? "GPU-jitify," : "CPU,";
#else
    return location == QUDA_CUDA_FIELD_LOCATION ? "GPU-offline," : "CPU,";
#endif
  }

} // namespace quda<|MERGE_RESOLUTION|>--- conflicted
+++ resolved
@@ -513,7 +513,6 @@
     const int* X() const { return x; }
 
     /**
-<<<<<<< HEAD
        @return Extended field radius
     */
     const int* R() const { return r; }
@@ -522,11 +521,11 @@
        @return Local checkboarded lattice dimensions
     */
     const int* LocalX() const { return local_x; }
-=======
-       @return The pointer to the **full** lattice-dimension array
+
+    /**
+      @return The pointer to the **full** lattice-dimension array
     */
     virtual int full_dim(int d) const = 0;
->>>>>>> f9c80ba6
 
     /**
        @return The full-field volume
@@ -690,9 +689,6 @@
     */
     void *remoteFace_d(int dir, int dim) const;
 
-<<<<<<< HEAD
-    virtual void gather(int, int, int, const qudaStream_t &) { errorQuda("Not implemented"); }
-=======
     /**
        @brief Return base pointer to the ghost recv buffer. Since this is a
        base pointer, one still needs to take care of offsetting to the
@@ -701,8 +697,7 @@
      */
     void *remoteFace_r() const { return ghost_recv_buffer_d[bufferIndex]; }
 
-    virtual void gather(int nFace, int dagger, int dir, qudaStream_t *stream_p = NULL) { errorQuda("Not implemented"); }
->>>>>>> f9c80ba6
+    virtual void gather(int, int, int, const qudaStream_t &) { errorQuda("Not implemented"); }
 
     virtual void commsStart(int, int, int, const qudaStream_t &, bool, bool) { errorQuda("Not implemented"); }
 
@@ -734,11 +729,11 @@
     virtual bool isNative() const = 0;
 
     /**
-<<<<<<< HEAD
        @brief Return the number of bytes in the field allocation.
      */
     virtual size_t Bytes() const = 0;
-=======
+
+    /**
       @brief Copy all contents of the field to a host buffer.
       @param[in] the host buffer to copy to.
 
@@ -755,7 +750,6 @@
             passing in UVM or device pointer leads to undefined behavior. ***
     */
     virtual void copy_from_buffer(void *buffer) = 0;
->>>>>>> f9c80ba6
   };
   
   /**
