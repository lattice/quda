--- conflicted
+++ resolved
@@ -285,12 +285,7 @@
       constexpr int NYW_max = max_YW_size<NXZ, store_t, y_store_t, Functor>();
       const int NYW_max_check = max_YW_size<Functor>(x.size(), x[0]->Precision(), y[0]->Precision());
 
-<<<<<<< HEAD
-      if (!is_valid_NXZ(NXZ, f.reducer, x[0]->Precision() < QUDA_SINGLE_PRECISION))
-        errorQuda("NXZ=%d is not a valid size ( MAX_MULTI_BLAS_N %d)", NXZ, MAX_MULTI_BLAS_N);
-=======
       if (!is_valid_NXZ(NXZ, f.reducer)) errorQuda("NXZ=%d is not a valid size ( MAX_MULTI_BLAS_N %d)", NXZ, MAX_MULTI_BLAS_N);
->>>>>>> 808e919b
       if (NXZ != (int)x.size()) errorQuda("Compile-time %d and run-time %lu NXZ do not match", NXZ, x.size());
       if (NYW_max != NYW_max_check) errorQuda("Compile-time %d and run-time %d limits disagree", NYW_max, NYW_max_check);
       if (f.NYW > NYW_max) errorQuda("NYW exceeds max size (%d > %d)", f.NYW, NYW_max);
