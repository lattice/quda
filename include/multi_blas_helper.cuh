--- conflicted
+++ resolved
@@ -268,15 +268,9 @@
       size_t spinor_z_size = spinor_x_size;
       size_t spinor_w_size = spinor_x_size;
 
-<<<<<<< HEAD
-      const auto arg_known_size = (sizeof(kernel_param<>)                                      // kernel_param parent
-				   + sizeof(int)                                                 // NYW parameter
-				   + (NXZ * spinor_x_size)                                         // SpinorX array
-=======
       const auto arg_known_size = (sizeof(kernel_param<>)                                        // kernel_param parent
 				   + sizeof(int)                                                 // NYW parameter
 				   + (NXZ * spinor_x_size)                                       // SpinorX array
->>>>>>> 00656fb6
 				   + (Functor::use_z ? NXZ * spinor_z_size : sizeof(void *))     // SpinorZ array (else dummy pointer)
 				   + sizeof(Functor)                                             // functor
 				   + sizeof(dim3)                                                // threads parameter
