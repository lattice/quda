#include "staggered_dslash_test_utils.h"

using namespace quda;

StaggeredDslashTestWrapper dslash_test_wrapper;

bool gauge_loaded = false;

const char *prec_str[] = {"quarter", "half", "single", "double"};
const char *recon_str[] = {"r18", "r13", "r9"};

<<<<<<< HEAD
// For loading the gauge fields
int argc_copy;
char** argv_copy;

dslash_test_type dtest_type = dslash_test_type::Dslash;
CLI::TransformPairs<dslash_test_type> dtest_type_map {{"Dslash", dslash_test_type::Dslash},
                                                      {"MatPC", dslash_test_type::MatPC},
                                                      {"Mat", dslash_test_type::Mat}
                                                      // left here for completeness but not support in staggered dslash test
                                                      // {"MatPCDagMatPC", dslash_test_type::MatPCDagMatPC},
                                                      // {"MatDagMat", dslash_test_type::MatDagMat},
                                                      // {"M5", dslash_test_type::M5},
                                                      // {"M5inv", dslash_test_type::M5inv},
                                                      // {"Dslash4pre", dslash_test_type::Dslash4pre}
                                                    };

void init(int precision, QudaReconstructType link_recon)
=======
void init(int precision, QudaReconstructType link_recon, int partition)
>>>>>>> f9c80ba6
{
  dslash_test_wrapper.init_ctest(precision, link_recon, partition);
}

<<<<<<< HEAD
struct DslashTime {
  double event_time;
  double cpu_time;
  double cpu_min;
  double cpu_max;

  DslashTime() : event_time(0.0), cpu_time(0.0), cpu_min(DBL_MAX), cpu_max(0.0) {}
};

DslashTime dslashCUDA(int niter) {

  DslashTime dslash_time;

  host_timer_t host_timer;
  device_timer_t device_timer;

  comm_barrier();
  device_timer.start();

  for (int i = 0; i < niter; i++) {

    host_timer.start();

    switch (dtest_type) {
    case dslash_test_type::Dslash: dirac->Dslash(*cudaSpinorOut, *cudaSpinor, parity); break;
    case dslash_test_type::MatPC: dirac->M(*cudaSpinorOut, *cudaSpinor); break;
    case dslash_test_type::Mat: dirac->M(*cudaSpinorOut, *cudaSpinor); break;
    default: errorQuda("Test type %d not defined on staggered dslash.\n", static_cast<int>(dtest_type));
    }

    host_timer.stop();

    dslash_time.cpu_time += host_timer.last();
    // skip first and last iterations since they may skew these metrics if comms are not synchronous
    if (i>0 && i<niter) {
      dslash_time.cpu_min = std::min(dslash_time.cpu_min, host_timer.last());
      dslash_time.cpu_max = std::max(dslash_time.cpu_max, host_timer.last());
    }
  }

  device_timer.stop();
  dslash_time.event_time = device_timer.last();

  return dslash_time;
}

void staggeredDslashRef()
{
  // compare to dslash reference implementation
  // printfQuda("Calculating reference implementation...");
  switch (dtest_type) {
    case dslash_test_type::Dslash:
      staggeredDslash(spinorRef, qdp_fatlink_cpu, qdp_longlink_cpu, ghost_fatlink_cpu, ghost_longlink_cpu, spinor,
                      parity, dagger, inv_param.cpu_prec, gauge_param.cpu_prec, dslash_type);
      break;
    case dslash_test_type::MatPC:
      staggeredMatDagMat(spinorRef, qdp_fatlink_cpu, qdp_longlink_cpu, ghost_fatlink_cpu, ghost_longlink_cpu, spinor,
                         mass, 0, inv_param.cpu_prec, gauge_param.cpu_prec, tmpCpu, parity, dslash_type);
      break;
    case dslash_test_type::Mat:
      // The !dagger is to compensate for the convention of actually
      // applying -D_eo and -D_oe.
      staggeredDslash(reinterpret_cast<cpuColorSpinorField *>(&spinorRef->Even()), qdp_fatlink_cpu, qdp_longlink_cpu,
                      ghost_fatlink_cpu, ghost_longlink_cpu, reinterpret_cast<cpuColorSpinorField *>(&spinor->Odd()),
                      QUDA_EVEN_PARITY, !dagger, inv_param.cpu_prec, gauge_param.cpu_prec, dslash_type);
      staggeredDslash(reinterpret_cast<cpuColorSpinorField *>(&spinorRef->Odd()), qdp_fatlink_cpu, qdp_longlink_cpu,
                      ghost_fatlink_cpu, ghost_longlink_cpu, reinterpret_cast<cpuColorSpinorField *>(&spinor->Even()),
                      QUDA_ODD_PARITY, !dagger, inv_param.cpu_prec, gauge_param.cpu_prec, dslash_type);
      if (dslash_type == QUDA_LAPLACE_DSLASH) {
        xpay(spinor->V(), kappa, spinorRef->V(), spinor->Length(), gauge_param.cpu_prec);
      } else {
        axpy(2 * mass, spinor->V(), spinorRef->V(), spinor->Length(), gauge_param.cpu_prec);
      }
      break;
    default:
      errorQuda("Test type not defined");
  }

}
=======
void end() { dslash_test_wrapper.end(); }
>>>>>>> f9c80ba6

void display_test_info(int precision, QudaReconstructType link_recon)
{
  auto prec = precision == 2 ? QUDA_DOUBLE_PRECISION : precision == 1 ? QUDA_SINGLE_PRECISION : QUDA_HALF_PRECISION;

  printfQuda("prec recon   test_type     dagger   S_dim         T_dimension\n");
  printfQuda("%s   %s       %s           %d       %d/%d/%d        %d \n", get_prec_str(prec), get_recon_str(link_recon),
             get_string(dtest_type_map, dtest_type).c_str(), dagger, xdim, ydim, zdim, tdim);
}

using ::testing::Bool;
using ::testing::Combine;
using ::testing::Range;
using ::testing::TestWithParam;
using ::testing::Values;

class StaggeredDslashTest : public ::testing::TestWithParam<::testing::tuple<int, int, int>>
{
protected:
  ::testing::tuple<int, int, int> param;

  bool skip()
  {
    QudaReconstructType recon = static_cast<QudaReconstructType>(::testing::get<1>(GetParam()));

    if ((QUDA_PRECISION & getPrecision(::testing::get<0>(GetParam()))) == 0
        || (QUDA_RECONSTRUCT & getReconstructNibble(recon)) == 0) {
      return true;
    }

    if (dslash_type == QUDA_ASQTAD_DSLASH && compute_fatlong
        && (::testing::get<0>(GetParam()) == 0 || ::testing::get<0>(GetParam()) == 1)) {
      warningQuda("Fixed precision unsupported in fat/long compute, skipping...");
      return true;
    }

    if (dslash_type == QUDA_ASQTAD_DSLASH && compute_fatlong && (getReconstructNibble(recon) & 1)) {
      warningQuda("Reconstruct 9 unsupported in fat/long compute, skipping...");
      return true;
    }

    if (dslash_type == QUDA_LAPLACE_DSLASH && (::testing::get<0>(GetParam()) == 0 || ::testing::get<0>(GetParam()) == 1)) {
      warningQuda("Fixed precision unsupported for Laplace operator, skipping...");
      return true;
    }

    if (::testing::get<2>(GetParam()) > 0 && dslash_test_wrapper.test_split_grid) { return true; }
    return false;
  }

public:
  virtual ~StaggeredDslashTest() { }
  virtual void SetUp() {
    int prec = ::testing::get<0>(GetParam());
    QudaReconstructType recon = static_cast<QudaReconstructType>(::testing::get<1>(GetParam()));

    if (skip()) GTEST_SKIP();

    int partition = ::testing::get<2>(GetParam());
    for(int j=0; j < 4;j++) {
      if (partition & (1 << j)) {
        commDimPartitionedSet(j);
      }
    }
    updateR();

<<<<<<< HEAD
    for (int dir = 0; dir < 4; dir++) {
      qdp_fatlink_cpu[dir] = nullptr;
      qdp_longlink_cpu[dir] = nullptr;
    }

    dirac = nullptr;
    cudaSpinor = nullptr;
    cudaSpinorOut = nullptr;
    tmp = nullptr;

    spinor = nullptr;
    spinorOut = nullptr;
    spinorRef = nullptr;
    tmpCpu = nullptr;

    init(prec, recon);
=======
    init(prec, recon, value);
>>>>>>> f9c80ba6
    display_test_info(prec, recon);
  }

  virtual void TearDown()
  {
    if (skip()) GTEST_SKIP();
    end();
  }

  static void SetUpTestCase() { initQuda(device_ordinal); }

  // Per-test-case tear-down.
  // Called after the last test in this test case.
  // Can be omitted if not needed.
  static void TearDownTestCase() { endQuda(); }
};

TEST_P(StaggeredDslashTest, verify)
{
  double deviation = 1.0;
  double tol = getTolerance(dslash_test_wrapper.inv_param.cuda_prec);
  // check for skip_kernel
  if (dslash_test_wrapper.spinorRef != nullptr) {
    dslash_test_wrapper.run_test(2);
    deviation = dslash_test_wrapper.verify();
  }
  ASSERT_LE(deviation, tol) << "CPU and CUDA implementations do not agree";
}

TEST_P(StaggeredDslashTest, benchmark) { dslash_test_wrapper.run_test(niter, true); }

int main(int argc, char **argv)
{
  // hack for loading gauge fields
  dslash_test_wrapper.argc_copy = argc;
  dslash_test_wrapper.argv_copy = argv;

  dslash_test_wrapper.init_ctest_once();

  // initalize google test
  ::testing::InitGoogleTest(&argc, argv);
  auto app = make_app();
  app->add_option("--test", dtest_type, "Test method")->transform(CLI::CheckedTransformer(dtest_type_map));
  add_comms_option_group(app);
  try {
    app->parse(argc, argv);
  } catch (const CLI::ParseError &e) {
    return app->exit(e);
  }
  initComms(argc, argv, gridsize_from_cmdline);

  // Ensure gtest prints only from rank 0
  ::testing::TestEventListeners &listeners = ::testing::UnitTest::GetInstance()->listeners();
  if (comm_rank() != 0) { delete listeners.Release(listeners.default_result_printer()); }

  // Only these fermions are supported in this file. Ensure a reasonable default,
  // ensure that the default is improved staggered
  if (dslash_type != QUDA_STAGGERED_DSLASH && dslash_type != QUDA_ASQTAD_DSLASH && dslash_type != QUDA_LAPLACE_DSLASH) {
    printfQuda("dslash_type %s not supported, defaulting to %s\n", get_dslash_str(dslash_type),
               get_dslash_str(QUDA_ASQTAD_DSLASH));
    dslash_type = QUDA_ASQTAD_DSLASH;
  }

  // Sanity check: if you pass in a gauge field, want to test the asqtad/hisq dslash, and don't
  // ask to build the fat/long links... it doesn't make sense.
  if (strcmp(latfile, "") && !compute_fatlong && dslash_type == QUDA_ASQTAD_DSLASH) {
    errorQuda(
      "Cannot load a gauge field and test the ASQTAD/HISQ operator without setting \"--compute-fat-long true\".\n");
    compute_fatlong = true;
  }

  // Set n_naiks to 2 if eps_naik != 0.0
  if (dslash_type == QUDA_ASQTAD_DSLASH) {
    if (eps_naik != 0.0) {
      if (compute_fatlong) {
        n_naiks = 2;
        printfQuda("Note: epsilon-naik != 0, testing epsilon correction links.\n");
      } else {
        eps_naik = 0.0;
        printfQuda("Not computing fat-long, ignoring epsilon correction.\n");
      }
    } else {
      printfQuda("Note: epsilon-naik = 0, testing original HISQ links.\n");
    }
  }

  if (dslash_type == QUDA_LAPLACE_DSLASH) {
    if (dtest_type != dslash_test_type::Mat) {
      errorQuda("Test type %s is not supported for the Laplace operator.\n",
                get_string(dtest_type_map, dtest_type).c_str());
    }
  }

  // return result of RUN_ALL_TESTS
  int test_rc = RUN_ALL_TESTS();

  // Clean up loaded gauge field
  for (int dir = 0; dir < 4; dir++) {
    if (dslash_test_wrapper.qdp_inlink[dir] != nullptr) {
      free(dslash_test_wrapper.qdp_inlink[dir]);
      dslash_test_wrapper.qdp_inlink[dir] = nullptr;
    }
  }

  dslash_test_wrapper.end_ctest_once();

  finalizeComms();

  return test_rc;
}

  std::string getstaggereddslashtestname(testing::TestParamInfo<::testing::tuple<int, int, int>> param){
   const int prec = ::testing::get<0>(param.param);
   const int recon = ::testing::get<1>(param.param);
   const int part = ::testing::get<2>(param.param);
   std::stringstream ss;
   // ss << get_dslash_str(dslash_type) << "_";
   ss << prec_str[prec];
   ss << "_r" << recon;
   ss << "_partition" << part;
   return ss.str();
  }

#ifdef MULTI_GPU
  INSTANTIATE_TEST_SUITE_P(QUDA, StaggeredDslashTest,
                           Combine(Range(0, 4),
                                   ::testing::Values(QUDA_RECONSTRUCT_NO, QUDA_RECONSTRUCT_12, QUDA_RECONSTRUCT_8),
                                   Range(0, 16)),
                           getstaggereddslashtestname);
#else
  INSTANTIATE_TEST_SUITE_P(QUDA, StaggeredDslashTest,
                           Combine(Range(0, 4),
                                   ::testing::Values(QUDA_RECONSTRUCT_NO, QUDA_RECONSTRUCT_12, QUDA_RECONSTRUCT_8),
                                   ::testing::Values(0)),
                           getstaggereddslashtestname);
#endif<|MERGE_RESOLUTION|>--- conflicted
+++ resolved
@@ -9,114 +9,12 @@
 const char *prec_str[] = {"quarter", "half", "single", "double"};
 const char *recon_str[] = {"r18", "r13", "r9"};
 
-<<<<<<< HEAD
-// For loading the gauge fields
-int argc_copy;
-char** argv_copy;
-
-dslash_test_type dtest_type = dslash_test_type::Dslash;
-CLI::TransformPairs<dslash_test_type> dtest_type_map {{"Dslash", dslash_test_type::Dslash},
-                                                      {"MatPC", dslash_test_type::MatPC},
-                                                      {"Mat", dslash_test_type::Mat}
-                                                      // left here for completeness but not support in staggered dslash test
-                                                      // {"MatPCDagMatPC", dslash_test_type::MatPCDagMatPC},
-                                                      // {"MatDagMat", dslash_test_type::MatDagMat},
-                                                      // {"M5", dslash_test_type::M5},
-                                                      // {"M5inv", dslash_test_type::M5inv},
-                                                      // {"Dslash4pre", dslash_test_type::Dslash4pre}
-                                                    };
-
-void init(int precision, QudaReconstructType link_recon)
-=======
 void init(int precision, QudaReconstructType link_recon, int partition)
->>>>>>> f9c80ba6
 {
   dslash_test_wrapper.init_ctest(precision, link_recon, partition);
 }
 
-<<<<<<< HEAD
-struct DslashTime {
-  double event_time;
-  double cpu_time;
-  double cpu_min;
-  double cpu_max;
-
-  DslashTime() : event_time(0.0), cpu_time(0.0), cpu_min(DBL_MAX), cpu_max(0.0) {}
-};
-
-DslashTime dslashCUDA(int niter) {
-
-  DslashTime dslash_time;
-
-  host_timer_t host_timer;
-  device_timer_t device_timer;
-
-  comm_barrier();
-  device_timer.start();
-
-  for (int i = 0; i < niter; i++) {
-
-    host_timer.start();
-
-    switch (dtest_type) {
-    case dslash_test_type::Dslash: dirac->Dslash(*cudaSpinorOut, *cudaSpinor, parity); break;
-    case dslash_test_type::MatPC: dirac->M(*cudaSpinorOut, *cudaSpinor); break;
-    case dslash_test_type::Mat: dirac->M(*cudaSpinorOut, *cudaSpinor); break;
-    default: errorQuda("Test type %d not defined on staggered dslash.\n", static_cast<int>(dtest_type));
-    }
-
-    host_timer.stop();
-
-    dslash_time.cpu_time += host_timer.last();
-    // skip first and last iterations since they may skew these metrics if comms are not synchronous
-    if (i>0 && i<niter) {
-      dslash_time.cpu_min = std::min(dslash_time.cpu_min, host_timer.last());
-      dslash_time.cpu_max = std::max(dslash_time.cpu_max, host_timer.last());
-    }
-  }
-
-  device_timer.stop();
-  dslash_time.event_time = device_timer.last();
-
-  return dslash_time;
-}
-
-void staggeredDslashRef()
-{
-  // compare to dslash reference implementation
-  // printfQuda("Calculating reference implementation...");
-  switch (dtest_type) {
-    case dslash_test_type::Dslash:
-      staggeredDslash(spinorRef, qdp_fatlink_cpu, qdp_longlink_cpu, ghost_fatlink_cpu, ghost_longlink_cpu, spinor,
-                      parity, dagger, inv_param.cpu_prec, gauge_param.cpu_prec, dslash_type);
-      break;
-    case dslash_test_type::MatPC:
-      staggeredMatDagMat(spinorRef, qdp_fatlink_cpu, qdp_longlink_cpu, ghost_fatlink_cpu, ghost_longlink_cpu, spinor,
-                         mass, 0, inv_param.cpu_prec, gauge_param.cpu_prec, tmpCpu, parity, dslash_type);
-      break;
-    case dslash_test_type::Mat:
-      // The !dagger is to compensate for the convention of actually
-      // applying -D_eo and -D_oe.
-      staggeredDslash(reinterpret_cast<cpuColorSpinorField *>(&spinorRef->Even()), qdp_fatlink_cpu, qdp_longlink_cpu,
-                      ghost_fatlink_cpu, ghost_longlink_cpu, reinterpret_cast<cpuColorSpinorField *>(&spinor->Odd()),
-                      QUDA_EVEN_PARITY, !dagger, inv_param.cpu_prec, gauge_param.cpu_prec, dslash_type);
-      staggeredDslash(reinterpret_cast<cpuColorSpinorField *>(&spinorRef->Odd()), qdp_fatlink_cpu, qdp_longlink_cpu,
-                      ghost_fatlink_cpu, ghost_longlink_cpu, reinterpret_cast<cpuColorSpinorField *>(&spinor->Even()),
-                      QUDA_ODD_PARITY, !dagger, inv_param.cpu_prec, gauge_param.cpu_prec, dslash_type);
-      if (dslash_type == QUDA_LAPLACE_DSLASH) {
-        xpay(spinor->V(), kappa, spinorRef->V(), spinor->Length(), gauge_param.cpu_prec);
-      } else {
-        axpy(2 * mass, spinor->V(), spinorRef->V(), spinor->Length(), gauge_param.cpu_prec);
-      }
-      break;
-    default:
-      errorQuda("Test type not defined");
-  }
-
-}
-=======
 void end() { dslash_test_wrapper.end(); }
->>>>>>> f9c80ba6
 
 void display_test_info(int precision, QudaReconstructType link_recon)
 {
@@ -183,26 +81,8 @@
     }
     updateR();
 
-<<<<<<< HEAD
-    for (int dir = 0; dir < 4; dir++) {
-      qdp_fatlink_cpu[dir] = nullptr;
-      qdp_longlink_cpu[dir] = nullptr;
-    }
-
-    dirac = nullptr;
-    cudaSpinor = nullptr;
-    cudaSpinorOut = nullptr;
-    tmp = nullptr;
-
-    spinor = nullptr;
-    spinorOut = nullptr;
-    spinorRef = nullptr;
-    tmpCpu = nullptr;
-
-    init(prec, recon);
-=======
     init(prec, recon, value);
->>>>>>> f9c80ba6
+
     display_test_info(prec, recon);
   }
 
