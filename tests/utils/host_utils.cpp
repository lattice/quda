--- conflicted
+++ resolved
@@ -156,42 +156,16 @@
       constructUnitGaugeField((float **)gauge, param);
   } else if (type == 1) {
     if (precision == QUDA_DOUBLE_PRECISION) {
-<<<<<<< HEAD
-=======
-      constructRandomGaugeField((double **)gauge, param);
-      constructFundamentalGaugeField((double **)gauge);
-    } else { 
-      constructRandomGaugeField((float **)gauge, param);
-      constructFundamentalGaugeField((float **)gauge);
-    }
-  } else if (type == 2) {
-    if (precision == QUDA_DOUBLE_PRECISION)
->>>>>>> d63a5001
       constructRandomGaugeField((double **)gauge, param);
     } else { 
       constructRandomGaugeField((float **)gauge, param);
-<<<<<<< HEAD
     }
   } else if (type == 2) {
-=======
-  } else if (type == 3) {
->>>>>>> d63a5001
     if (precision == QUDA_DOUBLE_PRECISION) {
       applyGaugeFieldScaling((double **)gauge, Vh, param);
     } else {
       applyGaugeFieldScaling((float **)gauge, Vh, param);
     }
-<<<<<<< HEAD
-=======
-  } else if (type == 4) {
-    if (precision == QUDA_DOUBLE_PRECISION) {
-      constructFundamentalGaugeField((double **)gauge);
-      applyGaugeFieldScaling((double **)gauge, Vh, param);
-    } else {
-      constructFundamentalGaugeField((float **)gauge);
-      applyGaugeFieldScaling((float **)gauge, Vh, param);
-    }
->>>>>>> d63a5001
   }
 }
 
@@ -203,7 +177,6 @@
     expsuNTaylor((float **)gauge, m); 
 }
 
-<<<<<<< HEAD
 void fundamentalHostGaugeField(void **gauge, QudaPrecision precision)
 {  
   if (precision == QUDA_DOUBLE_PRECISION)
@@ -218,15 +191,6 @@
   // 0 = unit gauge
   // 1 = random SU(3)
   // 2 = supplied field
-=======
-void constructHostGaugeField(void **gauge, QudaGaugeParam &gauge_param, int argc, char **argv)
-{
-  // 0 = unit gauge
-  // 1 = fundamental SU(3)
-  // 2 = random SU(3)
-  // 3 = supplied field
-  // 4 = supplied field in fundamental
->>>>>>> d63a5001
   // Sanity check. DMH Make a gauge type enum? UNIT FUND RAND LOAD
   if(unit_gauge && fund_gauge) errorQuda("Unit gauge and fundamental gauge requested simultaneoulsy. Only one option may be supplied");
   
@@ -235,15 +199,12 @@
     // load in the command line supplied gauge field using QIO and LIME
     if (getVerbosity() >= QUDA_VERBOSE) printfQuda("Loading the gauge field in %s\n", latfile);
     read_gauge_field(latfile, gauge, gauge_param.cpu_prec, gauge_param.X, argc, argv);
-    construct_type = 3;
-    if(fund_gauge) construct_type = 4;
+    construct_type = 2;
   } else {
     if (unit_gauge)
       construct_type = 0;
-    else if(fund_gauge)
+    else
       construct_type = 1;
-    else
-      construct_type = 2;
   }
   constructQudaGaugeField(gauge, construct_type, gauge_param.cpu_prec, &gauge_param);
 }
@@ -1451,12 +1412,11 @@
 }
 
 template <typename Float> void constructFundamentalGaugeField(Float **res)
-<<<<<<< HEAD
 {
   Float *resOut[4];
   for (int dir = 0; dir < 4; dir++) resOut[dir] = res[dir];
   
-  int Nc = 3;
+  int Nc = N_COLORS;
   
 #ifdef _OPENMP
 #pragma omp parallel for schedule(static, 32)
@@ -1496,108 +1456,6 @@
   }
 }
 
-/*
-template <typename Float> void constructFundamentalGaugeField(Float **res)
-{
-  Float *resOdd[4], *resEven[4];
-  for (int dir = 0; dir < 4; dir++) {
-    resEven[dir] = res[dir];
-    resOdd[dir] = res[dir] + Vh * gauge_site_size;
-  }
-
-  int Nc = 3;
-=======
-{
-  Float *resOut[4];
-  for (int dir = 0; dir < 4; dir++) resOut[dir] = res[dir];
-  
-  int Nc = N_COLORS;
->>>>>>> d63a5001
-  
-#ifdef _OPENMP
-#pragma omp parallel for schedule(static, 32)
-#endif
-  for (int dir = 0; dir < 4; dir++) {
-<<<<<<< HEAD
-    for (int n = 0; n < Vh; n++) {
-=======
-    for (int n = 0; n < V; n++) {
->>>>>>> d63a5001
-      
-      // Populate unitary matrix
-      MatrixXcd U = MatrixXcd::Zero(Nc, Nc);
-      for (int i = 0; i < Nc; i++) {
-	for (int j = 0; j < Nc; j++) {
-<<<<<<< HEAD
-	  U(i,j).real(resEven[dir][n*(Nc*Nc*2) + i*(Nc*2) + j*(2) + 0]);
-	  U(i,j).imag(resEven[dir][n*(Nc*Nc*2) + i*(Nc*2) + j*(2) + 1]);
-=======
-	  U(i,j).real(resOut[dir][n*(Nc*Nc*2) + i*(Nc*2) + j*(2) + 0]);
-	  U(i,j).imag(resOut[dir][n*(Nc*Nc*2) + i*(Nc*2) + j*(2) + 1]);
->>>>>>> d63a5001
-	}
-      }
-      
-      // Eigensolve the link
-      Eigen::ComplexEigenSolver<MatrixXcd> eig;
-      eig.compute(U);
-      
-      // Get the eigendecomposion
-      MatrixXcd E = eig.eigenvectors();
-      // Get eigenvalues
-      MatrixXcd S = MatrixXcd::Identity(Nc, Nc);
-      for(int i=0; i<Nc; i++) S(i,i).real(std::atan2(eig.eigenvalues()[i].imag(), eig.eigenvalues()[i].real()));
-      // Construct H
-      MatrixXcd H = E * S * E.adjoint();
-      
-      // Populate array
-      for (int i = 0; i < Nc; i++) {
-	for (int j = 0; j < Nc; j++) {
-<<<<<<< HEAD
-	  resEven[dir][n*(Nc*Nc*2) + i*(Nc*2) + j*(2) + 0] = H(i,j).real();
-	  resEven[dir][n*(Nc*Nc*2) + i*(Nc*2) + j*(2) + 1] = H(i,j).imag();
-	}
-      }
-
-      // Populate unitary matrix
-      for (int i = 0; i < Nc; i++) {
-	for (int j = 0; j < Nc; j++) {
-	  U(i,j).real(resOdd[dir][n*(Nc*Nc*2) + i*(Nc*2) + j*(2) + 0]);
-	  U(i,j).imag(resOdd[dir][n*(Nc*Nc*2) + i*(Nc*2) + j*(2) + 1]);
-	}
-      }
-      
-      // Eigensolve the link
-      eig.compute(U);
-      
-      // Get the eigendecomposion
-      E = eig.eigenvectors();
-      // Get eigenvalues
-      for(int i=0; i<Nc; i++) S(i,i) = eig.eigenvalues()[i];
-      // Construct H
-      H = E * S * E.adjoint();
-
-      // Populate array
-      for (int i = 0; i < Nc; i++) {
-	for (int j = 0; j < Nc; j++) {
-	  resOdd[dir][n*(Nc*Nc*2) + i*(Nc*2) + j*(2) + 0] = H(i,j).real();
-	  resOdd[dir][n*(Nc*Nc*2) + i*(Nc*2) + j*(2) + 1] = H(i,j).imag();
-	}
-      }
-    }
-  }
-}
-*/
-=======
-	  resOut[dir][n*(Nc*Nc*2) + i*(Nc*2) + j*(2) + 0] = H(i,j).real();
-	  resOut[dir][n*(Nc*Nc*2) + i*(Nc*2) + j*(2) + 1] = H(i,j).imag();
-	}
-      }
-    }
-  }
-}
->>>>>>> d63a5001
-
 template <typename Float> void constructCloverField(Float *res, double norm, double diag)
 {
   Float c = 2.0 * norm / RAND_MAX;
@@ -1669,10 +1527,6 @@
   
   printf("Component fails (X, Y, Z, T)\n");
   for (int i=0; i<2*N_COLORS*N_COLORS; i++) printf("%d fails = (%8d, %8d, %8d, %8d)\n", i, iter[0][i], iter[1][i], iter[2][i], iter[3][i]);
-<<<<<<< HEAD
-  
-=======
->>>>>>> d63a5001
   printf("\nDeviation Failures = (X, Y, Z, T)\n");
   for (int f = 0; f < fail_check; f++) {
     printf("%e Failures = (%9d, %9d, %9d, %9d) = (%6.5f, %6.5f, %6.5f, %6.5f)\n", pow(10.0, -(f + 1)), fail[0][f],
@@ -1851,30 +1705,16 @@
   MatrixXcd I = MatrixXcd::Zero(Nc, Nc);
   for (int i = 0; i < Nc; i++) {
     for (int j = 0; j < Nc; j++) {
-<<<<<<< HEAD
       if(i == j) I(i,i).imag(1.0);
-=======
-      I(i,j).real(0);
-      I(i,j).imag(1.0);
->>>>>>> d63a5001
     }
   }
   
 #ifdef _OPENMP
-<<<<<<< HEAD
   //#pragma omp parallel for schedule(static, 32)
 #endif
   for (int dir = 0; dir < 4; dir++) {
     for (int n = 0; n < V; n++) {
             
-=======
-#pragma omp parallel for schedule(static, 32)
-#endif
-  for (int dir = 0; dir < 4; dir++) {
-    for (int n = 0; n < V; n++) {
-      
-      
->>>>>>> d63a5001
       // Populate H matrix
       H = MatrixXcd::Zero(Nc, Nc);
       for (int i = 0; i < Nc; i++) {
@@ -1883,19 +1723,11 @@
 	  H(i,j).imag(res_out[dir][n*(Nc*Nc*2) + i*(Nc*2) + j*(2) + 1]);
 	}
       }
-<<<<<<< HEAD
 
       H *= I;
       temp1 = H;
       temp2 = H;
 
-=======
-      
-      H *= I;  
-      temp1 = H;
-      temp2 = H;
-      
->>>>>>> d63a5001
       // The first two terms...
       H += Id;
       
@@ -1908,11 +1740,7 @@
 	temp2 = temp3 * coeff;
 	H += temp2;
       }
-<<<<<<< HEAD
-
-=======
-      
->>>>>>> d63a5001
+
       // Populate array
       for (int i = 0; i < Nc; i++) {
 	for (int j = 0; j < Nc; j++) {
