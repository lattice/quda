--- conflicted
+++ resolved
@@ -186,15 +186,6 @@
 
 void saveHostGaugeField(void **gauge, QudaGaugeParam &gauge_param, QudaLinkType link_type)
 {
-<<<<<<< HEAD
-  if (strcmp(gauge_outfile, "")) {
-    // save gauge field using QIO and LIME
-    if (getVerbosity() >= QUDA_VERBOSE) printfQuda("Saving the gauge field in %s\n", gauge_outfile);
-    QudaLinkType temp = gauge_param.type;
-    gauge_param.type = link_type;
-    saveGaugeQuda(gauge, &gauge_param);
-    write_gauge_field(gauge_outfile, gauge, gauge_param.cpu_prec, gauge_param.X, 0, (char**)0);
-=======
   if (gauge_outfile.size() > 0) {
     // save gauge field using QIO and LIME
     if (getVerbosity() >= QUDA_VERBOSE) printfQuda("Saving the gauge field in %s\n", gauge_outfile.c_str());
@@ -202,7 +193,6 @@
     gauge_param.type = link_type;
     saveGaugeQuda(gauge, &gauge_param);
     write_gauge_field(gauge_outfile.c_str(), gauge, gauge_param.cpu_prec, gauge_param.X, 0, (char**)0);
->>>>>>> f35a5352
     gauge_param.type = temp;
   } else {
     printfQuda("No output file specified.\n");
@@ -220,11 +210,7 @@
   // copy into regular field
   copyExtendedGauge(*gauge, *gaugeEx, QUDA_CUDA_FIELD_LOCATION);
   saveGaugeFieldQuda((void*)cpu_gauge, (void*)gauge, &gauge_param);
-<<<<<<< HEAD
-  write_gauge_field(gauge_outfile, cpu_gauge, gauge_param.cpu_prec, gauge_param.X, 0, (char**)0);
-=======
   write_gauge_field(gauge_outfile.c_str(), cpu_gauge, gauge_param.cpu_prec, gauge_param.X, 0, (char**)0);
->>>>>>> f35a5352
   for (int dir = 0; dir<4; dir++) free(cpu_gauge[dir]);
 }
 
@@ -336,11 +322,7 @@
   }
 }
 
-<<<<<<< HEAD
 void constructWallSpinorSource(void *v, int nSpin, int nColor, QudaPrecision precision, const int dil)
-=======
-void constructWallSpinorSource(void *v, QudaPrecision precision, const int dil)
->>>>>>> f35a5352
 {
   size_t bytes = V * spinor_site_size * host_spinor_data_type_size;
   memset(v, bytes, 0.0);
