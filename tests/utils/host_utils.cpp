--- conflicted
+++ resolved
@@ -322,11 +322,7 @@
   }
 }
 
-<<<<<<< HEAD
 void constructWallSpinorSource(void *v, int nSpin, int nColor, QudaPrecision precision, const int dil)
-=======
-void constructWallSpinorSource(void *v, QudaPrecision precision, const int dil)
->>>>>>> d3f610e7
 {
   size_t bytes = V * spinor_site_size * host_spinor_data_type_size;
   memset(v, bytes, 0.0);
