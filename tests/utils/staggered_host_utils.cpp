--- conflicted
+++ resolved
@@ -59,17 +59,11 @@
     // QUDA_ASQTAD_DSLASH
     if (compute_fatlong) {
       if (compute_on_gpu)
-<<<<<<< HEAD
-        computeFatLongGPU(qdp_fatlink, qdp_longlink, qdp_inlink, gauge_param, host_gauge_data_type_size, n_naiks, eps_naik);
-      else
-        computeFatLongCPU(qdp_fatlink, qdp_longlink, qdp_inlink, gauge_param, host_gauge_data_type_size, n_naiks, eps_naik);
-=======
         computeFatLongGPU(qdp_fatlink, qdp_longlink, qdp_inlink, gauge_param, host_gauge_data_type_size, n_naiks,
                           eps_naik);
       else
         computeFatLongCPU(qdp_fatlink, qdp_longlink, qdp_inlink, gauge_param, host_gauge_data_type_size, n_naiks,
                           eps_naik);
->>>>>>> 3b7335c5
     } else {
       for (int dir = 0; dir < 4; dir++) {
         memcpy(qdp_fatlink[dir], qdp_inlink[dir], V * gauge_site_size * host_gauge_data_type_size);
@@ -94,12 +88,8 @@
   } else {
     // QUDA_ASQTAD_DSLASH
     if (compute_fatlong) {
-<<<<<<< HEAD
-      computeFatLongGPU(qdp_fatlink_gpu, qdp_longlink_gpu, qdp_inlink, gauge_param, host_gauge_data_type_size, n_naiks, eps_naik);
-=======
       computeFatLongGPU(qdp_fatlink_gpu, qdp_longlink_gpu, qdp_inlink, gauge_param, host_gauge_data_type_size, n_naiks,
                         eps_naik);
->>>>>>> 3b7335c5
     } else {
       // Not computing FatLong
       for (int dir = 0; dir < 4; dir++) {
@@ -250,10 +240,6 @@
 void computeLongLinkCPU(void **longlink, su3_matrix **sitelink, Float *act_path_coeff)
 {
   for (int dir = XUP; dir <= TUP; ++dir) {
-<<<<<<< HEAD
-=======
-    int dx[4] = {0, 0, 0, 0};
->>>>>>> 3b7335c5
 #pragma omp parallel for
     for (int i = 0; i < V; ++i) {
       int dx[4] = {0, 0, 0, 0};
