--- conflicted
+++ resolved
@@ -63,11 +63,7 @@
 }
 
 // returns the square of the L2 norm of the vector
-<<<<<<< HEAD
-template <typename Float> inline double norm2(Float *v, int len, bool global)
-=======
-template <typename real_t> inline double norm2(real_t *v, int len)
->>>>>>> 7e28c4d4
+template <typename real_t> inline double norm2(real_t *v, int len, bool global)
 {
   double sum = 0.0;
   for (int i = 0; i < len; i++) sum += v[i] * v[i];
