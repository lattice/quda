--- conflicted
+++ resolved
@@ -277,17 +277,14 @@
 
 extern quda::mgarray<std::array<int, 4>> geo_block_size;
 
-<<<<<<< HEAD
-=======
 extern bool use_mobius_fused_kernel;
 
-extern int n_ev;
-extern int max_search_dim;
-extern int deflation_grid;
-extern double tol_restart;
-
-extern int eigcg_max_restarts;
->>>>>>> 8cf77c3c
+//extern int n_ev;
+//extern int max_search_dim;
+//extern int deflation_grid;
+//extern double tol_restart;
+
+//extern int eigcg_max_restarts;
 extern int max_restart_num;
 extern double inc_tol;
 extern double tol_restart;
