#pragma once

#include <vector>
#include <array>
#include <quda.h>
#include <random_quda.h>
#include <color_spinor_field.h>

#define gauge_site_size 18      // real numbers per link
#define spinor_site_size 24     // real numbers per wilson spinor
#define stag_spinor_site_size 6 // real numbers per staggered 'spinor'
#define clover_site_size 72     // real numbers per block-diagonal clover matrix
#define mom_site_size 10        // real numbers per momentum
#define hw_site_size 12         // real numbers per half wilson

extern int Z[4];
extern int V;
extern int Vh;
extern int Vs_x, Vs_y, Vs_z, Vs_t;
extern int Vsh_x, Vsh_y, Vsh_z, Vsh_t;
extern int faceVolume[4];
extern int E1, E1h, E2, E3, E4;
extern int E[4];
extern int V_ex, Vh_ex;

extern double kappa5;
extern int Ls;
extern int V5;
extern int V5h;

extern size_t host_gauge_data_type_size;
extern size_t host_spinor_data_type_size;
extern size_t host_clover_data_type_size;

// QUDA precisions
extern QudaPrecision &cpu_prec;
extern QudaPrecision &cuda_prec;
extern QudaPrecision &cuda_prec_sloppy;
extern QudaPrecision &cuda_prec_precondition;
extern QudaPrecision &cuda_prec_eigensolver;
extern QudaPrecision &cuda_prec_refinement_sloppy;
extern QudaPrecision &cuda_prec_ritz;

// Set some basic parameters via command line or use defaults
// Implemented in set_params.cpp
void setQudaStaggeredEigTestParams();
void setQudaStaggeredInvTestParams();

// Staggered gauge field utils
//------------------------------------------------------
void constructStaggeredHostDeviceGaugeField(void **qdp_inlink, void **qdp_longlink_cpu, void **qdp_longlink_gpu,
                                            void **qdp_fatlink_cpu, void **qdp_fatlink_gpu, QudaGaugeParam &gauge_param,
                                            int argc, char **argv, bool &gauge_loaded);
void constructStaggeredHostGaugeField(void **qdp_inlink, void **qdp_longlink, void **qdp_fatlink,
                                      QudaGaugeParam &gauge_param, int argc, char **argv);
void constructFatLongGaugeField(void **fatlink, void **longlink, int type, QudaPrecision precision, QudaGaugeParam *,
                                QudaDslashType dslash_type);
void loadFatLongGaugeQuda(void *milc_fatlink, void *milc_longlink, QudaGaugeParam &gauge_param);
void computeLongLinkCPU(void **longlink, void **sitelink, QudaPrecision prec, void *act_path_coeff);
void computeHISQLinksCPU(void **fatlink, void **longlink, void **fatlink_eps, void **longlink_eps, void **sitelink,
                         void *qudaGaugeParamPtr, double **act_path_coeffs, double eps_naik);
template <typename Float>
void applyGaugeFieldScaling_long(Float **gauge, int Vh, QudaGaugeParam *param, QudaDslashType dslash_type);
void applyGaugeFieldScaling_long(void **gauge, int Vh, QudaGaugeParam *param, QudaDslashType dslash_type,
                                 QudaPrecision local_prec);
template <typename Float> void applyStaggeredScaling(Float **res, QudaGaugeParam *param, int type);
//------------------------------------------------------

// Spinor utils
//------------------------------------------------------
void constructStaggeredTestSpinorParam(quda::ColorSpinorParam *csParam, const QudaInvertParam *inv_param,
                                       const QudaGaugeParam *gauge_param);
//------------------------------------------------------

// MILC Data reordering routines
//------------------------------------------------------
void reorderQDPtoMILC(void *milc_out, void **qdp_in, int V, int siteSize, QudaPrecision out_precision,
                      QudaPrecision in_precision);
void reorderMILCtoQDP(void **qdp_out, void *milc_in, int V, int siteSize, QudaPrecision out_precision,
                      QudaPrecision in_precision);
//------------------------------------------------------

// Set some basic parameters via command line or use defaults
void setQudaPrecisions();
void setQudaMgSolveTypes();
void setQudaDefaultMgTestParams();

// Wilson type gauge and clover fields
//------------------------------------------------------
void constructQudaGaugeField(void **gauge, int type, QudaPrecision precision, QudaGaugeParam *param);
void constructHostGaugeField(void **gauge, QudaGaugeParam &gauge_param, int argc, char **argv);
void saveHostGaugeField(void **gauge, QudaGaugeParam &gauge_param, QudaLinkType link_type);
void saveDeviceGaugeField(cudaGaugeField *gaugeEx, cudaGaugeField *gauge);
void constructHostCloverField(void *clover, void *clover_inv, QudaInvertParam &inv_param);
void constructQudaCloverField(void *clover, double norm, double diag, QudaPrecision precision);
template <typename Float> void constructCloverField(Float *res, double norm, double diag);
template <typename Float> void constructUnitGaugeField(Float **res, QudaGaugeParam *param);
template <typename Float>
void constructRandomGaugeField(Float **res, QudaGaugeParam *param, QudaDslashType dslash_type = QUDA_WILSON_DSLASH);
template <typename Float> void applyGaugeFieldScaling(Float **gauge, int Vh, QudaGaugeParam *param);
//------------------------------------------------------

// Spinor utils
//------------------------------------------------------
void constructWilsonSpinorParam(quda::ColorSpinorParam *csParam, const QudaInvertParam *inv_param,
				const QudaGaugeParam *gauge_param);
<<<<<<< HEAD
void constructPointSpinorSource(void *v, QudaPrecision precision, const int *const x, const int dil, const int *const src);
=======
void constructPointSpinorSource(void *v, QudaPrecision precision, const int *const x,
                                const int dil, const int *const src);
>>>>>>> 20130fd8
void constructWallSpinorSource(void *v, QudaPrecision precision, const int dil);
void constructRandomSpinorSource(void *v, int nSpin, int nColor, QudaPrecision precision, QudaSolutionType sol_type,
                                 const int *const x, quda::RNG &rng);
//------------------------------------------------------

// Helper functions
//------------------------------------------------------
inline bool isPCSolution(QudaSolutionType solution_type)
{
  return (solution_type == QUDA_MATPC_SOLUTION || solution_type == QUDA_MATPC_DAG_SOLUTION
          || solution_type == QUDA_MATPCDAG_MATPC_SOLUTION);
}
//------------------------------------------------------

void performanceStats(std::vector<double> &time, std::vector<double> &gflops, std::vector<int> &iter);

void initComms(int argc, char **argv, std::array<int, 4> &commDims);
void initComms(int argc, char **argv, int *const commDims);
void finalizeComms();
void initRand();

int lex_rank_from_coords_t(const int *coords, void *fdata);
int lex_rank_from_coords_x(const int *coords, void *fdata);

void get_size_from_env(int *const dims, const char env[]);
void setDims(int *X);
void dw_setDims(int *X, const int L5);
int dimPartitioned(int dim);

bool last_node_in_t();

int index_4d_cb_from_coordinate_4d(const int coordinate[4], const int dim[4]);
void coordinate_from_shrinked_index(int coordinate[4], int shrinked_index, const int shrinked_dim[4],
                                    const int shift[4], int parity);

int neighborIndex(int i, int oddBit, int dx4, int dx3, int dx2, int dx1);
int neighborIndexFullLattice(int i, int dx4, int dx3, int dx2, int dx1);

int neighborIndex(int dim[], int index, int oddBit, int dx[]);
int neighborIndexFullLattice(int dim[], int index, int dx[]);

int neighborIndex_mg(int i, int oddBit, int dx4, int dx3, int dx2, int dx1);
int neighborIndexFullLattice_mg(int i, int dx4, int dx3, int dx2, int dx1);

void printSpinorElement(void *spinor, int X, QudaPrecision precision);
void printGaugeElement(void *gauge, int X, QudaPrecision precision);
template <typename Float> void printVector(Float *v);

int fullLatticeIndex(int i, int oddBit);
int fullLatticeIndex(int dim[], int index, int oddBit);
int getOddBit(int X);

void createSiteLinkCPU(void **link, QudaPrecision precision, int phase);
void su3_construct(void *mat, QudaReconstructType reconstruct, QudaPrecision precision);
void su3_reconstruct(void *mat, int dir, int ga_idx, QudaReconstructType reconstruct, QudaPrecision precision,
                     QudaGaugeParam *param);

void compare_spinor(void *spinor_cpu, void *spinor_gpu, int len, QudaPrecision precision);
void strong_check(void *spinor, void *spinorGPU, int len, QudaPrecision precision);
int compare_floats(void *a, void *b, int len, double epsilon, QudaPrecision precision);

void check_gauge(void **, void **, double epsilon, QudaPrecision precision);

int strong_check_link(void **linkA, const char *msgA, void **linkB, const char *msgB, int len, QudaPrecision prec);
int strong_check_mom(void *momA, void *momB, int len, QudaPrecision prec);

/**
   @brief Host reference implementation of the momentum action
   contribution.
 */
double mom_action(void *mom, QudaPrecision prec, int len);

void createMomCPU(void *mom, QudaPrecision precision);
void createHwCPU(void *hw, QudaPrecision precision);

// used by link fattening code
int x4_from_full_index(int i);

// additions for dw (quickly hacked on)
int fullLatticeIndex_4d(int i, int oddBit);
int fullLatticeIndex_5d(int i, int oddBit);
int fullLatticeIndex_5d_4dpc(int i, int oddBit);
int process_command_line_option(int argc, char **argv, int *idx);
int process_options(int argc, char **argv);

#ifdef __cplusplus
extern "C" {
#endif

// Implemented in face_gauge.cpp
void exchange_cpu_sitelink(int *X, void **sitelink, void **ghost_sitelink, void **ghost_sitelink_diag,
                           QudaPrecision gPrecision, QudaGaugeParam *param, int optflag);
void exchange_cpu_sitelink_ex(int *X, int *R, void **sitelink, QudaGaugeFieldOrder cpu_order, QudaPrecision gPrecision,
                              int optflag, int geometry);
void exchange_cpu_staple(int *X, void *staple, void **ghost_staple, QudaPrecision gPrecision);
void exchange_llfat_init(QudaPrecision prec);
void exchange_llfat_cleanup(void);

// Implemented in host_blas.cpp
double norm_2(void *vector, int len, QudaPrecision precision);
void mxpy(void *x, void *y, int len, QudaPrecision precision);
void ax(double a, void *x, int len, QudaPrecision precision);
void axpy(double a, void *x, void *y, int len, QudaPrecision precision);
void xpay(void *x, double a, void *y, int len, QudaPrecision precision);
void cxpay(void *x, double _Complex a, void *y, int len, QudaPrecision precision);
void cpu_axy(QudaPrecision prec, double a, void *x, void *y, int size);
void cpu_xpy(QudaPrecision prec, void *x, void *y, int size);

#ifdef __cplusplus
}
#endif

// Use for profiling
void performanceStats(double *time, double *gflops);

inline QudaPrecision getPrecision(int i)
{
  switch (i) {
  case 0: return QUDA_QUARTER_PRECISION;
  case 1: return QUDA_HALF_PRECISION;
  case 2: return QUDA_SINGLE_PRECISION;
  case 3: return QUDA_DOUBLE_PRECISION;
  }
  return QUDA_INVALID_PRECISION;
}

inline int getReconstructNibble(QudaReconstructType recon)
{
  switch (recon) {
  case QUDA_RECONSTRUCT_NO: return 4;
  case QUDA_RECONSTRUCT_13:
  case QUDA_RECONSTRUCT_12: return 2;
  case QUDA_RECONSTRUCT_9:
  case QUDA_RECONSTRUCT_8: return 1;
  default: return 0;
  }
}

inline double getTolerance(QudaPrecision prec)
{
  switch (prec) {
  case QUDA_QUARTER_PRECISION: return 1e-1;
  case QUDA_HALF_PRECISION: return 1e-3;
  case QUDA_SINGLE_PRECISION: return 1e-4;
  case QUDA_DOUBLE_PRECISION: return 1e-11;
  case QUDA_INVALID_PRECISION: return 1.0;
  }
  return 1.0;
}

// MG param types
void setMultigridParam(QudaMultigridParam &mg_param);
void setStaggeredMultigridParam(QudaMultigridParam &mg_param);

// Eig param types
void setDeflationParam(QudaEigParam &df_param);
void setMultigridEigParam(QudaEigParam &eig_param, int level);
void setEigParam(QudaEigParam &eig_param);

// Invert param types
void setInvertParam(QudaInvertParam &inv_param);
void setContractInvertParam(QudaInvertParam &inv_param);
void setMultigridInvertParam(QudaInvertParam &inv_param);
void setDeflatedInvertParam(QudaInvertParam &inv_param);
void setStaggeredInvertParam(QudaInvertParam &inv_param);
void setStaggeredMGInvertParam(QudaInvertParam &inv_param);
// Smearing uses the invert param to construct a laplace op
void setFermionSmearParam(QudaInvertParam &inv_param, double omega, int steps);

// Gauge param types
void setGaugeParam(QudaGaugeParam &gauge_param);
void setWilsonGaugeParam(QudaGaugeParam &gauge_param);
void setStaggeredGaugeParam(QudaGaugeParam &gauge_param);<|MERGE_RESOLUTION|>--- conflicted
+++ resolved
@@ -104,12 +104,8 @@
 //------------------------------------------------------
 void constructWilsonSpinorParam(quda::ColorSpinorParam *csParam, const QudaInvertParam *inv_param,
 				const QudaGaugeParam *gauge_param);
-<<<<<<< HEAD
-void constructPointSpinorSource(void *v, QudaPrecision precision, const int *const x, const int dil, const int *const src);
-=======
 void constructPointSpinorSource(void *v, QudaPrecision precision, const int *const x,
                                 const int dil, const int *const src);
->>>>>>> 20130fd8
 void constructWallSpinorSource(void *v, QudaPrecision precision, const int dil);
 void constructRandomSpinorSource(void *v, int nSpin, int nColor, QudaPrecision precision, QudaSolutionType sol_type,
                                  const int *const x, quda::RNG &rng);
