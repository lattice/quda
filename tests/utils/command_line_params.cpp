--- conflicted
+++ resolved
@@ -483,16 +483,8 @@
   quda_app->add_option("--cheby-basis-eig-min", ca_lambda_min,
                        "Conservative estimate of smallest eigenvalue for Chebyshev basis CA-CG (default 0)");
   quda_app->add_option("--clover-csw", clover_csw, "Clover Csw coefficient 1.0")->capture_default_str();
-<<<<<<< HEAD
-  
-  quda_app->add_option("--clover-coeff", clover_coeff, "The overall clover coefficient, kappa * Csw. (default 0. Will be inferred from clover-csw and kappa. "
-		       "If the user populates this value with anything other than 0.0, the passed value will override the inferred value)")->capture_default_str();
-  
-=======
   quda_app->add_option("--clover-coeff", clover_coeff, "The overall clover coefficient, kappa * Csw. (default 0.0. Will be inferred from clover-csw (default 1.0) and kappa. "
 		       "If the user populates this value with anything other than 0.0, the passed value will override the inferred value)")->capture_default_str();
-
->>>>>>> 82ed0221
   quda_app->add_option("--compute-clover", compute_clover,
                        "Compute the clover field or use random numbers (default false)");
   quda_app->add_option("--compute-clover-trlog", compute_clover_trlog,
