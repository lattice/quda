--- conflicted
+++ resolved
@@ -267,10 +267,6 @@
 QudaWFlowType wflow_type = QUDA_WFLOW_TYPE_WILSON;
 int measurement_interval = 5;
 QudaGaugeSmearType gauge_smear_type = QUDA_GAUGE_SMEAR_TYPE_STOUT;
-<<<<<<< HEAD
-
-=======
->>>>>>> 4db78e6e
 QudaFermionSmearType prop_smear_type = QUDA_FERMION_SMEAR_TYPE_GAUSSIAN;
 
 // contract options
@@ -279,8 +275,6 @@
 char correlator_file_affix[256] = "";
 char correlator_save_dir[256] = ".";
 bool open_flavor = false;
-<<<<<<< HEAD
-=======
 
 // GF Options
 int gf_gauge_dir = 4;
@@ -292,7 +286,6 @@
 double gf_tolerance = 1e-6;
 bool gf_theta_condition = false;
 bool gf_fft_autotune = false;
->>>>>>> 4db78e6e
 
 std::array<int, 4> grid_partition = {1, 1, 1, 1};
 
@@ -422,13 +415,6 @@
   CLI::TransformPairs<QudaFermionSmearType> fermion_smear_type_map {{"gaussian", QUDA_FERMION_SMEAR_TYPE_GAUSSIAN},
                                                                     {"wuppertal", QUDA_FERMION_SMEAR_TYPE_WUPPERTAL}};
 
-  CLI::TransformPairs<QudaGaugeSmearType> gauge_smear_type_map {{"ape", QUDA_GAUGE_SMEAR_TYPE_APE},
-                                                                {"stout", QUDA_GAUGE_SMEAR_TYPE_STOUT},
-                                                                {"ovr-imp-stout", QUDA_GAUGE_SMEAR_TYPE_OVR_IMP_STOUT}};
-
-  CLI::TransformPairs<QudaFermionSmearType> fermion_smear_type_map {{"gaussian", QUDA_FERMION_SMEAR_TYPE_GAUSSIAN},
-                                                                    {"wuppertal", QUDA_FERMION_SMEAR_TYPE_WUPPERTAL}};
-
   CLI::TransformPairs<QudaSetupType> setup_type_map {{"test", QUDA_TEST_VECTOR_SETUP}, {"null", QUDA_TEST_VECTOR_SETUP}};
 
   CLI::TransformPairs<QudaExtLibType> extlib_map {{"eigen", QUDA_EIGEN_EXTLIB}, {"magma", QUDA_MAGMA_EXTLIB}};
@@ -451,12 +437,6 @@
   quda_app->add_option("--cheby-basis-eig-min", ca_lambda_min,
                        "Conservative estimate of smallest eigenvalue for Chebyshev basis CA-CG (default 0)");
   quda_app->add_option("--clover-csw", clover_csw, "Clover Csw coefficient 1.0")->capture_default_str();
-<<<<<<< HEAD
-  
-  quda_app->add_option("--clover-coeff", clover_coeff, "The overall clover coefficient, kappa * Csw. (default 0. Will be inferred from clover-csw and kappa. "
-		       "If the user populates this value with anything other than 0.0, the passed value will override the inferred value)")->capture_default_str();
-  
-=======
   quda_app
     ->add_option("--clover-coeff", clover_coeff,
                  "The overall clover coefficient, kappa * Csw. (default 0.0. Will be inferred from clover-csw (default "
@@ -465,7 +445,6 @@
                  "inferred value)")
     ->capture_default_str();
 
->>>>>>> 4db78e6e
   quda_app->add_option("--compute-clover", compute_clover,
                        "Compute the clover field or use random numbers (default false)");
   quda_app->add_option("--compute-clover-trlog", compute_clover_trlog,
@@ -478,54 +457,6 @@
                  "spin (default open)")
     ->transform(CLI::QUDACheckedTransformer(contract_type_map));
 
-<<<<<<< HEAD
-  quda_app
-    ->add_option("--blas-data-type", blas_data_type,
-                 "Whether to use single(S), double(D), and/or complex(C/Z) data types (default C)")
-    ->transform(CLI::QUDACheckedTransformer(blas_dt_map));
-
-  quda_app
-    ->add_option("--blas-data-order", blas_data_order, "Whether data is in row major or column major order (default row)")
-    ->transform(CLI::QUDACheckedTransformer(blas_data_order_map));
-
-  quda_app
-    ->add_option(
-      "--blas-trans-a", blas_trans_a,
-      "Whether to leave the A GEMM matrix as is (N), to transpose (T) or transpose conjugate (C) (default N) ")
-    ->transform(CLI::QUDACheckedTransformer(blas_op_map));
-
-  quda_app
-    ->add_option(
-      "--blas-trans-b", blas_trans_b,
-      "Whether to leave the B GEMM matrix as is (N), to transpose (T) or transpose conjugate (C) (default N) ")
-    ->transform(CLI::QUDACheckedTransformer(blas_op_map));
-
-  quda_app->add_option("--blas-alpha", blas_alpha_re_im, "Set the complex value of alpha for GEMM (default {1.0,0.0}")
-    ->expected(2);
-
-  quda_app->add_option("--blas-beta", blas_beta_re_im, "Set the complex value of beta for GEMM (default {1.0,0.0}")
-    ->expected(2);
-
-  quda_app
-    ->add_option("--blas-mnk", blas_mnk, "Set the dimensions of the A, B, and C matrices GEMM (default 128 128 128)")
-    ->expected(3);
-
-  quda_app
-    ->add_option("--blas-leading-dims", blas_leading_dims,
-                 "Set the leading dimensions A, B, and C matrices GEMM (default 128 128 128) ")
-    ->expected(3);
-
-  quda_app->add_option("--blas-offsets", blas_offsets, "Set the offsets for matrices A, B, and C (default 0 0 0)")
-    ->expected(3);
-
-  quda_app->add_option("--blas-strides", blas_strides, "Set the strides for matrices A, B, and C (default 1 1 1)")
-    ->expected(3);
-
-  quda_app->add_option("--blas-batch", blas_batch, "Set the number of batches for GEMM (default 16)");
-
-
-=======
->>>>>>> 4db78e6e
   quda_app->add_flag("--dagger", dagger, "Set the dagger to 1 (default 0)");
   quda_app->add_option("--device", device_ordinal, "Set the CUDA device to use (default 0, single GPU only)")
     ->check(CLI::Range(0, 16));
@@ -1028,43 +959,13 @@
   opgroup->add_option("--eofa-mq3", eofa_mq1, "Set mq3 for EOFA operator (default 1.0)");
 }
 
-void add_heatbath_option_group(std::shared_ptr<QUDAApp> quda_app)
-{
-  // Option group for heatbath related options
-  auto opgroup = quda_app->add_option_group("heatbath", "Options controlling heatbath routines");
-  opgroup->add_option("--heatbath-beta", heatbath_beta_value, "Beta value used in heatbath test (default 6.2)");
-  opgroup->add_option("--heatbath-coldstart", heatbath_coldstart,
-                       "Whether to use a cold or hot start in heatbath test (default false)");
-  opgroup->add_option("--heatbath-num-hb-per-step", heatbath_num_heatbath_per_step,
-                       "Number of heatbath hits per heatbath step (default 5)");
-  opgroup->add_option("--heatbath-num-or-per-step", heatbath_num_overrelax_per_step,
-                       "Number of overrelaxation hits per heatbath step (default 5)");
-  opgroup->add_option("--heatbath-num-steps", heatbath_num_steps,
-		      "Number of measurement steps in heatbath test (default 10)");
-  opgroup->add_option("--heatbath-step-start", heatbath_step_start,
-                       "The number from which to start the test (default 0)");
-  opgroup->add_option("--heatbath-warmup-steps", heatbath_warmup_steps,
-                       "Number of warmup steps in heatbath test (default 10)");
-  opgroup->add_option("--heatbath-checkpoint", heatbath_checkpoint,
-                       "Number of measurement steps in heatbath before checkpointing (default 5)");
-
-}
-
 void add_su3_option_group(std::shared_ptr<QUDAApp> quda_app)
 {
-<<<<<<< HEAD
-  CLI::QUDACheckedTransformer gauge_smear_transform(gauge_smear_type_map);
-  CLI::QUDACheckedTransformer wflow_type_transform(wflow_type_map);
-=======
   CLI::TransformPairs<QudaWFlowType> wflow_type_map {{"wilson", QUDA_WFLOW_TYPE_WILSON},
                                                      {"symanzik", QUDA_WFLOW_TYPE_SYMANZIK}};
->>>>>>> 4db78e6e
 
   // Option group for SU(3) related options
   auto opgroup = quda_app->add_option_group("SU(3)", "Options controlling SU(3) tests");
-  
-  opgroup->add_option("--su3-smear", gauge_smear, "smear the gauge field in the spatial dims prior to inversion (default false)");
-  
   opgroup->add_option("--su3-ape-rho", ape_smear_rho, "rho coefficient for APE smearing (default 0.6)");
 
   opgroup->add_option("--su3-stout-rho", stout_smear_rho,
@@ -1082,16 +983,12 @@
 
   opgroup->add_option("--su3-wflow-type", wflow_type, "The type of action to use in the wilson flow (default wilson)")
     ->transform(CLI::QUDACheckedTransformer(wflow_type_map));
-
-  opgroup->add_option("--su3-smear-type", gauge_smear_type, "The type of gauge smearing to use (default stout)")
-    ->transform(CLI::QUDACheckedTransformer(gauge_smear_type_map));
+  ;
 
   opgroup->add_option("--su3-measurement-interval", measurement_interval,
                       "Measure the field energy and topological charge every Nth step (default 5) ");
 }
 
-<<<<<<< HEAD
-=======
 void add_heatbath_option_group(std::shared_ptr<QUDAApp> quda_app)
 {
   // Option group for heatbath related options
@@ -1113,7 +1010,6 @@
                        "Number of measurement steps in heatbath before checkpointing (default 5)");
 }
 
->>>>>>> 4db78e6e
 void add_propagator_option_group(std::shared_ptr<QUDAApp> quda_app)
 {
 
@@ -1154,11 +1050,7 @@
 
   opgroup->add_option("--prop-sink-smear-steps", prop_sink_smear_steps,
                       "Set the number of sink smearing steps (default 0)");
-<<<<<<< HEAD
   
-=======
-
->>>>>>> 4db78e6e
   opgroup->add_option("--prop-smear-type", prop_smear_type, "Type of fermion smearing to employ (default gaussian)")
     ->transform(CLI::QUDACheckedTransformer(fermion_smear_type_map));
 
