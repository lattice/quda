--- conflicted
+++ resolved
@@ -224,12 +224,6 @@
 bool mg_eig_coarse_guess = false;
 bool mg_eig_preserve_deflation = false;
 
-int eofa_pm = 1;
-double eofa_shift = -1.2345;
-double eofa_mq1 = 1.0;
-double eofa_mq2 = 0.085;
-double eofa_mq3 = 1.0;
-
 double heatbath_beta_value = 6.2;
 int heatbath_warmup_steps = 10;
 int heatbath_num_steps = 10;
@@ -237,32 +231,11 @@
 int heatbath_num_overrelax_per_step = 5;
 bool heatbath_coldstart = false;
 
-<<<<<<< HEAD
-double stout_smear_rho = 0.1;
-double stout_smear_epsilon = -0.25;
-double ape_smear_rho = 0.6;
-int smear_steps = 50;
-double wflow_epsilon = 0.01;
-int wflow_steps = 100;
-QudaWFlowType wflow_type = QUDA_WFLOW_TYPE_WILSON;
-int measurement_interval = 5;
-
-int gf_gauge_dir = 4;
-int gf_maxiter = 10000;
-int gf_verbosity_interval = 100;
-double gf_ovr_relaxation_boost = 1.5;
-double gf_fft_alpha = 0.8;
-int gf_reunit_interval = 10;
-double gf_tolerance = 1e-6;
-bool gf_theta_condition = false;
-bool gf_fft_autotune = false;
-=======
 int eofa_pm = 1;
 double eofa_shift = -1.2345;
 double eofa_mq1 = 1.0;
 double eofa_mq2 = 0.085;
 double eofa_mq3 = 1.0;
->>>>>>> feadc0df
 
 QudaContractType contract_type = QUDA_CONTRACT_TYPE_OPEN;
 
@@ -934,47 +907,6 @@
                       "Number of warmup steps in heatbath test (default 10)");
 }
 
-void add_heatbath_option_group(std::shared_ptr<QUDAApp> quda_app)
-{
-  // Option group for heatbath related options
-  auto opgroup = quda_app->add_option_group("heatbath", "Options controlling heatbath tests");
-  opgroup->add_option("--heatbath-beta", heatbath_beta_value, "Beta value used in heatbath test (default 6.2)");
-  opgroup->add_option("--heatbath-coldstart", heatbath_coldstart,
-                      "Whether to use a cold or hot start in heatbath test (default false)");
-  opgroup->add_option("--heatbath-num-hb-per-step", heatbath_num_heatbath_per_step,
-                      "Number of heatbath hits per heatbath step (default 5)");
-  opgroup->add_option("--heatbath-num-or-per-step", heatbath_num_overrelax_per_step,
-                      "Number of overrelaxation hits per heatbath step (default 5)");
-  opgroup->add_option("--heatbath-num-steps", heatbath_num_steps,
-                      "Number of measurement steps in heatbath test (default 10)");
-  opgroup->add_option("--heatbath-warmup-steps", heatbath_warmup_steps,
-                      "Number of warmup steps in heatbath test (default 10)");
-}
-
-void add_gaugefix_option_group(std::shared_ptr<QUDAApp> quda_app)
-{
-  // Option group for gauge fixing related options
-  auto opgroup = quda_app->add_option_group("gaugefix", "Options controlling gauge fixing tests");
-  opgroup->add_option("--gf-dir", gf_gauge_dir,
-                      "The orthogonal direction of teh gauge fixing, 3=Coulomb, 4=Landau. (default 4)");
-  opgroup->add_option("--gf-maxiter", gf_maxiter,
-                      "The maximun number of gauge fixing iterations to be applied (default 10000) ");
-  opgroup->add_option("--gf-verbosity-interval", gf_verbosity_interval,
-                      "Print the gauge fixing progress every N steps (default 100)");
-  opgroup->add_option("--gf-ovr-relaxation-boost", gf_ovr_relaxation_boost,
-                      "The overrelaxation boost parameter for the overrelaxation method (default 1.5)");
-  opgroup->add_option("--gf-fft-alpha", gf_fft_alpha, "The Alpha parameter in the FFT method (default 0.8)");
-  opgroup->add_option("--gf-reunit-interval", gf_reunit_interval,
-                      "Reunitarise the gauge field every N steps (default 10)");
-  opgroup->add_option("--gf-tol", gf_tolerance, "The tolerance of the gauge fixing quality (default 1e-6)");
-  opgroup->add_option(
-    "--gf-theta-condition", gf_theta_condition,
-    "Use the theta value to determine the gauge fixing if true. If false, use the delta value (default false)");
-  opgroup->add_option(
-    "--gf-fft-autotune", gf_fft_autotune,
-    "In the FFT method, automatically adjust the alpha parameter if the quality begins to diverge (default false)");
-}
-
 void add_comms_option_group(std::shared_ptr<QUDAApp> quda_app)
 {
   auto opgroup
