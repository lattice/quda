#include "command_line_params.h"
#include <comm_quda.h>

// parameters parsed from the command line

#ifdef MULTI_GPU
int device_ordinal = -1;
#else
int device_ordinal = 0;
#endif

int rank_order;
std::array<int, 4> gridsize_from_cmdline = {1, 1, 1, 1};
auto &grid_x = gridsize_from_cmdline[0];
auto &grid_y = gridsize_from_cmdline[1];
auto &grid_z = gridsize_from_cmdline[2];
auto &grid_t = gridsize_from_cmdline[3];

bool native_blas_lapack = true;

std::array<int, 4> dim_partitioned = {0, 0, 0, 0};
QudaReconstructType link_recon = QUDA_RECONSTRUCT_NO;
QudaReconstructType link_recon_sloppy = QUDA_RECONSTRUCT_INVALID;
QudaReconstructType link_recon_precondition = QUDA_RECONSTRUCT_INVALID;
QudaReconstructType link_recon_eigensolver = QUDA_RECONSTRUCT_INVALID;
QudaPrecision prec = QUDA_SINGLE_PRECISION;
QudaPrecision prec_sloppy = QUDA_INVALID_PRECISION;
QudaPrecision prec_refinement_sloppy = QUDA_INVALID_PRECISION;
QudaPrecision prec_precondition = QUDA_INVALID_PRECISION;
QudaPrecision prec_eigensolver = QUDA_INVALID_PRECISION;
QudaPrecision prec_null = QUDA_INVALID_PRECISION;
QudaPrecision prec_ritz = QUDA_INVALID_PRECISION;
QudaVerbosity verbosity = QUDA_SUMMARIZE;
std::array<int, 4> dim = {24, 24, 24, 24};
int &xdim = dim[0];
int &ydim = dim[1];
int &zdim = dim[2];
int &tdim = dim[3];
int Lsdim = 16;
bool dagger = false;
QudaDslashType dslash_type = QUDA_WILSON_DSLASH;
int laplace3D = 4;
char latfile[256] = "";
bool unit_gauge = false;
double gaussian_sigma = 0.2;
char gauge_outfile[256] = "";
int Nsrc = 1;
int Msrc = 1;
int niter = 100;
int maxiter_precondition = 10;
int gcrNkrylov = 10;
QudaCABasis ca_basis = QUDA_POWER_BASIS;
double ca_lambda_min = 0.0;
double ca_lambda_max = -1.0;
int pipeline = 0;
int solution_accumulator_pipeline = 0;
int test_type = 0;
quda::mgarray<int> nvec = {};
quda::mgarray<char[256]> mg_vec_infile;
quda::mgarray<char[256]> mg_vec_outfile;
QudaInverterType inv_type;
bool inv_deflate = false;
bool inv_multigrid = false;
QudaInverterType precon_type = QUDA_INVALID_INVERTER;
QudaSchwarzType precon_schwarz_type = QUDA_INVALID_SCHWARZ;
int precon_schwarz_cycle = 1;
int multishift = 1;
bool verify_results = true;
bool low_mode_check = false;
bool oblique_proj_check = false;
double mass = 0.1;
double kappa = -1.0;
quda::mass_array<double> kappa_array = {};
quda::mass_array<double> mass_array = {};
double mu = 0.1;
double epsilon = 0.01;
double m5 = -1.5;
double b5 = 1.5;
double c5 = 0.5;
double anisotropy = 1.0;
double tadpole_factor = 1.0;
double eps_naik = 0.0;
int n_naiks = 1;
double clover_csw = 1.0;
double clover_coeff = 0.0;
bool compute_clover = false;
bool compute_clover_trlog = true;
bool compute_fatlong = false;
double tol = 1e-7;
double tol_precondition = 1e-1;
double tol_hq = 0.;
double reliable_delta = 0.1;
bool alternative_reliable = false;
QudaTwistFlavorType twist_flavor = QUDA_TWIST_SINGLET;
QudaMassNormalization normalization = QUDA_KAPPA_NORMALIZATION;
QudaMatPCType matpc_type = QUDA_MATPC_EVEN_EVEN;
QudaSolveType solve_type = QUDA_NORMOP_PC_SOLVE;
QudaSolutionType solution_type = QUDA_MAT_SOLUTION;
QudaTboundary fermion_t_boundary = QUDA_ANTI_PERIODIC_T;
bool gauge_smear = false;

int mg_levels = 2;

quda::mgarray<QudaFieldLocation> solver_location = {};
quda::mgarray<QudaFieldLocation> setup_location = {};

quda::mgarray<int> nu_pre = {};
quda::mgarray<int> nu_post = {};
quda::mgarray<int> n_block_ortho = {};
quda::mgarray<bool> block_ortho_two_pass = {};
quda::mgarray<double> mu_factor = {};
quda::mgarray<QudaVerbosity> mg_verbosity = {};
quda::mgarray<QudaInverterType> setup_inv = {};
quda::mgarray<QudaSolveType> coarse_solve_type = {};
quda::mgarray<QudaSolveType> smoother_solve_type = {};
quda::mgarray<int> num_setup_iter = {};
quda::mgarray<double> setup_tol = {};
quda::mgarray<int> setup_maxiter = {};
quda::mgarray<int> setup_maxiter_refresh = {};
quda::mgarray<QudaCABasis> setup_ca_basis = {};
quda::mgarray<int> setup_ca_basis_size = {};
quda::mgarray<double> setup_ca_lambda_min = {};
quda::mgarray<double> setup_ca_lambda_max = {};
QudaSetupType setup_type = QUDA_NULL_VECTOR_SETUP;
bool pre_orthonormalize = false;
bool post_orthonormalize = true;
double omega = 0.85;
quda::mgarray<QudaInverterType> coarse_solver = {};
quda::mgarray<double> coarse_solver_tol = {};
quda::mgarray<QudaInverterType> smoother_type = {};
QudaPrecision smoother_halo_prec = QUDA_INVALID_PRECISION;
quda::mgarray<double> smoother_tol = {};
quda::mgarray<int> coarse_solver_maxiter = {};
quda::mgarray<QudaCABasis> coarse_solver_ca_basis = {};
quda::mgarray<int> coarse_solver_ca_basis_size = {};
quda::mgarray<double> coarse_solver_ca_lambda_min = {};
quda::mgarray<double> coarse_solver_ca_lambda_max = {};
bool generate_nullspace = true;
bool generate_all_levels = true;
quda::mgarray<QudaSchwarzType> mg_schwarz_type = {};
quda::mgarray<int> mg_schwarz_cycle = {};
bool mg_evolve_thin_updates = false;

// Aggregation type for the top level of staggered
// FIXME: replace with QUDA_TRANSFER_OPTIMIZED_KD when ready
QudaTransferType staggered_transfer_type = QUDA_TRANSFER_COARSE_KD;

// we only actually support 4 here currently
quda::mgarray<std::array<int, 4>> geo_block_size = {};

#ifdef QUDA_MMA_AVAILABLE
bool mg_use_mma = true;
#else
bool mg_use_mma = false;
#endif

#ifdef NVSHMEM_COMMS
bool use_mobius_fused_kernel = false;
#else
bool use_mobius_fused_kernel = true;
#endif

int n_ev = 8;
int max_search_dim = 64;
int deflation_grid = 16;
double tol_restart = 5e+3 * tol;

int eigcg_max_restarts = 3;
int max_restart_num = 3;
double inc_tol = 1e-2;
double eigenval_tol = 1e-1;

QudaExtLibType solver_ext_lib = QUDA_EIGEN_EXTLIB;
QudaExtLibType deflation_ext_lib = QUDA_EIGEN_EXTLIB;
QudaFieldLocation location_ritz = QUDA_CUDA_FIELD_LOCATION;
QudaMemoryType mem_type_ritz = QUDA_MEMORY_DEVICE;

// Parameters for the stand alone eigensolver
int eig_block_size = 4;
int eig_n_ev = 16;
int eig_n_kr = 32;
int eig_n_conv = -1;        // If unchanged, will be set to n_ev
int eig_n_ev_deflate = -1;  // If unchanged, will be set to n_conv
int eig_batched_rotate = 0; // If unchanged, will be set to maximum
bool eig_require_convergence = true;
int eig_check_interval = 10;
int eig_max_restarts = 1000;
double eig_tol = 1e-6;
double eig_qr_tol = 1e-11;
bool eig_use_eigen_qr = true;
bool eig_use_poly_acc = true;
int eig_poly_deg = 100;
double eig_amin = 0.1;
double eig_amax = 0.0; // If zero is passed to the solver, an estimate will be computed
bool eig_use_normop = true;
bool eig_use_dagger = false;
bool eig_compute_svd = false;
bool eig_compute_gamma5 = false;
QudaEigSpectrumType eig_spectrum = QUDA_SPECTRUM_LR_EIG;
QudaEigType eig_type = QUDA_EIG_TR_LANCZOS;
bool eig_arpack_check = false;
char eig_arpack_logfile[256] = "arpack_logfile.log";
char eig_vec_infile[256] = "";
char eig_vec_outfile[256] = "";
bool eig_io_parity_inflate = false;
QudaPrecision eig_save_prec = QUDA_DOUBLE_PRECISION;

// Parameters for the MG eigensolver.
// The coarsest grid params are for deflation,
// all others are for PR vectors.
quda::mgarray<bool> mg_eig = {};
quda::mgarray<int> mg_eig_block_size = {};
quda::mgarray<int> mg_eig_n_ev_deflate = {};
quda::mgarray<int> mg_eig_n_ev = {};
quda::mgarray<int> mg_eig_n_kr = {};
quda::mgarray<int> mg_eig_batched_rotate = {};
quda::mgarray<bool> mg_eig_require_convergence = {};
quda::mgarray<int> mg_eig_check_interval = {};
quda::mgarray<int> mg_eig_max_restarts = {};
quda::mgarray<double> mg_eig_tol = {};
quda::mgarray<double> mg_eig_qr_tol = {};
quda::mgarray<bool> mg_eig_use_eigen_qr = {};
quda::mgarray<bool> mg_eig_use_poly_acc = {};
quda::mgarray<int> mg_eig_poly_deg = {};
quda::mgarray<double> mg_eig_amin = {};
quda::mgarray<double> mg_eig_amax = {};
quda::mgarray<bool> mg_eig_use_normop = {};
quda::mgarray<bool> mg_eig_use_dagger = {};
quda::mgarray<QudaEigSpectrumType> mg_eig_spectrum = {};
quda::mgarray<QudaEigType> mg_eig_type = {};
quda::mgarray<QudaPrecision> mg_eig_save_prec = {};

bool mg_eig_coarse_guess = false;
bool mg_eig_preserve_deflation = false;

double heatbath_beta_value = 6.2;
int heatbath_warmup_steps = 10;
int heatbath_num_steps = 10;
int heatbath_step_start = 0;
int heatbath_checkpoint = 5;
int heatbath_num_heatbath_per_step = 5;
int heatbath_num_overrelax_per_step = 5;
bool heatbath_coldstart = false;

int eofa_pm = 1;
double eofa_shift = -1.2345;
double eofa_mq1 = 1.0;
double eofa_mq2 = 0.085;
double eofa_mq3 = 1.0;

// Propagator options
quda::file_array<char[256]> prop_source_infile;
quda::file_array<char[256]> prop_source_outfile;
quda::file_array<char[256]> prop_sink_infile;
quda::file_array<char[256]> prop_sink_outfile;
quda::source_array<std::array<int, 4>> prop_source_position = {0, 0, 0, 0};

int prop_source_smear_steps = 0;
int prop_sink_smear_steps = 0;
double prop_source_smear_coeff = 2.0;
double prop_sink_smear_coeff = 2.0;
bool prop_read_sources = false;
int prop_n_sources = 1;
QudaPrecision prop_save_prec = QUDA_SINGLE_PRECISION;

// SU(3) smearing options
double stout_smear_rho = 0.1;
double stout_smear_epsilon = -0.25;
double ape_smear_rho = 0.6;
int gauge_smear_steps = 5;
double wflow_epsilon = 0.01;
int wflow_steps = 100;
QudaWFlowType wflow_type = QUDA_WFLOW_TYPE_WILSON;
int measurement_interval = 5;
QudaGaugeSmearType gauge_smear_type = QUDA_GAUGE_SMEAR_TYPE_STOUT;
<<<<<<< HEAD

QudaFermionSmearType prop_smear_type = QUDA_FERMION_SMEAR_TYPE_GAUSSIAN;

// contract options
QudaContractType contract_type = QUDA_CONTRACT_TYPE_DR_FT_T;
std::array<int,4> momentum = {0, 0, 0, 0};
char correlator_file_affix[256] = "";
char correlator_save_dir[256] = ".";
bool open_flavor = false;
=======
QudaFermionSmearType prop_smear_type = QUDA_FERMION_SMEAR_TYPE_GAUSSIAN;
>>>>>>> 1e2106aa

// contract options
QudaContractType contract_type = QUDA_CONTRACT_TYPE_DR_FT_T;
std::array<int,4> momentum = {0, 0, 0, 0};
char correlator_file_affix[256] = "";
char correlator_save_dir[256] = ".";
bool open_flavor = false;

// GF Options
int gf_gauge_dir = 4;
int gf_maxiter = 10000;
int gf_verbosity_interval = 100;
double gf_ovr_relaxation_boost = 1.5;
double gf_fft_alpha = 0.8;
int gf_reunit_interval = 10;
double gf_tolerance = 1e-6;
bool gf_theta_condition = false;
bool gf_fft_autotune = false;

std::array<int, 4> grid_partition = {1, 1, 1, 1};

namespace
{
  CLI::TransformPairs<QudaCABasis> ca_basis_map {{"power", QUDA_POWER_BASIS}, {"chebyshev", QUDA_CHEBYSHEV_BASIS}};

  CLI::TransformPairs<QudaContractType> contract_type_map {{"open", QUDA_CONTRACT_TYPE_OPEN},
                                                           {"open-sum-t", QUDA_CONTRACT_TYPE_OPEN_SUM_T},
                                                           {"open-sum-z", QUDA_CONTRACT_TYPE_OPEN_SUM_Z},
							   {"open-ft-t", QUDA_CONTRACT_TYPE_OPEN_FT_T},
                                                           {"open-ft-z", QUDA_CONTRACT_TYPE_OPEN_FT_Z},
                                                           {"dr", QUDA_CONTRACT_TYPE_DR},
							   {"dr-ft-t", QUDA_CONTRACT_TYPE_DR_FT_T},
                                                           {"dr-ft-z", QUDA_CONTRACT_TYPE_DR_FT_Z}

  };

  CLI::TransformPairs<QudaDslashType> dslash_type_map {{"wilson", QUDA_WILSON_DSLASH},
                                                       {"clover", QUDA_CLOVER_WILSON_DSLASH},
                                                       {"twisted-mass", QUDA_TWISTED_MASS_DSLASH},
                                                       {"twisted-clover", QUDA_TWISTED_CLOVER_DSLASH},
                                                       {"clover-hasenbusch-twist", QUDA_CLOVER_HASENBUSCH_TWIST_DSLASH},
                                                       {"staggered", QUDA_STAGGERED_DSLASH},
                                                       {"asqtad", QUDA_ASQTAD_DSLASH},
                                                       {"domain-wall", QUDA_DOMAIN_WALL_DSLASH},
                                                       {"domain-wall-4d", QUDA_DOMAIN_WALL_4D_DSLASH},
                                                       {"mobius", QUDA_MOBIUS_DWF_DSLASH},
                                                       {"mobius-eofa", QUDA_MOBIUS_DWF_EOFA_DSLASH},
                                                       {"laplace", QUDA_LAPLACE_DSLASH}};

  CLI::TransformPairs<QudaTwistFlavorType> twist_flavor_type_map {{"singlet", QUDA_TWIST_SINGLET},
                                                                  {"deg-doublet", QUDA_TWIST_DEG_DOUBLET},
                                                                  {"nondeg-doublet", QUDA_TWIST_NONDEG_DOUBLET},
                                                                  {"no", QUDA_TWIST_NO}};

  CLI::TransformPairs<QudaInverterType> inverter_type_map {{"invalid", QUDA_INVALID_INVERTER},
                                                           {"cg", QUDA_CG_INVERTER},
                                                           {"bicgstab", QUDA_BICGSTAB_INVERTER},
                                                           {"gcr", QUDA_GCR_INVERTER},
                                                           {"pcg", QUDA_PCG_INVERTER},
                                                           {"mpcg", QUDA_MPCG_INVERTER},
                                                           {"mpbicgstab", QUDA_MPBICGSTAB_INVERTER},
                                                           {"mr", QUDA_MR_INVERTER},
                                                           {"sd", QUDA_SD_INVERTER},
                                                           {"eigcg", QUDA_EIGCG_INVERTER},
                                                           {"inc-eigcg", QUDA_INC_EIGCG_INVERTER},
                                                           {"gmresdr", QUDA_GMRESDR_INVERTER},
                                                           {"gmresdr-proj", QUDA_GMRESDR_PROJ_INVERTER},
                                                           {"gmresdr-sh", QUDA_GMRESDR_SH_INVERTER},
                                                           {"fgmresdr", QUDA_FGMRESDR_INVERTER},
                                                           {"mg", QUDA_MG_INVERTER},
                                                           {"bicgstab-l", QUDA_BICGSTABL_INVERTER},
                                                           {"cgne", QUDA_CGNE_INVERTER},
                                                           {"cgnr", QUDA_CGNR_INVERTER},
                                                           {"cg3", QUDA_CG3_INVERTER},
                                                           {"cg3ne", QUDA_CG3NE_INVERTER},
                                                           {"cg3nr", QUDA_CG3NR_INVERTER},
                                                           {"ca-cg", QUDA_CA_CG_INVERTER},
                                                           {"ca-cgne", QUDA_CA_CGNE_INVERTER},
                                                           {"ca-cgnr", QUDA_CA_CGNR_INVERTER},
                                                           {"ca-gcr", QUDA_CA_GCR_INVERTER}};

  CLI::TransformPairs<QudaPrecision> precision_map {{"double", QUDA_DOUBLE_PRECISION},
                                                    {"single", QUDA_SINGLE_PRECISION},
                                                    {"half", QUDA_HALF_PRECISION},
                                                    {"quarter", QUDA_QUARTER_PRECISION}};

  CLI::TransformPairs<QudaSchwarzType> schwarz_type_map {{"invalid", QUDA_INVALID_SCHWARZ},
                                                         {"additive", QUDA_ADDITIVE_SCHWARZ},
                                                         {"multiplicative", QUDA_MULTIPLICATIVE_SCHWARZ}};

  CLI::TransformPairs<QudaSolutionType> solution_type_map {{"mat", QUDA_MAT_SOLUTION},
                                                           {"mat-dag-mat", QUDA_MATDAG_MAT_SOLUTION},
                                                           {"mat-pc", QUDA_MATPC_SOLUTION},
                                                           {"mat-pc-dag", QUDA_MATPC_DAG_SOLUTION},
                                                           {"mat-pc-dag-mat-pc", QUDA_MATPCDAG_MATPC_SOLUTION}};

  CLI::TransformPairs<QudaEigType> eig_type_map {{"trlm", QUDA_EIG_TR_LANCZOS},
                                                 {"blktrlm", QUDA_EIG_BLK_TR_LANCZOS},
						 {"trlm3D", QUDA_EIG_TR_LANCZOS_3D},
                                                 {"iram", QUDA_EIG_IR_ARNOLDI},
                                                 {"blkiram", QUDA_EIG_BLK_IR_ARNOLDI}};

  CLI::TransformPairs<QudaTransferType> transfer_type_map {{"aggregate", QUDA_TRANSFER_AGGREGATE},
                                                           {"kd-coarse", QUDA_TRANSFER_COARSE_KD},
                                                           {"kd-optimized", QUDA_TRANSFER_OPTIMIZED_KD}};

  CLI::TransformPairs<QudaTboundary> fermion_t_boundary_map {{"periodic", QUDA_PERIODIC_T},
                                                             {"anti-periodic", QUDA_ANTI_PERIODIC_T}};

  CLI::TransformPairs<QudaSolveType> solve_type_map {
    {"direct", QUDA_DIRECT_SOLVE},       {"direct-pc", QUDA_DIRECT_PC_SOLVE}, {"normop", QUDA_NORMOP_SOLVE},
    {"normop-pc", QUDA_NORMOP_PC_SOLVE}, {"normerr", QUDA_NORMERR_SOLVE},     {"normerr-pc", QUDA_NORMERR_PC_SOLVE}};

  CLI::TransformPairs<QudaFieldLocation> field_location_map {{"cpu", QUDA_CPU_FIELD_LOCATION},
                                                             {"host", QUDA_CPU_FIELD_LOCATION},
                                                             {"gpu", QUDA_CUDA_FIELD_LOCATION},
                                                             {"device", QUDA_CUDA_FIELD_LOCATION}};

  CLI::TransformPairs<QudaVerbosity> verbosity_map {
    {"silent", QUDA_SILENT}, {"summarize", QUDA_SUMMARIZE}, {"verbose", QUDA_VERBOSE}, {"debug", QUDA_DEBUG_VERBOSE}};

  CLI::TransformPairs<QudaMassNormalization> mass_normalization_map {{"kappa", QUDA_KAPPA_NORMALIZATION},
                                                                     {"mass", QUDA_MASS_NORMALIZATION},
                                                                     {"asym-mass", QUDA_ASYMMETRIC_MASS_NORMALIZATION}};

  CLI::TransformPairs<QudaMatPCType> matpc_type_map {{"even-even", QUDA_MATPC_EVEN_EVEN},
                                                     {"odd-odd", QUDA_MATPC_ODD_ODD},
                                                     {"even-even-asym", QUDA_MATPC_EVEN_EVEN_ASYMMETRIC},
                                                     {"odd-odd-asym", QUDA_MATPC_ODD_ODD_ASYMMETRIC}};

  CLI::TransformPairs<QudaReconstructType> reconstruct_type_map {{"18", QUDA_RECONSTRUCT_NO},
                                                                 {"13", QUDA_RECONSTRUCT_13},
                                                                 {"12", QUDA_RECONSTRUCT_12},
                                                                 {"9", QUDA_RECONSTRUCT_9},
                                                                 {"8", QUDA_RECONSTRUCT_8}};

  CLI::TransformPairs<QudaEigSpectrumType> eig_spectrum_map {
    {"SR", QUDA_SPECTRUM_SR_EIG}, {"LR", QUDA_SPECTRUM_LR_EIG}, {"SM", QUDA_SPECTRUM_SM_EIG},
    {"LM", QUDA_SPECTRUM_LM_EIG}, {"SI", QUDA_SPECTRUM_SI_EIG}, {"LI", QUDA_SPECTRUM_LI_EIG}};

  CLI::TransformPairs<QudaGaugeSmearType> gauge_smear_type_map {{"ape", QUDA_GAUGE_SMEAR_TYPE_APE},
                                                                {"stout", QUDA_GAUGE_SMEAR_TYPE_STOUT},
                                                                {"ovr-imp-stout", QUDA_GAUGE_SMEAR_TYPE_OVR_IMP_STOUT}};

  CLI::TransformPairs<QudaFermionSmearType> fermion_smear_type_map {{"gaussian", QUDA_FERMION_SMEAR_TYPE_GAUSSIAN},
                                                                    {"wuppertal", QUDA_FERMION_SMEAR_TYPE_WUPPERTAL}};

  CLI::TransformPairs<QudaGaugeSmearType> gauge_smear_type_map {{"ape", QUDA_GAUGE_SMEAR_TYPE_APE},
                                                                {"stout", QUDA_GAUGE_SMEAR_TYPE_STOUT},
                                                                {"ovr-imp-stout", QUDA_GAUGE_SMEAR_TYPE_OVR_IMP_STOUT}};

  CLI::TransformPairs<QudaFermionSmearType> fermion_smear_type_map {{"gaussian", QUDA_FERMION_SMEAR_TYPE_GAUSSIAN},
                                                                    {"wuppertal", QUDA_FERMION_SMEAR_TYPE_WUPPERTAL}};

  CLI::TransformPairs<QudaSetupType> setup_type_map {{"test", QUDA_TEST_VECTOR_SETUP}, {"null", QUDA_TEST_VECTOR_SETUP}};

  CLI::TransformPairs<QudaExtLibType> extlib_map {{"eigen", QUDA_EIGEN_EXTLIB}, {"magma", QUDA_MAGMA_EXTLIB}};

} // namespace

std::shared_ptr<QUDAApp> make_app(std::string app_description, std::string app_name)
{
  auto quda_app = std::make_shared<QUDAApp>(app_description, app_name);
  quda_app->option_defaults()->always_capture_default();

  quda_app->add_option("--alternative-reliable", alternative_reliable, "use alternative reliable updates");
  quda_app->add_option("--anisotropy", anisotropy, "Temporal anisotropy factor (default 1.0)");

  quda_app->add_option("--ca-basis-type", ca_basis, "The basis to use for CA-CG (default power)")
    ->transform(CLI::QUDACheckedTransformer(ca_basis_map));
  quda_app->add_option(
    "--cheby-basis-eig-max",
    ca_lambda_max, "Conservative estimate of largest eigenvalue for Chebyshev basis CA-CG (default is to guess with power iterations)");
  quda_app->add_option("--cheby-basis-eig-min", ca_lambda_min,
                       "Conservative estimate of smallest eigenvalue for Chebyshev basis CA-CG (default 0)");
  quda_app->add_option("--clover-csw", clover_csw, "Clover Csw coefficient 1.0")->capture_default_str();
<<<<<<< HEAD
  
  quda_app->add_option("--clover-coeff", clover_coeff, "The overall clover coefficient, kappa * Csw. (default 0. Will be inferred from clover-csw and kappa. "
		       "If the user populates this value with anything other than 0.0, the passed value will override the inferred value)")->capture_default_str();
  
=======
  quda_app
    ->add_option("--clover-coeff", clover_coeff,
                 "The overall clover coefficient, kappa * Csw. (default 0.0. Will be inferred from clover-csw (default "
                 "1.0) and kappa. "
                 "If the user populates this value with anything other than 0.0, the passed value will override the "
                 "inferred value)")
    ->capture_default_str();

>>>>>>> 1e2106aa
  quda_app->add_option("--compute-clover", compute_clover,
                       "Compute the clover field or use random numbers (default false)");
  quda_app->add_option("--compute-clover-trlog", compute_clover_trlog,
                       "Compute the clover inverse trace log to check for singularity (default false)");
  quda_app->add_option("--compute-fat-long", compute_fatlong,
                       "Compute the fat/long field or use random numbers (default false)");
  quda_app
    ->add_option("--contraction-type", contract_type,
                 "Whether to leave spin elemental open, or use a gamma basis and contract on "
                 "spin (default open)")
    ->transform(CLI::QUDACheckedTransformer(contract_type_map));

<<<<<<< HEAD
  quda_app
    ->add_option("--blas-data-type", blas_data_type,
                 "Whether to use single(S), double(D), and/or complex(C/Z) data types (default C)")
    ->transform(CLI::QUDACheckedTransformer(blas_dt_map));

  quda_app
    ->add_option("--blas-data-order", blas_data_order, "Whether data is in row major or column major order (default row)")
    ->transform(CLI::QUDACheckedTransformer(blas_data_order_map));

  quda_app
    ->add_option(
      "--blas-trans-a", blas_trans_a,
      "Whether to leave the A GEMM matrix as is (N), to transpose (T) or transpose conjugate (C) (default N) ")
    ->transform(CLI::QUDACheckedTransformer(blas_op_map));

  quda_app
    ->add_option(
      "--blas-trans-b", blas_trans_b,
      "Whether to leave the B GEMM matrix as is (N), to transpose (T) or transpose conjugate (C) (default N) ")
    ->transform(CLI::QUDACheckedTransformer(blas_op_map));

  quda_app->add_option("--blas-alpha", blas_alpha_re_im, "Set the complex value of alpha for GEMM (default {1.0,0.0}")
    ->expected(2);

  quda_app->add_option("--blas-beta", blas_beta_re_im, "Set the complex value of beta for GEMM (default {1.0,0.0}")
    ->expected(2);

  quda_app
    ->add_option("--blas-mnk", blas_mnk, "Set the dimensions of the A, B, and C matrices GEMM (default 128 128 128)")
    ->expected(3);

  quda_app
    ->add_option("--blas-leading-dims", blas_leading_dims,
                 "Set the leading dimensions A, B, and C matrices GEMM (default 128 128 128) ")
    ->expected(3);

  quda_app->add_option("--blas-offsets", blas_offsets, "Set the offsets for matrices A, B, and C (default 0 0 0)")
    ->expected(3);

  quda_app->add_option("--blas-strides", blas_strides, "Set the strides for matrices A, B, and C (default 1 1 1)")
    ->expected(3);

  quda_app->add_option("--blas-batch", blas_batch, "Set the number of batches for GEMM (default 16)");


=======
>>>>>>> 1e2106aa
  quda_app->add_flag("--dagger", dagger, "Set the dagger to 1 (default 0)");
  quda_app->add_option("--device", device_ordinal, "Set the CUDA device to use (default 0, single GPU only)")
    ->check(CLI::Range(0, 16));

  quda_app->add_option("--dslash-type", dslash_type, "Set the dslash type")
    ->transform(CLI::QUDACheckedTransformer(dslash_type_map));

  quda_app->add_option("--epsilon", epsilon, "Twisted-Mass flavor twist of Dirac operator (default 0.01)");
  quda_app->add_option("--epsilon-naik", eps_naik, "Epsilon factor on Naik term (default 0.0, suggested non-zero -0.1)");

  quda_app
    ->add_option("--flavor", twist_flavor,
                 "Set the twisted mass flavor type (singlet (default), deg-doublet, nondeg-doublet)")
    ->transform(CLI::QUDACheckedTransformer(twist_flavor_type_map));
  ;
  quda_app->add_option("--gaussian-sigma", gaussian_sigma,
                       "Width of the Gaussian noise used for random gauge field contruction (default 0.2)");

  quda_app->add_option("--inv-type", inv_type, "The type of solver to use (default cg)")
    ->transform(CLI::QUDACheckedTransformer(inverter_type_map));
  quda_app->add_option("--inv-deflate", inv_deflate, "Deflate the inverter using the eigensolver");
  quda_app->add_option("--inv-multigrid", inv_multigrid, "Precondition the inverter using multigrid");
  quda_app->add_option("--kappa", kappa, "Kappa of Dirac operator (default 0.12195122... [equiv to mass])");
  quda_app->add_option(
    "--laplace3D", laplace3D,
    "Restrict laplace operator to omit the t dimension (n=3), or include all dims (n=4) (default 4)");
  quda_app->add_option("--load-gauge", latfile, "Load gauge field \" file \" for the test (requires QIO)");
  quda_app->add_option("--Lsdim", Lsdim, "Set Ls dimension size(default 16)");
  quda_app->add_option("--mass", mass, "Mass of Dirac operator (default 0.1)");

  quda_app->add_option("--mass-normalization", normalization, "Mass normalization (kappa (default) / mass / asym-mass)")
    ->transform(CLI::QUDACheckedTransformer(mass_normalization_map));

  quda_app
    ->add_option("--matpc", matpc_type, "Matrix preconditioning type (even-even, odd-odd, even-even-asym, odd-odd-asym)")
    ->transform(CLI::QUDACheckedTransformer(matpc_type_map));
  quda_app->add_option("--msrc", Msrc,
                       "Used for testing non-square block blas routines where nsrc defines the other dimension");
  quda_app->add_option("--mu", mu, "Twisted-Mass chiral twist of Dirac operator (default 0.1)");
  quda_app->add_option("--m5", m5, "Mass of shift of five-dimensional Dirac operators (default -1.5)");
  quda_app->add_option("--b5", b5, "Mobius b5 parameter (default 1.5)");
  quda_app->add_option("--c5", c5, "Mobius c5 parameter (default 0.5)");
  quda_app->add_option(
    "--multishift", multishift,
    "Whether to do a multi-shift solver test or not. Default is 1 (single mass)"
    "If a value N > 1 is passed, heavier masses will be constructed and the multi-shift solver will be called");
  quda_app->add_option("--ngcrkrylov", gcrNkrylov,
                       "The number of inner iterations to use for GCR, BiCGstab-l, CA-CG (default 10)");
  quda_app->add_option("--niter", niter, "The number of iterations to perform (default 100)");
  quda_app->add_option("--native-blas-lapack", native_blas_lapack,
                       "Use the native or generic BLAS LAPACK implementation (default true)");
  quda_app->add_option("--maxiter-precondition", maxiter_precondition,
                       "The number of iterations to perform for any preconditioner (default 10)");
  quda_app->add_option("--nsrc", Nsrc,
                       "How many spinors to apply the dslash to simultaneusly (experimental for staggered only)");

  quda_app->add_option("--pipeline", pipeline,
                       "The pipeline length for fused operations in GCR, BiCGstab-l (default 0, no pipelining)");

  // precision options

  CLI::QUDACheckedTransformer prec_transform(precision_map);
  quda_app->add_option("--prec", prec, "Precision in GPU")->transform(prec_transform);
  quda_app->add_option("--prec-precondition", prec_precondition, "Preconditioner precision in GPU")->transform(prec_transform);

  quda_app->add_option("--prec-eigensolver", prec_eigensolver, "Eigensolver precision in GPU")->transform(prec_transform);

  quda_app->add_option("--prec-refine", prec_refinement_sloppy, "Sloppy precision for refinement in GPU")
    ->transform(prec_transform);

  quda_app->add_option("--prec-ritz", prec_ritz, "Eigenvector precision in GPU")->transform(prec_transform);

  quda_app->add_option("--prec-sloppy", prec_sloppy, "Sloppy precision in GPU")->transform(prec_transform);

  quda_app->add_option("--prec-null", prec_null, "Precison TODO")->transform(prec_transform);

  quda_app->add_option("--precon-type", precon_type, "The type of solver to use (default none (=unspecified)).")
    ->transform(CLI::QUDACheckedTransformer(inverter_type_map));
  quda_app
    ->add_option("--precon-schwarz-type", precon_schwarz_type,
                 "The type of Schwarz preconditioning to use (default=invalid)")
    ->transform(CLI::QUDACheckedTransformer(schwarz_type_map));
  quda_app->add_option("--precon-schwarz-cycle", precon_schwarz_cycle,
                       "The number of Schwarz cycles to apply per smoother application (default=1)");

  CLI::TransformPairs<int> rank_order_map {{"col", 0}, {"row", 1}};
  quda_app
    ->add_option("--rank-order", rank_order,
                 "Set the [t][z][y][x] rank order as either column major (t fastest, default) or row major (x fastest)")
    ->transform(CLI::QUDACheckedTransformer(rank_order_map));

  quda_app->add_option("--recon", link_recon, "Link reconstruction type")
    ->transform(CLI::QUDACheckedTransformer(reconstruct_type_map));
  quda_app->add_option("--recon-precondition", link_recon_precondition, "Preconditioner link reconstruction type")
    ->transform(CLI::QUDACheckedTransformer(reconstruct_type_map));
  quda_app->add_option("--recon-eigensolver", link_recon_eigensolver, "Eigensolver link reconstruction type")
    ->transform(CLI::QUDACheckedTransformer(reconstruct_type_map));
  quda_app->add_option("--recon-sloppy", link_recon_sloppy, "Sloppy link reconstruction type")
    ->transform(CLI::QUDACheckedTransformer(reconstruct_type_map));

  quda_app->add_option("--reliable-delta", reliable_delta, "Set reliable update delta factor");
  quda_app->add_option("--save-gauge", gauge_outfile,
                       "Save gauge field \" file \" for the test (requires QIO)");

  quda_app->add_option("--solution-pipeline", solution_accumulator_pipeline,
                       "The pipeline length for fused solution accumulation (default 0, no pipelining)");

  quda_app
    ->add_option(
      "--solution-type", solution_type,
      "The solution we desire (mat (default), mat-dag-mat, mat-pc, mat-pc-dag-mat-pc (default for multi-shift))")
    ->transform(CLI::QUDACheckedTransformer(solution_type_map));

  quda_app
    ->add_option("--fermion-t-boundary", fermion_t_boundary,
                 "The fermoinic temporal boundary conditions (anti-periodic (default), periodic")
    ->transform(CLI::QUDACheckedTransformer(fermion_t_boundary_map));

  quda_app
    ->add_option("--solve-type", solve_type,
                 "The type of solve to do (direct, direct-pc, normop, normop-pc, normerr, normerr-pc)")
    ->transform(CLI::QUDACheckedTransformer(solve_type_map));
  quda_app
    ->add_option("--solver-ext-lib-type", solver_ext_lib, "Set external library for the solvers  (default Eigen library)")
    ->transform(CLI::QUDACheckedTransformer(extlib_map));

  quda_app->add_option("--tadpole-coeff", tadpole_factor,
                       "Tadpole coefficient for HISQ fermions (default 1.0, recommended [Plaq]^1/4)");

  quda_app->add_option("--tol", tol, "Set L2 residual tolerance");
  quda_app->add_option("--tolhq", tol_hq, "Set heavy-quark residual tolerance");
  quda_app->add_option("--tol-precondition", tol_precondition, "Set L2 residual tolerance for preconditioner");
  quda_app->add_option(
    "--unit-gauge", unit_gauge,
    "Generate a unit valued gauge field in the tests. If false, a random gauge is generated (default false)");

  quda_app->add_option("--verbosity", verbosity, "The the verbosity on the top level of QUDA( default summarize)")
    ->transform(CLI::QUDACheckedTransformer(verbosity_map));
  quda_app->add_option("--verify", verify_results, "Verify the GPU results using CPU results (default true)");

  // lattice dimensions
  auto dimopt = quda_app->add_option("--dim", dim, "Set space-time dimension (X Y Z T)")->check(CLI::Range(1, 512));
  auto sdimopt = quda_app
                   ->add_option(
                     "--sdim",
                     [](CLI::results_t res) {
                       return CLI::detail::lexical_cast(res[0], xdim) && CLI::detail::lexical_cast(res[0], ydim)
                         && CLI::detail::lexical_cast(res[0], zdim);
                     },
                     "Set space dimension(X/Y/Z) size")
                   ->type_name("INT")
                   ->check(CLI::Range(1, 512));

  quda_app->add_option("--xdim", xdim, "Set X dimension size(default 24)")
    ->check(CLI::Range(1, 512))
    ->excludes(dimopt)
    ->excludes(sdimopt);
  quda_app->add_option("--ydim", ydim, "Set X dimension size(default 24)")
    ->check(CLI::Range(1, 512))
    ->excludes(dimopt)
    ->excludes(sdimopt);
  quda_app->add_option("--zdim", zdim, "Set X dimension size(default 24)")
    ->check(CLI::Range(1, 512))
    ->excludes(dimopt)
    ->excludes(sdimopt);
  quda_app->add_option("--tdim", tdim, "Set T dimension size(default 24)")->check(CLI::Range(1, 512))->excludes(dimopt);

  // multi-gpu partitioning

  quda_app->add_option(
    "--partition",
    [](CLI::results_t res) {
      int p;
      auto retval = CLI::detail::lexical_cast(res[0], p);
      for (int j = 0; j < 4; j++) {
        if (p & (1 << j)) { dim_partitioned[j] = 1; }
      }
      return retval;
    },
    "Set the communication topology (X=1, Y=2, Z=4, T=8, and combinations of these)");

  auto gridsizeopt
    = quda_app
        ->add_option("--gridsize", gridsize_from_cmdline, "Set the grid size in all four dimension (default 1 1 1 1)")
        ->expected(4);
  quda_app->add_option("--xgridsize", grid_x, "Set grid size in X dimension (default 1)")->excludes(gridsizeopt);
  quda_app->add_option("--ygridsize", grid_y, "Set grid size in Y dimension (default 1)")->excludes(gridsizeopt);
  quda_app->add_option("--zgridsize", grid_z, "Set grid size in Z dimension (default 1)")->excludes(gridsizeopt);
  quda_app->add_option("--tgridsize", grid_t, "Set grid size in T dimension (default 1)")->excludes(gridsizeopt);

  quda_app->add_option("--mobius-fused-kernel", use_mobius_fused_kernel, "Use fused kernels for Mobius, default true");
  return quda_app;
}

void add_eigen_option_group(std::shared_ptr<QUDAApp> quda_app)
{

  CLI::QUDACheckedTransformer prec_transform(precision_map);
  // Option group for Eigensolver related options
  auto opgroup = quda_app->add_option_group("Eigensolver", "Options controlling eigensolver");

  opgroup->add_option("--eig-amax", eig_amax, "The maximum in the polynomial acceleration")->check(CLI::PositiveNumber);
  opgroup->add_option("--eig-amin", eig_amin, "The minimum in the polynomial acceleration")->check(CLI::PositiveNumber);

  opgroup->add_option("--eig-ARPACK-logfile", eig_arpack_logfile, "The filename storing the log from arpack");
  opgroup->add_option("--eig-arpack-check", eig_arpack_check,
                      "Cross check the device data against ARPACK (requires ARPACK, default false)");
  opgroup->add_option("--eig-use-eigen-qr", eig_use_eigen_qr,
                      "Use Eigen to eigensolve the upper Hessenberg in IRAM, else use QUDA's QR code. (default true)");
  opgroup->add_option("--eig-compute-svd", eig_compute_svd,
                      "Solve the MdagM problem, use to compute SVD of M (default false)");

  opgroup->add_option("--eig-compute-gamma5", eig_compute_gamma5,
                      "Solve the gamma5 OP problem. Solve for OP then multiply by gamma_5 (default false)");

  opgroup->add_option("--eig-max-restarts", eig_max_restarts, "Perform n iterations of the restart in the eigensolver");
  opgroup->add_option("--eig-block-size", eig_block_size, "The block size to use in the block variant eigensolver");
  opgroup->add_option(
    "--eig-n-ev-deflate", eig_n_ev_deflate,
    "The number of converged eigenpairs that will be used in the deflation routines (default eig_n_conv)");
  opgroup->add_option("--eig-n-conv", eig_n_conv, "The number of converged eigenvalues requested (default eig_n_ev)");
  opgroup->add_option("--eig-n-ev", eig_n_ev, "The size of eigenvector search space in the eigensolver");
  opgroup->add_option("--eig-n-kr", eig_n_kr, "The size of the Krylov subspace to use in the eigensolver");
  opgroup->add_option("--eig-batched-rotate", eig_batched_rotate,
                      "The maximum number of extra eigenvectors the solver may allocate to perform a Ritz rotation.");
  opgroup->add_option("--eig-poly-deg", eig_poly_deg, "The degree of the Chebyshev polynomial (default 100)");
  opgroup->add_option(
    "--eig-require-convergence",
    eig_require_convergence, "If true, the solver will error out if convergence is not attained. If false, a warning will be given (default true)");
  opgroup->add_option("--eig-save-vec", eig_vec_outfile, "Save eigenvectors to <file> (requires QIO)");
  opgroup->add_option("--eig-load-vec", eig_vec_infile, "Load eigenvectors to <file> (requires QIO)")
    ->check(CLI::ExistingFile);
  opgroup
    ->add_option("--eig-save-prec", eig_save_prec,
                 "If saving eigenvectors, use this precision to save. No-op if eig-save-prec is greater than or equal "
                 "to precision of eigensolver (default = double)")
    ->transform(prec_transform);

  opgroup->add_option(
    "--eig-io-parity-inflate", eig_io_parity_inflate,
    "Whether to inflate single-parity eigenvectors onto dual parity full fields for file I/O (default = false)");

  opgroup
    ->add_option("--eig-spectrum", eig_spectrum,
                 "The spectrum part to be calulated. S=smallest L=largest R=real M=modulus I=imaginary")
    ->transform(CLI::QUDACheckedTransformer(eig_spectrum_map));
  opgroup->add_option("--eig-tol", eig_tol, "The tolerance to use in the eigensolver (default 1e-6)");
  opgroup->add_option("--eig-qr-tol", eig_qr_tol, "The tolerance to use in the qr (default 1e-11)");

  opgroup->add_option("--eig-type", eig_type, "The type of eigensolver to use (default trlm)")
    ->transform(CLI::QUDACheckedTransformer(eig_type_map));

  opgroup->add_option("--eig-use-dagger", eig_use_dagger,
                      "Solve the Mdag  problem instead of M (MMdag if eig-use-normop == true) (default false)");
  opgroup->add_option("--eig-use-normop", eig_use_normop,
                      "Solve the MdagM problem instead of M (MMdag if eig-use-dagger == true) (default false)");
  opgroup->add_option("--eig-use-poly-acc", eig_use_poly_acc, "Use Chebyshev polynomial acceleration in the eigensolver");
}

void add_deflation_option_group(std::shared_ptr<QUDAApp> quda_app)
{
  auto opgroup = quda_app->add_option_group("Deflation", "Options controlling deflation");

  opgroup
    ->add_option("--df-deflation-grid", deflation_grid,
                 "Set maximum number of cycles needed to compute eigenvectors(default 1)")
    ->check(CLI::PositiveNumber);
  opgroup
    ->add_option(
      "--df-eigcg-max-restarts",
      eigcg_max_restarts, "Set how many iterative refinement cycles will be solved with eigCG within a single physical right hand site solve (default 4)")
    ->check(CLI::PositiveNumber);
  ;
  opgroup->add_option("--df-ext-lib-type", deflation_ext_lib,
                      "Set external library for the deflation methods  (default Eigen library)");
  opgroup->add_option("--df-location-ritz", location_ritz,
                      "Set memory location for the ritz vectors  (default cuda memory location)");
  opgroup->add_option("--df-max-restart-num", max_restart_num,
                      "Set maximum number of the initCG restarts in the deflation stage (default 3)");
  opgroup->add_option("--df-max-search-dim", max_search_dim, "Set the size of eigenvector search space (default 64)");
  opgroup->add_option("--df-mem-type-ritz", mem_type_ritz,
                      "Set memory type for the ritz vectors  (default device memory type)");
  opgroup->add_option("--df-n-ev", n_ev, "Set number of eigenvectors computed within a single solve cycle (default 8)");
  opgroup->add_option("--df-tol-eigenval", eigenval_tol, "Set maximum eigenvalue residual norm (default 1e-1)");
  opgroup->add_option("--df-tol-inc", inc_tol,
                      "Set tolerance for the subsequent restarts in the initCG solver  (default 1e-2)");
  opgroup->add_option("--df-tol-restart", tol_restart,
                      "Set tolerance for the first restart in the initCG solver(default 5e-5)");
}

void add_multigrid_option_group(std::shared_ptr<QUDAApp> quda_app)
{
  auto opgroup = quda_app->add_option_group("MultiGrid", "Options controlling multigrid");

  // MWTODO: clean this up - code duplication

  auto solve_type_transform = CLI::QUDACheckedTransformer(solve_type_map);

  CLI::QUDACheckedTransformer prec_transform(precision_map);
  // TODO
  quda_app->add_mgoption(
    opgroup, "--mg-block-size", geo_block_size, CLI::Validator(),
    "Set the geometric block size for the each multigrid levels transfer operator (default 4 4 4 4)");
  quda_app->add_mgoption(opgroup, "--mg-coarse-solve-type", coarse_solve_type, solve_type_transform,
                         "The type of solve to do on each level (direct, direct-pc) (default = solve_type)");

  auto solver_trans = CLI::QUDACheckedTransformer(inverter_type_map);
  quda_app->add_mgoption(opgroup, "--mg-coarse-solver", coarse_solver, solver_trans,
                         "The solver to wrap the V cycle on each level (default gcr, only for levels 1+)");

  quda_app->add_mgoption(opgroup, "--mg-coarse-solver-ca-basis-size", coarse_solver_ca_basis_size, CLI::PositiveNumber,
                         "The basis size to use for CA-CG setup of multigrid (default 4)");

  quda_app->add_mgoption(opgroup, "--mg-coarse-solver-ca-basis-type", coarse_solver_ca_basis,
                         CLI::QUDACheckedTransformer(ca_basis_map),
                         "The basis to use for CA-CG setup of multigrid(default power)");
  quda_app->add_mgoption(opgroup, "--mg-coarse-solver-cheby-basis-eig-max", coarse_solver_ca_lambda_max,
                         CLI::PositiveNumber,
                         "Conservative estimate of largest eigenvalue for Chebyshev basis CA-CG in setup of multigrid "
                         "(default is to guess with power iterations)");
  quda_app->add_mgoption(
    opgroup, "--mg-coarse-solver-cheby-basis-eig-min", coarse_solver_ca_lambda_min, CLI::PositiveNumber,
    "Conservative estimate of smallest eigenvalue for Chebyshev basis CA-CG in setup of multigrid (default 0)");
  quda_app->add_mgoption(opgroup, "--mg-coarse-solver-maxiter", coarse_solver_maxiter, CLI::PositiveNumber,
                         "The coarse solver maxiter for each level (default 100)");
  quda_app->add_mgoption(opgroup, "--mg-coarse-solver-tol", coarse_solver_tol, CLI::PositiveNumber,
                         "The coarse solver tolerance for each level (default 0.25, only for levels 1+)");
  quda_app->add_mgoption(opgroup, "--mg-eig", mg_eig, CLI::Validator(),
                         "Use the eigensolver on this level (default false)");
  quda_app->add_mgoption(opgroup, "--mg-eig-amax", mg_eig_amax, CLI::PositiveNumber,
                         "The maximum in the polynomial acceleration (default 4.0)");
  quda_app->add_mgoption(opgroup, "--mg-eig-amin", mg_eig_amin, CLI::PositiveNumber,
                         "The minimum in the polynomial acceleration (default 0.1)");
  quda_app->add_mgoption(
    opgroup, "--mg-eig-check-interval", mg_eig_check_interval, CLI::Validator(),
    "Perform a convergence check every nth restart/iteration (only used in Implicit Restart types)");
  quda_app->add_option("--mg-eig-coarse-guess", mg_eig_coarse_guess,
                       "If deflating on the coarse grid, optionally use an initial guess (default = false)");
  quda_app->add_option("--mg-eig-preserve-deflation", mg_eig_preserve_deflation,
                       "If the multigrid operator is updated, preserve generated deflation space (default = false)");
  quda_app->add_mgoption(opgroup, "--mg-eig-max-restarts", mg_eig_max_restarts, CLI::PositiveNumber,
                         "Perform a maximun of n restarts in eigensolver (default 100)");
  quda_app->add_mgoption(
    opgroup, "--mg-eig-use-eigen-qr", mg_eig_use_eigen_qr, CLI::Validator(),
    "Use Eigen to eigensolve the upper Hessenberg in IRAM, else use QUDA's QR code. (default true)");
  quda_app->add_mgoption(opgroup, "--mg-eig-block-size", mg_eig_block_size, CLI::Validator(),
                         "The block size to use in the block variant eigensolver");
  quda_app->add_mgoption(opgroup, "--mg-eig-n-ev", mg_eig_n_ev, CLI::Validator(),
                         "The size of eigenvector search space in the eigensolver");
  quda_app->add_mgoption(opgroup, "--mg-eig-n-kr", mg_eig_n_kr, CLI::Validator(),
                         "The size of the Krylov subspace to use in the eigensolver");
  quda_app->add_mgoption(opgroup, "--mg-eig-n-ev-deflate", mg_eig_n_ev_deflate, CLI::Validator(),
                         "The number of converged eigenpairs that will be used in the deflation routines");
  quda_app->add_mgoption(
    opgroup, "--mg-eig-batched-rotate", mg_eig_batched_rotate, CLI::Validator(),
    "The maximum number of extra eigenvectors the solver may allocate to perform a Ritz rotation.");
  quda_app->add_mgoption(opgroup, "--mg-eig-poly-deg", mg_eig_poly_deg, CLI::PositiveNumber,
                         "Set the degree of the Chebyshev polynomial (default 100)");
  quda_app->add_mgoption(
    opgroup, "--mg-eig-require-convergence", mg_eig_require_convergence,
    CLI::Validator(), "If true, the solver will error out if convergence is not attained. If false, a warning will be given (default true)");

  quda_app->add_mgoption(
    opgroup, "--mg-eig-spectrum", mg_eig_spectrum, CLI::QUDACheckedTransformer(eig_spectrum_map),
    "The spectrum part to be calulated. S=smallest L=largest R=real M=modulus I=imaginary (default SR)");
  quda_app->add_mgoption(opgroup, "--mg-eig-tol", mg_eig_tol, CLI::PositiveNumber,
                         "The tolerance to use in the eigensolver (default 1e-6)");
  quda_app->add_mgoption(opgroup, "--mg-eig-qr-tol", mg_eig_qr_tol, CLI::PositiveNumber,
                         "The tolerance to use in the QR (default 1e-11)");

  quda_app->add_mgoption(opgroup, "--mg-eig-type", mg_eig_type, CLI::QUDACheckedTransformer(eig_type_map),
                         "The type of eigensolver to use (default trlm)");
  quda_app->add_mgoption(opgroup, "--mg-eig-use-dagger", mg_eig_use_dagger, CLI::Validator(),
                         "Solve the MMdag problem instead of M (MMdag if eig-use-normop == true) (default false)");
  quda_app->add_mgoption(opgroup, "--mg-eig-use-normop", mg_eig_use_normop, CLI::Validator(),
                         "Solve the MdagM problem instead of M (MMdag if eig-use-dagger == true) (default false)");
  quda_app->add_mgoption(opgroup, "--mg-eig-use-poly-acc", mg_eig_use_poly_acc, CLI::Validator(),
                         "Use Chebyshev polynomial acceleration in the eigensolver (default true)");
  opgroup->add_option(
    "--mg-generate-all-levels",
    generate_all_levels, "true=generate null-space on all levels, false=generate on level 0 and create other levels from that (default true)");
  opgroup->add_option("--mg-evolve-thin-updates", mg_evolve_thin_updates,
                      "Utilize thin updates for multigrid evolution tests (default false)");
  opgroup->add_option("--mg-generate-nullspace", generate_nullspace,
                      "Generate the null-space vector dynamically (default true, if set false and mg-load-vec isn't "
                      "set, creates free-field null vectors)");
  opgroup->add_option("--mg-levels", mg_levels, "The number of multigrid levels to do (default 2)");

  // TODO
  quda_app->add_mgoption(opgroup, "--mg-load-vec", mg_vec_infile, CLI::Validator(),
                         "Load the vectors <file> for the multigrid_test (requires QIO)");
  quda_app->add_mgoption(opgroup, "--mg-save-vec", mg_vec_outfile, CLI::Validator(),
                         "Save the generated null-space vectors <file> from the multigrid_test (requires QIO)");

  quda_app
    ->add_mgoption("--mg-eig-save-prec", mg_eig_save_prec, CLI::Validator(),
                   "If saving eigenvectors, use this precision to save. No-op if mg-eig-save-prec is greater than or "
                   "equal to precision of eigensolver (default = double)")
    ->transform(prec_transform);

  opgroup->add_option(
    "--mg-low-mode-check", low_mode_check,
    "Measure how well the null vector subspace overlaps with the low eigenmode subspace (default false)");
  quda_app->add_mgoption(opgroup, "--mg-mu-factor", mu_factor, CLI::Validator(),
                         "Set the multiplicative factor for the twisted mass mu parameter on each level (default 1)");
  quda_app->add_mgoption(opgroup, "--mg-n-block-ortho", n_block_ortho, CLI::PositiveNumber,
                         "The number of times to run Gram-Schmidt during block orthonormalization (default 1)");
  quda_app->add_mgoption(
    opgroup, "--mg-block-ortho-two-pass", block_ortho_two_pass, CLI::Validator(),
    "Whether to use a two block-orthogonalization when using fixed-point null space vectors (default true)");
  quda_app->add_mgoption(opgroup, "--mg-nu-post", nu_post, CLI::PositiveNumber,
                         "The number of post-smoother applications to do at a given multigrid level (default 2)");
  quda_app->add_mgoption(opgroup, "--mg-nu-pre", nu_pre, CLI::PositiveNumber,
                         "The number of pre-smoother applications to do at a given multigrid level (default 2)");
  quda_app->add_mgoption(opgroup, "--mg-nvec", nvec, CLI::PositiveNumber,
                         "Number of null-space vectors to define the multigrid transfer operator on a given level");
  opgroup->add_option("--mg-oblique-proj-check", oblique_proj_check,
                      "Measure how well the null vector subspace adjusts the low eigenmode subspace (default false)");
  opgroup->add_option("--mg-omega", omega,
                      "The over/under relaxation factor for the smoother of multigrid (default 0.85)");
  opgroup->add_option("--mg-post-orth", post_orthonormalize,
                      "If orthonormalize the vector after inverting in the setup of multigrid (default true)");
  opgroup->add_option("--mg-pre-orth", pre_orthonormalize,
                      "If orthonormalize the vector before inverting in the setup of multigrid (default false)");

  quda_app
    ->add_mgoption(opgroup, "--mg-schwarz-type", mg_schwarz_type, CLI::Validator(),
                   "The type of preconditioning to use (requires MR smoother and GCR setup solver) (default=invalid)")
    ->transform(CLI::QUDACheckedTransformer(schwarz_type_map));
  quda_app->add_mgoption(opgroup, "--mg-schwarz-cycle", mg_schwarz_cycle, CLI::PositiveNumber,
                         "The number of Schwarz cycles to apply per smoother application (default=1)");
  quda_app->add_mgoption(opgroup, "--mg-setup-ca-basis-size", setup_ca_basis_size, CLI::PositiveNumber,
                         "The basis size to use for CA-CG setup of multigrid (default 4)");
  quda_app->add_mgoption(opgroup, "--mg-setup-ca-basis-type", setup_ca_basis, CLI::QUDACheckedTransformer(ca_basis_map),
                         "The basis to use for CA-CG setup of multigrid(default power)");
  quda_app->add_mgoption(opgroup, "--mg-setup-cheby-basis-eig-max", setup_ca_lambda_max, CLI::PositiveNumber,
                         "Conservative estimate of largest eigenvalue for Chebyshev basis CA-CG in setup of multigrid "
                         "(default is to guess with power iterations)");
  quda_app->add_mgoption(
    opgroup, "--mg-setup-cheby-basis-eig-min", setup_ca_lambda_min, CLI::PositiveNumber,
    "Conservative estimate of smallest eigenvalue for Chebyshev basis CA-CG in setup of multigrid (default 0)");
  quda_app->add_mgoption(opgroup, "--mg-setup-inv", setup_inv, solver_trans,
                         "The inverter to use for the setup of multigrid (default bicgstab)");
  quda_app->add_mgoption(opgroup, "--mg-setup-iters", num_setup_iter, CLI::PositiveNumber,
                         "The number of setup iterations to use for the multigrid (default 1)");

  quda_app->add_mgoption(opgroup, "--mg-setup-location", setup_location, CLI::QUDACheckedTransformer(field_location_map),
                         "The location where the multigrid setup will be computed (default cuda)");
  quda_app->add_mgoption(
    opgroup, "--mg-setup-maxiter", setup_maxiter, CLI::Validator(),
    "The maximum number of solver iterations to use when relaxing on a null space vector (default 500)");
  quda_app->add_mgoption(
    opgroup, "--mg-setup-maxiter-refresh", setup_maxiter_refresh, CLI::Validator(),
    "The maximum number of solver iterations to use when refreshing the pre-existing null space vectors (default 100)");
  quda_app->add_mgoption(opgroup, "--mg-setup-tol", setup_tol, CLI::Validator(),
                         "The tolerance to use for the setup of multigrid (default 5e-6)");

  opgroup->add_option("--mg-setup-type", setup_type, "The type of setup to use for the multigrid (default null)")
    ->transform(CLI::QUDACheckedTransformer(setup_type_map));

  // FIXME: default should become kd-optimized
  opgroup
    ->add_option(
      "--mg-staggered-coarsen-type",
      staggered_transfer_type, "The type of coarsening to use for the top level staggered operator (aggregate, kd-coarse (default), kd-optimized)")
    ->transform(CLI::QUDACheckedTransformer(transfer_type_map));

  quda_app->add_mgoption(opgroup, "--mg-smoother", smoother_type, solver_trans,
                         "The smoother to use for multigrid (default mr)");

  opgroup
    ->add_option("--mg-smoother-halo-prec", smoother_halo_prec,
                 "The smoother halo precision (applies to all levels - defaults to null_precision)")
    ->transform(prec_transform);

  quda_app->add_mgoption(opgroup, "--mg-smoother-solve-type", smoother_solve_type, solve_type_transform,
                         "The type of solve to do in smoother (direct, direct-pc (default) )");
  quda_app->add_mgoption(opgroup, "--mg-smoother-tol", smoother_tol, CLI::Validator(),
                         "The smoother tolerance to use for each multigrid (default 0.25)");
  quda_app->add_mgoption(opgroup, "--mg-solve-location", solver_location, CLI::QUDACheckedTransformer(field_location_map),
                         "The location where the multigrid solver will run (default cuda)");

  quda_app->add_mgoption(opgroup, "--mg-verbosity", mg_verbosity, CLI::QUDACheckedTransformer(verbosity_map),
                         "The verbosity to use on each level of the multigrid (default summarize)");

  opgroup->add_option(
    "--mg-use-mma", mg_use_mma,
    "Use tensor-core to accelerate multigrid (default = true on Volta or later with CUDA >=10.1, otherwise false)");
}

void add_eofa_option_group(std::shared_ptr<QUDAApp> quda_app)
{
  auto opgroup = quda_app->add_option_group("EOFA", "Options controlling EOFA parameteres");

  CLI::TransformPairs<int> eofa_pm_map {{"plus", 1}, {"minus", 0}};
  opgroup->add_option("--eofa-pm", eofa_pm, "Set to evalute \"plus\" or \"minus\" EOFA operator (default plus)")
    ->transform(CLI::QUDACheckedTransformer(eofa_pm_map));
  opgroup->add_option("--eofa-shift", eofa_shift, "Set the shift for the EOFA operator (default -0.12345)");
  opgroup->add_option("--eofa-mq1", eofa_mq1, "Set mq1 for EOFA operator (default 1.0)");
  opgroup->add_option("--eofa-mq2", eofa_mq1, "Set mq2 for EOFA operator (default 0.085)");
  opgroup->add_option("--eofa-mq3", eofa_mq1, "Set mq3 for EOFA operator (default 1.0)");
}

void add_heatbath_option_group(std::shared_ptr<QUDAApp> quda_app)
{
  // Option group for heatbath related options
  auto opgroup = quda_app->add_option_group("heatbath", "Options controlling heatbath routines");
  opgroup->add_option("--heatbath-beta", heatbath_beta_value, "Beta value used in heatbath test (default 6.2)");
  opgroup->add_option("--heatbath-coldstart", heatbath_coldstart,
                       "Whether to use a cold or hot start in heatbath test (default false)");
  opgroup->add_option("--heatbath-num-hb-per-step", heatbath_num_heatbath_per_step,
                       "Number of heatbath hits per heatbath step (default 5)");
  opgroup->add_option("--heatbath-num-or-per-step", heatbath_num_overrelax_per_step,
                       "Number of overrelaxation hits per heatbath step (default 5)");
  opgroup->add_option("--heatbath-num-steps", heatbath_num_steps,
		      "Number of measurement steps in heatbath test (default 10)");
  opgroup->add_option("--heatbath-step-start", heatbath_step_start,
                       "The number from which to start the test (default 0)");
  opgroup->add_option("--heatbath-warmup-steps", heatbath_warmup_steps,
                       "Number of warmup steps in heatbath test (default 10)");
  opgroup->add_option("--heatbath-checkpoint", heatbath_checkpoint,
                       "Number of measurement steps in heatbath before checkpointing (default 5)");

}

void add_su3_option_group(std::shared_ptr<QUDAApp> quda_app)
{
<<<<<<< HEAD
  CLI::QUDACheckedTransformer gauge_smear_transform(gauge_smear_type_map);
  CLI::QUDACheckedTransformer wflow_type_transform(wflow_type_map);
=======
  CLI::TransformPairs<QudaWFlowType> wflow_type_map {{"wilson", QUDA_WFLOW_TYPE_WILSON},
                                                     {"symanzik", QUDA_WFLOW_TYPE_SYMANZIK}};
>>>>>>> 1e2106aa

  // Option group for SU(3) related options
  auto opgroup = quda_app->add_option_group("SU(3)", "Options controlling SU(3) tests");
  
  opgroup->add_option("--su3-smear", gauge_smear, "smear the gauge field in the spatial dims prior to inversion (default false)");
  
  opgroup->add_option("--su3-ape-rho", ape_smear_rho, "rho coefficient for APE smearing (default 0.6)");

  opgroup->add_option("--su3-stout-rho", stout_smear_rho,
                      "rho coefficient for Stout and Over-Improved Stout smearing (default 0.08)");

  opgroup->add_option("--su3-stout-epsilon", stout_smear_epsilon,
                      "epsilon coefficient for Over-Improved Stout smearing (default -0.25)");

  opgroup->add_option("--su3-smear-steps", gauge_smear_steps, "The number of smearing steps to perform (default 50)");

  opgroup->add_option("--su3-wflow-epsilon", wflow_epsilon, "The step size in the Runge-Kutta integrator (default 0.01)");

  opgroup->add_option("--su3-wflow-steps", wflow_steps,
                      "The number of steps in the Runge-Kutta integrator (default 100)");

  opgroup->add_option("--su3-wflow-type", wflow_type, "The type of action to use in the wilson flow (default wilson)")
    ->transform(CLI::QUDACheckedTransformer(wflow_type_map));

  opgroup->add_option("--su3-smear-type", gauge_smear_type, "The type of gauge smearing to use (default stout)")
    ->transform(CLI::QUDACheckedTransformer(gauge_smear_type_map));

  opgroup->add_option("--su3-measurement-interval", measurement_interval,
                      "Measure the field energy and topological charge every Nth step (default 5) ");
}

void add_propagator_option_group(std::shared_ptr<QUDAApp> quda_app)
{
<<<<<<< HEAD

  CLI::QUDACheckedTransformer fermion_smear_transform(fermion_smear_type_map);

  // Option group for propagator related options
  auto opgroup = quda_app->add_option_group("Propagator", "Options controlling propagator construction");

  opgroup->add_option("--prop-read-sources", prop_read_sources,
                      "Read all sources from file. There will be one propagator for each source (default false)");

  opgroup->add_option("--prop-n-sources", prop_n_sources, "The number of point sources to construct (default 1)");

  quda_app->add_fileoption(opgroup, "--prop-save-sink-file", prop_sink_outfile, CLI::Validator(),
                           "Save propagators to <file> (requires QIO)");

  quda_app
    ->add_fileoption(opgroup, "--prop-load-sink-file", prop_sink_infile, CLI::Validator(),
                     "Load propagators from <file> (requires QIO)")
    ->check(CLI::ExistingFile);

  quda_app->add_fileoption(opgroup, "--prop-save-source-file", prop_source_outfile, CLI::Validator(),
                           "Save source to <file> (requires QIO)");

  // Do not check for an existing file as QUDA will append any
  // string with a dilution index: "string_<dilution_index>"
  quda_app->add_fileoption(opgroup, "--prop-load-source-file", prop_source_infile, CLI::Validator(),
                           "Load source to <file> (requires QIO)");

  opgroup->add_option("--prop-source-smear-coeff", prop_source_smear_coeff,
                      "Set the alpha(Wuppertal) or omega(Gaussian) source smearing value (default 0.2)");

  opgroup->add_option("--prop-source-smear-steps", prop_source_smear_steps,
                      "Set the number of source smearing steps (default 0)");

  opgroup->add_option("--prop-sink-smear-coeff", prop_sink_smear_coeff,
                      "Set the alpha(Wuppertal) or omega(Gaussian) sink smearing value (default 0.2)");

  opgroup->add_option("--prop-sink-smear-steps", prop_sink_smear_steps,
                      "Set the number of sink smearing steps (default 0)");
  
  opgroup->add_option("--prop-smear-type", prop_smear_type, "Type of fermion smearing to employ (default gaussian)")
    ->transform(CLI::QUDACheckedTransformer(fermion_smear_type_map));

  quda_app->add_psoption(opgroup, "--prop-source-position", prop_source_position, CLI::Validator(),
                         "Set the position of the nth point source <Nth source> (X Y Z T) (default(0,0,0,0))");

  CLI::QUDACheckedTransformer prec_transform(precision_map);
  opgroup->add_option("--prop-save-prec", prop_save_prec, "Precision with which to save propagators (default single)")
    ->transform(prec_transform);
}

void add_contraction_option_group(std::shared_ptr<QUDAApp> quda_app)
{
    // Option group for contraction related options
    auto opgroup = quda_app->add_option_group("Contraction", "Options controlling contraction");

    opgroup->add_option("--contraction-type", contract_type,
                    "Whether to leave spin elemental open or insert a gamma basis, "
                        "and whether to sum in t,z, or not at all (default dr-sum-t)")
            ->transform(CLI::QUDACheckedTransformer(contract_type_map));

    opgroup->add_option("--correlator-save-dir", correlator_save_dir,"Save propagators in directory <dir>");
    opgroup->add_option("--momentum", momentum, "Set momentum for correlators (px py pz pt) (default(0,0,0,0))")->expected(4);
    opgroup->add_option("--open-flavor", open_flavor,
                         "Compute the open flavor correlators (default false)");
    opgroup->add_option("--correlator-file-affix", correlator_file_affix, "Additional string to put into the correlator file name");

    quda_app->add_massoption(opgroup, "--kappa-array", kappa_array, CLI::Validator(),
			     "set the Nth<INT> kappa value<FLOAT> of the Dirac operator)");
    
    quda_app->add_massoption(opgroup, "--mass-array", kappa_array, CLI::Validator(),
			     "set the Nth<INT> mass value<FLOAT> of the Dirac operator)");
=======
  // Option group for heatbath related options
  auto opgroup = quda_app->add_option_group("heatbath", "Options controlling heatbath routines");
  opgroup->add_option("--heatbath-beta", heatbath_beta_value, "Beta value used in heatbath test (default 6.2)");
  opgroup->add_option("--heatbath-coldstart", heatbath_coldstart,
                       "Whether to use a cold or hot start in heatbath test (default false)");
  opgroup->add_option("--heatbath-num-hb-per-step", heatbath_num_heatbath_per_step,
                       "Number of heatbath hits per heatbath step (default 5)");
  opgroup->add_option("--heatbath-num-or-per-step", heatbath_num_overrelax_per_step,
                       "Number of overrelaxation hits per heatbath step (default 5)");
  opgroup->add_option("--heatbath-num-steps", heatbath_num_steps,
		      "Number of measurement steps in heatbath test (default 10)");
  opgroup->add_option("--heatbath-step-start", heatbath_step_start,
                       "The number from which to start the test (default 0)");
  opgroup->add_option("--heatbath-warmup-steps", heatbath_warmup_steps,
                       "Number of warmup steps in heatbath test (default 10)");
  opgroup->add_option("--heatbath-checkpoint", heatbath_checkpoint,
                       "Number of measurement steps in heatbath before checkpointing (default 5)");
>>>>>>> 1e2106aa
}

void add_propagator_option_group(std::shared_ptr<QUDAApp> quda_app)
{

  CLI::QUDACheckedTransformer fermion_smear_transform(fermion_smear_type_map);

  // Option group for propagator related options
  auto opgroup = quda_app->add_option_group("Propagator", "Options controlling propagator construction");

  opgroup->add_option("--prop-read-sources", prop_read_sources,
                      "Read all sources from file. There will be one propagator for each source (default false)");

  opgroup->add_option("--prop-n-sources", prop_n_sources, "The number of point sources to construct (default 1)");

  quda_app->add_fileoption(opgroup, "--prop-save-sink-file", prop_sink_outfile, CLI::Validator(),
                           "Save propagators to <file> (requires QIO)");

  quda_app
    ->add_fileoption(opgroup, "--prop-load-sink-file", prop_sink_infile, CLI::Validator(),
                     "Load propagators from <file> (requires QIO)")
    ->check(CLI::ExistingFile);

  quda_app->add_fileoption(opgroup, "--prop-save-source-file", prop_source_outfile, CLI::Validator(),
                           "Save source to <file> (requires QIO)");

  // Do not check for an existing file as QUDA will append any
  // string with a dilution index: "string_<dilution_index>"
  quda_app->add_fileoption(opgroup, "--prop-load-source-file", prop_source_infile, CLI::Validator(),
                           "Load source to <file> (requires QIO)");

  opgroup->add_option("--prop-source-smear-coeff", prop_source_smear_coeff,
                      "Set the alpha(Wuppertal) or omega(Gaussian) source smearing value (default 0.2)");

  opgroup->add_option("--prop-source-smear-steps", prop_source_smear_steps,
                      "Set the number of source smearing steps (default 0)");

  opgroup->add_option("--prop-sink-smear-coeff", prop_sink_smear_coeff,
                      "Set the alpha(Wuppertal) or omega(Gaussian) sink smearing value (default 0.2)");

  opgroup->add_option("--prop-sink-smear-steps", prop_sink_smear_steps,
                      "Set the number of sink smearing steps (default 0)");
  
  opgroup->add_option("--prop-smear-type", prop_smear_type, "Type of fermion smearing to employ (default gaussian)")
    ->transform(CLI::QUDACheckedTransformer(fermion_smear_type_map));

  quda_app->add_psoption(opgroup, "--prop-source-position", prop_source_position, CLI::Validator(),
                         "Set the position of the nth point source <Nth source> (X Y Z T) (default(0,0,0,0))");

  CLI::QUDACheckedTransformer prec_transform(precision_map);
  opgroup->add_option("--prop-save-prec", prop_save_prec, "Precision with which to save propagators (default single)")
    ->transform(prec_transform);
}

void add_contraction_option_group(std::shared_ptr<QUDAApp> quda_app)
{
    // Option group for contraction related options
    auto opgroup = quda_app->add_option_group("Contraction", "Options controlling contraction");

    opgroup->add_option("--contraction-type", contract_type,
                    "Whether to leave spin elemental open or insert a gamma basis, "
                        "and whether to sum in t,z, or not at all (default dr-sum-t)")
            ->transform(CLI::QUDACheckedTransformer(contract_type_map));

    opgroup->add_option("--correlator-save-dir", correlator_save_dir,"Save propagators in directory <dir>");
    opgroup->add_option("--momentum", momentum, "Set momentum for correlators (px py pz pt) (default(0,0,0,0))")->expected(4);
    opgroup->add_option("--open-flavor", open_flavor,
                         "Compute the open flavor correlators (default false)");
    opgroup->add_option("--correlator-file-affix", correlator_file_affix, "Additional string to put into the correlator file name");

    quda_app->add_massoption(opgroup, "--kappa-array", kappa_array, CLI::Validator(),
			     "set the Nth<INT> kappa value<FLOAT> of the Dirac operator)");
    
    quda_app->add_massoption(opgroup, "--mass-array", kappa_array, CLI::Validator(),
			     "set the Nth<INT> mass value<FLOAT> of the Dirac operator)");
}

void add_comms_option_group(std::shared_ptr<QUDAApp> quda_app)
{
  auto opgroup
    = quda_app->add_option_group("Communication", "Options controlling communication (split grid) parameteres");
  opgroup->add_option("--grid-partition", grid_partition, "Set the grid partition (default 1 1 1 1)")->expected(4);
}<|MERGE_RESOLUTION|>--- conflicted
+++ resolved
@@ -273,19 +273,7 @@
 QudaWFlowType wflow_type = QUDA_WFLOW_TYPE_WILSON;
 int measurement_interval = 5;
 QudaGaugeSmearType gauge_smear_type = QUDA_GAUGE_SMEAR_TYPE_STOUT;
-<<<<<<< HEAD
-
 QudaFermionSmearType prop_smear_type = QUDA_FERMION_SMEAR_TYPE_GAUSSIAN;
-
-// contract options
-QudaContractType contract_type = QUDA_CONTRACT_TYPE_DR_FT_T;
-std::array<int,4> momentum = {0, 0, 0, 0};
-char correlator_file_affix[256] = "";
-char correlator_save_dir[256] = ".";
-bool open_flavor = false;
-=======
-QudaFermionSmearType prop_smear_type = QUDA_FERMION_SMEAR_TYPE_GAUSSIAN;
->>>>>>> 1e2106aa
 
 // contract options
 QudaContractType contract_type = QUDA_CONTRACT_TYPE_DR_FT_T;
@@ -433,13 +421,6 @@
   CLI::TransformPairs<QudaFermionSmearType> fermion_smear_type_map {{"gaussian", QUDA_FERMION_SMEAR_TYPE_GAUSSIAN},
                                                                     {"wuppertal", QUDA_FERMION_SMEAR_TYPE_WUPPERTAL}};
 
-  CLI::TransformPairs<QudaGaugeSmearType> gauge_smear_type_map {{"ape", QUDA_GAUGE_SMEAR_TYPE_APE},
-                                                                {"stout", QUDA_GAUGE_SMEAR_TYPE_STOUT},
-                                                                {"ovr-imp-stout", QUDA_GAUGE_SMEAR_TYPE_OVR_IMP_STOUT}};
-
-  CLI::TransformPairs<QudaFermionSmearType> fermion_smear_type_map {{"gaussian", QUDA_FERMION_SMEAR_TYPE_GAUSSIAN},
-                                                                    {"wuppertal", QUDA_FERMION_SMEAR_TYPE_WUPPERTAL}};
-
   CLI::TransformPairs<QudaSetupType> setup_type_map {{"test", QUDA_TEST_VECTOR_SETUP}, {"null", QUDA_TEST_VECTOR_SETUP}};
 
   CLI::TransformPairs<QudaExtLibType> extlib_map {{"eigen", QUDA_EIGEN_EXTLIB}, {"magma", QUDA_MAGMA_EXTLIB}};
@@ -462,12 +443,6 @@
   quda_app->add_option("--cheby-basis-eig-min", ca_lambda_min,
                        "Conservative estimate of smallest eigenvalue for Chebyshev basis CA-CG (default 0)");
   quda_app->add_option("--clover-csw", clover_csw, "Clover Csw coefficient 1.0")->capture_default_str();
-<<<<<<< HEAD
-  
-  quda_app->add_option("--clover-coeff", clover_coeff, "The overall clover coefficient, kappa * Csw. (default 0. Will be inferred from clover-csw and kappa. "
-		       "If the user populates this value with anything other than 0.0, the passed value will override the inferred value)")->capture_default_str();
-  
-=======
   quda_app
     ->add_option("--clover-coeff", clover_coeff,
                  "The overall clover coefficient, kappa * Csw. (default 0.0. Will be inferred from clover-csw (default "
@@ -476,7 +451,6 @@
                  "inferred value)")
     ->capture_default_str();
 
->>>>>>> 1e2106aa
   quda_app->add_option("--compute-clover", compute_clover,
                        "Compute the clover field or use random numbers (default false)");
   quda_app->add_option("--compute-clover-trlog", compute_clover_trlog,
@@ -489,54 +463,6 @@
                  "spin (default open)")
     ->transform(CLI::QUDACheckedTransformer(contract_type_map));
 
-<<<<<<< HEAD
-  quda_app
-    ->add_option("--blas-data-type", blas_data_type,
-                 "Whether to use single(S), double(D), and/or complex(C/Z) data types (default C)")
-    ->transform(CLI::QUDACheckedTransformer(blas_dt_map));
-
-  quda_app
-    ->add_option("--blas-data-order", blas_data_order, "Whether data is in row major or column major order (default row)")
-    ->transform(CLI::QUDACheckedTransformer(blas_data_order_map));
-
-  quda_app
-    ->add_option(
-      "--blas-trans-a", blas_trans_a,
-      "Whether to leave the A GEMM matrix as is (N), to transpose (T) or transpose conjugate (C) (default N) ")
-    ->transform(CLI::QUDACheckedTransformer(blas_op_map));
-
-  quda_app
-    ->add_option(
-      "--blas-trans-b", blas_trans_b,
-      "Whether to leave the B GEMM matrix as is (N), to transpose (T) or transpose conjugate (C) (default N) ")
-    ->transform(CLI::QUDACheckedTransformer(blas_op_map));
-
-  quda_app->add_option("--blas-alpha", blas_alpha_re_im, "Set the complex value of alpha for GEMM (default {1.0,0.0}")
-    ->expected(2);
-
-  quda_app->add_option("--blas-beta", blas_beta_re_im, "Set the complex value of beta for GEMM (default {1.0,0.0}")
-    ->expected(2);
-
-  quda_app
-    ->add_option("--blas-mnk", blas_mnk, "Set the dimensions of the A, B, and C matrices GEMM (default 128 128 128)")
-    ->expected(3);
-
-  quda_app
-    ->add_option("--blas-leading-dims", blas_leading_dims,
-                 "Set the leading dimensions A, B, and C matrices GEMM (default 128 128 128) ")
-    ->expected(3);
-
-  quda_app->add_option("--blas-offsets", blas_offsets, "Set the offsets for matrices A, B, and C (default 0 0 0)")
-    ->expected(3);
-
-  quda_app->add_option("--blas-strides", blas_strides, "Set the strides for matrices A, B, and C (default 1 1 1)")
-    ->expected(3);
-
-  quda_app->add_option("--blas-batch", blas_batch, "Set the number of batches for GEMM (default 16)");
-
-
-=======
->>>>>>> 1e2106aa
   quda_app->add_flag("--dagger", dagger, "Set the dagger to 1 (default 0)");
   quda_app->add_option("--device", device_ordinal, "Set the CUDA device to use (default 0, single GPU only)")
     ->check(CLI::Range(0, 16));
@@ -1040,6 +966,36 @@
   opgroup->add_option("--eofa-mq3", eofa_mq1, "Set mq3 for EOFA operator (default 1.0)");
 }
 
+void add_su3_option_group(std::shared_ptr<QUDAApp> quda_app)
+{
+  CLI::TransformPairs<QudaWFlowType> wflow_type_map {{"wilson", QUDA_WFLOW_TYPE_WILSON},
+                                                     {"symanzik", QUDA_WFLOW_TYPE_SYMANZIK}};
+
+  // Option group for SU(3) related options
+  auto opgroup = quda_app->add_option_group("SU(3)", "Options controlling SU(3) tests");
+  opgroup->add_option("--su3-ape-rho", ape_smear_rho, "rho coefficient for APE smearing (default 0.6)");
+
+  opgroup->add_option("--su3-stout-rho", stout_smear_rho,
+                      "rho coefficient for Stout and Over-Improved Stout smearing (default 0.08)");
+
+  opgroup->add_option("--su3-stout-epsilon", stout_smear_epsilon,
+                      "epsilon coefficient for Over-Improved Stout smearing (default -0.25)");
+
+  opgroup->add_option("--su3-smear-steps", gauge_smear_steps, "The number of smearing steps to perform (default 50)");
+
+  opgroup->add_option("--su3-wflow-epsilon", wflow_epsilon, "The step size in the Runge-Kutta integrator (default 0.01)");
+
+  opgroup->add_option("--su3-wflow-steps", wflow_steps,
+                      "The number of steps in the Runge-Kutta integrator (default 100)");
+
+  opgroup->add_option("--su3-wflow-type", wflow_type, "The type of action to use in the wilson flow (default wilson)")
+    ->transform(CLI::QUDACheckedTransformer(wflow_type_map));
+  ;
+
+  opgroup->add_option("--su3-measurement-interval", measurement_interval,
+                      "Measure the field energy and topological charge every Nth step (default 5) ");
+}
+
 void add_heatbath_option_group(std::shared_ptr<QUDAApp> quda_app)
 {
   // Option group for heatbath related options
@@ -1059,142 +1015,6 @@
                        "Number of warmup steps in heatbath test (default 10)");
   opgroup->add_option("--heatbath-checkpoint", heatbath_checkpoint,
                        "Number of measurement steps in heatbath before checkpointing (default 5)");
-
-}
-
-void add_su3_option_group(std::shared_ptr<QUDAApp> quda_app)
-{
-<<<<<<< HEAD
-  CLI::QUDACheckedTransformer gauge_smear_transform(gauge_smear_type_map);
-  CLI::QUDACheckedTransformer wflow_type_transform(wflow_type_map);
-=======
-  CLI::TransformPairs<QudaWFlowType> wflow_type_map {{"wilson", QUDA_WFLOW_TYPE_WILSON},
-                                                     {"symanzik", QUDA_WFLOW_TYPE_SYMANZIK}};
->>>>>>> 1e2106aa
-
-  // Option group for SU(3) related options
-  auto opgroup = quda_app->add_option_group("SU(3)", "Options controlling SU(3) tests");
-  
-  opgroup->add_option("--su3-smear", gauge_smear, "smear the gauge field in the spatial dims prior to inversion (default false)");
-  
-  opgroup->add_option("--su3-ape-rho", ape_smear_rho, "rho coefficient for APE smearing (default 0.6)");
-
-  opgroup->add_option("--su3-stout-rho", stout_smear_rho,
-                      "rho coefficient for Stout and Over-Improved Stout smearing (default 0.08)");
-
-  opgroup->add_option("--su3-stout-epsilon", stout_smear_epsilon,
-                      "epsilon coefficient for Over-Improved Stout smearing (default -0.25)");
-
-  opgroup->add_option("--su3-smear-steps", gauge_smear_steps, "The number of smearing steps to perform (default 50)");
-
-  opgroup->add_option("--su3-wflow-epsilon", wflow_epsilon, "The step size in the Runge-Kutta integrator (default 0.01)");
-
-  opgroup->add_option("--su3-wflow-steps", wflow_steps,
-                      "The number of steps in the Runge-Kutta integrator (default 100)");
-
-  opgroup->add_option("--su3-wflow-type", wflow_type, "The type of action to use in the wilson flow (default wilson)")
-    ->transform(CLI::QUDACheckedTransformer(wflow_type_map));
-
-  opgroup->add_option("--su3-smear-type", gauge_smear_type, "The type of gauge smearing to use (default stout)")
-    ->transform(CLI::QUDACheckedTransformer(gauge_smear_type_map));
-
-  opgroup->add_option("--su3-measurement-interval", measurement_interval,
-                      "Measure the field energy and topological charge every Nth step (default 5) ");
-}
-
-void add_propagator_option_group(std::shared_ptr<QUDAApp> quda_app)
-{
-<<<<<<< HEAD
-
-  CLI::QUDACheckedTransformer fermion_smear_transform(fermion_smear_type_map);
-
-  // Option group for propagator related options
-  auto opgroup = quda_app->add_option_group("Propagator", "Options controlling propagator construction");
-
-  opgroup->add_option("--prop-read-sources", prop_read_sources,
-                      "Read all sources from file. There will be one propagator for each source (default false)");
-
-  opgroup->add_option("--prop-n-sources", prop_n_sources, "The number of point sources to construct (default 1)");
-
-  quda_app->add_fileoption(opgroup, "--prop-save-sink-file", prop_sink_outfile, CLI::Validator(),
-                           "Save propagators to <file> (requires QIO)");
-
-  quda_app
-    ->add_fileoption(opgroup, "--prop-load-sink-file", prop_sink_infile, CLI::Validator(),
-                     "Load propagators from <file> (requires QIO)")
-    ->check(CLI::ExistingFile);
-
-  quda_app->add_fileoption(opgroup, "--prop-save-source-file", prop_source_outfile, CLI::Validator(),
-                           "Save source to <file> (requires QIO)");
-
-  // Do not check for an existing file as QUDA will append any
-  // string with a dilution index: "string_<dilution_index>"
-  quda_app->add_fileoption(opgroup, "--prop-load-source-file", prop_source_infile, CLI::Validator(),
-                           "Load source to <file> (requires QIO)");
-
-  opgroup->add_option("--prop-source-smear-coeff", prop_source_smear_coeff,
-                      "Set the alpha(Wuppertal) or omega(Gaussian) source smearing value (default 0.2)");
-
-  opgroup->add_option("--prop-source-smear-steps", prop_source_smear_steps,
-                      "Set the number of source smearing steps (default 0)");
-
-  opgroup->add_option("--prop-sink-smear-coeff", prop_sink_smear_coeff,
-                      "Set the alpha(Wuppertal) or omega(Gaussian) sink smearing value (default 0.2)");
-
-  opgroup->add_option("--prop-sink-smear-steps", prop_sink_smear_steps,
-                      "Set the number of sink smearing steps (default 0)");
-  
-  opgroup->add_option("--prop-smear-type", prop_smear_type, "Type of fermion smearing to employ (default gaussian)")
-    ->transform(CLI::QUDACheckedTransformer(fermion_smear_type_map));
-
-  quda_app->add_psoption(opgroup, "--prop-source-position", prop_source_position, CLI::Validator(),
-                         "Set the position of the nth point source <Nth source> (X Y Z T) (default(0,0,0,0))");
-
-  CLI::QUDACheckedTransformer prec_transform(precision_map);
-  opgroup->add_option("--prop-save-prec", prop_save_prec, "Precision with which to save propagators (default single)")
-    ->transform(prec_transform);
-}
-
-void add_contraction_option_group(std::shared_ptr<QUDAApp> quda_app)
-{
-    // Option group for contraction related options
-    auto opgroup = quda_app->add_option_group("Contraction", "Options controlling contraction");
-
-    opgroup->add_option("--contraction-type", contract_type,
-                    "Whether to leave spin elemental open or insert a gamma basis, "
-                        "and whether to sum in t,z, or not at all (default dr-sum-t)")
-            ->transform(CLI::QUDACheckedTransformer(contract_type_map));
-
-    opgroup->add_option("--correlator-save-dir", correlator_save_dir,"Save propagators in directory <dir>");
-    opgroup->add_option("--momentum", momentum, "Set momentum for correlators (px py pz pt) (default(0,0,0,0))")->expected(4);
-    opgroup->add_option("--open-flavor", open_flavor,
-                         "Compute the open flavor correlators (default false)");
-    opgroup->add_option("--correlator-file-affix", correlator_file_affix, "Additional string to put into the correlator file name");
-
-    quda_app->add_massoption(opgroup, "--kappa-array", kappa_array, CLI::Validator(),
-			     "set the Nth<INT> kappa value<FLOAT> of the Dirac operator)");
-    
-    quda_app->add_massoption(opgroup, "--mass-array", kappa_array, CLI::Validator(),
-			     "set the Nth<INT> mass value<FLOAT> of the Dirac operator)");
-=======
-  // Option group for heatbath related options
-  auto opgroup = quda_app->add_option_group("heatbath", "Options controlling heatbath routines");
-  opgroup->add_option("--heatbath-beta", heatbath_beta_value, "Beta value used in heatbath test (default 6.2)");
-  opgroup->add_option("--heatbath-coldstart", heatbath_coldstart,
-                       "Whether to use a cold or hot start in heatbath test (default false)");
-  opgroup->add_option("--heatbath-num-hb-per-step", heatbath_num_heatbath_per_step,
-                       "Number of heatbath hits per heatbath step (default 5)");
-  opgroup->add_option("--heatbath-num-or-per-step", heatbath_num_overrelax_per_step,
-                       "Number of overrelaxation hits per heatbath step (default 5)");
-  opgroup->add_option("--heatbath-num-steps", heatbath_num_steps,
-		      "Number of measurement steps in heatbath test (default 10)");
-  opgroup->add_option("--heatbath-step-start", heatbath_step_start,
-                       "The number from which to start the test (default 0)");
-  opgroup->add_option("--heatbath-warmup-steps", heatbath_warmup_steps,
-                       "Number of warmup steps in heatbath test (default 10)");
-  opgroup->add_option("--heatbath-checkpoint", heatbath_checkpoint,
-                       "Number of measurement steps in heatbath before checkpointing (default 5)");
->>>>>>> 1e2106aa
 }
 
 void add_propagator_option_group(std::shared_ptr<QUDAApp> quda_app)
@@ -1272,6 +1092,30 @@
 			     "set the Nth<INT> mass value<FLOAT> of the Dirac operator)");
 }
 
+void add_gaugefix_option_group(std::shared_ptr<QUDAApp> quda_app)
+{
+  // Option group for gauge fixing related options
+  auto opgroup = quda_app->add_option_group("gaugefix", "Options controlling gauge fixing tests");
+  opgroup->add_option("--gf-dir", gf_gauge_dir,
+                      "The orthogonal direction of teh gauge fixing, 3=Coulomb, 4=Landau. (default 4)");
+  opgroup->add_option("--gf-maxiter", gf_maxiter,
+                      "The maximun number of gauge fixing iterations to be applied (default 10000) ");
+  opgroup->add_option("--gf-verbosity-interval", gf_verbosity_interval,
+                      "Print the gauge fixing progress every N steps (default 100)");
+  opgroup->add_option("--gf-ovr-relaxation-boost", gf_ovr_relaxation_boost,
+                      "The overrelaxation boost parameter for the overrelaxation method (default 1.5)");
+  opgroup->add_option("--gf-fft-alpha", gf_fft_alpha, "The Alpha parameter in the FFT method (default 0.8)");
+  opgroup->add_option("--gf-reunit-interval", gf_reunit_interval,
+                      "Reunitarise the gauge field every N steps (default 10)");
+  opgroup->add_option("--gf-tol", gf_tolerance, "The tolerance of the gauge fixing quality (default 1e-6)");
+  opgroup->add_option(
+    "--gf-theta-condition", gf_theta_condition,
+    "Use the theta value to determine the gauge fixing if true. If false, use the delta value (default false)");
+  opgroup->add_option(
+    "--gf-fft-autotune", gf_fft_autotune,
+    "In the FFT method, automatically adjust the alpha parameter if the quality begins to diverge (default false)");
+}
+
 void add_comms_option_group(std::shared_ptr<QUDAApp> quda_app)
 {
   auto opgroup
