--- conflicted
+++ resolved
@@ -151,10 +151,7 @@
 #endif
 
 bool mg_allow_truncation = false;
-<<<<<<< HEAD
-=======
 bool mg_staggered_kd_dagger_approximation = false;
->>>>>>> 5bdbd8de
 
 #ifdef NVSHMEM_COMMS
 bool use_mobius_fused_kernel = false;
