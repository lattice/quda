#include "command_line_params.h"
#include <comm_quda.h>

// parameters parsed from the command line

#ifdef MULTI_GPU
int device_ordinal = -1;
#else
int device_ordinal = 0;
#endif

int rank_order;
std::array<int, 4> gridsize_from_cmdline = {1, 1, 1, 1};
auto &grid_x = gridsize_from_cmdline[0];
auto &grid_y = gridsize_from_cmdline[1];
auto &grid_z = gridsize_from_cmdline[2];
auto &grid_t = gridsize_from_cmdline[3];

bool native_blas_lapack = true;

std::array<int, 4> dim_partitioned = {0, 0, 0, 0};
QudaReconstructType link_recon = QUDA_RECONSTRUCT_NO;
QudaReconstructType link_recon_sloppy = QUDA_RECONSTRUCT_INVALID;
QudaReconstructType link_recon_precondition = QUDA_RECONSTRUCT_INVALID;
QudaReconstructType link_recon_eigensolver = QUDA_RECONSTRUCT_INVALID;
QudaPrecision prec = QUDA_SINGLE_PRECISION;
QudaPrecision prec_sloppy = QUDA_INVALID_PRECISION;
QudaPrecision prec_refinement_sloppy = QUDA_INVALID_PRECISION;
QudaPrecision prec_precondition = QUDA_INVALID_PRECISION;
QudaPrecision prec_eigensolver = QUDA_INVALID_PRECISION;
QudaPrecision prec_null = QUDA_INVALID_PRECISION;
QudaPrecision prec_ritz = QUDA_INVALID_PRECISION;
QudaVerbosity verbosity = QUDA_SUMMARIZE;
std::array<int, 4> dim = {24, 24, 24, 24};
int &xdim = dim[0];
int &ydim = dim[1];
int &zdim = dim[2];
int &tdim = dim[3];
int Lsdim = 16;
bool dagger = false;
QudaDslashType dslash_type = QUDA_WILSON_DSLASH;
int laplace3D = 4;
char latfile[256] = "";
bool unit_gauge = false;
double gaussian_sigma = 0.2;
char gauge_outfile[256] = "";
int Nsrc = 1;
int Msrc = 1;
int niter = 100;
int maxiter_precondition = 10;
int gcrNkrylov = 10;
QudaCABasis ca_basis = QUDA_POWER_BASIS;
double ca_lambda_min = 0.0;
double ca_lambda_max = -1.0;
int pipeline = 0;
int solution_accumulator_pipeline = 0;
int test_type = 0;
quda::mgarray<int> nvec = {};
quda::mgarray<char[256]> mg_vec_infile;
quda::mgarray<char[256]> mg_vec_outfile;
QudaInverterType inv_type;
bool inv_deflate = false;
bool inv_multigrid = false;
QudaInverterType precon_type = QUDA_INVALID_INVERTER;
QudaSchwarzType precon_schwarz_type = QUDA_INVALID_SCHWARZ;
int precon_schwarz_cycle = 1;
int multishift = 1;
bool verify_results = true;
bool low_mode_check = false;
bool oblique_proj_check = false;
double mass = 0.1;
double kappa = -1.0;
double mu = 0.1;
double epsilon = 0.01;
double m5 = -1.5;
double b5 = 1.5;
double c5 = 0.5;
double anisotropy = 1.0;
double tadpole_factor = 1.0;
double eps_naik = 0.0;
int n_naiks = 1;
double clover_csw = 1.0;
double clover_coeff = 0.0;
bool compute_clover = false;
bool compute_clover_trlog = true;
bool compute_fatlong = false;
double tol = 1e-7;
double tol_precondition = 1e-1;
double tol_hq = 0.;
double reliable_delta = 0.1;
bool alternative_reliable = false;
QudaTwistFlavorType twist_flavor = QUDA_TWIST_SINGLET;
QudaMassNormalization normalization = QUDA_KAPPA_NORMALIZATION;
QudaMatPCType matpc_type = QUDA_MATPC_EVEN_EVEN;
QudaSolveType solve_type = QUDA_NORMOP_PC_SOLVE;
QudaSolutionType solution_type = QUDA_MAT_SOLUTION;
QudaTboundary fermion_t_boundary = QUDA_ANTI_PERIODIC_T;

int mg_levels = 2;

quda::mgarray<QudaFieldLocation> solver_location = {};
quda::mgarray<QudaFieldLocation> setup_location = {};

quda::mgarray<int> nu_pre = {};
quda::mgarray<int> nu_post = {};
quda::mgarray<int> n_block_ortho = {};
quda::mgarray<bool> block_ortho_two_pass = {};
quda::mgarray<double> mu_factor = {};
quda::mgarray<QudaVerbosity> mg_verbosity = {};
quda::mgarray<QudaInverterType> setup_inv = {};
quda::mgarray<QudaSolveType> coarse_solve_type = {};
quda::mgarray<QudaSolveType> smoother_solve_type = {};
quda::mgarray<int> num_setup_iter = {};
quda::mgarray<double> setup_tol = {};
quda::mgarray<int> setup_maxiter = {};
quda::mgarray<int> setup_maxiter_refresh = {};
quda::mgarray<QudaCABasis> setup_ca_basis = {};
quda::mgarray<int> setup_ca_basis_size = {};
quda::mgarray<double> setup_ca_lambda_min = {};
quda::mgarray<double> setup_ca_lambda_max = {};
QudaSetupType setup_type = QUDA_NULL_VECTOR_SETUP;
bool pre_orthonormalize = false;
bool post_orthonormalize = true;
double omega = 0.85;
quda::mgarray<QudaInverterType> coarse_solver = {};
quda::mgarray<double> coarse_solver_tol = {};
quda::mgarray<QudaInverterType> smoother_type = {};
QudaPrecision smoother_halo_prec = QUDA_INVALID_PRECISION;
quda::mgarray<double> smoother_tol = {};
quda::mgarray<int> coarse_solver_maxiter = {};
quda::mgarray<QudaCABasis> coarse_solver_ca_basis = {};
quda::mgarray<int> coarse_solver_ca_basis_size = {};
quda::mgarray<double> coarse_solver_ca_lambda_min = {};
quda::mgarray<double> coarse_solver_ca_lambda_max = {};
bool generate_nullspace = true;
bool generate_all_levels = true;
quda::mgarray<QudaSchwarzType> mg_schwarz_type = {};
quda::mgarray<int> mg_schwarz_cycle = {};
bool mg_evolve_thin_updates = false;

// Aggregation type for the top level of staggered
// FIXME: replace with QUDA_TRANSFER_OPTIMIZED_KD when ready
QudaTransferType staggered_transfer_type = QUDA_TRANSFER_COARSE_KD;

// we only actually support 4 here currently
quda::mgarray<std::array<int, 4>> geo_block_size = {};

#ifdef QUDA_MMA_AVAILABLE
bool mg_use_mma = true;
#else
bool mg_use_mma = false;
#endif

<<<<<<< HEAD
#if (CUDA_VERSION >= 11000 && __COMPUTE_CAPABILITY__ >= 800)
bool m5inv_use_mma = true;
#else
bool m5inv_use_mma = false;
=======
#ifdef NVSHMEM_COMMS
bool use_mobius_fused_kernel = false;
#else
bool use_mobius_fused_kernel = true;
>>>>>>> e2b8cc28
#endif

int n_ev = 8;
int max_search_dim = 64;
int deflation_grid = 16;
double tol_restart = 5e+3 * tol;

int eigcg_max_restarts = 3;
int max_restart_num = 3;
double inc_tol = 1e-2;
double eigenval_tol = 1e-1;

QudaExtLibType solver_ext_lib = QUDA_EIGEN_EXTLIB;
QudaExtLibType deflation_ext_lib = QUDA_EIGEN_EXTLIB;
QudaFieldLocation location_ritz = QUDA_CUDA_FIELD_LOCATION;
QudaMemoryType mem_type_ritz = QUDA_MEMORY_DEVICE;

// Parameters for the stand alone eigensolver
int eig_block_size = 4;
int eig_n_ev = 16;
int eig_n_kr = 32;
int eig_n_conv = -1;        // If unchanged, will be set to n_ev
int eig_n_ev_deflate = -1;  // If unchanged, will be set to n_conv
int eig_batched_rotate = 0; // If unchanged, will be set to maximum
bool eig_require_convergence = true;
int eig_check_interval = 10;
int eig_max_restarts = 1000;
double eig_tol = 1e-6;
double eig_qr_tol = 1e-11;
bool eig_use_eigen_qr = true;
bool eig_use_poly_acc = true;
int eig_poly_deg = 100;
double eig_amin = 0.1;
double eig_amax = 0.0; // If zero is passed to the solver, an estimate will be computed
bool eig_use_normop = true;
bool eig_use_dagger = false;
bool eig_compute_svd = false;
bool eig_compute_gamma5 = false;
QudaEigSpectrumType eig_spectrum = QUDA_SPECTRUM_LR_EIG;
QudaEigType eig_type = QUDA_EIG_TR_LANCZOS;
bool eig_arpack_check = false;
char eig_arpack_logfile[256] = "arpack_logfile.log";
char eig_vec_infile[256] = "";
char eig_vec_outfile[256] = "";
bool eig_io_parity_inflate = false;
QudaPrecision eig_save_prec = QUDA_DOUBLE_PRECISION;

// Parameters for the MG eigensolver.
// The coarsest grid params are for deflation,
// all others are for PR vectors.
quda::mgarray<bool> mg_eig = {};
quda::mgarray<int> mg_eig_block_size = {};
quda::mgarray<int> mg_eig_n_ev_deflate = {};
quda::mgarray<int> mg_eig_n_ev = {};
quda::mgarray<int> mg_eig_n_kr = {};
quda::mgarray<int> mg_eig_batched_rotate = {};
quda::mgarray<bool> mg_eig_require_convergence = {};
quda::mgarray<int> mg_eig_check_interval = {};
quda::mgarray<int> mg_eig_max_restarts = {};
quda::mgarray<double> mg_eig_tol = {};
quda::mgarray<double> mg_eig_qr_tol = {};
quda::mgarray<bool> mg_eig_use_eigen_qr = {};
quda::mgarray<bool> mg_eig_use_poly_acc = {};
quda::mgarray<int> mg_eig_poly_deg = {};
quda::mgarray<double> mg_eig_amin = {};
quda::mgarray<double> mg_eig_amax = {};
quda::mgarray<bool> mg_eig_use_normop = {};
quda::mgarray<bool> mg_eig_use_dagger = {};
quda::mgarray<QudaEigSpectrumType> mg_eig_spectrum = {};
quda::mgarray<QudaEigType> mg_eig_type = {};
quda::mgarray<QudaPrecision> mg_eig_save_prec = {};

bool mg_eig_coarse_guess = false;
bool mg_eig_preserve_deflation = false;

double heatbath_beta_value = 6.2;
int heatbath_warmup_steps = 10;
int heatbath_num_steps = 10;
int heatbath_num_heatbath_per_step = 5;
int heatbath_num_overrelax_per_step = 5;
bool heatbath_coldstart = false;

int eofa_pm = 1;
double eofa_shift = -1.2345;
double eofa_mq1 = 1.0;
double eofa_mq2 = 0.085;
double eofa_mq3 = 1.0;

QudaContractType contract_type = QUDA_CONTRACT_TYPE_OPEN;

std::array<int, 4> grid_partition = {1, 1, 1, 1};

namespace
{
  CLI::TransformPairs<QudaCABasis> ca_basis_map {{"power", QUDA_POWER_BASIS}, {"chebyshev", QUDA_CHEBYSHEV_BASIS}};

  CLI::TransformPairs<QudaContractType> contract_type_map {{"open", QUDA_CONTRACT_TYPE_OPEN},
                                                           {"dr", QUDA_CONTRACT_TYPE_DR}};

  CLI::TransformPairs<QudaDslashType> dslash_type_map {{"wilson", QUDA_WILSON_DSLASH},
                                                       {"clover", QUDA_CLOVER_WILSON_DSLASH},
                                                       {"twisted-mass", QUDA_TWISTED_MASS_DSLASH},
                                                       {"twisted-clover", QUDA_TWISTED_CLOVER_DSLASH},
                                                       {"clover-hasenbusch-twist", QUDA_CLOVER_HASENBUSCH_TWIST_DSLASH},
                                                       {"staggered", QUDA_STAGGERED_DSLASH},
                                                       {"asqtad", QUDA_ASQTAD_DSLASH},
                                                       {"domain-wall", QUDA_DOMAIN_WALL_DSLASH},
                                                       {"domain-wall-4d", QUDA_DOMAIN_WALL_4D_DSLASH},
                                                       {"mobius", QUDA_MOBIUS_DWF_DSLASH},
                                                       {"mobius-eofa", QUDA_MOBIUS_DWF_EOFA_DSLASH},
                                                       {"laplace", QUDA_LAPLACE_DSLASH}};

  CLI::TransformPairs<QudaTwistFlavorType> twist_flavor_type_map {{"singlet", QUDA_TWIST_SINGLET},
                                                                  {"deg-doublet", QUDA_TWIST_DEG_DOUBLET},
                                                                  {"nondeg-doublet", QUDA_TWIST_NONDEG_DOUBLET},
                                                                  {"no", QUDA_TWIST_NO}};

  CLI::TransformPairs<QudaInverterType> inverter_type_map {{"invalid", QUDA_INVALID_INVERTER},
                                                           {"cg", QUDA_CG_INVERTER},
                                                           {"bicgstab", QUDA_BICGSTAB_INVERTER},
                                                           {"gcr", QUDA_GCR_INVERTER},
                                                           {"pcg", QUDA_PCG_INVERTER},
                                                           {"mpcg", QUDA_MPCG_INVERTER},
                                                           {"mpbicgstab", QUDA_MPBICGSTAB_INVERTER},
                                                           {"mr", QUDA_MR_INVERTER},
                                                           {"sd", QUDA_SD_INVERTER},
                                                           {"eigcg", QUDA_EIGCG_INVERTER},
                                                           {"inc-eigcg", QUDA_INC_EIGCG_INVERTER},
                                                           {"gmresdr", QUDA_GMRESDR_INVERTER},
                                                           {"gmresdr-proj", QUDA_GMRESDR_PROJ_INVERTER},
                                                           {"gmresdr-sh", QUDA_GMRESDR_SH_INVERTER},
                                                           {"fgmresdr", QUDA_FGMRESDR_INVERTER},
                                                           {"mg", QUDA_MG_INVERTER},
                                                           {"bicgstab-l", QUDA_BICGSTABL_INVERTER},
                                                           {"cgne", QUDA_CGNE_INVERTER},
                                                           {"cgnr", QUDA_CGNR_INVERTER},
                                                           {"cg3", QUDA_CG3_INVERTER},
                                                           {"cg3ne", QUDA_CG3NE_INVERTER},
                                                           {"cg3nr", QUDA_CG3NR_INVERTER},
                                                           {"ca-cg", QUDA_CA_CG_INVERTER},
                                                           {"ca-cgne", QUDA_CA_CGNE_INVERTER},
                                                           {"ca-cgnr", QUDA_CA_CGNR_INVERTER},
                                                           {"ca-gcr", QUDA_CA_GCR_INVERTER}};

  CLI::TransformPairs<QudaPrecision> precision_map {{"double", QUDA_DOUBLE_PRECISION},
                                                    {"single", QUDA_SINGLE_PRECISION},
                                                    {"half", QUDA_HALF_PRECISION},
                                                    {"quarter", QUDA_QUARTER_PRECISION}};

  CLI::TransformPairs<QudaSchwarzType> schwarz_type_map {{"invalid", QUDA_INVALID_SCHWARZ},
                                                         {"additive", QUDA_ADDITIVE_SCHWARZ},
                                                         {"multiplicative", QUDA_MULTIPLICATIVE_SCHWARZ}};

  CLI::TransformPairs<QudaSolutionType> solution_type_map {{"mat", QUDA_MAT_SOLUTION},
                                                           {"mat-dag-mat", QUDA_MATDAG_MAT_SOLUTION},
                                                           {"mat-pc", QUDA_MATPC_SOLUTION},
                                                           {"mat-pc-dag", QUDA_MATPC_DAG_SOLUTION},
                                                           {"mat-pc-dag-mat-pc", QUDA_MATPCDAG_MATPC_SOLUTION}};

  CLI::TransformPairs<QudaEigType> eig_type_map {{"trlm", QUDA_EIG_TR_LANCZOS},
                                                 {"blktrlm", QUDA_EIG_BLK_TR_LANCZOS},
                                                 {"iram", QUDA_EIG_IR_ARNOLDI},
                                                 {"blkiram", QUDA_EIG_BLK_IR_ARNOLDI}};

  CLI::TransformPairs<QudaTransferType> transfer_type_map {{"aggregate", QUDA_TRANSFER_AGGREGATE},
                                                           {"kd-coarse", QUDA_TRANSFER_COARSE_KD},
                                                           {"kd-optimized", QUDA_TRANSFER_OPTIMIZED_KD}};

  CLI::TransformPairs<QudaTboundary> fermion_t_boundary_map {{"periodic", QUDA_PERIODIC_T},
                                                             {"anti-periodic", QUDA_ANTI_PERIODIC_T}};

  CLI::TransformPairs<QudaSolveType> solve_type_map {
    {"direct", QUDA_DIRECT_SOLVE},       {"direct-pc", QUDA_DIRECT_PC_SOLVE}, {"normop", QUDA_NORMOP_SOLVE},
    {"normop-pc", QUDA_NORMOP_PC_SOLVE}, {"normerr", QUDA_NORMERR_SOLVE},     {"normerr-pc", QUDA_NORMERR_PC_SOLVE}};

  CLI::TransformPairs<QudaFieldLocation> field_location_map {{"cpu", QUDA_CPU_FIELD_LOCATION},
                                                             {"host", QUDA_CPU_FIELD_LOCATION},
                                                             {"gpu", QUDA_CUDA_FIELD_LOCATION},
                                                             {"device", QUDA_CUDA_FIELD_LOCATION}};

  CLI::TransformPairs<QudaVerbosity> verbosity_map {
    {"silent", QUDA_SILENT}, {"summarize", QUDA_SUMMARIZE}, {"verbose", QUDA_VERBOSE}, {"debug", QUDA_DEBUG_VERBOSE}};

  CLI::TransformPairs<QudaMassNormalization> mass_normalization_map {{"kappa", QUDA_KAPPA_NORMALIZATION},
                                                                     {"mass", QUDA_MASS_NORMALIZATION},
                                                                     {"asym-mass", QUDA_ASYMMETRIC_MASS_NORMALIZATION}};

  CLI::TransformPairs<QudaMatPCType> matpc_type_map {{"even-even", QUDA_MATPC_EVEN_EVEN},
                                                     {"odd-odd", QUDA_MATPC_ODD_ODD},
                                                     {"even-even-asym", QUDA_MATPC_EVEN_EVEN_ASYMMETRIC},
                                                     {"odd-odd-asym", QUDA_MATPC_ODD_ODD_ASYMMETRIC}};

  CLI::TransformPairs<QudaReconstructType> reconstruct_type_map {{"18", QUDA_RECONSTRUCT_NO},
                                                                 {"13", QUDA_RECONSTRUCT_13},
                                                                 {"12", QUDA_RECONSTRUCT_12},
                                                                 {"9", QUDA_RECONSTRUCT_9},
                                                                 {"8", QUDA_RECONSTRUCT_8}};

  CLI::TransformPairs<QudaEigSpectrumType> eig_spectrum_map {
    {"SR", QUDA_SPECTRUM_SR_EIG}, {"LR", QUDA_SPECTRUM_LR_EIG}, {"SM", QUDA_SPECTRUM_SM_EIG},
    {"LM", QUDA_SPECTRUM_LM_EIG}, {"SI", QUDA_SPECTRUM_SI_EIG}, {"LI", QUDA_SPECTRUM_LI_EIG}};

  CLI::TransformPairs<QudaSetupType> setup_type_map {{"test", QUDA_TEST_VECTOR_SETUP}, {"null", QUDA_TEST_VECTOR_SETUP}};

  CLI::TransformPairs<QudaExtLibType> extlib_map {{"eigen", QUDA_EIGEN_EXTLIB}, {"magma", QUDA_MAGMA_EXTLIB}};

} // namespace

std::shared_ptr<QUDAApp> make_app(std::string app_description, std::string app_name)
{
  auto quda_app = std::make_shared<QUDAApp>(app_description, app_name);
  quda_app->option_defaults()->always_capture_default();

  quda_app->add_option("--alternative-reliable", alternative_reliable, "use alternative reliable updates");
  quda_app->add_option("--anisotropy", anisotropy, "Temporal anisotropy factor (default 1.0)");

  quda_app->add_option("--ca-basis-type", ca_basis, "The basis to use for CA-CG (default power)")
    ->transform(CLI::QUDACheckedTransformer(ca_basis_map));
  quda_app->add_option(
    "--cheby-basis-eig-max",
    ca_lambda_max, "Conservative estimate of largest eigenvalue for Chebyshev basis CA-CG (default is to guess with power iterations)");
  quda_app->add_option("--cheby-basis-eig-min", ca_lambda_min,
                       "Conservative estimate of smallest eigenvalue for Chebyshev basis CA-CG (default 0)");
  quda_app->add_option("--clover-csw", clover_csw, "Clover Csw coefficient 1.0")->capture_default_str();
  quda_app
    ->add_option("--clover-coeff", clover_coeff,
                 "The overall clover coefficient, kappa * Csw. (default 0.0. Will be inferred from clover-csw (default "
                 "1.0) and kappa. "
                 "If the user populates this value with anything other than 0.0, the passed value will override the "
                 "inferred value)")
    ->capture_default_str();

  quda_app->add_option("--compute-clover", compute_clover,
                       "Compute the clover field or use random numbers (default false)");
  quda_app->add_option("--compute-clover-trlog", compute_clover_trlog,
                       "Compute the clover inverse trace log to check for singularity (default false)");
  quda_app->add_option("--compute-fat-long", compute_fatlong,
                       "Compute the fat/long field or use random numbers (default false)");

  quda_app
    ->add_option("--contraction-type", contract_type,
                 "Whether to leave spin elemental open, or use a gamma basis and contract on "
                 "spin (default open)")
    ->transform(CLI::QUDACheckedTransformer(contract_type_map));

  quda_app->add_flag("--dagger", dagger, "Set the dagger to 1 (default 0)");
  quda_app->add_option("--device", device_ordinal, "Set the CUDA device to use (default 0, single GPU only)")
    ->check(CLI::Range(0, 16));

  quda_app->add_option("--dslash-type", dslash_type, "Set the dslash type")
    ->transform(CLI::QUDACheckedTransformer(dslash_type_map));

  quda_app->add_option("--epsilon", epsilon, "Twisted-Mass flavor twist of Dirac operator (default 0.01)");
  quda_app->add_option("--epsilon-naik", eps_naik, "Epsilon factor on Naik term (default 0.0, suggested non-zero -0.1)");

  quda_app
    ->add_option("--flavor", twist_flavor,
                 "Set the twisted mass flavor type (singlet (default), deg-doublet, nondeg-doublet)")
    ->transform(CLI::QUDACheckedTransformer(twist_flavor_type_map));
  ;
  quda_app->add_option("--gaussian-sigma", gaussian_sigma,
                       "Width of the Gaussian noise used for random gauge field contruction (default 0.2)");

  quda_app->add_option("--inv-type", inv_type, "The type of solver to use (default cg)")
    ->transform(CLI::QUDACheckedTransformer(inverter_type_map));
  quda_app->add_option("--inv-deflate", inv_deflate, "Deflate the inverter using the eigensolver");
  quda_app->add_option("--inv-multigrid", inv_multigrid, "Precondition the inverter using multigrid");
  quda_app->add_option("--kappa", kappa, "Kappa of Dirac operator (default 0.12195122... [equiv to mass])");
  quda_app->add_option(
    "--laplace3D", laplace3D,
    "Restrict laplace operator to omit the t dimension (n=3), or include all dims (n=4) (default 4)");
  quda_app->add_option("--load-gauge", latfile, "Load gauge field \" file \" for the test (requires QIO)");
  quda_app->add_option("--Lsdim", Lsdim, "Set Ls dimension size(default 16)");
  quda_app->add_option("--mass", mass, "Mass of Dirac operator (default 0.1)");

  quda_app->add_option("--mass-normalization", normalization, "Mass normalization (kappa (default) / mass / asym-mass)")
    ->transform(CLI::QUDACheckedTransformer(mass_normalization_map));

  quda_app
    ->add_option("--matpc", matpc_type, "Matrix preconditioning type (even-even, odd-odd, even-even-asym, odd-odd-asym)")
    ->transform(CLI::QUDACheckedTransformer(matpc_type_map));
  quda_app->add_option("--msrc", Msrc,
                       "Used for testing non-square block blas routines where nsrc defines the other dimension");
  quda_app->add_option("--mu", mu, "Twisted-Mass chiral twist of Dirac operator (default 0.1)");
  quda_app->add_option("--m5", m5, "Mass of shift of five-dimensional Dirac operators (default -1.5)");
  quda_app->add_option("--b5", b5, "Mobius b5 parameter (default 1.5)");
  quda_app->add_option("--c5", c5, "Mobius c5 parameter (default 0.5)");
  quda_app->add_option(
    "--m5inv-use-mma", m5inv_use_mma,
    "Use tensor-core to accelerate M5inv (default = true on Ampere or later with CUDA >=11.0, otherwise false)");
  quda_app->add_option(
    "--multishift", multishift,
    "Whether to do a multi-shift solver test or not. Default is 1 (single mass)"
    "If a value N > 1 is passed, heavier masses will be constructed and the multi-shift solver will be called");
  quda_app->add_option("--ngcrkrylov", gcrNkrylov,
                       "The number of inner iterations to use for GCR, BiCGstab-l, CA-CG (default 10)");
  quda_app->add_option("--niter", niter, "The number of iterations to perform (default 100)");
  quda_app->add_option("--native-blas-lapack", native_blas_lapack,
                       "Use the native or generic BLAS LAPACK implementation (default true)");
  quda_app->add_option("--maxiter-precondition", maxiter_precondition,
                       "The number of iterations to perform for any preconditioner (default 10)");
  quda_app->add_option("--nsrc", Nsrc,
                       "How many spinors to apply the dslash to simultaneusly (experimental for staggered only)");

  quda_app->add_option("--pipeline", pipeline,
                       "The pipeline length for fused operations in GCR, BiCGstab-l (default 0, no pipelining)");

  // precision options

  CLI::QUDACheckedTransformer prec_transform(precision_map);
  quda_app->add_option("--prec", prec, "Precision in GPU")->transform(prec_transform);
  quda_app->add_option("--prec-precondition", prec_precondition, "Preconditioner precision in GPU")->transform(prec_transform);

  quda_app->add_option("--prec-eigensolver", prec_eigensolver, "Eigensolver precision in GPU")->transform(prec_transform);

  quda_app->add_option("--prec-refine", prec_refinement_sloppy, "Sloppy precision for refinement in GPU")
    ->transform(prec_transform);

  quda_app->add_option("--prec-ritz", prec_ritz, "Eigenvector precision in GPU")->transform(prec_transform);

  quda_app->add_option("--prec-sloppy", prec_sloppy, "Sloppy precision in GPU")->transform(prec_transform);

  quda_app->add_option("--prec-null", prec_null, "Precison TODO")->transform(prec_transform);

  quda_app->add_option("--precon-type", precon_type, "The type of solver to use (default none (=unspecified)).")
    ->transform(CLI::QUDACheckedTransformer(inverter_type_map));
  quda_app
    ->add_option("--precon-schwarz-type", precon_schwarz_type,
                 "The type of Schwarz preconditioning to use (default=invalid)")
    ->transform(CLI::QUDACheckedTransformer(schwarz_type_map));
  quda_app->add_option("--precon-schwarz-cycle", precon_schwarz_cycle,
                       "The number of Schwarz cycles to apply per smoother application (default=1)");

  CLI::TransformPairs<int> rank_order_map {{"col", 0}, {"row", 1}};
  quda_app
    ->add_option("--rank-order", rank_order,
                 "Set the [t][z][y][x] rank order as either column major (t fastest, default) or row major (x fastest)")
    ->transform(CLI::QUDACheckedTransformer(rank_order_map));

  quda_app->add_option("--recon", link_recon, "Link reconstruction type")
    ->transform(CLI::QUDACheckedTransformer(reconstruct_type_map));
  quda_app->add_option("--recon-precondition", link_recon_precondition, "Preconditioner link reconstruction type")
    ->transform(CLI::QUDACheckedTransformer(reconstruct_type_map));
  quda_app->add_option("--recon-eigensolver", link_recon_eigensolver, "Eigensolver link reconstruction type")
    ->transform(CLI::QUDACheckedTransformer(reconstruct_type_map));
  quda_app->add_option("--recon-sloppy", link_recon_sloppy, "Sloppy link reconstruction type")
    ->transform(CLI::QUDACheckedTransformer(reconstruct_type_map));

  quda_app->add_option("--reliable-delta", reliable_delta, "Set reliable update delta factor");
  quda_app->add_option("--save-gauge", gauge_outfile,
                       "Save gauge field \" file \" for the test (requires QIO, heatbath test only)");

  quda_app->add_option("--solution-pipeline", solution_accumulator_pipeline,
                       "The pipeline length for fused solution accumulation (default 0, no pipelining)");

  quda_app
    ->add_option(
      "--solution-type", solution_type,
      "The solution we desire (mat (default), mat-dag-mat, mat-pc, mat-pc-dag-mat-pc (default for multi-shift))")
    ->transform(CLI::QUDACheckedTransformer(solution_type_map));

  quda_app
    ->add_option("--fermion-t-boundary", fermion_t_boundary,
                 "The fermoinic temporal boundary conditions (anti-periodic (default), periodic")
    ->transform(CLI::QUDACheckedTransformer(fermion_t_boundary_map));

  quda_app
    ->add_option("--solve-type", solve_type,
                 "The type of solve to do (direct, direct-pc, normop, normop-pc, normerr, normerr-pc)")
    ->transform(CLI::QUDACheckedTransformer(solve_type_map));
  quda_app
    ->add_option("--solver-ext-lib-type", solver_ext_lib, "Set external library for the solvers  (default Eigen library)")
    ->transform(CLI::QUDACheckedTransformer(extlib_map));

  quda_app->add_option("--tadpole-coeff", tadpole_factor,
                       "Tadpole coefficient for HISQ fermions (default 1.0, recommended [Plaq]^1/4)");

  quda_app->add_option("--tol", tol, "Set L2 residual tolerance");
  quda_app->add_option("--tolhq", tol_hq, "Set heavy-quark residual tolerance");
  quda_app->add_option("--tol-precondition", tol_precondition, "Set L2 residual tolerance for preconditioner");
  quda_app->add_option(
    "--unit-gauge", unit_gauge,
    "Generate a unit valued gauge field in the tests. If false, a random gauge is generated (default false)");

  quda_app->add_option("--verbosity", verbosity, "The the verbosity on the top level of QUDA( default summarize)")
    ->transform(CLI::QUDACheckedTransformer(verbosity_map));
  quda_app->add_option("--verify", verify_results, "Verify the GPU results using CPU results (default true)");

  // lattice dimensions
  auto dimopt = quda_app->add_option("--dim", dim, "Set space-time dimension (X Y Z T)")->check(CLI::Range(1, 512));
  auto sdimopt = quda_app
                   ->add_option(
                     "--sdim",
                     [](CLI::results_t res) {
                       return CLI::detail::lexical_cast(res[0], xdim) && CLI::detail::lexical_cast(res[0], ydim)
                         && CLI::detail::lexical_cast(res[0], zdim);
                     },
                     "Set space dimension(X/Y/Z) size")
                   ->type_name("INT")
                   ->check(CLI::Range(1, 512));

  quda_app->add_option("--xdim", xdim, "Set X dimension size(default 24)")
    ->check(CLI::Range(1, 512))
    ->excludes(dimopt)
    ->excludes(sdimopt);
  quda_app->add_option("--ydim", ydim, "Set X dimension size(default 24)")
    ->check(CLI::Range(1, 512))
    ->excludes(dimopt)
    ->excludes(sdimopt);
  quda_app->add_option("--zdim", zdim, "Set X dimension size(default 24)")
    ->check(CLI::Range(1, 512))
    ->excludes(dimopt)
    ->excludes(sdimopt);
  quda_app->add_option("--tdim", tdim, "Set T dimension size(default 24)")->check(CLI::Range(1, 512))->excludes(dimopt);

  // multi-gpu partitioning

  quda_app->add_option(
    "--partition",
    [](CLI::results_t res) {
      int p;
      auto retval = CLI::detail::lexical_cast(res[0], p);
      for (int j = 0; j < 4; j++) {
        if (p & (1 << j)) { dim_partitioned[j] = 1; }
      }
      return retval;
    },
    "Set the communication topology (X=1, Y=2, Z=4, T=8, and combinations of these)");

  auto gridsizeopt
    = quda_app
        ->add_option("--gridsize", gridsize_from_cmdline, "Set the grid size in all four dimension (default 1 1 1 1)")
        ->expected(4);
  quda_app->add_option("--xgridsize", grid_x, "Set grid size in X dimension (default 1)")->excludes(gridsizeopt);
  quda_app->add_option("--ygridsize", grid_y, "Set grid size in Y dimension (default 1)")->excludes(gridsizeopt);
  quda_app->add_option("--zgridsize", grid_z, "Set grid size in Z dimension (default 1)")->excludes(gridsizeopt);
  quda_app->add_option("--tgridsize", grid_t, "Set grid size in T dimension (default 1)")->excludes(gridsizeopt);

  quda_app->add_option("--mobius-fused-kernel", use_mobius_fused_kernel, "Use fused kernels for Mobius, default true");
  return quda_app;
}

void add_eigen_option_group(std::shared_ptr<QUDAApp> quda_app)
{

  CLI::QUDACheckedTransformer prec_transform(precision_map);
  // Option group for Eigensolver related options
  auto opgroup = quda_app->add_option_group("Eigensolver", "Options controlling eigensolver");

  opgroup->add_option("--eig-amax", eig_amax, "The maximum in the polynomial acceleration")->check(CLI::PositiveNumber);
  opgroup->add_option("--eig-amin", eig_amin, "The minimum in the polynomial acceleration")->check(CLI::PositiveNumber);

  opgroup->add_option("--eig-ARPACK-logfile", eig_arpack_logfile, "The filename storing the log from arpack");
  opgroup->add_option("--eig-arpack-check", eig_arpack_check,
                      "Cross check the device data against ARPACK (requires ARPACK, default false)");
  opgroup->add_option("--eig-use-eigen-qr", eig_use_eigen_qr,
                      "Use Eigen to eigensolve the upper Hessenberg in IRAM, else use QUDA's QR code. (default true)");
  opgroup->add_option("--eig-compute-svd", eig_compute_svd,
                      "Solve the MdagM problem, use to compute SVD of M (default false)");

  opgroup->add_option("--eig-compute-gamma5", eig_compute_gamma5,
                      "Solve the gamma5 OP problem. Solve for OP then multiply by gamma_5 (default false)");

  opgroup->add_option("--eig-max-restarts", eig_max_restarts, "Perform n iterations of the restart in the eigensolver");
  opgroup->add_option("--eig-block-size", eig_block_size, "The block size to use in the block variant eigensolver");
  opgroup->add_option(
    "--eig-n-ev-deflate", eig_n_ev_deflate,
    "The number of converged eigenpairs that will be used in the deflation routines (default eig_n_conv)");
  opgroup->add_option("--eig-n-conv", eig_n_conv, "The number of converged eigenvalues requested (default eig_n_ev)");
  opgroup->add_option("--eig-n-ev", eig_n_ev, "The size of eigenvector search space in the eigensolver");
  opgroup->add_option("--eig-n-kr", eig_n_kr, "The size of the Krylov subspace to use in the eigensolver");
  opgroup->add_option("--eig-batched-rotate", eig_batched_rotate,
                      "The maximum number of extra eigenvectors the solver may allocate to perform a Ritz rotation.");
  opgroup->add_option("--eig-poly-deg", eig_poly_deg, "TODO");
  opgroup->add_option(
    "--eig-require-convergence",
    eig_require_convergence, "If true, the solver will error out if convergence is not attained. If false, a warning will be given (default true)");
  opgroup->add_option("--eig-save-vec", eig_vec_outfile, "Save eigenvectors to <file> (requires QIO)");
  opgroup->add_option("--eig-load-vec", eig_vec_infile, "Load eigenvectors to <file> (requires QIO)")
    ->check(CLI::ExistingFile);
  opgroup
    ->add_option("--eig-save-prec", eig_save_prec,
                 "If saving eigenvectors, use this precision to save. No-op if eig-save-prec is greater than or equal "
                 "to precision of eigensolver (default = double)")
    ->transform(prec_transform);

  opgroup->add_option(
    "--eig-io-parity-inflate", eig_io_parity_inflate,
    "Whether to inflate single-parity eigenvectors onto dual parity full fields for file I/O (default = false)");

  opgroup
    ->add_option("--eig-spectrum", eig_spectrum,
                 "The spectrum part to be calulated. S=smallest L=largest R=real M=modulus I=imaginary")
    ->transform(CLI::QUDACheckedTransformer(eig_spectrum_map));
  opgroup->add_option("--eig-tol", eig_tol, "The tolerance to use in the eigensolver (default 1e-6)");
  opgroup->add_option("--eig-qr-tol", eig_qr_tol, "The tolerance to use in the qr (default 1e-11)");

  opgroup->add_option("--eig-type", eig_type, "The type of eigensolver to use (default trlm)")
    ->transform(CLI::QUDACheckedTransformer(eig_type_map));

  opgroup->add_option("--eig-use-dagger", eig_use_dagger,
                      "Solve the Mdag  problem instead of M (MMdag if eig-use-normop == true) (default false)");
  opgroup->add_option("--eig-use-normop", eig_use_normop,
                      "Solve the MdagM problem instead of M (MMdag if eig-use-dagger == true) (default false)");
  opgroup->add_option("--eig-use-poly-acc", eig_use_poly_acc, "Use Chebyshev polynomial acceleration in the eigensolver");
}

void add_deflation_option_group(std::shared_ptr<QUDAApp> quda_app)
{
  auto opgroup = quda_app->add_option_group("Deflation", "Options controlling deflation");

  opgroup
    ->add_option("--df-deflation-grid", deflation_grid,
                 "Set maximum number of cycles needed to compute eigenvectors(default 1)")
    ->check(CLI::PositiveNumber);
  opgroup
    ->add_option(
      "--df-eigcg-max-restarts",
      eigcg_max_restarts, "Set how many iterative refinement cycles will be solved with eigCG within a single physical right hand site solve (default 4)")
    ->check(CLI::PositiveNumber);
  ;
  opgroup->add_option("--df-ext-lib-type", deflation_ext_lib,
                      "Set external library for the deflation methods  (default Eigen library)");
  opgroup->add_option("--df-location-ritz", location_ritz,
                      "Set memory location for the ritz vectors  (default cuda memory location)");
  opgroup->add_option("--df-max-restart-num", max_restart_num,
                      "Set maximum number of the initCG restarts in the deflation stage (default 3)");
  opgroup->add_option("--df-max-search-dim", max_search_dim, "Set the size of eigenvector search space (default 64)");
  opgroup->add_option("--df-mem-type-ritz", mem_type_ritz,
                      "Set memory type for the ritz vectors  (default device memory type)");
  opgroup->add_option("--df-n-ev", n_ev, "Set number of eigenvectors computed within a single solve cycle (default 8)");
  opgroup->add_option("--df-tol-eigenval", eigenval_tol, "Set maximum eigenvalue residual norm (default 1e-1)");
  opgroup->add_option("--df-tol-inc", inc_tol,
                      "Set tolerance for the subsequent restarts in the initCG solver  (default 1e-2)");
  opgroup->add_option("--df-tol-restart", tol_restart,
                      "Set tolerance for the first restart in the initCG solver(default 5e-5)");
}

void add_multigrid_option_group(std::shared_ptr<QUDAApp> quda_app)
{
  auto opgroup = quda_app->add_option_group("MultiGrid", "Options controlling deflation");

  // MWTODO: clean this up - code duplication

  auto solve_type_transform = CLI::QUDACheckedTransformer(solve_type_map);

  CLI::QUDACheckedTransformer prec_transform(precision_map);
  // TODO
  quda_app->add_mgoption(
    opgroup, "--mg-block-size", geo_block_size, CLI::Validator(),
    "Set the geometric block size for the each multigrid levels transfer operator (default 4 4 4 4)");
  quda_app->add_mgoption(opgroup, "--mg-coarse-solve-type", coarse_solve_type, solve_type_transform,
                         "The type of solve to do on each level (direct, direct-pc) (default = solve_type)");

  auto solver_trans = CLI::QUDACheckedTransformer(inverter_type_map);
  quda_app->add_mgoption(opgroup, "--mg-coarse-solver", coarse_solver, solver_trans,
                         "The solver to wrap the V cycle on each level (default gcr, only for levels 1+)");

  quda_app->add_mgoption(opgroup, "--mg-coarse-solver-ca-basis-size", coarse_solver_ca_basis_size, CLI::PositiveNumber,
                         "The basis size to use for CA-CG setup of multigrid (default 4)");

  quda_app->add_mgoption(opgroup, "--mg-coarse-solver-ca-basis-type", coarse_solver_ca_basis,
                         CLI::QUDACheckedTransformer(ca_basis_map),
                         "The basis to use for CA-CG setup of multigrid(default power)");
  quda_app->add_mgoption(opgroup, "--mg-coarse-solver-cheby-basis-eig-max", coarse_solver_ca_lambda_max,
                         CLI::PositiveNumber,
                         "Conservative estimate of largest eigenvalue for Chebyshev basis CA-CG in setup of multigrid "
                         "(default is to guess with power iterations)");
  quda_app->add_mgoption(
    opgroup, "--mg-coarse-solver-cheby-basis-eig-min", coarse_solver_ca_lambda_min, CLI::PositiveNumber,
    "Conservative estimate of smallest eigenvalue for Chebyshev basis CA-CG in setup of multigrid (default 0)");
  quda_app->add_mgoption(opgroup, "--mg-coarse-solver-maxiter", coarse_solver_maxiter, CLI::PositiveNumber,
                         "The coarse solver maxiter for each level (default 100)");
  quda_app->add_mgoption(opgroup, "--mg-coarse-solver-tol", coarse_solver_tol, CLI::PositiveNumber,
                         "The coarse solver tolerance for each level (default 0.25, only for levels 1+)");
  quda_app->add_mgoption(opgroup, "--mg-eig", mg_eig, CLI::Validator(),
                         "Use the eigensolver on this level (default false)");
  quda_app->add_mgoption(opgroup, "--mg-eig-amax", mg_eig_amax, CLI::PositiveNumber,
                         "The maximum in the polynomial acceleration (default 4.0)");
  quda_app->add_mgoption(opgroup, "--mg-eig-amin", mg_eig_amin, CLI::PositiveNumber,
                         "The minimum in the polynomial acceleration (default 0.1)");
  quda_app->add_mgoption(
    opgroup, "--mg-eig-check-interval", mg_eig_check_interval, CLI::Validator(),
    "Perform a convergence check every nth restart/iteration (only used in Implicit Restart types)");
  quda_app->add_option("--mg-eig-coarse-guess", mg_eig_coarse_guess,
                       "If deflating on the coarse grid, optionally use an initial guess (default = false)");
  quda_app->add_option("--mg-eig-preserve-deflation", mg_eig_preserve_deflation,
                       "If the multigrid operator is updated, preserve generated deflation space (default = false)");
  quda_app->add_mgoption(opgroup, "--mg-eig-max-restarts", mg_eig_max_restarts, CLI::PositiveNumber,
                         "Perform a maximun of n restarts in eigensolver (default 100)");
  quda_app->add_mgoption(
    opgroup, "--mg-eig-use-eigen-qr", mg_eig_use_eigen_qr, CLI::Validator(),
    "Use Eigen to eigensolve the upper Hessenberg in IRAM, else use QUDA's QR code. (default true)");
  quda_app->add_mgoption(opgroup, "--mg-eig-block-size", mg_eig_block_size, CLI::Validator(),
                         "The block size to use in the block variant eigensolver");
  quda_app->add_mgoption(opgroup, "--mg-eig-n-ev", mg_eig_n_ev, CLI::Validator(),
                         "The size of eigenvector search space in the eigensolver");
  quda_app->add_mgoption(opgroup, "--mg-eig-n-kr", mg_eig_n_kr, CLI::Validator(),
                         "The size of the Krylov subspace to use in the eigensolver");
  quda_app->add_mgoption(opgroup, "--mg-eig-n-ev-deflate", mg_eig_n_ev_deflate, CLI::Validator(),
                         "The number of converged eigenpairs that will be used in the deflation routines");
  quda_app->add_mgoption(
    opgroup, "--mg-eig-batched-rotate", mg_eig_batched_rotate, CLI::Validator(),
    "The maximum number of extra eigenvectors the solver may allocate to perform a Ritz rotation.");
  quda_app->add_mgoption(opgroup, "--mg-eig-poly-deg", mg_eig_poly_deg, CLI::PositiveNumber,
                         "Set the degree of the Chebyshev polynomial (default 100)");
  quda_app->add_mgoption(
    opgroup, "--mg-eig-require-convergence", mg_eig_require_convergence,
    CLI::Validator(), "If true, the solver will error out if convergence is not attained. If false, a warning will be given (default true)");

  quda_app->add_mgoption(
    opgroup, "--mg-eig-spectrum", mg_eig_spectrum, CLI::QUDACheckedTransformer(eig_spectrum_map),
    "The spectrum part to be calulated. S=smallest L=largest R=real M=modulus I=imaginary (default SR)");
  quda_app->add_mgoption(opgroup, "--mg-eig-tol", mg_eig_tol, CLI::PositiveNumber,
                         "The tolerance to use in the eigensolver (default 1e-6)");
  quda_app->add_mgoption(opgroup, "--mg-eig-qr-tol", mg_eig_qr_tol, CLI::PositiveNumber,
                         "The tolerance to use in the QR (default 1e-11)");

  quda_app->add_mgoption(opgroup, "--mg-eig-type", mg_eig_type, CLI::QUDACheckedTransformer(eig_type_map),
                         "The type of eigensolver to use (default trlm)");
  quda_app->add_mgoption(opgroup, "--mg-eig-use-dagger", mg_eig_use_dagger, CLI::Validator(),
                         "Solve the MMdag problem instead of M (MMdag if eig-use-normop == true) (default false)");
  quda_app->add_mgoption(opgroup, "--mg-eig-use-normop", mg_eig_use_normop, CLI::Validator(),
                         "Solve the MdagM problem instead of M (MMdag if eig-use-dagger == true) (default false)");
  quda_app->add_mgoption(opgroup, "--mg-eig-use-poly-acc", mg_eig_use_poly_acc, CLI::Validator(),
                         "Use Chebyshev polynomial acceleration in the eigensolver (default true)");
  opgroup->add_option(
    "--mg-generate-all-levels",
    generate_all_levels, "true=generate null-space on all levels, false=generate on level 0 and create other levels from that (default true)");
  opgroup->add_option("--mg-evolve-thin-updates", mg_evolve_thin_updates,
                      "Utilize thin updates for multigrid evolution tests (default false)");
  opgroup->add_option("--mg-generate-nullspace", generate_nullspace,
                      "Generate the null-space vector dynamically (default true, if set false and mg-load-vec isn't "
                      "set, creates free-field null vectors)");
  opgroup->add_option("--mg-levels", mg_levels, "The number of multigrid levels to do (default 2)");

  // TODO
  quda_app->add_mgoption(opgroup, "--mg-load-vec", mg_vec_infile, CLI::Validator(),
                         "Load the vectors <file> for the multigrid_test (requires QIO)");
  quda_app->add_mgoption(opgroup, "--mg-save-vec", mg_vec_outfile, CLI::Validator(),
                         "Save the generated null-space vectors <file> from the multigrid_test (requires QIO)");

  quda_app
    ->add_mgoption("--mg-eig-save-prec", mg_eig_save_prec, CLI::Validator(),
                   "If saving eigenvectors, use this precision to save. No-op if mg-eig-save-prec is greater than or "
                   "equal to precision of eigensolver (default = double)")
    ->transform(prec_transform);

  opgroup->add_option(
    "--mg-low-mode-check", low_mode_check,
    "Measure how well the null vector subspace overlaps with the low eigenmode subspace (default false)");
  quda_app->add_mgoption(opgroup, "--mg-mu-factor", mu_factor, CLI::Validator(),
                         "Set the multiplicative factor for the twisted mass mu parameter on each level (default 1)");
  quda_app->add_mgoption(opgroup, "--mg-n-block-ortho", n_block_ortho, CLI::PositiveNumber,
                         "The number of times to run Gram-Schmidt during block orthonormalization (default 1)");
  quda_app->add_mgoption(
    opgroup, "--mg-block-ortho-two-pass", block_ortho_two_pass, CLI::Validator(),
    "Whether to use a two block-orthogonalization when using fixed-point null space vectors (default true)");
  quda_app->add_mgoption(opgroup, "--mg-nu-post", nu_post, CLI::PositiveNumber,
                         "The number of post-smoother applications to do at a given multigrid level (default 2)");
  quda_app->add_mgoption(opgroup, "--mg-nu-pre", nu_pre, CLI::PositiveNumber,
                         "The number of pre-smoother applications to do at a given multigrid level (default 2)");
  quda_app->add_mgoption(opgroup, "--mg-nvec", nvec, CLI::PositiveNumber,
                         "Number of null-space vectors to define the multigrid transfer operator on a given level");
  opgroup->add_option("--mg-oblique-proj-check", oblique_proj_check,
                      "Measure how well the null vector subspace adjusts the low eigenmode subspace (default false)");
  opgroup->add_option("--mg-omega", omega,
                      "The over/under relaxation factor for the smoother of multigrid (default 0.85)");
  opgroup->add_option("--mg-post-orth", post_orthonormalize,
                      "If orthonormalize the vector after inverting in the setup of multigrid (default true)");
  opgroup->add_option("--mg-pre-orth", pre_orthonormalize,
                      "If orthonormalize the vector before inverting in the setup of multigrid (default false)");

  quda_app
    ->add_mgoption(opgroup, "--mg-schwarz-type", mg_schwarz_type, CLI::Validator(),
                   "The type of preconditioning to use (requires MR smoother and GCR setup solver) (default=invalid)")
    ->transform(CLI::QUDACheckedTransformer(schwarz_type_map));
  quda_app->add_mgoption(opgroup, "--mg-schwarz-cycle", mg_schwarz_cycle, CLI::PositiveNumber,
                         "The number of Schwarz cycles to apply per smoother application (default=1)");
  quda_app->add_mgoption(opgroup, "--mg-setup-ca-basis-size", setup_ca_basis_size, CLI::PositiveNumber,
                         "The basis size to use for CA-CG setup of multigrid (default 4)");
  quda_app->add_mgoption(opgroup, "--mg-setup-ca-basis-type", setup_ca_basis, CLI::QUDACheckedTransformer(ca_basis_map),
                         "The basis to use for CA-CG setup of multigrid(default power)");
  quda_app->add_mgoption(opgroup, "--mg-setup-cheby-basis-eig-max", setup_ca_lambda_max, CLI::PositiveNumber,
                         "Conservative estimate of largest eigenvalue for Chebyshev basis CA-CG in setup of multigrid "
                         "(default is to guess with power iterations)");
  quda_app->add_mgoption(
    opgroup, "--mg-setup-cheby-basis-eig-min", setup_ca_lambda_min, CLI::PositiveNumber,
    "Conservative estimate of smallest eigenvalue for Chebyshev basis CA-CG in setup of multigrid (default 0)");
  quda_app->add_mgoption(opgroup, "--mg-setup-inv", setup_inv, solver_trans,
                         "The inverter to use for the setup of multigrid (default bicgstab)");
  quda_app->add_mgoption(opgroup, "--mg-setup-iters", num_setup_iter, CLI::PositiveNumber,
                         "The number of setup iterations to use for the multigrid (default 1)");

  quda_app->add_mgoption(opgroup, "--mg-setup-location", setup_location, CLI::QUDACheckedTransformer(field_location_map),
                         "The location where the multigrid setup will be computed (default cuda)");
  quda_app->add_mgoption(
    opgroup, "--mg-setup-maxiter", setup_maxiter, CLI::Validator(),
    "The maximum number of solver iterations to use when relaxing on a null space vector (default 500)");
  quda_app->add_mgoption(
    opgroup, "--mg-setup-maxiter-refresh", setup_maxiter_refresh, CLI::Validator(),
    "The maximum number of solver iterations to use when refreshing the pre-existing null space vectors (default 100)");
  quda_app->add_mgoption(opgroup, "--mg-setup-tol", setup_tol, CLI::Validator(),
                         "The tolerance to use for the setup of multigrid (default 5e-6)");

  opgroup->add_option("--mg-setup-type", setup_type, "The type of setup to use for the multigrid (default null)")
    ->transform(CLI::QUDACheckedTransformer(setup_type_map));

  // FIXME: default should become kd-optimized
  opgroup
    ->add_option(
      "--mg-staggered-coarsen-type",
      staggered_transfer_type, "The type of coarsening to use for the top level staggered operator (aggregate, kd-coarse (default), kd-optimized)")
    ->transform(CLI::QUDACheckedTransformer(transfer_type_map));

  quda_app->add_mgoption(opgroup, "--mg-smoother", smoother_type, solver_trans,
                         "The smoother to use for multigrid (default mr)");

  opgroup
    ->add_option("--mg-smoother-halo-prec", smoother_halo_prec,
                 "The smoother halo precision (applies to all levels - defaults to null_precision)")
    ->transform(prec_transform);

  quda_app->add_mgoption(opgroup, "--mg-smoother-solve-type", smoother_solve_type, solve_type_transform,
                         "The type of solve to do in smoother (direct, direct-pc (default) )");
  quda_app->add_mgoption(opgroup, "--mg-smoother-tol", smoother_tol, CLI::Validator(),
                         "The smoother tolerance to use for each multigrid (default 0.25)");
  quda_app->add_mgoption(opgroup, "--mg-solve-location", solver_location, CLI::QUDACheckedTransformer(field_location_map),
                         "The location where the multigrid solver will run (default cuda)");

  quda_app->add_mgoption(opgroup, "--mg-verbosity", mg_verbosity, CLI::QUDACheckedTransformer(verbosity_map),
                         "The verbosity to use on each level of the multigrid (default summarize)");

  opgroup->add_option(
    "--mg-use-mma", mg_use_mma,
    "Use tensor-core to accelerate multigrid (default = true on Volta or later with CUDA >=10.1, otherwise false)");
}

void add_eofa_option_group(std::shared_ptr<QUDAApp> quda_app)
{
  auto opgroup = quda_app->add_option_group("EOFA", "Options controlling EOFA parameteres");

  CLI::TransformPairs<int> eofa_pm_map {{"plus", 1}, {"minus", 0}};
  opgroup->add_option("--eofa-pm", eofa_pm, "Set to evalute \"plus\" or \"minus\" EOFA operator (default plus)")
    ->transform(CLI::QUDACheckedTransformer(eofa_pm_map));
  opgroup->add_option("--eofa-shift", eofa_shift, "Set the shift for the EOFA operator (default -0.12345)");
  opgroup->add_option("--eofa-mq1", eofa_mq1, "Set mq1 for EOFA operator (default 1.0)");
  opgroup->add_option("--eofa-mq2", eofa_mq1, "Set mq2 for EOFA operator (default 0.085)");
  opgroup->add_option("--eofa-mq3", eofa_mq1, "Set mq3 for EOFA operator (default 1.0)");
}

void add_heatbath_option_group(std::shared_ptr<QUDAApp> quda_app)
{
  // Option group for heatbath related options
  auto opgroup = quda_app->add_option_group("heatbath", "Options controlling heatbath tests");
  opgroup->add_option("--heatbath-beta", heatbath_beta_value, "Beta value used in heatbath test (default 6.2)");
  opgroup->add_option("--heatbath-coldstart", heatbath_coldstart,
                      "Whether to use a cold or hot start in heatbath test (default false)");
  opgroup->add_option("--heatbath-num-hb-per-step", heatbath_num_heatbath_per_step,
                      "Number of heatbath hits per heatbath step (default 5)");
  opgroup->add_option("--heatbath-num-or-per-step", heatbath_num_overrelax_per_step,
                      "Number of overrelaxation hits per heatbath step (default 5)");
  opgroup->add_option("--heatbath-num-steps", heatbath_num_steps,
                      "Number of measurement steps in heatbath test (default 10)");
  opgroup->add_option("--heatbath-warmup-steps", heatbath_warmup_steps,
                      "Number of warmup steps in heatbath test (default 10)");
}

void add_comms_option_group(std::shared_ptr<QUDAApp> quda_app)
{
  auto opgroup
    = quda_app->add_option_group("Communication", "Options controlling communication (split grid) parameteres");
  opgroup->add_option("--grid-partition", grid_partition, "Set the grid partition (default 1 1 1 1)")->expected(4);
}<|MERGE_RESOLUTION|>--- conflicted
+++ resolved
@@ -151,17 +151,16 @@
 bool mg_use_mma = false;
 #endif
 
-<<<<<<< HEAD
 #if (CUDA_VERSION >= 11000 && __COMPUTE_CAPABILITY__ >= 800)
 bool m5inv_use_mma = true;
 #else
 bool m5inv_use_mma = false;
-=======
+#endif
+
 #ifdef NVSHMEM_COMMS
 bool use_mobius_fused_kernel = false;
 #else
 bool use_mobius_fused_kernel = true;
->>>>>>> e2b8cc28
 #endif
 
 int n_ev = 8;
