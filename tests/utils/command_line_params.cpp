#include "command_line_params.h"
#include <comm_quda.h>

// parameters parsed from the command line

#ifdef MULTI_GPU
int device_ordinal = -1;
#else
int device_ordinal = 0;
#endif

int rank_order;
std::array<int, 4> gridsize_from_cmdline = {1, 1, 1, 1};
auto &grid_x = gridsize_from_cmdline[0];
auto &grid_y = gridsize_from_cmdline[1];
auto &grid_z = gridsize_from_cmdline[2];
auto &grid_t = gridsize_from_cmdline[3];

bool native_blas_lapack = true;

std::array<int, 4> dim_partitioned = {0, 0, 0, 0};
QudaReconstructType link_recon = QUDA_RECONSTRUCT_NO;
QudaReconstructType link_recon_sloppy = QUDA_RECONSTRUCT_INVALID;
QudaReconstructType link_recon_precondition = QUDA_RECONSTRUCT_INVALID;
QudaReconstructType link_recon_eigensolver = QUDA_RECONSTRUCT_INVALID;
QudaPrecision prec = QUDA_SINGLE_PRECISION;
QudaPrecision prec_sloppy = QUDA_INVALID_PRECISION;
QudaPrecision prec_refinement_sloppy = QUDA_INVALID_PRECISION;
QudaPrecision prec_precondition = QUDA_INVALID_PRECISION;
QudaPrecision prec_eigensolver = QUDA_INVALID_PRECISION;
QudaPrecision prec_null = QUDA_INVALID_PRECISION;
QudaPrecision prec_ritz = QUDA_INVALID_PRECISION;
QudaVerbosity verbosity = QUDA_SUMMARIZE;

std::array<int, 4> dim = {24, 24, 24, 24};
std::array<int, 4> grid_partition = {1, 1, 1, 1};

int &xdim = dim[0];
int &ydim = dim[1];
int &zdim = dim[2];
int &tdim = dim[3];
int Lsdim = 16;

bool dagger = false;
QudaDslashType dslash_type = QUDA_WILSON_DSLASH;
int laplace3D = 4;
std::string latfile;
bool unit_gauge = false;
double gaussian_sigma = 0.2;
std::string gauge_outfile;
int Nsrc = 1;
int Msrc = 1;
int niter = 100;
int maxiter_precondition = 10;
QudaVerbosity verbosity_precondition = QUDA_SUMMARIZE;
int gcrNkrylov = 8;
QudaCABasis ca_basis = QUDA_CHEBYSHEV_BASIS;
double ca_lambda_min = 0.0;
double ca_lambda_max = -1.0;
QudaCABasis ca_basis_precondition = QUDA_CHEBYSHEV_BASIS;
double ca_lambda_min_precondition = 0.0;
double ca_lambda_max_precondition = -1.0;
int pipeline = 0;
int solution_accumulator_pipeline = 0;
int test_type = 0;
quda::mgarray<int> nvec = {};
quda::mgarray<std::string> mg_vec_infile;
quda::mgarray<std::string> mg_vec_outfile;
quda::mgarray<bool> mg_vec_partfile = {};
QudaInverterType inv_type;
bool inv_deflate = false;
bool inv_multigrid = false;
QudaInverterType precon_type = QUDA_INVALID_INVERTER;
QudaSchwarzType precon_schwarz_type = QUDA_INVALID_SCHWARZ;
QudaAcceleratorType precon_accelerator_type = QUDA_INVALID_ACCELERATOR;

double madwf_diagonal_suppressor = 0.0;
int madwf_ls = 4;
int madwf_null_miniter = niter;
double madwf_null_tol = tol;
int madwf_train_maxiter = niter;
bool madwf_param_load = false;
bool madwf_param_save = false;
std::string madwf_param_infile;
std::string madwf_param_outfile;

int precon_schwarz_cycle = 1;
int multishift = 1;
std::vector<double> multishift_masses = {};
std::vector<double> multishift_tols = {};
std::vector<double> multishift_tols_hq = {};
bool verify_results = true;
bool low_mode_check = false;
bool oblique_proj_check = false;
double mass = 0.1;
double kappa = -1.0;
double mu = 0.1;
double epsilon = 0.01;
double m5 = -1.5;
double b5 = 1.5;
double c5 = 0.5;
double anisotropy = 1.0;
double tadpole_factor = 1.0;
double eps_naik = 0.0;
int n_naiks = 1;
double clover_csw = 1.0;
double clover_coeff = 0.0;
bool compute_clover = false;
bool compute_clover_trlog = true;
bool compute_fatlong = false;
// set default to the limit of what we can expect from single precision
double tol = 2 * std::numeric_limits<float>::epsilon();
double tol_precondition = 1e-1;
double tol_hq = 0.;
double reliable_delta = 0.1;
bool alternative_reliable = false;
QudaTwistFlavorType twist_flavor = QUDA_TWIST_SINGLET;
QudaMassNormalization normalization = QUDA_KAPPA_NORMALIZATION;
QudaMatPCType matpc_type = QUDA_MATPC_EVEN_EVEN;
QudaSolveType solve_type = QUDA_NORMOP_PC_SOLVE;
QudaSolutionType solution_type = QUDA_MAT_SOLUTION;
QudaTboundary fermion_t_boundary = QUDA_ANTI_PERIODIC_T;

int mg_levels = 2;

int max_res_increase = 3;
int max_res_increase_total = 10;

quda::mgarray<QudaFieldLocation> solver_location = {};
quda::mgarray<QudaFieldLocation> setup_location = {};

quda::mgarray<int> nu_pre = {};
quda::mgarray<int> nu_post = {};
quda::mgarray<int> n_block_ortho = {};
quda::mgarray<bool> block_ortho_two_pass = {};
quda::mgarray<double> mu_factor = {};
quda::mgarray<QudaVerbosity> mg_verbosity = {};
quda::mgarray<bool> mg_setup_use_mma = {};
quda::mgarray<bool> mg_dslash_use_mma = {};
quda::mgarray<QudaInverterType> setup_inv = {};
quda::mgarray<QudaSolveType> coarse_solve_type = {};
quda::mgarray<QudaSolveType> smoother_solve_type = {};
quda::mgarray<int> num_setup_iter = {};
quda::mgarray<double> setup_tol = {};
quda::mgarray<int> setup_maxiter = {};
quda::mgarray<int> setup_maxiter_refresh = {};
quda::mgarray<QudaCABasis> setup_ca_basis = {};
quda::mgarray<int> setup_ca_basis_size = {};
quda::mgarray<double> setup_ca_lambda_min = {};
quda::mgarray<double> setup_ca_lambda_max = {};
QudaSetupType setup_type = QUDA_NULL_VECTOR_SETUP;
bool pre_orthonormalize = false;
bool post_orthonormalize = true;
double omega = 0.85;
quda::mgarray<QudaInverterType> coarse_solver = {};
quda::mgarray<double> coarse_solver_tol = {};
quda::mgarray<QudaInverterType> smoother_type = {};
quda::mgarray<QudaCABasis> smoother_solver_ca_basis = {};
quda::mgarray<double> smoother_solver_ca_lambda_min = {};
quda::mgarray<double> smoother_solver_ca_lambda_max = {};
QudaPrecision smoother_halo_prec = QUDA_INVALID_PRECISION;
quda::mgarray<double> smoother_tol = {};
quda::mgarray<int> coarse_solver_maxiter = {};
quda::mgarray<QudaCABasis> coarse_solver_ca_basis = {};
quda::mgarray<int> coarse_solver_ca_basis_size = {};
quda::mgarray<double> coarse_solver_ca_lambda_min = {};
quda::mgarray<double> coarse_solver_ca_lambda_max = {};
bool generate_nullspace = true;
bool generate_all_levels = true;
quda::mgarray<QudaSchwarzType> mg_schwarz_type = {};
quda::mgarray<int> mg_schwarz_cycle = {};
bool mg_evolve_thin_updates = false;

// Aggregation type for the top level of staggered
QudaTransferType staggered_transfer_type = QUDA_TRANSFER_OPTIMIZED_KD;

// we only actually support 4 here currently
quda::mgarray<std::array<int, 4>> geo_block_size = {};

bool mg_allow_truncation = false;
bool mg_staggered_kd_dagger_approximation = false;

#ifdef NVSHMEM_COMMS
bool use_mobius_fused_kernel = false;
#else
bool use_mobius_fused_kernel = true;
#endif

int n_ev = 8;
int max_search_dim = 64;
int deflation_grid = 16;
double tol_restart = 5e+3 * tol;

int eigcg_max_restarts = 3;
int max_restart_num = 3;
double inc_tol = 1e-2;
double eigenval_tol = 1e-1;

QudaExtLibType solver_ext_lib = QUDA_EIGEN_EXTLIB;
QudaExtLibType deflation_ext_lib = QUDA_EIGEN_EXTLIB;
QudaFieldLocation location_ritz = QUDA_CUDA_FIELD_LOCATION;
QudaMemoryType mem_type_ritz = QUDA_MEMORY_DEVICE;

// Parameters for the stand alone eigensolver
int eig_ortho_block_size = 0;
int eig_block_size = 4;
int eig_n_ev = 16;
int eig_n_kr = 32;
int eig_n_conv = -1;        // If unchanged, will be set to n_ev
int eig_n_ev_deflate = -1;  // If unchanged, will be set to n_conv
int eig_batched_rotate = 0; // If unchanged, will be set to maximum
bool eig_require_convergence = true;
int eig_check_interval = 10;
int eig_max_restarts = 1000;
int eig_max_ortho_attempts = 10;
double eig_tol = 1e-6;
double eig_qr_tol = 1e-11;
bool eig_use_eigen_qr = true;
bool eig_use_poly_acc = true;
int eig_poly_deg = 100;
double eig_amin = 0.1;
double eig_amax = 0.0; // If zero is passed to the solver, an estimate will be computed
bool eig_use_normop = true;
bool eig_use_dagger = false;
bool eig_use_pc = false;
bool eig_compute_svd = false;
bool eig_compute_gamma5 = false;
QudaEigSpectrumType eig_spectrum = QUDA_SPECTRUM_LR_EIG;
QudaEigType eig_type = QUDA_EIG_TR_LANCZOS;
bool eig_arpack_check = false;
std::string eig_arpack_logfile = "arpack_logfile.log";
std::string eig_vec_infile;
std::string eig_vec_outfile;
bool eig_io_parity_inflate = false;
QudaPrecision eig_save_prec = QUDA_DOUBLE_PRECISION;
bool eig_partfile = false;

// Parameters for the MG eigensolver.
// The coarsest grid params are for deflation,
// all others are for PR vectors.
quda::mgarray<bool> mg_eig = {};
quda::mgarray<int> mg_eig_ortho_block_size = {};
quda::mgarray<int> mg_eig_block_size = {};
quda::mgarray<int> mg_eig_n_ev_deflate = {};
quda::mgarray<int> mg_eig_n_ev = {};
quda::mgarray<int> mg_eig_n_kr = {};
quda::mgarray<int> mg_eig_batched_rotate = {};
quda::mgarray<bool> mg_eig_require_convergence = {};
quda::mgarray<int> mg_eig_check_interval = {};
quda::mgarray<int> mg_eig_max_restarts = {};
quda::mgarray<int> mg_eig_max_ortho_attempts = {};
quda::mgarray<double> mg_eig_tol = {};
quda::mgarray<double> mg_eig_qr_tol = {};
quda::mgarray<bool> mg_eig_use_eigen_qr = {};
quda::mgarray<bool> mg_eig_use_poly_acc = {};
quda::mgarray<int> mg_eig_poly_deg = {};
quda::mgarray<double> mg_eig_amin = {};
quda::mgarray<double> mg_eig_amax = {};
quda::mgarray<bool> mg_eig_use_normop = {};
quda::mgarray<bool> mg_eig_use_dagger = {};
quda::mgarray<bool> mg_eig_use_pc = {};
quda::mgarray<QudaEigSpectrumType> mg_eig_spectrum = {};
quda::mgarray<QudaEigType> mg_eig_type = {};
quda::mgarray<QudaPrecision> mg_eig_save_prec = {};

bool mg_eig_coarse_guess = false;
bool mg_eig_preserve_deflation = false;

double heatbath_beta_value = 6.2;
int heatbath_warmup_steps = 10;
int heatbath_num_steps = 10;
int heatbath_num_heatbath_per_step = 5;
int heatbath_num_overrelax_per_step = 5;
bool heatbath_coldstart = false;

int gf_gauge_dir = 4;
int gf_maxiter = 10000;
int gf_verbosity_interval = 100;
double gf_ovr_relaxation_boost = 1.5;
double gf_fft_alpha = 0.8;
int gf_reunit_interval = 10;
double gf_tolerance = 1e-6;
bool gf_theta_condition = false;
bool gf_fft_autotune = false;

int eofa_pm = 1;
double eofa_shift = -1.2345;
double eofa_mq1 = 1.0;
double eofa_mq2 = 0.085;
double eofa_mq3 = 1.0;

QudaContractType contract_type = QUDA_CONTRACT_TYPE_OPEN;

// Parameters for the (gaussian) quark smearing operator
int    smear_n_steps = 50;
double smear_coeff    = 0.1;
int    smear_t0 = -1;
bool   smear_compute_two_link = true;
bool   smear_delete_two_link  = true;

bool enable_testing = false;

namespace
{
  CLI::TransformPairs<QudaCABasis> ca_basis_map {{"power", QUDA_POWER_BASIS}, {"chebyshev", QUDA_CHEBYSHEV_BASIS}};

  CLI::TransformPairs<QudaContractType> contract_type_map {{"open", QUDA_CONTRACT_TYPE_OPEN},
                                                           {"dr", QUDA_CONTRACT_TYPE_DR}};

  CLI::TransformPairs<QudaDslashType> dslash_type_map {{"wilson", QUDA_WILSON_DSLASH},
                                                       {"clover", QUDA_CLOVER_WILSON_DSLASH},
                                                       {"twisted-mass", QUDA_TWISTED_MASS_DSLASH},
                                                       {"twisted-clover", QUDA_TWISTED_CLOVER_DSLASH},
                                                       {"clover-hasenbusch-twist", QUDA_CLOVER_HASENBUSCH_TWIST_DSLASH},
                                                       {"staggered", QUDA_STAGGERED_DSLASH},
                                                       {"asqtad", QUDA_ASQTAD_DSLASH},
                                                       {"domain-wall", QUDA_DOMAIN_WALL_DSLASH},
                                                       {"domain-wall-4d", QUDA_DOMAIN_WALL_4D_DSLASH},
                                                       {"mobius", QUDA_MOBIUS_DWF_DSLASH},
                                                       {"mobius-eofa", QUDA_MOBIUS_DWF_EOFA_DSLASH},
                                                       {"laplace", QUDA_LAPLACE_DSLASH}};

  CLI::TransformPairs<QudaTwistFlavorType> twist_flavor_type_map {
    {"singlet", QUDA_TWIST_SINGLET}, {"nondeg-doublet", QUDA_TWIST_NONDEG_DOUBLET}, {"no", QUDA_TWIST_NO}};

  CLI::TransformPairs<QudaInverterType> inverter_type_map {{"invalid", QUDA_INVALID_INVERTER},
                                                           {"cg", QUDA_CG_INVERTER},
                                                           {"bicgstab", QUDA_BICGSTAB_INVERTER},
                                                           {"gcr", QUDA_GCR_INVERTER},
                                                           {"pcg", QUDA_PCG_INVERTER},
                                                           {"mr", QUDA_MR_INVERTER},
                                                           {"sd", QUDA_SD_INVERTER},
                                                           {"eigcg", QUDA_EIGCG_INVERTER},
                                                           {"inc-eigcg", QUDA_INC_EIGCG_INVERTER},
                                                           {"gmresdr", QUDA_GMRESDR_INVERTER},
                                                           {"gmresdr-proj", QUDA_GMRESDR_PROJ_INVERTER},
                                                           {"gmresdr-sh", QUDA_GMRESDR_SH_INVERTER},
                                                           {"fgmresdr", QUDA_FGMRESDR_INVERTER},
                                                           {"mg", QUDA_MG_INVERTER},
                                                           {"bicgstab-l", QUDA_BICGSTABL_INVERTER},
                                                           {"cgne", QUDA_CGNE_INVERTER},
                                                           {"cgnr", QUDA_CGNR_INVERTER},
                                                           {"cg3", QUDA_CG3_INVERTER},
                                                           {"cg3ne", QUDA_CG3NE_INVERTER},
                                                           {"cg3nr", QUDA_CG3NR_INVERTER},
                                                           {"ca-cg", QUDA_CA_CG_INVERTER},
                                                           {"ca-cgne", QUDA_CA_CGNE_INVERTER},
                                                           {"ca-cgnr", QUDA_CA_CGNR_INVERTER},
                                                           {"ca-gcr", QUDA_CA_GCR_INVERTER}};

  CLI::TransformPairs<QudaPrecision> precision_map {{"double", QUDA_DOUBLE_PRECISION},
                                                    {"single", QUDA_SINGLE_PRECISION},
                                                    {"half", QUDA_HALF_PRECISION},
                                                    {"quarter", QUDA_QUARTER_PRECISION}};

  CLI::TransformPairs<QudaSchwarzType> schwarz_type_map {{"invalid", QUDA_INVALID_SCHWARZ},
                                                         {"additive", QUDA_ADDITIVE_SCHWARZ},
                                                         {"multiplicative", QUDA_MULTIPLICATIVE_SCHWARZ}};

  CLI::TransformPairs<QudaAcceleratorType> accelerator_type_map {{"invalid", QUDA_INVALID_ACCELERATOR},
                                                                 {"madwf", QUDA_MADWF_ACCELERATOR}};

  CLI::TransformPairs<QudaSolutionType> solution_type_map {{"mat", QUDA_MAT_SOLUTION},
                                                           {"mat-dag-mat", QUDA_MATDAG_MAT_SOLUTION},
                                                           {"mat-pc", QUDA_MATPC_SOLUTION},
                                                           {"mat-pc-dag", QUDA_MATPC_DAG_SOLUTION},
                                                           {"mat-pc-dag-mat-pc", QUDA_MATPCDAG_MATPC_SOLUTION}};

  CLI::TransformPairs<QudaEigType> eig_type_map {{"trlm", QUDA_EIG_TR_LANCZOS},
                                                 {"blktrlm", QUDA_EIG_BLK_TR_LANCZOS},
                                                 {"iram", QUDA_EIG_IR_ARNOLDI},
                                                 {"blkiram", QUDA_EIG_BLK_IR_ARNOLDI}};

  CLI::TransformPairs<QudaTransferType> transfer_type_map {
    {"aggregate", QUDA_TRANSFER_AGGREGATE},
    {"kd-coarse", QUDA_TRANSFER_COARSE_KD},
    {"kd-optimized", QUDA_TRANSFER_OPTIMIZED_KD},
    {"kd-optimized-drop-long", QUDA_TRANSFER_OPTIMIZED_KD_DROP_LONG}};

  CLI::TransformPairs<QudaTboundary> fermion_t_boundary_map {{"periodic", QUDA_PERIODIC_T},
                                                             {"anti-periodic", QUDA_ANTI_PERIODIC_T}};

  CLI::TransformPairs<QudaSolveType> solve_type_map {
    {"direct", QUDA_DIRECT_SOLVE},       {"direct-pc", QUDA_DIRECT_PC_SOLVE}, {"normop", QUDA_NORMOP_SOLVE},
    {"normop-pc", QUDA_NORMOP_PC_SOLVE}, {"normerr", QUDA_NORMERR_SOLVE},     {"normerr-pc", QUDA_NORMERR_PC_SOLVE}};

  CLI::TransformPairs<QudaFieldLocation> field_location_map {{"cpu", QUDA_CPU_FIELD_LOCATION},
                                                             {"host", QUDA_CPU_FIELD_LOCATION},
                                                             {"gpu", QUDA_CUDA_FIELD_LOCATION},
                                                             {"device", QUDA_CUDA_FIELD_LOCATION}};

  CLI::TransformPairs<QudaVerbosity> verbosity_map {
    {"silent", QUDA_SILENT}, {"summarize", QUDA_SUMMARIZE}, {"verbose", QUDA_VERBOSE}, {"debug", QUDA_DEBUG_VERBOSE}};

  CLI::TransformPairs<QudaMassNormalization> mass_normalization_map {{"kappa", QUDA_KAPPA_NORMALIZATION},
                                                                     {"mass", QUDA_MASS_NORMALIZATION},
                                                                     {"asym-mass", QUDA_ASYMMETRIC_MASS_NORMALIZATION}};

  CLI::TransformPairs<QudaMatPCType> matpc_type_map {{"even-even", QUDA_MATPC_EVEN_EVEN},
                                                     {"odd-odd", QUDA_MATPC_ODD_ODD},
                                                     {"even-even-asym", QUDA_MATPC_EVEN_EVEN_ASYMMETRIC},
                                                     {"odd-odd-asym", QUDA_MATPC_ODD_ODD_ASYMMETRIC}};

  CLI::TransformPairs<QudaReconstructType> reconstruct_type_map {{"18", QUDA_RECONSTRUCT_NO},
                                                                 {"13", QUDA_RECONSTRUCT_13},
                                                                 {"12", QUDA_RECONSTRUCT_12},
                                                                 {"9", QUDA_RECONSTRUCT_9},
                                                                 {"8", QUDA_RECONSTRUCT_8}};

  CLI::TransformPairs<QudaEigSpectrumType> eig_spectrum_map {
    {"SR", QUDA_SPECTRUM_SR_EIG}, {"LR", QUDA_SPECTRUM_LR_EIG}, {"SM", QUDA_SPECTRUM_SM_EIG},
    {"LM", QUDA_SPECTRUM_LM_EIG}, {"SI", QUDA_SPECTRUM_SI_EIG}, {"LI", QUDA_SPECTRUM_LI_EIG}};

  CLI::TransformPairs<QudaSetupType> setup_type_map {{"test", QUDA_TEST_VECTOR_SETUP}, {"null", QUDA_TEST_VECTOR_SETUP}};

  CLI::TransformPairs<QudaExtLibType> extlib_map {{"eigen", QUDA_EIGEN_EXTLIB}};

} // namespace

std::shared_ptr<QUDAApp> make_app(std::string app_description, std::string app_name)
{
  auto quda_app = std::make_shared<QUDAApp>(app_description, app_name);
  quda_app->option_defaults()->always_capture_default();

  quda_app->add_option("--alternative-reliable", alternative_reliable, "use alternative reliable updates");
  quda_app->add_option("--anisotropy", anisotropy, "Temporal anisotropy factor (default 1.0)");

  quda_app->add_option("--ca-basis-type", ca_basis, "The basis to use for CA solvers (default chebyshev)")
    ->transform(CLI::QUDACheckedTransformer(ca_basis_map));
  quda_app->add_option(
    "--cheby-basis-eig-max",
    ca_lambda_max, "Conservative estimate of largest eigenvalue for Chebyshev basis CA solvers (default is to guess with power iterations)");
  quda_app->add_option("--cheby-basis-eig-min", ca_lambda_min,
                       "Conservative estimate of smallest eigenvalue for Chebyshev basis CA solvers (default 0)");

  quda_app
    ->add_option("--ca-basis-type-precondition", ca_basis_precondition,
                 "The basis to use for CA solvers when used as a preconditioner (default chebyshev)")
    ->transform(CLI::QUDACheckedTransformer(ca_basis_map));
  quda_app->add_option("--cheby-basis-eig-max-precondition", ca_lambda_max_precondition,
                       "Conservative estimate of largest eigenvalue for Chebyshev basis CA solvers when used as a "
                       "preconditioner (default is to guess with power iterations)");
  quda_app->add_option("--cheby-basis-eig-min-precondition", ca_lambda_min_precondition,
                       "Conservative estimate of smallest eigenvalue for Chebyshev basis CA solvers when used as a "
                       "preconditioner (default 0)");

  quda_app->add_option("--clover-csw", clover_csw, "Clover Csw coefficient 1.0")->capture_default_str();
  quda_app
    ->add_option("--clover-coeff", clover_coeff,
                 "The overall clover coefficient, kappa * Csw. (default 0.0. Will be inferred from clover-csw (default "
                 "1.0) and kappa. "
                 "If the user populates this value with anything other than 0.0, the passed value will override the "
                 "inferred value)")
    ->capture_default_str();

  quda_app->add_option("--compute-clover", compute_clover,
                       "Compute the clover field or use random numbers (default false)");
  quda_app->add_option("--compute-clover-trlog", compute_clover_trlog,
                       "Compute the clover inverse trace log to check for singularity (default false)");
  quda_app->add_option("--compute-fat-long", compute_fatlong,
                       "Compute the fat/long field or use random numbers (default false)");

  quda_app
    ->add_option("--contraction-type", contract_type,
                 "Whether to leave spin elemental open, or use a gamma basis and contract on "
                 "spin (default open)")
    ->transform(CLI::QUDACheckedTransformer(contract_type_map));

  quda_app->add_flag("--dagger", dagger, "Set the dagger to 1 (default 0)");
  quda_app->add_option("--device", device_ordinal, "Set the CUDA device to use (default 0, single GPU only)")
    ->check(CLI::Range(0, 16));

  quda_app->add_option("--dslash-type", dslash_type, "Set the dslash type")
    ->transform(CLI::QUDACheckedTransformer(dslash_type_map));

  quda_app->add_option("--epsilon", epsilon, "Twisted-Mass flavor twist of Dirac operator (default 0.01)");
  quda_app->add_option("--epsilon-naik", eps_naik, "Epsilon factor on Naik term (default 0.0, suggested non-zero -0.1)");

  quda_app->add_option("--flavor", twist_flavor, "Set the twisted mass flavor type (singlet (default), nondeg-doublet)")
    ->transform(CLI::QUDACheckedTransformer(twist_flavor_type_map));
  ;
  quda_app->add_option("--gaussian-sigma", gaussian_sigma,
                       "Width of the Gaussian noise used for random gauge field contruction (default 0.2)");

  quda_app->add_option("--inv-type", inv_type, "The type of solver to use (default cg)")
    ->transform(CLI::QUDACheckedTransformer(inverter_type_map));
  quda_app->add_option("--inv-deflate", inv_deflate, "Deflate the inverter using the eigensolver");
  quda_app->add_option("--inv-multigrid", inv_multigrid, "Precondition the inverter using multigrid");
  quda_app->add_option("--kappa", kappa, "Kappa of Dirac operator (default 0.12195122... [equiv to mass])");
  quda_app->add_option(
    "--laplace3D", laplace3D,
    "Restrict laplace operator to omit the t dimension (n=3), or include all dims (n=4) (default 4)");
  quda_app->add_option("--load-gauge", latfile, "Load gauge field \" file \" for the test (requires QIO)");
  quda_app->add_option("--Lsdim", Lsdim, "Set Ls dimension size(default 16)");
  quda_app->add_option("--mass", mass, "Mass of Dirac operator (default 0.1)");

  quda_app->add_option("--mass-normalization", normalization, "Mass normalization (kappa (default) / mass / asym-mass)")
    ->transform(CLI::QUDACheckedTransformer(mass_normalization_map));

  quda_app
    ->add_option("--matpc", matpc_type, "Matrix preconditioning type (even-even, odd-odd, even-even-asym, odd-odd-asym)")
    ->transform(CLI::QUDACheckedTransformer(matpc_type_map));
  quda_app->add_option("--msrc", Msrc,
                       "Used for testing non-square block blas routines where nsrc defines the other dimension");
  quda_app->add_option("--mu", mu, "Twisted-Mass chiral twist of Dirac operator (default 0.1)");
  quda_app->add_option("--m5", m5, "Mass of shift of five-dimensional Dirac operators (default -1.5)");
  quda_app->add_option("--b5", b5, "Mobius b5 parameter (default 1.5)");
  quda_app->add_option("--c5", c5, "Mobius c5 parameter (default 0.5)");
  quda_app->add_option(
    "--multishift", multishift,
    "Whether to do a multi-shift solver test or not. Default is 1 (single mass)"
    "If a value N > 1 is passed, heavier masses will be constructed and the multi-shift solver will be called");
  quda_app->add_option(
    "--multishift-masses", multishift_masses,
    "List of masses to use in a multi-shift solve; this will override the value of mass. Default is (mass + i * i * 0.01). STAGGERED ONLY.");
  quda_app->add_option(
    "--multishift-tols", multishift_tols,
    "List of tolerances to use in a multi-shift solve. Default is to uniformly use the input tolerance. STAGGERED ONLY.");
  quda_app->add_option(
    "--multishift-tols-hq", multishift_tols_hq,
    "List of hq tolerances to use in a multi-shift solve. Default is the input hq tolerance (default 0). STAGGERED ONLY.");
  quda_app->add_option("--ngcrkrylov", gcrNkrylov,
                       "The number of inner iterations to use for GCR, BiCGstab-l, CA-CG, CA-GCR (default 8)");
  quda_app->add_option("--niter", niter, "The number of iterations to perform (default 100)");
  quda_app->add_option("--max-res-increase", max_res_increase,
                       "The number of consecutive true residual incrases allowed (default 1)");
  quda_app->add_option("--max-res-increase-total", max_res_increase_total,
                       "The total number of true residual incrases allowed (default 10)");
  quda_app->add_option("--native-blas-lapack", native_blas_lapack,
                       "Use the native or generic BLAS LAPACK implementation (default true)");
  quda_app->add_option("--maxiter-precondition", maxiter_precondition,
                       "The number of iterations to perform for any preconditioner (default 10)");
  quda_app
    ->add_option("--verbosity-precondition", verbosity_precondition,
                 "The the verbosity of the preconditioner (default summarize)")
    ->transform(CLI::QUDACheckedTransformer(verbosity_map));
  quda_app->add_option("--nsrc", Nsrc,
                       "How many spinors to apply the dslash to simultaneusly (experimental for staggered only)");

  quda_app->add_option("--pipeline", pipeline,
                       "The pipeline length for fused operations in GCR, BiCGstab-l (default 0, no pipelining)");

  // precision options

  CLI::QUDACheckedTransformer prec_transform(precision_map);
  quda_app->add_option("--prec", prec, "Precision in GPU")->transform(prec_transform);
  quda_app->add_option("--prec-precondition", prec_precondition, "Preconditioner precision in GPU")->transform(prec_transform);

  quda_app->add_option("--prec-eigensolver", prec_eigensolver, "Eigensolver precision in GPU")->transform(prec_transform);

  quda_app->add_option("--prec-refine", prec_refinement_sloppy, "Sloppy precision for refinement in GPU")
    ->transform(prec_transform);

  quda_app->add_option("--prec-ritz", prec_ritz, "Eigenvector precision in GPU")->transform(prec_transform);

  quda_app->add_option("--prec-sloppy", prec_sloppy, "Sloppy precision in GPU")->transform(prec_transform);

  quda_app->add_option("--prec-null", prec_null, "Precison TODO")->transform(prec_transform);

  quda_app->add_option("--precon-type", precon_type, "The type of solver to use (default none (=unspecified)).")
    ->transform(CLI::QUDACheckedTransformer(inverter_type_map));
  quda_app
    ->add_option("--precon-schwarz-type", precon_schwarz_type,
                 "The type of Schwarz preconditioning to use (default=invalid)")
    ->transform(CLI::QUDACheckedTransformer(schwarz_type_map));
  quda_app
    ->add_option("--precon-accelerator-type", precon_accelerator_type,
                 "The type of Schwarz preconditioning to use (default=invalid)")
    ->transform(CLI::QUDACheckedTransformer(accelerator_type_map));

  quda_app->add_option("--precon-schwarz-cycle", precon_schwarz_cycle,
                       "The number of Schwarz cycles to apply per smoother application (default=1)");

  CLI::TransformPairs<int> rank_order_map {{"col", 0}, {"row", 1}};
  quda_app
    ->add_option("--rank-order", rank_order,
                 "Set the [t][z][y][x] rank order as either column major (t fastest, default) or row major (x fastest)")
    ->transform(CLI::QUDACheckedTransformer(rank_order_map));

  quda_app->add_option("--recon", link_recon, "Link reconstruction type")
    ->transform(CLI::QUDACheckedTransformer(reconstruct_type_map));
  quda_app->add_option("--recon-precondition", link_recon_precondition, "Preconditioner link reconstruction type")
    ->transform(CLI::QUDACheckedTransformer(reconstruct_type_map));
  quda_app->add_option("--recon-eigensolver", link_recon_eigensolver, "Eigensolver link reconstruction type")
    ->transform(CLI::QUDACheckedTransformer(reconstruct_type_map));
  quda_app->add_option("--recon-sloppy", link_recon_sloppy, "Sloppy link reconstruction type")
    ->transform(CLI::QUDACheckedTransformer(reconstruct_type_map));

  quda_app->add_option("--reliable-delta", reliable_delta, "Set reliable update delta factor");
  quda_app->add_option("--save-gauge", gauge_outfile,
                       "Save gauge field \" file \" for the test (requires QIO, heatbath test only)");

  quda_app->add_option("--solution-pipeline", solution_accumulator_pipeline,
                       "The pipeline length for fused solution accumulation (default 0, no pipelining)");

  quda_app
    ->add_option(
      "--solution-type", solution_type,
      "The solution we desire (mat (default), mat-dag-mat, mat-pc, mat-pc-dag-mat-pc (default for multi-shift))")
    ->transform(CLI::QUDACheckedTransformer(solution_type_map));

  quda_app
    ->add_option("--fermion-t-boundary", fermion_t_boundary,
                 "The fermoinic temporal boundary conditions (anti-periodic (default), periodic")
    ->transform(CLI::QUDACheckedTransformer(fermion_t_boundary_map));

  quda_app
    ->add_option("--solve-type", solve_type,
                 "The type of solve to do (direct, direct-pc, normop, normop-pc, normerr, normerr-pc)")
    ->transform(CLI::QUDACheckedTransformer(solve_type_map));
  quda_app
    ->add_option("--solver-ext-lib-type", solver_ext_lib, "Set external library for the solvers  (default Eigen library)")
    ->transform(CLI::QUDACheckedTransformer(extlib_map));

  quda_app->add_option("--tadpole-coeff", tadpole_factor,
                       "Tadpole coefficient for HISQ fermions (default 1.0, recommended [Plaq]^1/4)");

  quda_app->add_option("--tol", tol, "Set L2 residual tolerance");
  quda_app->add_option("--tolhq", tol_hq, "Set heavy-quark residual tolerance");
  quda_app->add_option("--tol-precondition", tol_precondition, "Set L2 residual tolerance for preconditioner");
  quda_app->add_option(
    "--unit-gauge", unit_gauge,
    "Generate a unit valued gauge field in the tests. If false, a random gauge is generated (default false)");

  quda_app->add_option("--verbosity", verbosity, "The the verbosity on the top level of QUDA( default summarize)")
    ->transform(CLI::QUDACheckedTransformer(verbosity_map));
  quda_app->add_option("--verify", verify_results, "Verify the GPU results using CPU results (default true)");

  // lattice dimensions
  auto dimopt = quda_app->add_option("--dim", dim, "Set space-time dimension (X Y Z T)")->check(CLI::Range(1, 512));
  auto sdimopt = quda_app
                   ->add_option(
                     "--sdim",
                     [](CLI::results_t res) {
                       return CLI::detail::lexical_cast(res[0], xdim) && CLI::detail::lexical_cast(res[0], ydim)
                         && CLI::detail::lexical_cast(res[0], zdim);
                     },
                     "Set space dimension(X/Y/Z) size")
                   ->type_name("INT")
                   ->check(CLI::Range(1, 512));

  quda_app->add_option("--xdim", xdim, "Set X dimension size(default 24)")
    ->check(CLI::Range(1, 512))
    ->excludes(dimopt)
    ->excludes(sdimopt);
  quda_app->add_option("--ydim", ydim, "Set X dimension size(default 24)")
    ->check(CLI::Range(1, 512))
    ->excludes(dimopt)
    ->excludes(sdimopt);
  quda_app->add_option("--zdim", zdim, "Set X dimension size(default 24)")
    ->check(CLI::Range(1, 512))
    ->excludes(dimopt)
    ->excludes(sdimopt);
  quda_app->add_option("--tdim", tdim, "Set T dimension size(default 24)")->check(CLI::Range(1, 512))->excludes(dimopt);

  // multi-gpu partitioning

  quda_app->add_option(
    "--partition",
    [](CLI::results_t res) {
      int p;
      auto retval = CLI::detail::lexical_cast(res[0], p);
      for (int j = 0; j < 4; j++) {
        if (p & (1 << j)) { dim_partitioned[j] = 1; }
      }
      return retval;
    },
    "Set the communication topology (X=1, Y=2, Z=4, T=8, and combinations of these)");

  auto gridsizeopt
    = quda_app
        ->add_option("--gridsize", gridsize_from_cmdline, "Set the grid size in all four dimension (default 1 1 1 1)")
        ->expected(4);
  quda_app->add_option("--xgridsize", grid_x, "Set grid size in X dimension (default 1)")->excludes(gridsizeopt);
  quda_app->add_option("--ygridsize", grid_y, "Set grid size in Y dimension (default 1)")->excludes(gridsizeopt);
  quda_app->add_option("--zgridsize", grid_z, "Set grid size in Z dimension (default 1)")->excludes(gridsizeopt);
  quda_app->add_option("--tgridsize", grid_t, "Set grid size in T dimension (default 1)")->excludes(gridsizeopt);

  quda_app->add_option("--mobius-fused-kernel", use_mobius_fused_kernel, "Use fused kernels for Mobius, default true");
  return quda_app;
}

void add_eigen_option_group(std::shared_ptr<QUDAApp> quda_app)
{

  CLI::QUDACheckedTransformer prec_transform(precision_map);
  // Option group for Eigensolver related options
  auto opgroup = quda_app->add_option_group("Eigensolver", "Options controlling eigensolver");

  opgroup->add_option("--eig-amax", eig_amax, "The maximum in the polynomial acceleration")->check(CLI::PositiveNumber);
  opgroup->add_option("--eig-amin", eig_amin, "The minimum in the polynomial acceleration")->check(CLI::PositiveNumber);

  opgroup->add_option("--eig-ARPACK-logfile", eig_arpack_logfile, "The filename storing the log from arpack");
  opgroup->add_option("--eig-arpack-check", eig_arpack_check,
                      "Cross check the device data against ARPACK (requires ARPACK, default false)");
  opgroup->add_option("--eig-use-eigen-qr", eig_use_eigen_qr,
                      "Use Eigen to eigensolve the upper Hessenberg in IRAM, else use QUDA's QR code. (default true)");
  opgroup->add_option("--eig-compute-svd", eig_compute_svd,
                      "Solve the MdagM problem, use to compute SVD of M (default false)");

  opgroup->add_option("--eig-compute-gamma5", eig_compute_gamma5,
                      "Solve the gamma5 OP problem. Solve for OP then multiply by gamma_5 (default false)");

  opgroup->add_option("--eig-max-restarts", eig_max_restarts, "Perform n iterations of the restart in the eigensolver");
  opgroup->add_option(
    "--eig-max-ortho-attempts", eig_max_restarts,
    "Perform n iterations of Gram-Schmidt orthonormalisation in the Block TRLM eigensolver (default 10)");
  opgroup->add_option("--eig-ortho-block-size", eig_ortho_block_size,
                      "The block size to use when orthonormalising vectors in hybrid modified Gram-Schmidt"
                      "0 for always Classical, 1 for Modified, n > 1 for Hybrid)");
  opgroup->add_option("--eig-block-size", eig_block_size, "The block size to use in the block variant eigensolver");
  opgroup->add_option(
    "--eig-n-ev-deflate", eig_n_ev_deflate,
    "The number of converged eigenpairs that will be used in the deflation routines (default eig_n_conv)");
  opgroup->add_option("--eig-n-conv", eig_n_conv, "The number of converged eigenvalues requested (default eig_n_ev)");
  opgroup->add_option("--eig-n-ev", eig_n_ev, "The size of eigenvector search space in the eigensolver");
  opgroup->add_option("--eig-n-kr", eig_n_kr, "The size of the Krylov subspace to use in the eigensolver");
  opgroup->add_option("--eig-batched-rotate", eig_batched_rotate,
                      "The maximum number of extra eigenvectors the solver may allocate to perform a Ritz rotation.");
  opgroup->add_option("--eig-poly-deg", eig_poly_deg, "TODO");
  opgroup->add_option(
    "--eig-require-convergence",
    eig_require_convergence, "If true, the solver will error out if convergence is not attained. If false, a warning will be given (default true)");
  opgroup->add_option("--eig-save-vec", eig_vec_outfile, "Save eigenvectors to <file> (requires QIO)");
  opgroup->add_option("--eig-load-vec", eig_vec_infile, "Load eigenvectors to <file> (requires QIO)");
  opgroup
    ->add_option("--eig-save-prec", eig_save_prec,
                 "If saving eigenvectors, use this precision to save. No-op if eig-save-prec is greater than or equal "
                 "to precision of eigensolver (default = double)")
    ->transform(prec_transform);
<<<<<<< HEAD
  opgroup->add_option("--eig-save-partfile", eig_partfile, "If saving eigenvectors, save in partfile format instead of singlefile (default false)");
=======
  opgroup->add_option("--eig-save-partfile", eig_partfile,
                      "If saving eigenvectors, save in partfile format instead of singlefile (default false)");
>>>>>>> 96f87568

  opgroup->add_option(
    "--eig-io-parity-inflate", eig_io_parity_inflate,
    "Whether to inflate single-parity eigenvectors onto dual parity full fields for file I/O (default = false)");

  opgroup
    ->add_option("--eig-spectrum", eig_spectrum,
                 "The spectrum part to be calulated. S=smallest L=largest R=real M=modulus I=imaginary")
    ->transform(CLI::QUDACheckedTransformer(eig_spectrum_map));
  opgroup->add_option("--eig-tol", eig_tol, "The tolerance to use in the eigensolver (default 1e-6)");
  opgroup->add_option("--eig-qr-tol", eig_qr_tol, "The tolerance to use in the qr (default 1e-11)");

  opgroup->add_option("--eig-type", eig_type, "The type of eigensolver to use (default trlm)")
    ->transform(CLI::QUDACheckedTransformer(eig_type_map));

  opgroup->add_option("--eig-use-dagger", eig_use_dagger,
                      "Solve the Mdag problem instead of M (MMdag if eig-use-normop == true) (default false)");
  opgroup->add_option("--eig-use-normop", eig_use_normop,
                      "Solve the MdagM problem instead of M (MMdag if eig-use-dagger == true) (default false)");
  opgroup->add_option("--eig-use-pc", eig_use_pc, "Solve the Even-Odd preconditioned problem (default false)");
  opgroup->add_option("--eig-use-poly-acc", eig_use_poly_acc, "Use Chebyshev polynomial acceleration in the eigensolver");
}

void add_deflation_option_group(std::shared_ptr<QUDAApp> quda_app)
{
  auto opgroup = quda_app->add_option_group("Deflation", "Options controlling deflation");

  opgroup
    ->add_option("--df-deflation-grid", deflation_grid,
                 "Set maximum number of cycles needed to compute eigenvectors(default 1)")
    ->check(CLI::PositiveNumber);
  opgroup
    ->add_option(
      "--df-eigcg-max-restarts",
      eigcg_max_restarts, "Set how many iterative refinement cycles will be solved with eigCG within a single physical right hand site solve (default 4)")
    ->check(CLI::PositiveNumber);
  ;
  opgroup->add_option("--df-ext-lib-type", deflation_ext_lib,
                      "Set external library for the deflation methods  (default Eigen library)");
  opgroup->add_option("--df-location-ritz", location_ritz,
                      "Set memory location for the ritz vectors  (default cuda memory location)");
  opgroup->add_option("--df-max-restart-num", max_restart_num,
                      "Set maximum number of the initCG restarts in the deflation stage (default 3)");
  opgroup->add_option("--df-max-search-dim", max_search_dim, "Set the size of eigenvector search space (default 64)");
  opgroup->add_option("--df-mem-type-ritz", mem_type_ritz,
                      "Set memory type for the ritz vectors  (default device memory type)");
  opgroup->add_option("--df-n-ev", n_ev, "Set number of eigenvectors computed within a single solve cycle (default 8)");
  opgroup->add_option("--df-tol-eigenval", eigenval_tol, "Set maximum eigenvalue residual norm (default 1e-1)");
  opgroup->add_option("--df-tol-inc", inc_tol,
                      "Set tolerance for the subsequent restarts in the initCG solver  (default 1e-2)");
  opgroup->add_option("--df-tol-restart", tol_restart,
                      "Set tolerance for the first restart in the initCG solver(default 5e-5)");
}

void add_multigrid_option_group(std::shared_ptr<QUDAApp> quda_app)
{
  auto opgroup = quda_app->add_option_group("MultiGrid", "Options controlling multigrid");

  // MWTODO: clean this up - code duplication

  auto solve_type_transform = CLI::QUDACheckedTransformer(solve_type_map);

  CLI::QUDACheckedTransformer prec_transform(precision_map);

  opgroup->add_option("--mg-allow-truncation", mg_allow_truncation,
                      "Let multigrid coarsening trucate improvement terms in operators, e.g. dropping asqtad long "
                      "links in a dimension with an aggreation length smaller than 3 (default false)");

  quda_app->add_mgoption(
    opgroup, "--mg-block-size", geo_block_size, CLI::Validator(),
    "Set the geometric block size for the each multigrid levels transfer operator (default 4 4 4 4)");
  quda_app->add_mgoption(opgroup, "--mg-coarse-solve-type", coarse_solve_type, solve_type_transform,
                         "The type of solve to do on each level (direct, direct-pc) (default = solve_type)");

  auto solver_trans = CLI::QUDACheckedTransformer(inverter_type_map);
  quda_app->add_mgoption(opgroup, "--mg-coarse-solver", coarse_solver, solver_trans,
                         "The solver to wrap the V cycle on each level (default gcr, only for levels 1+)");

  quda_app->add_mgoption(opgroup, "--mg-coarse-solver-ca-basis-size", coarse_solver_ca_basis_size, CLI::PositiveNumber,
                         "The basis size to use for CA solver setup of multigrid (default 4)");

  quda_app->add_mgoption(opgroup, "--mg-coarse-solver-ca-basis-type", coarse_solver_ca_basis,
                         CLI::QUDACheckedTransformer(ca_basis_map),
                         "The basis to use for CA solver setup of multigrid(default power)");
  quda_app->add_mgoption(
    opgroup, "--mg-coarse-solver-cheby-basis-eig-max", coarse_solver_ca_lambda_max, CLI::PositiveNumber,
    "Conservative estimate of largest eigenvalue for Chebyshev basis CA solvers in setup of multigrid "
    "(default is to guess with power iterations)");
  quda_app->add_mgoption(
    opgroup, "--mg-coarse-solver-cheby-basis-eig-min", coarse_solver_ca_lambda_min, CLI::PositiveNumber,
    "Conservative estimate of smallest eigenvalue for Chebyshev basis CA solvers in setup of multigrid (default 0)");
  quda_app->add_mgoption(opgroup, "--mg-coarse-solver-maxiter", coarse_solver_maxiter, CLI::PositiveNumber,
                         "The coarse solver maxiter for each level (default 100)");
  quda_app->add_mgoption(opgroup, "--mg-coarse-solver-tol", coarse_solver_tol, CLI::PositiveNumber,
                         "The coarse solver tolerance for each level (default 0.25, only for levels 1+)");
  quda_app->add_mgoption(opgroup, "--mg-eig", mg_eig, CLI::Validator(),
                         "Use the eigensolver on this level (default false)");
  quda_app->add_mgoption(opgroup, "--mg-eig-amax", mg_eig_amax, CLI::PositiveNumber,
                         "The maximum in the polynomial acceleration (default 4.0)");
  quda_app->add_mgoption(opgroup, "--mg-eig-amin", mg_eig_amin, CLI::PositiveNumber,
                         "The minimum in the polynomial acceleration (default 0.1)");
  quda_app->add_mgoption(
    opgroup, "--mg-eig-check-interval", mg_eig_check_interval, CLI::Validator(),
    "Perform a convergence check every nth restart/iteration (only used in Implicit Restart types)");
  quda_app->add_option("--mg-eig-coarse-guess", mg_eig_coarse_guess,
                       "If deflating on the coarse grid, optionally use an initial guess (default = false)");
  quda_app->add_option("--mg-eig-preserve-deflation", mg_eig_preserve_deflation,
                       "If the multigrid operator is updated, preserve generated deflation space (default = false)");
  quda_app->add_mgoption(opgroup, "--mg-eig-max-restarts", mg_eig_max_restarts, CLI::PositiveNumber,
                         "Perform a maximun of n restarts in eigensolver (default 100)");

  quda_app->add_mgoption(
    opgroup, "--mg-eig-max-ortho-attempts", mg_eig_max_ortho_attempts, CLI::PositiveNumber,
    "Perform n iterations of Gram-Schmidt orthonormalisation in the Block TRLM eigensolver (default 10)");
  quda_app->add_mgoption(
    opgroup, "--mg-eig-use-eigen-qr", mg_eig_use_eigen_qr, CLI::Validator(),
    "Use Eigen to eigensolve the upper Hessenberg in IRAM, else use QUDA's QR code. (default true)");
  quda_app->add_mgoption(opgroup, "--mg-eig-ortho-block-size", mg_eig_ortho_block_size, CLI::Validator(),
                         "The block size to use when orthonormalising vectors in hybrid modified Gram-Schmidt");
  quda_app->add_mgoption(opgroup, "--mg-eig-block-size", mg_eig_block_size, CLI::Validator(),
                         "The block size to use in the block variant eigensolver");
  quda_app->add_mgoption(opgroup, "--mg-eig-n-ev", mg_eig_n_ev, CLI::Validator(),
                         "The size of eigenvector search space in the eigensolver");
  quda_app->add_mgoption(opgroup, "--mg-eig-n-kr", mg_eig_n_kr, CLI::Validator(),
                         "The size of the Krylov subspace to use in the eigensolver");
  quda_app->add_mgoption(opgroup, "--mg-eig-n-ev-deflate", mg_eig_n_ev_deflate, CLI::Validator(),
                         "The number of converged eigenpairs that will be used in the deflation routines");
  quda_app->add_mgoption(
    opgroup, "--mg-eig-batched-rotate", mg_eig_batched_rotate, CLI::Validator(),
    "The maximum number of extra eigenvectors the solver may allocate to perform a Ritz rotation.");
  quda_app->add_mgoption(opgroup, "--mg-eig-poly-deg", mg_eig_poly_deg, CLI::PositiveNumber,
                         "Set the degree of the Chebyshev polynomial (default 100)");
  quda_app->add_mgoption(
    opgroup, "--mg-eig-require-convergence", mg_eig_require_convergence,
    CLI::Validator(), "If true, the solver will error out if convergence is not attained. If false, a warning will be given (default true)");

  quda_app->add_mgoption(
    opgroup, "--mg-eig-spectrum", mg_eig_spectrum, CLI::QUDACheckedTransformer(eig_spectrum_map),
    "The spectrum part to be calulated. S=smallest L=largest R=real M=modulus I=imaginary (default SR)");
  quda_app->add_mgoption(opgroup, "--mg-eig-tol", mg_eig_tol, CLI::PositiveNumber,
                         "The tolerance to use in the eigensolver (default 1e-6)");
  quda_app->add_mgoption(opgroup, "--mg-eig-qr-tol", mg_eig_qr_tol, CLI::PositiveNumber,
                         "The tolerance to use in the QR (default 1e-11)");

  quda_app->add_mgoption(opgroup, "--mg-eig-type", mg_eig_type, CLI::QUDACheckedTransformer(eig_type_map),
                         "The type of eigensolver to use (default trlm)");
  quda_app->add_mgoption(opgroup, "--mg-eig-use-dagger", mg_eig_use_dagger, CLI::Validator(),
                         "Solve the MMdag problem instead of M (MMdag if eig-use-normop == true) (default false)");
  quda_app->add_mgoption(opgroup, "--mg-eig-use-normop", mg_eig_use_normop, CLI::Validator(),
                         "Solve the MdagM problem instead of M (MMdag if eig-use-dagger == true) (default false)");
  quda_app->add_mgoption(opgroup, "--mg-eig-use-pc", mg_eig_use_pc, CLI::Validator(),
                         "Solve the Even-Odd preconditioned problem (default false)");
  quda_app->add_mgoption(opgroup, "--mg-eig-use-poly-acc", mg_eig_use_poly_acc, CLI::Validator(),
                         "Use Chebyshev polynomial acceleration in the eigensolver (default true)");
  opgroup->add_option(
    "--mg-generate-all-levels",
    generate_all_levels, "true=generate null-space on all levels, false=generate on level 0 and create other levels from that (default true)");
  opgroup->add_option("--mg-evolve-thin-updates", mg_evolve_thin_updates,
                      "Utilize thin updates for multigrid evolution tests (default false)");
  opgroup->add_option("--mg-generate-nullspace", generate_nullspace,
                      "Generate the null-space vector dynamically (default true, if set false and mg-load-vec isn't "
                      "set, creates free-field null vectors)");
  opgroup->add_option("--mg-levels", mg_levels, "The number of multigrid levels to do (default 2)");

  // TODO
  quda_app->add_mgoption(opgroup, "--mg-load-vec", mg_vec_infile, CLI::Validator(),
                         "Load the vectors <file> for the multigrid_test (requires QIO)");
  quda_app->add_mgoption(opgroup, "--mg-save-vec", mg_vec_outfile, CLI::Validator(),
                         "Save the generated null-space vectors <file> from the multigrid_test (requires QIO)");
<<<<<<< HEAD
  quda_app->add_mgoption(opgroup, "--mg-save-partfile", mg_vec_partfile, CLI::Validator(), "Whether to save near-null vectors as partfile instead of singlefile (default false; singlefile)");
=======
  quda_app->add_mgoption(
    opgroup, "--mg-save-partfile", mg_vec_partfile, CLI::Validator(),
    "Whether to save near-null vectors as partfile instead of singlefile (default false; singlefile)");
>>>>>>> 96f87568

  quda_app
    ->add_mgoption("--mg-eig-save-prec", mg_eig_save_prec, CLI::Validator(),
                   "If saving eigenvectors, use this precision to save. No-op if mg-eig-save-prec is greater than or "
                   "equal to precision of eigensolver (default = double)")
    ->transform(prec_transform);

  opgroup->add_option(
    "--mg-low-mode-check", low_mode_check,
    "Measure how well the null vector subspace overlaps with the low eigenmode subspace (default false)");
  quda_app->add_mgoption(opgroup, "--mg-mu-factor", mu_factor, CLI::Validator(),
                         "Set the multiplicative factor for the twisted mass mu parameter on each level (default 1)");
  quda_app->add_mgoption(opgroup, "--mg-n-block-ortho", n_block_ortho, CLI::PositiveNumber,
                         "The number of times to run Gram-Schmidt during block orthonormalization (default 1)");
  quda_app->add_mgoption(
    opgroup, "--mg-block-ortho-two-pass", block_ortho_two_pass, CLI::Validator(),
    "Whether to use a two block-orthogonalization when using fixed-point null space vectors (default true)");
  quda_app->add_mgoption(opgroup, "--mg-nu-post", nu_post, CLI::PositiveNumber,
                         "The number of post-smoother applications to do at a given multigrid level (default 2)");
  quda_app->add_mgoption(opgroup, "--mg-nu-pre", nu_pre, CLI::PositiveNumber,
                         "The number of pre-smoother applications to do at a given multigrid level (default 2)");
  quda_app->add_mgoption(opgroup, "--mg-nvec", nvec, CLI::PositiveNumber,
                         "Number of null-space vectors to define the multigrid transfer operator on a given level");
  opgroup->add_option("--mg-oblique-proj-check", oblique_proj_check,
                      "Measure how well the null vector subspace adjusts the low eigenmode subspace (default false)");
  opgroup->add_option("--mg-omega", omega,
                      "The over/under relaxation factor for the smoother of multigrid (default 0.85)");
  opgroup->add_option("--mg-post-orth", post_orthonormalize,
                      "If orthonormalize the vector after inverting in the setup of multigrid (default true)");
  opgroup->add_option("--mg-pre-orth", pre_orthonormalize,
                      "If orthonormalize the vector before inverting in the setup of multigrid (default false)");

  quda_app
    ->add_mgoption(opgroup, "--mg-schwarz-type", mg_schwarz_type, CLI::Validator(),
                   "The type of preconditioning to use (requires MR smoother and GCR setup solver) (default=invalid)")
    ->transform(CLI::QUDACheckedTransformer(schwarz_type_map));
  quda_app->add_mgoption(opgroup, "--mg-schwarz-cycle", mg_schwarz_cycle, CLI::PositiveNumber,
                         "The number of Schwarz cycles to apply per smoother application (default=1)");
  quda_app->add_mgoption(opgroup, "--mg-setup-ca-basis-size", setup_ca_basis_size, CLI::PositiveNumber,
                         "The basis size to use for CA solver setup of multigrid (default 4)");
  quda_app->add_mgoption(opgroup, "--mg-setup-ca-basis-type", setup_ca_basis, CLI::QUDACheckedTransformer(ca_basis_map),
                         "The basis to use for CA solver setup of multigrid(default power)");
  quda_app->add_mgoption(
    opgroup, "--mg-setup-cheby-basis-eig-max", setup_ca_lambda_max, CLI::PositiveNumber,
    "Conservative estimate of largest eigenvalue for Chebyshev basis CA solvers in setup of multigrid "
    "(default is to guess with power iterations)");
  quda_app->add_mgoption(
    opgroup, "--mg-setup-cheby-basis-eig-min", setup_ca_lambda_min, CLI::PositiveNumber,
    "Conservative estimate of smallest eigenvalue for Chebyshev basis CA solvers in setup of multigrid (default 0)");
  quda_app->add_mgoption(opgroup, "--mg-setup-inv", setup_inv, solver_trans,
                         "The inverter to use for the setup of multigrid (default bicgstab)");
  quda_app->add_mgoption(opgroup, "--mg-setup-iters", num_setup_iter, CLI::PositiveNumber,
                         "The number of setup iterations to use for the multigrid (default 1)");

  quda_app->add_mgoption(opgroup, "--mg-setup-location", setup_location, CLI::QUDACheckedTransformer(field_location_map),
                         "The location where the multigrid setup will be computed (default cuda)");
  quda_app->add_mgoption(
    opgroup, "--mg-setup-maxiter", setup_maxiter, CLI::Validator(),
    "The maximum number of solver iterations to use when relaxing on a null space vector (default 500)");
  quda_app->add_mgoption(
    opgroup, "--mg-setup-maxiter-refresh", setup_maxiter_refresh, CLI::Validator(),
    "The maximum number of solver iterations to use when refreshing the pre-existing null space vectors (default 100)");
  quda_app->add_mgoption(opgroup, "--mg-setup-tol", setup_tol, CLI::Validator(),
                         "The tolerance to use for the setup of multigrid (default 5e-6)");

  opgroup->add_option("--mg-setup-type", setup_type, "The type of setup to use for the multigrid (default null)")
    ->transform(CLI::QUDACheckedTransformer(setup_type_map));

  opgroup
    ->add_option(
      "--mg-staggered-coarsen-type",
      staggered_transfer_type, "The type of coarsening to use for the top level staggered operator (aggregate, kd-coarse, kd-optimized (default))")
    ->transform(CLI::QUDACheckedTransformer(transfer_type_map));

  opgroup->add_option("--mg-staggered-kd-dagger-approximation", mg_staggered_kd_dagger_approximation,
                      "Use the dagger approximation to Xinv, which is X^dagger (default = false)");

  quda_app->add_mgoption(opgroup, "--mg-smoother", smoother_type, solver_trans,
                         "The smoother to use for multigrid (default mr)");
  quda_app->add_mgoption(opgroup, "--mg-smoother-ca-basis-type", smoother_solver_ca_basis,
                         CLI::QUDACheckedTransformer(ca_basis_map),
                         "The basis to use for CA solver smoothers in multigrid (default power)");
  quda_app->add_mgoption(opgroup, "--mg-smoother-cheby-basis-eig-max", smoother_solver_ca_lambda_max, CLI::PositiveNumber,
                         "Conservative estimate of largest eigenvalue for CA solvers used as a multigrid smoother "
                         "(default is to guess with power iterations)");
  quda_app->add_mgoption(
    opgroup, "--mg-smoother-cheby-basis-eig-min", smoother_solver_ca_lambda_min, CLI::PositiveNumber,
    "Conservative estimate of smallest eigenvalue for CA solvers used as a multigrid smoother (default 0)");
  opgroup
    ->add_option("--mg-smoother-halo-prec", smoother_halo_prec,
                 "The smoother halo precision (applies to all levels - defaults to null_precision)")
    ->transform(prec_transform);

  quda_app->add_mgoption(opgroup, "--mg-smoother-solve-type", smoother_solve_type, solve_type_transform,
                         "The type of solve to do in smoother (direct, direct-pc (default) )");
  quda_app->add_mgoption(opgroup, "--mg-smoother-tol", smoother_tol, CLI::Validator(),
                         "The smoother tolerance to use for each multigrid (default 0.25)");
  quda_app->add_mgoption(opgroup, "--mg-solve-location", solver_location, CLI::QUDACheckedTransformer(field_location_map),
                         "The location where the multigrid solver will run (default cuda)");
  quda_app->add_mgoption(opgroup, "--mg-setup-use-mma", mg_setup_use_mma, CLI::Validator(),
                         "Whether multigrid setup should use mma (default to true when supported)");
  quda_app->add_mgoption(opgroup, "--mg-dslash-use-mma", mg_dslash_use_mma, CLI::Validator(),
                         "Whether multigrid dslash should use mma (default to false)");
  quda_app->add_mgoption(opgroup, "--mg-verbosity", mg_verbosity, CLI::QUDACheckedTransformer(verbosity_map),
                         "The verbosity to use on each level of the multigrid (default summarize)");

}

void add_eofa_option_group(std::shared_ptr<QUDAApp> quda_app)
{
  auto opgroup = quda_app->add_option_group("EOFA", "Options controlling EOFA parameteres");

  CLI::TransformPairs<int> eofa_pm_map {{"plus", 1}, {"minus", 0}};
  opgroup->add_option("--eofa-pm", eofa_pm, "Set to evalute \"plus\" or \"minus\" EOFA operator (default plus)")
    ->transform(CLI::QUDACheckedTransformer(eofa_pm_map));
  opgroup->add_option("--eofa-shift", eofa_shift, "Set the shift for the EOFA operator (default -0.12345)");
  opgroup->add_option("--eofa-mq1", eofa_mq1, "Set mq1 for EOFA operator (default 1.0)");
  opgroup->add_option("--eofa-mq2", eofa_mq1, "Set mq2 for EOFA operator (default 0.085)");
  opgroup->add_option("--eofa-mq3", eofa_mq1, "Set mq3 for EOFA operator (default 1.0)");
}

void add_madwf_option_group(std::shared_ptr<QUDAApp> quda_app)
{
  auto opgroup = quda_app->add_option_group("MADWF", "Options controlling MADWF parameteres");

  opgroup->add_option("--madwf-diagonal-suppressor", madwf_diagonal_suppressor,
                      "Set the digonal suppressor for MADWF (default 0)");
  opgroup->add_option("--madwf-ls", madwf_ls, "Set the reduced Ls for MADWF (default 4)");

  opgroup->add_option("--madwf-null-miniter", madwf_null_miniter,
                      "Min iteration after which to generate null vectors for MADWF");
  opgroup->add_option("--madwf-null-tol", madwf_null_tol, "Stopping condition for null vector generation for MADWF");
  opgroup->add_option("--madwf-train-maxiter", madwf_train_maxiter, "Max iteration for parameter training for MADWF");

  opgroup->add_option("--madwf-param-load", madwf_param_load, "Whether or not load trained parameters for MADWF");
  opgroup->add_option("--madwf-param-save", madwf_param_save, "Whether or not save trained parameters for MADWF");

  opgroup->add_option("--madwf-param-infile", madwf_param_infile, "Where to load trained parameters for MADWF from");
  opgroup->add_option("--madwf-param-outfile", madwf_param_outfile, "Where to save trained parameters for MADWF to");
}

void add_heatbath_option_group(std::shared_ptr<QUDAApp> quda_app)
{
  // Option group for heatbath related options
  auto opgroup = quda_app->add_option_group("heatbath", "Options controlling heatbath tests");
  opgroup->add_option("--heatbath-beta", heatbath_beta_value, "Beta value used in heatbath test (default 6.2)");
  opgroup->add_option("--heatbath-coldstart", heatbath_coldstart,
                      "Whether to use a cold or hot start in heatbath test (default false)");
  opgroup->add_option("--heatbath-num-hb-per-step", heatbath_num_heatbath_per_step,
                      "Number of heatbath hits per heatbath step (default 5)");
  opgroup->add_option("--heatbath-num-or-per-step", heatbath_num_overrelax_per_step,
                      "Number of overrelaxation hits per heatbath step (default 5)");
  opgroup->add_option("--heatbath-num-steps", heatbath_num_steps,
                      "Number of measurement steps in heatbath test (default 10)");
  opgroup->add_option("--heatbath-warmup-steps", heatbath_warmup_steps,
                      "Number of warmup steps in heatbath test (default 10)");
}

void add_gaugefix_option_group(std::shared_ptr<QUDAApp> quda_app)
{
  // Option group for gauge fixing related options
  auto opgroup = quda_app->add_option_group("gaugefix", "Options controlling gauge fixing tests");
  opgroup->add_option("--gf-dir", gf_gauge_dir,
                      "The orthogonal direction of the gauge fixing, 3=Coulomb, 4=Landau. (default 4)");
  opgroup->add_option("--gf-maxiter", gf_maxiter,
                      "The maximun number of gauge fixing iterations to be applied (default 10000) ");
  opgroup->add_option("--gf-verbosity-interval", gf_verbosity_interval,
                      "Print the gauge fixing progress every N steps (default 100)");
  opgroup->add_option("--gf-ovr-relaxation-boost", gf_ovr_relaxation_boost,
                      "The overrelaxation boost parameter for the overrelaxation method (default 1.5)");
  opgroup->add_option("--gf-fft-alpha", gf_fft_alpha, "The Alpha parameter in the FFT method (default 0.8)");
  opgroup->add_option("--gf-reunit-interval", gf_reunit_interval,
                      "Reunitarise the gauge field every N steps (default 10)");
  opgroup->add_option("--gf-tol", gf_tolerance, "The tolerance of the gauge fixing quality (default 1e-6)");
  opgroup->add_option(
    "--gf-theta-condition", gf_theta_condition,
    "Use the theta value to determine the gauge fixing if true. If false, use the delta value (default false)");
  opgroup->add_option(
    "--gf-fft-autotune", gf_fft_autotune,
    "In the FFT method, automatically adjust the alpha parameter if the quality begins to diverge (default false)");
}

void add_comms_option_group(std::shared_ptr<QUDAApp> quda_app)
{
  auto opgroup
    = quda_app->add_option_group("Communication", "Options controlling communication (split grid) parameteres");
  opgroup->add_option("--grid-partition", grid_partition, "Set the grid partition (default 1 1 1 1)")->expected(4);
}

void add_testing_option_group(std::shared_ptr<QUDAApp> quda_app)
{
  auto opgroup = quda_app->add_option_group("Testing", "Options controlling automated testing");
  opgroup->add_option("--enable-testing", enable_testing, "Enable automated testing (default false)");
}

void add_quark_smear_option_group(std::shared_ptr<QUDAApp> quda_app)
{
  auto opgroup = quda_app->add_option_group("Quark smearing", "Options controlling quark smearing testing");
  opgroup->add_option("--smear-compute-twolink", smear_compute_two_link, "Compute two link field (default true)");
  opgroup->add_option("--smear-delete-twolink", smear_delete_two_link, "Delete two link field (default true)");
  opgroup->add_option("--smear-coeff", smear_coeff, "Set smearing coefficient (default 0.1)");
  opgroup->add_option("--smear-nsteps", smear_n_steps, "Number of smearing steps (default 50)");
  opgroup->add_option("--smear-t0", smear_t0, "Index of the time slice (default -1)");
}<|MERGE_RESOLUTION|>--- conflicted
+++ resolved
@@ -728,12 +728,8 @@
                  "If saving eigenvectors, use this precision to save. No-op if eig-save-prec is greater than or equal "
                  "to precision of eigensolver (default = double)")
     ->transform(prec_transform);
-<<<<<<< HEAD
-  opgroup->add_option("--eig-save-partfile", eig_partfile, "If saving eigenvectors, save in partfile format instead of singlefile (default false)");
-=======
   opgroup->add_option("--eig-save-partfile", eig_partfile,
                       "If saving eigenvectors, save in partfile format instead of singlefile (default false)");
->>>>>>> 96f87568
 
   opgroup->add_option(
     "--eig-io-parity-inflate", eig_io_parity_inflate,
@@ -903,13 +899,9 @@
                          "Load the vectors <file> for the multigrid_test (requires QIO)");
   quda_app->add_mgoption(opgroup, "--mg-save-vec", mg_vec_outfile, CLI::Validator(),
                          "Save the generated null-space vectors <file> from the multigrid_test (requires QIO)");
-<<<<<<< HEAD
-  quda_app->add_mgoption(opgroup, "--mg-save-partfile", mg_vec_partfile, CLI::Validator(), "Whether to save near-null vectors as partfile instead of singlefile (default false; singlefile)");
-=======
   quda_app->add_mgoption(
     opgroup, "--mg-save-partfile", mg_vec_partfile, CLI::Validator(),
     "Whether to save near-null vectors as partfile instead of singlefile (default false; singlefile)");
->>>>>>> 96f87568
 
   quda_app
     ->add_mgoption("--mg-eig-save-prec", mg_eig_save_prec, CLI::Validator(),
