#include "command_line_params.h"
#include <comm_quda.h>

// parameters parsed from the command line

#ifdef MULTI_GPU
int device_ordinal = -1;
#else
int device_ordinal = 0;
#endif

int rank_order;
std::array<int, 4> gridsize_from_cmdline = {1, 1, 1, 1};
auto &grid_x = gridsize_from_cmdline[0];
auto &grid_y = gridsize_from_cmdline[1];
auto &grid_z = gridsize_from_cmdline[2];
auto &grid_t = gridsize_from_cmdline[3];

bool native_blas_lapack = true;

std::array<int, 4> dim_partitioned = {0, 0, 0, 0};
QudaReconstructType link_recon = QUDA_RECONSTRUCT_NO;
QudaReconstructType link_recon_sloppy = QUDA_RECONSTRUCT_INVALID;
QudaReconstructType link_recon_precondition = QUDA_RECONSTRUCT_INVALID;
QudaReconstructType link_recon_eigensolver = QUDA_RECONSTRUCT_INVALID;
QudaPrecision prec = QUDA_SINGLE_PRECISION;
QudaPrecision prec_sloppy = QUDA_INVALID_PRECISION;
QudaPrecision prec_refinement_sloppy = QUDA_INVALID_PRECISION;
QudaPrecision prec_precondition = QUDA_INVALID_PRECISION;
QudaPrecision prec_eigensolver = QUDA_INVALID_PRECISION;
QudaPrecision prec_null = QUDA_INVALID_PRECISION;
QudaPrecision prec_ritz = QUDA_INVALID_PRECISION;
QudaVerbosity verbosity = QUDA_SUMMARIZE;
std::array<int, 4> dim = {24, 24, 24, 24};
int &xdim = dim[0];
int &ydim = dim[1];
int &zdim = dim[2];
int &tdim = dim[3];
int Lsdim = 16;
bool dagger = false;
QudaDslashType dslash_type = QUDA_WILSON_DSLASH;
int laplace3D = 4;
char latfile[256] = "";
bool unit_gauge = false;
bool fund_gauge = false;
double gaussian_sigma = 0.2;
char gauge_outfile[256] = "";
int Nsrc = 1;
int Msrc = 1;
int niter = 100;
int maxiter_precondition = 10;
int gcrNkrylov = 10;
QudaCABasis ca_basis = QUDA_POWER_BASIS;
double ca_lambda_min = 0.0;
double ca_lambda_max = -1.0;
int pipeline = 0;
int solution_accumulator_pipeline = 0;
int test_type = 0;
quda::mgarray<int> nvec = {};
quda::mgarray<char[256]> mg_vec_infile;
quda::mgarray<char[256]> mg_vec_outfile;
QudaInverterType inv_type;
bool inv_deflate = false;
bool inv_multigrid = false;
QudaInverterType precon_type = QUDA_INVALID_INVERTER;
QudaSchwarzType precon_schwarz_type = QUDA_INVALID_SCHWARZ;
int precon_schwarz_cycle = 1;
int multishift = 1;
bool verify_results = true;
bool low_mode_check = false;
bool oblique_proj_check = false;
double mass = 0.1;
double kappa = -1.0;
quda::mass_array<double> kappa_array = {};
quda::mass_array<double> mass_array = {};
double mu = 0.1;
double epsilon = 0.01;
double m5 = -1.5;
double b5 = 1.5;
double c5 = 0.5;
double anisotropy = 1.0;
double tadpole_factor = 1.0;
double eps_naik = 0.0;
int n_naiks = 1;
double clover_csw = 1.0;
double clover_coeff = 0.0;
bool compute_clover = false;
bool compute_clover_trlog = true;
bool compute_fatlong = false;
double tol = 1e-7;
double tol_precondition = 1e-1;
double tol_hq = 0.;
double reliable_delta = 0.1;
bool alternative_reliable = false;
QudaTwistFlavorType twist_flavor = QUDA_TWIST_SINGLET;
QudaMassNormalization normalization = QUDA_KAPPA_NORMALIZATION;
QudaMatPCType matpc_type = QUDA_MATPC_EVEN_EVEN;
QudaSolveType solve_type = QUDA_NORMOP_PC_SOLVE;
QudaSolutionType solution_type = QUDA_MAT_SOLUTION;
QudaTboundary fermion_t_boundary = QUDA_ANTI_PERIODIC_T;
bool gauge_smear = false;

int mg_levels = 2;

quda::mgarray<QudaFieldLocation> solver_location = {};
quda::mgarray<QudaFieldLocation> setup_location = {};

quda::mgarray<int> nu_pre = {};
quda::mgarray<int> nu_post = {};
quda::mgarray<int> n_block_ortho = {};
quda::mgarray<bool> block_ortho_two_pass = {};
quda::mgarray<double> mu_factor = {};
quda::mgarray<QudaVerbosity> mg_verbosity = {};
quda::mgarray<QudaInverterType> setup_inv = {};
quda::mgarray<QudaSolveType> coarse_solve_type = {};
quda::mgarray<QudaSolveType> smoother_solve_type = {};
quda::mgarray<int> num_setup_iter = {};
quda::mgarray<double> setup_tol = {};
quda::mgarray<int> setup_maxiter = {};
quda::mgarray<int> setup_maxiter_refresh = {};
quda::mgarray<QudaCABasis> setup_ca_basis = {};
quda::mgarray<int> setup_ca_basis_size = {};
quda::mgarray<double> setup_ca_lambda_min = {};
quda::mgarray<double> setup_ca_lambda_max = {};
QudaSetupType setup_type = QUDA_NULL_VECTOR_SETUP;
bool pre_orthonormalize = false;
bool post_orthonormalize = true;
double omega = 0.85;
quda::mgarray<QudaInverterType> coarse_solver = {};
quda::mgarray<double> coarse_solver_tol = {};
quda::mgarray<QudaInverterType> smoother_type = {};
QudaPrecision smoother_halo_prec = QUDA_INVALID_PRECISION;
quda::mgarray<double> smoother_tol = {};
quda::mgarray<int> coarse_solver_maxiter = {};
quda::mgarray<QudaCABasis> coarse_solver_ca_basis = {};
quda::mgarray<int> coarse_solver_ca_basis_size = {};
quda::mgarray<double> coarse_solver_ca_lambda_min = {};
quda::mgarray<double> coarse_solver_ca_lambda_max = {};
bool generate_nullspace = true;
bool generate_all_levels = true;
quda::mgarray<QudaSchwarzType> mg_schwarz_type = {};
quda::mgarray<int> mg_schwarz_cycle = {};
bool mg_evolve_thin_updates = false;

// Aggregation type for the top level of staggered
// FIXME: replace with QUDA_TRANSFER_OPTIMIZED_KD when ready
QudaTransferType staggered_transfer_type = QUDA_TRANSFER_COARSE_KD;

// we only actually support 4 here currently
quda::mgarray<std::array<int, 4>> geo_block_size = {};

#ifdef QUDA_MMA_AVAILABLE
bool mg_use_mma = true;
#else
bool mg_use_mma = false;
#endif

#ifdef NVSHMEM_COMMS
bool use_mobius_fused_kernel = false;
#else
bool use_mobius_fused_kernel = true;
#endif

int n_ev = 8;
int max_search_dim = 64;
int deflation_grid = 16;
double tol_restart = 5e+3 * tol;

int eigcg_max_restarts = 3;
int max_restart_num = 3;
double inc_tol = 1e-2;
double eigenval_tol = 1e-1;

QudaExtLibType solver_ext_lib = QUDA_EIGEN_EXTLIB;
QudaExtLibType deflation_ext_lib = QUDA_EIGEN_EXTLIB;
QudaFieldLocation location_ritz = QUDA_CUDA_FIELD_LOCATION;
QudaMemoryType mem_type_ritz = QUDA_MEMORY_DEVICE;

// Parameters for the stand alone eigensolver
int eig_block_size = 4;
int eig_n_ev = 16;
int eig_n_kr = 32;
int eig_n_conv = -1;        // If unchanged, will be set to n_ev
int eig_n_ev_deflate = -1;  // If unchanged, will be set to n_conv
int eig_batched_rotate = 0; // If unchanged, will be set to maximum
bool eig_require_convergence = true;
int eig_check_interval = 10;
int eig_max_restarts = 1000;
double eig_tol = 1e-6;
double eig_qr_tol = 1e-11;
bool eig_use_eigen_qr = true;
bool eig_use_poly_acc = true;
int eig_poly_deg = 100;
double eig_amin = 0.1;
double eig_amax = 0.0; // If zero is passed to the solver, an estimate will be computed
bool eig_use_normop = true;
bool eig_use_dagger = false;
bool eig_compute_svd = false;
bool eig_compute_gamma5 = false;
QudaEigSpectrumType eig_spectrum = QUDA_SPECTRUM_LR_EIG;
QudaEigType eig_type = QUDA_EIG_TR_LANCZOS;
bool eig_arpack_check = false;
char eig_arpack_logfile[256] = "arpack_logfile.log";
char eig_vec_infile[256] = "";
char eig_vec_outfile[256] = "";
bool eig_io_parity_inflate = false;
QudaPrecision eig_save_prec = QUDA_DOUBLE_PRECISION;

// Parameters for the MG eigensolver.
// The coarsest grid params are for deflation,
// all others are for PR vectors.
quda::mgarray<bool> mg_eig = {};
quda::mgarray<int> mg_eig_block_size = {};
quda::mgarray<int> mg_eig_n_ev_deflate = {};
quda::mgarray<int> mg_eig_n_ev = {};
quda::mgarray<int> mg_eig_n_kr = {};
quda::mgarray<int> mg_eig_batched_rotate = {};
quda::mgarray<bool> mg_eig_require_convergence = {};
quda::mgarray<int> mg_eig_check_interval = {};
quda::mgarray<int> mg_eig_max_restarts = {};
quda::mgarray<double> mg_eig_tol = {};
quda::mgarray<double> mg_eig_qr_tol = {};
quda::mgarray<bool> mg_eig_use_eigen_qr = {};
quda::mgarray<bool> mg_eig_use_poly_acc = {};
quda::mgarray<int> mg_eig_poly_deg = {};
quda::mgarray<double> mg_eig_amin = {};
quda::mgarray<double> mg_eig_amax = {};
quda::mgarray<bool> mg_eig_use_normop = {};
quda::mgarray<bool> mg_eig_use_dagger = {};
quda::mgarray<QudaEigSpectrumType> mg_eig_spectrum = {};
quda::mgarray<QudaEigType> mg_eig_type = {};
quda::mgarray<QudaPrecision> mg_eig_save_prec = {};

bool mg_eig_coarse_guess = false;
bool mg_eig_preserve_deflation = false;

double heatbath_beta_value = 6.2;
int heatbath_warmup_steps = 10;
int heatbath_num_steps = 10;
int heatbath_step_start = 0;
int heatbath_checkpoint = 5;
int heatbath_num_heatbath_per_step = 5;
int heatbath_num_overrelax_per_step = 5;
bool heatbath_coldstart = false;

int eofa_pm = 1;
double eofa_shift = -1.2345;
double eofa_mq1 = 1.0;
double eofa_mq2 = 0.085;
double eofa_mq3 = 1.0;

// Propagator options
quda::file_array<char[256]> prop_source_infile;
quda::file_array<char[256]> prop_source_outfile;
quda::file_array<char[256]> prop_sink_infile;
quda::file_array<char[256]> prop_sink_outfile;
quda::source_array<std::array<int, 4>> prop_source_position = {0, 0, 0, 0};

int prop_source_smear_steps = 0;
int prop_sink_smear_steps = 0;
double prop_source_smear_coeff = 2.0;
double prop_sink_smear_coeff = 2.0;
bool prop_read_sources = false;
int prop_n_sources = 1;
QudaPrecision prop_save_prec = QUDA_SINGLE_PRECISION;

// SU(3) smearing options
<<<<<<< HEAD
double su3_qr_tol = 1e-6;
int su3_qr_maxiter = 100;
int su3_taylor_N = 25;
int su3_comp_block_size = 4;
double su3_comp_tol = 1e-6;
=======
>>>>>>> c0ff998f
double stout_smear_rho = 0.1;
double stout_smear_epsilon = -0.25;
double ape_smear_rho = 0.6;
int gauge_smear_steps = 5;
double wflow_epsilon = 0.01;
int wflow_steps = 100;
QudaWFlowType wflow_type = QUDA_WFLOW_TYPE_WILSON;
int measurement_interval = 5;
QudaGaugeSmearType gauge_smear_type = QUDA_GAUGE_SMEAR_TYPE_STOUT;
QudaFermionSmearType prop_smear_type = QUDA_FERMION_SMEAR_TYPE_GAUSSIAN;

// contract options
QudaContractType contract_type = QUDA_CONTRACT_TYPE_DR_FT_T;
std::array<int,4> momentum = {0, 0, 0, 0};
char correlator_file_affix[256] = "";
char correlator_save_dir[256] = ".";
bool open_flavor = false;

// GF Options
int gf_gauge_dir = 4;
int gf_maxiter = 10000;
int gf_verbosity_interval = 100;
double gf_ovr_relaxation_boost = 1.5;
double gf_fft_alpha = 0.8;
int gf_reunit_interval = 10;
double gf_tolerance = 1e-6;
bool gf_theta_condition = false;
bool gf_fft_autotune = false;

std::array<int, 4> grid_partition = {1, 1, 1, 1};

namespace
{
  CLI::TransformPairs<QudaCABasis> ca_basis_map {{"power", QUDA_POWER_BASIS}, {"chebyshev", QUDA_CHEBYSHEV_BASIS}};

  CLI::TransformPairs<QudaContractType> contract_type_map {{"open", QUDA_CONTRACT_TYPE_OPEN},
                                                           {"open-sum-t", QUDA_CONTRACT_TYPE_OPEN_SUM_T},
                                                           {"open-sum-z", QUDA_CONTRACT_TYPE_OPEN_SUM_Z},
							   {"open-ft-t", QUDA_CONTRACT_TYPE_OPEN_FT_T},
                                                           {"open-ft-z", QUDA_CONTRACT_TYPE_OPEN_FT_Z},
                                                           {"dr", QUDA_CONTRACT_TYPE_DR},
							   {"dr-ft-t", QUDA_CONTRACT_TYPE_DR_FT_T},
                                                           {"dr-ft-z", QUDA_CONTRACT_TYPE_DR_FT_Z}

  };

  CLI::TransformPairs<QudaDslashType> dslash_type_map {{"wilson", QUDA_WILSON_DSLASH},
                                                       {"clover", QUDA_CLOVER_WILSON_DSLASH},
                                                       {"twisted-mass", QUDA_TWISTED_MASS_DSLASH},
                                                       {"twisted-clover", QUDA_TWISTED_CLOVER_DSLASH},
                                                       {"clover-hasenbusch-twist", QUDA_CLOVER_HASENBUSCH_TWIST_DSLASH},
                                                       {"staggered", QUDA_STAGGERED_DSLASH},
                                                       {"asqtad", QUDA_ASQTAD_DSLASH},
                                                       {"domain-wall", QUDA_DOMAIN_WALL_DSLASH},
                                                       {"domain-wall-4d", QUDA_DOMAIN_WALL_4D_DSLASH},
                                                       {"mobius", QUDA_MOBIUS_DWF_DSLASH},
                                                       {"mobius-eofa", QUDA_MOBIUS_DWF_EOFA_DSLASH},
                                                       {"laplace", QUDA_LAPLACE_DSLASH}};

  CLI::TransformPairs<QudaTwistFlavorType> twist_flavor_type_map {{"singlet", QUDA_TWIST_SINGLET},
                                                                  {"deg-doublet", QUDA_TWIST_DEG_DOUBLET},
                                                                  {"nondeg-doublet", QUDA_TWIST_NONDEG_DOUBLET},
                                                                  {"no", QUDA_TWIST_NO}};

  CLI::TransformPairs<QudaInverterType> inverter_type_map {{"invalid", QUDA_INVALID_INVERTER},
                                                           {"cg", QUDA_CG_INVERTER},
                                                           {"bicgstab", QUDA_BICGSTAB_INVERTER},
                                                           {"gcr", QUDA_GCR_INVERTER},
                                                           {"pcg", QUDA_PCG_INVERTER},
                                                           {"mpcg", QUDA_MPCG_INVERTER},
                                                           {"mpbicgstab", QUDA_MPBICGSTAB_INVERTER},
                                                           {"mr", QUDA_MR_INVERTER},
                                                           {"sd", QUDA_SD_INVERTER},
                                                           {"eigcg", QUDA_EIGCG_INVERTER},
                                                           {"inc-eigcg", QUDA_INC_EIGCG_INVERTER},
                                                           {"gmresdr", QUDA_GMRESDR_INVERTER},
                                                           {"gmresdr-proj", QUDA_GMRESDR_PROJ_INVERTER},
                                                           {"gmresdr-sh", QUDA_GMRESDR_SH_INVERTER},
                                                           {"fgmresdr", QUDA_FGMRESDR_INVERTER},
                                                           {"mg", QUDA_MG_INVERTER},
                                                           {"bicgstab-l", QUDA_BICGSTABL_INVERTER},
                                                           {"cgne", QUDA_CGNE_INVERTER},
                                                           {"cgnr", QUDA_CGNR_INVERTER},
                                                           {"cg3", QUDA_CG3_INVERTER},
                                                           {"cg3ne", QUDA_CG3NE_INVERTER},
                                                           {"cg3nr", QUDA_CG3NR_INVERTER},
                                                           {"ca-cg", QUDA_CA_CG_INVERTER},
                                                           {"ca-cgne", QUDA_CA_CGNE_INVERTER},
                                                           {"ca-cgnr", QUDA_CA_CGNR_INVERTER},
                                                           {"ca-gcr", QUDA_CA_GCR_INVERTER}};

  CLI::TransformPairs<QudaPrecision> precision_map {{"double", QUDA_DOUBLE_PRECISION},
                                                    {"single", QUDA_SINGLE_PRECISION},
                                                    {"half", QUDA_HALF_PRECISION},
                                                    {"quarter", QUDA_QUARTER_PRECISION}};

  CLI::TransformPairs<QudaSchwarzType> schwarz_type_map {{"invalid", QUDA_INVALID_SCHWARZ},
                                                         {"additive", QUDA_ADDITIVE_SCHWARZ},
                                                         {"multiplicative", QUDA_MULTIPLICATIVE_SCHWARZ}};

  CLI::TransformPairs<QudaSolutionType> solution_type_map {{"mat", QUDA_MAT_SOLUTION},
                                                           {"mat-dag-mat", QUDA_MATDAG_MAT_SOLUTION},
                                                           {"mat-pc", QUDA_MATPC_SOLUTION},
                                                           {"mat-pc-dag", QUDA_MATPC_DAG_SOLUTION},
                                                           {"mat-pc-dag-mat-pc", QUDA_MATPCDAG_MATPC_SOLUTION}};

  CLI::TransformPairs<QudaEigType> eig_type_map {{"trlm", QUDA_EIG_TR_LANCZOS},
                                                 {"blktrlm", QUDA_EIG_BLK_TR_LANCZOS},
						 {"trlm3D", QUDA_EIG_TR_LANCZOS_3D},
                                                 {"iram", QUDA_EIG_IR_ARNOLDI},
                                                 {"blkiram", QUDA_EIG_BLK_IR_ARNOLDI}};

  CLI::TransformPairs<QudaTransferType> transfer_type_map {{"aggregate", QUDA_TRANSFER_AGGREGATE},
                                                           {"kd-coarse", QUDA_TRANSFER_COARSE_KD},
                                                           {"kd-optimized", QUDA_TRANSFER_OPTIMIZED_KD}};

  CLI::TransformPairs<QudaTboundary> fermion_t_boundary_map {{"periodic", QUDA_PERIODIC_T},
                                                             {"anti-periodic", QUDA_ANTI_PERIODIC_T}};

  CLI::TransformPairs<QudaSolveType> solve_type_map {
    {"direct", QUDA_DIRECT_SOLVE},       {"direct-pc", QUDA_DIRECT_PC_SOLVE}, {"normop", QUDA_NORMOP_SOLVE},
    {"normop-pc", QUDA_NORMOP_PC_SOLVE}, {"normerr", QUDA_NORMERR_SOLVE},     {"normerr-pc", QUDA_NORMERR_PC_SOLVE}};

  CLI::TransformPairs<QudaFieldLocation> field_location_map {{"cpu", QUDA_CPU_FIELD_LOCATION},
                                                             {"host", QUDA_CPU_FIELD_LOCATION},
                                                             {"gpu", QUDA_CUDA_FIELD_LOCATION},
                                                             {"device", QUDA_CUDA_FIELD_LOCATION}};

  CLI::TransformPairs<QudaVerbosity> verbosity_map {
    {"silent", QUDA_SILENT}, {"summarize", QUDA_SUMMARIZE}, {"verbose", QUDA_VERBOSE}, {"debug", QUDA_DEBUG_VERBOSE}};

  CLI::TransformPairs<QudaMassNormalization> mass_normalization_map {{"kappa", QUDA_KAPPA_NORMALIZATION},
                                                                     {"mass", QUDA_MASS_NORMALIZATION},
                                                                     {"asym-mass", QUDA_ASYMMETRIC_MASS_NORMALIZATION}};

  CLI::TransformPairs<QudaMatPCType> matpc_type_map {{"even-even", QUDA_MATPC_EVEN_EVEN},
                                                     {"odd-odd", QUDA_MATPC_ODD_ODD},
                                                     {"even-even-asym", QUDA_MATPC_EVEN_EVEN_ASYMMETRIC},
                                                     {"odd-odd-asym", QUDA_MATPC_ODD_ODD_ASYMMETRIC}};

  CLI::TransformPairs<QudaReconstructType> reconstruct_type_map {{"18", QUDA_RECONSTRUCT_NO},
                                                                 {"13", QUDA_RECONSTRUCT_13},
                                                                 {"12", QUDA_RECONSTRUCT_12},
                                                                 {"9", QUDA_RECONSTRUCT_9},
                                                                 {"8", QUDA_RECONSTRUCT_8}};

  CLI::TransformPairs<QudaEigSpectrumType> eig_spectrum_map {
    {"SR", QUDA_SPECTRUM_SR_EIG}, {"LR", QUDA_SPECTRUM_LR_EIG}, {"SM", QUDA_SPECTRUM_SM_EIG},
    {"LM", QUDA_SPECTRUM_LM_EIG}, {"SI", QUDA_SPECTRUM_SI_EIG}, {"LI", QUDA_SPECTRUM_LI_EIG}};

  CLI::TransformPairs<QudaGaugeSmearType> gauge_smear_type_map {{"ape", QUDA_GAUGE_SMEAR_TYPE_APE},
                                                                {"stout", QUDA_GAUGE_SMEAR_TYPE_STOUT},
                                                                {"ovr-imp-stout", QUDA_GAUGE_SMEAR_TYPE_OVR_IMP_STOUT}};

  CLI::TransformPairs<QudaFermionSmearType> fermion_smear_type_map {{"gaussian", QUDA_FERMION_SMEAR_TYPE_GAUSSIAN},
                                                                    {"wuppertal", QUDA_FERMION_SMEAR_TYPE_WUPPERTAL}};

  CLI::TransformPairs<QudaSetupType> setup_type_map {{"test", QUDA_TEST_VECTOR_SETUP}, {"null", QUDA_TEST_VECTOR_SETUP}};

  CLI::TransformPairs<QudaExtLibType> extlib_map {{"eigen", QUDA_EIGEN_EXTLIB}, {"magma", QUDA_MAGMA_EXTLIB}};

} // namespace

std::shared_ptr<QUDAApp> make_app(std::string app_description, std::string app_name)
{
  auto quda_app = std::make_shared<QUDAApp>(app_description, app_name);
  quda_app->option_defaults()->always_capture_default();

  quda_app->add_option("--alternative-reliable", alternative_reliable, "use alternative reliable updates");
  quda_app->add_option("--anisotropy", anisotropy, "Temporal anisotropy factor (default 1.0)");

  quda_app->add_option("--ca-basis-type", ca_basis, "The basis to use for CA-CG (default power)")
    ->transform(CLI::QUDACheckedTransformer(ca_basis_map));
  quda_app->add_option(
    "--cheby-basis-eig-max",
    ca_lambda_max, "Conservative estimate of largest eigenvalue for Chebyshev basis CA-CG (default is to guess with power iterations)");
  quda_app->add_option("--cheby-basis-eig-min", ca_lambda_min,
                       "Conservative estimate of smallest eigenvalue for Chebyshev basis CA-CG (default 0)");
  quda_app->add_option("--clover-csw", clover_csw, "Clover Csw coefficient 1.0")->capture_default_str();
  quda_app
    ->add_option("--clover-coeff", clover_coeff,
                 "The overall clover coefficient, kappa * Csw. (default 0.0. Will be inferred from clover-csw (default "
                 "1.0) and kappa. "
                 "If the user populates this value with anything other than 0.0, the passed value will override the "
                 "inferred value)")
    ->capture_default_str();

  quda_app->add_option("--compute-clover", compute_clover,
                       "Compute the clover field or use random numbers (default false)");
  quda_app->add_option("--compute-clover-trlog", compute_clover_trlog,
                       "Compute the clover inverse trace log to check for singularity (default false)");
  quda_app->add_option("--compute-fat-long", compute_fatlong,
                       "Compute the fat/long field or use random numbers (default false)");
  quda_app
    ->add_option("--contraction-type", contract_type,
                 "Whether to leave spin elemental open, or use a gamma basis and contract on "
                 "spin (default open)")
    ->transform(CLI::QUDACheckedTransformer(contract_type_map));

  quda_app->add_flag("--dagger", dagger, "Set the dagger to 1 (default 0)");
  quda_app->add_option("--device", device_ordinal, "Set the CUDA device to use (default 0, single GPU only)")
    ->check(CLI::Range(0, 16));

  quda_app->add_option("--dslash-type", dslash_type, "Set the dslash type")
    ->transform(CLI::QUDACheckedTransformer(dslash_type_map));

  quda_app->add_option("--epsilon", epsilon, "Twisted-Mass flavor twist of Dirac operator (default 0.01)");
  quda_app->add_option("--epsilon-naik", eps_naik, "Epsilon factor on Naik term (default 0.0, suggested non-zero -0.1)");

  quda_app
    ->add_option("--flavor", twist_flavor,
                 "Set the twisted mass flavor type (singlet (default), deg-doublet, nondeg-doublet)")
    ->transform(CLI::QUDACheckedTransformer(twist_flavor_type_map));
  ;
  quda_app->add_option("--gaussian-sigma", gaussian_sigma,
                       "Width of the Gaussian noise used for random gauge field contruction (default 0.2)");

  quda_app->add_option("--inv-type", inv_type, "The type of solver to use (default cg)")
    ->transform(CLI::QUDACheckedTransformer(inverter_type_map));
  quda_app->add_option("--inv-deflate", inv_deflate, "Deflate the inverter using the eigensolver");
  quda_app->add_option("--inv-multigrid", inv_multigrid, "Precondition the inverter using multigrid");
  quda_app->add_option("--kappa", kappa, "Kappa of Dirac operator (default 0.12195122... [equiv to mass])");
  quda_app->add_option(
    "--laplace3D", laplace3D,
    "Restrict laplace operator to omit the t dimension (n=3), or include all dims (n=4) (default 4)");
  quda_app->add_option("--load-gauge", latfile, "Load gauge field \" file \" for the test (requires QIO)");
  quda_app->add_option("--Lsdim", Lsdim, "Set Ls dimension size(default 16)");
  quda_app->add_option("--mass", mass, "Mass of Dirac operator (default 0.1)");

  quda_app->add_option("--mass-normalization", normalization, "Mass normalization (kappa (default) / mass / asym-mass)")
    ->transform(CLI::QUDACheckedTransformer(mass_normalization_map));

  quda_app
    ->add_option("--matpc", matpc_type, "Matrix preconditioning type (even-even, odd-odd, even-even-asym, odd-odd-asym)")
    ->transform(CLI::QUDACheckedTransformer(matpc_type_map));
  quda_app->add_option("--msrc", Msrc,
                       "Used for testing non-square block blas routines where nsrc defines the other dimension");
  quda_app->add_option("--mu", mu, "Twisted-Mass chiral twist of Dirac operator (default 0.1)");
  quda_app->add_option("--m5", m5, "Mass of shift of five-dimensional Dirac operators (default -1.5)");
  quda_app->add_option("--b5", b5, "Mobius b5 parameter (default 1.5)");
  quda_app->add_option("--c5", c5, "Mobius c5 parameter (default 0.5)");
  quda_app->add_option(
    "--multishift", multishift,
    "Whether to do a multi-shift solver test or not. Default is 1 (single mass)"
    "If a value N > 1 is passed, heavier masses will be constructed and the multi-shift solver will be called");
  quda_app->add_option("--ngcrkrylov", gcrNkrylov,
                       "The number of inner iterations to use for GCR, BiCGstab-l, CA-CG (default 10)");
  quda_app->add_option("--niter", niter, "The number of iterations to perform (default 100)");
  quda_app->add_option("--native-blas-lapack", native_blas_lapack,
                       "Use the native or generic BLAS LAPACK implementation (default true)");
  quda_app->add_option("--maxiter-precondition", maxiter_precondition,
                       "The number of iterations to perform for any preconditioner (default 10)");
  quda_app->add_option("--nsrc", Nsrc,
                       "How many spinors to apply the dslash to simultaneusly (experimental for staggered only)");

  quda_app->add_option("--pipeline", pipeline,
                       "The pipeline length for fused operations in GCR, BiCGstab-l (default 0, no pipelining)");

  // precision options

  CLI::QUDACheckedTransformer prec_transform(precision_map);
  quda_app->add_option("--prec", prec, "Precision in GPU")->transform(prec_transform);
  quda_app->add_option("--prec-precondition", prec_precondition, "Preconditioner precision in GPU")->transform(prec_transform);

  quda_app->add_option("--prec-eigensolver", prec_eigensolver, "Eigensolver precision in GPU")->transform(prec_transform);

  quda_app->add_option("--prec-refine", prec_refinement_sloppy, "Sloppy precision for refinement in GPU")
    ->transform(prec_transform);

  quda_app->add_option("--prec-ritz", prec_ritz, "Eigenvector precision in GPU")->transform(prec_transform);

  quda_app->add_option("--prec-sloppy", prec_sloppy, "Sloppy precision in GPU")->transform(prec_transform);

  quda_app->add_option("--prec-null", prec_null, "Precison TODO")->transform(prec_transform);

  quda_app->add_option("--precon-type", precon_type, "The type of solver to use (default none (=unspecified)).")
    ->transform(CLI::QUDACheckedTransformer(inverter_type_map));
  quda_app
    ->add_option("--precon-schwarz-type", precon_schwarz_type,
                 "The type of Schwarz preconditioning to use (default=invalid)")
    ->transform(CLI::QUDACheckedTransformer(schwarz_type_map));
  quda_app->add_option("--precon-schwarz-cycle", precon_schwarz_cycle,
                       "The number of Schwarz cycles to apply per smoother application (default=1)");

  CLI::TransformPairs<int> rank_order_map {{"col", 0}, {"row", 1}};
  quda_app
    ->add_option("--rank-order", rank_order,
                 "Set the [t][z][y][x] rank order as either column major (t fastest, default) or row major (x fastest)")
    ->transform(CLI::QUDACheckedTransformer(rank_order_map));

  quda_app->add_option("--recon", link_recon, "Link reconstruction type")
    ->transform(CLI::QUDACheckedTransformer(reconstruct_type_map));
  quda_app->add_option("--recon-precondition", link_recon_precondition, "Preconditioner link reconstruction type")
    ->transform(CLI::QUDACheckedTransformer(reconstruct_type_map));
  quda_app->add_option("--recon-eigensolver", link_recon_eigensolver, "Eigensolver link reconstruction type")
    ->transform(CLI::QUDACheckedTransformer(reconstruct_type_map));
  quda_app->add_option("--recon-sloppy", link_recon_sloppy, "Sloppy link reconstruction type")
    ->transform(CLI::QUDACheckedTransformer(reconstruct_type_map));

  quda_app->add_option("--reliable-delta", reliable_delta, "Set reliable update delta factor");
  quda_app->add_option("--save-gauge", gauge_outfile,
                       "Save gauge field \" file \" for the test (requires QIO)");

  quda_app->add_option("--solution-pipeline", solution_accumulator_pipeline,
                       "The pipeline length for fused solution accumulation (default 0, no pipelining)");

  quda_app
    ->add_option(
      "--solution-type", solution_type,
      "The solution we desire (mat (default), mat-dag-mat, mat-pc, mat-pc-dag-mat-pc (default for multi-shift))")
    ->transform(CLI::QUDACheckedTransformer(solution_type_map));

  quda_app
    ->add_option("--fermion-t-boundary", fermion_t_boundary,
                 "The fermoinic temporal boundary conditions (anti-periodic (default), periodic")
    ->transform(CLI::QUDACheckedTransformer(fermion_t_boundary_map));

  quda_app
    ->add_option("--solve-type", solve_type,
                 "The type of solve to do (direct, direct-pc, normop, normop-pc, normerr, normerr-pc)")
    ->transform(CLI::QUDACheckedTransformer(solve_type_map));
  quda_app
    ->add_option("--solver-ext-lib-type", solver_ext_lib, "Set external library for the solvers  (default Eigen library)")
    ->transform(CLI::QUDACheckedTransformer(extlib_map));

  quda_app->add_option("--tadpole-coeff", tadpole_factor,
                       "Tadpole coefficient for HISQ fermions (default 1.0, recommended [Plaq]^1/4)");

  quda_app->add_option("--tol", tol, "Set L2 residual tolerance");
  quda_app->add_option("--tolhq", tol_hq, "Set heavy-quark residual tolerance");
  quda_app->add_option("--tol-precondition", tol_precondition, "Set L2 residual tolerance for preconditioner");
  quda_app->add_option(
    "--unit-gauge", unit_gauge,
    "Generate a unit valued gauge field in the tests. (default false)");
  quda_app->add_option(
    "--fund-gauge", fund_gauge,
    "Generate a fundamental valued gauge field in the tests. (default false)");
  
  quda_app->add_option("--verbosity", verbosity, "The the verbosity on the top level of QUDA( default summarize)")
    ->transform(CLI::QUDACheckedTransformer(verbosity_map));
  quda_app->add_option("--verify", verify_results, "Verify the GPU results using CPU results (default true)");
  
  // lattice dimensions
  auto dimopt = quda_app->add_option("--dim", dim, "Set space-time dimension (X Y Z T)")->check(CLI::Range(1, 512));
  auto sdimopt = quda_app
                   ->add_option(
                     "--sdim",
                     [](CLI::results_t res) {
                       return CLI::detail::lexical_cast(res[0], xdim) && CLI::detail::lexical_cast(res[0], ydim)
                         && CLI::detail::lexical_cast(res[0], zdim);
                     },
                     "Set space dimension(X/Y/Z) size")
                   ->type_name("INT")
                   ->check(CLI::Range(1, 512));

  quda_app->add_option("--xdim", xdim, "Set X dimension size(default 24)")
    ->check(CLI::Range(1, 512))
    ->excludes(dimopt)
    ->excludes(sdimopt);
  quda_app->add_option("--ydim", ydim, "Set X dimension size(default 24)")
    ->check(CLI::Range(1, 512))
    ->excludes(dimopt)
    ->excludes(sdimopt);
  quda_app->add_option("--zdim", zdim, "Set X dimension size(default 24)")
    ->check(CLI::Range(1, 512))
    ->excludes(dimopt)
    ->excludes(sdimopt);
  quda_app->add_option("--tdim", tdim, "Set T dimension size(default 24)")->check(CLI::Range(1, 512))->excludes(dimopt);

  // multi-gpu partitioning

  quda_app->add_option(
    "--partition",
    [](CLI::results_t res) {
      int p;
      auto retval = CLI::detail::lexical_cast(res[0], p);
      for (int j = 0; j < 4; j++) {
        if (p & (1 << j)) { dim_partitioned[j] = 1; }
      }
      return retval;
    },
    "Set the communication topology (X=1, Y=2, Z=4, T=8, and combinations of these)");

  auto gridsizeopt
    = quda_app
        ->add_option("--gridsize", gridsize_from_cmdline, "Set the grid size in all four dimension (default 1 1 1 1)")
        ->expected(4);
  quda_app->add_option("--xgridsize", grid_x, "Set grid size in X dimension (default 1)")->excludes(gridsizeopt);
  quda_app->add_option("--ygridsize", grid_y, "Set grid size in Y dimension (default 1)")->excludes(gridsizeopt);
  quda_app->add_option("--zgridsize", grid_z, "Set grid size in Z dimension (default 1)")->excludes(gridsizeopt);
  quda_app->add_option("--tgridsize", grid_t, "Set grid size in T dimension (default 1)")->excludes(gridsizeopt);

  quda_app->add_option("--mobius-fused-kernel", use_mobius_fused_kernel, "Use fused kernels for Mobius, default true");
  return quda_app;
}

void add_eigen_option_group(std::shared_ptr<QUDAApp> quda_app)
{

  CLI::QUDACheckedTransformer prec_transform(precision_map);
  // Option group for Eigensolver related options
  auto opgroup = quda_app->add_option_group("Eigensolver", "Options controlling eigensolver");

  opgroup->add_option("--eig-amax", eig_amax, "The maximum in the polynomial acceleration")->check(CLI::PositiveNumber);
  opgroup->add_option("--eig-amin", eig_amin, "The minimum in the polynomial acceleration")->check(CLI::PositiveNumber);

  opgroup->add_option("--eig-ARPACK-logfile", eig_arpack_logfile, "The filename storing the log from arpack");
  opgroup->add_option("--eig-arpack-check", eig_arpack_check,
                      "Cross check the device data against ARPACK (requires ARPACK, default false)");
  opgroup->add_option("--eig-use-eigen-qr", eig_use_eigen_qr,
                      "Use Eigen to eigensolve the upper Hessenberg in IRAM, else use QUDA's QR code. (default true)");
  opgroup->add_option("--eig-compute-svd", eig_compute_svd,
                      "Solve the MdagM problem, use to compute SVD of M (default false)");

  opgroup->add_option("--eig-compute-gamma5", eig_compute_gamma5,
                      "Solve the gamma5 OP problem. Solve for OP then multiply by gamma_5 (default false)");

  opgroup->add_option("--eig-max-restarts", eig_max_restarts, "Perform n iterations of the restart in the eigensolver");
  opgroup->add_option("--eig-block-size", eig_block_size, "The block size to use in the block variant eigensolver");
  opgroup->add_option(
    "--eig-n-ev-deflate", eig_n_ev_deflate,
    "The number of converged eigenpairs that will be used in the deflation routines (default eig_n_conv)");
  opgroup->add_option("--eig-n-conv", eig_n_conv, "The number of converged eigenvalues requested (default eig_n_ev)");
  opgroup->add_option("--eig-n-ev", eig_n_ev, "The size of eigenvector search space in the eigensolver");
  opgroup->add_option("--eig-n-kr", eig_n_kr, "The size of the Krylov subspace to use in the eigensolver");
  opgroup->add_option("--eig-batched-rotate", eig_batched_rotate,
                      "The maximum number of extra eigenvectors the solver may allocate to perform a Ritz rotation.");
  opgroup->add_option("--eig-poly-deg", eig_poly_deg, "The degree of the Chebyshev polynomial (default 100)");
  opgroup->add_option(
    "--eig-require-convergence",
    eig_require_convergence, "If true, the solver will error out if convergence is not attained. If false, a warning will be given (default true)");
  opgroup->add_option("--eig-save-vec", eig_vec_outfile, "Save eigenvectors to <file> (requires QIO)");
  opgroup->add_option("--eig-load-vec", eig_vec_infile, "Load eigenvectors to <file> (requires QIO)")
    ->check(CLI::ExistingFile);
  opgroup
    ->add_option("--eig-save-prec", eig_save_prec,
                 "If saving eigenvectors, use this precision to save. No-op if eig-save-prec is greater than or equal "
                 "to precision of eigensolver (default = double)")
    ->transform(prec_transform);

  opgroup->add_option(
    "--eig-io-parity-inflate", eig_io_parity_inflate,
    "Whether to inflate single-parity eigenvectors onto dual parity full fields for file I/O (default = false)");

  opgroup
    ->add_option("--eig-spectrum", eig_spectrum,
                 "The spectrum part to be calulated. S=smallest L=largest R=real M=modulus I=imaginary")
    ->transform(CLI::QUDACheckedTransformer(eig_spectrum_map));
  opgroup->add_option("--eig-tol", eig_tol, "The tolerance to use in the eigensolver (default 1e-6)");
  opgroup->add_option("--eig-qr-tol", eig_qr_tol, "The tolerance to use in the qr (default 1e-11)");

  opgroup->add_option("--eig-type", eig_type, "The type of eigensolver to use (default trlm)")
    ->transform(CLI::QUDACheckedTransformer(eig_type_map));

  opgroup->add_option("--eig-use-dagger", eig_use_dagger,
                      "Solve the Mdag  problem instead of M (MMdag if eig-use-normop == true) (default false)");
  opgroup->add_option("--eig-use-normop", eig_use_normop,
                      "Solve the MdagM problem instead of M (MMdag if eig-use-dagger == true) (default false)");
  opgroup->add_option("--eig-use-poly-acc", eig_use_poly_acc, "Use Chebyshev polynomial acceleration in the eigensolver");
}

void add_deflation_option_group(std::shared_ptr<QUDAApp> quda_app)
{
  auto opgroup = quda_app->add_option_group("Deflation", "Options controlling deflation");

  opgroup
    ->add_option("--df-deflation-grid", deflation_grid,
                 "Set maximum number of cycles needed to compute eigenvectors(default 1)")
    ->check(CLI::PositiveNumber);
  opgroup
    ->add_option(
      "--df-eigcg-max-restarts",
      eigcg_max_restarts, "Set how many iterative refinement cycles will be solved with eigCG within a single physical right hand site solve (default 4)")
    ->check(CLI::PositiveNumber);
  ;
  opgroup->add_option("--df-ext-lib-type", deflation_ext_lib,
                      "Set external library for the deflation methods  (default Eigen library)");
  opgroup->add_option("--df-location-ritz", location_ritz,
                      "Set memory location for the ritz vectors  (default cuda memory location)");
  opgroup->add_option("--df-max-restart-num", max_restart_num,
                      "Set maximum number of the initCG restarts in the deflation stage (default 3)");
  opgroup->add_option("--df-max-search-dim", max_search_dim, "Set the size of eigenvector search space (default 64)");
  opgroup->add_option("--df-mem-type-ritz", mem_type_ritz,
                      "Set memory type for the ritz vectors  (default device memory type)");
  opgroup->add_option("--df-n-ev", n_ev, "Set number of eigenvectors computed within a single solve cycle (default 8)");
  opgroup->add_option("--df-tol-eigenval", eigenval_tol, "Set maximum eigenvalue residual norm (default 1e-1)");
  opgroup->add_option("--df-tol-inc", inc_tol,
                      "Set tolerance for the subsequent restarts in the initCG solver  (default 1e-2)");
  opgroup->add_option("--df-tol-restart", tol_restart,
                      "Set tolerance for the first restart in the initCG solver(default 5e-5)");
}

void add_multigrid_option_group(std::shared_ptr<QUDAApp> quda_app)
{
  auto opgroup = quda_app->add_option_group("MultiGrid", "Options controlling multigrid");

  // MWTODO: clean this up - code duplication

  auto solve_type_transform = CLI::QUDACheckedTransformer(solve_type_map);

  CLI::QUDACheckedTransformer prec_transform(precision_map);
  // TODO
  quda_app->add_mgoption(
    opgroup, "--mg-block-size", geo_block_size, CLI::Validator(),
    "Set the geometric block size for the each multigrid levels transfer operator (default 4 4 4 4)");
  quda_app->add_mgoption(opgroup, "--mg-coarse-solve-type", coarse_solve_type, solve_type_transform,
                         "The type of solve to do on each level (direct, direct-pc) (default = solve_type)");

  auto solver_trans = CLI::QUDACheckedTransformer(inverter_type_map);
  quda_app->add_mgoption(opgroup, "--mg-coarse-solver", coarse_solver, solver_trans,
                         "The solver to wrap the V cycle on each level (default gcr, only for levels 1+)");

  quda_app->add_mgoption(opgroup, "--mg-coarse-solver-ca-basis-size", coarse_solver_ca_basis_size, CLI::PositiveNumber,
                         "The basis size to use for CA-CG setup of multigrid (default 4)");

  quda_app->add_mgoption(opgroup, "--mg-coarse-solver-ca-basis-type", coarse_solver_ca_basis,
                         CLI::QUDACheckedTransformer(ca_basis_map),
                         "The basis to use for CA-CG setup of multigrid(default power)");
  quda_app->add_mgoption(opgroup, "--mg-coarse-solver-cheby-basis-eig-max", coarse_solver_ca_lambda_max,
                         CLI::PositiveNumber,
                         "Conservative estimate of largest eigenvalue for Chebyshev basis CA-CG in setup of multigrid "
                         "(default is to guess with power iterations)");
  quda_app->add_mgoption(
    opgroup, "--mg-coarse-solver-cheby-basis-eig-min", coarse_solver_ca_lambda_min, CLI::PositiveNumber,
    "Conservative estimate of smallest eigenvalue for Chebyshev basis CA-CG in setup of multigrid (default 0)");
  quda_app->add_mgoption(opgroup, "--mg-coarse-solver-maxiter", coarse_solver_maxiter, CLI::PositiveNumber,
                         "The coarse solver maxiter for each level (default 100)");
  quda_app->add_mgoption(opgroup, "--mg-coarse-solver-tol", coarse_solver_tol, CLI::PositiveNumber,
                         "The coarse solver tolerance for each level (default 0.25, only for levels 1+)");
  quda_app->add_mgoption(opgroup, "--mg-eig", mg_eig, CLI::Validator(),
                         "Use the eigensolver on this level (default false)");
  quda_app->add_mgoption(opgroup, "--mg-eig-amax", mg_eig_amax, CLI::PositiveNumber,
                         "The maximum in the polynomial acceleration (default 4.0)");
  quda_app->add_mgoption(opgroup, "--mg-eig-amin", mg_eig_amin, CLI::PositiveNumber,
                         "The minimum in the polynomial acceleration (default 0.1)");
  quda_app->add_mgoption(
    opgroup, "--mg-eig-check-interval", mg_eig_check_interval, CLI::Validator(),
    "Perform a convergence check every nth restart/iteration (only used in Implicit Restart types)");
  quda_app->add_option("--mg-eig-coarse-guess", mg_eig_coarse_guess,
                       "If deflating on the coarse grid, optionally use an initial guess (default = false)");
  quda_app->add_option("--mg-eig-preserve-deflation", mg_eig_preserve_deflation,
                       "If the multigrid operator is updated, preserve generated deflation space (default = false)");
  quda_app->add_mgoption(opgroup, "--mg-eig-max-restarts", mg_eig_max_restarts, CLI::PositiveNumber,
                         "Perform a maximun of n restarts in eigensolver (default 100)");
  quda_app->add_mgoption(
    opgroup, "--mg-eig-use-eigen-qr", mg_eig_use_eigen_qr, CLI::Validator(),
    "Use Eigen to eigensolve the upper Hessenberg in IRAM, else use QUDA's QR code. (default true)");
  quda_app->add_mgoption(opgroup, "--mg-eig-block-size", mg_eig_block_size, CLI::Validator(),
                         "The block size to use in the block variant eigensolver");
  quda_app->add_mgoption(opgroup, "--mg-eig-n-ev", mg_eig_n_ev, CLI::Validator(),
                         "The size of eigenvector search space in the eigensolver");
  quda_app->add_mgoption(opgroup, "--mg-eig-n-kr", mg_eig_n_kr, CLI::Validator(),
                         "The size of the Krylov subspace to use in the eigensolver");
  quda_app->add_mgoption(opgroup, "--mg-eig-n-ev-deflate", mg_eig_n_ev_deflate, CLI::Validator(),
                         "The number of converged eigenpairs that will be used in the deflation routines");
  quda_app->add_mgoption(
    opgroup, "--mg-eig-batched-rotate", mg_eig_batched_rotate, CLI::Validator(),
    "The maximum number of extra eigenvectors the solver may allocate to perform a Ritz rotation.");
  quda_app->add_mgoption(opgroup, "--mg-eig-poly-deg", mg_eig_poly_deg, CLI::PositiveNumber,
                         "Set the degree of the Chebyshev polynomial (default 100)");
  quda_app->add_mgoption(
    opgroup, "--mg-eig-require-convergence", mg_eig_require_convergence,
    CLI::Validator(), "If true, the solver will error out if convergence is not attained. If false, a warning will be given (default true)");

  quda_app->add_mgoption(
    opgroup, "--mg-eig-spectrum", mg_eig_spectrum, CLI::QUDACheckedTransformer(eig_spectrum_map),
    "The spectrum part to be calulated. S=smallest L=largest R=real M=modulus I=imaginary (default SR)");
  quda_app->add_mgoption(opgroup, "--mg-eig-tol", mg_eig_tol, CLI::PositiveNumber,
                         "The tolerance to use in the eigensolver (default 1e-6)");
  quda_app->add_mgoption(opgroup, "--mg-eig-qr-tol", mg_eig_qr_tol, CLI::PositiveNumber,
                         "The tolerance to use in the QR (default 1e-11)");

  quda_app->add_mgoption(opgroup, "--mg-eig-type", mg_eig_type, CLI::QUDACheckedTransformer(eig_type_map),
                         "The type of eigensolver to use (default trlm)");
  quda_app->add_mgoption(opgroup, "--mg-eig-use-dagger", mg_eig_use_dagger, CLI::Validator(),
                         "Solve the MMdag problem instead of M (MMdag if eig-use-normop == true) (default false)");
  quda_app->add_mgoption(opgroup, "--mg-eig-use-normop", mg_eig_use_normop, CLI::Validator(),
                         "Solve the MdagM problem instead of M (MMdag if eig-use-dagger == true) (default false)");
  quda_app->add_mgoption(opgroup, "--mg-eig-use-poly-acc", mg_eig_use_poly_acc, CLI::Validator(),
                         "Use Chebyshev polynomial acceleration in the eigensolver (default true)");
  opgroup->add_option(
    "--mg-generate-all-levels",
    generate_all_levels, "true=generate null-space on all levels, false=generate on level 0 and create other levels from that (default true)");
  opgroup->add_option("--mg-evolve-thin-updates", mg_evolve_thin_updates,
                      "Utilize thin updates for multigrid evolution tests (default false)");
  opgroup->add_option("--mg-generate-nullspace", generate_nullspace,
                      "Generate the null-space vector dynamically (default true, if set false and mg-load-vec isn't "
                      "set, creates free-field null vectors)");
  opgroup->add_option("--mg-levels", mg_levels, "The number of multigrid levels to do (default 2)");

  // TODO
  quda_app->add_mgoption(opgroup, "--mg-load-vec", mg_vec_infile, CLI::Validator(),
                         "Load the vectors <file> for the multigrid_test (requires QIO)");
  quda_app->add_mgoption(opgroup, "--mg-save-vec", mg_vec_outfile, CLI::Validator(),
                         "Save the generated null-space vectors <file> from the multigrid_test (requires QIO)");

  quda_app
    ->add_mgoption("--mg-eig-save-prec", mg_eig_save_prec, CLI::Validator(),
                   "If saving eigenvectors, use this precision to save. No-op if mg-eig-save-prec is greater than or "
                   "equal to precision of eigensolver (default = double)")
    ->transform(prec_transform);

  opgroup->add_option(
    "--mg-low-mode-check", low_mode_check,
    "Measure how well the null vector subspace overlaps with the low eigenmode subspace (default false)");
  quda_app->add_mgoption(opgroup, "--mg-mu-factor", mu_factor, CLI::Validator(),
                         "Set the multiplicative factor for the twisted mass mu parameter on each level (default 1)");
  quda_app->add_mgoption(opgroup, "--mg-n-block-ortho", n_block_ortho, CLI::PositiveNumber,
                         "The number of times to run Gram-Schmidt during block orthonormalization (default 1)");
  quda_app->add_mgoption(
    opgroup, "--mg-block-ortho-two-pass", block_ortho_two_pass, CLI::Validator(),
    "Whether to use a two block-orthogonalization when using fixed-point null space vectors (default true)");
  quda_app->add_mgoption(opgroup, "--mg-nu-post", nu_post, CLI::PositiveNumber,
                         "The number of post-smoother applications to do at a given multigrid level (default 2)");
  quda_app->add_mgoption(opgroup, "--mg-nu-pre", nu_pre, CLI::PositiveNumber,
                         "The number of pre-smoother applications to do at a given multigrid level (default 2)");
  quda_app->add_mgoption(opgroup, "--mg-nvec", nvec, CLI::PositiveNumber,
                         "Number of null-space vectors to define the multigrid transfer operator on a given level");
  opgroup->add_option("--mg-oblique-proj-check", oblique_proj_check,
                      "Measure how well the null vector subspace adjusts the low eigenmode subspace (default false)");
  opgroup->add_option("--mg-omega", omega,
                      "The over/under relaxation factor for the smoother of multigrid (default 0.85)");
  opgroup->add_option("--mg-post-orth", post_orthonormalize,
                      "If orthonormalize the vector after inverting in the setup of multigrid (default true)");
  opgroup->add_option("--mg-pre-orth", pre_orthonormalize,
                      "If orthonormalize the vector before inverting in the setup of multigrid (default false)");

  quda_app
    ->add_mgoption(opgroup, "--mg-schwarz-type", mg_schwarz_type, CLI::Validator(),
                   "The type of preconditioning to use (requires MR smoother and GCR setup solver) (default=invalid)")
    ->transform(CLI::QUDACheckedTransformer(schwarz_type_map));
  quda_app->add_mgoption(opgroup, "--mg-schwarz-cycle", mg_schwarz_cycle, CLI::PositiveNumber,
                         "The number of Schwarz cycles to apply per smoother application (default=1)");
  quda_app->add_mgoption(opgroup, "--mg-setup-ca-basis-size", setup_ca_basis_size, CLI::PositiveNumber,
                         "The basis size to use for CA-CG setup of multigrid (default 4)");
  quda_app->add_mgoption(opgroup, "--mg-setup-ca-basis-type", setup_ca_basis, CLI::QUDACheckedTransformer(ca_basis_map),
                         "The basis to use for CA-CG setup of multigrid(default power)");
  quda_app->add_mgoption(opgroup, "--mg-setup-cheby-basis-eig-max", setup_ca_lambda_max, CLI::PositiveNumber,
                         "Conservative estimate of largest eigenvalue for Chebyshev basis CA-CG in setup of multigrid "
                         "(default is to guess with power iterations)");
  quda_app->add_mgoption(
    opgroup, "--mg-setup-cheby-basis-eig-min", setup_ca_lambda_min, CLI::PositiveNumber,
    "Conservative estimate of smallest eigenvalue for Chebyshev basis CA-CG in setup of multigrid (default 0)");
  quda_app->add_mgoption(opgroup, "--mg-setup-inv", setup_inv, solver_trans,
                         "The inverter to use for the setup of multigrid (default bicgstab)");
  quda_app->add_mgoption(opgroup, "--mg-setup-iters", num_setup_iter, CLI::PositiveNumber,
                         "The number of setup iterations to use for the multigrid (default 1)");

  quda_app->add_mgoption(opgroup, "--mg-setup-location", setup_location, CLI::QUDACheckedTransformer(field_location_map),
                         "The location where the multigrid setup will be computed (default cuda)");
  quda_app->add_mgoption(
    opgroup, "--mg-setup-maxiter", setup_maxiter, CLI::Validator(),
    "The maximum number of solver iterations to use when relaxing on a null space vector (default 500)");
  quda_app->add_mgoption(
    opgroup, "--mg-setup-maxiter-refresh", setup_maxiter_refresh, CLI::Validator(),
    "The maximum number of solver iterations to use when refreshing the pre-existing null space vectors (default 100)");
  quda_app->add_mgoption(opgroup, "--mg-setup-tol", setup_tol, CLI::Validator(),
                         "The tolerance to use for the setup of multigrid (default 5e-6)");

  opgroup->add_option("--mg-setup-type", setup_type, "The type of setup to use for the multigrid (default null)")
    ->transform(CLI::QUDACheckedTransformer(setup_type_map));

  // FIXME: default should become kd-optimized
  opgroup
    ->add_option(
      "--mg-staggered-coarsen-type",
      staggered_transfer_type, "The type of coarsening to use for the top level staggered operator (aggregate, kd-coarse (default), kd-optimized)")
    ->transform(CLI::QUDACheckedTransformer(transfer_type_map));

  quda_app->add_mgoption(opgroup, "--mg-smoother", smoother_type, solver_trans,
                         "The smoother to use for multigrid (default mr)");

  opgroup
    ->add_option("--mg-smoother-halo-prec", smoother_halo_prec,
                 "The smoother halo precision (applies to all levels - defaults to null_precision)")
    ->transform(prec_transform);

  quda_app->add_mgoption(opgroup, "--mg-smoother-solve-type", smoother_solve_type, solve_type_transform,
                         "The type of solve to do in smoother (direct, direct-pc (default) )");
  quda_app->add_mgoption(opgroup, "--mg-smoother-tol", smoother_tol, CLI::Validator(),
                         "The smoother tolerance to use for each multigrid (default 0.25)");
  quda_app->add_mgoption(opgroup, "--mg-solve-location", solver_location, CLI::QUDACheckedTransformer(field_location_map),
                         "The location where the multigrid solver will run (default cuda)");

  quda_app->add_mgoption(opgroup, "--mg-verbosity", mg_verbosity, CLI::QUDACheckedTransformer(verbosity_map),
                         "The verbosity to use on each level of the multigrid (default summarize)");

  opgroup->add_option(
    "--mg-use-mma", mg_use_mma,
    "Use tensor-core to accelerate multigrid (default = true on Volta or later with CUDA >=10.1, otherwise false)");
}

void add_eofa_option_group(std::shared_ptr<QUDAApp> quda_app)
{
  auto opgroup = quda_app->add_option_group("EOFA", "Options controlling EOFA parameteres");

  CLI::TransformPairs<int> eofa_pm_map {{"plus", 1}, {"minus", 0}};
  opgroup->add_option("--eofa-pm", eofa_pm, "Set to evalute \"plus\" or \"minus\" EOFA operator (default plus)")
    ->transform(CLI::QUDACheckedTransformer(eofa_pm_map));
  opgroup->add_option("--eofa-shift", eofa_shift, "Set the shift for the EOFA operator (default -0.12345)");
  opgroup->add_option("--eofa-mq1", eofa_mq1, "Set mq1 for EOFA operator (default 1.0)");
  opgroup->add_option("--eofa-mq2", eofa_mq1, "Set mq2 for EOFA operator (default 0.085)");
  opgroup->add_option("--eofa-mq3", eofa_mq1, "Set mq3 for EOFA operator (default 1.0)");
}

void add_su3_option_group(std::shared_ptr<QUDAApp> quda_app)
{
  CLI::TransformPairs<QudaWFlowType> wflow_type_map {{"wilson", QUDA_WFLOW_TYPE_WILSON},
                                                     {"symanzik", QUDA_WFLOW_TYPE_SYMANZIK}};

  // Option group for SU(3) related options
  auto opgroup = quda_app->add_option_group("SU(3)", "Options controlling SU(3) tests");
<<<<<<< HEAD
  opgroup->add_option("--su3-smear", gauge_smear, "Smear the gauge field prior to inversion (default false)");
  
  opgroup->add_option("--su3-smear-type", gauge_smear_type, "The type of smearing to use (default stout)")
    ->transform(CLI::QUDACheckedTransformer(gauge_smear_type_map));
  
=======
>>>>>>> c0ff998f
  opgroup->add_option("--su3-ape-rho", ape_smear_rho, "rho coefficient for APE smearing (default 0.6)");

  opgroup->add_option("--su3-stout-rho", stout_smear_rho,
                      "rho coefficient for Stout and Over-Improved Stout smearing (default 0.08)");

  opgroup->add_option("--su3-stout-epsilon", stout_smear_epsilon,
                      "epsilon coefficient for Over-Improved Stout smearing (default -0.25)");

  opgroup->add_option("--su3-smear-steps", gauge_smear_steps, "The number of smearing steps to perform (default 50)");

  opgroup->add_option("--su3-wflow-epsilon", wflow_epsilon, "The step size in the Runge-Kutta integrator (default 0.01)");

  opgroup->add_option("--su3-wflow-steps", wflow_steps,
                      "The number of steps in the Runge-Kutta integrator (default 100)");

  opgroup->add_option("--su3-wflow-type", wflow_type, "The type of action to use in the wilson flow (default wilson)")
    ->transform(CLI::QUDACheckedTransformer(wflow_type_map));
<<<<<<< HEAD

  opgroup->add_option("--su3-measurement-interval", measurement_interval,
                      "Measure the field energy and topological charge every Nth step (default 5) ");

  opgroup->add_option("--su3-qr-tol", su3_qr_tol, "Tolerance on the link QR solver (default 1e-6)");
  
  opgroup->add_option("--su3-qr-maxiter", su3_qr_maxiter, "Maximum iterations of the link QR solver (default 100)");

  opgroup->add_option("--su3-taylor-N", su3_taylor_N, "The degree of the link Taylor expansion of exp(iH) (default 25)");

  opgroup->add_option("--su3-comp-tol", su3_comp_tol, "The tolerance of the ZFP lossy link compression (default 1e-6)");
  
  opgroup->add_option("--su3-comp-block-size", su3_comp_block_size, "The block size of the ZFP lossy link compression (default 4)");
=======
  ;

  opgroup->add_option("--su3-measurement-interval", measurement_interval,
                      "Measure the field energy and topological charge every Nth step (default 5) ");
>>>>>>> c0ff998f
}

void add_heatbath_option_group(std::shared_ptr<QUDAApp> quda_app)
{
  // Option group for heatbath related options
  auto opgroup = quda_app->add_option_group("heatbath", "Options controlling heatbath routines");
  opgroup->add_option("--heatbath-beta", heatbath_beta_value, "Beta value used in heatbath test (default 6.2)");
  opgroup->add_option("--heatbath-coldstart", heatbath_coldstart,
                       "Whether to use a cold or hot start in heatbath test (default false)");
  opgroup->add_option("--heatbath-num-hb-per-step", heatbath_num_heatbath_per_step,
                       "Number of heatbath hits per heatbath step (default 5)");
  opgroup->add_option("--heatbath-num-or-per-step", heatbath_num_overrelax_per_step,
                       "Number of overrelaxation hits per heatbath step (default 5)");
  opgroup->add_option("--heatbath-num-steps", heatbath_num_steps,
		      "Number of measurement steps in heatbath test (default 10)");
  opgroup->add_option("--heatbath-step-start", heatbath_step_start,
                       "The number from which to start the test (default 0)");
  opgroup->add_option("--heatbath-warmup-steps", heatbath_warmup_steps,
                       "Number of warmup steps in heatbath test (default 10)");
  opgroup->add_option("--heatbath-checkpoint", heatbath_checkpoint,
                       "Number of measurement steps in heatbath before checkpointing (default 5)");
}

void add_propagator_option_group(std::shared_ptr<QUDAApp> quda_app)
{

  CLI::QUDACheckedTransformer fermion_smear_transform(fermion_smear_type_map);

  // Option group for propagator related options
  auto opgroup = quda_app->add_option_group("Propagator", "Options controlling propagator construction");

  opgroup->add_option("--prop-read-sources", prop_read_sources,
                      "Read all sources from file. There will be one propagator for each source (default false)");

  opgroup->add_option("--prop-n-sources", prop_n_sources, "The number of point sources to construct (default 1)");

  quda_app->add_fileoption(opgroup, "--prop-save-sink-file", prop_sink_outfile, CLI::Validator(),
                           "Save propagators to <file> (requires QIO)");

  quda_app
    ->add_fileoption(opgroup, "--prop-load-sink-file", prop_sink_infile, CLI::Validator(),
                     "Load propagators from <file> (requires QIO)")
    ->check(CLI::ExistingFile);

  quda_app->add_fileoption(opgroup, "--prop-save-source-file", prop_source_outfile, CLI::Validator(),
                           "Save source to <file> (requires QIO)");

  // Do not check for an existing file as QUDA will append any
  // string with a dilution index: "string_<dilution_index>"
  quda_app->add_fileoption(opgroup, "--prop-load-source-file", prop_source_infile, CLI::Validator(),
                           "Load source to <file> (requires QIO)");

  opgroup->add_option("--prop-source-smear-coeff", prop_source_smear_coeff,
                      "Set the alpha(Wuppertal) or omega(Gaussian) source smearing value (default 0.2)");

  opgroup->add_option("--prop-source-smear-steps", prop_source_smear_steps,
                      "Set the number of source smearing steps (default 0)");

  opgroup->add_option("--prop-sink-smear-coeff", prop_sink_smear_coeff,
                      "Set the alpha(Wuppertal) or omega(Gaussian) sink smearing value (default 0.2)");

  opgroup->add_option("--prop-sink-smear-steps", prop_sink_smear_steps,
                      "Set the number of sink smearing steps (default 0)");
<<<<<<< HEAD
  
=======

>>>>>>> c0ff998f
  opgroup->add_option("--prop-smear-type", prop_smear_type, "Type of fermion smearing to employ (default gaussian)")
    ->transform(CLI::QUDACheckedTransformer(fermion_smear_type_map));

  quda_app->add_psoption(opgroup, "--prop-source-position", prop_source_position, CLI::Validator(),
                         "Set the position of the nth point source <Nth source> (X Y Z T) (default(0,0,0,0))");

  CLI::QUDACheckedTransformer prec_transform(precision_map);
  opgroup->add_option("--prop-save-prec", prop_save_prec, "Precision with which to save propagators (default single)")
    ->transform(prec_transform);
}

void add_contraction_option_group(std::shared_ptr<QUDAApp> quda_app)
{
    // Option group for contraction related options
    auto opgroup = quda_app->add_option_group("Contraction", "Options controlling contraction");

    opgroup->add_option("--contraction-type", contract_type,
                    "Whether to leave spin elemental open or insert a gamma basis, "
                        "and whether to sum in t,z, or not at all (default dr-sum-t)")
            ->transform(CLI::QUDACheckedTransformer(contract_type_map));

    opgroup->add_option("--correlator-save-dir", correlator_save_dir,"Save propagators in directory <dir>");
    opgroup->add_option("--momentum", momentum, "Set momentum for correlators (px py pz pt) (default(0,0,0,0))")->expected(4);
    opgroup->add_option("--open-flavor", open_flavor,
                         "Compute the open flavor correlators (default false)");
    opgroup->add_option("--correlator-file-affix", correlator_file_affix, "Additional string to put into the correlator file name");

    quda_app->add_massoption(opgroup, "--kappa-array", kappa_array, CLI::Validator(),
			     "set the Nth<INT> kappa value<FLOAT> of the Dirac operator)");
    
    quda_app->add_massoption(opgroup, "--mass-array", kappa_array, CLI::Validator(),
			     "set the Nth<INT> mass value<FLOAT> of the Dirac operator)");
}

void add_comms_option_group(std::shared_ptr<QUDAApp> quda_app)
{
  auto opgroup
    = quda_app->add_option_group("Communication", "Options controlling communication (split grid) parameteres");
  opgroup->add_option("--grid-partition", grid_partition, "Set the grid partition (default 1 1 1 1)")->expected(4);
}


void add_slaph_option_group(std::shared_ptr<QUDAApp> quda_app)
{
}<|MERGE_RESOLUTION|>--- conflicted
+++ resolved
@@ -265,14 +265,11 @@
 QudaPrecision prop_save_prec = QUDA_SINGLE_PRECISION;
 
 // SU(3) smearing options
-<<<<<<< HEAD
 double su3_qr_tol = 1e-6;
 int su3_qr_maxiter = 100;
 int su3_taylor_N = 25;
 int su3_comp_block_size = 4;
 double su3_comp_tol = 1e-6;
-=======
->>>>>>> c0ff998f
 double stout_smear_rho = 0.1;
 double stout_smear_epsilon = -0.25;
 double ape_smear_rho = 0.6;
@@ -985,14 +982,11 @@
 
   // Option group for SU(3) related options
   auto opgroup = quda_app->add_option_group("SU(3)", "Options controlling SU(3) tests");
-<<<<<<< HEAD
   opgroup->add_option("--su3-smear", gauge_smear, "Smear the gauge field prior to inversion (default false)");
   
   opgroup->add_option("--su3-smear-type", gauge_smear_type, "The type of smearing to use (default stout)")
     ->transform(CLI::QUDACheckedTransformer(gauge_smear_type_map));
   
-=======
->>>>>>> c0ff998f
   opgroup->add_option("--su3-ape-rho", ape_smear_rho, "rho coefficient for APE smearing (default 0.6)");
 
   opgroup->add_option("--su3-stout-rho", stout_smear_rho,
@@ -1010,7 +1004,6 @@
 
   opgroup->add_option("--su3-wflow-type", wflow_type, "The type of action to use in the wilson flow (default wilson)")
     ->transform(CLI::QUDACheckedTransformer(wflow_type_map));
-<<<<<<< HEAD
 
   opgroup->add_option("--su3-measurement-interval", measurement_interval,
                       "Measure the field energy and topological charge every Nth step (default 5) ");
@@ -1024,12 +1017,6 @@
   opgroup->add_option("--su3-comp-tol", su3_comp_tol, "The tolerance of the ZFP lossy link compression (default 1e-6)");
   
   opgroup->add_option("--su3-comp-block-size", su3_comp_block_size, "The block size of the ZFP lossy link compression (default 4)");
-=======
-  ;
-
-  opgroup->add_option("--su3-measurement-interval", measurement_interval,
-                      "Measure the field energy and topological charge every Nth step (default 5) ");
->>>>>>> c0ff998f
 }
 
 void add_heatbath_option_group(std::shared_ptr<QUDAApp> quda_app)
@@ -1093,11 +1080,7 @@
 
   opgroup->add_option("--prop-sink-smear-steps", prop_sink_smear_steps,
                       "Set the number of sink smearing steps (default 0)");
-<<<<<<< HEAD
   
-=======
-
->>>>>>> c0ff998f
   opgroup->add_option("--prop-smear-type", prop_smear_type, "Type of fermion smearing to employ (default gaussian)")
     ->transform(CLI::QUDACheckedTransformer(fermion_smear_type_map));
 
