#include "command_line_params.h"
#include <comm_quda.h>

// parameters parsed from the command line

#ifdef MULTI_GPU
int device_ordinal = -1;
#else
int device_ordinal = 0;
#endif

int rank_order;
std::array<int, 4> gridsize_from_cmdline = {1, 1, 1, 1};
auto &grid_x = gridsize_from_cmdline[0];
auto &grid_y = gridsize_from_cmdline[1];
auto &grid_z = gridsize_from_cmdline[2];
auto &grid_t = gridsize_from_cmdline[3];

bool native_blas_lapack = true;

std::array<int, 4> dim_partitioned = {0, 0, 0, 0};
QudaReconstructType link_recon = QUDA_RECONSTRUCT_NO;
QudaReconstructType link_recon_sloppy = QUDA_RECONSTRUCT_INVALID;
QudaReconstructType link_recon_precondition = QUDA_RECONSTRUCT_INVALID;
QudaReconstructType link_recon_eigensolver = QUDA_RECONSTRUCT_INVALID;
QudaPrecision prec = QUDA_SINGLE_PRECISION;
QudaPrecision prec_sloppy = QUDA_INVALID_PRECISION;
QudaPrecision prec_refinement_sloppy = QUDA_INVALID_PRECISION;
QudaPrecision prec_precondition = QUDA_INVALID_PRECISION;
QudaPrecision prec_eigensolver = QUDA_INVALID_PRECISION;
QudaPrecision prec_null = QUDA_INVALID_PRECISION;
QudaPrecision prec_ritz = QUDA_INVALID_PRECISION;
QudaVerbosity verbosity = QUDA_SUMMARIZE;

std::array<int, 4> dim = {24, 24, 24, 24};
std::array<int, 4> grid_partition = {1, 1, 1, 1};

int &xdim = dim[0];
int &ydim = dim[1];
int &zdim = dim[2];
int &tdim = dim[3];
int Lsdim = 16;

bool dagger = false;
QudaDslashType dslash_type = QUDA_WILSON_DSLASH;
int laplace3D = 4;
std::string latfile;
bool unit_gauge = false;
double gaussian_sigma = 0.2;
std::string gauge_outfile;
int Nsrc = 1;
int Msrc = 1;
int Nsrc_tile = 1;
int Msrc_tile = 1;
int niter = 100;
int maxiter_precondition = 10;
QudaVerbosity verbosity_precondition = QUDA_SUMMARIZE;
int gcrNkrylov = 8;
QudaCABasis ca_basis = QUDA_CHEBYSHEV_BASIS;
double ca_lambda_min = 0.0;
double ca_lambda_max = -1.0;
QudaCABasis ca_basis_precondition = QUDA_CHEBYSHEV_BASIS;
double ca_lambda_min_precondition = 0.0;
double ca_lambda_max_precondition = -1.0;
int pipeline = 0;
int solution_accumulator_pipeline = 0;
int test_type = 0;
quda::mgarray<int> nvec = {};
quda::mgarray<std::string> mg_vec_infile;
quda::mgarray<std::string> mg_vec_outfile;
quda::mgarray<bool> mg_vec_partfile = {};
QudaInverterType inv_type;
bool inv_deflate = false;
bool inv_multigrid = false;
bool gauge_smear = false;
QudaInverterType precon_type = QUDA_INVALID_INVERTER;
QudaSchwarzType precon_schwarz_type = QUDA_INVALID_SCHWARZ;
QudaAcceleratorType precon_accelerator_type = QUDA_INVALID_ACCELERATOR;

std::array<int, 4> dd_block_size = {4, 4, 4, 4};
bool dd_red_black = false;
bool dd_test_projection = false;

double madwf_diagonal_suppressor = 0.0;
int madwf_ls = 4;
int madwf_null_miniter = niter;
double madwf_null_tol = tol;
int madwf_train_maxiter = niter;
bool madwf_param_load = false;
bool madwf_param_save = false;
std::string madwf_param_infile;
std::string madwf_param_outfile;

int precon_schwarz_cycle = 1;
int multishift = 1;
std::vector<double> multishift_shifts = {};
std::vector<double> multishift_masses = {};
std::vector<double> multishift_tols = {};
std::vector<double> multishift_tols_hq = {};
bool verify_results = true;
bool low_mode_check = false;
bool oblique_proj_check = false;
double mass = 0.1;
double kappa = -1.0;
quda::mass_array<double> kappa_array = {};
double mu = 0.1;
double epsilon = 0.01;
double evmax = 0.1;
double m5 = -1.5;
double b5 = 1.5;
double c5 = 0.5;
double anisotropy = 1.0;
double tadpole_factor = 1.0;
double eps_naik = 0.0;
int n_naiks = 1;
double clover_csw = 1.0;
double clover_coeff = 0.0;
bool compute_clover = false;
bool compute_clover_trlog = true;
bool compute_fatlong = false;
// set default to the limit of what we can expect from single precision
double tol = 2 * std::numeric_limits<float>::epsilon();
double tol_precondition = 1e-1;
double tol_hq = 0.;
double reliable_delta = 0.1;
bool alternative_reliable = false;
QudaTwistFlavorType twist_flavor = QUDA_TWIST_SINGLET;
QudaMassNormalization normalization = QUDA_KAPPA_NORMALIZATION;
QudaMatPCType matpc_type = QUDA_MATPC_EVEN_EVEN;
QudaSolveType solve_type = QUDA_NORMOP_PC_SOLVE;
QudaSolutionType solution_type = QUDA_MAT_SOLUTION;
QudaTboundary fermion_t_boundary = QUDA_ANTI_PERIODIC_T;
std::array<int, 4> dilution_block_size = {8, 8, 8, 8};
double distance_pc_alpha0 = 0.0;
int distance_pc_t0 = -1;

int mg_levels = 2;

int max_res_increase = 3;
int max_res_increase_total = 10;

quda::mgarray<QudaFieldLocation> solver_location = {};
quda::mgarray<QudaFieldLocation> setup_location = {};

quda::mgarray<int> nu_pre = {};
quda::mgarray<int> nu_post = {};
quda::mgarray<int> n_block_ortho = {};
quda::mgarray<bool> block_ortho_two_pass = {};
quda::mgarray<double> mu_factor = {};
quda::mgarray<QudaVerbosity> mg_verbosity = {};
quda::mgarray<bool> mg_setup_use_mma = {};
quda::mgarray<bool> mg_dslash_use_mma = {};
quda::mgarray<QudaInverterType> setup_inv = {};
quda::mgarray<QudaSolveType> coarse_solve_type = {};
quda::mgarray<QudaSolveType> smoother_solve_type = {};
quda::mgarray<int> num_setup_iter = {};
quda::mgarray<double> setup_tol = {};
quda::mgarray<int> setup_maxiter = {};
quda::mgarray<int> setup_maxiter_refresh = {};
quda::mgarray<QudaCABasis> setup_ca_basis = {};
quda::mgarray<int> setup_ca_basis_size = {};
quda::mgarray<double> setup_ca_lambda_min = {};
quda::mgarray<double> setup_ca_lambda_max = {};
QudaSetupType setup_type = QUDA_NULL_VECTOR_SETUP;
bool pre_orthonormalize = false;
bool post_orthonormalize = true;
double omega = 0.85;
quda::mgarray<QudaInverterType> coarse_solver = {};
quda::mgarray<double> coarse_solver_tol = {};
quda::mgarray<QudaInverterType> smoother_type = {};
quda::mgarray<QudaCABasis> smoother_solver_ca_basis = {};
quda::mgarray<double> smoother_solver_ca_lambda_min = {};
quda::mgarray<double> smoother_solver_ca_lambda_max = {};
QudaPrecision smoother_halo_prec = QUDA_INVALID_PRECISION;
quda::mgarray<double> smoother_tol = {};
quda::mgarray<int> coarse_solver_maxiter = {};
quda::mgarray<QudaCABasis> coarse_solver_ca_basis = {};
quda::mgarray<int> coarse_solver_ca_basis_size = {};
quda::mgarray<double> coarse_solver_ca_lambda_min = {};
quda::mgarray<double> coarse_solver_ca_lambda_max = {};
bool generate_nullspace = true;
bool generate_all_levels = true;
quda::mgarray<QudaSchwarzType> mg_schwarz_type = {};
quda::mgarray<int> mg_schwarz_cycle = {};
bool mg_evolve_thin_updates = false;

// Aggregation type for the top level of staggered
QudaTransferType staggered_transfer_type = QUDA_TRANSFER_OPTIMIZED_KD;

// we only actually support 4 here currently
quda::mgarray<std::array<int, 4>> geo_block_size = {};

bool mg_allow_truncation = false;
bool mg_staggered_kd_dagger_approximation = false;

#ifdef NVSHMEM_COMMS
bool use_mobius_fused_kernel = false;
#else
bool use_mobius_fused_kernel = true;
#endif

int n_ev = 8;
int max_search_dim = 64;
int deflation_grid = 16;
double tol_restart = 5e+3 * tol;

int eigcg_max_restarts = 3;
int max_restart_num = 3;
double inc_tol = 1e-2;
double eigenval_tol = 1e-1;

QudaExtLibType solver_ext_lib = QUDA_EIGEN_EXTLIB;
QudaExtLibType deflation_ext_lib = QUDA_EIGEN_EXTLIB;
QudaFieldLocation location_ritz = QUDA_CUDA_FIELD_LOCATION;
QudaMemoryType mem_type_ritz = QUDA_MEMORY_DEVICE;

// Parameters for the stand alone eigensolver
int eig_ortho_block_size = 0;
int eig_block_size = 4;
int eig_n_ev = 16;
int eig_n_kr = 32;
int eig_n_conv = -1;        // If unchanged, will be set to n_ev
int eig_n_ev_deflate = -1;  // If unchanged, will be set to n_conv
int eig_batched_rotate = 0; // If unchanged, will be set to maximum
bool eig_require_convergence = true;
int eig_check_interval = 10;
int eig_max_restarts = 1000;
int eig_max_ortho_attempts = 10;
double eig_tol = 1e-6;
double eig_qr_tol = 1e-11;
bool eig_use_eigen_qr = true;
bool eig_use_poly_acc = true;
int eig_poly_deg = 100;
double eig_amin = 0.1;
double eig_amax = 0.0; // If zero is passed to the solver, an estimate will be computed
bool eig_use_normop = true;
bool eig_use_dagger = false;
bool eig_use_pc = false;
bool eig_compute_svd = false;
bool eig_compute_gamma5 = false;
QudaEigSpectrumType eig_spectrum = QUDA_SPECTRUM_LR_EIG;
QudaEigType eig_type = QUDA_EIG_TR_LANCZOS;
bool eig_arpack_check = false;
std::string eig_arpack_logfile = "arpack_logfile.log";
std::string eig_vec_infile;
std::string eig_vec_outfile;
bool eig_io_parity_inflate = false;
QudaPrecision eig_save_prec = QUDA_DOUBLE_PRECISION;
bool eig_partfile = false;

// Parameters for the MG eigensolver.
// The coarsest grid params are for deflation,
// all others are for PR vectors.
quda::mgarray<bool> mg_eig = {};
quda::mgarray<int> mg_eig_ortho_block_size = {};
quda::mgarray<int> mg_eig_block_size = {};
quda::mgarray<int> mg_eig_n_ev_deflate = {};
quda::mgarray<int> mg_eig_n_ev = {};
quda::mgarray<int> mg_eig_n_kr = {};
quda::mgarray<int> mg_eig_batched_rotate = {};
quda::mgarray<bool> mg_eig_require_convergence = {};
quda::mgarray<int> mg_eig_check_interval = {};
quda::mgarray<int> mg_eig_max_restarts = {};
quda::mgarray<int> mg_eig_max_ortho_attempts = {};
quda::mgarray<double> mg_eig_tol = {};
quda::mgarray<double> mg_eig_qr_tol = {};
quda::mgarray<bool> mg_eig_use_eigen_qr = {};
quda::mgarray<bool> mg_eig_use_poly_acc = {};
quda::mgarray<int> mg_eig_poly_deg = {};
quda::mgarray<double> mg_eig_amin = {};
quda::mgarray<double> mg_eig_amax = {};
quda::mgarray<bool> mg_eig_use_normop = {};
quda::mgarray<bool> mg_eig_use_dagger = {};
quda::mgarray<bool> mg_eig_use_pc = {};
quda::mgarray<QudaEigSpectrumType> mg_eig_spectrum = {};
quda::mgarray<QudaEigType> mg_eig_type = {};
quda::mgarray<QudaPrecision> mg_eig_save_prec = {};

bool mg_eig_coarse_guess = false;
bool mg_eig_preserve_deflation = false;

double heatbath_beta_value = 6.2;
int heatbath_warmup_steps = 10;
int heatbath_num_steps = 10;
int heatbath_num_heatbath_per_step = 5;
int heatbath_num_overrelax_per_step = 5;
bool heatbath_coldstart = false;
// GF Options
int gf_gauge_dir = 4;
int gf_maxiter = 10000;
int gf_verbosity_interval = 100;
double gf_ovr_relaxation_boost = 1.5;
double gf_fft_alpha = 0.8;
int gf_reunit_interval = 10;
double gf_tolerance = 1e-6;
bool gf_theta_condition = false;
bool gf_fft_autotune = false;

int eofa_pm = 1;
double eofa_shift = -1.2345;
double eofa_mq1 = 1.0;
double eofa_mq2 = 0.85;
double eofa_mq3 = 1.0;

// SU(3) smearing options
double gauge_smear_rho = 0.1;
double gauge_smear_epsilon = 1.0;
double gauge_smear_alpha = 0.6;
int gauge_smear_steps = 5;
QudaWFlowType wflow_type = QUDA_WFLOW_TYPE_WILSON;
int measurement_interval = 5;
QudaGaugeSmearType gauge_smear_type = QUDA_GAUGE_SMEAR_STOUT;

// contract options
QudaContractType contract_type = QUDA_CONTRACT_TYPE_STAGGERED_FT_T;
std::array<int, 4> momentum = {0, 0, 0, 0};
char correlator_file_affix[256] = "";
char correlator_save_dir[256] = ".";
bool open_flavor = false;

// Propagator options
quda::file_array<char[256]> prop_source_infile;
quda::file_array<char[256]> prop_source_outfile;
quda::file_array<char[256]> prop_sink_infile;
quda::file_array<char[256]> prop_sink_outfile;
quda::source_array<std::array<int, 4>> prop_source_position = {{{0, 0, 0, 0}}};

int prop_source_smear_steps = 0;
int prop_sink_smear_steps = 0;
double prop_source_smear_coeff = 2.0;
double prop_sink_smear_coeff = 2.0;
bool prop_read_sources = false;
int prop_n_sources = 1;
QudaPrecision prop_save_prec = QUDA_SINGLE_PRECISION;

std::array<int, 4> covdev_mu = {1, 1, 1, 1};

// Parameters for the (gaussian) quark smearing operator
int    smear_n_steps = 50;
double smear_coeff    = 0.1;
int    smear_t0 = -1;
bool   smear_compute_two_link = true;
bool   smear_delete_two_link  = true;

bool enable_testing = false;

bool detratio = false;

namespace
{
  CLI::TransformPairs<QudaCABasis> ca_basis_map {{"power", QUDA_POWER_BASIS}, {"chebyshev", QUDA_CHEBYSHEV_BASIS}};

  CLI::TransformPairs<QudaDslashType> dslash_type_map {{"wilson", QUDA_WILSON_DSLASH},
                                                       {"clover", QUDA_CLOVER_WILSON_DSLASH},
                                                       {"twisted-mass", QUDA_TWISTED_MASS_DSLASH},
                                                       {"twisted-clover", QUDA_TWISTED_CLOVER_DSLASH},
                                                       {"clover-hasenbusch-twist", QUDA_CLOVER_HASENBUSCH_TWIST_DSLASH},
                                                       {"staggered", QUDA_STAGGERED_DSLASH},
                                                       {"asqtad", QUDA_ASQTAD_DSLASH},
                                                       {"domain-wall", QUDA_DOMAIN_WALL_DSLASH},
                                                       {"domain-wall-4d", QUDA_DOMAIN_WALL_4D_DSLASH},
                                                       {"mobius", QUDA_MOBIUS_DWF_DSLASH},
                                                       {"mobius-eofa", QUDA_MOBIUS_DWF_EOFA_DSLASH},
                                                       {"laplace", QUDA_LAPLACE_DSLASH}};

  CLI::TransformPairs<QudaTwistFlavorType> twist_flavor_type_map {
    {"singlet", QUDA_TWIST_SINGLET}, {"nondeg-doublet", QUDA_TWIST_NONDEG_DOUBLET}, {"no", QUDA_TWIST_NO}};

  CLI::TransformPairs<QudaInverterType> inverter_type_map {{"invalid", QUDA_INVALID_INVERTER},
                                                           {"cg", QUDA_CG_INVERTER},
                                                           {"bicgstab", QUDA_BICGSTAB_INVERTER},
                                                           {"gcr", QUDA_GCR_INVERTER},
                                                           {"pcg", QUDA_PCG_INVERTER},
                                                           {"mr", QUDA_MR_INVERTER},
                                                           {"sd", QUDA_SD_INVERTER},
                                                           {"eigcg", QUDA_EIGCG_INVERTER},
                                                           {"inc-eigcg", QUDA_INC_EIGCG_INVERTER},
                                                           {"gmresdr", QUDA_GMRESDR_INVERTER},
                                                           {"gmresdr-proj", QUDA_GMRESDR_PROJ_INVERTER},
                                                           {"gmresdr-sh", QUDA_GMRESDR_SH_INVERTER},
                                                           {"fgmresdr", QUDA_FGMRESDR_INVERTER},
                                                           {"mg", QUDA_MG_INVERTER},
                                                           {"bicgstab-l", QUDA_BICGSTABL_INVERTER},
                                                           {"cgne", QUDA_CGNE_INVERTER},
                                                           {"cgnr", QUDA_CGNR_INVERTER},
                                                           {"cg3", QUDA_CG3_INVERTER},
                                                           {"cg3ne", QUDA_CG3NE_INVERTER},
                                                           {"cg3nr", QUDA_CG3NR_INVERTER},
                                                           {"ca-cg", QUDA_CA_CG_INVERTER},
                                                           {"ca-cgne", QUDA_CA_CGNE_INVERTER},
                                                           {"ca-cgnr", QUDA_CA_CGNR_INVERTER},
                                                           {"ca-gcr", QUDA_CA_GCR_INVERTER}};

  CLI::TransformPairs<QudaPrecision> precision_map {{"double", QUDA_DOUBLE_PRECISION},
                                                    {"single", QUDA_SINGLE_PRECISION},
                                                    {"half", QUDA_HALF_PRECISION},
                                                    {"quarter", QUDA_QUARTER_PRECISION}};

  CLI::TransformPairs<QudaSchwarzType> schwarz_type_map {{"invalid", QUDA_INVALID_SCHWARZ},
                                                         {"additive", QUDA_ADDITIVE_SCHWARZ},
                                                         {"multiplicative", QUDA_MULTIPLICATIVE_SCHWARZ}};

  CLI::TransformPairs<QudaAcceleratorType> accelerator_type_map {{"invalid", QUDA_INVALID_ACCELERATOR},
                                                                 {"madwf", QUDA_MADWF_ACCELERATOR}};

  CLI::TransformPairs<QudaSolutionType> solution_type_map {{"mat", QUDA_MAT_SOLUTION},
                                                           {"mat-dag-mat", QUDA_MATDAG_MAT_SOLUTION},
                                                           {"mat-pc", QUDA_MATPC_SOLUTION},
                                                           {"mat-pc-dag", QUDA_MATPC_DAG_SOLUTION},
                                                           {"mat-pc-dag-mat-pc", QUDA_MATPCDAG_MATPC_SOLUTION}};

  CLI::TransformPairs<QudaEigType> eig_type_map {{"trlm", QUDA_EIG_TR_LANCZOS},
                                                 {"blktrlm", QUDA_EIG_BLK_TR_LANCZOS},
                                                 {"iram", QUDA_EIG_IR_ARNOLDI},
                                                 {"blkiram", QUDA_EIG_BLK_IR_ARNOLDI}};

  CLI::TransformPairs<QudaTransferType> transfer_type_map {
    {"aggregate", QUDA_TRANSFER_AGGREGATE},
    {"kd-coarse", QUDA_TRANSFER_COARSE_KD},
    {"kd-optimized", QUDA_TRANSFER_OPTIMIZED_KD},
    {"kd-optimized-drop-long", QUDA_TRANSFER_OPTIMIZED_KD_DROP_LONG}};

  CLI::TransformPairs<QudaTboundary> fermion_t_boundary_map {{"periodic", QUDA_PERIODIC_T},
                                                             {"anti-periodic", QUDA_ANTI_PERIODIC_T}};

  CLI::TransformPairs<QudaSolveType> solve_type_map {
    {"direct", QUDA_DIRECT_SOLVE},       {"direct-pc", QUDA_DIRECT_PC_SOLVE}, {"normop", QUDA_NORMOP_SOLVE},
    {"normop-pc", QUDA_NORMOP_PC_SOLVE}, {"normerr", QUDA_NORMERR_SOLVE},     {"normerr-pc", QUDA_NORMERR_PC_SOLVE}};

  CLI::TransformPairs<QudaFieldLocation> field_location_map {{"cpu", QUDA_CPU_FIELD_LOCATION},
                                                             {"host", QUDA_CPU_FIELD_LOCATION},
                                                             {"gpu", QUDA_CUDA_FIELD_LOCATION},
                                                             {"device", QUDA_CUDA_FIELD_LOCATION}};

  CLI::TransformPairs<QudaVerbosity> verbosity_map {
    {"silent", QUDA_SILENT}, {"summarize", QUDA_SUMMARIZE}, {"verbose", QUDA_VERBOSE}, {"debug", QUDA_DEBUG_VERBOSE}};

  CLI::TransformPairs<QudaMassNormalization> mass_normalization_map {{"kappa", QUDA_KAPPA_NORMALIZATION},
                                                                     {"mass", QUDA_MASS_NORMALIZATION},
                                                                     {"asym-mass", QUDA_ASYMMETRIC_MASS_NORMALIZATION}};

  CLI::TransformPairs<QudaMatPCType> matpc_type_map {{"even-even", QUDA_MATPC_EVEN_EVEN},
                                                     {"odd-odd", QUDA_MATPC_ODD_ODD},
                                                     {"even-even-asym", QUDA_MATPC_EVEN_EVEN_ASYMMETRIC},
                                                     {"odd-odd-asym", QUDA_MATPC_ODD_ODD_ASYMMETRIC}};

  CLI::TransformPairs<QudaReconstructType> reconstruct_type_map {{"18", QUDA_RECONSTRUCT_NO},
                                                                 {"13", QUDA_RECONSTRUCT_13},
                                                                 {"12", QUDA_RECONSTRUCT_12},
                                                                 {"9", QUDA_RECONSTRUCT_9},
                                                                 {"8", QUDA_RECONSTRUCT_8}};

  CLI::TransformPairs<QudaEigSpectrumType> eig_spectrum_map {
    {"SR", QUDA_SPECTRUM_SR_EIG}, {"LR", QUDA_SPECTRUM_LR_EIG}, {"SM", QUDA_SPECTRUM_SM_EIG},
    {"LM", QUDA_SPECTRUM_LM_EIG}, {"SI", QUDA_SPECTRUM_SI_EIG}, {"LI", QUDA_SPECTRUM_LI_EIG}};

  CLI::TransformPairs<QudaWFlowType> wflow_type_map {{"wilson", QUDA_WFLOW_TYPE_WILSON},
                                                     {"symanzik", QUDA_WFLOW_TYPE_SYMANZIK}};

  CLI::TransformPairs<QudaGaugeSmearType> gauge_smear_type_map {
    {"ape", QUDA_GAUGE_SMEAR_APE}, {"stout", QUDA_GAUGE_SMEAR_STOUT}, {"ovr-imp-stout", QUDA_GAUGE_SMEAR_OVRIMP_STOUT}};

  CLI::TransformPairs<QudaSetupType> setup_type_map {{"test", QUDA_TEST_VECTOR_SETUP}, {"null", QUDA_TEST_VECTOR_SETUP}};

  CLI::TransformPairs<QudaExtLibType> extlib_map {{"eigen", QUDA_EIGEN_EXTLIB}};

  CLI::TransformPairs<QudaContractType> contract_type_map {{"dr-ft-t", QUDA_CONTRACT_TYPE_DR_FT_T},
                                                           {"dr-ft-z", QUDA_CONTRACT_TYPE_DR_FT_Z},
                                                           {"stag-ft-t", QUDA_CONTRACT_TYPE_STAGGERED_FT_T}};

} // namespace

std::shared_ptr<QUDAApp> make_app(std::string app_description, std::string app_name)
{
  auto quda_app = std::make_shared<QUDAApp>(app_description, app_name);
  quda_app->option_defaults()->always_capture_default();

  quda_app->add_option("--alternative-reliable", alternative_reliable, "use alternative reliable updates");
  quda_app->add_option("--anisotropy", anisotropy, "Temporal anisotropy factor (default 1.0)");

  quda_app->add_option("--ca-basis-type", ca_basis, "The basis to use for CA solvers (default chebyshev)")
    ->transform(CLI::QUDACheckedTransformer(ca_basis_map));
  quda_app->add_option(
    "--cheby-basis-eig-max",
    ca_lambda_max, "Conservative estimate of largest eigenvalue for Chebyshev basis CA solvers (default is to guess with power iterations)");
  quda_app->add_option("--cheby-basis-eig-min", ca_lambda_min,
                       "Conservative estimate of smallest eigenvalue for Chebyshev basis CA solvers (default 0)");

  quda_app
    ->add_option("--ca-basis-type-precondition", ca_basis_precondition,
                 "The basis to use for CA solvers when used as a preconditioner (default chebyshev)")
    ->transform(CLI::QUDACheckedTransformer(ca_basis_map));
  quda_app->add_option("--cheby-basis-eig-max-precondition", ca_lambda_max_precondition,
                       "Conservative estimate of largest eigenvalue for Chebyshev basis CA solvers when used as a "
                       "preconditioner (default is to guess with power iterations)");
  quda_app->add_option("--cheby-basis-eig-min-precondition", ca_lambda_min_precondition,
                       "Conservative estimate of smallest eigenvalue for Chebyshev basis CA solvers when used as a "
                       "preconditioner (default 0)");

  quda_app->add_option("--clover-csw", clover_csw, "Clover Csw coefficient 1.0")->capture_default_str();
  quda_app
    ->add_option("--clover-coeff", clover_coeff,
                 "The overall clover coefficient, kappa * Csw. (default 0.0. Will be inferred from clover-csw (default "
                 "1.0) and kappa. "
                 "If the user populates this value with anything other than 0.0, the passed value will override the "
                 "inferred value)")
    ->capture_default_str();

  quda_app->add_option("--compute-clover", compute_clover,
                       "Compute the clover field or use random numbers (default false)");
  quda_app->add_option("--compute-clover-trlog", compute_clover_trlog,
                       "Compute the clover inverse trace log to check for singularity (default false)");
  quda_app->add_option("--compute-fat-long", compute_fatlong,
                       "Compute the fat/long field or use random numbers (default false)");

  quda_app->add_flag("--dagger", dagger, "Set the dagger to 1 (default 0)");
  quda_app->add_option("--device", device_ordinal, "Set the CUDA device to use (default 0, single GPU only)")
    ->check(CLI::Range(0, 16));

  quda_app->add_option("--dslash-type", dslash_type, "Set the dslash type (default wilson or asqtad as appropriate)")
    ->transform(CLI::QUDACheckedTransformer(dslash_type_map));

  quda_app->add_option(
    "--distance-pc-alpha0", distance_pc_alpha0,
    "The alpha0 parameter for distance preconditioning, 0.0 means disabling the preconditioning (default 0.0)");
  quda_app->add_option(
    "--distance-pc-t0",
    distance_pc_t0, "The alpha0 parameter for distance preconditioning, negative value means disabling the preconditioning (default -1)");

  quda_app->add_option("--epsilon", epsilon, "Twisted-Mass flavor twist of Dirac operator (default 0.01)");
  quda_app->add_option(
    "--evmax", evmax, "Twisted-Mass non-degenerate of Dirac operator max eigenvector to scale the force (default 0.01)");
  quda_app->add_option("--epsilon-naik", eps_naik, "Epsilon factor on Naik term (default 0.0, suggested non-zero -0.1)");

  quda_app->add_option("--flavor", twist_flavor, "Set the twisted mass flavor type (singlet (default), nondeg-doublet)")
    ->transform(CLI::QUDACheckedTransformer(twist_flavor_type_map));
  ;
  quda_app->add_option("--gaussian-sigma", gaussian_sigma,
                       "Width of the Gaussian noise used for random gauge field contruction (default 0.2)");

  quda_app->add_option("--inv-type", inv_type, "The type of solver to use (default cg)")
    ->transform(CLI::QUDACheckedTransformer(inverter_type_map));
  quda_app->add_option("--inv-deflate", inv_deflate, "Deflate the inverter using the eigensolver (default false)");
  quda_app->add_option("--inv-multigrid", inv_multigrid, "Precondition the inverter using multigrid (default false)");
  quda_app->add_option("--gauge-smear", gauge_smear,
                       "Smear the gauge prior to dirac operator construction (default false)");
  quda_app->add_option("--kappa", kappa, "Kappa of Dirac operator (default 0.12195122... [equiv to mass])");
  quda_app->add_option(
    "--laplace3D", laplace3D,
    "Restrict laplace operator to omit the t dimension (n=3), or include all dims (n=4) (default 4)");
  quda_app->add_option("--load-gauge", latfile, "Load gauge field \" file \" for the test (requires QIO)");
  quda_app->add_option("--Lsdim", Lsdim, "Set Ls dimension size(default 16)");
  quda_app->add_option("--mass", mass, "Mass of Dirac operator (default 0.1)");

  quda_app->add_option("--mass-normalization", normalization, "Mass normalization (kappa (default) / mass / asym-mass)")
    ->transform(CLI::QUDACheckedTransformer(mass_normalization_map));

  quda_app
    ->add_option("--matpc", matpc_type,
                 "Matrix preconditioning type (even-even (default), odd-odd, even-even-asym, odd-odd-asym)")
    ->transform(CLI::QUDACheckedTransformer(matpc_type_map));
  quda_app->add_option("--msrc", Msrc,
                       "Used for testing non-square block blas routines where nsrc defines the other dimension");
  quda_app->add_option("--msrc-tile", Msrc_tile, "Set the Msrc tile size (where applicable)");
  quda_app->add_option("--mu", mu, "Twisted-Mass chiral twist of Dirac operator (default 0.1)");
  quda_app->add_option("--m5", m5, "Mass of shift of five-dimensional Dirac operators (default -1.5)");
  quda_app->add_option("--b5", b5, "Mobius b5 parameter (default 1.5)");
  quda_app->add_option("--c5", c5, "Mobius c5 parameter (default 0.5)");
  quda_app->add_option(
    "--multishift", multishift,
    "Whether to do a multi-shift solver test or not. Default is 1 (single mass)"
    "If a value N > 1 is passed, heavier masses will be constructed and the multi-shift solver will be called");
  quda_app->add_option(
    "--multishift-shifts", multishift_shifts,
    "List of shifts to use in a multi-shift solve; ignored for staggered-type fermions. Default is (i * i * 0.01)");
  quda_app->add_option(
    "--multishift-masses", multishift_masses,
    "List of masses to use in a multi-shift solve; this will override the value of mass; ignored for Wilson-type fermions. Default is (mass + i * i * 0.01)");
  quda_app->add_option(
    "--multishift-tols", multishift_tols,
    "List of tolerances to use in a multi-shift solve. Default is to uniformly use the input tolerance");
  quda_app->add_option(
    "--multishift-tols-hq", multishift_tols_hq,
    "List of hq tolerances to use in a multi-shift solve. Default is the input hq tolerance (default 0)");
  quda_app->add_option("--ngcrkrylov", gcrNkrylov,
                       "The number of inner iterations to use for GCR, BiCGstab-l, CA-CG, CA-GCR (default 8)");
  quda_app->add_option("--niter", niter, "The number of iterations to perform (default 100)");
  quda_app->add_option("--max-res-increase", max_res_increase,
                       "The number of consecutive true residual incrases allowed (default 1)");
  quda_app->add_option("--max-res-increase-total", max_res_increase_total,
                       "The total number of true residual incrases allowed (default 10)");
  quda_app->add_option("--native-blas-lapack", native_blas_lapack,
                       "Use the native or generic BLAS LAPACK implementation (default true)");
  quda_app->add_option("--maxiter-precondition", maxiter_precondition,
                       "The number of iterations to perform for any preconditioner (default 10)");
  quda_app
    ->add_option("--verbosity-precondition", verbosity_precondition,
                 "The the verbosity of the preconditioner (default summarize)")
    ->transform(CLI::QUDACheckedTransformer(verbosity_map));
  quda_app->add_option("--nsrc", Nsrc,
                       "How many spinors to apply the dslash to simultaneusly (experimental for staggered only)");
  quda_app->add_option("--nsrc-tile", Nsrc_tile, "Set the Nsrc tile size (where applicable)");

  quda_app->add_option("--pipeline", pipeline,
                       "The pipeline length for fused operations in GCR, BiCGstab-l (default 0, no pipelining)");

  // precision options

  CLI::QUDACheckedTransformer prec_transform(precision_map);
  quda_app->add_option("--prec", prec, "Precision in GPU")->transform(prec_transform);
  quda_app->add_option("--prec-precondition", prec_precondition, "Preconditioner precision in GPU")->transform(prec_transform);

  quda_app->add_option("--prec-eigensolver", prec_eigensolver, "Eigensolver precision in GPU")->transform(prec_transform);

  quda_app->add_option("--prec-refine", prec_refinement_sloppy, "Sloppy precision for refinement in GPU")
    ->transform(prec_transform);

  quda_app->add_option("--prec-ritz", prec_ritz, "Eigenvector precision in GPU")->transform(prec_transform);

  quda_app->add_option("--prec-sloppy", prec_sloppy, "Sloppy precision in GPU")->transform(prec_transform);

  quda_app->add_option("--prec-null", prec_null, "Precison TODO")->transform(prec_transform);

  quda_app->add_option("--precon-type", precon_type, "The type of solver to use (default none (=unspecified)).")
    ->transform(CLI::QUDACheckedTransformer(inverter_type_map));
  quda_app
    ->add_option("--precon-schwarz-type", precon_schwarz_type,
                 "The type of Schwarz preconditioning to use (default=invalid)")
    ->transform(CLI::QUDACheckedTransformer(schwarz_type_map));
  quda_app
    ->add_option("--precon-accelerator-type", precon_accelerator_type,
                 "The type of Schwarz preconditioning to use (default=invalid)")
    ->transform(CLI::QUDACheckedTransformer(accelerator_type_map));

  quda_app->add_option("--precon-schwarz-cycle", precon_schwarz_cycle,
                       "The number of Schwarz cycles to apply per smoother application (default=1)");

  CLI::TransformPairs<int> rank_order_map {{"col", 0}, {"row", 1}};
  quda_app
    ->add_option("--rank-order", rank_order,
                 "Set the [t][z][y][x] rank order as either column major (t fastest, default) or row major (x fastest)")
    ->transform(CLI::QUDACheckedTransformer(rank_order_map));

  quda_app->add_option("--recon", link_recon, "Link reconstruction type")
    ->transform(CLI::QUDACheckedTransformer(reconstruct_type_map));
  quda_app->add_option("--recon-precondition", link_recon_precondition, "Preconditioner link reconstruction type")
    ->transform(CLI::QUDACheckedTransformer(reconstruct_type_map));
  quda_app->add_option("--recon-eigensolver", link_recon_eigensolver, "Eigensolver link reconstruction type")
    ->transform(CLI::QUDACheckedTransformer(reconstruct_type_map));
  quda_app->add_option("--recon-sloppy", link_recon_sloppy, "Sloppy link reconstruction type")
    ->transform(CLI::QUDACheckedTransformer(reconstruct_type_map));

  quda_app->add_option("--reliable-delta", reliable_delta, "Set reliable update delta factor");
  quda_app->add_option("--save-gauge", gauge_outfile,
                       "Save gauge field \" file \" for the test (requires QIO, heatbath test only)");

  quda_app->add_option("--solution-pipeline", solution_accumulator_pipeline,
                       "The pipeline length for fused solution accumulation (default 0, no pipelining)");

  quda_app
    ->add_option("--solution-type", solution_type,
                 "The solution we desire (mat (default for Wilson-type), mat-dag-mat, mat-pc (default for "
                 "staggered-type), mat-pc-dag-mat-pc (default for Wilson-type multi-shift))")
    ->transform(CLI::QUDACheckedTransformer(solution_type_map));

  quda_app
    ->add_option("--fermion-t-boundary", fermion_t_boundary,
                 "The fermoinic temporal boundary conditions (anti-periodic (default), periodic")
    ->transform(CLI::QUDACheckedTransformer(fermion_t_boundary_map));

  quda_app
    ->add_option("--dilution-block-size", dilution_block_size,
                 "Set the dilution block size in all four dimension (default 1 1 1 1)")
    ->expected(4);

  quda_app
    ->add_option(
      "--solve-type",
      solve_type, "The type of solve to do (direct, direct-pc (default for staggered-type), normop, normop-pc (default for Wilson-type), normerr, normerr-pc)")
    ->transform(CLI::QUDACheckedTransformer(solve_type_map));
  quda_app
    ->add_option("--solver-ext-lib-type", solver_ext_lib, "Set external library for the solvers  (default Eigen library)")
    ->transform(CLI::QUDACheckedTransformer(extlib_map));

  quda_app->add_option("--tadpole-coeff", tadpole_factor,
                       "Tadpole coefficient for HISQ fermions (default 1.0, recommended [Plaq]^1/4)");

  quda_app->add_option("--tol", tol, "Set L2 residual tolerance");
  quda_app->add_option("--tolhq", tol_hq, "Set heavy-quark residual tolerance");
  quda_app->add_option("--tol-precondition", tol_precondition, "Set L2 residual tolerance for preconditioner");
  quda_app->add_option(
    "--unit-gauge", unit_gauge,
    "Generate a unit valued gauge field in the tests. If false, a random gauge is generated (default false)");

  quda_app->add_option("--verbosity", verbosity, "The the verbosity on the top level of QUDA( default summarize)")
    ->transform(CLI::QUDACheckedTransformer(verbosity_map));
  quda_app->add_option("--verify", verify_results, "Verify the GPU results using CPU results (default true)");

  // lattice dimensions
  auto dimopt = quda_app->add_option("--dim", dim, "Set space-time dimension (X Y Z T)")->check(CLI::Range(1, 512));
  auto sdimopt = quda_app
                   ->add_option(
                     "--sdim",
                     [](CLI::results_t res) {
                       return CLI::detail::lexical_cast(res[0], xdim) && CLI::detail::lexical_cast(res[0], ydim)
                         && CLI::detail::lexical_cast(res[0], zdim);
                     },
                     "Set space dimension(X/Y/Z) size")
                   ->type_name("INT")
                   ->check(CLI::Range(1, 512));

  quda_app->add_option("--xdim", xdim, "Set X dimension size(default 24)")
    ->check(CLI::Range(1, 512))
    ->excludes(dimopt)
    ->excludes(sdimopt);
  quda_app->add_option("--ydim", ydim, "Set X dimension size(default 24)")
    ->check(CLI::Range(1, 512))
    ->excludes(dimopt)
    ->excludes(sdimopt);
  quda_app->add_option("--zdim", zdim, "Set X dimension size(default 24)")
    ->check(CLI::Range(1, 512))
    ->excludes(dimopt)
    ->excludes(sdimopt);
  quda_app->add_option("--tdim", tdim, "Set T dimension size(default 24)")->check(CLI::Range(1, 512))->excludes(dimopt);

  // multi-gpu partitioning

  quda_app->add_option(
    "--partition",
    [](CLI::results_t res) {
      int p;
      auto retval = CLI::detail::lexical_cast(res[0], p);
      for (int j = 0; j < 4; j++) {
        if (p & (1 << j)) { dim_partitioned[j] = 1; }
      }
      return retval;
    },
    "Set the communication topology (X=1, Y=2, Z=4, T=8, and combinations of these)");

  auto gridsizeopt
    = quda_app
        ->add_option("--gridsize", gridsize_from_cmdline, "Set the grid size in all four dimension (default 1 1 1 1)")
        ->expected(4);
  quda_app->add_option("--xgridsize", grid_x, "Set grid size in X dimension (default 1)")->excludes(gridsizeopt);
  quda_app->add_option("--ygridsize", grid_y, "Set grid size in Y dimension (default 1)")->excludes(gridsizeopt);
  quda_app->add_option("--zgridsize", grid_z, "Set grid size in Z dimension (default 1)")->excludes(gridsizeopt);
  quda_app->add_option("--tgridsize", grid_t, "Set grid size in T dimension (default 1)")->excludes(gridsizeopt);

  quda_app->add_option("--mobius-fused-kernel", use_mobius_fused_kernel, "Use fused kernels for Mobius, default true");
  return quda_app;
}

void add_eigen_option_group(std::shared_ptr<QUDAApp> quda_app)
{

  CLI::QUDACheckedTransformer prec_transform(precision_map);
  // Option group for Eigensolver related options
  auto opgroup = quda_app->add_option_group("Eigensolver", "Options controlling eigensolver");

  opgroup->add_option("--eig-amax", eig_amax, "The maximum in the polynomial acceleration")->check(CLI::PositiveNumber);
  opgroup->add_option("--eig-amin", eig_amin, "The minimum in the polynomial acceleration")->check(CLI::PositiveNumber);

  opgroup->add_option("--eig-ARPACK-logfile", eig_arpack_logfile, "The filename storing the log from arpack");
  opgroup->add_option("--eig-arpack-check", eig_arpack_check,
                      "Cross check the device data against ARPACK (requires ARPACK, default false)");
  opgroup->add_option("--eig-use-eigen-qr", eig_use_eigen_qr,
                      "Use Eigen to eigensolve the upper Hessenberg in IRAM, else use QUDA's QR code. (default true)");
  opgroup->add_option("--eig-compute-svd", eig_compute_svd,
                      "Solve the MdagM problem, use to compute SVD of M (default false)");

  opgroup->add_option("--eig-compute-gamma5", eig_compute_gamma5,
                      "Solve the gamma5 OP problem. Solve for OP then multiply by gamma_5 (default false)");

  opgroup->add_option("--eig-max-restarts", eig_max_restarts, "Perform n iterations of the restart in the eigensolver");
  opgroup->add_option(
    "--eig-max-ortho-attempts", eig_max_restarts,
    "Perform n iterations of Gram-Schmidt orthonormalisation in the Block TRLM eigensolver (default 10)");
  opgroup->add_option("--eig-ortho-block-size", eig_ortho_block_size,
                      "The block size to use when orthonormalising vectors in hybrid modified Gram-Schmidt"
                      "0 for always Classical, 1 for Modified, n > 1 for Hybrid)");
  opgroup->add_option("--eig-block-size", eig_block_size, "The block size to use in the block variant eigensolver");
  opgroup->add_option(
    "--eig-n-ev-deflate", eig_n_ev_deflate,
    "The number of converged eigenpairs that will be used in the deflation routines (default eig_n_conv)");
  opgroup->add_option("--eig-n-conv", eig_n_conv, "The number of converged eigenvalues requested (default eig_n_ev)");
  opgroup->add_option("--eig-n-ev", eig_n_ev, "The size of eigenvector search space in the eigensolver");
  opgroup->add_option("--eig-n-kr", eig_n_kr, "The size of the Krylov subspace to use in the eigensolver");
  opgroup->add_option("--eig-batched-rotate", eig_batched_rotate,
                      "The maximum number of extra eigenvectors the solver may allocate to perform a Ritz rotation.");
  opgroup->add_option("--eig-poly-deg", eig_poly_deg, "TODO");
  opgroup->add_option(
    "--eig-require-convergence",
    eig_require_convergence, "If true, the solver will error out if convergence is not attained. If false, a warning will be given (default true)");
  opgroup->add_option("--eig-save-vec", eig_vec_outfile, "Save eigenvectors to <file> (requires QIO)");
  opgroup->add_option("--eig-load-vec", eig_vec_infile, "Load eigenvectors to <file> (requires QIO)");
  opgroup
    ->add_option("--eig-save-prec", eig_save_prec,
                 "If saving eigenvectors, use this precision to save. No-op if eig-save-prec is greater than or equal "
                 "to precision of eigensolver (default = double)")
    ->transform(prec_transform);
  opgroup->add_option("--eig-save-partfile", eig_partfile,
                      "If saving eigenvectors, save in partfile format instead of singlefile (default false)");

  opgroup->add_option(
    "--eig-io-parity-inflate", eig_io_parity_inflate,
    "Whether to inflate single-parity eigenvectors onto dual parity full fields for file I/O (default = false)");

  opgroup
    ->add_option("--eig-spectrum", eig_spectrum,
                 "The spectrum part to be calulated. S=smallest L=largest R=real M=modulus I=imaginary")
    ->transform(CLI::QUDACheckedTransformer(eig_spectrum_map));
  opgroup->add_option("--eig-tol", eig_tol, "The tolerance to use in the eigensolver (default 1e-6)");
  opgroup->add_option("--eig-qr-tol", eig_qr_tol, "The tolerance to use in the qr (default 1e-11)");

  opgroup->add_option("--eig-type", eig_type, "The type of eigensolver to use (default trlm)")
    ->transform(CLI::QUDACheckedTransformer(eig_type_map));

  opgroup->add_option("--eig-use-dagger", eig_use_dagger,
                      "Solve the Mdag problem instead of M (MMdag if eig-use-normop == true) (default false)");
  opgroup->add_option(
    "--eig-use-normop",
    eig_use_normop, "Solve the MdagM problem instead of M (MMdag if eig-use-dagger == true) (default false for Wilson-type, true for staggered-type)");
  opgroup->add_option(
    "--eig-use-pc", eig_use_pc,
    "Solve the Even-Odd preconditioned problem (default false for Wilson-type, true for staggered-type)");
  opgroup->add_option("--eig-use-poly-acc", eig_use_poly_acc, "Use Chebyshev polynomial acceleration in the eigensolver");
}

void add_deflation_option_group(std::shared_ptr<QUDAApp> quda_app)
{
  auto opgroup = quda_app->add_option_group("Deflation", "Options controlling deflation");

  opgroup
    ->add_option("--df-deflation-grid", deflation_grid,
                 "Set maximum number of cycles needed to compute eigenvectors(default 1)")
    ->check(CLI::PositiveNumber);
  opgroup
    ->add_option(
      "--df-eigcg-max-restarts",
      eigcg_max_restarts, "Set how many iterative refinement cycles will be solved with eigCG within a single physical right hand site solve (default 4)")
    ->check(CLI::PositiveNumber);
  ;
  opgroup->add_option("--df-ext-lib-type", deflation_ext_lib,
                      "Set external library for the deflation methods  (default Eigen library)");
  opgroup->add_option("--df-location-ritz", location_ritz,
                      "Set memory location for the ritz vectors  (default cuda memory location)");
  opgroup->add_option("--df-max-restart-num", max_restart_num,
                      "Set maximum number of the initCG restarts in the deflation stage (default 3)");
  opgroup->add_option("--df-max-search-dim", max_search_dim, "Set the size of eigenvector search space (default 64)");
  opgroup->add_option("--df-mem-type-ritz", mem_type_ritz,
                      "Set memory type for the ritz vectors  (default device memory type)");
  opgroup->add_option("--df-n-ev", n_ev, "Set number of eigenvectors computed within a single solve cycle (default 8)");
  opgroup->add_option("--df-tol-eigenval", eigenval_tol, "Set maximum eigenvalue residual norm (default 1e-1)");
  opgroup->add_option("--df-tol-inc", inc_tol,
                      "Set tolerance for the subsequent restarts in the initCG solver  (default 1e-2)");
  opgroup->add_option("--df-tol-restart", tol_restart,
                      "Set tolerance for the first restart in the initCG solver(default 5e-5)");
}

void add_multigrid_option_group(std::shared_ptr<QUDAApp> quda_app)
{
  auto opgroup = quda_app->add_option_group("MultiGrid", "Options controlling multigrid");

  // MWTODO: clean this up - code duplication

  auto solve_type_transform = CLI::QUDACheckedTransformer(solve_type_map);

  CLI::QUDACheckedTransformer prec_transform(precision_map);

  opgroup->add_option("--mg-allow-truncation", mg_allow_truncation,
                      "Let multigrid coarsening trucate improvement terms in operators, e.g. dropping asqtad long "
                      "links in a dimension with an aggreation length smaller than 3 (default false)");

  quda_app->add_mgoption(
    opgroup, "--mg-block-size", geo_block_size, CLI::Validator(),
    "Set the geometric block size for the each multigrid levels transfer operator (default 4 4 4 4)");
  quda_app->add_mgoption(opgroup, "--mg-coarse-solve-type", coarse_solve_type, solve_type_transform,
                         "The type of solve to do on each level (direct, direct-pc) (default = solve_type)");

  auto solver_trans = CLI::QUDACheckedTransformer(inverter_type_map);
  quda_app->add_mgoption(opgroup, "--mg-coarse-solver", coarse_solver, solver_trans,
                         "The solver to wrap the V cycle on each level (default gcr, only for levels 1+)");

  quda_app->add_mgoption(opgroup, "--mg-coarse-solver-ca-basis-size", coarse_solver_ca_basis_size, CLI::PositiveNumber,
                         "The basis size to use for CA solver setup of multigrid (default 4)");

  quda_app->add_mgoption(opgroup, "--mg-coarse-solver-ca-basis-type", coarse_solver_ca_basis,
                         CLI::QUDACheckedTransformer(ca_basis_map),
                         "The basis to use for CA solver setup of multigrid(default power)");
  quda_app->add_mgoption(
    opgroup, "--mg-coarse-solver-cheby-basis-eig-max", coarse_solver_ca_lambda_max, CLI::PositiveNumber,
    "Conservative estimate of largest eigenvalue for Chebyshev basis CA solvers in setup of multigrid "
    "(default is to guess with power iterations)");
  quda_app->add_mgoption(
    opgroup, "--mg-coarse-solver-cheby-basis-eig-min", coarse_solver_ca_lambda_min, CLI::PositiveNumber,
    "Conservative estimate of smallest eigenvalue for Chebyshev basis CA solvers in setup of multigrid (default 0)");
  quda_app->add_mgoption(opgroup, "--mg-coarse-solver-maxiter", coarse_solver_maxiter, CLI::PositiveNumber,
                         "The coarse solver maxiter for each level (default 100)");
  quda_app->add_mgoption(opgroup, "--mg-coarse-solver-tol", coarse_solver_tol, CLI::PositiveNumber,
                         "The coarse solver tolerance for each level (default 0.25, only for levels 1+)");
  quda_app->add_mgoption(opgroup, "--mg-eig", mg_eig, CLI::Validator(),
                         "Use the eigensolver on this level (default false)");
  quda_app->add_mgoption(opgroup, "--mg-eig-amax", mg_eig_amax, CLI::PositiveNumber,
                         "The maximum in the polynomial acceleration (default 4.0)");
  quda_app->add_mgoption(opgroup, "--mg-eig-amin", mg_eig_amin, CLI::PositiveNumber,
                         "The minimum in the polynomial acceleration (default 0.1)");
  quda_app->add_mgoption(
    opgroup, "--mg-eig-check-interval", mg_eig_check_interval, CLI::Validator(),
    "Perform a convergence check every nth restart/iteration (only used in Implicit Restart types)");
  quda_app->add_option("--mg-eig-coarse-guess", mg_eig_coarse_guess,
                       "If deflating on the coarse grid, optionally use an initial guess (default = false)");
  quda_app->add_option("--mg-eig-preserve-deflation", mg_eig_preserve_deflation,
                       "If the multigrid operator is updated, preserve generated deflation space (default = false)");
  quda_app->add_mgoption(opgroup, "--mg-eig-max-restarts", mg_eig_max_restarts, CLI::PositiveNumber,
                         "Perform a maximun of n restarts in eigensolver (default 100)");

  quda_app->add_mgoption(
    opgroup, "--mg-eig-max-ortho-attempts", mg_eig_max_ortho_attempts, CLI::PositiveNumber,
    "Perform n iterations of Gram-Schmidt orthonormalisation in the Block TRLM eigensolver (default 10)");
  quda_app->add_mgoption(
    opgroup, "--mg-eig-use-eigen-qr", mg_eig_use_eigen_qr, CLI::Validator(),
    "Use Eigen to eigensolve the upper Hessenberg in IRAM, else use QUDA's QR code. (default true)");
  quda_app->add_mgoption(opgroup, "--mg-eig-ortho-block-size", mg_eig_ortho_block_size, CLI::Validator(),
                         "The block size to use when orthonormalising vectors in hybrid modified Gram-Schmidt");
  quda_app->add_mgoption(opgroup, "--mg-eig-block-size", mg_eig_block_size, CLI::Validator(),
                         "The block size to use in the block variant eigensolver");
  quda_app->add_mgoption(opgroup, "--mg-eig-n-ev", mg_eig_n_ev, CLI::Validator(),
                         "The size of eigenvector search space in the eigensolver");
  quda_app->add_mgoption(opgroup, "--mg-eig-n-kr", mg_eig_n_kr, CLI::Validator(),
                         "The size of the Krylov subspace to use in the eigensolver");
  quda_app->add_mgoption(opgroup, "--mg-eig-n-ev-deflate", mg_eig_n_ev_deflate, CLI::Validator(),
                         "The number of converged eigenpairs that will be used in the deflation routines");
  quda_app->add_mgoption(
    opgroup, "--mg-eig-batched-rotate", mg_eig_batched_rotate, CLI::Validator(),
    "The maximum number of extra eigenvectors the solver may allocate to perform a Ritz rotation.");
  quda_app->add_mgoption(opgroup, "--mg-eig-poly-deg", mg_eig_poly_deg, CLI::PositiveNumber,
                         "Set the degree of the Chebyshev polynomial (default 100)");
  quda_app->add_mgoption(
    opgroup, "--mg-eig-require-convergence", mg_eig_require_convergence,
    CLI::Validator(), "If true, the solver will error out if convergence is not attained. If false, a warning will be given (default true)");

  quda_app->add_mgoption(
    opgroup, "--mg-eig-spectrum", mg_eig_spectrum, CLI::QUDACheckedTransformer(eig_spectrum_map),
    "The spectrum part to be calulated. S=smallest L=largest R=real M=modulus I=imaginary (default SR)");
  quda_app->add_mgoption(opgroup, "--mg-eig-tol", mg_eig_tol, CLI::PositiveNumber,
                         "The tolerance to use in the eigensolver (default 1e-6)");
  quda_app->add_mgoption(opgroup, "--mg-eig-qr-tol", mg_eig_qr_tol, CLI::PositiveNumber,
                         "The tolerance to use in the QR (default 1e-11)");

  quda_app->add_mgoption(opgroup, "--mg-eig-type", mg_eig_type, CLI::QUDACheckedTransformer(eig_type_map),
                         "The type of eigensolver to use (default trlm)");
  quda_app->add_mgoption(opgroup, "--mg-eig-use-dagger", mg_eig_use_dagger, CLI::Validator(),
                         "Solve the MMdag problem instead of M (MMdag if eig-use-normop == true) (default false)");
  quda_app->add_mgoption(opgroup, "--mg-eig-use-normop", mg_eig_use_normop, CLI::Validator(),
                         "Solve the MdagM problem instead of M (MMdag if eig-use-dagger == true) (default false)");
  quda_app->add_mgoption(opgroup, "--mg-eig-use-pc", mg_eig_use_pc, CLI::Validator(),
                         "Solve the Even-Odd preconditioned problem (default false)");
  quda_app->add_mgoption(opgroup, "--mg-eig-use-poly-acc", mg_eig_use_poly_acc, CLI::Validator(),
                         "Use Chebyshev polynomial acceleration in the eigensolver (default true)");
  opgroup->add_option(
    "--mg-generate-all-levels",
    generate_all_levels, "true=generate null-space on all levels, false=generate on level 0 and create other levels from that (default true)");
  opgroup->add_option("--mg-evolve-thin-updates", mg_evolve_thin_updates,
                      "Utilize thin updates for multigrid evolution tests (default false)");
  opgroup->add_option("--mg-generate-nullspace", generate_nullspace,
                      "Generate the null-space vector dynamically (default true, if set false and mg-load-vec isn't "
                      "set, creates free-field null vectors)");
  opgroup->add_option("--mg-levels", mg_levels, "The number of multigrid levels to do (default 2)");

  // TODO
  quda_app->add_mgoption(opgroup, "--mg-load-vec", mg_vec_infile, CLI::Validator(),
                         "Load the vectors <file> for the multigrid_test (requires QIO)");
  quda_app->add_mgoption(opgroup, "--mg-save-vec", mg_vec_outfile, CLI::Validator(),
                         "Save the generated null-space vectors <file> from the multigrid_test (requires QIO)");
  quda_app->add_mgoption(
    opgroup, "--mg-save-partfile", mg_vec_partfile, CLI::Validator(),
    "Whether to save near-null vectors as partfile instead of singlefile (default false; singlefile)");

  quda_app
    ->add_mgoption("--mg-eig-save-prec", mg_eig_save_prec, CLI::Validator(),
                   "If saving eigenvectors, use this precision to save. No-op if mg-eig-save-prec is greater than or "
                   "equal to precision of eigensolver (default = double)")
    ->transform(prec_transform);

  opgroup->add_option(
    "--mg-low-mode-check", low_mode_check,
    "Measure how well the null vector subspace overlaps with the low eigenmode subspace (default false)");
  quda_app->add_mgoption(opgroup, "--mg-mu-factor", mu_factor, CLI::Validator(),
                         "Set the multiplicative factor for the twisted mass mu parameter on each level (default 1)");
  quda_app->add_mgoption(opgroup, "--mg-n-block-ortho", n_block_ortho, CLI::PositiveNumber,
                         "The number of times to run Gram-Schmidt during block orthonormalization (default 1)");
  quda_app->add_mgoption(
    opgroup, "--mg-block-ortho-two-pass", block_ortho_two_pass, CLI::Validator(),
    "Whether to use a two block-orthogonalization when using fixed-point null space vectors (default true)");
  quda_app->add_mgoption(opgroup, "--mg-nu-post", nu_post, CLI::PositiveNumber,
                         "The number of post-smoother applications to do at a given multigrid level (default 2)");
  quda_app->add_mgoption(opgroup, "--mg-nu-pre", nu_pre, CLI::PositiveNumber,
                         "The number of pre-smoother applications to do at a given multigrid level (default 2)");
  quda_app->add_mgoption(opgroup, "--mg-nvec", nvec, CLI::PositiveNumber,
                         "Number of null-space vectors to define the multigrid transfer operator on a given level");
  opgroup->add_option("--mg-oblique-proj-check", oblique_proj_check,
                      "Measure how well the null vector subspace adjusts the low eigenmode subspace (default false)");
  opgroup->add_option("--mg-omega", omega,
                      "The over/under relaxation factor for the smoother of multigrid (default 0.85)");
  opgroup->add_option("--mg-post-orth", post_orthonormalize,
                      "If orthonormalize the vector after inverting in the setup of multigrid (default true)");
  opgroup->add_option("--mg-pre-orth", pre_orthonormalize,
                      "If orthonormalize the vector before inverting in the setup of multigrid (default false)");

  quda_app
    ->add_mgoption(opgroup, "--mg-schwarz-type", mg_schwarz_type, CLI::Validator(),
                   "The type of preconditioning to use (requires MR smoother and GCR setup solver) (default=invalid)")
    ->transform(CLI::QUDACheckedTransformer(schwarz_type_map));
  quda_app->add_mgoption(opgroup, "--mg-schwarz-cycle", mg_schwarz_cycle, CLI::PositiveNumber,
                         "The number of Schwarz cycles to apply per smoother application (default=1)");
  quda_app->add_mgoption(opgroup, "--mg-setup-ca-basis-size", setup_ca_basis_size, CLI::PositiveNumber,
                         "The basis size to use for CA solver setup of multigrid (default 4)");
  quda_app->add_mgoption(opgroup, "--mg-setup-ca-basis-type", setup_ca_basis, CLI::QUDACheckedTransformer(ca_basis_map),
                         "The basis to use for CA solver setup of multigrid(default power)");
  quda_app->add_mgoption(
    opgroup, "--mg-setup-cheby-basis-eig-max", setup_ca_lambda_max, CLI::PositiveNumber,
    "Conservative estimate of largest eigenvalue for Chebyshev basis CA solvers in setup of multigrid "
    "(default is to guess with power iterations)");
  quda_app->add_mgoption(
    opgroup, "--mg-setup-cheby-basis-eig-min", setup_ca_lambda_min, CLI::PositiveNumber,
    "Conservative estimate of smallest eigenvalue for Chebyshev basis CA solvers in setup of multigrid (default 0)");
  quda_app->add_mgoption(opgroup, "--mg-setup-inv", setup_inv, solver_trans,
                         "The inverter to use for the setup of multigrid (default bicgstab)");
  quda_app->add_mgoption(opgroup, "--mg-setup-iters", num_setup_iter, CLI::PositiveNumber,
                         "The number of setup iterations to use for the multigrid (default 1)");

  quda_app->add_mgoption(opgroup, "--mg-setup-location", setup_location, CLI::QUDACheckedTransformer(field_location_map),
                         "The location where the multigrid setup will be computed (default cuda)");
  quda_app->add_mgoption(
    opgroup, "--mg-setup-maxiter", setup_maxiter, CLI::Validator(),
    "The maximum number of solver iterations to use when relaxing on a null space vector (default 500)");
  quda_app->add_mgoption(
    opgroup, "--mg-setup-maxiter-refresh", setup_maxiter_refresh, CLI::Validator(),
    "The maximum number of solver iterations to use when refreshing the pre-existing null space vectors (default 100)");
  quda_app->add_mgoption(opgroup, "--mg-setup-tol", setup_tol, CLI::Validator(),
                         "The tolerance to use for the setup of multigrid (default 5e-6)");

  opgroup->add_option("--mg-setup-type", setup_type, "The type of setup to use for the multigrid (default null)")
    ->transform(CLI::QUDACheckedTransformer(setup_type_map));

  opgroup
    ->add_option(
      "--mg-staggered-coarsen-type",
      staggered_transfer_type, "The type of coarsening to use for the top level staggered operator (aggregate, kd-coarse, kd-optimized (default))")
    ->transform(CLI::QUDACheckedTransformer(transfer_type_map));

  opgroup->add_option("--mg-staggered-kd-dagger-approximation", mg_staggered_kd_dagger_approximation,
                      "Use the dagger approximation to Xinv, which is X^dagger (default = false)");

  quda_app->add_mgoption(opgroup, "--mg-smoother", smoother_type, solver_trans,
                         "The smoother to use for multigrid (default mr)");
  quda_app->add_mgoption(opgroup, "--mg-smoother-ca-basis-type", smoother_solver_ca_basis,
                         CLI::QUDACheckedTransformer(ca_basis_map),
                         "The basis to use for CA solver smoothers in multigrid (default power)");
  quda_app->add_mgoption(opgroup, "--mg-smoother-cheby-basis-eig-max", smoother_solver_ca_lambda_max, CLI::PositiveNumber,
                         "Conservative estimate of largest eigenvalue for CA solvers used as a multigrid smoother "
                         "(default is to guess with power iterations)");
  quda_app->add_mgoption(
    opgroup, "--mg-smoother-cheby-basis-eig-min", smoother_solver_ca_lambda_min, CLI::PositiveNumber,
    "Conservative estimate of smallest eigenvalue for CA solvers used as a multigrid smoother (default 0)");
  opgroup
    ->add_option("--mg-smoother-halo-prec", smoother_halo_prec,
                 "The smoother halo precision (applies to all levels - defaults to null_precision)")
    ->transform(prec_transform);

  quda_app->add_mgoption(opgroup, "--mg-smoother-solve-type", smoother_solve_type, solve_type_transform,
                         "The type of solve to do in smoother (direct, direct-pc (default) )");
  quda_app->add_mgoption(opgroup, "--mg-smoother-tol", smoother_tol, CLI::Validator(),
                         "The smoother tolerance to use for each multigrid (default 0.25)");
  quda_app->add_mgoption(opgroup, "--mg-solve-location", solver_location, CLI::QUDACheckedTransformer(field_location_map),
                         "The location where the multigrid solver will run (default cuda)");
  quda_app->add_mgoption(opgroup, "--mg-setup-use-mma", mg_setup_use_mma, CLI::Validator(),
                         "Whether multigrid setup should use mma (default to true when supported)");
  quda_app->add_mgoption(opgroup, "--mg-dslash-use-mma", mg_dslash_use_mma, CLI::Validator(),
                         "Whether multigrid dslash should use mma (default to false)");
  quda_app->add_mgoption(opgroup, "--mg-verbosity", mg_verbosity, CLI::QUDACheckedTransformer(verbosity_map),
                         "The verbosity to use on each level of the multigrid (default summarize)");

}

void add_eofa_option_group(std::shared_ptr<QUDAApp> quda_app)
{
  auto opgroup = quda_app->add_option_group("EOFA", "Options controlling EOFA parameters");

  CLI::TransformPairs<int> eofa_pm_map {{"plus", 1}, {"minus", 0}};
  opgroup->add_option("--eofa-pm", eofa_pm, "Set to evalute \"plus\" or \"minus\" EOFA operator (default plus)")
    ->transform(CLI::QUDACheckedTransformer(eofa_pm_map));
  opgroup->add_option("--eofa-shift", eofa_shift, "Set the shift for the EOFA operator (default -0.12345)");
  opgroup->add_option("--eofa-mq1", eofa_mq1, "Set mq1 for EOFA operator (default 1.0)");
  opgroup->add_option("--eofa-mq2", eofa_mq1, "Set mq2 for EOFA operator (default 0.085)");
  opgroup->add_option("--eofa-mq3", eofa_mq1, "Set mq3 for EOFA operator (default 1.0)");
}

<<<<<<< HEAD
void add_dd_option_group(std::shared_ptr<QUDAApp> quda_app)
{
  auto opgroup = quda_app->add_option_group("DD", "Options controlling Domain Decomposition parameters");
  opgroup
    ->add_option("--dd-block-size", dd_block_size,
                 "Set the domain decomposition block size in all four dimension (default 4 4 4 4)")
    ->expected(4);
  opgroup->add_option("--dd-red-black", dd_red_black, "Enable red-black domain decomposition (default false)");
  opgroup->add_option("--dd-test-projection", dd_red_black, "Compare against the projected result (default false)");
=======
void add_su3_option_group(std::shared_ptr<QUDAApp> quda_app)
{

  // Option group for SU(3) related options
  auto opgroup = quda_app->add_option_group("SU(3)", "Options controlling SU(3) tests");
  opgroup->add_option("--su3-smear-alpha", gauge_smear_alpha, "alpha coefficient for APE smearing (default 0.6)");

  opgroup->add_option("--su3-smear-rho", gauge_smear_rho,
                      "rho coefficient for Stout and Over-Improved Stout smearing (default 0.1)");

  opgroup->add_option(
    "--su3-smear-epsilon", gauge_smear_epsilon,
    "epsilon coefficient for Over-Improved Stout smearing and step size for Wilson flow (default 1.0)");

  opgroup->add_option("--su3-smear-steps", gauge_smear_steps, "The number of smearing steps to perform (default 10)");

  opgroup->add_option("--su3-wflow-type", wflow_type, "The type of action to use in the wilson flow (default wilson)")
    ->transform(CLI::QUDACheckedTransformer(wflow_type_map));

  opgroup->add_option("--su3-smear-type", gauge_smear_type, "The type of smearing to use (default stout)")
    ->transform(CLI::QUDACheckedTransformer(gauge_smear_type_map));

  opgroup->add_option("--su3-measurement-interval", measurement_interval,
                      "Measure the field energy and topological charge every Nth step (default 5) ");
>>>>>>> fbbe14c2
}

void add_madwf_option_group(std::shared_ptr<QUDAApp> quda_app)
{
  auto opgroup = quda_app->add_option_group("MADWF", "Options controlling MADWF parameters");

  opgroup->add_option("--madwf-diagonal-suppressor", madwf_diagonal_suppressor,
                      "Set the digonal suppressor for MADWF (default 0)");
  opgroup->add_option("--madwf-ls", madwf_ls, "Set the reduced Ls for MADWF (default 4)");

  opgroup->add_option("--madwf-null-miniter", madwf_null_miniter,
                      "Min iteration after which to generate null vectors for MADWF");
  opgroup->add_option("--madwf-null-tol", madwf_null_tol, "Stopping condition for null vector generation for MADWF");
  opgroup->add_option("--madwf-train-maxiter", madwf_train_maxiter, "Max iteration for parameter training for MADWF");

  opgroup->add_option("--madwf-param-load", madwf_param_load, "Whether or not load trained parameters for MADWF");
  opgroup->add_option("--madwf-param-save", madwf_param_save, "Whether or not save trained parameters for MADWF");

  opgroup->add_option("--madwf-param-infile", madwf_param_infile, "Where to load trained parameters for MADWF from");
  opgroup->add_option("--madwf-param-outfile", madwf_param_outfile, "Where to save trained parameters for MADWF to");
}

void add_heatbath_option_group(std::shared_ptr<QUDAApp> quda_app)
{
  // Option group for heatbath related options
  auto opgroup = quda_app->add_option_group("heatbath", "Options controlling heatbath tests");
  opgroup->add_option("--heatbath-beta", heatbath_beta_value, "Beta value used in heatbath test (default 6.2)");
  opgroup->add_option("--heatbath-coldstart", heatbath_coldstart,
                      "Whether to use a cold or hot start in heatbath test (default false)");
  opgroup->add_option("--heatbath-num-hb-per-step", heatbath_num_heatbath_per_step,
                      "Number of heatbath hits per heatbath step (default 5)");
  opgroup->add_option("--heatbath-num-or-per-step", heatbath_num_overrelax_per_step,
                      "Number of overrelaxation hits per heatbath step (default 5)");
  opgroup->add_option("--heatbath-num-steps", heatbath_num_steps,
                      "Number of measurement steps in heatbath test (default 10)");
  opgroup->add_option("--heatbath-warmup-steps", heatbath_warmup_steps,
                      "Number of warmup steps in heatbath test (default 10)");
  // DMH
  // opgroup->add_option("--heatbath-checkpoint", heatbath_checkpoint,
  //"Number of measurement steps in heatbath before checkpointing (default 5)");
}

void add_propagator_option_group(std::shared_ptr<QUDAApp> quda_app)
{
  // Option group for propagator related options
  auto opgroup = quda_app->add_option_group("Propagator", "Options controlling propagator construction");

  opgroup->add_option("--prop-read-sources", prop_read_sources,
                      "Read all sources from file. There will be one propagator for each source (default false)");

  opgroup->add_option("--prop-n-sources", prop_n_sources, "The number of point sources to construct (default 1)");

  quda_app->add_fileoption(opgroup, "--prop-save-sink-file", prop_sink_outfile, CLI::Validator(),
                           "Save propagators to <file> (requires QIO)");

  quda_app
    ->add_fileoption(opgroup, "--prop-load-sink-file", prop_sink_infile, CLI::Validator(),
                     "Load propagators from <file> (requires QIO)")
    ->check(CLI::ExistingFile);

  quda_app->add_fileoption(opgroup, "--prop-save-source-file", prop_source_outfile, CLI::Validator(),
                           "Save source to <file> (requires QIO)");

  // Do not check for an existing file as QUDA will append any
  // string with a dilution index: "string_<dilution_index>"
  quda_app->add_fileoption(opgroup, "--prop-load-source-file", prop_source_infile, CLI::Validator(),
                           "Load source to <file> (requires QIO)");

  opgroup->add_option("--prop-source-smear-coeff", prop_source_smear_coeff,
                      "Set the alpha(Wuppertal) or omega(Gaussian) source smearing value (default 0.2)");

  opgroup->add_option("--prop-source-smear-steps", prop_source_smear_steps,
                      "Set the number of source smearing steps (default 0)");

  opgroup->add_option("--prop-sink-smear-coeff", prop_sink_smear_coeff,
                      "Set the alpha(Wuppertal) or omega(Gaussian) sink smearing value (default 0.2)");

  opgroup->add_option("--prop-sink-smear-steps", prop_sink_smear_steps,
                      "Set the number of sink smearing steps (default 0)");

  quda_app->add_psoption(opgroup, "--prop-source-position", prop_source_position, CLI::Validator(),
                         "Set the position of the nth point source <Nth source> (X Y Z T) (default(0,0,0,0))");

  CLI::QUDACheckedTransformer prec_transform(precision_map);
  opgroup->add_option("--prop-save-prec", prop_save_prec, "Precision with which to save propagators (default single)")
    ->transform(prec_transform);
}

void add_contraction_option_group(std::shared_ptr<QUDAApp> quda_app)
{
  // Option group for contraction related options
  auto opgroup = quda_app->add_option_group("Contraction", "Options controlling contraction");

  opgroup
    ->add_option("--contraction-type", contract_type,
                 "Whether to leave spin elemental open or insert a gamma basis, "
                 "and whether to sum in t,z, or not at all (default stag-ft-t)")
    ->transform(CLI::QUDACheckedTransformer(contract_type_map));

  opgroup->add_option("--correlator-save-dir", correlator_save_dir, "Save propagators in directory <dir>");
  opgroup->add_option("--momentum", momentum, "Set momentum for correlators (px py pz pt) (default(0,0,0,0))")->expected(4);
  opgroup->add_option("--open-flavor", open_flavor, "Compute the open flavor correlators (default false)");
  opgroup->add_option("--correlator-file-affix", correlator_file_affix,
                      "Additional string to put into the correlator file name");

  quda_app->add_massoption(opgroup, "--kappa-array", kappa_array, CLI::Validator(),
                           "set the Nth<INT> kappa value<FLOAT> of the Dirac operator)");

  quda_app->add_massoption(opgroup, "--mass-array", kappa_array, CLI::Validator(),
                           "set the Nth<INT> mass value<FLOAT> of the Dirac operator)");
}

void add_gaugefix_option_group(std::shared_ptr<QUDAApp> quda_app)
{
  // Option group for gauge fixing related options
  auto opgroup = quda_app->add_option_group("gaugefix", "Options controlling gauge fixing tests");
  opgroup->add_option("--gf-dir", gf_gauge_dir,
                      "The orthogonal direction of the gauge fixing, 3=Coulomb, 4=Landau. (default 4)");
  opgroup->add_option("--gf-maxiter", gf_maxiter,
                      "The maximun number of gauge fixing iterations to be applied (default 10000) ");
  opgroup->add_option("--gf-verbosity-interval", gf_verbosity_interval,
                      "Print the gauge fixing progress every N steps (default 100)");
  opgroup->add_option("--gf-ovr-relaxation-boost", gf_ovr_relaxation_boost,
                      "The overrelaxation boost parameter for the overrelaxation method (default 1.5)");
  opgroup->add_option("--gf-fft-alpha", gf_fft_alpha, "The Alpha parameter in the FFT method (default 0.8)");
  opgroup->add_option("--gf-reunit-interval", gf_reunit_interval,
                      "Reunitarise the gauge field every N steps (default 10)");
  opgroup->add_option("--gf-tol", gf_tolerance, "The tolerance of the gauge fixing quality (default 1e-6)");
  opgroup->add_option(
    "--gf-theta-condition", gf_theta_condition,
    "Use the theta value to determine the gauge fixing if true. If false, use the delta value (default false)");
  opgroup->add_option(
    "--gf-fft-autotune", gf_fft_autotune,
    "In the FFT method, automatically adjust the alpha parameter if the quality begins to diverge (default false)");
}

void add_comms_option_group(std::shared_ptr<QUDAApp> quda_app)
{
  auto opgroup = quda_app->add_option_group("Communication", "Options controlling communication (split grid) parameters");
  opgroup->add_option("--grid-partition", grid_partition, "Set the grid partition (default 1 1 1 1)")->expected(4);
}

void add_testing_option_group(std::shared_ptr<QUDAApp> quda_app)
{
  auto opgroup = quda_app->add_option_group("Testing", "Options controlling automated testing");
  opgroup->add_option("--enable-testing", enable_testing, "Enable automated testing (default false)");
}

void add_quark_smear_option_group(std::shared_ptr<QUDAApp> quda_app)
{
  auto opgroup = quda_app->add_option_group("Quark smearing", "Options controlling quark smearing testing");
  opgroup->add_option("--smear-compute-twolink", smear_compute_two_link, "Compute two link field (default true)");
  opgroup->add_option("--smear-delete-twolink", smear_delete_two_link, "Delete two link field (default true)");
  opgroup->add_option("--smear-coeff", smear_coeff, "Set smearing coefficient (default 0.1)");
  opgroup->add_option("--smear-nsteps", smear_n_steps, "Number of smearing steps (default 50)");
  opgroup->add_option("--smear-t0", smear_t0, "Index of the time slice (default -1)");
}

void add_clover_force_option_group(std::shared_ptr<QUDAApp> quda_app)
{
  auto opgroup = quda_app->add_option_group("Clover force", "Options controlling clover force testing");
  opgroup->add_option("--determinant-ratio", detratio, "Test a ratio of determinants. Default is false");
}

void add_covdev_option_group(std::shared_ptr<QUDAApp> quda_app)
{
  auto opgroup = quda_app->add_option_group("Covdev", "Options controlling  cov derivative parameteres");
  opgroup->add_option("--covdev-mu", covdev_mu, "Set the direction(s) (default 1 1 1 1 - all directions)")->expected(4);
}<|MERGE_RESOLUTION|>--- conflicted
+++ resolved
@@ -1096,7 +1096,6 @@
   opgroup->add_option("--eofa-mq3", eofa_mq1, "Set mq3 for EOFA operator (default 1.0)");
 }
 
-<<<<<<< HEAD
 void add_dd_option_group(std::shared_ptr<QUDAApp> quda_app)
 {
   auto opgroup = quda_app->add_option_group("DD", "Options controlling Domain Decomposition parameters");
@@ -1106,7 +1105,8 @@
     ->expected(4);
   opgroup->add_option("--dd-red-black", dd_red_black, "Enable red-black domain decomposition (default false)");
   opgroup->add_option("--dd-test-projection", dd_red_black, "Compare against the projected result (default false)");
-=======
+}
+
 void add_su3_option_group(std::shared_ptr<QUDAApp> quda_app)
 {
 
@@ -1131,7 +1131,6 @@
 
   opgroup->add_option("--su3-measurement-interval", measurement_interval,
                       "Measure the field energy and topological charge every Nth step (default 5) ");
->>>>>>> fbbe14c2
 }
 
 void add_madwf_option_group(std::shared_ptr<QUDAApp> quda_app)
