--- conflicted
+++ resolved
@@ -289,11 +289,6 @@
   case QUDA_EIGCG_INVERTER: ret = "eigcg"; break;
   case QUDA_INC_EIGCG_INVERTER: ret = "inc_eigcg"; break;
   case QUDA_GMRESDR_INVERTER: ret = "gmresdr"; break;
-<<<<<<< HEAD
-=======
-  case QUDA_GMRESDR_PROJ_INVERTER: ret = "gmresdr_proj"; break;
-  case QUDA_GMRESDR_SH_INVERTER: ret = "gmresdr_sh"; break;
->>>>>>> 2f9d800e
   case QUDA_FGMRESDR_INVERTER: ret = "fgmresdr"; break;
   case QUDA_MG_INVERTER: ret = "mg"; break;
   case QUDA_BICGSTABL_INVERTER: ret = "bicgstab_l"; break;
