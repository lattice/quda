#include <algorithm>
#include <command_line_params.h>
#include <host_utils.h>
#include "misc.h"

void setGaugeParam(QudaGaugeParam &gauge_param)
{
  gauge_param.type = QUDA_SUN_LINKS;

  gauge_param.X[0] = xdim;
  gauge_param.X[1] = ydim;
  gauge_param.X[2] = zdim;
  gauge_param.X[3] = tdim;

  gauge_param.cpu_prec = cpu_prec;
  gauge_param.cuda_prec = cuda_prec;
  gauge_param.cuda_prec_sloppy = cuda_prec;
  gauge_param.cuda_prec_precondition = cuda_prec;
  gauge_param.cuda_prec_eigensolver = cuda_prec;

  gauge_param.reconstruct = link_recon;
  gauge_param.reconstruct_sloppy = link_recon;
  gauge_param.reconstruct_precondition = link_recon;
  gauge_param.reconstruct_eigensolver = link_recon;
  gauge_param.reconstruct_refinement_sloppy = link_recon;

  gauge_param.anisotropy = 1.0;
  gauge_param.tadpole_coeff = 1.0;

  gauge_param.ga_pad = 0;
  gauge_param.mom_ga_pad = 0;
  gauge_param.gauge_fix = QUDA_GAUGE_FIXED_NO;

  gauge_param.struct_size = sizeof(gauge_param);
}

void setWilsonGaugeParam(QudaGaugeParam &gauge_param)
{
  setGaugeParam(gauge_param);
  gauge_param.anisotropy = anisotropy;
  gauge_param.type = QUDA_WILSON_LINKS;
  gauge_param.gauge_order = QUDA_QDP_GAUGE_ORDER;
  gauge_param.t_boundary = fermion_t_boundary;
  
  gauge_param.cuda_prec_sloppy = cuda_prec_sloppy;
  gauge_param.cuda_prec_precondition = cuda_prec_precondition;
  gauge_param.cuda_prec_eigensolver = cuda_prec_eigensolver;
  gauge_param.cuda_prec_refinement_sloppy = cuda_prec_refinement_sloppy;

  gauge_param.reconstruct_sloppy = link_recon_sloppy;
  gauge_param.reconstruct_precondition = link_recon_precondition;
  gauge_param.reconstruct_eigensolver = link_recon_eigensolver;
  gauge_param.reconstruct_refinement_sloppy = link_recon_sloppy;

  int pad_size = 0;
  // For multi-GPU, ga_pad must be large enough to store a time-slice
#ifdef MULTI_GPU
  int x_face_size = gauge_param.X[1] * gauge_param.X[2] * gauge_param.X[3] / 2;
  int y_face_size = gauge_param.X[0] * gauge_param.X[2] * gauge_param.X[3] / 2;
  int z_face_size = gauge_param.X[0] * gauge_param.X[1] * gauge_param.X[3] / 2;
  int t_face_size = gauge_param.X[0] * gauge_param.X[1] * gauge_param.X[2] / 2;
  pad_size = std::max({x_face_size, y_face_size, z_face_size, t_face_size});
#endif
  gauge_param.ga_pad = pad_size;

  gauge_param.struct_size = sizeof(gauge_param);
}

void setStaggeredGaugeParam(QudaGaugeParam &gauge_param)
{
  setGaugeParam(gauge_param);

  gauge_param.cuda_prec_sloppy = prec_sloppy;
  gauge_param.cuda_prec_refinement_sloppy = prec_refinement_sloppy;
  gauge_param.cuda_prec_precondition = prec_precondition;
  gauge_param.cuda_prec_eigensolver = prec_eigensolver;
  gauge_param.reconstruct_sloppy = link_recon_sloppy;
  gauge_param.reconstruct_precondition = link_recon_precondition;
  gauge_param.reconstruct_eigensolver = link_recon_eigensolver;
  gauge_param.reconstruct_refinement_sloppy = link_recon_sloppy;

  // For HISQ, this must always be set to 1.0, since the tadpole
  // correction is baked into the coefficients for the first fattening.
  // The tadpole doesn't mean anything for the second fattening
  // since the input fields are unitarized.
  gauge_param.tadpole_coeff = 1.0;

  if (dslash_type == QUDA_ASQTAD_DSLASH) {
    gauge_param.scale = -1.0 / 24.0;
    if (eps_naik != 0) { gauge_param.scale *= (1.0 + eps_naik); }
  } else {
    gauge_param.scale = 1.0;
  }

  gauge_param.gauge_order = QUDA_MILC_GAUGE_ORDER;
  gauge_param.t_boundary = fermion_t_boundary;
  gauge_param.staggered_phase_type = QUDA_STAGGERED_PHASE_MILC;
  gauge_param.type = QUDA_WILSON_LINKS;

  int pad_size = 0;
#ifdef MULTI_GPU
  int x_face_size = gauge_param.X[1] * gauge_param.X[2] * gauge_param.X[3] / 2;
  int y_face_size = gauge_param.X[0] * gauge_param.X[2] * gauge_param.X[3] / 2;
  int z_face_size = gauge_param.X[0] * gauge_param.X[1] * gauge_param.X[3] / 2;
  int t_face_size = gauge_param.X[0] * gauge_param.X[1] * gauge_param.X[2] / 2;
  pad_size = std::max({x_face_size, y_face_size, z_face_size, t_face_size});
#endif
  gauge_param.ga_pad = pad_size;

  gauge_param.struct_size = sizeof(gauge_param);
}

void setInvertParam(QudaInvertParam &inv_param)
{
  // Set dslash type
  inv_param.dslash_type = dslash_type;

  // Use kappa or mass normalisation
  if (kappa == -1.0) {
    inv_param.mass = mass;
    inv_param.kappa = 1.0 / (2.0 * (1 + 3 / anisotropy + mass));
    if (dslash_type == QUDA_LAPLACE_DSLASH) {
      if (laplace3D < 4)
        inv_param.kappa = 1.0 / (8.0 - 2.0 + inv_param.mass);
      else
        inv_param.kappa = 1.0 / (8 + inv_param.mass);
    }
  } else {
    inv_param.kappa = kappa;
    inv_param.mass = 0.5 / kappa - (1.0 + 3.0 / anisotropy);
    if (dslash_type == QUDA_LAPLACE_DSLASH) {
      if (laplace3D < 4)
        inv_param.mass = 1.0 / inv_param.kappa - (8.0 - 2.0);
      else
        inv_param.mass = 1.0 / inv_param.kappa - 8.0;
    }
  }
  printfQuda("Kappa = %.8f Mass = %.8f\n", inv_param.kappa, inv_param.mass);

  // Use 3D or 4D laplace
  inv_param.laplace3D = laplace3D;

  // Some fermion specific parameters
  if (dslash_type == QUDA_TWISTED_MASS_DSLASH || dslash_type == QUDA_TWISTED_CLOVER_DSLASH) {
    inv_param.mu = mu;
    inv_param.epsilon = epsilon;
    inv_param.twist_flavor = twist_flavor;
    inv_param.Ls = (inv_param.twist_flavor == QUDA_TWIST_NONDEG_DOUBLET) ? 2 : 1;
  } else if (dslash_type == QUDA_DOMAIN_WALL_DSLASH || dslash_type == QUDA_DOMAIN_WALL_4D_DSLASH
             || dslash_type == QUDA_MOBIUS_DWF_DSLASH || dslash_type == QUDA_MOBIUS_DWF_EOFA_DSLASH) {
    inv_param.m5 = m5;
    kappa5 = 0.5 / (5 + inv_param.m5);
    inv_param.Ls = Lsdim;
    for (int k = 0; k < Lsdim; k++) { // for mobius only
      // b5[k], c[k] values are chosen for arbitrary values,
      // but the difference of them are same as 1.0
      inv_param.b_5[k] = b5;
      inv_param.c_5[k] = c5;
    }
    inv_param.eofa_pm = eofa_pm;
    inv_param.eofa_shift = eofa_shift;
    inv_param.mq1 = eofa_mq1;
    inv_param.mq2 = eofa_mq2;
    inv_param.mq3 = eofa_mq3;
  } else {
    inv_param.Ls = 1;
  }

  // Set clover specific parameters
  if (dslash_type == QUDA_CLOVER_WILSON_DSLASH || dslash_type == QUDA_TWISTED_CLOVER_DSLASH) {
    inv_param.clover_cpu_prec = cpu_prec;
    inv_param.clover_cuda_prec = cuda_prec;
    inv_param.clover_cuda_prec_sloppy = cuda_prec_sloppy;
    inv_param.clover_cuda_prec_precondition = cuda_prec_precondition;
    inv_param.clover_cuda_prec_eigensolver = cuda_prec_eigensolver;
    inv_param.clover_cuda_prec_refinement_sloppy = cuda_prec_sloppy;
    inv_param.clover_order = QUDA_PACKED_CLOVER_ORDER;
    // Use kappa * csw or supplied clover_coeff
    inv_param.clover_csw = clover_csw;
    if (clover_coeff == 0.0) {
      inv_param.clover_coeff = clover_csw * inv_param.kappa;
    } else {
      inv_param.clover_coeff = clover_coeff;
    }
    inv_param.compute_clover_trlog = compute_clover_trlog ? 1 : 0;
  }

  // Gauge smear param
  inv_param.gauge_smear = (gauge_smear ? QUDA_BOOLEAN_TRUE : QUDA_BOOLEAN_FALSE);
  inv_param.gauge_smear_type = gauge_smear_type;
  if (inv_param.gauge_smear_type == QUDA_GAUGE_SMEAR_TYPE_STOUT) inv_param.gauge_smear_coeff = stout_smear_rho;
  if (inv_param.gauge_smear_type == QUDA_GAUGE_SMEAR_TYPE_APE) inv_param.gauge_smear_coeff = ape_smear_rho;
  inv_param.gauge_smear_steps = gauge_smear_steps;
  
  // General parameter setup
  inv_param.inv_type = inv_type;
  inv_param.solution_type = solution_type;
  inv_param.solve_type = solve_type;
  inv_param.matpc_type = matpc_type;
  inv_param.dagger = QUDA_DAG_NO;
  inv_param.mass_normalization = normalization;
  inv_param.solver_normalization = QUDA_DEFAULT_NORMALIZATION;
  inv_param.pipeline = pipeline;
  inv_param.Nsteps = 2;
  inv_param.gcrNkrylov = gcrNkrylov;
  inv_param.ca_basis = ca_basis;
  inv_param.ca_lambda_min = ca_lambda_min;
  inv_param.ca_lambda_max = ca_lambda_max;
  inv_param.tol = tol;
  inv_param.tol_restart = tol_restart;
  if (tol_hq == 0 && tol == 0) {
    errorQuda("qudaInvert: requesting zero residual\n");
    exit(1);
  }

  // require both L2 relative and heavy quark residual to determine convergence
  inv_param.residual_type = static_cast<QudaResidualType_s>(0);
  inv_param.residual_type = (tol != 0) ?
    static_cast<QudaResidualType_s>(inv_param.residual_type | QUDA_L2_RELATIVE_RESIDUAL) :
    inv_param.residual_type;
  inv_param.residual_type = (tol_hq != 0) ?
    static_cast<QudaResidualType_s>(inv_param.residual_type | QUDA_HEAVY_QUARK_RESIDUAL) :
    inv_param.residual_type;

  inv_param.tol_hq = tol_hq; // specify a tolerance for the residual for heavy quark residual

  // Offsets used only by multi-shift solver
  // These should be set in the application code. We set the them here by way of
  // example
  inv_param.num_offset = multishift;
  for (int i = 0; i < inv_param.num_offset; i++) inv_param.offset[i] = 0.06 + i * i * 0.1;
  // these can be set individually
  for (int i = 0; i < inv_param.num_offset; i++) {
    inv_param.tol_offset[i] = inv_param.tol;
    inv_param.tol_hq_offset[i] = inv_param.tol_hq;
  }
  inv_param.maxiter = niter;
  inv_param.reliable_delta = reliable_delta;
  inv_param.use_alternative_reliable = alternative_reliable;
  inv_param.use_sloppy_partial_accumulator = 0;
  inv_param.solution_accumulator_pipeline = solution_accumulator_pipeline;
  inv_param.max_res_increase = 1;

  // domain decomposition preconditioner parameters
  inv_param.inv_type_precondition = precon_type;

  inv_param.schwarz_type = precon_schwarz_type;
  inv_param.precondition_cycle = precon_schwarz_cycle;
  inv_param.tol_precondition = tol_precondition;
  inv_param.maxiter_precondition = maxiter_precondition;
  inv_param.verbosity_precondition = mg_verbosity[0];
  inv_param.cuda_prec_precondition = cuda_prec_precondition;
  inv_param.cuda_prec_eigensolver = cuda_prec_eigensolver;
  inv_param.omega = 1.0;

  inv_param.cpu_prec = cpu_prec;
  inv_param.cuda_prec = cuda_prec;
  inv_param.cuda_prec_sloppy = cuda_prec_sloppy;
  inv_param.cuda_prec_refinement_sloppy = cuda_prec_refinement_sloppy;
  inv_param.preserve_source = QUDA_PRESERVE_SOURCE_YES;
  inv_param.gamma_basis = QUDA_DEGRAND_ROSSI_GAMMA_BASIS;
  inv_param.dirac_order = QUDA_DIRAC_ORDER;

  inv_param.input_location = QUDA_CPU_FIELD_LOCATION;
  inv_param.output_location = QUDA_CPU_FIELD_LOCATION;

  inv_param.sp_pad = 0;
  inv_param.cl_pad = 0;

  inv_param.verbosity = verbosity;

  inv_param.extlib_type = solver_ext_lib;

  // Whether or not to use native BLAS LAPACK
  inv_param.native_blas_lapack = (native_blas_lapack ? QUDA_BOOLEAN_TRUE : QUDA_BOOLEAN_FALSE);

  inv_param.struct_size = sizeof(inv_param);
}

void setFermionSmearParam(QudaInvertParam &smear_param, double omega, int steps)
{
  // Construct a copy of the current invert parameters
  setInvertParam(smear_param);
  
  // Construct 4D smearing parameters.
  smear_param.dslash_type = QUDA_LAPLACE_DSLASH;
  double smear_coeff = -1.0 * omega * omega / (4 * steps);
  smear_param.mass_normalization = QUDA_KAPPA_NORMALIZATION; // Enforce kappa normalisation
  smear_param.mass = 1.0;
  smear_param.kappa = smear_coeff;
  smear_param.laplace3D = laplace3D; // Omit this dim
  smear_param.solution_type = QUDA_MAT_SOLUTION;
  smear_param.solve_type = QUDA_DIRECT_SOLVE;
}


// Parameters defining the eigensolver
void setEigParam(QudaEigParam &eig_param)
{
  eig_param.eig_type = eig_type;
  eig_param.spectrum = eig_spectrum;
  if ((eig_type == QUDA_EIG_TR_LANCZOS || eig_type == QUDA_EIG_BLK_TR_LANCZOS || eig_type == QUDA_EIG_TR_LANCZOS_3D)
      && !(eig_spectrum == QUDA_SPECTRUM_LR_EIG || eig_spectrum == QUDA_SPECTRUM_SR_EIG)) {
    errorQuda("Only real spectrum type (LR or SR) can be passed to Lanczos type solver.");
  }

  if (eig_type == QUDA_EIG_TR_LANCZOS_3D &&
      dslash_type != QUDA_LAPLACE_DSLASH && 
      laplace3D > 3) errorQuda("3D TRLM must be used with Laplace type operator with one dimension omitted");
  
  eig_param.ortho_dim = laplace3D;
  switch (laplace3D) {
  case 3: eig_param.ortho_dim_size = tdim; break;
  case 2: eig_param.ortho_dim_size = zdim; break;
  case 1: eig_param.ortho_dim_size = ydim; break;
  case 0: eig_param.ortho_dim_size = xdim; break;
  default: eig_param.ortho_dim_size = 0;
  }    
  
  // The solver will exit when n_conv extremal eigenpairs have converged
  if (eig_n_conv < 0) {
    eig_param.n_conv = eig_n_ev;
    eig_n_conv = eig_n_ev;
  } else {
    eig_param.n_conv = eig_n_conv;
  }

  // Inverters will deflate only this number of vectors.
  if (eig_n_ev_deflate < 0) {
    eig_param.n_ev_deflate = eig_n_conv;
    eig_n_ev_deflate = eig_n_conv;
  } else {
    if (eig_n_ev_deflate > eig_n_conv) errorQuda("Can not deflate more that eig_n_conv eigenvectors.");
    eig_param.n_ev_deflate = eig_n_ev_deflate;
  }

  eig_param.block_size
    = (eig_param.eig_type == QUDA_EIG_TR_LANCZOS || eig_param.eig_type == QUDA_EIG_IR_ARNOLDI || eig_param.eig_type == QUDA_EIG_TR_LANCZOS_3D) ? 1 : eig_block_size;
  eig_param.n_ev = eig_n_ev;
  eig_param.n_kr = eig_n_kr;
  eig_param.tol = eig_tol;
  eig_param.qr_tol = eig_qr_tol;
  eig_param.batched_rotate = eig_batched_rotate;
  eig_param.require_convergence = eig_require_convergence ? QUDA_BOOLEAN_TRUE : QUDA_BOOLEAN_FALSE;
  eig_param.check_interval = eig_check_interval;
  eig_param.max_restarts = eig_max_restarts;

  eig_param.use_norm_op = eig_use_normop ? QUDA_BOOLEAN_TRUE : QUDA_BOOLEAN_FALSE;
  eig_param.use_dagger = eig_use_dagger ? QUDA_BOOLEAN_TRUE : QUDA_BOOLEAN_FALSE;
  eig_param.compute_gamma5 = eig_compute_gamma5 ? QUDA_BOOLEAN_TRUE : QUDA_BOOLEAN_FALSE;
  eig_param.compute_svd = eig_compute_svd ? QUDA_BOOLEAN_TRUE : QUDA_BOOLEAN_FALSE;
  if (eig_compute_svd) {
    eig_param.use_dagger = QUDA_BOOLEAN_FALSE;
    eig_param.use_norm_op = QUDA_BOOLEAN_TRUE;
  }

  eig_param.use_eigen_qr = eig_use_eigen_qr ? QUDA_BOOLEAN_TRUE : QUDA_BOOLEAN_FALSE;
  eig_param.use_poly_acc = eig_use_poly_acc ? QUDA_BOOLEAN_TRUE : QUDA_BOOLEAN_FALSE;
  eig_param.poly_deg = eig_poly_deg;
  eig_param.a_min = eig_amin;
  eig_param.a_max = eig_amax;

  eig_param.arpack_check = eig_arpack_check ? QUDA_BOOLEAN_TRUE : QUDA_BOOLEAN_FALSE;
  strcpy(eig_param.arpack_logfile, eig_arpack_logfile);

  strcpy(eig_param.vec_infile, eig_vec_infile);
  strcpy(eig_param.vec_outfile, eig_vec_outfile);
  eig_param.save_prec = eig_save_prec;
  eig_param.io_parity_inflate = eig_io_parity_inflate ? QUDA_BOOLEAN_TRUE : QUDA_BOOLEAN_FALSE;

  eig_param.struct_size = sizeof(eig_param);
}

void setMultigridParam(QudaMultigridParam &mg_param)
{
  QudaInvertParam &inv_param = *mg_param.invert_param; // this will be used to setup SolverParam parent in MGParam class

  // Whether or not to use native BLAS LAPACK
  inv_param.native_blas_lapack = (native_blas_lapack ? QUDA_BOOLEAN_TRUE : QUDA_BOOLEAN_FALSE);

  inv_param.Ls = 1;

  inv_param.sp_pad = 0;
  inv_param.cl_pad = 0;

  inv_param.cpu_prec = cpu_prec;
  inv_param.cuda_prec = cuda_prec;
  inv_param.cuda_prec_sloppy = cuda_prec_sloppy;
  inv_param.cuda_prec_precondition = cuda_prec_precondition;
  inv_param.cuda_prec_eigensolver = cuda_prec_eigensolver;
  inv_param.preserve_source = QUDA_PRESERVE_SOURCE_NO;
  inv_param.gamma_basis = QUDA_DEGRAND_ROSSI_GAMMA_BASIS;
  inv_param.dirac_order = QUDA_DIRAC_ORDER;

  if (kappa == -1.0) {
    inv_param.mass = mass;
    inv_param.kappa = 1.0 / (2.0 * (1 + 3 / anisotropy + mass));
  } else {
    inv_param.kappa = kappa;
    inv_param.mass = 0.5 / kappa - (1 + 3 / anisotropy);
  }

  if (dslash_type == QUDA_CLOVER_WILSON_DSLASH || dslash_type == QUDA_TWISTED_CLOVER_DSLASH) {
    inv_param.clover_cpu_prec = cpu_prec;
    inv_param.clover_cuda_prec = cuda_prec;
    inv_param.clover_cuda_prec_sloppy = cuda_prec_sloppy;
    inv_param.clover_cuda_prec_precondition = cuda_prec_precondition;
    inv_param.clover_cuda_prec_eigensolver = cuda_prec_eigensolver;
    inv_param.clover_cuda_prec_refinement_sloppy = cuda_prec_sloppy;
    inv_param.clover_order = QUDA_PACKED_CLOVER_ORDER;
    // Use kappa * csw or supplied clover_coeff
    inv_param.clover_csw = clover_csw;
    if (clover_coeff == 0.0) {
      inv_param.clover_coeff = clover_csw * inv_param.kappa;
    } else {
      inv_param.clover_coeff = clover_coeff;
    }
    inv_param.compute_clover_trlog = compute_clover_trlog ? 1 : 0;
  }
  
  inv_param.input_location = QUDA_CPU_FIELD_LOCATION;
  inv_param.output_location = QUDA_CPU_FIELD_LOCATION;

  inv_param.dslash_type = dslash_type;

  if (dslash_type == QUDA_TWISTED_MASS_DSLASH || dslash_type == QUDA_TWISTED_CLOVER_DSLASH) {
    inv_param.mu = mu;
    inv_param.epsilon = epsilon;
    inv_param.twist_flavor = twist_flavor;
    inv_param.Ls = (inv_param.twist_flavor == QUDA_TWIST_NONDEG_DOUBLET) ? 2 : 1;

    if (twist_flavor == QUDA_TWIST_NONDEG_DOUBLET) {
      printfQuda("Twisted-mass doublet non supported (yet)\n");
      exit(0);
    }
  }

  inv_param.dagger = QUDA_DAG_NO;
  inv_param.mass_normalization = QUDA_KAPPA_NORMALIZATION;

  inv_param.matpc_type = matpc_type;
  inv_param.solution_type = QUDA_MAT_SOLUTION;

  inv_param.solve_type = QUDA_DIRECT_SOLVE;

  mg_param.invert_param = &inv_param;
  mg_param.n_level = mg_levels;
  for (int i = 0; i < mg_param.n_level; i++) {
    for (int j = 0; j < 4; j++) {
      // if not defined use 4
      mg_param.geo_block_size[i][j] = geo_block_size[i][j] ? geo_block_size[i][j] : 4;
    }
    for (int j = 4; j < QUDA_MAX_DIM; j++) mg_param.geo_block_size[i][j] = 1;
    mg_param.use_eig_solver[i] = mg_eig[i] ? QUDA_BOOLEAN_TRUE : QUDA_BOOLEAN_FALSE;
    mg_param.verbosity[i] = mg_verbosity[i];
    mg_param.setup_inv_type[i] = setup_inv[i];
    mg_param.num_setup_iter[i] = num_setup_iter[i];
    mg_param.setup_tol[i] = setup_tol[i];
    mg_param.setup_maxiter[i] = setup_maxiter[i];
    mg_param.setup_maxiter_refresh[i] = setup_maxiter_refresh[i];

    // Basis to use for CA-CGN(E/R) setup
    mg_param.setup_ca_basis[i] = setup_ca_basis[i];

    // Basis size for CACG setup
    mg_param.setup_ca_basis_size[i] = setup_ca_basis_size[i];

    // Minimum and maximum eigenvalue for Chebyshev CA basis setup
    mg_param.setup_ca_lambda_min[i] = setup_ca_lambda_min[i];
    mg_param.setup_ca_lambda_max[i] = setup_ca_lambda_max[i];

    mg_param.spin_block_size[i] = 1;
    mg_param.n_vec[i] = nvec[i] == 0 ? 24 : nvec[i];          // default to 24 vectors if not set
    mg_param.n_block_ortho[i] = n_block_ortho[i];             // number of times to Gram-Schmidt
    mg_param.block_ortho_two_pass[i] = block_ortho_two_pass[i] ? QUDA_BOOLEAN_TRUE : QUDA_BOOLEAN_FALSE; // whether to use a two-pass block ortho
    mg_param.precision_null[i] = prec_null;                   // precision to store the null-space basis
    mg_param.smoother_halo_precision[i] = smoother_halo_prec; // precision of the halo exchange in the smoother
    mg_param.nu_pre[i] = nu_pre[i];
    mg_param.nu_post[i] = nu_post[i];
    mg_param.mu_factor[i] = mu_factor[i];

    mg_param.cycle_type[i] = QUDA_MG_CYCLE_RECURSIVE;

    // Is not a staggered solve, always aggregate
    mg_param.transfer_type[i] = QUDA_TRANSFER_AGGREGATE;

    // set the coarse solver wrappers including bottom solver
    mg_param.coarse_solver[i] = coarse_solver[i];
    mg_param.coarse_solver_tol[i] = coarse_solver_tol[i];
    mg_param.coarse_solver_maxiter[i] = coarse_solver_maxiter[i];

    // Basis to use for CA-CGN(E/R) coarse solver
    mg_param.coarse_solver_ca_basis[i] = coarse_solver_ca_basis[i];

    // Basis size for CACG coarse solver/
    mg_param.coarse_solver_ca_basis_size[i] = coarse_solver_ca_basis_size[i];

    // Minimum and maximum eigenvalue for Chebyshev CA basis
    mg_param.coarse_solver_ca_lambda_min[i] = coarse_solver_ca_lambda_min[i];
    mg_param.coarse_solver_ca_lambda_max[i] = coarse_solver_ca_lambda_max[i];

    mg_param.smoother[i] = smoother_type[i];

    // set the smoother / bottom solver tolerance (for MR smoothing this will be ignored)
    mg_param.smoother_tol[i] = smoother_tol[i];

    // set to QUDA_DIRECT_SOLVE for no even/odd preconditioning on the smoother
    // set to QUDA_DIRECT_PC_SOLVE for to enable even/odd preconditioning on the smoother
    mg_param.smoother_solve_type[i] = smoother_solve_type[i];

    // set to QUDA_ADDITIVE_SCHWARZ for Additive Schwarz precondioned smoother (presently only impelemented for MR)
    mg_param.smoother_schwarz_type[i] = mg_schwarz_type[i];

    // if using Schwarz preconditioning then use local reductions only
    mg_param.global_reduction[i] = (mg_schwarz_type[i] == QUDA_INVALID_SCHWARZ) ? QUDA_BOOLEAN_TRUE : QUDA_BOOLEAN_FALSE;

    // set number of Schwarz cycles to apply
    mg_param.smoother_schwarz_cycle[i] = mg_schwarz_cycle[i];

    // Set set coarse_grid_solution_type: this defines which linear
    // system we are solving on a given level
    // * QUDA_MAT_SOLUTION - we are solving the full system and inject
    //   a full field into coarse grid
    // * QUDA_MATPC_SOLUTION - we are solving the e/o-preconditioned
    //   system, and only inject single parity field into coarse grid
    //
    // Multiple possible scenarios here
    //
    // 1. **Direct outer solver and direct smoother**: here we use
    // full-field residual coarsening, and everything involves the
    // full system so coarse_grid_solution_type = QUDA_MAT_SOLUTION
    //
    // 2. **Direct outer solver and preconditioned smoother**: here,
    // only the smoothing uses e/o preconditioning, so
    // coarse_grid_solution_type = QUDA_MAT_SOLUTION_TYPE.
    // We reconstruct the full residual prior to coarsening after the
    // pre-smoother, and then need to project the solution for post
    // smoothing.
    //
    // 3. **Preconditioned outer solver and preconditioned smoother**:
    // here we use single-parity residual coarsening throughout, so
    // coarse_grid_solution_type = QUDA_MATPC_SOLUTION.  This is a bit
    // questionable from a theoretical point of view, since we don't
    // coarsen the preconditioned operator directly, rather we coarsen
    // the full operator and preconditioned that, but it just works.
    // This is the optimal combination in general for Wilson-type
    // operators: although there is an occasional increase in
    // iteration or two), by working completely in the preconditioned
    // space, we save the cost of reconstructing the full residual
    // from the preconditioned smoother, and re-projecting for the
    // subsequent smoother, as well as reducing the cost of the
    // ancillary blas operations in the coarse-grid solve.
    //
    // Note, we cannot use preconditioned outer solve with direct
    // smoother
    //
    // Finally, we have to treat the top level carefully: for all
    // other levels the entry into and out of the grid will be a
    // full-field, which we can then work in Schur complement space or
    // not (e.g., freedom to choose coarse_grid_solution_type).  For
    // the top level, if the outer solver is for the preconditioned
    // system, then we must use preconditoning, e.g., option 3.) above.

    if (i == 0) { // top-level treatment
      if (coarse_solve_type[0] != solve_type)
        errorQuda("Mismatch between top-level MG solve type %d and outer solve type %d", coarse_solve_type[0],
                  solve_type);

      if (solve_type == QUDA_DIRECT_SOLVE) {
        mg_param.coarse_grid_solution_type[i] = QUDA_MAT_SOLUTION;
      } else if (solve_type == QUDA_DIRECT_PC_SOLVE) {
        mg_param.coarse_grid_solution_type[i] = QUDA_MATPC_SOLUTION;
      } else {
        errorQuda("Unexpected solve_type = %d\n", solve_type);
      }

    } else {

      if (coarse_solve_type[i] == QUDA_DIRECT_SOLVE) {
        mg_param.coarse_grid_solution_type[i] = QUDA_MAT_SOLUTION;
      } else if (coarse_solve_type[i] == QUDA_DIRECT_PC_SOLVE) {
        mg_param.coarse_grid_solution_type[i] = QUDA_MATPC_SOLUTION;
      } else {
        errorQuda("Unexpected solve_type = %d\n", coarse_solve_type[i]);
      }
    }

    mg_param.omega[i] = omega; // over/under relaxation factor

    mg_param.location[i] = solver_location[i];
    mg_param.setup_location[i] = setup_location[i];
  }

  // whether to run GPU setup but putting temporaries into mapped (slow CPU) memory
  mg_param.setup_minimize_memory = QUDA_BOOLEAN_FALSE;

  // only coarsen the spin on the first restriction
  mg_param.spin_block_size[0] = 2;

  mg_param.setup_type = setup_type;
  mg_param.pre_orthonormalize = pre_orthonormalize ? QUDA_BOOLEAN_TRUE : QUDA_BOOLEAN_FALSE;
  mg_param.post_orthonormalize = post_orthonormalize ? QUDA_BOOLEAN_TRUE : QUDA_BOOLEAN_FALSE;

  mg_param.compute_null_vector = generate_nullspace ? QUDA_COMPUTE_NULL_VECTOR_YES : QUDA_COMPUTE_NULL_VECTOR_NO;

  mg_param.generate_all_levels = generate_all_levels ? QUDA_BOOLEAN_TRUE : QUDA_BOOLEAN_FALSE;

  mg_param.run_verify = verify_results ? QUDA_BOOLEAN_TRUE : QUDA_BOOLEAN_FALSE;
  mg_param.run_low_mode_check = low_mode_check ? QUDA_BOOLEAN_TRUE : QUDA_BOOLEAN_FALSE;
  mg_param.run_oblique_proj_check = oblique_proj_check ? QUDA_BOOLEAN_TRUE : QUDA_BOOLEAN_FALSE;

  mg_param.use_mma = mg_use_mma ? QUDA_BOOLEAN_TRUE : QUDA_BOOLEAN_FALSE;
  // Whether or not to use thin restarts in the evolve tests
  mg_param.thin_update_only = mg_evolve_thin_updates ? QUDA_BOOLEAN_TRUE : QUDA_BOOLEAN_FALSE;

  // set file i/o parameters
  for (int i = 0; i < mg_param.n_level; i++) {
    strcpy(mg_param.vec_infile[i], mg_vec_infile[i]);
    strcpy(mg_param.vec_outfile[i], mg_vec_outfile[i]);
    if (strcmp(mg_param.vec_infile[i], "") != 0) mg_param.vec_load[i] = QUDA_BOOLEAN_TRUE;
    if (strcmp(mg_param.vec_outfile[i], "") != 0) mg_param.vec_store[i] = QUDA_BOOLEAN_TRUE;
  }

  mg_param.coarse_guess = mg_eig_coarse_guess ? QUDA_BOOLEAN_TRUE : QUDA_BOOLEAN_FALSE;

  mg_param.struct_size = sizeof(mg_param);

  // these need to tbe set for now but are actually ignored by the MG setup
  // needed to make it pass the initialization test
  inv_param.inv_type = QUDA_GCR_INVERTER;
  inv_param.tol = 1e-10;
  inv_param.maxiter = 1000;
  inv_param.reliable_delta = reliable_delta;
  inv_param.gcrNkrylov = 10;

  inv_param.verbosity = verbosity;
  inv_param.verbosity_precondition = verbosity;

  // Use kappa * csw or supplied clover_coeff
  inv_param.clover_csw = clover_csw;
  if (clover_coeff == 0.0) {
    inv_param.clover_coeff = clover_csw * inv_param.kappa;
  } else {
    inv_param.clover_coeff = clover_coeff;
  }  

}

void setMultigridInvertParam(QudaInvertParam &inv_param)
{
  inv_param.Ls = 1;

  inv_param.sp_pad = 0;
  inv_param.cl_pad = 0;

  inv_param.cpu_prec = cpu_prec;
  inv_param.cuda_prec = cuda_prec;
  inv_param.cuda_prec_sloppy = cuda_prec_sloppy;

  inv_param.cuda_prec_precondition = cuda_prec_precondition;
  inv_param.cuda_prec_eigensolver = cuda_prec_eigensolver;
  inv_param.preserve_source = QUDA_PRESERVE_SOURCE_NO;
  inv_param.gamma_basis = QUDA_DEGRAND_ROSSI_GAMMA_BASIS;
  inv_param.dirac_order = QUDA_DIRAC_ORDER;

  if (kappa == -1.0) {
    inv_param.mass = mass;
    inv_param.kappa = 1.0 / (2.0 * (1 + 3 / anisotropy + mass));
  } else {
    inv_param.kappa = kappa;
    inv_param.mass = 0.5 / kappa - (1 + 3 / anisotropy);
  }
  
  if (dslash_type == QUDA_CLOVER_WILSON_DSLASH || dslash_type == QUDA_TWISTED_CLOVER_DSLASH) {
    inv_param.clover_cpu_prec = cpu_prec;
    inv_param.clover_cuda_prec = cuda_prec;
    inv_param.clover_cuda_prec_sloppy = cuda_prec_sloppy;
    inv_param.clover_cuda_prec_precondition = cuda_prec_precondition;
    inv_param.clover_cuda_prec_eigensolver = cuda_prec_eigensolver;
    inv_param.clover_cuda_prec_refinement_sloppy = cuda_prec_sloppy;
    inv_param.clover_order = QUDA_PACKED_CLOVER_ORDER;
    // Use kappa * csw or supplied clover_coeff
    inv_param.clover_csw = clover_csw;
    if (clover_coeff == 0.0) {
      inv_param.clover_coeff = clover_csw * inv_param.kappa;
    } else {
      inv_param.clover_coeff = clover_coeff;
    }
    inv_param.compute_clover_trlog = compute_clover_trlog ? 1 : 0;
  }

  inv_param.input_location = QUDA_CPU_FIELD_LOCATION;
  inv_param.output_location = QUDA_CPU_FIELD_LOCATION;

  inv_param.dslash_type = dslash_type;

  if (dslash_type == QUDA_TWISTED_MASS_DSLASH || dslash_type == QUDA_TWISTED_CLOVER_DSLASH) {
    inv_param.mu = mu;
    inv_param.epsilon = epsilon;
    inv_param.twist_flavor = twist_flavor;
    inv_param.Ls = (inv_param.twist_flavor == QUDA_TWIST_NONDEG_DOUBLET) ? 2 : 1;

    if (twist_flavor == QUDA_TWIST_NONDEG_DOUBLET) {
      printfQuda("Twisted-mass doublet non supported (yet)\n");
      exit(0);
    }
  }

<<<<<<< HEAD
  // Use kappa * csw or supplied clover_coeff
  inv_param.clover_csw = clover_csw;
  if (clover_coeff == 0.0) {
    inv_param.clover_coeff = clover_csw * inv_param.kappa;
  } else {
    inv_param.clover_coeff = clover_coeff;
  }

=======
>>>>>>> 82ed0221
  inv_param.dagger = QUDA_DAG_NO;
  inv_param.mass_normalization = QUDA_KAPPA_NORMALIZATION;

  // do we want full solution or single-parity solution
  inv_param.solution_type = QUDA_MAT_SOLUTION;

  // do we want to use an even-odd preconditioned solve or not
  inv_param.solve_type = solve_type;
  inv_param.matpc_type = matpc_type;

  inv_param.inv_type = QUDA_GCR_INVERTER;

  inv_param.verbosity = verbosity;
  inv_param.verbosity_precondition = mg_verbosity[0];

  inv_param.inv_type_precondition = QUDA_MG_INVERTER;
  inv_param.pipeline = pipeline;
  inv_param.gcrNkrylov = gcrNkrylov;
  inv_param.tol = tol;

  // require both L2 relative and heavy quark residual to determine convergence
  inv_param.residual_type = static_cast<QudaResidualType>(QUDA_L2_RELATIVE_RESIDUAL);
  inv_param.tol_hq = tol_hq; // specify a tolerance for the residual for heavy quark residual

  // Offsets used only by multi-shift solver
  // should be set in application
  inv_param.num_offset = multishift;
  for (int i = 0; i < inv_param.num_offset; i++) inv_param.offset[i] = 0.06 + i * i * 0.1;
  // these can be set individually
  for (int i = 0; i < inv_param.num_offset; i++) {
    inv_param.tol_offset[i] = inv_param.tol;
    inv_param.tol_hq_offset[i] = inv_param.tol_hq;
  }
  inv_param.maxiter = niter;
  inv_param.reliable_delta = reliable_delta;

  // domain decomposition preconditioner is disabled when using MG
  inv_param.schwarz_type = QUDA_INVALID_SCHWARZ;
  inv_param.precondition_cycle = 1;
  inv_param.tol_precondition = 1e-1;
  inv_param.maxiter_precondition = 1;
  inv_param.omega = 1.0;

  // Whether or not to use native BLAS LAPACK
  inv_param.native_blas_lapack = (native_blas_lapack ? QUDA_BOOLEAN_TRUE : QUDA_BOOLEAN_FALSE);

  inv_param.struct_size = sizeof(inv_param);
}

// Parameters defining the eigensolver
void setMultigridEigParam(QudaEigParam &mg_eig_param, int level)
{
  mg_eig_param.eig_type = mg_eig_type[level];
  mg_eig_param.spectrum = mg_eig_spectrum[level];
  if ((mg_eig_type[level] == QUDA_EIG_TR_LANCZOS || mg_eig_type[level] == QUDA_EIG_BLK_TR_LANCZOS)
      && !(mg_eig_spectrum[level] == QUDA_SPECTRUM_LR_EIG || mg_eig_spectrum[level] == QUDA_SPECTRUM_SR_EIG)) {
    errorQuda("Only real spectrum type (LR or SR) can be passed to the a Lanczos type solver");
  }

  if (mg_eig_type[level] == QUDA_EIG_TR_LANCZOS_3D) {
    errorQuda("Only 4D eigensolvers may be used in MG");
  }
  
  mg_eig_param.block_size
    = (mg_eig_param.eig_type == QUDA_EIG_TR_LANCZOS || mg_eig_param.eig_type == QUDA_EIG_IR_ARNOLDI) ?
    1 :
    mg_eig_block_size[level];
  mg_eig_param.n_ev = mg_eig_n_ev[level];
  mg_eig_param.n_kr = mg_eig_n_kr[level];
  mg_eig_param.n_conv = nvec[level];

  // Inverters will deflate only this number of vectors.
  if (mg_eig_n_ev_deflate[level] > 0 && mg_eig_n_ev_deflate[level] < mg_eig_param.n_conv)
    mg_eig_param.n_ev_deflate = mg_eig_n_ev_deflate[level];
  else if (mg_eig_n_ev_deflate[level] > mg_eig_param.n_conv)
    errorQuda("Can not deflate more than nvec[%d] eigenvectors.", mg_eig_param.n_conv);
  else {
    mg_eig_param.n_ev_deflate = mg_eig_param.n_conv;
    mg_eig_n_ev_deflate[level] = mg_eig_param.n_conv;
  }

  mg_eig_param.batched_rotate = mg_eig_batched_rotate[level];
  mg_eig_param.require_convergence = mg_eig_require_convergence[level] ? QUDA_BOOLEAN_TRUE : QUDA_BOOLEAN_FALSE;

  mg_eig_param.tol = mg_eig_tol[level];
  mg_eig_param.qr_tol = mg_eig_qr_tol[level];
  mg_eig_param.check_interval = mg_eig_check_interval[level];
  mg_eig_param.max_restarts = mg_eig_max_restarts[level];

  mg_eig_param.compute_svd = QUDA_BOOLEAN_FALSE;
  mg_eig_param.compute_gamma5 = QUDA_BOOLEAN_FALSE;
  mg_eig_param.use_norm_op = mg_eig_use_normop[level] ? QUDA_BOOLEAN_TRUE : QUDA_BOOLEAN_FALSE;
  mg_eig_param.use_dagger = mg_eig_use_dagger[level] ? QUDA_BOOLEAN_TRUE : QUDA_BOOLEAN_FALSE;

  mg_eig_param.use_eigen_qr = mg_eig_use_eigen_qr[level] ? QUDA_BOOLEAN_TRUE : QUDA_BOOLEAN_FALSE;
  mg_eig_param.use_poly_acc = mg_eig_use_poly_acc[level] ? QUDA_BOOLEAN_TRUE : QUDA_BOOLEAN_FALSE;
  mg_eig_param.poly_deg = mg_eig_poly_deg[level];
  mg_eig_param.a_min = mg_eig_amin[level];
  mg_eig_param.a_max = mg_eig_amax[level];

  // set file i/o parameters
  // Give empty strings, Multigrid will handle IO.
  strcpy(mg_eig_param.vec_infile, "");
  strcpy(mg_eig_param.vec_outfile, "");
  mg_eig_param.save_prec = mg_eig_save_prec[level];
  mg_eig_param.io_parity_inflate = QUDA_BOOLEAN_FALSE;

  mg_eig_param.struct_size = sizeof(mg_eig_param);
}

void setContractInvertParam(QudaInvertParam &inv_param)
{
  inv_param.Ls = 1;
  inv_param.sp_pad = 0;
  inv_param.cl_pad = 0;

  inv_param.cpu_prec = cpu_prec;
  inv_param.cuda_prec = cuda_prec;
  inv_param.cuda_prec_sloppy = cuda_prec_sloppy;
  inv_param.cuda_prec_precondition = cuda_prec_precondition;
  inv_param.cuda_prec_eigensolver = cuda_prec_eigensolver;

  inv_param.preserve_source = QUDA_PRESERVE_SOURCE_NO;
  inv_param.dirac_order = QUDA_DIRAC_ORDER;
  // Quda performs contractions in Degrand-Rossi gamma basis,
  // but the user may suppy vectors in any supported order.
  inv_param.gamma_basis = QUDA_DEGRAND_ROSSI_GAMMA_BASIS;

  inv_param.input_location = QUDA_CPU_FIELD_LOCATION;
  inv_param.output_location = QUDA_CPU_FIELD_LOCATION;

  inv_param.struct_size = sizeof(inv_param);
}

void setStaggeredMGInvertParam(QudaInvertParam &inv_param)
{
  // Solver params
  inv_param.verbosity = QUDA_VERBOSE;
  inv_param.mass = mass;

  // outer solver parameters
  inv_param.inv_type = QUDA_GCR_INVERTER;
  inv_param.tol = tol;
  inv_param.maxiter = niter;
  inv_param.reliable_delta = 1e-4;
  inv_param.pipeline = pipeline;

  inv_param.Ls = 1;

  if (tol_hq == 0 && tol == 0) {
    errorQuda("qudaInvert: requesting zero residual\n");
    exit(1);
  }

  // require both L2 relative and heavy quark residual to determine convergence
  inv_param.residual_type = static_cast<QudaResidualType>(QUDA_L2_RELATIVE_RESIDUAL);
  inv_param.tol_hq = tol_hq; // specify a tolerance for the residual for heavy quark residual

  /* ESW HACK: comment this out to do a non-MG solve. */
  inv_param.inv_type_precondition = QUDA_MG_INVERTER;
  inv_param.verbosity_precondition = mg_verbosity[0];
  inv_param.cuda_prec_precondition = cuda_prec_precondition;
  inv_param.cuda_prec_eigensolver = cuda_prec_eigensolver;

  // Specify Krylov sub-size for GCR, BICGSTAB(L)
  inv_param.gcrNkrylov = gcrNkrylov;

  // do we want full solution or single-parity solution
  inv_param.solution_type = QUDA_MAT_SOLUTION;

  // do we want to use an even-odd preconditioned solve or not
  inv_param.solve_type = solve_type;
  inv_param.matpc_type = matpc_type;
  inv_param.dagger = QUDA_DAG_NO;
  inv_param.mass_normalization = QUDA_MASS_NORMALIZATION;

  inv_param.cpu_prec = cpu_prec;
  inv_param.cuda_prec = cuda_prec;
  inv_param.cuda_prec_sloppy = cuda_prec_sloppy;
  inv_param.preserve_source = QUDA_PRESERVE_SOURCE_YES;
  inv_param.gamma_basis = QUDA_DEGRAND_ROSSI_GAMMA_BASIS;
  inv_param.dirac_order = QUDA_DIRAC_ORDER;

  inv_param.dslash_type = dslash_type;

  inv_param.input_location = QUDA_CPU_FIELD_LOCATION;
  inv_param.output_location = QUDA_CPU_FIELD_LOCATION;

  inv_param.sp_pad = 0;
  inv_param.cl_pad = 0;

  // these can be set individually
  for (int i = 0; i < inv_param.num_offset; i++) {
    inv_param.tol_offset[i] = inv_param.tol;
    inv_param.tol_hq_offset[i] = inv_param.tol_hq;
  }

  // domain decomposition preconditioner is disabled when using MG
  inv_param.schwarz_type = QUDA_INVALID_SCHWARZ;
  inv_param.precondition_cycle = 1;
  inv_param.tol_precondition = 1e-1;
  inv_param.maxiter_precondition = 1;
  inv_param.omega = 1.0;

  // Whether or not to use native BLAS LAPACK
  inv_param.native_blas_lapack = (native_blas_lapack ? QUDA_BOOLEAN_TRUE : QUDA_BOOLEAN_FALSE);

  inv_param.struct_size = sizeof(inv_param);
}

void setStaggeredInvertParam(QudaInvertParam &inv_param)
{
  // Solver params
  inv_param.verbosity = verbosity;
  inv_param.mass = mass;
  inv_param.kappa = kappa = 1.0 / (8.0 + mass); // for Laplace operator
  inv_param.laplace3D = laplace3D;              // for Laplace operator

  // outer solver parameters
  inv_param.inv_type = inv_type;
  inv_param.tol = tol;
  inv_param.tol_restart = tol_restart;
  inv_param.maxiter = niter;
  inv_param.reliable_delta = reliable_delta;
  inv_param.use_alternative_reliable = alternative_reliable;
  inv_param.use_sloppy_partial_accumulator = false;
  inv_param.solution_accumulator_pipeline = solution_accumulator_pipeline;
  inv_param.pipeline = pipeline;

  inv_param.Ls = 1; // Nsrc

  if (tol_hq == 0 && tol == 0) {
    errorQuda("qudaInvert: requesting zero residual\n");
    exit(1);
  }
  // require both L2 relative and heavy quark residual to determine convergence
  inv_param.residual_type = static_cast<QudaResidualType_s>(0);
  inv_param.residual_type = (tol != 0) ?
    static_cast<QudaResidualType_s>(inv_param.residual_type | QUDA_L2_RELATIVE_RESIDUAL) :
    inv_param.residual_type;
  inv_param.residual_type = (tol_hq != 0) ?
    static_cast<QudaResidualType_s>(inv_param.residual_type | QUDA_HEAVY_QUARK_RESIDUAL) :
    inv_param.residual_type;
  inv_param.heavy_quark_check = (inv_param.residual_type & QUDA_HEAVY_QUARK_RESIDUAL ? 5 : 0);

  inv_param.tol_hq = tol_hq; // specify a tolerance for the residual for heavy quark residual

  inv_param.Nsteps = 2;

  // domain decomposition preconditioner parameters
  inv_param.inv_type_precondition = precon_type;
  inv_param.tol_precondition = tol_precondition;
  inv_param.maxiter_precondition = maxiter_precondition;
  inv_param.verbosity_precondition = QUDA_SILENT;
  inv_param.cuda_prec_precondition = prec_precondition;
  inv_param.cuda_prec_eigensolver = prec_eigensolver;

  // Specify Krylov sub-size for GCR, BICGSTAB(L), basis size for CA-CG, CA-GCR
  inv_param.gcrNkrylov = gcrNkrylov;

  // Specify basis for CA-CG, lambda min/max for Chebyshev basis
  //   lambda_max < lambda_max . use power iters to generate
  inv_param.ca_basis = ca_basis;
  inv_param.ca_lambda_min = ca_lambda_min;
  inv_param.ca_lambda_max = ca_lambda_max;

  inv_param.solution_type = solution_type;
  inv_param.solve_type = solve_type;
  inv_param.matpc_type = matpc_type;
  inv_param.dagger = QUDA_DAG_NO;
  inv_param.mass_normalization = QUDA_MASS_NORMALIZATION;

  inv_param.cpu_prec = cpu_prec;
  inv_param.cuda_prec = prec;
  inv_param.cuda_prec_sloppy = prec_sloppy;
  inv_param.cuda_prec_refinement_sloppy = prec_refinement_sloppy;
  inv_param.preserve_source = QUDA_PRESERVE_SOURCE_YES;
  inv_param.gamma_basis = QUDA_DEGRAND_ROSSI_GAMMA_BASIS; // this is meaningless, but must be thus set
  inv_param.dirac_order = QUDA_DIRAC_ORDER;

  inv_param.dslash_type = dslash_type;

  inv_param.input_location = QUDA_CPU_FIELD_LOCATION;
  inv_param.output_location = QUDA_CPU_FIELD_LOCATION;

  inv_param.sp_pad = 0;

  // Gauge smear param
  inv_param.gauge_smear = (gauge_smear ? QUDA_BOOLEAN_TRUE : QUDA_BOOLEAN_FALSE);
  inv_param.gauge_smear_type = gauge_smear_type;
  if (inv_param.gauge_smear_type == QUDA_GAUGE_SMEAR_TYPE_STOUT) inv_param.gauge_smear_coeff = stout_smear_rho;
  if (inv_param.gauge_smear_type == QUDA_GAUGE_SMEAR_TYPE_APE) inv_param.gauge_smear_coeff = ape_smear_rho;
  inv_param.gauge_smear_steps = gauge_smear_steps;
  
  // Whether or not to use native BLAS LAPACK
  inv_param.native_blas_lapack = (native_blas_lapack ? QUDA_BOOLEAN_TRUE : QUDA_BOOLEAN_FALSE);

  inv_param.struct_size = sizeof(inv_param);
}

void setStaggeredMultigridParam(QudaMultigridParam &mg_param)
{
  QudaInvertParam &inv_param = *mg_param.invert_param; // this will be used to setup SolverParam parent in MGParam class

  // Whether or not to use native BLAS LAPACK
  inv_param.native_blas_lapack = (native_blas_lapack ? QUDA_BOOLEAN_TRUE : QUDA_BOOLEAN_FALSE);

  inv_param.Ls = 1;

  inv_param.sp_pad = 0;
  inv_param.cl_pad = 0;

  inv_param.cpu_prec = cpu_prec;
  inv_param.cuda_prec = cuda_prec;
  inv_param.cuda_prec_sloppy = cuda_prec_sloppy;
  inv_param.cuda_prec_precondition = cuda_prec_precondition;
  inv_param.cuda_prec_eigensolver = cuda_prec_eigensolver;
  inv_param.preserve_source = QUDA_PRESERVE_SOURCE_NO;
  inv_param.gamma_basis = QUDA_DEGRAND_ROSSI_GAMMA_BASIS;
  inv_param.dirac_order = QUDA_DIRAC_ORDER;

  inv_param.input_location = QUDA_CPU_FIELD_LOCATION;
  inv_param.output_location = QUDA_CPU_FIELD_LOCATION;

  inv_param.dslash_type = dslash_type;

  inv_param.mass = mass;
  inv_param.kappa = 1.0 / (2.0 * (4.0 + inv_param.mass));

  inv_param.dagger = QUDA_DAG_NO;
  inv_param.mass_normalization = QUDA_MASS_NORMALIZATION;

  inv_param.matpc_type = matpc_type;
  inv_param.solution_type = QUDA_MAT_SOLUTION;

  inv_param.solve_type = QUDA_DIRECT_SOLVE;

  mg_param.use_mma = mg_use_mma ? QUDA_BOOLEAN_TRUE : QUDA_BOOLEAN_FALSE;

  mg_param.invert_param = &inv_param;
  mg_param.n_level = mg_levels;
  for (int i = 0; i < mg_param.n_level; i++) {
    for (int j = 0; j < 4; j++) {
      // if not defined use 4
      mg_param.geo_block_size[i][j] = geo_block_size[i][j] ? geo_block_size[i][j] : 4;
    }
    mg_param.use_eig_solver[i] = mg_eig[i] ? QUDA_BOOLEAN_TRUE : QUDA_BOOLEAN_FALSE;
    mg_param.verbosity[i] = mg_verbosity[i];
    mg_param.setup_inv_type[i] = setup_inv[i];
    mg_param.num_setup_iter[i] = num_setup_iter[i];
    mg_param.setup_tol[i] = setup_tol[i];
    mg_param.setup_maxiter[i] = setup_maxiter[i];

    // Basis to use for CA-CGN(E/R) setup
    mg_param.setup_ca_basis[i] = setup_ca_basis[i];

    // Basis size for CACG setup
    mg_param.setup_ca_basis_size[i] = setup_ca_basis_size[i];

    // Minimum and maximum eigenvalue for Chebyshev CA basis setup
    mg_param.setup_ca_lambda_min[i] = setup_ca_lambda_min[i];
    mg_param.setup_ca_lambda_max[i] = setup_ca_lambda_max[i];

    mg_param.spin_block_size[i] = 1;
    mg_param.n_vec[i] = nvec[i] == 0 ? 64 : nvec[i];          // default to 64 vectors if not set
    mg_param.n_block_ortho[i] = n_block_ortho[i];             // number of times to Gram-Schmidt
    mg_param.block_ortho_two_pass[i] = block_ortho_two_pass[i] ? QUDA_BOOLEAN_TRUE : QUDA_BOOLEAN_FALSE; // whether to use a two-pass block ortho
    mg_param.precision_null[i] = prec_null;                   // precision to store the null-space basis
    mg_param.smoother_halo_precision[i] = smoother_halo_prec; // precision of the halo exchange in the smoother
    mg_param.nu_pre[i] = nu_pre[i];
    mg_param.nu_post[i] = nu_post[i];
    mg_param.mu_factor[i] = mu_factor[i];

    mg_param.transfer_type[i] = (i == 0) ? staggered_transfer_type : QUDA_TRANSFER_AGGREGATE;

    mg_param.cycle_type[i] = QUDA_MG_CYCLE_RECURSIVE;

    // set the coarse solver wrappers including bottom solver
    mg_param.coarse_solver[i] = coarse_solver[i];
    mg_param.coarse_solver_tol[i] = coarse_solver_tol[i];
    mg_param.coarse_solver_maxiter[i] = coarse_solver_maxiter[i];

    // Basis to use for CA-CGN(E/R) coarse solver
    mg_param.coarse_solver_ca_basis[i] = coarse_solver_ca_basis[i];

    // Basis size for CACG coarse solver/
    mg_param.coarse_solver_ca_basis_size[i] = coarse_solver_ca_basis_size[i];

    // Minimum and maximum eigenvalue for Chebyshev CA basis
    mg_param.coarse_solver_ca_lambda_min[i] = coarse_solver_ca_lambda_min[i];
    mg_param.coarse_solver_ca_lambda_max[i] = coarse_solver_ca_lambda_max[i];

    mg_param.smoother[i] = smoother_type[i];

    // set the smoother / bottom solver tolerance (for MR smoothing this will be ignored)
    mg_param.smoother_tol[i] = smoother_tol[i];

    // set to QUDA_DIRECT_SOLVE for no even/odd preconditioning on the smoother
    // set to QUDA_DIRECT_PC_SOLVE for to enable even/odd preconditioning on the smoother
    mg_param.smoother_solve_type[i] = smoother_solve_type[i];

    // set to QUDA_ADDITIVE_SCHWARZ for Additive Schwarz precondioned smoother (presently only impelemented for MR)
    mg_param.smoother_schwarz_type[i] = mg_schwarz_type[i];

    // if using Schwarz preconditioning then use local reductions only
    mg_param.global_reduction[i] = (mg_schwarz_type[i] == QUDA_INVALID_SCHWARZ) ? QUDA_BOOLEAN_TRUE : QUDA_BOOLEAN_FALSE;

    // set number of Schwarz cycles to apply
    mg_param.smoother_schwarz_cycle[i] = mg_schwarz_cycle[i];

    // Set set coarse_grid_solution_type: this defines which linear
    // system we are solving on a given level
    // * QUDA_MAT_SOLUTION - we are solving the full system and inject
    //   a full field into coarse grid
    // * QUDA_MATPC_SOLUTION - we are solving the e/o-preconditioned
    //   system, and only inject single parity field into coarse grid
    //
    // Multiple possible scenarios here
    //
    // 1. **Direct outer solver and direct smoother**: here we use
    // full-field residual coarsening, and everything involves the
    // full system so coarse_grid_solution_type = QUDA_MAT_SOLUTION
    //
    // 2. **Direct outer solver and preconditioned smoother**: here,
    // only the smoothing uses e/o preconditioning, so
    // coarse_grid_solution_type = QUDA_MAT_SOLUTION_TYPE.
    // We reconstruct the full residual prior to coarsening after the
    // pre-smoother, and then need to project the solution for post
    // smoothing.
    //
    // 3. **Preconditioned outer solver and preconditioned smoother**:
    // here we use single-parity residual coarsening throughout, so
    // coarse_grid_solution_type = QUDA_MATPC_SOLUTION.  This is a bit
    // questionable from a theoretical point of view, since we don't
    // coarsen the preconditioned operator directly, rather we coarsen
    // the full operator and preconditioned that, but it just works.
    // This is the optimal combination in general for Wilson-type
    // operators: although there is an occasional increase in
    // iteration or two), by working completely in the preconditioned
    // space, we save the cost of reconstructing the full residual
    // from the preconditioned smoother, and re-projecting for the
    // subsequent smoother, as well as reducing the cost of the
    // ancillary blas operations in the coarse-grid solve.
    //
    // Note, we cannot use preconditioned outer solve with direct
    // smoother
    //
    // Finally, we have to treat the top level carefully: for all
    // other levels the entry into and out of the grid will be a
    // full-field, which we can then work in Schur complement space or
    // not (e.g., freedom to choose coarse_grid_solution_type).  For
    // the top level, if the outer solver is for the preconditioned
    // system, then we must use preconditoning, e.g., option 3.) above.

    if (i == 0) { // top-level treatment
      if (coarse_solve_type[0] != solve_type)
        errorQuda("Mismatch between top-level MG solve type %s and outer solve type %s",
                  get_solve_str(coarse_solve_type[0]), get_solve_str(solve_type));

      if (solve_type == QUDA_DIRECT_SOLVE) {
        mg_param.coarse_grid_solution_type[i] = QUDA_MAT_SOLUTION;
      } else if (solve_type == QUDA_DIRECT_PC_SOLVE) {
        mg_param.coarse_grid_solution_type[i] = QUDA_MATPC_SOLUTION;
      } else {
        errorQuda("Unexpected solve_type = %s\n", get_solve_str(solve_type));
      }

    } else {

      if (coarse_solve_type[i] == QUDA_DIRECT_SOLVE) {
        mg_param.coarse_grid_solution_type[i] = QUDA_MAT_SOLUTION;
      } else if (coarse_solve_type[i] == QUDA_DIRECT_PC_SOLVE) {
        mg_param.coarse_grid_solution_type[i] = QUDA_MATPC_SOLUTION;
      } else {
        errorQuda("Unexpected solve_type = %s\n", get_solve_str(coarse_solve_type[i]));
      }
    }

    mg_param.omega[i] = omega; // over/under relaxation factor

    mg_param.location[i] = solver_location[i];
    mg_param.setup_location[i] = setup_location[i];
    nu_pre[i] = 2;
    nu_post[i] = 2;
  }

  // whether to run GPU setup but putting temporaries into mapped (slow CPU) memory
  mg_param.setup_minimize_memory = QUDA_BOOLEAN_FALSE;

  // coarsening the spin on the first restriction is undefined for staggered fields.
  mg_param.spin_block_size[0] = 0;

  if (staggered_transfer_type == QUDA_TRANSFER_OPTIMIZED_KD) {
    mg_param.spin_block_size[1] = 0; // we're coarsening the optimized KD op
  }

  mg_param.setup_type = setup_type;
  mg_param.pre_orthonormalize = pre_orthonormalize ? QUDA_BOOLEAN_TRUE : QUDA_BOOLEAN_FALSE;
  mg_param.post_orthonormalize = post_orthonormalize ? QUDA_BOOLEAN_TRUE : QUDA_BOOLEAN_FALSE;

  mg_param.compute_null_vector = generate_nullspace ? QUDA_COMPUTE_NULL_VECTOR_YES : QUDA_COMPUTE_NULL_VECTOR_NO;

  mg_param.generate_all_levels = generate_all_levels ? QUDA_BOOLEAN_TRUE : QUDA_BOOLEAN_FALSE;

  mg_param.run_verify = verify_results ? QUDA_BOOLEAN_TRUE : QUDA_BOOLEAN_FALSE;
  mg_param.run_low_mode_check = low_mode_check ? QUDA_BOOLEAN_TRUE : QUDA_BOOLEAN_FALSE;
  mg_param.run_oblique_proj_check = oblique_proj_check ? QUDA_BOOLEAN_TRUE : QUDA_BOOLEAN_FALSE;

  // set file i/o parameters
  for (int i = 0; i < mg_param.n_level; i++) {
    strcpy(mg_param.vec_infile[i], mg_vec_infile[i]);
    strcpy(mg_param.vec_outfile[i], mg_vec_outfile[i]);
    if (strcmp(mg_param.vec_infile[i], "") != 0) mg_param.vec_load[i] = QUDA_BOOLEAN_TRUE;
    if (strcmp(mg_param.vec_outfile[i], "") != 0) mg_param.vec_store[i] = QUDA_BOOLEAN_TRUE;
  }

  mg_param.coarse_guess = mg_eig_coarse_guess ? QUDA_BOOLEAN_TRUE : QUDA_BOOLEAN_FALSE;

  // these need to tbe set for now but are actually ignored by the MG setup
  // needed to make it pass the initialization test
  inv_param.inv_type = QUDA_GCR_INVERTER;
  inv_param.tol = 1e-10;
  inv_param.maxiter = 1000;
  inv_param.reliable_delta = reliable_delta;
  inv_param.gcrNkrylov = 10;

  inv_param.verbosity = verbosity;
  inv_param.verbosity_precondition = verbosity;

  inv_param.struct_size = sizeof(inv_param);
}

void setDeflatedInvertParam(QudaInvertParam &inv_param)
{
  inv_param.Ls = 1;

  inv_param.sp_pad = 0;
  inv_param.cl_pad = 0;

  inv_param.cpu_prec = cpu_prec;
  inv_param.cuda_prec = cuda_prec;
  inv_param.cuda_prec_sloppy = cuda_prec_sloppy;
  inv_param.cuda_prec_refinement_sloppy = cuda_prec_refinement_sloppy;

  inv_param.cuda_prec_precondition = cuda_prec_precondition;
  inv_param.cuda_prec_eigensolver = cuda_prec_eigensolver;
  inv_param.preserve_source = QUDA_PRESERVE_SOURCE_NO;
  inv_param.gamma_basis = QUDA_DEGRAND_ROSSI_GAMMA_BASIS;
  inv_param.dirac_order = QUDA_DIRAC_ORDER;

  if (dslash_type == QUDA_CLOVER_WILSON_DSLASH || dslash_type == QUDA_TWISTED_CLOVER_DSLASH) {
    inv_param.clover_cpu_prec = cpu_prec;
    inv_param.clover_cuda_prec = cuda_prec;
    inv_param.clover_cuda_prec_sloppy = cuda_prec_sloppy;
    inv_param.clover_cuda_prec_precondition = cuda_prec_precondition;
    inv_param.clover_order = QUDA_PACKED_CLOVER_ORDER;
    inv_param.compute_clover_trlog = compute_clover_trlog ? 1 : 0;
  }

  inv_param.input_location = QUDA_CPU_FIELD_LOCATION;
  inv_param.output_location = QUDA_CPU_FIELD_LOCATION;

  inv_param.dslash_type = dslash_type;

  if (kappa == -1.0) {
    inv_param.mass = mass;
    inv_param.kappa = 1.0 / (2.0 * (1 + 3 / anisotropy + mass));
  } else {
    inv_param.kappa = kappa;
    inv_param.mass = 0.5 / kappa - (1 + 3 / anisotropy);
  }

  if (dslash_type == QUDA_TWISTED_MASS_DSLASH || dslash_type == QUDA_TWISTED_CLOVER_DSLASH) {
    inv_param.mu = mu;
    inv_param.twist_flavor = twist_flavor;
    inv_param.Ls = (inv_param.twist_flavor == QUDA_TWIST_NONDEG_DOUBLET) ? 2 : 1;

    if (twist_flavor == QUDA_TWIST_NONDEG_DOUBLET) {
      printfQuda("Twisted-mass doublet non supported (yet)\n");
      exit(0);
    }
  }

  // Use kappa * csw or supplied clover_coeff
  inv_param.clover_csw = clover_csw;
  if (clover_coeff == 0.0) {
    inv_param.clover_coeff = clover_csw * inv_param.kappa;
  } else {
    inv_param.clover_coeff = clover_coeff;
  }

  inv_param.dagger = QUDA_DAG_NO;
  inv_param.mass_normalization = normalization;

  // do we want full solution or single-parity solution
  inv_param.solution_type = QUDA_MAT_SOLUTION;
  // inv_param.solution_type = QUDA_MATPC_SOLUTION;

  // do we want to use an even-odd preconditioned solve or not
  inv_param.solve_type = solve_type;
  inv_param.matpc_type = matpc_type;

  if (inv_type != QUDA_EIGCG_INVERTER && inv_type != QUDA_INC_EIGCG_INVERTER && inv_type != QUDA_GMRESDR_INVERTER)
    errorQuda("Requested solver %s is not a deflated solver type", get_solver_str(inv_type));

  //! For deflated solvers only:
  inv_param.inv_type = inv_type;
  inv_param.tol = tol;
  inv_param.tol_hq = tol_hq; // specify a tolerance for the residual for heavy quark residual

  inv_param.rhs_idx = 0;

  inv_param.n_ev = n_ev;
  inv_param.max_search_dim = max_search_dim;
  inv_param.deflation_grid = deflation_grid;
  inv_param.tol_restart = tol_restart;
  inv_param.eigcg_max_restarts = eigcg_max_restarts;
  inv_param.max_restart_num = max_restart_num;
  inv_param.inc_tol = inc_tol;
  inv_param.eigenval_tol = eigenval_tol;

  if (inv_param.inv_type == QUDA_EIGCG_INVERTER || inv_param.inv_type == QUDA_INC_EIGCG_INVERTER) {
    inv_param.solve_type = QUDA_NORMOP_PC_SOLVE;
  } else if (inv_param.inv_type == QUDA_GMRESDR_INVERTER) {
    inv_param.solve_type = QUDA_DIRECT_PC_SOLVE;
    inv_param.tol_restart = 0.0; // restart is not requested...
  }

  inv_param.verbosity = verbosity;
  inv_param.verbosity_precondition = verbosity;

  inv_param.inv_type_precondition = precon_type;
  inv_param.gcrNkrylov = 6;

  // require both L2 relative and heavy quark residual to determine convergence
  inv_param.residual_type = static_cast<QudaResidualType>(QUDA_L2_RELATIVE_RESIDUAL);
  // Offsets used only by multi-shift solver
  // should be set in application
  inv_param.num_offset = multishift;
  for (int i = 0; i < inv_param.num_offset; i++) inv_param.offset[i] = 0.06 + i * i * 0.1;
  // these can be set individually
  for (int i = 0; i < inv_param.num_offset; i++) {
    inv_param.tol_offset[i] = inv_param.tol;
    inv_param.tol_hq_offset[i] = inv_param.tol_hq;
  }
  inv_param.maxiter = niter;
  inv_param.reliable_delta = 1e-1;

  // domain decomposition preconditioner parameters
  inv_param.schwarz_type = precon_schwarz_type;
  inv_param.precondition_cycle = precon_schwarz_cycle;
  inv_param.tol_precondition = tol_precondition;
  inv_param.maxiter_precondition = maxiter_precondition;
  inv_param.omega = 1.0;

  inv_param.extlib_type = solver_ext_lib;

  // Whether or not to use native BLAS LAPACK
  inv_param.native_blas_lapack = (native_blas_lapack ? QUDA_BOOLEAN_TRUE : QUDA_BOOLEAN_FALSE);

  inv_param.struct_size = sizeof(inv_param);
}

void setDeflationParam(QudaEigParam &df_param)
{
  df_param.import_vectors = QUDA_BOOLEAN_FALSE;
  df_param.run_verify = QUDA_BOOLEAN_FALSE;

  df_param.nk = df_param.invert_param->n_ev;
  df_param.np = df_param.invert_param->n_ev * df_param.invert_param->deflation_grid;
  df_param.extlib_type = deflation_ext_lib;

  df_param.cuda_prec_ritz = prec_ritz;
  df_param.location = location_ritz;
  df_param.mem_type_ritz = mem_type_ritz;

  // set file i/o parameters
  strcpy(df_param.vec_infile, eig_vec_infile);
  strcpy(df_param.vec_outfile, eig_vec_outfile);
  df_param.io_parity_inflate = eig_io_parity_inflate ? QUDA_BOOLEAN_TRUE : QUDA_BOOLEAN_FALSE;
}

void setQudaStaggeredInvTestParams()
{
  if (dslash_type == QUDA_LAPLACE_DSLASH) {
    if (test_type != 0) { errorQuda("Test type %d is not supported for the Laplace operator.\n", test_type); }

    solve_type = QUDA_DIRECT_SOLVE;
    solution_type = QUDA_MAT_SOLUTION;
    matpc_type = QUDA_MATPC_EVEN_EVEN; // doesn't matter

  } else {

    if (test_type == 0 && (inv_type == QUDA_CG_INVERTER || inv_type == QUDA_PCG_INVERTER)
        && solve_type != QUDA_NORMOP_SOLVE && solve_type != QUDA_DIRECT_PC_SOLVE) {
      warningQuda("The full spinor staggered operator (test 0) can't be inverted with (P)CG. Switching to BiCGstab.\n");
      inv_type = QUDA_BICGSTAB_INVERTER;
    }

    if (solve_type == QUDA_INVALID_SOLVE) {
      if (test_type == 0) {
        solve_type = QUDA_DIRECT_SOLVE;
      } else {
        solve_type = QUDA_DIRECT_PC_SOLVE;
      }
    }

    if (test_type == 1 || test_type == 3 || test_type == 5) {
      matpc_type = QUDA_MATPC_EVEN_EVEN;
    } else if (test_type == 2 || test_type == 4 || test_type == 6) {
      matpc_type = QUDA_MATPC_ODD_ODD;
    } else if (test_type == 0) {
      matpc_type = QUDA_MATPC_EVEN_EVEN; // it doesn't matter
    }

    if (test_type == 0 || test_type == 1 || test_type == 2) {
      solution_type = QUDA_MAT_SOLUTION;
    } else {
      solution_type = QUDA_MATPC_SOLUTION;
    }
  }

  if (prec_sloppy == QUDA_INVALID_PRECISION) { prec_sloppy = prec; }

  if (prec_refinement_sloppy == QUDA_INVALID_PRECISION) { prec_refinement_sloppy = prec_sloppy; }
  if (link_recon_sloppy == QUDA_RECONSTRUCT_INVALID) { link_recon_sloppy = link_recon; }

  if (inv_type != QUDA_CG_INVERTER && (test_type == 5 || test_type == 6)) {
    errorQuda("Preconditioning is currently not supported in multi-shift solver solvers");
  }

  // Set n_naiks to 2 if eps_naik != 0.0
  if (dslash_type == QUDA_ASQTAD_DSLASH) {
    if (eps_naik != 0.0) {
      if (compute_fatlong) {
        n_naiks = 2;
        printfQuda("Note: epsilon-naik != 0, testing epsilon correction links.\n");
      } else {
        eps_naik = 0.0;
        printfQuda("Not computing fat-long, ignoring epsilon correction.\n");
      }
    } else {
      printfQuda("Note: epsilon-naik = 0, testing original HISQ links.\n");
    }
  }
}

void setQudaStaggeredEigTestParams()
{
  if (dslash_type == QUDA_LAPLACE_DSLASH) {
    // LAPLACE operator path, only DIRECT solves feasible.
    if (test_type != 0) { errorQuda("Test type %d is not supported for the Laplace operator.\n", test_type); }
    solve_type = QUDA_DIRECT_SOLVE;
    solution_type = QUDA_MAT_SOLUTION;
  } else {
    // STAGGERED operator path
    if (solve_type == QUDA_INVALID_SOLVE) {
      if (test_type == 0) {
        solve_type = QUDA_DIRECT_SOLVE;
      } else {
        solve_type = QUDA_DIRECT_PC_SOLVE;
      }
    }
    // If test type is not 3, it is 4 or 0. If 0, the matpc type is irrelevant
    if (test_type == 3)
      matpc_type = QUDA_MATPC_EVEN_EVEN;
    else
      matpc_type = QUDA_MATPC_ODD_ODD;

    if (test_type == 0) {
      solution_type = QUDA_MAT_SOLUTION;
    } else {
      solution_type = QUDA_MATPC_SOLUTION;
    }
  }

  // Set n_naiks to 2 if eps_naik != 0.0
  if (dslash_type == QUDA_ASQTAD_DSLASH) {
    if (eps_naik != 0.0) {
      if (compute_fatlong) {
        n_naiks = 2;
        printfQuda("Note: epsilon-naik != 0, testing epsilon correction links.\n");
      } else {
        eps_naik = 0.0;
        printfQuda("Not computing fat-long, ignoring epsilon correction.\n");
      }
    } else {
      printfQuda("Note: epsilon-naik = 0, testing original HISQ links.\n");
    }
  }
}<|MERGE_RESOLUTION|>--- conflicted
+++ resolved
@@ -706,7 +706,6 @@
     }
   }
 
-<<<<<<< HEAD
   // Use kappa * csw or supplied clover_coeff
   inv_param.clover_csw = clover_csw;
   if (clover_coeff == 0.0) {
@@ -715,8 +714,6 @@
     inv_param.clover_coeff = clover_coeff;
   }
 
-=======
->>>>>>> 82ed0221
   inv_param.dagger = QUDA_DAG_NO;
   inv_param.mass_normalization = QUDA_KAPPA_NORMALIZATION;
 
