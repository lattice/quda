#include <algorithm>
#include <command_line_params.h>
#include <host_utils.h>
#include "misc.h"

void setGaugeParam(QudaGaugeParam &gauge_param)
{
  gauge_param.type = QUDA_SU3_LINKS;

  gauge_param.X[0] = xdim;
  gauge_param.X[1] = ydim;
  gauge_param.X[2] = zdim;
  gauge_param.X[3] = tdim;

  gauge_param.cpu_prec = cpu_prec;
  gauge_param.cuda_prec = cuda_prec;
  gauge_param.cuda_prec_sloppy = cuda_prec;
  gauge_param.cuda_prec_precondition = cuda_prec;
  gauge_param.cuda_prec_eigensolver = cuda_prec;

  gauge_param.reconstruct = link_recon;
  gauge_param.reconstruct_sloppy = link_recon;
  gauge_param.reconstruct_precondition = link_recon;
  gauge_param.reconstruct_eigensolver = link_recon;
  gauge_param.reconstruct_refinement_sloppy = link_recon;

  gauge_param.anisotropy = 1.0;
  gauge_param.tadpole_coeff = 1.0;

  gauge_param.ga_pad = 0;
  gauge_param.mom_ga_pad = 0;
  gauge_param.gauge_fix = QUDA_GAUGE_FIXED_NO;

  gauge_param.struct_size = sizeof(gauge_param);
}

void setWilsonGaugeParam(QudaGaugeParam &gauge_param)
{
  setGaugeParam(gauge_param);
  gauge_param.anisotropy = anisotropy;
  gauge_param.type = QUDA_WILSON_LINKS;
  gauge_param.gauge_order = QUDA_QDP_GAUGE_ORDER;
  gauge_param.t_boundary = fermion_t_boundary;

  gauge_param.cuda_prec_sloppy = cuda_prec_sloppy;
  gauge_param.cuda_prec_precondition = cuda_prec_precondition;
  gauge_param.cuda_prec_eigensolver = cuda_prec_eigensolver;
  gauge_param.cuda_prec_refinement_sloppy = cuda_prec_refinement_sloppy;

  gauge_param.reconstruct_sloppy = link_recon_sloppy;
  gauge_param.reconstruct_precondition = link_recon_precondition;
  gauge_param.reconstruct_eigensolver = link_recon_eigensolver;
  gauge_param.reconstruct_refinement_sloppy = link_recon_sloppy;

  int pad_size = 0;
  // For multi-GPU, ga_pad must be large enough to store a time-slice
#ifdef MULTI_GPU
  int x_face_size = gauge_param.X[1] * gauge_param.X[2] * gauge_param.X[3] / 2;
  int y_face_size = gauge_param.X[0] * gauge_param.X[2] * gauge_param.X[3] / 2;
  int z_face_size = gauge_param.X[0] * gauge_param.X[1] * gauge_param.X[3] / 2;
  int t_face_size = gauge_param.X[0] * gauge_param.X[1] * gauge_param.X[2] / 2;
  pad_size = std::max({x_face_size, y_face_size, z_face_size, t_face_size});
#endif
  gauge_param.ga_pad = pad_size;

  gauge_param.struct_size = sizeof(gauge_param);
}

void setStaggeredGaugeParam(QudaGaugeParam &gauge_param)
{
  setGaugeParam(gauge_param);

  gauge_param.cuda_prec_sloppy = prec_sloppy;
  gauge_param.cuda_prec_refinement_sloppy = prec_refinement_sloppy;
  gauge_param.cuda_prec_precondition = prec_precondition;
  gauge_param.cuda_prec_eigensolver = prec_eigensolver;
  gauge_param.reconstruct_sloppy = link_recon_sloppy;
  gauge_param.reconstruct_precondition = link_recon_precondition;
  gauge_param.reconstruct_eigensolver = link_recon_eigensolver;
  gauge_param.reconstruct_refinement_sloppy = link_recon_sloppy;

  // For HISQ, this must always be set to 1.0, since the tadpole
  // correction is baked into the coefficients for the first fattening.
  // The tadpole doesn't mean anything for the second fattening
  // since the input fields are unitarized.
  gauge_param.tadpole_coeff = 1.0;

  if (dslash_type == QUDA_ASQTAD_DSLASH) {
    gauge_param.scale = -1.0 / 24.0;
    if (eps_naik != 0) { gauge_param.scale *= (1.0 + eps_naik); }
  } else {
    gauge_param.scale = 1.0;
  }

  gauge_param.gauge_order = QUDA_MILC_GAUGE_ORDER;
  gauge_param.t_boundary = fermion_t_boundary;
  gauge_param.staggered_phase_type = QUDA_STAGGERED_PHASE_MILC;
  gauge_param.type = QUDA_WILSON_LINKS;

  int pad_size = 0;
#ifdef MULTI_GPU
  int x_face_size = gauge_param.X[1] * gauge_param.X[2] * gauge_param.X[3] / 2;
  int y_face_size = gauge_param.X[0] * gauge_param.X[2] * gauge_param.X[3] / 2;
  int z_face_size = gauge_param.X[0] * gauge_param.X[1] * gauge_param.X[3] / 2;
  int t_face_size = gauge_param.X[0] * gauge_param.X[1] * gauge_param.X[2] / 2;
  pad_size = std::max({x_face_size, y_face_size, z_face_size, t_face_size});
#endif
  gauge_param.ga_pad = pad_size;

  gauge_param.struct_size = sizeof(gauge_param);
}

void setInvertParam(QudaInvertParam &inv_param)
{
  // Set dslash type
  inv_param.dslash_type = dslash_type;

  // Use kappa or mass normalisation
  if (kappa == -1.0) {
    inv_param.mass = mass;
    inv_param.kappa = 1.0 / (2.0 * (1 + 3 / anisotropy + mass));
    if (dslash_type == QUDA_LAPLACE_DSLASH) inv_param.kappa = 1.0 / (8 + mass);
  } else {
    inv_param.kappa = kappa;
    inv_param.mass = 0.5 / kappa - (1.0 + 3.0 / anisotropy);
    if (dslash_type == QUDA_LAPLACE_DSLASH) inv_param.mass = 1.0 / kappa - 8.0;
  }
  printfQuda("Kappa = %.8f Mass = %.8f\n", inv_param.kappa, inv_param.mass);

  // Use 3D or 4D laplace
  inv_param.laplace3D = laplace3D;

  // Some fermion specific parameters
  if (dslash_type == QUDA_TWISTED_MASS_DSLASH || dslash_type == QUDA_TWISTED_CLOVER_DSLASH) {
    inv_param.mu = mu;
    inv_param.epsilon = epsilon;
    inv_param.twist_flavor = twist_flavor;
    inv_param.Ls = (inv_param.twist_flavor == QUDA_TWIST_NONDEG_DOUBLET) ? 2 : 1;
  } else if (dslash_type == QUDA_DOMAIN_WALL_DSLASH || dslash_type == QUDA_DOMAIN_WALL_4D_DSLASH
             || dslash_type == QUDA_MOBIUS_DWF_DSLASH || dslash_type == QUDA_MOBIUS_DWF_EOFA_DSLASH) {
    inv_param.m5 = m5;
    kappa5 = 0.5 / (5 + inv_param.m5);
    inv_param.Ls = Lsdim;
    for (int k = 0; k < Lsdim; k++) { // for mobius only
      // b5[k], c[k] values are chosen for arbitrary values,
      // but the difference of them are same as 1.0
      inv_param.b_5[k] = b5;
      inv_param.c_5[k] = c5;
    }
    inv_param.eofa_pm = eofa_pm;
    inv_param.eofa_shift = eofa_shift;
    inv_param.mq1 = eofa_mq1;
    inv_param.mq2 = eofa_mq2;
    inv_param.mq3 = eofa_mq3;
  } else {
    inv_param.Ls = 1;
  }

  // Set clover specific parameters
  if (dslash_type == QUDA_CLOVER_WILSON_DSLASH || dslash_type == QUDA_TWISTED_CLOVER_DSLASH) {
    inv_param.clover_cpu_prec = cpu_prec;
    inv_param.clover_cuda_prec = cuda_prec;
    inv_param.clover_cuda_prec_sloppy = cuda_prec_sloppy;
    inv_param.clover_cuda_prec_precondition = cuda_prec_precondition;
    inv_param.clover_cuda_prec_eigensolver = cuda_prec_eigensolver;
    inv_param.clover_cuda_prec_refinement_sloppy = cuda_prec_refinement_sloppy;
    inv_param.clover_order = QUDA_PACKED_CLOVER_ORDER;
    // Use kappa * csw or supplied clover_coeff
    inv_param.clover_csw = clover_csw;
    if (clover_coeff == 0.0) {
      inv_param.clover_coeff = clover_csw * inv_param.kappa;
    } else {
      inv_param.clover_coeff = clover_coeff;
    }
    inv_param.compute_clover_trlog = compute_clover_trlog ? 1 : 0;
  }

  // General parameter setup
  inv_param.inv_type = inv_type;
  inv_param.solution_type = solution_type;
  inv_param.solve_type = solve_type;
  inv_param.matpc_type = matpc_type;
  inv_param.dagger = QUDA_DAG_NO;
  inv_param.mass_normalization = normalization;
  inv_param.solver_normalization = QUDA_DEFAULT_NORMALIZATION;
  inv_param.pipeline = pipeline;
  inv_param.Nsteps = 2;
  inv_param.gcrNkrylov = gcrNkrylov;
  inv_param.ca_basis = ca_basis;
  inv_param.ca_lambda_min = ca_lambda_min;
  inv_param.ca_lambda_max = ca_lambda_max;
  inv_param.tol = tol;
  inv_param.tol_restart = tol_restart;
  if (tol_hq == 0 && tol == 0) {
    errorQuda("qudaInvert: requesting zero residual\n");
    exit(1);
  }

  // require both L2 relative and heavy quark residual to determine convergence
  inv_param.residual_type = static_cast<QudaResidualType_s>(0);
  inv_param.residual_type = (tol != 0) ?
    static_cast<QudaResidualType_s>(inv_param.residual_type | QUDA_L2_RELATIVE_RESIDUAL) :
    inv_param.residual_type;
  inv_param.residual_type = (tol_hq != 0) ?
    static_cast<QudaResidualType_s>(inv_param.residual_type | QUDA_HEAVY_QUARK_RESIDUAL) :
    inv_param.residual_type;

  inv_param.tol_hq = tol_hq; // specify a tolerance for the residual for heavy quark residual

  // Offsets used only by multi-shift solver
  // These should be set in the application code. We set the them here by way of
  // example
  inv_param.num_offset = multishift;
  for (int i = 0; i < inv_param.num_offset; i++) inv_param.offset[i] = 0.06 + i * i * 0.1;
  // these can be set individually
  for (int i = 0; i < inv_param.num_offset; i++) {
    inv_param.tol_offset[i] = inv_param.tol;
    inv_param.tol_hq_offset[i] = inv_param.tol_hq;
  }
  inv_param.maxiter = niter;
  inv_param.reliable_delta = reliable_delta;
  inv_param.use_alternative_reliable = alternative_reliable;
  inv_param.use_sloppy_partial_accumulator = 0;
  inv_param.solution_accumulator_pipeline = solution_accumulator_pipeline;
  inv_param.max_res_increase = 1;

  // domain decomposition preconditioner parameters
  inv_param.inv_type_precondition = precon_type;

  inv_param.schwarz_type = precon_schwarz_type;
  inv_param.precondition_cycle = precon_schwarz_cycle;
  inv_param.tol_precondition = tol_precondition;
  inv_param.maxiter_precondition = maxiter_precondition;
  inv_param.verbosity_precondition = mg_verbosity[0];
  inv_param.cuda_prec_precondition = cuda_prec_precondition;
  inv_param.cuda_prec_eigensolver = cuda_prec_eigensolver;
  inv_param.omega = 1.0;

  inv_param.cpu_prec = cpu_prec;
  inv_param.cuda_prec = cuda_prec;
  inv_param.cuda_prec_sloppy = cuda_prec_sloppy;
  inv_param.cuda_prec_refinement_sloppy = cuda_prec_refinement_sloppy;
  inv_param.preserve_source = QUDA_PRESERVE_SOURCE_YES;
  inv_param.gamma_basis = QUDA_DEGRAND_ROSSI_GAMMA_BASIS;
  inv_param.dirac_order = QUDA_DIRAC_ORDER;

  inv_param.input_location = QUDA_CPU_FIELD_LOCATION;
  inv_param.output_location = QUDA_CPU_FIELD_LOCATION;

  inv_param.verbosity = verbosity;

  inv_param.extlib_type = solver_ext_lib;

  // Whether or not to use native BLAS LAPACK
  inv_param.native_blas_lapack = (native_blas_lapack ? QUDA_BOOLEAN_TRUE : QUDA_BOOLEAN_FALSE);

  // Whether or not use fused kernels for Mobius
  inv_param.use_mobius_fused_kernel = use_mobius_fused_kernel ? QUDA_BOOLEAN_TRUE : QUDA_BOOLEAN_FALSE;

  inv_param.struct_size = sizeof(inv_param);
}

// Parameters defining the eigensolver
void setEigParam(QudaEigParam &eig_param)
{
  eig_param.eig_type = eig_type;
  eig_param.spectrum = eig_spectrum;
  if ((eig_type == QUDA_EIG_TR_LANCZOS || eig_type == QUDA_EIG_BLK_TR_LANCZOS)
      && !(eig_spectrum == QUDA_SPECTRUM_LR_EIG || eig_spectrum == QUDA_SPECTRUM_SR_EIG)) {
    errorQuda("Only real spectrum type (LR or SR) can be passed to Lanczos type solver.");
  }

  // The solver will exit when n_conv extremal eigenpairs have converged
  if (eig_n_conv < 0) {
    eig_param.n_conv = eig_n_ev;
    eig_n_conv = eig_n_ev;
  } else {
    eig_param.n_conv = eig_n_conv;
  }

  // Inverters will deflate only this number of vectors.
  if (eig_n_ev_deflate < 0) {
    eig_param.n_ev_deflate = eig_n_conv;
    eig_n_ev_deflate = eig_n_conv;
  } else {
    if (eig_n_ev_deflate > eig_n_conv) errorQuda("Can not deflate more that eig_n_conv eigenvectors.");
    eig_param.n_ev_deflate = eig_n_ev_deflate;
  }

  eig_param.block_size
    = (eig_param.eig_type == QUDA_EIG_TR_LANCZOS || eig_param.eig_type == QUDA_EIG_IR_ARNOLDI) ? 1 : eig_block_size;
  eig_param.n_ev = eig_n_ev;
  eig_param.n_kr = eig_n_kr;
  eig_param.tol = eig_tol;
  eig_param.qr_tol = eig_qr_tol;
  eig_param.batched_rotate = eig_batched_rotate;
  eig_param.require_convergence = eig_require_convergence ? QUDA_BOOLEAN_TRUE : QUDA_BOOLEAN_FALSE;
  eig_param.check_interval = eig_check_interval;
  eig_param.max_restarts = eig_max_restarts;

  eig_param.use_norm_op = eig_use_normop ? QUDA_BOOLEAN_TRUE : QUDA_BOOLEAN_FALSE;
  eig_param.use_dagger = eig_use_dagger ? QUDA_BOOLEAN_TRUE : QUDA_BOOLEAN_FALSE;
  eig_param.compute_gamma5 = eig_compute_gamma5 ? QUDA_BOOLEAN_TRUE : QUDA_BOOLEAN_FALSE;
  eig_param.compute_svd = eig_compute_svd ? QUDA_BOOLEAN_TRUE : QUDA_BOOLEAN_FALSE;
  if (eig_compute_svd) {
    eig_param.use_dagger = QUDA_BOOLEAN_FALSE;
    eig_param.use_norm_op = QUDA_BOOLEAN_TRUE;
  }

  eig_param.use_eigen_qr = eig_use_eigen_qr ? QUDA_BOOLEAN_TRUE : QUDA_BOOLEAN_FALSE;
  eig_param.use_poly_acc = eig_use_poly_acc ? QUDA_BOOLEAN_TRUE : QUDA_BOOLEAN_FALSE;
  eig_param.poly_deg = eig_poly_deg;
  eig_param.a_min = eig_amin;
  eig_param.a_max = eig_amax;

  eig_param.arpack_check = eig_arpack_check ? QUDA_BOOLEAN_TRUE : QUDA_BOOLEAN_FALSE;
  strcpy(eig_param.arpack_logfile, eig_arpack_logfile);

  strcpy(eig_param.vec_infile, eig_vec_infile);
  strcpy(eig_param.vec_outfile, eig_vec_outfile);
  eig_param.save_prec = eig_save_prec;
  eig_param.io_parity_inflate = eig_io_parity_inflate ? QUDA_BOOLEAN_TRUE : QUDA_BOOLEAN_FALSE;

  eig_param.struct_size = sizeof(eig_param);
}

void setMultigridParam(QudaMultigridParam &mg_param)
{
  QudaInvertParam &inv_param = *mg_param.invert_param; // this will be used to setup SolverParam parent in MGParam class

  // Whether or not to use native BLAS LAPACK
  inv_param.native_blas_lapack = (native_blas_lapack ? QUDA_BOOLEAN_TRUE : QUDA_BOOLEAN_FALSE);

  inv_param.Ls = 1;

  inv_param.cpu_prec = cpu_prec;
  inv_param.cuda_prec = cuda_prec;
  inv_param.cuda_prec_sloppy = cuda_prec_sloppy;
  inv_param.cuda_prec_precondition = cuda_prec_precondition;
  inv_param.cuda_prec_eigensolver = cuda_prec_eigensolver;
  inv_param.preserve_source = QUDA_PRESERVE_SOURCE_NO;
  inv_param.gamma_basis = QUDA_DEGRAND_ROSSI_GAMMA_BASIS;
  inv_param.dirac_order = QUDA_DIRAC_ORDER;

  if (kappa == -1.0) {
    inv_param.mass = mass;
    inv_param.kappa = 1.0 / (2.0 * (1 + 3 / anisotropy + mass));
  } else {
    inv_param.kappa = kappa;
    inv_param.mass = 0.5 / kappa - (1 + 3 / anisotropy);
  }

  if (dslash_type == QUDA_CLOVER_WILSON_DSLASH || dslash_type == QUDA_TWISTED_CLOVER_DSLASH) {
    inv_param.clover_cpu_prec = cpu_prec;
    inv_param.clover_cuda_prec = cuda_prec;
    inv_param.clover_cuda_prec_sloppy = cuda_prec_sloppy;
    inv_param.clover_cuda_prec_precondition = cuda_prec_precondition;
    inv_param.clover_cuda_prec_eigensolver = cuda_prec_eigensolver;
    inv_param.clover_cuda_prec_refinement_sloppy = cuda_prec_refinement_sloppy;
    inv_param.clover_order = QUDA_PACKED_CLOVER_ORDER;
    // Use kappa * csw or supplied clover_coeff
    inv_param.clover_csw = clover_csw;
    if (clover_coeff == 0.0) {
      inv_param.clover_coeff = clover_csw * inv_param.kappa;
    } else {
      inv_param.clover_coeff = clover_coeff;
    }
    inv_param.compute_clover_trlog = compute_clover_trlog ? 1 : 0;
  }

  inv_param.input_location = QUDA_CPU_FIELD_LOCATION;
  inv_param.output_location = QUDA_CPU_FIELD_LOCATION;

  inv_param.dslash_type = dslash_type;

  if (dslash_type == QUDA_TWISTED_MASS_DSLASH || dslash_type == QUDA_TWISTED_CLOVER_DSLASH) {
    inv_param.mu = mu;
    inv_param.epsilon = epsilon;
    inv_param.twist_flavor = twist_flavor;
    inv_param.Ls = (inv_param.twist_flavor == QUDA_TWIST_NONDEG_DOUBLET) ? 2 : 1;

    if (twist_flavor == QUDA_TWIST_NONDEG_DOUBLET) {
      printfQuda("Twisted-mass doublet non supported (yet)\n");
      exit(0);
    }
  }

  inv_param.dagger = QUDA_DAG_NO;
  inv_param.mass_normalization = QUDA_KAPPA_NORMALIZATION;

  inv_param.matpc_type = matpc_type;
  inv_param.solution_type = QUDA_MAT_SOLUTION;

  inv_param.solve_type = QUDA_DIRECT_SOLVE;

  mg_param.invert_param = &inv_param;
  mg_param.n_level = mg_levels;
  for (int i = 0; i < mg_param.n_level; i++) {
    for (int j = 0; j < 4; j++) {
      // if not defined use 4
      mg_param.geo_block_size[i][j] = geo_block_size[i][j] ? geo_block_size[i][j] : 4;
    }
    for (int j = 4; j < QUDA_MAX_DIM; j++) mg_param.geo_block_size[i][j] = 1;
    mg_param.use_eig_solver[i] = mg_eig[i] ? QUDA_BOOLEAN_TRUE : QUDA_BOOLEAN_FALSE;
    mg_param.verbosity[i] = mg_verbosity[i];
    mg_param.setup_inv_type[i] = setup_inv[i];
    mg_param.num_setup_iter[i] = num_setup_iter[i];
    mg_param.setup_tol[i] = setup_tol[i];
    mg_param.setup_maxiter[i] = setup_maxiter[i];
    mg_param.setup_maxiter_refresh[i] = setup_maxiter_refresh[i];

    // Basis to use for CA-CGN(E/R) setup
    mg_param.setup_ca_basis[i] = setup_ca_basis[i];

    // Basis size for CACG setup
    mg_param.setup_ca_basis_size[i] = setup_ca_basis_size[i];

    // Minimum and maximum eigenvalue for Chebyshev CA basis setup
    mg_param.setup_ca_lambda_min[i] = setup_ca_lambda_min[i];
    mg_param.setup_ca_lambda_max[i] = setup_ca_lambda_max[i];

    mg_param.spin_block_size[i] = 1;
    mg_param.n_vec[i] = nvec[i] == 0 ? 24 : nvec[i];          // default to 24 vectors if not set
    mg_param.n_block_ortho[i] = n_block_ortho[i];             // number of times to Gram-Schmidt
    mg_param.block_ortho_two_pass[i]
      = block_ortho_two_pass[i] ? QUDA_BOOLEAN_TRUE : QUDA_BOOLEAN_FALSE; // whether to use a two-pass block ortho
    mg_param.precision_null[i] = prec_null;                   // precision to store the null-space basis
    mg_param.smoother_halo_precision[i] = smoother_halo_prec; // precision of the halo exchange in the smoother
    mg_param.nu_pre[i] = nu_pre[i];
    mg_param.nu_post[i] = nu_post[i];
    mg_param.mu_factor[i] = mu_factor[i];

    mg_param.cycle_type[i] = QUDA_MG_CYCLE_RECURSIVE;

    // Is not a staggered solve, always aggregate
    mg_param.transfer_type[i] = QUDA_TRANSFER_AGGREGATE;

    // set the coarse solver wrappers including bottom solver
    mg_param.coarse_solver[i] = coarse_solver[i];
    mg_param.coarse_solver_tol[i] = coarse_solver_tol[i];
    mg_param.coarse_solver_maxiter[i] = coarse_solver_maxiter[i];

    // Basis to use for CA-CGN(E/R) coarse solver
    mg_param.coarse_solver_ca_basis[i] = coarse_solver_ca_basis[i];

    // Basis size for CACG coarse solver/
    mg_param.coarse_solver_ca_basis_size[i] = coarse_solver_ca_basis_size[i];

    // Minimum and maximum eigenvalue for Chebyshev CA basis
    mg_param.coarse_solver_ca_lambda_min[i] = coarse_solver_ca_lambda_min[i];
    mg_param.coarse_solver_ca_lambda_max[i] = coarse_solver_ca_lambda_max[i];

    mg_param.smoother[i] = smoother_type[i];

    // set the smoother / bottom solver tolerance (for MR smoothing this will be ignored)
    mg_param.smoother_tol[i] = smoother_tol[i];

    // set to QUDA_DIRECT_SOLVE for no even/odd preconditioning on the smoother
    // set to QUDA_DIRECT_PC_SOLVE for to enable even/odd preconditioning on the smoother
    mg_param.smoother_solve_type[i] = smoother_solve_type[i];

    // set to QUDA_ADDITIVE_SCHWARZ for Additive Schwarz precondioned smoother (presently only impelemented for MR)
    mg_param.smoother_schwarz_type[i] = mg_schwarz_type[i];

    // if using Schwarz preconditioning then use local reductions only
    mg_param.global_reduction[i] = (mg_schwarz_type[i] == QUDA_INVALID_SCHWARZ) ? QUDA_BOOLEAN_TRUE : QUDA_BOOLEAN_FALSE;

    // set number of Schwarz cycles to apply
    mg_param.smoother_schwarz_cycle[i] = mg_schwarz_cycle[i];

    // Set set coarse_grid_solution_type: this defines which linear
    // system we are solving on a given level
    // * QUDA_MAT_SOLUTION - we are solving the full system and inject
    //   a full field into coarse grid
    // * QUDA_MATPC_SOLUTION - we are solving the e/o-preconditioned
    //   system, and only inject single parity field into coarse grid
    //
    // Multiple possible scenarios here
    //
    // 1. **Direct outer solver and direct smoother**: here we use
    // full-field residual coarsening, and everything involves the
    // full system so coarse_grid_solution_type = QUDA_MAT_SOLUTION
    //
    // 2. **Direct outer solver and preconditioned smoother**: here,
    // only the smoothing uses e/o preconditioning, so
    // coarse_grid_solution_type = QUDA_MAT_SOLUTION_TYPE.
    // We reconstruct the full residual prior to coarsening after the
    // pre-smoother, and then need to project the solution for post
    // smoothing.
    //
    // 3. **Preconditioned outer solver and preconditioned smoother**:
    // here we use single-parity residual coarsening throughout, so
    // coarse_grid_solution_type = QUDA_MATPC_SOLUTION.  This is a bit
    // questionable from a theoretical point of view, since we don't
    // coarsen the preconditioned operator directly, rather we coarsen
    // the full operator and preconditioned that, but it just works.
    // This is the optimal combination in general for Wilson-type
    // operators: although there is an occasional increase in
    // iteration or two), by working completely in the preconditioned
    // space, we save the cost of reconstructing the full residual
    // from the preconditioned smoother, and re-projecting for the
    // subsequent smoother, as well as reducing the cost of the
    // ancillary blas operations in the coarse-grid solve.
    //
    // Note, we cannot use preconditioned outer solve with direct
    // smoother
    //
    // Finally, we have to treat the top level carefully: for all
    // other levels the entry into and out of the grid will be a
    // full-field, which we can then work in Schur complement space or
    // not (e.g., freedom to choose coarse_grid_solution_type).  For
    // the top level, if the outer solver is for the preconditioned
    // system, then we must use preconditoning, e.g., option 3.) above.

    if (i == 0) { // top-level treatment
      if (coarse_solve_type[0] != solve_type)
        errorQuda("Mismatch between top-level MG solve type %d and outer solve type %d", coarse_solve_type[0],
                  solve_type);

      if (solve_type == QUDA_DIRECT_SOLVE) {
        mg_param.coarse_grid_solution_type[i] = QUDA_MAT_SOLUTION;
      } else if (solve_type == QUDA_DIRECT_PC_SOLVE) {
        mg_param.coarse_grid_solution_type[i] = QUDA_MATPC_SOLUTION;
      } else {
        errorQuda("Unexpected solve_type = %d\n", solve_type);
      }

    } else {

      if (coarse_solve_type[i] == QUDA_DIRECT_SOLVE) {
        mg_param.coarse_grid_solution_type[i] = QUDA_MAT_SOLUTION;
      } else if (coarse_solve_type[i] == QUDA_DIRECT_PC_SOLVE) {
        mg_param.coarse_grid_solution_type[i] = QUDA_MATPC_SOLUTION;
      } else {
        errorQuda("Unexpected solve_type = %d\n", coarse_solve_type[i]);
      }
    }

    mg_param.omega[i] = omega; // over/under relaxation factor

    mg_param.location[i] = solver_location[i];
    mg_param.setup_location[i] = setup_location[i];
  }

  // whether to run GPU setup but putting temporaries into mapped (slow CPU) memory
  mg_param.setup_minimize_memory = QUDA_BOOLEAN_FALSE;

  // only coarsen the spin on the first restriction
  mg_param.spin_block_size[0] = 2;

  mg_param.setup_type = setup_type;
  mg_param.pre_orthonormalize = pre_orthonormalize ? QUDA_BOOLEAN_TRUE : QUDA_BOOLEAN_FALSE;
  mg_param.post_orthonormalize = post_orthonormalize ? QUDA_BOOLEAN_TRUE : QUDA_BOOLEAN_FALSE;

  mg_param.compute_null_vector = generate_nullspace ? QUDA_COMPUTE_NULL_VECTOR_YES : QUDA_COMPUTE_NULL_VECTOR_NO;

  mg_param.generate_all_levels = generate_all_levels ? QUDA_BOOLEAN_TRUE : QUDA_BOOLEAN_FALSE;

  mg_param.run_verify = verify_results ? QUDA_BOOLEAN_TRUE : QUDA_BOOLEAN_FALSE;
  mg_param.run_low_mode_check = low_mode_check ? QUDA_BOOLEAN_TRUE : QUDA_BOOLEAN_FALSE;
  mg_param.run_oblique_proj_check = oblique_proj_check ? QUDA_BOOLEAN_TRUE : QUDA_BOOLEAN_FALSE;

  mg_param.use_mma = mg_use_mma ? QUDA_BOOLEAN_TRUE : QUDA_BOOLEAN_FALSE;
  // Whether or not to use thin restarts in the evolve tests
  mg_param.thin_update_only = mg_evolve_thin_updates ? QUDA_BOOLEAN_TRUE : QUDA_BOOLEAN_FALSE;

  // whether or not to let MG coarsening drop improvements
  // ex: for asqtad, dropping the long links for aggregation dimensions smaller than 3
  mg_param.allow_truncation = mg_allow_truncation ? QUDA_BOOLEAN_TRUE : QUDA_BOOLEAN_FALSE;

<<<<<<< HEAD
=======
  // whether or not to use the dagger approximation to Xinv, which is X^dagger
  mg_param.staggered_kd_dagger_approximation
    = mg_staggered_kd_dagger_approximation ? QUDA_BOOLEAN_TRUE : QUDA_BOOLEAN_FALSE;

>>>>>>> 5bdbd8de
  // set file i/o parameters
  for (int i = 0; i < mg_param.n_level; i++) {
    strcpy(mg_param.vec_infile[i], mg_vec_infile[i]);
    strcpy(mg_param.vec_outfile[i], mg_vec_outfile[i]);
    if (strcmp(mg_param.vec_infile[i], "") != 0) mg_param.vec_load[i] = QUDA_BOOLEAN_TRUE;
    if (strcmp(mg_param.vec_outfile[i], "") != 0) mg_param.vec_store[i] = QUDA_BOOLEAN_TRUE;
  }

  mg_param.coarse_guess = mg_eig_coarse_guess ? QUDA_BOOLEAN_TRUE : QUDA_BOOLEAN_FALSE;

  mg_param.struct_size = sizeof(mg_param);

  // these need to tbe set for now but are actually ignored by the MG setup
  // needed to make it pass the initialization test
  inv_param.inv_type = QUDA_GCR_INVERTER;
  inv_param.tol = 1e-10;
  inv_param.maxiter = 1000;
  inv_param.reliable_delta = reliable_delta;
  inv_param.gcrNkrylov = 10;

  inv_param.verbosity = verbosity;
  inv_param.verbosity_precondition = verbosity;

  // Use kappa * csw or supplied clover_coeff
  inv_param.clover_csw = clover_csw;
  if (clover_coeff == 0.0) {
    inv_param.clover_coeff = clover_csw * inv_param.kappa;
  } else {
    inv_param.clover_coeff = clover_coeff;
  }
}

void setMultigridInvertParam(QudaInvertParam &inv_param)
{
  inv_param.Ls = 1;

  inv_param.cpu_prec = cpu_prec;
  inv_param.cuda_prec = cuda_prec;
  inv_param.cuda_prec_sloppy = cuda_prec_sloppy;

  inv_param.cuda_prec_precondition = cuda_prec_precondition;
  inv_param.cuda_prec_eigensolver = cuda_prec_eigensolver;
  inv_param.preserve_source = QUDA_PRESERVE_SOURCE_NO;
  inv_param.gamma_basis = QUDA_DEGRAND_ROSSI_GAMMA_BASIS;
  inv_param.dirac_order = QUDA_DIRAC_ORDER;

  if (kappa == -1.0) {
    inv_param.mass = mass;
    inv_param.kappa = 1.0 / (2.0 * (1 + 3 / anisotropy + mass));
  } else {
    inv_param.kappa = kappa;
    inv_param.mass = 0.5 / kappa - (1 + 3 / anisotropy);
  }

  if (dslash_type == QUDA_CLOVER_WILSON_DSLASH || dslash_type == QUDA_TWISTED_CLOVER_DSLASH) {
    inv_param.clover_cpu_prec = cpu_prec;
    inv_param.clover_cuda_prec = cuda_prec;
    inv_param.clover_cuda_prec_sloppy = cuda_prec_sloppy;
    inv_param.clover_cuda_prec_precondition = cuda_prec_precondition;
    inv_param.clover_cuda_prec_eigensolver = cuda_prec_eigensolver;
    inv_param.clover_cuda_prec_refinement_sloppy = cuda_prec_refinement_sloppy;
    inv_param.clover_order = QUDA_PACKED_CLOVER_ORDER;
    // Use kappa * csw or supplied clover_coeff
    inv_param.clover_csw = clover_csw;
    if (clover_coeff == 0.0) {
      inv_param.clover_coeff = clover_csw * inv_param.kappa;
    } else {
      inv_param.clover_coeff = clover_coeff;
    }
    inv_param.compute_clover_trlog = compute_clover_trlog ? 1 : 0;
  }

  inv_param.input_location = QUDA_CPU_FIELD_LOCATION;
  inv_param.output_location = QUDA_CPU_FIELD_LOCATION;

  inv_param.dslash_type = dslash_type;

  if (dslash_type == QUDA_TWISTED_MASS_DSLASH || dslash_type == QUDA_TWISTED_CLOVER_DSLASH) {
    inv_param.mu = mu;
    inv_param.epsilon = epsilon;
    inv_param.twist_flavor = twist_flavor;
    inv_param.Ls = (inv_param.twist_flavor == QUDA_TWIST_NONDEG_DOUBLET) ? 2 : 1;

    if (twist_flavor == QUDA_TWIST_NONDEG_DOUBLET) {
      printfQuda("Twisted-mass doublet non supported (yet)\n");
      exit(0);
    }
  }

  inv_param.dagger = QUDA_DAG_NO;
  inv_param.mass_normalization = QUDA_KAPPA_NORMALIZATION;

  // do we want full solution or single-parity solution
  inv_param.solution_type = QUDA_MAT_SOLUTION;

  // do we want to use an even-odd preconditioned solve or not
  inv_param.solve_type = solve_type;
  inv_param.matpc_type = matpc_type;

  inv_param.inv_type = QUDA_GCR_INVERTER;

  inv_param.verbosity = verbosity;
  inv_param.verbosity_precondition = mg_verbosity[0];

  inv_param.inv_type_precondition = QUDA_MG_INVERTER;
  inv_param.pipeline = pipeline;
  inv_param.gcrNkrylov = gcrNkrylov;
  inv_param.tol = tol;

  // require both L2 relative and heavy quark residual to determine convergence
  inv_param.residual_type = static_cast<QudaResidualType>(QUDA_L2_RELATIVE_RESIDUAL);
  inv_param.tol_hq = tol_hq; // specify a tolerance for the residual for heavy quark residual

  // Offsets used only by multi-shift solver
  // should be set in application
  inv_param.num_offset = multishift;
  for (int i = 0; i < inv_param.num_offset; i++) inv_param.offset[i] = 0.06 + i * i * 0.1;
  // these can be set individually
  for (int i = 0; i < inv_param.num_offset; i++) {
    inv_param.tol_offset[i] = inv_param.tol;
    inv_param.tol_hq_offset[i] = inv_param.tol_hq;
  }
  inv_param.maxiter = niter;
  inv_param.reliable_delta = reliable_delta;

  // domain decomposition preconditioner is disabled when using MG
  inv_param.schwarz_type = QUDA_INVALID_SCHWARZ;
  inv_param.precondition_cycle = 1;
  inv_param.tol_precondition = 1e-1;
  inv_param.maxiter_precondition = 1;
  inv_param.omega = 1.0;

  // Whether or not to use native BLAS LAPACK
  inv_param.native_blas_lapack = (native_blas_lapack ? QUDA_BOOLEAN_TRUE : QUDA_BOOLEAN_FALSE);

  inv_param.struct_size = sizeof(inv_param);
}

// Parameters defining the eigensolver
void setMultigridEigParam(QudaEigParam &mg_eig_param, int level)
{
  mg_eig_param.eig_type = mg_eig_type[level];
  mg_eig_param.spectrum = mg_eig_spectrum[level];
  if ((mg_eig_type[level] == QUDA_EIG_TR_LANCZOS || mg_eig_type[level] == QUDA_EIG_BLK_TR_LANCZOS)
      && !(mg_eig_spectrum[level] == QUDA_SPECTRUM_LR_EIG || mg_eig_spectrum[level] == QUDA_SPECTRUM_SR_EIG)) {
    errorQuda("Only real spectrum type (LR or SR) can be passed to the a Lanczos type solver");
  }

  mg_eig_param.block_size
    = (mg_eig_param.eig_type == QUDA_EIG_TR_LANCZOS || mg_eig_param.eig_type == QUDA_EIG_IR_ARNOLDI) ?
    1 :
    mg_eig_block_size[level];
  mg_eig_param.n_ev = mg_eig_n_ev[level];
  mg_eig_param.n_kr = mg_eig_n_kr[level];
  mg_eig_param.n_conv = nvec[level];

  // Inverters will deflate only this number of vectors.
  if (mg_eig_n_ev_deflate[level] > 0 && mg_eig_n_ev_deflate[level] < mg_eig_param.n_conv)
    mg_eig_param.n_ev_deflate = mg_eig_n_ev_deflate[level];
  else if (mg_eig_n_ev_deflate[level] > mg_eig_param.n_conv)
    errorQuda("Can not deflate more than nvec[%d] eigenvectors.", mg_eig_param.n_conv);
  else {
    mg_eig_param.n_ev_deflate = mg_eig_param.n_conv;
    mg_eig_n_ev_deflate[level] = mg_eig_param.n_conv;
  }

  mg_eig_param.batched_rotate = mg_eig_batched_rotate[level];
  mg_eig_param.require_convergence = mg_eig_require_convergence[level] ? QUDA_BOOLEAN_TRUE : QUDA_BOOLEAN_FALSE;

  mg_eig_param.tol = mg_eig_tol[level];
  mg_eig_param.qr_tol = mg_eig_qr_tol[level];
  mg_eig_param.check_interval = mg_eig_check_interval[level];
  mg_eig_param.max_restarts = mg_eig_max_restarts[level];

  mg_eig_param.compute_svd = QUDA_BOOLEAN_FALSE;
  mg_eig_param.compute_gamma5 = QUDA_BOOLEAN_FALSE;
  mg_eig_param.use_norm_op = mg_eig_use_normop[level] ? QUDA_BOOLEAN_TRUE : QUDA_BOOLEAN_FALSE;
  mg_eig_param.use_dagger = mg_eig_use_dagger[level] ? QUDA_BOOLEAN_TRUE : QUDA_BOOLEAN_FALSE;

  mg_eig_param.use_eigen_qr = mg_eig_use_eigen_qr[level] ? QUDA_BOOLEAN_TRUE : QUDA_BOOLEAN_FALSE;
  mg_eig_param.use_poly_acc = mg_eig_use_poly_acc[level] ? QUDA_BOOLEAN_TRUE : QUDA_BOOLEAN_FALSE;
  mg_eig_param.poly_deg = mg_eig_poly_deg[level];
  mg_eig_param.a_min = mg_eig_amin[level];
  mg_eig_param.a_max = mg_eig_amax[level];

  // set file i/o parameters
  // Give empty strings, Multigrid will handle IO.
  strcpy(mg_eig_param.vec_infile, "");
  strcpy(mg_eig_param.vec_outfile, "");
  mg_eig_param.save_prec = mg_eig_save_prec[level];
  mg_eig_param.io_parity_inflate = QUDA_BOOLEAN_FALSE;

  mg_eig_param.struct_size = sizeof(mg_eig_param);
}

void setContractInvertParam(QudaInvertParam &inv_param)
{
  inv_param.Ls = 1;
  inv_param.cpu_prec = cpu_prec;
  inv_param.cuda_prec = cuda_prec;
  inv_param.cuda_prec_sloppy = cuda_prec_sloppy;
  inv_param.cuda_prec_precondition = cuda_prec_precondition;
  inv_param.cuda_prec_eigensolver = cuda_prec_eigensolver;

  inv_param.preserve_source = QUDA_PRESERVE_SOURCE_NO;
  inv_param.dirac_order = QUDA_DIRAC_ORDER;
  // Quda performs contractions in Degrand-Rossi gamma basis,
  // but the user may suppy vectors in any supported order.
  inv_param.gamma_basis = QUDA_DEGRAND_ROSSI_GAMMA_BASIS;

  inv_param.input_location = QUDA_CPU_FIELD_LOCATION;
  inv_param.output_location = QUDA_CPU_FIELD_LOCATION;

  inv_param.struct_size = sizeof(inv_param);
}

void setStaggeredMGInvertParam(QudaInvertParam &inv_param)
{
  // Solver params
  inv_param.verbosity = QUDA_VERBOSE;
  inv_param.mass = mass;

  // outer solver parameters
  if (inv_type != QUDA_GCR_INVERTER && inv_type != QUDA_PCG_INVERTER)
    errorQuda("Invalid outer MG inverter %d\n", inv_type);
  inv_param.inv_type = inv_type;
  inv_param.tol = tol;
  inv_param.maxiter = niter;
  inv_param.reliable_delta = reliable_delta;
  inv_param.pipeline = pipeline;

  inv_param.Ls = 1;

  if (tol_hq == 0 && tol == 0) {
    errorQuda("qudaInvert: requesting zero residual\n");
    exit(1);
  }

  // require both L2 relative and heavy quark residual to determine convergence
  inv_param.residual_type = static_cast<QudaResidualType>(QUDA_L2_RELATIVE_RESIDUAL);
  inv_param.tol_hq = tol_hq; // specify a tolerance for the residual for heavy quark residual

  /* ESW HACK: comment this out to do a non-MG solve. */
  inv_param.inv_type_precondition = QUDA_MG_INVERTER;
  inv_param.verbosity_precondition = mg_verbosity[0];
  inv_param.cuda_prec_precondition = cuda_prec_precondition;
  inv_param.cuda_prec_eigensolver = cuda_prec_eigensolver;

  // Specify Krylov sub-size for GCR, BICGSTAB(L)
  inv_param.gcrNkrylov = gcrNkrylov;

  // do we want full solution or single-parity solution
  inv_param.solution_type = QUDA_MAT_SOLUTION;

  // do we want to use an even-odd preconditioned solve or not
  inv_param.solve_type = solve_type;
  inv_param.matpc_type = matpc_type;
  inv_param.dagger = QUDA_DAG_NO;
  inv_param.mass_normalization = QUDA_MASS_NORMALIZATION;

  inv_param.cpu_prec = cpu_prec;
  inv_param.cuda_prec = cuda_prec;
  inv_param.cuda_prec_sloppy = cuda_prec_sloppy;
  inv_param.preserve_source = QUDA_PRESERVE_SOURCE_YES;
  inv_param.gamma_basis = QUDA_DEGRAND_ROSSI_GAMMA_BASIS;
  inv_param.dirac_order = QUDA_DIRAC_ORDER;

  inv_param.dslash_type = dslash_type;

  inv_param.input_location = QUDA_CPU_FIELD_LOCATION;
  inv_param.output_location = QUDA_CPU_FIELD_LOCATION;

  // these can be set individually
  for (int i = 0; i < inv_param.num_offset; i++) {
    inv_param.tol_offset[i] = inv_param.tol;
    inv_param.tol_hq_offset[i] = inv_param.tol_hq;
  }

  // domain decomposition preconditioner is disabled when using MG
  inv_param.schwarz_type = QUDA_INVALID_SCHWARZ;
  inv_param.precondition_cycle = 1;
  inv_param.tol_precondition = 1e-1;
  inv_param.maxiter_precondition = 1;
  inv_param.omega = 1.0;

  // Whether or not to use native BLAS LAPACK
  inv_param.native_blas_lapack = (native_blas_lapack ? QUDA_BOOLEAN_TRUE : QUDA_BOOLEAN_FALSE);

  inv_param.struct_size = sizeof(inv_param);
}

void setStaggeredInvertParam(QudaInvertParam &inv_param)
{
  // Solver params
  inv_param.verbosity = verbosity;
  inv_param.mass = mass;
  inv_param.kappa = kappa = 1.0 / (8.0 + mass); // for Laplace operator
  inv_param.laplace3D = laplace3D;              // for Laplace operator

  // outer solver parameters
  inv_param.inv_type = inv_type;
  inv_param.tol = tol;
  inv_param.tol_restart = tol_restart;
  inv_param.maxiter = niter;
  inv_param.reliable_delta = reliable_delta;
  inv_param.use_alternative_reliable = alternative_reliable;
  inv_param.use_sloppy_partial_accumulator = false;
  inv_param.solution_accumulator_pipeline = solution_accumulator_pipeline;
  inv_param.pipeline = pipeline;

  inv_param.Ls = 1; // Nsrc

  if (tol_hq == 0 && tol == 0) {
    errorQuda("qudaInvert: requesting zero residual\n");
    exit(1);
  }
  // require both L2 relative and heavy quark residual to determine convergence
  inv_param.residual_type = static_cast<QudaResidualType_s>(0);
  inv_param.residual_type = (tol != 0) ?
    static_cast<QudaResidualType_s>(inv_param.residual_type | QUDA_L2_RELATIVE_RESIDUAL) :
    inv_param.residual_type;
  inv_param.residual_type = (tol_hq != 0) ?
    static_cast<QudaResidualType_s>(inv_param.residual_type | QUDA_HEAVY_QUARK_RESIDUAL) :
    inv_param.residual_type;
  inv_param.heavy_quark_check = (inv_param.residual_type & QUDA_HEAVY_QUARK_RESIDUAL ? 5 : 0);

  inv_param.tol_hq = tol_hq; // specify a tolerance for the residual for heavy quark residual

  inv_param.Nsteps = 2;

  // domain decomposition preconditioner parameters
  inv_param.inv_type_precondition = precon_type;

// domain decomposition preconditioner parameters
  inv_param.inv_type_precondition = precon_type;

  inv_param.schwarz_type = precon_schwarz_type;
  inv_param.precondition_cycle = precon_schwarz_cycle;
  inv_param.tol_precondition = tol_precondition;
  inv_param.maxiter_precondition = maxiter_precondition;
  inv_param.verbosity_precondition = mg_verbosity[0];
  inv_param.cuda_prec_precondition = prec_precondition;
  inv_param.cuda_prec_eigensolver = prec_eigensolver;
  inv_param.omega = 1.0;

  // Specify Krylov sub-size for GCR, BICGSTAB(L), basis size for CA-CG, CA-GCR
  inv_param.gcrNkrylov = gcrNkrylov;

  // Specify basis for CA-CG, lambda min/max for Chebyshev basis
  //   lambda_max < lambda_max . use power iters to generate
  inv_param.ca_basis = ca_basis;
  inv_param.ca_lambda_min = ca_lambda_min;
  inv_param.ca_lambda_max = ca_lambda_max;

  inv_param.solution_type = solution_type;
  inv_param.solve_type = solve_type;
  inv_param.matpc_type = matpc_type;
  inv_param.dagger = QUDA_DAG_NO;
  inv_param.mass_normalization = QUDA_MASS_NORMALIZATION;

  inv_param.cpu_prec = cpu_prec;
  inv_param.cuda_prec = prec;
  inv_param.cuda_prec_sloppy = prec_sloppy;
  inv_param.cuda_prec_refinement_sloppy = prec_refinement_sloppy;
  inv_param.preserve_source = QUDA_PRESERVE_SOURCE_YES;
  inv_param.gamma_basis = QUDA_DEGRAND_ROSSI_GAMMA_BASIS; // this is meaningless, but must be thus set
  inv_param.dirac_order = QUDA_DIRAC_ORDER;

  inv_param.dslash_type = dslash_type;

  inv_param.input_location = QUDA_CPU_FIELD_LOCATION;
  inv_param.output_location = QUDA_CPU_FIELD_LOCATION;

  // Whether or not to use native BLAS LAPACK
  inv_param.native_blas_lapack = (native_blas_lapack ? QUDA_BOOLEAN_TRUE : QUDA_BOOLEAN_FALSE);

  inv_param.struct_size = sizeof(inv_param);
}

void setStaggeredMultigridParam(QudaMultigridParam &mg_param)
{
  QudaInvertParam &inv_param = *mg_param.invert_param; // this will be used to setup SolverParam parent in MGParam class

  // Whether or not to use native BLAS LAPACK
  inv_param.native_blas_lapack = (native_blas_lapack ? QUDA_BOOLEAN_TRUE : QUDA_BOOLEAN_FALSE);

  inv_param.Ls = 1;

  inv_param.cpu_prec = cpu_prec;
  inv_param.cuda_prec = cuda_prec;
  inv_param.cuda_prec_sloppy = cuda_prec_sloppy;
  inv_param.cuda_prec_precondition = cuda_prec_precondition;
  inv_param.cuda_prec_eigensolver = cuda_prec_eigensolver;
  inv_param.preserve_source = QUDA_PRESERVE_SOURCE_NO;
  inv_param.gamma_basis = QUDA_DEGRAND_ROSSI_GAMMA_BASIS;
  inv_param.dirac_order = QUDA_DIRAC_ORDER;

  inv_param.input_location = QUDA_CPU_FIELD_LOCATION;
  inv_param.output_location = QUDA_CPU_FIELD_LOCATION;

  inv_param.dslash_type = dslash_type;

  inv_param.mass = mass;
  inv_param.kappa = 1.0 / (2.0 * (4.0 + inv_param.mass));

  inv_param.dagger = QUDA_DAG_NO;
  inv_param.mass_normalization = QUDA_MASS_NORMALIZATION;

  inv_param.matpc_type = matpc_type;
  inv_param.solution_type = QUDA_MAT_SOLUTION;

  inv_param.solve_type = QUDA_DIRECT_SOLVE;

  mg_param.use_mma = mg_use_mma ? QUDA_BOOLEAN_TRUE : QUDA_BOOLEAN_FALSE;

  // whether or not to allow dropping the long links for aggregation dimensions smaller than 3
  mg_param.allow_truncation = mg_allow_truncation ? QUDA_BOOLEAN_TRUE : QUDA_BOOLEAN_FALSE;

<<<<<<< HEAD
=======
  // whether or not to use the dagger approximation to Xinv, which is X^dagger
  mg_param.staggered_kd_dagger_approximation
    = mg_staggered_kd_dagger_approximation ? QUDA_BOOLEAN_TRUE : QUDA_BOOLEAN_FALSE;

>>>>>>> 5bdbd8de
  mg_param.invert_param = &inv_param;
  mg_param.n_level = mg_levels;
  for (int i = 0; i < mg_param.n_level; i++) {
    for (int j = 0; j < 4; j++) {
      // if not defined use 4
      mg_param.geo_block_size[i][j] = geo_block_size[i][j] ? geo_block_size[i][j] : 4;
    }
    mg_param.use_eig_solver[i] = mg_eig[i] ? QUDA_BOOLEAN_TRUE : QUDA_BOOLEAN_FALSE;
    mg_param.verbosity[i] = mg_verbosity[i];
    mg_param.setup_inv_type[i] = setup_inv[i];
    mg_param.num_setup_iter[i] = num_setup_iter[i];
    mg_param.setup_tol[i] = setup_tol[i];
    mg_param.setup_maxiter[i] = setup_maxiter[i];

    // Basis to use for CA-CGN(E/R) setup
    mg_param.setup_ca_basis[i] = setup_ca_basis[i];

    // Basis size for CACG setup
    mg_param.setup_ca_basis_size[i] = setup_ca_basis_size[i];

    // Minimum and maximum eigenvalue for Chebyshev CA basis setup
    mg_param.setup_ca_lambda_min[i] = setup_ca_lambda_min[i];
    mg_param.setup_ca_lambda_max[i] = setup_ca_lambda_max[i];

    mg_param.spin_block_size[i] = 1;
    mg_param.n_vec[i] = nvec[i] == 0 ? 64 : nvec[i]; // default to 64 vectors if not set
    mg_param.n_block_ortho[i] = n_block_ortho[i];    // number of times to Gram-Schmidt
    mg_param.block_ortho_two_pass[i]
      = block_ortho_two_pass[i] ? QUDA_BOOLEAN_TRUE : QUDA_BOOLEAN_FALSE; // whether to use a two-pass block ortho
    mg_param.precision_null[i] = prec_null;                               // precision to store the null-space basis
    mg_param.smoother_halo_precision[i] = smoother_halo_prec; // precision of the halo exchange in the smoother
    mg_param.nu_pre[i] = nu_pre[i];
    mg_param.nu_post[i] = nu_post[i];
    mg_param.mu_factor[i] = mu_factor[i];

    mg_param.transfer_type[i] = (i == 0) ? staggered_transfer_type : QUDA_TRANSFER_AGGREGATE;

    mg_param.cycle_type[i] = QUDA_MG_CYCLE_RECURSIVE;

    // set the coarse solver wrappers including bottom solver
    mg_param.coarse_solver[i] = coarse_solver[i];
    mg_param.coarse_solver_tol[i] = coarse_solver_tol[i];
    mg_param.coarse_solver_maxiter[i] = coarse_solver_maxiter[i];

    // Basis to use for CA-CGN(E/R) coarse solver
    mg_param.coarse_solver_ca_basis[i] = coarse_solver_ca_basis[i];

    // Basis size for CACG coarse solver/
    mg_param.coarse_solver_ca_basis_size[i] = coarse_solver_ca_basis_size[i];

    // Minimum and maximum eigenvalue for Chebyshev CA basis
    mg_param.coarse_solver_ca_lambda_min[i] = coarse_solver_ca_lambda_min[i];
    mg_param.coarse_solver_ca_lambda_max[i] = coarse_solver_ca_lambda_max[i];

    mg_param.smoother[i] = smoother_type[i];

    // set the smoother / bottom solver tolerance (for MR smoothing this will be ignored)
    mg_param.smoother_tol[i] = smoother_tol[i];

    // set to QUDA_DIRECT_SOLVE for no even/odd preconditioning on the smoother
    // set to QUDA_DIRECT_PC_SOLVE for to enable even/odd preconditioning on the smoother
    mg_param.smoother_solve_type[i] = smoother_solve_type[i];

    // set to QUDA_ADDITIVE_SCHWARZ for Additive Schwarz precondioned smoother (presently only impelemented for MR)
    mg_param.smoother_schwarz_type[i] = mg_schwarz_type[i];

    // if using Schwarz preconditioning then use local reductions only
    mg_param.global_reduction[i] = (mg_schwarz_type[i] == QUDA_INVALID_SCHWARZ) ? QUDA_BOOLEAN_TRUE : QUDA_BOOLEAN_FALSE;

    // set number of Schwarz cycles to apply
    mg_param.smoother_schwarz_cycle[i] = mg_schwarz_cycle[i];

    // Set set coarse_grid_solution_type: this defines which linear
    // system we are solving on a given level
    // * QUDA_MAT_SOLUTION - we are solving the full system and inject
    //   a full field into coarse grid
    // * QUDA_MATPC_SOLUTION - we are solving the e/o-preconditioned
    //   system, and only inject single parity field into coarse grid
    //
    // Multiple possible scenarios here
    //
    // 1. **Direct outer solver and direct smoother**: here we use
    // full-field residual coarsening, and everything involves the
    // full system so coarse_grid_solution_type = QUDA_MAT_SOLUTION
    //
    // 2. **Direct outer solver and preconditioned smoother**: here,
    // only the smoothing uses e/o preconditioning, so
    // coarse_grid_solution_type = QUDA_MAT_SOLUTION_TYPE.
    // We reconstruct the full residual prior to coarsening after the
    // pre-smoother, and then need to project the solution for post
    // smoothing.
    //
    // 3. **Preconditioned outer solver and preconditioned smoother**:
    // here we use single-parity residual coarsening throughout, so
    // coarse_grid_solution_type = QUDA_MATPC_SOLUTION.  This is a bit
    // questionable from a theoretical point of view, since we don't
    // coarsen the preconditioned operator directly, rather we coarsen
    // the full operator and preconditioned that, but it just works.
    // This is the optimal combination in general for Wilson-type
    // operators: although there is an occasional increase in
    // iteration or two), by working completely in the preconditioned
    // space, we save the cost of reconstructing the full residual
    // from the preconditioned smoother, and re-projecting for the
    // subsequent smoother, as well as reducing the cost of the
    // ancillary blas operations in the coarse-grid solve.
    //
    // Note, we cannot use preconditioned outer solve with direct
    // smoother
    //
    // Finally, we have to treat the top level carefully: for all
    // other levels the entry into and out of the grid will be a
    // full-field, which we can then work in Schur complement space or
    // not (e.g., freedom to choose coarse_grid_solution_type).  For
    // the top level, if the outer solver is for the preconditioned
    // system, then we must use preconditoning, e.g., option 3.) above.

    if (i == 0) { // top-level treatment
      if (coarse_solve_type[0] != solve_type)
        errorQuda("Mismatch between top-level MG solve type %s and outer solve type %s",
                  get_solve_str(coarse_solve_type[0]), get_solve_str(solve_type));

      if (solve_type == QUDA_DIRECT_SOLVE) {
        mg_param.coarse_grid_solution_type[i] = QUDA_MAT_SOLUTION;
      } else if (solve_type == QUDA_DIRECT_PC_SOLVE) {
        mg_param.coarse_grid_solution_type[i] = QUDA_MATPC_SOLUTION;
      } else {
        errorQuda("Unexpected solve_type = %s\n", get_solve_str(solve_type));
      }

    } else {

      if (coarse_solve_type[i] == QUDA_DIRECT_SOLVE) {
        mg_param.coarse_grid_solution_type[i] = QUDA_MAT_SOLUTION;
      } else if (coarse_solve_type[i] == QUDA_DIRECT_PC_SOLVE) {
        mg_param.coarse_grid_solution_type[i] = QUDA_MATPC_SOLUTION;
      } else {
        errorQuda("Unexpected solve_type = %s\n", get_solve_str(coarse_solve_type[i]));
      }
    }

    mg_param.omega[i] = omega; // over/under relaxation factor

    mg_param.location[i] = solver_location[i];
    mg_param.setup_location[i] = setup_location[i];
    nu_pre[i] = 2;
    nu_post[i] = 2;
  }

  // whether to run GPU setup but putting temporaries into mapped (slow CPU) memory
  mg_param.setup_minimize_memory = QUDA_BOOLEAN_FALSE;

  // coarsening the spin on the first restriction is undefined for staggered fields.
  mg_param.spin_block_size[0] = 0;

  if (staggered_transfer_type == QUDA_TRANSFER_OPTIMIZED_KD
      || staggered_transfer_type == QUDA_TRANSFER_OPTIMIZED_KD_DROP_LONG) {
    mg_param.spin_block_size[1] = 0; // we're coarsening the optimized KD op
  }

  mg_param.setup_type = setup_type;
  mg_param.pre_orthonormalize = pre_orthonormalize ? QUDA_BOOLEAN_TRUE : QUDA_BOOLEAN_FALSE;
  mg_param.post_orthonormalize = post_orthonormalize ? QUDA_BOOLEAN_TRUE : QUDA_BOOLEAN_FALSE;

  mg_param.compute_null_vector = generate_nullspace ? QUDA_COMPUTE_NULL_VECTOR_YES : QUDA_COMPUTE_NULL_VECTOR_NO;

  mg_param.generate_all_levels = generate_all_levels ? QUDA_BOOLEAN_TRUE : QUDA_BOOLEAN_FALSE;

  mg_param.run_verify = verify_results ? QUDA_BOOLEAN_TRUE : QUDA_BOOLEAN_FALSE;
  mg_param.run_low_mode_check = low_mode_check ? QUDA_BOOLEAN_TRUE : QUDA_BOOLEAN_FALSE;
  mg_param.run_oblique_proj_check = oblique_proj_check ? QUDA_BOOLEAN_TRUE : QUDA_BOOLEAN_FALSE;

  // set file i/o parameters
  for (int i = 0; i < mg_param.n_level; i++) {
    strcpy(mg_param.vec_infile[i], mg_vec_infile[i]);
    strcpy(mg_param.vec_outfile[i], mg_vec_outfile[i]);
    if (strcmp(mg_param.vec_infile[i], "") != 0) mg_param.vec_load[i] = QUDA_BOOLEAN_TRUE;
    if (strcmp(mg_param.vec_outfile[i], "") != 0) mg_param.vec_store[i] = QUDA_BOOLEAN_TRUE;
  }

  mg_param.coarse_guess = mg_eig_coarse_guess ? QUDA_BOOLEAN_TRUE : QUDA_BOOLEAN_FALSE;

  // these need to tbe set for now but are actually ignored by the MG setup
  // needed to make it pass the initialization test
  inv_param.inv_type = inv_type;
  inv_param.tol = 1e-10;
  inv_param.maxiter = 1000;
  inv_param.reliable_delta = reliable_delta;
  inv_param.gcrNkrylov = 10;

  inv_param.verbosity = verbosity;
  inv_param.verbosity_precondition = verbosity;

  inv_param.struct_size = sizeof(inv_param);
}

void setDeflatedInvertParam(QudaInvertParam &inv_param)
{
  inv_param.Ls = 1;

  inv_param.cpu_prec = cpu_prec;
  inv_param.cuda_prec = cuda_prec;
  inv_param.cuda_prec_sloppy = cuda_prec_sloppy;
  inv_param.cuda_prec_refinement_sloppy = cuda_prec_refinement_sloppy;

  inv_param.cuda_prec_precondition = cuda_prec_precondition;
  inv_param.cuda_prec_eigensolver = cuda_prec_eigensolver;
  inv_param.preserve_source = QUDA_PRESERVE_SOURCE_NO;
  inv_param.gamma_basis = QUDA_DEGRAND_ROSSI_GAMMA_BASIS;
  inv_param.dirac_order = QUDA_DIRAC_ORDER;

  if (dslash_type == QUDA_CLOVER_WILSON_DSLASH || dslash_type == QUDA_TWISTED_CLOVER_DSLASH) {
    inv_param.clover_cpu_prec = cpu_prec;
    inv_param.clover_cuda_prec = cuda_prec;
    inv_param.clover_cuda_prec_sloppy = cuda_prec_sloppy;
    inv_param.clover_cuda_prec_precondition = cuda_prec_precondition;
    inv_param.clover_cuda_prec_eigensolver = cuda_prec_eigensolver;
    inv_param.clover_cuda_prec_refinement_sloppy = cuda_prec_refinement_sloppy;
    inv_param.clover_order = QUDA_PACKED_CLOVER_ORDER;
    inv_param.compute_clover_trlog = compute_clover_trlog ? 1 : 0;
  }

  inv_param.input_location = QUDA_CPU_FIELD_LOCATION;
  inv_param.output_location = QUDA_CPU_FIELD_LOCATION;

  inv_param.dslash_type = dslash_type;

  if (kappa == -1.0) {
    inv_param.mass = mass;
    inv_param.kappa = 1.0 / (2.0 * (1 + 3 / anisotropy + mass));
  } else {
    inv_param.kappa = kappa;
    inv_param.mass = 0.5 / kappa - (1 + 3 / anisotropy);
  }

  if (dslash_type == QUDA_TWISTED_MASS_DSLASH || dslash_type == QUDA_TWISTED_CLOVER_DSLASH) {
    inv_param.mu = mu;
    inv_param.twist_flavor = twist_flavor;
    inv_param.Ls = (inv_param.twist_flavor == QUDA_TWIST_NONDEG_DOUBLET) ? 2 : 1;

    if (twist_flavor == QUDA_TWIST_NONDEG_DOUBLET) {
      printfQuda("Twisted-mass doublet non supported (yet)\n");
      exit(0);
    }
  }

  // Use kappa * csw or supplied clover_coeff
  inv_param.clover_csw = clover_csw;
  if (clover_coeff == 0.0) {
    inv_param.clover_coeff = clover_csw * inv_param.kappa;
  } else {
    inv_param.clover_coeff = clover_coeff;
  }

  inv_param.dagger = QUDA_DAG_NO;
  inv_param.mass_normalization = normalization;

  // do we want full solution or single-parity solution
  inv_param.solution_type = QUDA_MAT_SOLUTION;
  // inv_param.solution_type = QUDA_MATPC_SOLUTION;

  // do we want to use an even-odd preconditioned solve or not
  inv_param.solve_type = solve_type;
  inv_param.matpc_type = matpc_type;

  if (inv_type != QUDA_EIGCG_INVERTER && inv_type != QUDA_INC_EIGCG_INVERTER && inv_type != QUDA_GMRESDR_INVERTER)
    errorQuda("Requested solver %s is not a deflated solver type", get_solver_str(inv_type));

  //! For deflated solvers only:
  inv_param.inv_type = inv_type;
  inv_param.tol = tol;
  inv_param.tol_hq = tol_hq; // specify a tolerance for the residual for heavy quark residual

  inv_param.rhs_idx = 0;

  inv_param.n_ev = n_ev;
  inv_param.max_search_dim = max_search_dim;
  inv_param.deflation_grid = deflation_grid;
  inv_param.tol_restart = tol_restart;
  inv_param.eigcg_max_restarts = eigcg_max_restarts;
  inv_param.max_restart_num = max_restart_num;
  inv_param.inc_tol = inc_tol;
  inv_param.eigenval_tol = eigenval_tol;

  if (inv_param.inv_type == QUDA_EIGCG_INVERTER || inv_param.inv_type == QUDA_INC_EIGCG_INVERTER) {
    inv_param.solve_type = QUDA_NORMOP_PC_SOLVE;
  } else if (inv_param.inv_type == QUDA_GMRESDR_INVERTER) {
    inv_param.solve_type = QUDA_DIRECT_PC_SOLVE;
    inv_param.tol_restart = 0.0; // restart is not requested...
  }

  inv_param.verbosity = verbosity;
  inv_param.verbosity_precondition = verbosity;

  inv_param.inv_type_precondition = precon_type;
  inv_param.gcrNkrylov = 6;

  // require both L2 relative and heavy quark residual to determine convergence
  inv_param.residual_type = static_cast<QudaResidualType>(QUDA_L2_RELATIVE_RESIDUAL);
  // Offsets used only by multi-shift solver
  // should be set in application
  inv_param.num_offset = multishift;
  for (int i = 0; i < inv_param.num_offset; i++) inv_param.offset[i] = 0.06 + i * i * 0.1;
  // these can be set individually
  for (int i = 0; i < inv_param.num_offset; i++) {
    inv_param.tol_offset[i] = inv_param.tol;
    inv_param.tol_hq_offset[i] = inv_param.tol_hq;
  }
  inv_param.maxiter = niter;
  inv_param.reliable_delta = reliable_delta;

  // domain decomposition preconditioner parameters
  inv_param.schwarz_type = precon_schwarz_type;
  inv_param.precondition_cycle = precon_schwarz_cycle;
  inv_param.tol_precondition = tol_precondition;
  inv_param.maxiter_precondition = maxiter_precondition;
  inv_param.omega = 1.0;

  inv_param.extlib_type = solver_ext_lib;

  // Whether or not to use native BLAS LAPACK
  inv_param.native_blas_lapack = (native_blas_lapack ? QUDA_BOOLEAN_TRUE : QUDA_BOOLEAN_FALSE);

  inv_param.struct_size = sizeof(inv_param);
}

void setDeflationParam(QudaEigParam &df_param)
{
  df_param.import_vectors = QUDA_BOOLEAN_FALSE;
  df_param.run_verify = QUDA_BOOLEAN_FALSE;

  df_param.nk = df_param.invert_param->n_ev;
  df_param.np = df_param.invert_param->n_ev * df_param.invert_param->deflation_grid;
  df_param.extlib_type = deflation_ext_lib;

  df_param.cuda_prec_ritz = prec_ritz;
  df_param.location = location_ritz;
  df_param.mem_type_ritz = mem_type_ritz;

  // set file i/o parameters
  strcpy(df_param.vec_infile, eig_vec_infile);
  strcpy(df_param.vec_outfile, eig_vec_outfile);
  df_param.io_parity_inflate = eig_io_parity_inflate ? QUDA_BOOLEAN_TRUE : QUDA_BOOLEAN_FALSE;
}

void setQudaStaggeredDefaultInvTestParams()
{
  // Set some meaningful defaults for staggered tests

  // Default to the ASQTAD dslash:
  dslash_type = QUDA_ASQTAD_DSLASH;

  // Default to a Schur-preconditioned CG solve
  solve_type = QUDA_DIRECT_PC_SOLVE;
  solution_type = QUDA_MATPC_SOLUTION;
  matpc_type = QUDA_MATPC_EVEN_EVEN;
  inv_type = QUDA_CG_INVERTER;

  // Default to not using the normal operator for an Eigensolve b/c
  // the Schur operator is already normal
  eig_use_normop = QUDA_BOOLEAN_FALSE;
}<|MERGE_RESOLUTION|>--- conflicted
+++ resolved
@@ -568,13 +568,10 @@
   // ex: for asqtad, dropping the long links for aggregation dimensions smaller than 3
   mg_param.allow_truncation = mg_allow_truncation ? QUDA_BOOLEAN_TRUE : QUDA_BOOLEAN_FALSE;
 
-<<<<<<< HEAD
-=======
   // whether or not to use the dagger approximation to Xinv, which is X^dagger
   mg_param.staggered_kd_dagger_approximation
     = mg_staggered_kd_dagger_approximation ? QUDA_BOOLEAN_TRUE : QUDA_BOOLEAN_FALSE;
 
->>>>>>> 5bdbd8de
   // set file i/o parameters
   for (int i = 0; i < mg_param.n_level; i++) {
     strcpy(mg_param.vec_infile[i], mg_vec_infile[i]);
@@ -993,13 +990,10 @@
   // whether or not to allow dropping the long links for aggregation dimensions smaller than 3
   mg_param.allow_truncation = mg_allow_truncation ? QUDA_BOOLEAN_TRUE : QUDA_BOOLEAN_FALSE;
 
-<<<<<<< HEAD
-=======
   // whether or not to use the dagger approximation to Xinv, which is X^dagger
   mg_param.staggered_kd_dagger_approximation
     = mg_staggered_kd_dagger_approximation ? QUDA_BOOLEAN_TRUE : QUDA_BOOLEAN_FALSE;
 
->>>>>>> 5bdbd8de
   mg_param.invert_param = &inv_param;
   mg_param.n_level = mg_levels;
   for (int i = 0; i < mg_param.n_level; i++) {
