#include <algorithm>
#include <command_line_params.h>
#include <host_utils.h>
#include "misc.h"

void setGaugeParam(QudaGaugeParam &gauge_param)
{
  gauge_param.type = QUDA_SU3_LINKS;

  gauge_param.X[0] = xdim;
  gauge_param.X[1] = ydim;
  gauge_param.X[2] = zdim;
  gauge_param.X[3] = tdim;

  gauge_param.cpu_prec = cpu_prec;
  gauge_param.cuda_prec = cuda_prec;
  gauge_param.cuda_prec_sloppy = cuda_prec;
  gauge_param.cuda_prec_precondition = cuda_prec;
  gauge_param.cuda_prec_eigensolver = cuda_prec;

  gauge_param.reconstruct = link_recon;
  gauge_param.reconstruct_sloppy = link_recon;
  gauge_param.reconstruct_precondition = link_recon;
  gauge_param.reconstruct_eigensolver = link_recon;
  gauge_param.reconstruct_refinement_sloppy = link_recon;

  gauge_param.anisotropy = 1.0;
  gauge_param.tadpole_coeff = 1.0;

  gauge_param.ga_pad = 0;
  gauge_param.mom_ga_pad = 0;
  gauge_param.gauge_fix = QUDA_GAUGE_FIXED_NO;

  gauge_param.struct_size = sizeof(gauge_param);
}

void setWilsonGaugeParam(QudaGaugeParam &gauge_param)
{
  setGaugeParam(gauge_param);
  gauge_param.anisotropy = anisotropy;
  gauge_param.type = QUDA_WILSON_LINKS;
  gauge_param.gauge_order = QUDA_QDP_GAUGE_ORDER;
  gauge_param.t_boundary = fermion_t_boundary;

  gauge_param.cuda_prec_sloppy = cuda_prec_sloppy;
  gauge_param.cuda_prec_precondition = cuda_prec_precondition;
  gauge_param.cuda_prec_eigensolver = cuda_prec_eigensolver;
  gauge_param.cuda_prec_refinement_sloppy = cuda_prec_refinement_sloppy;

  gauge_param.reconstruct_sloppy = link_recon_sloppy;
  gauge_param.reconstruct_precondition = link_recon_precondition;
  gauge_param.reconstruct_eigensolver = link_recon_eigensolver;
  gauge_param.reconstruct_refinement_sloppy = link_recon_sloppy;

  int pad_size = 0;
  // For multi-GPU, ga_pad must be large enough to store a time-slice
#ifdef MULTI_GPU
  int x_face_size = gauge_param.X[1] * gauge_param.X[2] * gauge_param.X[3] / 2;
  int y_face_size = gauge_param.X[0] * gauge_param.X[2] * gauge_param.X[3] / 2;
  int z_face_size = gauge_param.X[0] * gauge_param.X[1] * gauge_param.X[3] / 2;
  int t_face_size = gauge_param.X[0] * gauge_param.X[1] * gauge_param.X[2] / 2;
  pad_size = std::max({x_face_size, y_face_size, z_face_size, t_face_size});
#endif
  gauge_param.ga_pad = pad_size;

  gauge_param.struct_size = sizeof(gauge_param);
}

void setStaggeredGaugeParam(QudaGaugeParam &gauge_param)
{
  setGaugeParam(gauge_param);

  gauge_param.cuda_prec_sloppy = prec_sloppy;
  gauge_param.cuda_prec_refinement_sloppy = prec_refinement_sloppy;
  gauge_param.cuda_prec_precondition = prec_precondition;
  gauge_param.cuda_prec_eigensolver = prec_eigensolver;
  gauge_param.reconstruct_sloppy = link_recon_sloppy;
  gauge_param.reconstruct_precondition = link_recon_precondition;
  gauge_param.reconstruct_eigensolver = link_recon_eigensolver;
  gauge_param.reconstruct_refinement_sloppy = link_recon_sloppy;

  // For HISQ, this must always be set to 1.0, since the tadpole
  // correction is baked into the coefficients for the first fattening.
  // The tadpole doesn't mean anything for the second fattening
  // since the input fields are unitarized.
  gauge_param.tadpole_coeff = 1.0;

  if (dslash_type == QUDA_ASQTAD_DSLASH) {
    gauge_param.scale = -1.0 / 24.0;
    if (eps_naik != 0) { gauge_param.scale *= (1.0 + eps_naik); }
  } else {
    gauge_param.scale = 1.0;
  }

  gauge_param.gauge_order = QUDA_MILC_GAUGE_ORDER;
  gauge_param.t_boundary = fermion_t_boundary;
  gauge_param.staggered_phase_type = QUDA_STAGGERED_PHASE_MILC;
  gauge_param.type = QUDA_WILSON_LINKS;

  int pad_size = 0;
#ifdef MULTI_GPU
  int x_face_size = gauge_param.X[1] * gauge_param.X[2] * gauge_param.X[3] / 2;
  int y_face_size = gauge_param.X[0] * gauge_param.X[2] * gauge_param.X[3] / 2;
  int z_face_size = gauge_param.X[0] * gauge_param.X[1] * gauge_param.X[3] / 2;
  int t_face_size = gauge_param.X[0] * gauge_param.X[1] * gauge_param.X[2] / 2;
  pad_size = std::max({x_face_size, y_face_size, z_face_size, t_face_size});
#endif
  gauge_param.ga_pad = pad_size;

  gauge_param.struct_size = sizeof(gauge_param);
}

void setInvertParam(QudaInvertParam &inv_param)
{
  // Set dslash type
  inv_param.dslash_type = dslash_type;

  // Use kappa or mass normalisation
  if (kappa == -1.0) {
    inv_param.mass = mass;
    inv_param.kappa = 1.0 / (2.0 * (1 + 3 / anisotropy + mass));
    if (dslash_type == QUDA_LAPLACE_DSLASH) {
      if (laplace3D < 4)
        inv_param.kappa = 1.0 / (8.0 - 2.0 + inv_param.mass);
      else
        inv_param.kappa = 1.0 / (8 + inv_param.mass);
    }
  } else {
    inv_param.kappa = kappa;
    inv_param.mass = 0.5 / kappa - (1.0 + 3.0 / anisotropy);
    if (dslash_type == QUDA_LAPLACE_DSLASH) {
      if (laplace3D < 4)
        inv_param.mass = 1.0 / inv_param.kappa - (8.0 - 2.0);
      else
        inv_param.mass = 1.0 / inv_param.kappa - 8.0;
    }
  }
  printfQuda("Kappa = %.8f Mass = %.8f\n", inv_param.kappa, inv_param.mass);

  // Use 3D or 4D laplace
  inv_param.laplace3D = laplace3D;

  // Some fermion specific parameters
  if (dslash_type == QUDA_TWISTED_MASS_DSLASH || dslash_type == QUDA_TWISTED_CLOVER_DSLASH) {
    inv_param.mu = mu;
    inv_param.epsilon = epsilon;
    inv_param.twist_flavor = twist_flavor;
    inv_param.Ls = (inv_param.twist_flavor == QUDA_TWIST_NONDEG_DOUBLET) ? 2 : 1;
  } else if (dslash_type == QUDA_DOMAIN_WALL_DSLASH || dslash_type == QUDA_DOMAIN_WALL_4D_DSLASH
             || dslash_type == QUDA_MOBIUS_DWF_DSLASH || dslash_type == QUDA_MOBIUS_DWF_EOFA_DSLASH) {
    inv_param.m5 = m5;
    kappa5 = 0.5 / (5 + inv_param.m5);
    inv_param.Ls = Lsdim;
    for (int k = 0; k < Lsdim; k++) { // for mobius only
      // b5[k], c[k] values are chosen for arbitrary values,
      // but the difference of them are same as 1.0
      inv_param.b_5[k] = b5;
      inv_param.c_5[k] = c5;
    }
    inv_param.eofa_pm = eofa_pm;
    inv_param.eofa_shift = eofa_shift;
    inv_param.mq1 = eofa_mq1;
    inv_param.mq2 = eofa_mq2;
    inv_param.mq3 = eofa_mq3;
  } else {
    inv_param.Ls = 1;
  }

  // Set clover specific parameters
  if (dslash_type == QUDA_CLOVER_WILSON_DSLASH || dslash_type == QUDA_TWISTED_CLOVER_DSLASH) {
    inv_param.clover_cpu_prec = cpu_prec;
    inv_param.clover_cuda_prec = cuda_prec;
    inv_param.clover_cuda_prec_sloppy = cuda_prec_sloppy;
    inv_param.clover_cuda_prec_precondition = cuda_prec_precondition;
    inv_param.clover_cuda_prec_eigensolver = cuda_prec_eigensolver;
    inv_param.clover_cuda_prec_refinement_sloppy = cuda_prec_sloppy;
    inv_param.clover_order = QUDA_PACKED_CLOVER_ORDER;
    // Use kappa * csw or supplied clover_coeff
    inv_param.clover_csw = clover_csw;
    if (clover_coeff == 0.0) {
      inv_param.clover_coeff = clover_csw * inv_param.kappa;
    } else {
      inv_param.clover_coeff = clover_coeff;
    }
    inv_param.compute_clover_trlog = compute_clover_trlog ? 1 : 0;
  }

  // Gauge smear param
  inv_param.gauge_smear = (gauge_smear ? QUDA_BOOLEAN_TRUE : QUDA_BOOLEAN_FALSE);
  inv_param.gauge_smear_type = gauge_smear_type;
  if (inv_param.gauge_smear_type == QUDA_GAUGE_SMEAR_TYPE_STOUT) inv_param.gauge_smear_coeff = stout_smear_rho;
  if (inv_param.gauge_smear_type == QUDA_GAUGE_SMEAR_TYPE_APE) inv_param.gauge_smear_coeff = ape_smear_rho;
  inv_param.gauge_smear_steps = gauge_smear_steps;
  
  // General parameter setup
  inv_param.inv_type = inv_type;
  inv_param.solution_type = solution_type;
  inv_param.solve_type = solve_type;
  inv_param.matpc_type = matpc_type;
  inv_param.dagger = QUDA_DAG_NO;
  inv_param.mass_normalization = normalization;
  inv_param.solver_normalization = QUDA_DEFAULT_NORMALIZATION;
  inv_param.pipeline = pipeline;
  inv_param.Nsteps = 2;
  inv_param.gcrNkrylov = gcrNkrylov;
  inv_param.ca_basis = ca_basis;
  inv_param.ca_lambda_min = ca_lambda_min;
  inv_param.ca_lambda_max = ca_lambda_max;
  inv_param.tol = tol;
  inv_param.tol_restart = tol_restart;
  if (tol_hq == 0 && tol == 0) {
    errorQuda("qudaInvert: requesting zero residual\n");
    exit(1);
  }

  // require both L2 relative and heavy quark residual to determine convergence
  inv_param.residual_type = static_cast<QudaResidualType_s>(0);
  inv_param.residual_type = (tol != 0) ?
    static_cast<QudaResidualType_s>(inv_param.residual_type | QUDA_L2_RELATIVE_RESIDUAL) :
    inv_param.residual_type;
  inv_param.residual_type = (tol_hq != 0) ?
    static_cast<QudaResidualType_s>(inv_param.residual_type | QUDA_HEAVY_QUARK_RESIDUAL) :
    inv_param.residual_type;

  inv_param.tol_hq = tol_hq; // specify a tolerance for the residual for heavy quark residual

  // Offsets used only by multi-shift solver
  // These should be set in the application code. We set the them here by way of
  // example
  inv_param.num_offset = multishift;
  for (int i = 0; i < inv_param.num_offset; i++) inv_param.offset[i] = 0.06 + i * i * 0.1;
  // these can be set individually
  for (int i = 0; i < inv_param.num_offset; i++) {
    inv_param.tol_offset[i] = inv_param.tol;
    inv_param.tol_hq_offset[i] = inv_param.tol_hq;
  }
  inv_param.maxiter = niter;
  inv_param.reliable_delta = reliable_delta;
  inv_param.use_alternative_reliable = alternative_reliable;
  inv_param.use_sloppy_partial_accumulator = 0;
  inv_param.solution_accumulator_pipeline = solution_accumulator_pipeline;
  inv_param.max_res_increase = 1;

  // domain decomposition preconditioner parameters
  inv_param.inv_type_precondition = precon_type;

  inv_param.schwarz_type = precon_schwarz_type;
  inv_param.precondition_cycle = precon_schwarz_cycle;
  inv_param.tol_precondition = tol_precondition;
  inv_param.maxiter_precondition = maxiter_precondition;
  inv_param.verbosity_precondition = mg_verbosity[0];
  inv_param.cuda_prec_precondition = cuda_prec_precondition;
  inv_param.cuda_prec_eigensolver = cuda_prec_eigensolver;
  inv_param.omega = 1.0;

  inv_param.cpu_prec = cpu_prec;
  inv_param.cuda_prec = cuda_prec;
  inv_param.cuda_prec_sloppy = cuda_prec_sloppy;
  inv_param.cuda_prec_refinement_sloppy = cuda_prec_refinement_sloppy;
  inv_param.preserve_source = QUDA_PRESERVE_SOURCE_YES;
  inv_param.gamma_basis = QUDA_DEGRAND_ROSSI_GAMMA_BASIS;
  inv_param.dirac_order = QUDA_DIRAC_ORDER;

  inv_param.input_location = QUDA_CPU_FIELD_LOCATION;
  inv_param.output_location = QUDA_CPU_FIELD_LOCATION;

  inv_param.sp_pad = 0;
  inv_param.cl_pad = 0;

  inv_param.verbosity = verbosity;

  inv_param.extlib_type = solver_ext_lib;

  // Whether or not to use native BLAS LAPACK
  inv_param.native_blas_lapack = (native_blas_lapack ? QUDA_BOOLEAN_TRUE : QUDA_BOOLEAN_FALSE);

  // Whether or not use fused kernels for Mobius
  inv_param.use_mobius_fused_kernel = use_mobius_fused_kernel ? QUDA_BOOLEAN_TRUE : QUDA_BOOLEAN_FALSE;

  inv_param.struct_size = sizeof(inv_param);
}

void setFermionSmearParam(QudaInvertParam &smear_param, double omega, int steps)
{
  // Construct a copy of the current invert parameters
  setInvertParam(smear_param);
  
  // Construct 4D smearing parameters.
  smear_param.dslash_type = QUDA_LAPLACE_DSLASH;
  double smear_coeff = -1.0 * omega * omega / (4 * steps);
  smear_param.mass_normalization = QUDA_KAPPA_NORMALIZATION; // Enforce kappa normalisation
  smear_param.mass = 1.0;
  smear_param.kappa = smear_coeff;
  smear_param.laplace3D = laplace3D; // Omit this dim
  smear_param.solution_type = QUDA_MAT_SOLUTION;
  smear_param.solve_type = QUDA_DIRECT_SOLVE;
}

<<<<<<< HEAD
void setFermionSmearParam(QudaInvertParam &smear_param, double omega, int steps)
{
  // Construct a copy of the current invert parameters
  setInvertParam(smear_param);
  
  // Construct 4D smearing parameters.
  smear_param.dslash_type = QUDA_LAPLACE_DSLASH;
  double smear_coeff = -1.0 * omega * omega / (4 * steps);
  smear_param.mass_normalization = QUDA_KAPPA_NORMALIZATION; // Enforce kappa normalisation
  smear_param.mass = 1.0;
  smear_param.kappa = smear_coeff;
  smear_param.laplace3D = laplace3D; // Omit this dim
  smear_param.solution_type = QUDA_MAT_SOLUTION;
  smear_param.solve_type = QUDA_DIRECT_SOLVE;
}

=======
>>>>>>> 1e2106aa

// Parameters defining the eigensolver
void setEigParam(QudaEigParam &eig_param)
{
  eig_param.eig_type = eig_type;
  eig_param.spectrum = eig_spectrum;
  if ((eig_type == QUDA_EIG_TR_LANCZOS || eig_type == QUDA_EIG_BLK_TR_LANCZOS || eig_type == QUDA_EIG_TR_LANCZOS_3D)
      && !(eig_spectrum == QUDA_SPECTRUM_LR_EIG || eig_spectrum == QUDA_SPECTRUM_SR_EIG)) {
    errorQuda("Only real spectrum type (LR or SR) can be passed to Lanczos type solver.");
  }

  if (eig_type == QUDA_EIG_TR_LANCZOS_3D &&
      dslash_type != QUDA_LAPLACE_DSLASH && 
      laplace3D > 3) errorQuda("3D TRLM must be used with Laplace type operator with one dimension omitted");
  
  eig_param.ortho_dim = laplace3D;
  switch (laplace3D) {
  case 3: eig_param.ortho_dim_size = tdim; break;
  case 2: eig_param.ortho_dim_size = zdim; break;
  case 1: eig_param.ortho_dim_size = ydim; break;
  case 0: eig_param.ortho_dim_size = xdim; break;
  default: eig_param.ortho_dim_size = 0;
  }    
  
  // The solver will exit when n_conv extremal eigenpairs have converged
  if (eig_n_conv < 0) {
    eig_param.n_conv = eig_n_ev;
    eig_n_conv = eig_n_ev;
  } else {
    eig_param.n_conv = eig_n_conv;
  }

  // Inverters will deflate only this number of vectors.
  if (eig_n_ev_deflate < 0) {
    eig_param.n_ev_deflate = eig_n_conv;
    eig_n_ev_deflate = eig_n_conv;
  } else {
    if (eig_n_ev_deflate > eig_n_conv) errorQuda("Can not deflate more that eig_n_conv eigenvectors.");
    eig_param.n_ev_deflate = eig_n_ev_deflate;
  }

  eig_param.block_size
    = (eig_param.eig_type == QUDA_EIG_TR_LANCZOS || eig_param.eig_type == QUDA_EIG_IR_ARNOLDI || eig_param.eig_type == QUDA_EIG_TR_LANCZOS_3D) ? 1 : eig_block_size;
  eig_param.n_ev = eig_n_ev;
  eig_param.n_kr = eig_n_kr;
  eig_param.tol = eig_tol;
  eig_param.qr_tol = eig_qr_tol;
  eig_param.batched_rotate = eig_batched_rotate;
  eig_param.require_convergence = eig_require_convergence ? QUDA_BOOLEAN_TRUE : QUDA_BOOLEAN_FALSE;
  eig_param.check_interval = eig_check_interval;
  eig_param.max_restarts = eig_max_restarts;

  eig_param.use_norm_op = eig_use_normop ? QUDA_BOOLEAN_TRUE : QUDA_BOOLEAN_FALSE;
  eig_param.use_dagger = eig_use_dagger ? QUDA_BOOLEAN_TRUE : QUDA_BOOLEAN_FALSE;
  eig_param.compute_gamma5 = eig_compute_gamma5 ? QUDA_BOOLEAN_TRUE : QUDA_BOOLEAN_FALSE;
  eig_param.compute_svd = eig_compute_svd ? QUDA_BOOLEAN_TRUE : QUDA_BOOLEAN_FALSE;
  if (eig_compute_svd) {
    eig_param.use_dagger = QUDA_BOOLEAN_FALSE;
    eig_param.use_norm_op = QUDA_BOOLEAN_TRUE;
  }

  eig_param.use_eigen_qr = eig_use_eigen_qr ? QUDA_BOOLEAN_TRUE : QUDA_BOOLEAN_FALSE;
  eig_param.use_poly_acc = eig_use_poly_acc ? QUDA_BOOLEAN_TRUE : QUDA_BOOLEAN_FALSE;
  eig_param.poly_deg = eig_poly_deg;
  eig_param.a_min = eig_amin;
  eig_param.a_max = eig_amax;

  eig_param.arpack_check = eig_arpack_check ? QUDA_BOOLEAN_TRUE : QUDA_BOOLEAN_FALSE;
  strcpy(eig_param.arpack_logfile, eig_arpack_logfile);

  strcpy(eig_param.vec_infile, eig_vec_infile);
  strcpy(eig_param.vec_outfile, eig_vec_outfile);
  eig_param.save_prec = eig_save_prec;
  eig_param.io_parity_inflate = eig_io_parity_inflate ? QUDA_BOOLEAN_TRUE : QUDA_BOOLEAN_FALSE;

  eig_param.struct_size = sizeof(eig_param);
}

void setMultigridParam(QudaMultigridParam &mg_param)
{
  QudaInvertParam &inv_param = *mg_param.invert_param; // this will be used to setup SolverParam parent in MGParam class

  // Whether or not to use native BLAS LAPACK
  inv_param.native_blas_lapack = (native_blas_lapack ? QUDA_BOOLEAN_TRUE : QUDA_BOOLEAN_FALSE);

  inv_param.Ls = 1;

  inv_param.sp_pad = 0;
  inv_param.cl_pad = 0;

  inv_param.cpu_prec = cpu_prec;
  inv_param.cuda_prec = cuda_prec;
  inv_param.cuda_prec_sloppy = cuda_prec_sloppy;
  inv_param.cuda_prec_precondition = cuda_prec_precondition;
  inv_param.cuda_prec_eigensolver = cuda_prec_eigensolver;
  inv_param.preserve_source = QUDA_PRESERVE_SOURCE_NO;
  inv_param.gamma_basis = QUDA_DEGRAND_ROSSI_GAMMA_BASIS;
  inv_param.dirac_order = QUDA_DIRAC_ORDER;

  if (kappa == -1.0) {
    inv_param.mass = mass;
    inv_param.kappa = 1.0 / (2.0 * (1 + 3 / anisotropy + mass));
  } else {
    inv_param.kappa = kappa;
    inv_param.mass = 0.5 / kappa - (1 + 3 / anisotropy);
  }

  if (dslash_type == QUDA_CLOVER_WILSON_DSLASH || dslash_type == QUDA_TWISTED_CLOVER_DSLASH) {
    inv_param.clover_cpu_prec = cpu_prec;
    inv_param.clover_cuda_prec = cuda_prec;
    inv_param.clover_cuda_prec_sloppy = cuda_prec_sloppy;
    inv_param.clover_cuda_prec_precondition = cuda_prec_precondition;
    inv_param.clover_cuda_prec_eigensolver = cuda_prec_eigensolver;
    inv_param.clover_cuda_prec_refinement_sloppy = cuda_prec_sloppy;
    inv_param.clover_order = QUDA_PACKED_CLOVER_ORDER;
    // Use kappa * csw or supplied clover_coeff
    inv_param.clover_csw = clover_csw;
    if (clover_coeff == 0.0) {
      inv_param.clover_coeff = clover_csw * inv_param.kappa;
    } else {
      inv_param.clover_coeff = clover_coeff;
    }
    inv_param.compute_clover_trlog = compute_clover_trlog ? 1 : 0;
  }

  inv_param.input_location = QUDA_CPU_FIELD_LOCATION;
  inv_param.output_location = QUDA_CPU_FIELD_LOCATION;

  inv_param.dslash_type = dslash_type;

  if (dslash_type == QUDA_TWISTED_MASS_DSLASH || dslash_type == QUDA_TWISTED_CLOVER_DSLASH) {
    inv_param.mu = mu;
    inv_param.epsilon = epsilon;
    inv_param.twist_flavor = twist_flavor;
    inv_param.Ls = (inv_param.twist_flavor == QUDA_TWIST_NONDEG_DOUBLET) ? 2 : 1;

    if (twist_flavor == QUDA_TWIST_NONDEG_DOUBLET) {
      printfQuda("Twisted-mass doublet non supported (yet)\n");
      exit(0);
    }
  }

  inv_param.dagger = QUDA_DAG_NO;
  inv_param.mass_normalization = QUDA_KAPPA_NORMALIZATION;

  inv_param.matpc_type = matpc_type;
  inv_param.solution_type = QUDA_MAT_SOLUTION;

  inv_param.solve_type = QUDA_DIRECT_SOLVE;

  mg_param.invert_param = &inv_param;
  mg_param.n_level = mg_levels;
  for (int i = 0; i < mg_param.n_level; i++) {
    for (int j = 0; j < 4; j++) {
      // if not defined use 4
      mg_param.geo_block_size[i][j] = geo_block_size[i][j] ? geo_block_size[i][j] : 4;
    }
    for (int j = 4; j < QUDA_MAX_DIM; j++) mg_param.geo_block_size[i][j] = 1;
    mg_param.use_eig_solver[i] = mg_eig[i] ? QUDA_BOOLEAN_TRUE : QUDA_BOOLEAN_FALSE;
    mg_param.verbosity[i] = mg_verbosity[i];
    mg_param.setup_inv_type[i] = setup_inv[i];
    mg_param.num_setup_iter[i] = num_setup_iter[i];
    mg_param.setup_tol[i] = setup_tol[i];
    mg_param.setup_maxiter[i] = setup_maxiter[i];
    mg_param.setup_maxiter_refresh[i] = setup_maxiter_refresh[i];

    // Basis to use for CA-CGN(E/R) setup
    mg_param.setup_ca_basis[i] = setup_ca_basis[i];

    // Basis size for CACG setup
    mg_param.setup_ca_basis_size[i] = setup_ca_basis_size[i];

    // Minimum and maximum eigenvalue for Chebyshev CA basis setup
    mg_param.setup_ca_lambda_min[i] = setup_ca_lambda_min[i];
    mg_param.setup_ca_lambda_max[i] = setup_ca_lambda_max[i];

    mg_param.spin_block_size[i] = 1;
    mg_param.n_vec[i] = nvec[i] == 0 ? 24 : nvec[i];          // default to 24 vectors if not set
    mg_param.n_block_ortho[i] = n_block_ortho[i];             // number of times to Gram-Schmidt
    mg_param.block_ortho_two_pass[i]
      = block_ortho_two_pass[i] ? QUDA_BOOLEAN_TRUE : QUDA_BOOLEAN_FALSE; // whether to use a two-pass block ortho
    mg_param.precision_null[i] = prec_null;                   // precision to store the null-space basis
    mg_param.smoother_halo_precision[i] = smoother_halo_prec; // precision of the halo exchange in the smoother
    mg_param.nu_pre[i] = nu_pre[i];
    mg_param.nu_post[i] = nu_post[i];
    mg_param.mu_factor[i] = mu_factor[i];

    mg_param.cycle_type[i] = QUDA_MG_CYCLE_RECURSIVE;

    // Is not a staggered solve, always aggregate
    mg_param.transfer_type[i] = QUDA_TRANSFER_AGGREGATE;

    // set the coarse solver wrappers including bottom solver
    mg_param.coarse_solver[i] = coarse_solver[i];
    mg_param.coarse_solver_tol[i] = coarse_solver_tol[i];
    mg_param.coarse_solver_maxiter[i] = coarse_solver_maxiter[i];

    // Basis to use for CA-CGN(E/R) coarse solver
    mg_param.coarse_solver_ca_basis[i] = coarse_solver_ca_basis[i];

    // Basis size for CACG coarse solver/
    mg_param.coarse_solver_ca_basis_size[i] = coarse_solver_ca_basis_size[i];

    // Minimum and maximum eigenvalue for Chebyshev CA basis
    mg_param.coarse_solver_ca_lambda_min[i] = coarse_solver_ca_lambda_min[i];
    mg_param.coarse_solver_ca_lambda_max[i] = coarse_solver_ca_lambda_max[i];

    mg_param.smoother[i] = smoother_type[i];

    // set the smoother / bottom solver tolerance (for MR smoothing this will be ignored)
    mg_param.smoother_tol[i] = smoother_tol[i];

    // set to QUDA_DIRECT_SOLVE for no even/odd preconditioning on the smoother
    // set to QUDA_DIRECT_PC_SOLVE for to enable even/odd preconditioning on the smoother
    mg_param.smoother_solve_type[i] = smoother_solve_type[i];

    // set to QUDA_ADDITIVE_SCHWARZ for Additive Schwarz precondioned smoother (presently only impelemented for MR)
    mg_param.smoother_schwarz_type[i] = mg_schwarz_type[i];

    // if using Schwarz preconditioning then use local reductions only
    mg_param.global_reduction[i] = (mg_schwarz_type[i] == QUDA_INVALID_SCHWARZ) ? QUDA_BOOLEAN_TRUE : QUDA_BOOLEAN_FALSE;

    // set number of Schwarz cycles to apply
    mg_param.smoother_schwarz_cycle[i] = mg_schwarz_cycle[i];

    // Set set coarse_grid_solution_type: this defines which linear
    // system we are solving on a given level
    // * QUDA_MAT_SOLUTION - we are solving the full system and inject
    //   a full field into coarse grid
    // * QUDA_MATPC_SOLUTION - we are solving the e/o-preconditioned
    //   system, and only inject single parity field into coarse grid
    //
    // Multiple possible scenarios here
    //
    // 1. **Direct outer solver and direct smoother**: here we use
    // full-field residual coarsening, and everything involves the
    // full system so coarse_grid_solution_type = QUDA_MAT_SOLUTION
    //
    // 2. **Direct outer solver and preconditioned smoother**: here,
    // only the smoothing uses e/o preconditioning, so
    // coarse_grid_solution_type = QUDA_MAT_SOLUTION_TYPE.
    // We reconstruct the full residual prior to coarsening after the
    // pre-smoother, and then need to project the solution for post
    // smoothing.
    //
    // 3. **Preconditioned outer solver and preconditioned smoother**:
    // here we use single-parity residual coarsening throughout, so
    // coarse_grid_solution_type = QUDA_MATPC_SOLUTION.  This is a bit
    // questionable from a theoretical point of view, since we don't
    // coarsen the preconditioned operator directly, rather we coarsen
    // the full operator and preconditioned that, but it just works.
    // This is the optimal combination in general for Wilson-type
    // operators: although there is an occasional increase in
    // iteration or two), by working completely in the preconditioned
    // space, we save the cost of reconstructing the full residual
    // from the preconditioned smoother, and re-projecting for the
    // subsequent smoother, as well as reducing the cost of the
    // ancillary blas operations in the coarse-grid solve.
    //
    // Note, we cannot use preconditioned outer solve with direct
    // smoother
    //
    // Finally, we have to treat the top level carefully: for all
    // other levels the entry into and out of the grid will be a
    // full-field, which we can then work in Schur complement space or
    // not (e.g., freedom to choose coarse_grid_solution_type).  For
    // the top level, if the outer solver is for the preconditioned
    // system, then we must use preconditoning, e.g., option 3.) above.

    if (i == 0) { // top-level treatment
      if (coarse_solve_type[0] != solve_type)
        errorQuda("Mismatch between top-level MG solve type %d and outer solve type %d", coarse_solve_type[0],
                  solve_type);

      if (solve_type == QUDA_DIRECT_SOLVE) {
        mg_param.coarse_grid_solution_type[i] = QUDA_MAT_SOLUTION;
      } else if (solve_type == QUDA_DIRECT_PC_SOLVE) {
        mg_param.coarse_grid_solution_type[i] = QUDA_MATPC_SOLUTION;
      } else {
        errorQuda("Unexpected solve_type = %d\n", solve_type);
      }

    } else {

      if (coarse_solve_type[i] == QUDA_DIRECT_SOLVE) {
        mg_param.coarse_grid_solution_type[i] = QUDA_MAT_SOLUTION;
      } else if (coarse_solve_type[i] == QUDA_DIRECT_PC_SOLVE) {
        mg_param.coarse_grid_solution_type[i] = QUDA_MATPC_SOLUTION;
      } else {
        errorQuda("Unexpected solve_type = %d\n", coarse_solve_type[i]);
      }
    }

    mg_param.omega[i] = omega; // over/under relaxation factor

    mg_param.location[i] = solver_location[i];
    mg_param.setup_location[i] = setup_location[i];
  }

  // whether to run GPU setup but putting temporaries into mapped (slow CPU) memory
  mg_param.setup_minimize_memory = QUDA_BOOLEAN_FALSE;

  // only coarsen the spin on the first restriction
  mg_param.spin_block_size[0] = 2;

  mg_param.setup_type = setup_type;
  mg_param.pre_orthonormalize = pre_orthonormalize ? QUDA_BOOLEAN_TRUE : QUDA_BOOLEAN_FALSE;
  mg_param.post_orthonormalize = post_orthonormalize ? QUDA_BOOLEAN_TRUE : QUDA_BOOLEAN_FALSE;

  mg_param.compute_null_vector = generate_nullspace ? QUDA_COMPUTE_NULL_VECTOR_YES : QUDA_COMPUTE_NULL_VECTOR_NO;

  mg_param.generate_all_levels = generate_all_levels ? QUDA_BOOLEAN_TRUE : QUDA_BOOLEAN_FALSE;

  mg_param.run_verify = verify_results ? QUDA_BOOLEAN_TRUE : QUDA_BOOLEAN_FALSE;
  mg_param.run_low_mode_check = low_mode_check ? QUDA_BOOLEAN_TRUE : QUDA_BOOLEAN_FALSE;
  mg_param.run_oblique_proj_check = oblique_proj_check ? QUDA_BOOLEAN_TRUE : QUDA_BOOLEAN_FALSE;

  mg_param.use_mma = mg_use_mma ? QUDA_BOOLEAN_TRUE : QUDA_BOOLEAN_FALSE;
  // Whether or not to use thin restarts in the evolve tests
  mg_param.thin_update_only = mg_evolve_thin_updates ? QUDA_BOOLEAN_TRUE : QUDA_BOOLEAN_FALSE;

  // set file i/o parameters
  for (int i = 0; i < mg_param.n_level; i++) {
    strcpy(mg_param.vec_infile[i], mg_vec_infile[i]);
    strcpy(mg_param.vec_outfile[i], mg_vec_outfile[i]);
    if (strcmp(mg_param.vec_infile[i], "") != 0) mg_param.vec_load[i] = QUDA_BOOLEAN_TRUE;
    if (strcmp(mg_param.vec_outfile[i], "") != 0) mg_param.vec_store[i] = QUDA_BOOLEAN_TRUE;
  }

  mg_param.coarse_guess = mg_eig_coarse_guess ? QUDA_BOOLEAN_TRUE : QUDA_BOOLEAN_FALSE;

  mg_param.struct_size = sizeof(mg_param);

  // these need to tbe set for now but are actually ignored by the MG setup
  // needed to make it pass the initialization test
  inv_param.inv_type = QUDA_GCR_INVERTER;
  inv_param.tol = 1e-10;
  inv_param.maxiter = 1000;
  inv_param.reliable_delta = reliable_delta;
  inv_param.gcrNkrylov = 10;

  inv_param.verbosity = verbosity;
  inv_param.verbosity_precondition = verbosity;

  // Use kappa * csw or supplied clover_coeff
  inv_param.clover_csw = clover_csw;
  if (clover_coeff == 0.0) {
    inv_param.clover_coeff = clover_csw * inv_param.kappa;
  } else {
    inv_param.clover_coeff = clover_coeff;
  }
}

void setMultigridInvertParam(QudaInvertParam &inv_param)
{
  inv_param.Ls = 1;

  inv_param.sp_pad = 0;
  inv_param.cl_pad = 0;

  inv_param.cpu_prec = cpu_prec;
  inv_param.cuda_prec = cuda_prec;
  inv_param.cuda_prec_sloppy = cuda_prec_sloppy;

  inv_param.cuda_prec_precondition = cuda_prec_precondition;
  inv_param.cuda_prec_eigensolver = cuda_prec_eigensolver;
  inv_param.preserve_source = QUDA_PRESERVE_SOURCE_NO;
  inv_param.gamma_basis = QUDA_DEGRAND_ROSSI_GAMMA_BASIS;
  inv_param.dirac_order = QUDA_DIRAC_ORDER;

  if (kappa == -1.0) {
    inv_param.mass = mass;
    inv_param.kappa = 1.0 / (2.0 * (1 + 3 / anisotropy + mass));
  } else {
    inv_param.kappa = kappa;
    inv_param.mass = 0.5 / kappa - (1 + 3 / anisotropy);
  }

  if (dslash_type == QUDA_CLOVER_WILSON_DSLASH || dslash_type == QUDA_TWISTED_CLOVER_DSLASH) {
    inv_param.clover_cpu_prec = cpu_prec;
    inv_param.clover_cuda_prec = cuda_prec;
    inv_param.clover_cuda_prec_sloppy = cuda_prec_sloppy;
    inv_param.clover_cuda_prec_precondition = cuda_prec_precondition;
    inv_param.clover_cuda_prec_eigensolver = cuda_prec_eigensolver;
    inv_param.clover_cuda_prec_refinement_sloppy = cuda_prec_sloppy;
    inv_param.clover_order = QUDA_PACKED_CLOVER_ORDER;
    // Use kappa * csw or supplied clover_coeff
    inv_param.clover_csw = clover_csw;
    if (clover_coeff == 0.0) {
      inv_param.clover_coeff = clover_csw * inv_param.kappa;
    } else {
      inv_param.clover_coeff = clover_coeff;
    }
    inv_param.compute_clover_trlog = compute_clover_trlog ? 1 : 0;
  }

  inv_param.input_location = QUDA_CPU_FIELD_LOCATION;
  inv_param.output_location = QUDA_CPU_FIELD_LOCATION;

  inv_param.dslash_type = dslash_type;

  if (dslash_type == QUDA_TWISTED_MASS_DSLASH || dslash_type == QUDA_TWISTED_CLOVER_DSLASH) {
    inv_param.mu = mu;
    inv_param.epsilon = epsilon;
    inv_param.twist_flavor = twist_flavor;
    inv_param.Ls = (inv_param.twist_flavor == QUDA_TWIST_NONDEG_DOUBLET) ? 2 : 1;

    if (twist_flavor == QUDA_TWIST_NONDEG_DOUBLET) {
      printfQuda("Twisted-mass doublet non supported (yet)\n");
      exit(0);
    }
  }

<<<<<<< HEAD
  // Use kappa * csw or supplied clover_coeff
  inv_param.clover_csw = clover_csw;
  if (clover_coeff == 0.0) {
    inv_param.clover_coeff = clover_csw * inv_param.kappa;
  } else {
    inv_param.clover_coeff = clover_coeff;
  }

=======
>>>>>>> 1e2106aa
  inv_param.dagger = QUDA_DAG_NO;
  inv_param.mass_normalization = QUDA_KAPPA_NORMALIZATION;

  // do we want full solution or single-parity solution
  inv_param.solution_type = QUDA_MAT_SOLUTION;

  // do we want to use an even-odd preconditioned solve or not
  inv_param.solve_type = solve_type;
  inv_param.matpc_type = matpc_type;

  inv_param.inv_type = QUDA_GCR_INVERTER;

  inv_param.verbosity = verbosity;
  inv_param.verbosity_precondition = mg_verbosity[0];

  inv_param.inv_type_precondition = QUDA_MG_INVERTER;
  inv_param.pipeline = pipeline;
  inv_param.gcrNkrylov = gcrNkrylov;
  inv_param.tol = tol;

  // require both L2 relative and heavy quark residual to determine convergence
  inv_param.residual_type = static_cast<QudaResidualType>(QUDA_L2_RELATIVE_RESIDUAL);
  inv_param.tol_hq = tol_hq; // specify a tolerance for the residual for heavy quark residual

  // Offsets used only by multi-shift solver
  // should be set in application
  inv_param.num_offset = multishift;
  for (int i = 0; i < inv_param.num_offset; i++) inv_param.offset[i] = 0.06 + i * i * 0.1;
  // these can be set individually
  for (int i = 0; i < inv_param.num_offset; i++) {
    inv_param.tol_offset[i] = inv_param.tol;
    inv_param.tol_hq_offset[i] = inv_param.tol_hq;
  }
  inv_param.maxiter = niter;
  inv_param.reliable_delta = reliable_delta;

  // domain decomposition preconditioner is disabled when using MG
  inv_param.schwarz_type = QUDA_INVALID_SCHWARZ;
  inv_param.precondition_cycle = 1;
  inv_param.tol_precondition = 1e-1;
  inv_param.maxiter_precondition = 1;
  inv_param.omega = 1.0;

  // Whether or not to use native BLAS LAPACK
  inv_param.native_blas_lapack = (native_blas_lapack ? QUDA_BOOLEAN_TRUE : QUDA_BOOLEAN_FALSE);

  inv_param.struct_size = sizeof(inv_param);
}

// Parameters defining the eigensolver
void setMultigridEigParam(QudaEigParam &mg_eig_param, int level)
{
  mg_eig_param.eig_type = mg_eig_type[level];
  mg_eig_param.spectrum = mg_eig_spectrum[level];
  if ((mg_eig_type[level] == QUDA_EIG_TR_LANCZOS || mg_eig_type[level] == QUDA_EIG_BLK_TR_LANCZOS)
      && !(mg_eig_spectrum[level] == QUDA_SPECTRUM_LR_EIG || mg_eig_spectrum[level] == QUDA_SPECTRUM_SR_EIG)) {
    errorQuda("Only real spectrum type (LR or SR) can be passed to the a Lanczos type solver");
  }

  if (mg_eig_type[level] == QUDA_EIG_TR_LANCZOS_3D) {
    errorQuda("Only 4D eigensolvers may be used in MG");
  }
  
  mg_eig_param.block_size
    = (mg_eig_param.eig_type == QUDA_EIG_TR_LANCZOS || mg_eig_param.eig_type == QUDA_EIG_IR_ARNOLDI) ?
    1 :
    mg_eig_block_size[level];
  mg_eig_param.n_ev = mg_eig_n_ev[level];
  mg_eig_param.n_kr = mg_eig_n_kr[level];
  mg_eig_param.n_conv = nvec[level];

  // Inverters will deflate only this number of vectors.
  if (mg_eig_n_ev_deflate[level] > 0 && mg_eig_n_ev_deflate[level] < mg_eig_param.n_conv)
    mg_eig_param.n_ev_deflate = mg_eig_n_ev_deflate[level];
  else if (mg_eig_n_ev_deflate[level] > mg_eig_param.n_conv)
    errorQuda("Can not deflate more than nvec[%d] eigenvectors.", mg_eig_param.n_conv);
  else {
    mg_eig_param.n_ev_deflate = mg_eig_param.n_conv;
    mg_eig_n_ev_deflate[level] = mg_eig_param.n_conv;
  }

  mg_eig_param.batched_rotate = mg_eig_batched_rotate[level];
  mg_eig_param.require_convergence = mg_eig_require_convergence[level] ? QUDA_BOOLEAN_TRUE : QUDA_BOOLEAN_FALSE;

  mg_eig_param.tol = mg_eig_tol[level];
  mg_eig_param.qr_tol = mg_eig_qr_tol[level];
  mg_eig_param.check_interval = mg_eig_check_interval[level];
  mg_eig_param.max_restarts = mg_eig_max_restarts[level];

  mg_eig_param.compute_svd = QUDA_BOOLEAN_FALSE;
  mg_eig_param.compute_gamma5 = QUDA_BOOLEAN_FALSE;
  mg_eig_param.use_norm_op = mg_eig_use_normop[level] ? QUDA_BOOLEAN_TRUE : QUDA_BOOLEAN_FALSE;
  mg_eig_param.use_dagger = mg_eig_use_dagger[level] ? QUDA_BOOLEAN_TRUE : QUDA_BOOLEAN_FALSE;

  mg_eig_param.use_eigen_qr = mg_eig_use_eigen_qr[level] ? QUDA_BOOLEAN_TRUE : QUDA_BOOLEAN_FALSE;
  mg_eig_param.use_poly_acc = mg_eig_use_poly_acc[level] ? QUDA_BOOLEAN_TRUE : QUDA_BOOLEAN_FALSE;
  mg_eig_param.poly_deg = mg_eig_poly_deg[level];
  mg_eig_param.a_min = mg_eig_amin[level];
  mg_eig_param.a_max = mg_eig_amax[level];

  // set file i/o parameters
  // Give empty strings, Multigrid will handle IO.
  strcpy(mg_eig_param.vec_infile, "");
  strcpy(mg_eig_param.vec_outfile, "");
  mg_eig_param.save_prec = mg_eig_save_prec[level];
  mg_eig_param.io_parity_inflate = QUDA_BOOLEAN_FALSE;

  mg_eig_param.struct_size = sizeof(mg_eig_param);
}

void setContractInvertParam(QudaInvertParam &inv_param)
{
  inv_param.Ls = 1;
  inv_param.sp_pad = 0;
  inv_param.cl_pad = 0;

  inv_param.cpu_prec = cpu_prec;
  inv_param.cuda_prec = cuda_prec;
  inv_param.cuda_prec_sloppy = cuda_prec_sloppy;
  inv_param.cuda_prec_precondition = cuda_prec_precondition;
  inv_param.cuda_prec_eigensolver = cuda_prec_eigensolver;

  inv_param.preserve_source = QUDA_PRESERVE_SOURCE_NO;
  inv_param.dirac_order = QUDA_DIRAC_ORDER;
  // Quda performs contractions in Degrand-Rossi gamma basis,
  // but the user may suppy vectors in any supported order.
  inv_param.gamma_basis = QUDA_DEGRAND_ROSSI_GAMMA_BASIS;

  inv_param.input_location = QUDA_CPU_FIELD_LOCATION;
  inv_param.output_location = QUDA_CPU_FIELD_LOCATION;

  inv_param.struct_size = sizeof(inv_param);
}

void setStaggeredMGInvertParam(QudaInvertParam &inv_param)
{
  // Solver params
  inv_param.verbosity = QUDA_VERBOSE;
  inv_param.mass = mass;

  // outer solver parameters
  inv_param.inv_type = QUDA_GCR_INVERTER;
  inv_param.tol = tol;
  inv_param.maxiter = niter;
  inv_param.reliable_delta = 1e-4;
  inv_param.pipeline = pipeline;

  inv_param.Ls = 1;

  if (tol_hq == 0 && tol == 0) {
    errorQuda("qudaInvert: requesting zero residual\n");
    exit(1);
  }

  // require both L2 relative and heavy quark residual to determine convergence
  inv_param.residual_type = static_cast<QudaResidualType>(QUDA_L2_RELATIVE_RESIDUAL);
  inv_param.tol_hq = tol_hq; // specify a tolerance for the residual for heavy quark residual

  /* ESW HACK: comment this out to do a non-MG solve. */
  inv_param.inv_type_precondition = QUDA_MG_INVERTER;
  inv_param.verbosity_precondition = mg_verbosity[0];
  inv_param.cuda_prec_precondition = cuda_prec_precondition;
  inv_param.cuda_prec_eigensolver = cuda_prec_eigensolver;

  // Specify Krylov sub-size for GCR, BICGSTAB(L)
  inv_param.gcrNkrylov = gcrNkrylov;

  // do we want full solution or single-parity solution
  inv_param.solution_type = QUDA_MAT_SOLUTION;

  // do we want to use an even-odd preconditioned solve or not
  inv_param.solve_type = solve_type;
  inv_param.matpc_type = matpc_type;
  inv_param.dagger = QUDA_DAG_NO;
  inv_param.mass_normalization = QUDA_MASS_NORMALIZATION;

  inv_param.cpu_prec = cpu_prec;
  inv_param.cuda_prec = cuda_prec;
  inv_param.cuda_prec_sloppy = cuda_prec_sloppy;
  inv_param.preserve_source = QUDA_PRESERVE_SOURCE_YES;
  inv_param.gamma_basis = QUDA_DEGRAND_ROSSI_GAMMA_BASIS;
  inv_param.dirac_order = QUDA_DIRAC_ORDER;

  inv_param.dslash_type = dslash_type;

  inv_param.input_location = QUDA_CPU_FIELD_LOCATION;
  inv_param.output_location = QUDA_CPU_FIELD_LOCATION;

  inv_param.sp_pad = 0;
  inv_param.cl_pad = 0;

  // these can be set individually
  for (int i = 0; i < inv_param.num_offset; i++) {
    inv_param.tol_offset[i] = inv_param.tol;
    inv_param.tol_hq_offset[i] = inv_param.tol_hq;
  }

  // domain decomposition preconditioner is disabled when using MG
  inv_param.schwarz_type = QUDA_INVALID_SCHWARZ;
  inv_param.precondition_cycle = 1;
  inv_param.tol_precondition = 1e-1;
  inv_param.maxiter_precondition = 1;
  inv_param.omega = 1.0;

  // Whether or not to use native BLAS LAPACK
  inv_param.native_blas_lapack = (native_blas_lapack ? QUDA_BOOLEAN_TRUE : QUDA_BOOLEAN_FALSE);

  inv_param.struct_size = sizeof(inv_param);
}

void setStaggeredInvertParam(QudaInvertParam &inv_param)
{
  // Solver params
  inv_param.verbosity = verbosity;
  inv_param.mass = mass;
  inv_param.kappa = kappa = 1.0 / (8.0 + mass); // for Laplace operator
  inv_param.laplace3D = laplace3D;              // for Laplace operator

  // outer solver parameters
  inv_param.inv_type = inv_type;
  inv_param.tol = tol;
  inv_param.tol_restart = tol_restart;
  inv_param.maxiter = niter;
  inv_param.reliable_delta = reliable_delta;
  inv_param.use_alternative_reliable = alternative_reliable;
  inv_param.use_sloppy_partial_accumulator = false;
  inv_param.solution_accumulator_pipeline = solution_accumulator_pipeline;
  inv_param.pipeline = pipeline;

  inv_param.Ls = 1; // Nsrc

  if (tol_hq == 0 && tol == 0) {
    errorQuda("qudaInvert: requesting zero residual\n");
    exit(1);
  }
  // require both L2 relative and heavy quark residual to determine convergence
  inv_param.residual_type = static_cast<QudaResidualType_s>(0);
  inv_param.residual_type = (tol != 0) ?
    static_cast<QudaResidualType_s>(inv_param.residual_type | QUDA_L2_RELATIVE_RESIDUAL) :
    inv_param.residual_type;
  inv_param.residual_type = (tol_hq != 0) ?
    static_cast<QudaResidualType_s>(inv_param.residual_type | QUDA_HEAVY_QUARK_RESIDUAL) :
    inv_param.residual_type;
  inv_param.heavy_quark_check = (inv_param.residual_type & QUDA_HEAVY_QUARK_RESIDUAL ? 5 : 0);

  inv_param.tol_hq = tol_hq; // specify a tolerance for the residual for heavy quark residual

  inv_param.Nsteps = 2;

  // domain decomposition preconditioner parameters
  inv_param.inv_type_precondition = precon_type;
  inv_param.tol_precondition = tol_precondition;
  inv_param.maxiter_precondition = maxiter_precondition;
  inv_param.verbosity_precondition = QUDA_SILENT;
  inv_param.cuda_prec_precondition = prec_precondition;
  inv_param.cuda_prec_eigensolver = prec_eigensolver;

  // Specify Krylov sub-size for GCR, BICGSTAB(L), basis size for CA-CG, CA-GCR
  inv_param.gcrNkrylov = gcrNkrylov;

  // Specify basis for CA-CG, lambda min/max for Chebyshev basis
  //   lambda_max < lambda_max . use power iters to generate
  inv_param.ca_basis = ca_basis;
  inv_param.ca_lambda_min = ca_lambda_min;
  inv_param.ca_lambda_max = ca_lambda_max;

  inv_param.solution_type = solution_type;
  inv_param.solve_type = solve_type;
  inv_param.matpc_type = matpc_type;
  inv_param.dagger = QUDA_DAG_NO;
  inv_param.mass_normalization = QUDA_MASS_NORMALIZATION;

  inv_param.cpu_prec = cpu_prec;
  inv_param.cuda_prec = prec;
  inv_param.cuda_prec_sloppy = prec_sloppy;
  inv_param.cuda_prec_refinement_sloppy = prec_refinement_sloppy;
  inv_param.preserve_source = QUDA_PRESERVE_SOURCE_YES;
  inv_param.gamma_basis = QUDA_DEGRAND_ROSSI_GAMMA_BASIS; // this is meaningless, but must be thus set
  inv_param.dirac_order = QUDA_DIRAC_ORDER;

  inv_param.dslash_type = dslash_type;

  inv_param.input_location = QUDA_CPU_FIELD_LOCATION;
  inv_param.output_location = QUDA_CPU_FIELD_LOCATION;

  inv_param.sp_pad = 0;

  // Gauge smear param
  inv_param.gauge_smear = (gauge_smear ? QUDA_BOOLEAN_TRUE : QUDA_BOOLEAN_FALSE);
  inv_param.gauge_smear_type = gauge_smear_type;
  if (inv_param.gauge_smear_type == QUDA_GAUGE_SMEAR_TYPE_STOUT) inv_param.gauge_smear_coeff = stout_smear_rho;
  if (inv_param.gauge_smear_type == QUDA_GAUGE_SMEAR_TYPE_APE) inv_param.gauge_smear_coeff = ape_smear_rho;
  inv_param.gauge_smear_steps = gauge_smear_steps;
  
  // Whether or not to use native BLAS LAPACK
  inv_param.native_blas_lapack = (native_blas_lapack ? QUDA_BOOLEAN_TRUE : QUDA_BOOLEAN_FALSE);

  inv_param.struct_size = sizeof(inv_param);
}

void setStaggeredMultigridParam(QudaMultigridParam &mg_param)
{
  QudaInvertParam &inv_param = *mg_param.invert_param; // this will be used to setup SolverParam parent in MGParam class

  // Whether or not to use native BLAS LAPACK
  inv_param.native_blas_lapack = (native_blas_lapack ? QUDA_BOOLEAN_TRUE : QUDA_BOOLEAN_FALSE);

  inv_param.Ls = 1;

  inv_param.sp_pad = 0;
  inv_param.cl_pad = 0;

  inv_param.cpu_prec = cpu_prec;
  inv_param.cuda_prec = cuda_prec;
  inv_param.cuda_prec_sloppy = cuda_prec_sloppy;
  inv_param.cuda_prec_precondition = cuda_prec_precondition;
  inv_param.cuda_prec_eigensolver = cuda_prec_eigensolver;
  inv_param.preserve_source = QUDA_PRESERVE_SOURCE_NO;
  inv_param.gamma_basis = QUDA_DEGRAND_ROSSI_GAMMA_BASIS;
  inv_param.dirac_order = QUDA_DIRAC_ORDER;

  inv_param.input_location = QUDA_CPU_FIELD_LOCATION;
  inv_param.output_location = QUDA_CPU_FIELD_LOCATION;

  inv_param.dslash_type = dslash_type;

  inv_param.mass = mass;
  inv_param.kappa = 1.0 / (2.0 * (4.0 + inv_param.mass));

  inv_param.dagger = QUDA_DAG_NO;
  inv_param.mass_normalization = QUDA_MASS_NORMALIZATION;

  inv_param.matpc_type = matpc_type;
  inv_param.solution_type = QUDA_MAT_SOLUTION;

  inv_param.solve_type = QUDA_DIRECT_SOLVE;

  mg_param.use_mma = mg_use_mma ? QUDA_BOOLEAN_TRUE : QUDA_BOOLEAN_FALSE;

  mg_param.invert_param = &inv_param;
  mg_param.n_level = mg_levels;
  for (int i = 0; i < mg_param.n_level; i++) {
    for (int j = 0; j < 4; j++) {
      // if not defined use 4
      mg_param.geo_block_size[i][j] = geo_block_size[i][j] ? geo_block_size[i][j] : 4;
    }
    mg_param.use_eig_solver[i] = mg_eig[i] ? QUDA_BOOLEAN_TRUE : QUDA_BOOLEAN_FALSE;
    mg_param.verbosity[i] = mg_verbosity[i];
    mg_param.setup_inv_type[i] = setup_inv[i];
    mg_param.num_setup_iter[i] = num_setup_iter[i];
    mg_param.setup_tol[i] = setup_tol[i];
    mg_param.setup_maxiter[i] = setup_maxiter[i];

    // Basis to use for CA-CGN(E/R) setup
    mg_param.setup_ca_basis[i] = setup_ca_basis[i];

    // Basis size for CACG setup
    mg_param.setup_ca_basis_size[i] = setup_ca_basis_size[i];

    // Minimum and maximum eigenvalue for Chebyshev CA basis setup
    mg_param.setup_ca_lambda_min[i] = setup_ca_lambda_min[i];
    mg_param.setup_ca_lambda_max[i] = setup_ca_lambda_max[i];

    mg_param.spin_block_size[i] = 1;
    mg_param.n_vec[i] = nvec[i] == 0 ? 64 : nvec[i]; // default to 64 vectors if not set
    mg_param.n_block_ortho[i] = n_block_ortho[i];    // number of times to Gram-Schmidt
    mg_param.block_ortho_two_pass[i]
      = block_ortho_two_pass[i] ? QUDA_BOOLEAN_TRUE : QUDA_BOOLEAN_FALSE; // whether to use a two-pass block ortho
    mg_param.precision_null[i] = prec_null;                               // precision to store the null-space basis
    mg_param.smoother_halo_precision[i] = smoother_halo_prec; // precision of the halo exchange in the smoother
    mg_param.nu_pre[i] = nu_pre[i];
    mg_param.nu_post[i] = nu_post[i];
    mg_param.mu_factor[i] = mu_factor[i];

    mg_param.transfer_type[i] = (i == 0) ? staggered_transfer_type : QUDA_TRANSFER_AGGREGATE;

    mg_param.cycle_type[i] = QUDA_MG_CYCLE_RECURSIVE;

    // set the coarse solver wrappers including bottom solver
    mg_param.coarse_solver[i] = coarse_solver[i];
    mg_param.coarse_solver_tol[i] = coarse_solver_tol[i];
    mg_param.coarse_solver_maxiter[i] = coarse_solver_maxiter[i];

    // Basis to use for CA-CGN(E/R) coarse solver
    mg_param.coarse_solver_ca_basis[i] = coarse_solver_ca_basis[i];

    // Basis size for CACG coarse solver/
    mg_param.coarse_solver_ca_basis_size[i] = coarse_solver_ca_basis_size[i];

    // Minimum and maximum eigenvalue for Chebyshev CA basis
    mg_param.coarse_solver_ca_lambda_min[i] = coarse_solver_ca_lambda_min[i];
    mg_param.coarse_solver_ca_lambda_max[i] = coarse_solver_ca_lambda_max[i];

    mg_param.smoother[i] = smoother_type[i];

    // set the smoother / bottom solver tolerance (for MR smoothing this will be ignored)
    mg_param.smoother_tol[i] = smoother_tol[i];

    // set to QUDA_DIRECT_SOLVE for no even/odd preconditioning on the smoother
    // set to QUDA_DIRECT_PC_SOLVE for to enable even/odd preconditioning on the smoother
    mg_param.smoother_solve_type[i] = smoother_solve_type[i];

    // set to QUDA_ADDITIVE_SCHWARZ for Additive Schwarz precondioned smoother (presently only impelemented for MR)
    mg_param.smoother_schwarz_type[i] = mg_schwarz_type[i];

    // if using Schwarz preconditioning then use local reductions only
    mg_param.global_reduction[i] = (mg_schwarz_type[i] == QUDA_INVALID_SCHWARZ) ? QUDA_BOOLEAN_TRUE : QUDA_BOOLEAN_FALSE;

    // set number of Schwarz cycles to apply
    mg_param.smoother_schwarz_cycle[i] = mg_schwarz_cycle[i];

    // Set set coarse_grid_solution_type: this defines which linear
    // system we are solving on a given level
    // * QUDA_MAT_SOLUTION - we are solving the full system and inject
    //   a full field into coarse grid
    // * QUDA_MATPC_SOLUTION - we are solving the e/o-preconditioned
    //   system, and only inject single parity field into coarse grid
    //
    // Multiple possible scenarios here
    //
    // 1. **Direct outer solver and direct smoother**: here we use
    // full-field residual coarsening, and everything involves the
    // full system so coarse_grid_solution_type = QUDA_MAT_SOLUTION
    //
    // 2. **Direct outer solver and preconditioned smoother**: here,
    // only the smoothing uses e/o preconditioning, so
    // coarse_grid_solution_type = QUDA_MAT_SOLUTION_TYPE.
    // We reconstruct the full residual prior to coarsening after the
    // pre-smoother, and then need to project the solution for post
    // smoothing.
    //
    // 3. **Preconditioned outer solver and preconditioned smoother**:
    // here we use single-parity residual coarsening throughout, so
    // coarse_grid_solution_type = QUDA_MATPC_SOLUTION.  This is a bit
    // questionable from a theoretical point of view, since we don't
    // coarsen the preconditioned operator directly, rather we coarsen
    // the full operator and preconditioned that, but it just works.
    // This is the optimal combination in general for Wilson-type
    // operators: although there is an occasional increase in
    // iteration or two), by working completely in the preconditioned
    // space, we save the cost of reconstructing the full residual
    // from the preconditioned smoother, and re-projecting for the
    // subsequent smoother, as well as reducing the cost of the
    // ancillary blas operations in the coarse-grid solve.
    //
    // Note, we cannot use preconditioned outer solve with direct
    // smoother
    //
    // Finally, we have to treat the top level carefully: for all
    // other levels the entry into and out of the grid will be a
    // full-field, which we can then work in Schur complement space or
    // not (e.g., freedom to choose coarse_grid_solution_type).  For
    // the top level, if the outer solver is for the preconditioned
    // system, then we must use preconditoning, e.g., option 3.) above.

    if (i == 0) { // top-level treatment
      if (coarse_solve_type[0] != solve_type)
        errorQuda("Mismatch between top-level MG solve type %s and outer solve type %s",
                  get_solve_str(coarse_solve_type[0]), get_solve_str(solve_type));

      if (solve_type == QUDA_DIRECT_SOLVE) {
        mg_param.coarse_grid_solution_type[i] = QUDA_MAT_SOLUTION;
      } else if (solve_type == QUDA_DIRECT_PC_SOLVE) {
        mg_param.coarse_grid_solution_type[i] = QUDA_MATPC_SOLUTION;
      } else {
        errorQuda("Unexpected solve_type = %s\n", get_solve_str(solve_type));
      }

    } else {

      if (coarse_solve_type[i] == QUDA_DIRECT_SOLVE) {
        mg_param.coarse_grid_solution_type[i] = QUDA_MAT_SOLUTION;
      } else if (coarse_solve_type[i] == QUDA_DIRECT_PC_SOLVE) {
        mg_param.coarse_grid_solution_type[i] = QUDA_MATPC_SOLUTION;
      } else {
        errorQuda("Unexpected solve_type = %s\n", get_solve_str(coarse_solve_type[i]));
      }
    }

    mg_param.omega[i] = omega; // over/under relaxation factor

    mg_param.location[i] = solver_location[i];
    mg_param.setup_location[i] = setup_location[i];
    nu_pre[i] = 2;
    nu_post[i] = 2;
  }

  // whether to run GPU setup but putting temporaries into mapped (slow CPU) memory
  mg_param.setup_minimize_memory = QUDA_BOOLEAN_FALSE;

  // coarsening the spin on the first restriction is undefined for staggered fields.
  mg_param.spin_block_size[0] = 0;

  if (staggered_transfer_type == QUDA_TRANSFER_OPTIMIZED_KD) {
    mg_param.spin_block_size[1] = 0; // we're coarsening the optimized KD op
  }

  mg_param.setup_type = setup_type;
  mg_param.pre_orthonormalize = pre_orthonormalize ? QUDA_BOOLEAN_TRUE : QUDA_BOOLEAN_FALSE;
  mg_param.post_orthonormalize = post_orthonormalize ? QUDA_BOOLEAN_TRUE : QUDA_BOOLEAN_FALSE;

  mg_param.compute_null_vector = generate_nullspace ? QUDA_COMPUTE_NULL_VECTOR_YES : QUDA_COMPUTE_NULL_VECTOR_NO;

  mg_param.generate_all_levels = generate_all_levels ? QUDA_BOOLEAN_TRUE : QUDA_BOOLEAN_FALSE;

  mg_param.run_verify = verify_results ? QUDA_BOOLEAN_TRUE : QUDA_BOOLEAN_FALSE;
  mg_param.run_low_mode_check = low_mode_check ? QUDA_BOOLEAN_TRUE : QUDA_BOOLEAN_FALSE;
  mg_param.run_oblique_proj_check = oblique_proj_check ? QUDA_BOOLEAN_TRUE : QUDA_BOOLEAN_FALSE;

  // set file i/o parameters
  for (int i = 0; i < mg_param.n_level; i++) {
    strcpy(mg_param.vec_infile[i], mg_vec_infile[i]);
    strcpy(mg_param.vec_outfile[i], mg_vec_outfile[i]);
    if (strcmp(mg_param.vec_infile[i], "") != 0) mg_param.vec_load[i] = QUDA_BOOLEAN_TRUE;
    if (strcmp(mg_param.vec_outfile[i], "") != 0) mg_param.vec_store[i] = QUDA_BOOLEAN_TRUE;
  }

  mg_param.coarse_guess = mg_eig_coarse_guess ? QUDA_BOOLEAN_TRUE : QUDA_BOOLEAN_FALSE;

  // these need to tbe set for now but are actually ignored by the MG setup
  // needed to make it pass the initialization test
  inv_param.inv_type = QUDA_GCR_INVERTER;
  inv_param.tol = 1e-10;
  inv_param.maxiter = 1000;
  inv_param.reliable_delta = reliable_delta;
  inv_param.gcrNkrylov = 10;

  inv_param.verbosity = verbosity;
  inv_param.verbosity_precondition = verbosity;

  inv_param.struct_size = sizeof(inv_param);
}

void setDeflatedInvertParam(QudaInvertParam &inv_param)
{
  inv_param.Ls = 1;

  inv_param.sp_pad = 0;
  inv_param.cl_pad = 0;

  inv_param.cpu_prec = cpu_prec;
  inv_param.cuda_prec = cuda_prec;
  inv_param.cuda_prec_sloppy = cuda_prec_sloppy;
  inv_param.cuda_prec_refinement_sloppy = cuda_prec_refinement_sloppy;

  inv_param.cuda_prec_precondition = cuda_prec_precondition;
  inv_param.cuda_prec_eigensolver = cuda_prec_eigensolver;
  inv_param.preserve_source = QUDA_PRESERVE_SOURCE_NO;
  inv_param.gamma_basis = QUDA_DEGRAND_ROSSI_GAMMA_BASIS;
  inv_param.dirac_order = QUDA_DIRAC_ORDER;

  if (dslash_type == QUDA_CLOVER_WILSON_DSLASH || dslash_type == QUDA_TWISTED_CLOVER_DSLASH) {
    inv_param.clover_cpu_prec = cpu_prec;
    inv_param.clover_cuda_prec = cuda_prec;
    inv_param.clover_cuda_prec_sloppy = cuda_prec_sloppy;
    inv_param.clover_cuda_prec_precondition = cuda_prec_precondition;
    inv_param.clover_order = QUDA_PACKED_CLOVER_ORDER;
    inv_param.compute_clover_trlog = compute_clover_trlog ? 1 : 0;
  }

  inv_param.input_location = QUDA_CPU_FIELD_LOCATION;
  inv_param.output_location = QUDA_CPU_FIELD_LOCATION;

  inv_param.dslash_type = dslash_type;

  if (kappa == -1.0) {
    inv_param.mass = mass;
    inv_param.kappa = 1.0 / (2.0 * (1 + 3 / anisotropy + mass));
  } else {
    inv_param.kappa = kappa;
    inv_param.mass = 0.5 / kappa - (1 + 3 / anisotropy);
  }

  if (dslash_type == QUDA_TWISTED_MASS_DSLASH || dslash_type == QUDA_TWISTED_CLOVER_DSLASH) {
    inv_param.mu = mu;
    inv_param.twist_flavor = twist_flavor;
    inv_param.Ls = (inv_param.twist_flavor == QUDA_TWIST_NONDEG_DOUBLET) ? 2 : 1;

    if (twist_flavor == QUDA_TWIST_NONDEG_DOUBLET) {
      printfQuda("Twisted-mass doublet non supported (yet)\n");
      exit(0);
    }
  }

  // Use kappa * csw or supplied clover_coeff
  inv_param.clover_csw = clover_csw;
  if (clover_coeff == 0.0) {
    inv_param.clover_coeff = clover_csw * inv_param.kappa;
  } else {
    inv_param.clover_coeff = clover_coeff;
  }

  inv_param.dagger = QUDA_DAG_NO;
  inv_param.mass_normalization = normalization;

  // do we want full solution or single-parity solution
  inv_param.solution_type = QUDA_MAT_SOLUTION;
  // inv_param.solution_type = QUDA_MATPC_SOLUTION;

  // do we want to use an even-odd preconditioned solve or not
  inv_param.solve_type = solve_type;
  inv_param.matpc_type = matpc_type;

  if (inv_type != QUDA_EIGCG_INVERTER && inv_type != QUDA_INC_EIGCG_INVERTER && inv_type != QUDA_GMRESDR_INVERTER)
    errorQuda("Requested solver %s is not a deflated solver type", get_solver_str(inv_type));

  //! For deflated solvers only:
  inv_param.inv_type = inv_type;
  inv_param.tol = tol;
  inv_param.tol_hq = tol_hq; // specify a tolerance for the residual for heavy quark residual

  inv_param.rhs_idx = 0;

  inv_param.n_ev = n_ev;
  inv_param.max_search_dim = max_search_dim;
  inv_param.deflation_grid = deflation_grid;
  inv_param.tol_restart = tol_restart;
  inv_param.eigcg_max_restarts = eigcg_max_restarts;
  inv_param.max_restart_num = max_restart_num;
  inv_param.inc_tol = inc_tol;
  inv_param.eigenval_tol = eigenval_tol;

  if (inv_param.inv_type == QUDA_EIGCG_INVERTER || inv_param.inv_type == QUDA_INC_EIGCG_INVERTER) {
    inv_param.solve_type = QUDA_NORMOP_PC_SOLVE;
  } else if (inv_param.inv_type == QUDA_GMRESDR_INVERTER) {
    inv_param.solve_type = QUDA_DIRECT_PC_SOLVE;
    inv_param.tol_restart = 0.0; // restart is not requested...
  }

  inv_param.verbosity = verbosity;
  inv_param.verbosity_precondition = verbosity;

  inv_param.inv_type_precondition = precon_type;
  inv_param.gcrNkrylov = 6;

  // require both L2 relative and heavy quark residual to determine convergence
  inv_param.residual_type = static_cast<QudaResidualType>(QUDA_L2_RELATIVE_RESIDUAL);
  // Offsets used only by multi-shift solver
  // should be set in application
  inv_param.num_offset = multishift;
  for (int i = 0; i < inv_param.num_offset; i++) inv_param.offset[i] = 0.06 + i * i * 0.1;
  // these can be set individually
  for (int i = 0; i < inv_param.num_offset; i++) {
    inv_param.tol_offset[i] = inv_param.tol;
    inv_param.tol_hq_offset[i] = inv_param.tol_hq;
  }
  inv_param.maxiter = niter;
  inv_param.reliable_delta = 1e-1;

  // domain decomposition preconditioner parameters
  inv_param.schwarz_type = precon_schwarz_type;
  inv_param.precondition_cycle = precon_schwarz_cycle;
  inv_param.tol_precondition = tol_precondition;
  inv_param.maxiter_precondition = maxiter_precondition;
  inv_param.omega = 1.0;

  inv_param.extlib_type = solver_ext_lib;

  // Whether or not to use native BLAS LAPACK
  inv_param.native_blas_lapack = (native_blas_lapack ? QUDA_BOOLEAN_TRUE : QUDA_BOOLEAN_FALSE);

  inv_param.struct_size = sizeof(inv_param);
}

void setDeflationParam(QudaEigParam &df_param)
{
  df_param.import_vectors = QUDA_BOOLEAN_FALSE;
  df_param.run_verify = QUDA_BOOLEAN_FALSE;

  df_param.nk = df_param.invert_param->n_ev;
  df_param.np = df_param.invert_param->n_ev * df_param.invert_param->deflation_grid;
  df_param.extlib_type = deflation_ext_lib;

  df_param.cuda_prec_ritz = prec_ritz;
  df_param.location = location_ritz;
  df_param.mem_type_ritz = mem_type_ritz;

  // set file i/o parameters
  strcpy(df_param.vec_infile, eig_vec_infile);
  strcpy(df_param.vec_outfile, eig_vec_outfile);
  df_param.io_parity_inflate = eig_io_parity_inflate ? QUDA_BOOLEAN_TRUE : QUDA_BOOLEAN_FALSE;
}

void setQudaStaggeredInvTestParams()
{
  if (dslash_type == QUDA_LAPLACE_DSLASH) {
    if (test_type != 0) { errorQuda("Test type %d is not supported for the Laplace operator.\n", test_type); }

    solve_type = QUDA_DIRECT_SOLVE;
    solution_type = QUDA_MAT_SOLUTION;
    matpc_type = QUDA_MATPC_EVEN_EVEN; // doesn't matter

  } else {

    if (test_type == 0 && (inv_type == QUDA_CG_INVERTER || inv_type == QUDA_PCG_INVERTER)
        && solve_type != QUDA_NORMOP_SOLVE && solve_type != QUDA_DIRECT_PC_SOLVE) {
      warningQuda("The full spinor staggered operator (test 0) can't be inverted with (P)CG. Switching to BiCGstab.\n");
      inv_type = QUDA_BICGSTAB_INVERTER;
    }

    if (solve_type == QUDA_INVALID_SOLVE) {
      if (test_type == 0) {
        solve_type = QUDA_DIRECT_SOLVE;
      } else {
        solve_type = QUDA_DIRECT_PC_SOLVE;
      }
    }

    if (test_type == 1 || test_type == 3 || test_type == 5) {
      matpc_type = QUDA_MATPC_EVEN_EVEN;
    } else if (test_type == 2 || test_type == 4 || test_type == 6) {
      matpc_type = QUDA_MATPC_ODD_ODD;
    } else if (test_type == 0) {
      matpc_type = QUDA_MATPC_EVEN_EVEN; // it doesn't matter
    }

    if (test_type == 0 || test_type == 1 || test_type == 2) {
      solution_type = QUDA_MAT_SOLUTION;
    } else {
      solution_type = QUDA_MATPC_SOLUTION;
    }
  }

  if (prec_sloppy == QUDA_INVALID_PRECISION) { prec_sloppy = prec; }

  if (prec_refinement_sloppy == QUDA_INVALID_PRECISION) { prec_refinement_sloppy = prec_sloppy; }
  if (link_recon_sloppy == QUDA_RECONSTRUCT_INVALID) { link_recon_sloppy = link_recon; }

  if (inv_type != QUDA_CG_INVERTER && (test_type == 5 || test_type == 6)) {
    errorQuda("Preconditioning is currently not supported in multi-shift solver solvers");
  }

  // Set n_naiks to 2 if eps_naik != 0.0
  if (dslash_type == QUDA_ASQTAD_DSLASH) {
    if (eps_naik != 0.0) {
      if (compute_fatlong) {
        n_naiks = 2;
        printfQuda("Note: epsilon-naik != 0, testing epsilon correction links.\n");
      } else {
        eps_naik = 0.0;
        printfQuda("Not computing fat-long, ignoring epsilon correction.\n");
      }
    } else {
      printfQuda("Note: epsilon-naik = 0, testing original HISQ links.\n");
    }
  }
}

void setQudaStaggeredEigTestParams()
{
  if (dslash_type == QUDA_LAPLACE_DSLASH) {
    // LAPLACE operator path, only DIRECT solves feasible.
    if (test_type != 0) { errorQuda("Test type %d is not supported for the Laplace operator.\n", test_type); }
    solve_type = QUDA_DIRECT_SOLVE;
    solution_type = QUDA_MAT_SOLUTION;
  } else {
    // STAGGERED operator path
    if (solve_type == QUDA_INVALID_SOLVE) {
      if (test_type == 0) {
        solve_type = QUDA_DIRECT_SOLVE;
      } else {
        solve_type = QUDA_DIRECT_PC_SOLVE;
      }
    }
    // If test type is not 3, it is 4 or 0. If 0, the matpc type is irrelevant
    if (test_type == 3)
      matpc_type = QUDA_MATPC_EVEN_EVEN;
    else
      matpc_type = QUDA_MATPC_ODD_ODD;

    if (test_type == 0) {
      solution_type = QUDA_MAT_SOLUTION;
    } else {
      solution_type = QUDA_MATPC_SOLUTION;
    }
  }

  // Set n_naiks to 2 if eps_naik != 0.0
  if (dslash_type == QUDA_ASQTAD_DSLASH) {
    if (eps_naik != 0.0) {
      if (compute_fatlong) {
        n_naiks = 2;
        printfQuda("Note: epsilon-naik != 0, testing epsilon correction links.\n");
      } else {
        eps_naik = 0.0;
        printfQuda("Not computing fat-long, ignoring epsilon correction.\n");
      }
    } else {
      printfQuda("Note: epsilon-naik = 0, testing original HISQ links.\n");
    }
  }
}<|MERGE_RESOLUTION|>--- conflicted
+++ resolved
@@ -296,25 +296,6 @@
   smear_param.solve_type = QUDA_DIRECT_SOLVE;
 }
 
-<<<<<<< HEAD
-void setFermionSmearParam(QudaInvertParam &smear_param, double omega, int steps)
-{
-  // Construct a copy of the current invert parameters
-  setInvertParam(smear_param);
-  
-  // Construct 4D smearing parameters.
-  smear_param.dslash_type = QUDA_LAPLACE_DSLASH;
-  double smear_coeff = -1.0 * omega * omega / (4 * steps);
-  smear_param.mass_normalization = QUDA_KAPPA_NORMALIZATION; // Enforce kappa normalisation
-  smear_param.mass = 1.0;
-  smear_param.kappa = smear_coeff;
-  smear_param.laplace3D = laplace3D; // Omit this dim
-  smear_param.solution_type = QUDA_MAT_SOLUTION;
-  smear_param.solve_type = QUDA_DIRECT_SOLVE;
-}
-
-=======
->>>>>>> 1e2106aa
 
 // Parameters defining the eigensolver
 void setEigParam(QudaEigParam &eig_param)
@@ -332,11 +313,11 @@
   
   eig_param.ortho_dim = laplace3D;
   switch (laplace3D) {
-  case 3: eig_param.ortho_dim_size = tdim; break;
-  case 2: eig_param.ortho_dim_size = zdim; break;
-  case 1: eig_param.ortho_dim_size = ydim; break;
-  case 0: eig_param.ortho_dim_size = xdim; break;
-  default: eig_param.ortho_dim_size = 0;
+  case 3: eig_param.ortho_dim_size_local = tdim; break;
+  case 2: eig_param.ortho_dim_size_local = zdim; break;
+  case 1: eig_param.ortho_dim_size_local = ydim; break;
+  case 0: eig_param.ortho_dim_size_local = xdim; break;
+  default: eig_param.ortho_dim_size_local = 0;
   }    
   
   // The solver will exit when n_conv extremal eigenpairs have converged
@@ -728,17 +709,6 @@
     }
   }
 
-<<<<<<< HEAD
-  // Use kappa * csw or supplied clover_coeff
-  inv_param.clover_csw = clover_csw;
-  if (clover_coeff == 0.0) {
-    inv_param.clover_coeff = clover_csw * inv_param.kappa;
-  } else {
-    inv_param.clover_coeff = clover_coeff;
-  }
-
-=======
->>>>>>> 1e2106aa
   inv_param.dagger = QUDA_DAG_NO;
   inv_param.mass_normalization = QUDA_KAPPA_NORMALIZATION;
 
