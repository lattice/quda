--- conflicted
+++ resolved
@@ -1006,11 +1006,6 @@
   inv_param.input_location = QUDA_CPU_FIELD_LOCATION;
   inv_param.output_location = QUDA_CPU_FIELD_LOCATION;
 
-<<<<<<< HEAD
-  inv_param.sp_pad = 0;
-  
-=======
->>>>>>> ad018cba
   // Whether or not to use native BLAS LAPACK
   inv_param.native_blas_lapack = (native_blas_lapack ? QUDA_BOOLEAN_TRUE : QUDA_BOOLEAN_FALSE);
 
