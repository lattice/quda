#include <iostream>
#include <stdio.h>
#include <stdlib.h>
#include <string.h>
#include <algorithm>

#include <quda.h>
#include <quda_internal.h>
#include <dirac_quda.h>
#include <dslash_quda.h>
#include <invert_quda.h>
#include <util_quda.h>
#include <blas_quda.h>

#include <misc.h>
#include <host_utils.h>
#include <command_line_params.h>
#include <dslash_reference.h>
#include <staggered_dslash_reference.h>
#include <staggered_gauge_utils.h>
#include <gauge_field.h>
#include <unitarization_links.h>

#include "dslash_test_helpers.h"
#include <assert.h>
#include <gtest/gtest.h>

using namespace quda;

<<<<<<< HEAD
#define MAX(a,b) ((a)>(b)?(a):(b))
=======
>>>>>>> 255c3104
#define staggeredSpinorSiteSize 6

void *qdp_inlink[4] = { nullptr, nullptr, nullptr, nullptr };

QudaGaugeParam gauge_param;
QudaInvertParam inv_param;

cpuGaugeField *cpuFat = nullptr;
cpuGaugeField *cpuLong = nullptr;

cpuColorSpinorField *spinor, *spinorOut, *spinorRef, *tmpCpu;
cudaColorSpinorField *cudaSpinor, *cudaSpinorOut;
cudaColorSpinorField* tmp;

// In the HISQ case, we include building fat/long links in this unit test
void *qdp_fatlink_cpu[4], *qdp_longlink_cpu[4];
void **ghost_fatlink_cpu, **ghost_longlink_cpu;

QudaParity parity = QUDA_EVEN_PARITY;

<<<<<<< HEAD
int X[4];

=======
>>>>>>> 255c3104
Dirac* dirac;

// For loading the gauge fields
int argc_copy;
char** argv_copy;

dslash_test_type dtest_type = dslash_test_type::Dslash;
CLI::TransformPairs<dslash_test_type> dtest_type_map {{"Dslash", dslash_test_type::Dslash},
                                                      {"MatPC", dslash_test_type::MatPC},
                                                      {"Mat", dslash_test_type::Mat}
                                                      // left here for completeness but not support in staggered dslash test
                                                      // {"MatPCDagMatPC", dslash_test_type::MatPCDagMatPC},
                                                      // {"MatDagMat", dslash_test_type::MatDagMat},
                                                      // {"M5", dslash_test_type::M5},
                                                      // {"M5inv", dslash_test_type::M5inv},
                                                      // {"Dslash4pre", dslash_test_type::Dslash4pre}
                                                    };

<<<<<<< HEAD
double getTolerance(QudaPrecision prec)
{
  switch (prec) {
  case QUDA_QUARTER_PRECISION: return 1e-1;
  case QUDA_HALF_PRECISION: return 1e-3;
  case QUDA_SINGLE_PRECISION: return 1e-4;
  case QUDA_DOUBLE_PRECISION: return 1e-11;
  case QUDA_INVALID_PRECISION: return 1.0;
  }
  return 1.0;
}

void setStaggeredGaugeParam(QudaGaugeParam &gauge_param)
{
  gauge_param.X[0] = X[0] = xdim;
  gauge_param.X[1] = X[1] = ydim;
  gauge_param.X[2] = X[2] = zdim;
  gauge_param.X[3] = X[3] = tdim;

  gauge_param.cpu_prec = QUDA_DOUBLE_PRECISION;
  gauge_param.cuda_prec = prec;
  gauge_param.reconstruct = link_recon;
  gauge_param.reconstruct_sloppy = gauge_param.reconstruct;
  gauge_param.cuda_prec_sloppy = gauge_param.cuda_prec;

  // ensure that the default is improved staggered
  if (dslash_type != QUDA_STAGGERED_DSLASH && dslash_type != QUDA_ASQTAD_DSLASH && dslash_type != QUDA_LAPLACE_DSLASH) {
    dslash_type = QUDA_ASQTAD_DSLASH;
  }

  gauge_param.anisotropy = 1.0;

  // For HISQ, this must always be set to 1.0, since the tadpole
  // correction is baked into the coefficients for the first fattening.
  // The tadpole doesn't mean anything for the second fattening
  // since the input fields are unitarized.
  gauge_param.tadpole_coeff = 1.0;
  if (dslash_type == QUDA_ASQTAD_DSLASH) {
    gauge_param.scale = -1.0 / 24.0;
    if (eps_naik != 0) { gauge_param.scale *= (1.0 + eps_naik); }
  } else {
    gauge_param.scale = 1.0;
  }
  gauge_param.gauge_order = QUDA_MILC_GAUGE_ORDER;
  gauge_param.t_boundary = QUDA_ANTI_PERIODIC_T;
  gauge_param.staggered_phase_type = QUDA_STAGGERED_PHASE_MILC;
  gauge_param.gauge_fix = QUDA_GAUGE_FIXED_NO;
  gauge_param.type = QUDA_WILSON_LINKS;

  int tmpint = MAX(X[1] * X[2] * X[3], X[0] * X[2] * X[3]);
  tmpint = MAX(tmpint, X[0] * X[1] * X[3]);
  tmpint = MAX(tmpint, X[0] * X[1] * X[2]);

  gauge_param.ga_pad = tmpint;
}

void setStaggeredInvertParam(QudaInvertParam &inv_param)
{
  inv_param.cpu_prec = QUDA_DOUBLE_PRECISION;
  inv_param.cuda_prec = prec;
  inv_param.dirac_order = QUDA_DIRAC_ORDER;
  inv_param.gamma_basis = QUDA_DEGRAND_ROSSI_GAMMA_BASIS;
  inv_param.dagger = dagger;
  inv_param.matpc_type = QUDA_MATPC_EVEN_EVEN;
  inv_param.dslash_type = dslash_type;
  inv_param.mass = mass;
  inv_param.kappa = kappa = 1.0 / (8.0 + mass); // for laplace
  inv_param.mass_normalization = QUDA_MASS_NORMALIZATION;
  inv_param.laplace3D = laplace3D; // for laplace
  inv_param.verbosity = verbosity;

  inv_param.input_location = QUDA_CPU_FIELD_LOCATION;
  inv_param.output_location = QUDA_CPU_FIELD_LOCATION;

  int tmpint = MAX(X[1]*X[2]*X[3], X[0]*X[2]*X[3]);
  tmpint = MAX(tmpint, X[0]*X[1]*X[3]);
  tmpint = MAX(tmpint, X[0]*X[1]*X[2]);

  inv_param.sp_pad = tmpint;
}

=======
>>>>>>> 255c3104
void init()
{
  initQuda(device);

  gauge_param = newQudaGaugeParam();
  inv_param = newQudaInvertParam();

  setStaggeredGaugeParam(gauge_param);
  setStaggeredInvertParam(inv_param);
  inv_param.dagger = dagger ? QUDA_DAG_YES : QUDA_DAG_NO;

  setDims(gauge_param.X);
  dw_setDims(gauge_param.X, Nsrc); // so we can use 5-d indexing from dwf
  setSpinorSiteSize(staggeredSpinorSiteSize);

  // Allocate a lot of memory because I'm very confused
  void *milc_fatlink_cpu = malloc(4 * V * gauge_site_size * host_gauge_data_type_size);
  void *milc_longlink_cpu = malloc(4 * V * gauge_site_size * host_gauge_data_type_size);

  void *milc_fatlink_gpu = malloc(4 * V * gauge_site_size * host_gauge_data_type_size);
  void *milc_longlink_gpu = malloc(4 * V * gauge_site_size * host_gauge_data_type_size);

  void* qdp_fatlink_gpu[4];
  void* qdp_longlink_gpu[4];

  for (int dir = 0; dir < 4; dir++) {
    qdp_fatlink_gpu[dir] = malloc(V * gauge_site_size * host_gauge_data_type_size);
    qdp_longlink_gpu[dir] = malloc(V * gauge_site_size * host_gauge_data_type_size);

    qdp_fatlink_cpu[dir] = malloc(V * gauge_site_size * host_gauge_data_type_size);
    qdp_longlink_cpu[dir] = malloc(V * gauge_site_size * host_gauge_data_type_size);

    if (qdp_fatlink_gpu[dir] == NULL || qdp_longlink_gpu[dir] == NULL || qdp_fatlink_cpu[dir] == NULL
        || qdp_longlink_cpu[dir] == NULL) {
      errorQuda("ERROR: malloc failed for fatlink/longlink");
    }
  }

  // create a base field
  for (int dir = 0; dir < 4; dir++) {
    if (qdp_inlink[dir] == nullptr) { qdp_inlink[dir] = malloc(V * gauge_site_size * host_gauge_data_type_size); }
  }

<<<<<<< HEAD
  // for load, etc
  gauge_param.reconstruct = QUDA_RECONSTRUCT_NO;

  bool gauge_loaded = false;
  constructStaggeredHostDeviceGaugeField(qdp_inlink, qdp_longlink_cpu, qdp_longlink_gpu, qdp_fatlink_cpu,
                                         qdp_longlink_gpu, gauge_param, argc_copy, argv_copy, gauge_loaded);

  /*
  // load a field WITHOUT PHASES
  if (strcmp(latfile,"")) {
    read_gauge_field(latfile, qdp_inlink, gauge_param.cpu_prec, gauge_param.X, argc_copy, argv_copy);
    if (dslash_type != QUDA_LAPLACE_DSLASH) {
      applyGaugeFieldScaling_long(qdp_inlink, Vh, &gauge_param, QUDA_STAGGERED_DSLASH, gauge_param.cpu_prec);
    } // else it's already been loaded
  } else {
    if (dslash_type == QUDA_LAPLACE_DSLASH) {
      construct_gauge_field(qdp_inlink, 1, gauge_param.cpu_prec, &gauge_param);
    } else {
      construct_fat_long_gauge_field(qdp_inlink, qdp_longlink_cpu, 1, gauge_param.cpu_prec,&gauge_param,compute_fatlong
  ? QUDA_STAGGERED_DSLASH : dslash_type);
    }
  }

  // QUDA_STAGGERED_DSLASH follows the same codepath whether or not you
  // "compute" the fat/long links or not.
  if (dslash_type == QUDA_STAGGERED_DSLASH || dslash_type == QUDA_LAPLACE_DSLASH) {
    for (int dir = 0; dir < 4; dir++) {
      memcpy(qdp_fatlink_gpu[dir], qdp_inlink[dir], V * gauge_site_size * host_gauge_data_type_size);
      memcpy(qdp_fatlink_cpu[dir], qdp_inlink[dir], V * gauge_site_size * host_gauge_data_type_size);
      memset(qdp_longlink_gpu[dir], 0, V * gauge_site_size * host_gauge_data_type_size);
      memset(qdp_longlink_cpu[dir], 0, V * gauge_site_size * host_gauge_data_type_size);
    }
  } else { // QUDA_ASQTAD_DSLASH

    if (compute_fatlong) {
      computeFatLongGPUandCPU(qdp_fatlink_gpu, qdp_longlink_gpu, qdp_fatlink_cpu, qdp_longlink_cpu, qdp_inlink,
                              gauge_param, host_gauge_data_type_size, n_naiks, eps_naik);
    } else {
      // Not computing FatLong
      for (int dir = 0; dir < 4; dir++) {
        memcpy(qdp_fatlink_gpu[dir], qdp_inlink[dir], V * gauge_site_size * host_gauge_data_type_size);
        memcpy(qdp_fatlink_cpu[dir], qdp_inlink[dir], V * gauge_site_size * host_gauge_data_type_size);
        memcpy(qdp_longlink_gpu[dir], qdp_longlink_cpu[dir], V * gauge_site_size * host_gauge_data_type_size);
      }
    }
  }
  */
=======
  bool gauge_loaded = false;
  constructStaggeredHostDeviceGaugeField(qdp_inlink, qdp_longlink_cpu, qdp_longlink_gpu, qdp_fatlink_cpu,
                                         qdp_fatlink_gpu, gauge_param, argc_copy, argv_copy, gauge_loaded);
>>>>>>> 255c3104

  // Alright, we've created all the void** links.
  // Create the void* pointers
  reorderQDPtoMILC(milc_fatlink_gpu, qdp_fatlink_gpu, V, gauge_site_size, gauge_param.cpu_prec, gauge_param.cpu_prec);
  reorderQDPtoMILC(milc_fatlink_cpu, qdp_fatlink_cpu, V, gauge_site_size, gauge_param.cpu_prec, gauge_param.cpu_prec);
  reorderQDPtoMILC(milc_longlink_gpu, qdp_longlink_gpu, V, gauge_site_size, gauge_param.cpu_prec, gauge_param.cpu_prec);
  reorderQDPtoMILC(milc_longlink_cpu, qdp_longlink_cpu, V, gauge_site_size, gauge_param.cpu_prec, gauge_param.cpu_prec);
  // Create ghost zones for CPU fields,
  // prepare and load the GPU fields

#ifdef MULTI_GPU
<<<<<<< HEAD

=======
>>>>>>> 255c3104
  gauge_param.type = (dslash_type == QUDA_ASQTAD_DSLASH) ? QUDA_ASQTAD_FAT_LINKS : QUDA_SU3_LINKS;
  gauge_param.reconstruct = QUDA_RECONSTRUCT_NO;
  GaugeFieldParam cpuFatParam(milc_fatlink_cpu, gauge_param);
  cpuFatParam.ghostExchange = QUDA_GHOST_EXCHANGE_PAD;
  cpuFat = new cpuGaugeField(cpuFatParam);
  ghost_fatlink_cpu = cpuFat->Ghost();

  gauge_param.type = QUDA_ASQTAD_LONG_LINKS;
  GaugeFieldParam cpuLongParam(milc_longlink_cpu, gauge_param);
  cpuLongParam.ghostExchange = QUDA_GHOST_EXCHANGE_PAD;
  cpuLong = new cpuGaugeField(cpuLongParam);
  ghost_longlink_cpu = cpuLong->Ghost();
<<<<<<< HEAD

  int x_face_size = X[1]*X[2]*X[3]/2;
  int y_face_size = X[0]*X[2]*X[3]/2;
  int z_face_size = X[0]*X[1]*X[3]/2;
  int t_face_size = X[0]*X[1]*X[2]/2;
  int pad_size = MAX(x_face_size, y_face_size);
  pad_size = MAX(pad_size, z_face_size);
  pad_size = MAX(pad_size, t_face_size);
  gauge_param.ga_pad = pad_size;
=======
>>>>>>> 255c3104
#endif

  gauge_param.type = (dslash_type == QUDA_ASQTAD_DSLASH) ? QUDA_ASQTAD_FAT_LINKS : QUDA_SU3_LINKS;
  if (dslash_type == QUDA_STAGGERED_DSLASH) {
    gauge_param.reconstruct = gauge_param.reconstruct_sloppy = (link_recon == QUDA_RECONSTRUCT_12) ?
      QUDA_RECONSTRUCT_13 :
      (link_recon == QUDA_RECONSTRUCT_8) ? QUDA_RECONSTRUCT_9 : link_recon;
  } else {
    gauge_param.reconstruct = gauge_param.reconstruct_sloppy = QUDA_RECONSTRUCT_NO;
  }

  // set verbosity prior to loadGaugeQuda
  setVerbosity(verbosity);

<<<<<<< HEAD
  // printfQuda("Fat links sending...");
  loadGaugeQuda(milc_fatlink_gpu, &gauge_param);
  // printfQuda("Fat links sent\n");
=======
  printfQuda("Sending fat links to GPU\n");
  loadGaugeQuda(milc_fatlink_gpu, &gauge_param);
>>>>>>> 255c3104

  gauge_param.type = QUDA_ASQTAD_LONG_LINKS;

#ifdef MULTI_GPU
<<<<<<< HEAD
  gauge_param.ga_pad = 3 * pad_size;
=======
  gauge_param.ga_pad *= 3;
>>>>>>> 255c3104
#endif

  if (dslash_type == QUDA_ASQTAD_DSLASH) {
    gauge_param.staggered_phase_type = QUDA_STAGGERED_PHASE_NO;
    gauge_param.reconstruct = gauge_param.reconstruct_sloppy = (link_recon == QUDA_RECONSTRUCT_12) ?
      QUDA_RECONSTRUCT_13 :
      (link_recon == QUDA_RECONSTRUCT_8) ? QUDA_RECONSTRUCT_9 : link_recon;
<<<<<<< HEAD

    // printfQuda("Long links sending...");
    loadGaugeQuda(milc_longlink_gpu, &gauge_param);
    // printfQuda("Long links sent...\n");
=======
    printfQuda("Sending long links to GPU\n");
    loadGaugeQuda(milc_longlink_gpu, &gauge_param);
>>>>>>> 255c3104
  }

  ColorSpinorParam csParam;
  csParam.nColor = 3;
  csParam.nSpin = 1;
  csParam.nDim = 5;
  for (int d = 0; d < 4; d++) { csParam.x[d] = gauge_param.X[d]; }
  csParam.x[4] = Nsrc; // number of sources becomes the fifth dimension

  csParam.setPrecision(inv_param.cpu_prec);
  inv_param.solution_type = QUDA_MAT_SOLUTION;
  csParam.pad = 0;
  if (dtest_type != dslash_test_type::Mat && dslash_type != QUDA_LAPLACE_DSLASH) {
    csParam.siteSubset = QUDA_PARITY_SITE_SUBSET;
    csParam.x[0] /= 2;
  } else {
    csParam.siteSubset = QUDA_FULL_SITE_SUBSET;
  }

  csParam.siteOrder = QUDA_EVEN_ODD_SITE_ORDER;
  csParam.fieldOrder = QUDA_SPACE_SPIN_COLOR_FIELD_ORDER;
  csParam.gammaBasis = inv_param.gamma_basis; // this parameter is meaningless for staggered
  csParam.create = QUDA_ZERO_FIELD_CREATE;

  spinor = new cpuColorSpinorField(csParam);
  spinorOut = new cpuColorSpinorField(csParam);
  spinorRef = new cpuColorSpinorField(csParam);
  tmpCpu = new cpuColorSpinorField(csParam);

  spinor->Source(QUDA_RANDOM_SOURCE);

  csParam.fieldOrder = QUDA_FLOAT2_FIELD_ORDER;
  csParam.pad = inv_param.sp_pad;
  csParam.setPrecision(inv_param.cuda_prec);

  cudaSpinor = new cudaColorSpinorField(csParam);
  cudaSpinorOut = new cudaColorSpinorField(csParam);
  *cudaSpinor = *spinor;
  tmp = new cudaColorSpinorField(csParam);

  cudaDeviceSynchronize();
  checkCudaError();

  bool pc = (dtest_type == dslash_test_type::MatPC); // For test_type 0, can use either pc or not pc
                              // because both call the same "Dslash" directly.
  DiracParam diracParam;
  setDiracParam(diracParam, &inv_param, pc);
  diracParam.tmp1 = tmp;
  dirac = Dirac::create(diracParam);

  for (int dir = 0; dir < 4; dir++) {
    free(qdp_fatlink_gpu[dir]); qdp_fatlink_gpu[dir] = nullptr;
    free(qdp_longlink_gpu[dir]); qdp_longlink_gpu[dir] = nullptr;
  }
  free(milc_fatlink_gpu); milc_fatlink_gpu = nullptr;
  free(milc_longlink_gpu); milc_longlink_gpu = nullptr;
  free(milc_fatlink_cpu); milc_fatlink_cpu = nullptr;
  free(milc_longlink_cpu); milc_longlink_cpu = nullptr;

  gauge_param.reconstruct = link_recon;
<<<<<<< HEAD

  return;
=======
>>>>>>> 255c3104
}

void end()
{
  for (int dir = 0; dir < 4; dir++) {
    if (qdp_fatlink_cpu[dir] != nullptr) { free(qdp_fatlink_cpu[dir]); qdp_fatlink_cpu[dir] = nullptr; }
    if (qdp_longlink_cpu[dir] != nullptr) { free(qdp_longlink_cpu[dir]); qdp_longlink_cpu[dir] = nullptr; }
  }

  if (dirac != nullptr) {
    delete dirac;
    dirac = nullptr;
  }
  if (cudaSpinor != nullptr) {
    delete cudaSpinor;
    cudaSpinor = nullptr;
  }
  if (cudaSpinorOut != nullptr) {
    delete cudaSpinorOut;
    cudaSpinorOut = nullptr;
  }
  if (tmp != nullptr) {
    delete tmp;
    tmp = nullptr;
  }

  if (spinor != nullptr) { delete spinor; spinor = nullptr; }
  if (spinorOut != nullptr) { delete spinorOut; spinorOut = nullptr; }
  if (spinorRef != nullptr) { delete spinorRef; spinorRef = nullptr; }
  if (tmpCpu != nullptr) { delete tmpCpu; tmpCpu = nullptr; }

  freeGaugeQuda();

  if (cpuFat) { delete cpuFat; cpuFat = nullptr; }
  if (cpuLong) { delete cpuLong; cpuLong = nullptr; }
  commDimPartitionedReset();

  endQuda();
}

struct DslashTime {
  double event_time;
  double cpu_time;
  double cpu_min;
  double cpu_max;

  DslashTime() : event_time(0.0), cpu_time(0.0), cpu_min(DBL_MAX), cpu_max(0.0) {}
};

DslashTime dslashCUDA(int niter) {

  DslashTime dslash_time;
  timeval tstart, tstop;

  cudaEvent_t start, end;
  cudaEventCreate(&start);
  cudaEventRecord(start, 0);
  cudaEventSynchronize(start);

  comm_barrier();
  cudaEventRecord(start, 0);

  for (int i = 0; i < niter; i++) {

    gettimeofday(&tstart, NULL);

    switch (dtest_type) {
    case dslash_test_type::Dslash: dirac->Dslash(*cudaSpinorOut, *cudaSpinor, parity); break;
    case dslash_test_type::MatPC: dirac->M(*cudaSpinorOut, *cudaSpinor); break;
    case dslash_test_type::Mat: dirac->M(*cudaSpinorOut, *cudaSpinor); break;
    default: errorQuda("Test type %d not defined on staggered dslash.\n", static_cast<int>(dtest_type));
    }

    gettimeofday(&tstop, NULL);
    long ds = tstop.tv_sec - tstart.tv_sec;
    long dus = tstop.tv_usec - tstart.tv_usec;
    double elapsed = ds + 0.000001*dus;

    dslash_time.cpu_time += elapsed;
    // skip first and last iterations since they may skew these metrics if comms are not synchronous
    if (i>0 && i<niter) {
      if (elapsed < dslash_time.cpu_min) dslash_time.cpu_min = elapsed;
      if (elapsed > dslash_time.cpu_max) dslash_time.cpu_max = elapsed;
    }
  }

  cudaEventCreate(&end);
  cudaEventRecord(end, 0);
  cudaEventSynchronize(end);
  float runTime;
  cudaEventElapsedTime(&runTime, start, end);
  cudaEventDestroy(start);
  cudaEventDestroy(end);

  dslash_time.event_time = runTime / 1000;

  // check for errors
  cudaError_t stat = cudaGetLastError();
  if (stat != cudaSuccess)
    errorQuda("with ERROR: %s\n", cudaGetErrorString(stat));

  return dslash_time;
}

void staggeredDslashRef()
{

  // compare to dslash reference implementation
  // printfQuda("Calculating reference implementation...");
  switch (dtest_type) {
    case dslash_test_type::Dslash:
      staggeredDslash(spinorRef, qdp_fatlink_cpu, qdp_longlink_cpu, ghost_fatlink_cpu, ghost_longlink_cpu, spinor,
                      parity, dagger, inv_param.cpu_prec, gauge_param.cpu_prec, dslash_type);
      break;
    case dslash_test_type::MatPC:
      staggeredMatDagMat(spinorRef, qdp_fatlink_cpu, qdp_longlink_cpu, ghost_fatlink_cpu, ghost_longlink_cpu, spinor,
                         mass, 0, inv_param.cpu_prec, gauge_param.cpu_prec, tmpCpu, parity, dslash_type);
      break;
    case dslash_test_type::Mat:
      // Not sure about the !dagger...
      staggeredDslash(reinterpret_cast<cpuColorSpinorField *>(&spinorRef->Even()), qdp_fatlink_cpu, qdp_longlink_cpu,
                      ghost_fatlink_cpu, ghost_longlink_cpu, reinterpret_cast<cpuColorSpinorField *>(&spinor->Odd()),
                      QUDA_EVEN_PARITY, !dagger, inv_param.cpu_prec, gauge_param.cpu_prec, dslash_type);
      staggeredDslash(reinterpret_cast<cpuColorSpinorField *>(&spinorRef->Odd()), qdp_fatlink_cpu, qdp_longlink_cpu,
                      ghost_fatlink_cpu, ghost_longlink_cpu, reinterpret_cast<cpuColorSpinorField *>(&spinor->Even()),
                      QUDA_ODD_PARITY, !dagger, inv_param.cpu_prec, gauge_param.cpu_prec, dslash_type);
      if (dslash_type == QUDA_LAPLACE_DSLASH) {
        xpay(spinor->V(), kappa, spinorRef->V(), spinor->Length(), gauge_param.cpu_prec);
      } else {
        axpy(2 * mass, spinor->V(), spinorRef->V(), spinor->Length(), gauge_param.cpu_prec);
      }
      break;
    default:
      errorQuda("Test type not defined");
  }
}

TEST(dslash, verify) {
  double deviation = pow(10, -(double)(cpuColorSpinorField::Compare(*spinorRef, *spinorOut)));
  double tol = getTolerance(prec);
  ASSERT_LE(deviation, tol) << "CPU and CUDA implementations do not agree";
}

static int dslashTest()
{

  for (int dir = 0; dir < 4; dir++) {
    qdp_fatlink_cpu[dir] = nullptr;
    qdp_longlink_cpu[dir] = nullptr;
  }

  dirac = nullptr;
  cudaSpinor = nullptr;
  cudaSpinorOut = nullptr;
  tmp = nullptr;

  spinor = nullptr;
  spinorOut = nullptr;
  spinorRef = nullptr;
  tmpCpu = nullptr;

  bool failed = false;

  // return code for google test
  int test_rc = 0;
  init();

  int attempts = 1;

  for (int i=0; i<attempts; i++) {

    { // warm-up run
      printfQuda("Tuning...\n");
      dslashCUDA(1);
    }
    printfQuda("Executing %d kernel loops...", niter);

    // reset flop counter
    dirac->Flops();

    DslashTime dslash_time = dslashCUDA(niter);

    *spinorOut = *cudaSpinorOut;

    printfQuda("%fus per kernel call\n", 1e6*dslash_time.event_time / niter);
    staggeredDslashRef();

    double spinor_ref_norm2 = blas::norm2(*spinorRef);
    double spinor_out_norm2 = blas::norm2(*spinorOut);

    // Catching nans is weird.
    if (std::isnan(spinor_ref_norm2)) { failed = true; }
    if (std::isnan(spinor_out_norm2)) { failed = true; }

    unsigned long long flops = dirac->Flops();
    printfQuda("GFLOPS = %f\n", 1.0e-9*flops/dslash_time.event_time);

    if (niter > 2) { // only print this if valid
      printfQuda("Effective halo bi-directional bandwidth (GB/s) GPU = %f ( CPU = %f, min = %f , max = %f ) for "
                 "aggregate message size %lu bytes\n",
                 1.0e-9 * 2 * cudaSpinor->GhostBytes() * niter / dslash_time.event_time,
                 1.0e-9 * 2 * cudaSpinor->GhostBytes() * niter / dslash_time.cpu_time,
                 1.0e-9 * 2 * cudaSpinor->GhostBytes() / dslash_time.cpu_max,
                 1.0e-9 * 2 * cudaSpinor->GhostBytes() / dslash_time.cpu_min, 2 * cudaSpinor->GhostBytes());
    }

    double cuda_spinor_out_norm2 = blas::norm2(*cudaSpinorOut);
    printfQuda("Results: CPU=%f, CUDA=%f, CPU-CUDA=%f\n", spinor_ref_norm2, cuda_spinor_out_norm2, spinor_out_norm2);

    if (verify_results) {
      test_rc = RUN_ALL_TESTS();
      if (test_rc != 0 || failed) warningQuda("Tests failed");
    }
  }
  end();

  return test_rc;
}

void display_test_info()
{
  printfQuda("running the following test:\n");
  printfQuda("prec recon   test_type     dagger   S_dim         T_dimension\n");
  printfQuda("%s   %s       %s           %d       %d/%d/%d        %d \n", get_prec_str(prec), get_recon_str(link_recon),
      get_string(dtest_type_map, dtest_type).c_str(), dagger, xdim, ydim, zdim, tdim);
  printfQuda("Grid partition info:     X  Y  Z  T\n");
  printfQuda("                         %d  %d  %d  %d\n", dimPartitioned(0), dimPartitioned(1), dimPartitioned(2),
      dimPartitioned(3));
}

int main(int argc, char **argv)
{
  // hack for loading gauge fields
  argc_copy = argc;
  argv_copy = argv;

  // initalize google test
  ::testing::InitGoogleTest(&argc, argv);

  // command line options
  auto app = make_app();
  app->add_option("--test", dtest_type, "Test method")->transform(CLI::CheckedTransformer(dtest_type_map));
  try {
    app->parse(argc, argv);
  } catch (const CLI::ParseError &e) {
    return app->exit(e);
  }

  initComms(argc, argv, gridsize_from_cmdline);

  // Ensure gtest prints only from rank 0
  ::testing::TestEventListeners &listeners = ::testing::UnitTest::GetInstance()->listeners();
  if (comm_rank() != 0) { delete listeners.Release(listeners.default_result_printer()); }

  // Only these fermions are supported in this file. Ensure a reasonable default,
  // ensure that the default is improved staggered
  if (dslash_type != QUDA_STAGGERED_DSLASH && dslash_type != QUDA_ASQTAD_DSLASH && dslash_type != QUDA_LAPLACE_DSLASH) {
    printfQuda("dslash_type %s not supported, defaulting to %s\n", get_dslash_str(dslash_type),
               get_dslash_str(QUDA_ASQTAD_DSLASH));
    dslash_type = QUDA_ASQTAD_DSLASH;
  }

  // Sanity check: if you pass in a gauge field, want to test the asqtad/hisq dslash,
  // and don't ask to build the fat/long links... it doesn't make sense.
  if (strcmp(latfile,"") && !compute_fatlong && dslash_type == QUDA_ASQTAD_DSLASH) {
    errorQuda("Cannot load a gauge field and test the ASQTAD/HISQ operator without setting \"--compute-fat-long true\".\n");
  }

  // Set n_naiks to 2 if eps_naik != 0.0
  if (dslash_type == QUDA_ASQTAD_DSLASH) {
    if (eps_naik != 0.0) {
      if (compute_fatlong) {
        n_naiks = 2;
        printfQuda("Note: epsilon-naik != 0, testing epsilon correction links.\n");
      } else {
        eps_naik = 0.0;
        printfQuda("Not computing fat-long, ignoring epsilon correction.\n");
      }
    } else {
      printfQuda("Note: epsilon-naik = 0, testing original HISQ links.\n");
    }
  }

  if (dslash_type == QUDA_LAPLACE_DSLASH) {
    if (dtest_type != dslash_test_type::Mat) {
      errorQuda("Test type %s is not supported for the Laplace operator.\n", get_string(dtest_type_map, dtest_type).c_str());
    }
  }

  // If we're building fat/long links, there are some
  // tests we have to skip.
  if (dslash_type == QUDA_ASQTAD_DSLASH && compute_fatlong) {
    if (prec == QUDA_HALF_PRECISION /* half */) {
      errorQuda("Half precision unsupported in fat/long compute");
    }
  }
  if (dslash_type == QUDA_LAPLACE_DSLASH && prec == QUDA_HALF_PRECISION) {
    errorQuda("Half precision unsupported for Laplace operator.\n");
  }

  display_test_info();

  // return result of RUN_ALL_TESTS
  int test_rc = dslashTest();

  finalizeComms();

  return test_rc;
}<|MERGE_RESOLUTION|>--- conflicted
+++ resolved
@@ -27,10 +27,6 @@
 
 using namespace quda;
 
-<<<<<<< HEAD
-#define MAX(a,b) ((a)>(b)?(a):(b))
-=======
->>>>>>> 255c3104
 #define staggeredSpinorSiteSize 6
 
 void *qdp_inlink[4] = { nullptr, nullptr, nullptr, nullptr };
@@ -51,11 +47,6 @@
 
 QudaParity parity = QUDA_EVEN_PARITY;
 
-<<<<<<< HEAD
-int X[4];
-
-=======
->>>>>>> 255c3104
 Dirac* dirac;
 
 // For loading the gauge fields
@@ -74,90 +65,6 @@
                                                       // {"Dslash4pre", dslash_test_type::Dslash4pre}
                                                     };
 
-<<<<<<< HEAD
-double getTolerance(QudaPrecision prec)
-{
-  switch (prec) {
-  case QUDA_QUARTER_PRECISION: return 1e-1;
-  case QUDA_HALF_PRECISION: return 1e-3;
-  case QUDA_SINGLE_PRECISION: return 1e-4;
-  case QUDA_DOUBLE_PRECISION: return 1e-11;
-  case QUDA_INVALID_PRECISION: return 1.0;
-  }
-  return 1.0;
-}
-
-void setStaggeredGaugeParam(QudaGaugeParam &gauge_param)
-{
-  gauge_param.X[0] = X[0] = xdim;
-  gauge_param.X[1] = X[1] = ydim;
-  gauge_param.X[2] = X[2] = zdim;
-  gauge_param.X[3] = X[3] = tdim;
-
-  gauge_param.cpu_prec = QUDA_DOUBLE_PRECISION;
-  gauge_param.cuda_prec = prec;
-  gauge_param.reconstruct = link_recon;
-  gauge_param.reconstruct_sloppy = gauge_param.reconstruct;
-  gauge_param.cuda_prec_sloppy = gauge_param.cuda_prec;
-
-  // ensure that the default is improved staggered
-  if (dslash_type != QUDA_STAGGERED_DSLASH && dslash_type != QUDA_ASQTAD_DSLASH && dslash_type != QUDA_LAPLACE_DSLASH) {
-    dslash_type = QUDA_ASQTAD_DSLASH;
-  }
-
-  gauge_param.anisotropy = 1.0;
-
-  // For HISQ, this must always be set to 1.0, since the tadpole
-  // correction is baked into the coefficients for the first fattening.
-  // The tadpole doesn't mean anything for the second fattening
-  // since the input fields are unitarized.
-  gauge_param.tadpole_coeff = 1.0;
-  if (dslash_type == QUDA_ASQTAD_DSLASH) {
-    gauge_param.scale = -1.0 / 24.0;
-    if (eps_naik != 0) { gauge_param.scale *= (1.0 + eps_naik); }
-  } else {
-    gauge_param.scale = 1.0;
-  }
-  gauge_param.gauge_order = QUDA_MILC_GAUGE_ORDER;
-  gauge_param.t_boundary = QUDA_ANTI_PERIODIC_T;
-  gauge_param.staggered_phase_type = QUDA_STAGGERED_PHASE_MILC;
-  gauge_param.gauge_fix = QUDA_GAUGE_FIXED_NO;
-  gauge_param.type = QUDA_WILSON_LINKS;
-
-  int tmpint = MAX(X[1] * X[2] * X[3], X[0] * X[2] * X[3]);
-  tmpint = MAX(tmpint, X[0] * X[1] * X[3]);
-  tmpint = MAX(tmpint, X[0] * X[1] * X[2]);
-
-  gauge_param.ga_pad = tmpint;
-}
-
-void setStaggeredInvertParam(QudaInvertParam &inv_param)
-{
-  inv_param.cpu_prec = QUDA_DOUBLE_PRECISION;
-  inv_param.cuda_prec = prec;
-  inv_param.dirac_order = QUDA_DIRAC_ORDER;
-  inv_param.gamma_basis = QUDA_DEGRAND_ROSSI_GAMMA_BASIS;
-  inv_param.dagger = dagger;
-  inv_param.matpc_type = QUDA_MATPC_EVEN_EVEN;
-  inv_param.dslash_type = dslash_type;
-  inv_param.mass = mass;
-  inv_param.kappa = kappa = 1.0 / (8.0 + mass); // for laplace
-  inv_param.mass_normalization = QUDA_MASS_NORMALIZATION;
-  inv_param.laplace3D = laplace3D; // for laplace
-  inv_param.verbosity = verbosity;
-
-  inv_param.input_location = QUDA_CPU_FIELD_LOCATION;
-  inv_param.output_location = QUDA_CPU_FIELD_LOCATION;
-
-  int tmpint = MAX(X[1]*X[2]*X[3], X[0]*X[2]*X[3]);
-  tmpint = MAX(tmpint, X[0]*X[1]*X[3]);
-  tmpint = MAX(tmpint, X[0]*X[1]*X[2]);
-
-  inv_param.sp_pad = tmpint;
-}
-
-=======
->>>>>>> 255c3104
 void init()
 {
   initQuda(device);
@@ -201,59 +108,9 @@
     if (qdp_inlink[dir] == nullptr) { qdp_inlink[dir] = malloc(V * gauge_site_size * host_gauge_data_type_size); }
   }
 
-<<<<<<< HEAD
-  // for load, etc
-  gauge_param.reconstruct = QUDA_RECONSTRUCT_NO;
-
-  bool gauge_loaded = false;
-  constructStaggeredHostDeviceGaugeField(qdp_inlink, qdp_longlink_cpu, qdp_longlink_gpu, qdp_fatlink_cpu,
-                                         qdp_longlink_gpu, gauge_param, argc_copy, argv_copy, gauge_loaded);
-
-  /*
-  // load a field WITHOUT PHASES
-  if (strcmp(latfile,"")) {
-    read_gauge_field(latfile, qdp_inlink, gauge_param.cpu_prec, gauge_param.X, argc_copy, argv_copy);
-    if (dslash_type != QUDA_LAPLACE_DSLASH) {
-      applyGaugeFieldScaling_long(qdp_inlink, Vh, &gauge_param, QUDA_STAGGERED_DSLASH, gauge_param.cpu_prec);
-    } // else it's already been loaded
-  } else {
-    if (dslash_type == QUDA_LAPLACE_DSLASH) {
-      construct_gauge_field(qdp_inlink, 1, gauge_param.cpu_prec, &gauge_param);
-    } else {
-      construct_fat_long_gauge_field(qdp_inlink, qdp_longlink_cpu, 1, gauge_param.cpu_prec,&gauge_param,compute_fatlong
-  ? QUDA_STAGGERED_DSLASH : dslash_type);
-    }
-  }
-
-  // QUDA_STAGGERED_DSLASH follows the same codepath whether or not you
-  // "compute" the fat/long links or not.
-  if (dslash_type == QUDA_STAGGERED_DSLASH || dslash_type == QUDA_LAPLACE_DSLASH) {
-    for (int dir = 0; dir < 4; dir++) {
-      memcpy(qdp_fatlink_gpu[dir], qdp_inlink[dir], V * gauge_site_size * host_gauge_data_type_size);
-      memcpy(qdp_fatlink_cpu[dir], qdp_inlink[dir], V * gauge_site_size * host_gauge_data_type_size);
-      memset(qdp_longlink_gpu[dir], 0, V * gauge_site_size * host_gauge_data_type_size);
-      memset(qdp_longlink_cpu[dir], 0, V * gauge_site_size * host_gauge_data_type_size);
-    }
-  } else { // QUDA_ASQTAD_DSLASH
-
-    if (compute_fatlong) {
-      computeFatLongGPUandCPU(qdp_fatlink_gpu, qdp_longlink_gpu, qdp_fatlink_cpu, qdp_longlink_cpu, qdp_inlink,
-                              gauge_param, host_gauge_data_type_size, n_naiks, eps_naik);
-    } else {
-      // Not computing FatLong
-      for (int dir = 0; dir < 4; dir++) {
-        memcpy(qdp_fatlink_gpu[dir], qdp_inlink[dir], V * gauge_site_size * host_gauge_data_type_size);
-        memcpy(qdp_fatlink_cpu[dir], qdp_inlink[dir], V * gauge_site_size * host_gauge_data_type_size);
-        memcpy(qdp_longlink_gpu[dir], qdp_longlink_cpu[dir], V * gauge_site_size * host_gauge_data_type_size);
-      }
-    }
-  }
-  */
-=======
   bool gauge_loaded = false;
   constructStaggeredHostDeviceGaugeField(qdp_inlink, qdp_longlink_cpu, qdp_longlink_gpu, qdp_fatlink_cpu,
                                          qdp_fatlink_gpu, gauge_param, argc_copy, argv_copy, gauge_loaded);
->>>>>>> 255c3104
 
   // Alright, we've created all the void** links.
   // Create the void* pointers
@@ -265,10 +122,6 @@
   // prepare and load the GPU fields
 
 #ifdef MULTI_GPU
-<<<<<<< HEAD
-
-=======
->>>>>>> 255c3104
   gauge_param.type = (dslash_type == QUDA_ASQTAD_DSLASH) ? QUDA_ASQTAD_FAT_LINKS : QUDA_SU3_LINKS;
   gauge_param.reconstruct = QUDA_RECONSTRUCT_NO;
   GaugeFieldParam cpuFatParam(milc_fatlink_cpu, gauge_param);
@@ -281,18 +134,6 @@
   cpuLongParam.ghostExchange = QUDA_GHOST_EXCHANGE_PAD;
   cpuLong = new cpuGaugeField(cpuLongParam);
   ghost_longlink_cpu = cpuLong->Ghost();
-<<<<<<< HEAD
-
-  int x_face_size = X[1]*X[2]*X[3]/2;
-  int y_face_size = X[0]*X[2]*X[3]/2;
-  int z_face_size = X[0]*X[1]*X[3]/2;
-  int t_face_size = X[0]*X[1]*X[2]/2;
-  int pad_size = MAX(x_face_size, y_face_size);
-  pad_size = MAX(pad_size, z_face_size);
-  pad_size = MAX(pad_size, t_face_size);
-  gauge_param.ga_pad = pad_size;
-=======
->>>>>>> 255c3104
 #endif
 
   gauge_param.type = (dslash_type == QUDA_ASQTAD_DSLASH) ? QUDA_ASQTAD_FAT_LINKS : QUDA_SU3_LINKS;
@@ -307,23 +148,13 @@
   // set verbosity prior to loadGaugeQuda
   setVerbosity(verbosity);
 
-<<<<<<< HEAD
-  // printfQuda("Fat links sending...");
-  loadGaugeQuda(milc_fatlink_gpu, &gauge_param);
-  // printfQuda("Fat links sent\n");
-=======
   printfQuda("Sending fat links to GPU\n");
   loadGaugeQuda(milc_fatlink_gpu, &gauge_param);
->>>>>>> 255c3104
 
   gauge_param.type = QUDA_ASQTAD_LONG_LINKS;
 
 #ifdef MULTI_GPU
-<<<<<<< HEAD
-  gauge_param.ga_pad = 3 * pad_size;
-=======
   gauge_param.ga_pad *= 3;
->>>>>>> 255c3104
 #endif
 
   if (dslash_type == QUDA_ASQTAD_DSLASH) {
@@ -331,15 +162,8 @@
     gauge_param.reconstruct = gauge_param.reconstruct_sloppy = (link_recon == QUDA_RECONSTRUCT_12) ?
       QUDA_RECONSTRUCT_13 :
       (link_recon == QUDA_RECONSTRUCT_8) ? QUDA_RECONSTRUCT_9 : link_recon;
-<<<<<<< HEAD
-
-    // printfQuda("Long links sending...");
-    loadGaugeQuda(milc_longlink_gpu, &gauge_param);
-    // printfQuda("Long links sent...\n");
-=======
     printfQuda("Sending long links to GPU\n");
     loadGaugeQuda(milc_longlink_gpu, &gauge_param);
->>>>>>> 255c3104
   }
 
   ColorSpinorParam csParam;
@@ -400,11 +224,6 @@
   free(milc_longlink_cpu); milc_longlink_cpu = nullptr;
 
   gauge_param.reconstruct = link_recon;
-<<<<<<< HEAD
-
-  return;
-=======
->>>>>>> 255c3104
 }
 
 void end()
