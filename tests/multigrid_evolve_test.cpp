--- conflicted
+++ resolved
@@ -152,10 +152,6 @@
   QudaInvertParam inv_param = newQudaInvertParam();
   QudaMultigridParam mg_param = newQudaMultigridParam();
   QudaInvertParam mg_inv_param = newQudaInvertParam();
-<<<<<<< HEAD
-  //QudaEigParam mg_eig_param[mg_levels];
-=======
->>>>>>> ed21580e
   std::vector<QudaEigParam> mg_eig_param(mg_levels);
 
   if (inv_multigrid) {
