#include <iostream>
#include <stdio.h>
#include <stdlib.h>
#include <string.h>
#include <algorithm>

#include <quda.h>
#include <quda_internal.h>
#include <dirac_quda.h>
#include <dslash_quda.h>
#include <invert_quda.h>
#include <util_quda.h>
#include <blas_quda.h>

#include <host_utils.h>
#include <command_line_params.h>
#include <dslash_reference.h>
#include <wilson_dslash_reference.h>
#include <domain_wall_dslash_reference.h>
#include "misc.h"
#include "dslash_test_helpers.h"

// google test frame work
#include <gtest/gtest.h>

using namespace quda;

const QudaParity parity = QUDA_EVEN_PARITY; // even or odd?
const int transfer = 0; // include transfer time in the benchmark?

QudaGaugeParam gauge_param;
QudaInvertParam inv_param;

cpuColorSpinorField *spinor, *spinorOut, *spinorRef, *spinorTmp;
cudaColorSpinorField *cudaSpinor, *cudaSpinorOut, *tmp1=0, *tmp2=0;

void *hostGauge[4], *hostClover, *hostCloverInv;

Dirac *dirac = nullptr;
DiracMobiusPC *dirac_mdwf = nullptr;       // create the MDWF Dirac operator
DiracDomainWall4DPC *dirac_4dpc = nullptr; // create the 4d preconditioned DWF Dirac operator

QudaDagType not_dagger;

// For loading the gauge fields
int argc_copy;
char **argv_copy;

const char *prec_str[] = {"quarter", "half", "single", "double"};
const char *recon_str[] = {"r18", "r12", "r8"};

// For googletest names must be non-empty, unique, and may only contain ASCII
// alphanumeric characters or underscore

dslash_test_type dtest_type = dslash_test_type::Dslash;
CLI::TransformPairs<dslash_test_type> dtest_type_map {{"Dslash", dslash_test_type::Dslash},
                                                      {"MatPC", dslash_test_type::MatPC},
                                                      {"Mat", dslash_test_type::Mat},
                                                      {"MatPCDagMatPC", dslash_test_type::MatPCDagMatPC},
                                                      {"MatPCDagMatPCLocal", dslash_test_type::MatPCDagMatPCLocal},
                                                      {"MatDagMat", dslash_test_type::MatDagMat},
                                                      {"M5", dslash_test_type::M5},
                                                      {"M5inv", dslash_test_type::M5inv},
                                                      {"Dslash4pre", dslash_test_type::Dslash4pre}};

void init(int precision, QudaReconstructType link_recon)
{
  cuda_prec = getPrecision(precision);

  gauge_param = newQudaGaugeParam();
  inv_param = newQudaInvertParam();

  setWilsonGaugeParam(gauge_param);
  gauge_param.cuda_prec = cuda_prec;
  gauge_param.cuda_prec_sloppy = cuda_prec;
  gauge_param.cuda_prec_precondition = cuda_prec;
  gauge_param.cuda_prec_refinement_sloppy = cuda_prec;

  gauge_param.reconstruct = link_recon;
  gauge_param.reconstruct_sloppy = link_recon;
  gauge_param.reconstruct = link_recon;
  gauge_param.reconstruct_sloppy = link_recon;

  if (dslash_type == QUDA_ASQTAD_DSLASH || dslash_type == QUDA_STAGGERED_DSLASH) {
    errorQuda("Asqtad not supported.  Please try staggered_dslash_test instead");
  } else if (dslash_type == QUDA_DOMAIN_WALL_DSLASH || dslash_type == QUDA_DOMAIN_WALL_4D_DSLASH
             || dslash_type == QUDA_MOBIUS_DWF_DSLASH || dslash_type == QUDA_MOBIUS_DWF_EOFA_DSLASH) {
    // for these we always use kernel packing
    dw_setDims(gauge_param.X, Lsdim);
  } else {
    setDims(gauge_param.X);
    Ls = 1;
  }

  setSpinorSiteSize(24);

  setInvertParam(inv_param);
  inv_param.cuda_prec = cuda_prec;
  inv_param.dagger = dagger ? QUDA_DAG_YES : QUDA_DAG_NO;
  not_dagger = dagger ? QUDA_DAG_NO : QUDA_DAG_YES;

  inv_param.solve_type = (dtest_type == dslash_test_type::Mat || dtest_type == dslash_test_type::MatDagMat) ?
    QUDA_DIRECT_SOLVE :
    QUDA_DIRECT_PC_SOLVE;

  if (dslash_type == QUDA_DOMAIN_WALL_4D_DSLASH) {
    switch (dtest_type) {
    case dslash_test_type::Dslash:
    case dslash_test_type::M5:
    case dslash_test_type::M5inv:
    case dslash_test_type::MatPC: inv_param.solution_type = QUDA_MATPC_SOLUTION; break;
    case dslash_test_type::Mat: inv_param.solution_type = QUDA_MAT_SOLUTION; break;
    case dslash_test_type::MatPCDagMatPC: inv_param.solution_type = QUDA_MATPCDAG_MATPC_SOLUTION; break;
    case dslash_test_type::MatDagMat: inv_param.solution_type = QUDA_MATDAG_MAT_SOLUTION; break;
    default: errorQuda("Test type %d not defined QUDA_DOMAIN_WALL_4D_DSLASH\n", static_cast<int>(dtest_type));
    }
  } else if (dslash_type == QUDA_MOBIUS_DWF_DSLASH || dslash_type == QUDA_MOBIUS_DWF_EOFA_DSLASH) {
    switch (dtest_type) {
    case dslash_test_type::Dslash:
    case dslash_test_type::M5:
    case dslash_test_type::Dslash4pre:
    case dslash_test_type::M5inv:
    case dslash_test_type::MatPC: inv_param.solution_type = QUDA_MATPC_SOLUTION; break;
    case dslash_test_type::Mat: inv_param.solution_type = QUDA_MAT_SOLUTION; break;
    case dslash_test_type::MatPCDagMatPCLocal:
    case dslash_test_type::MatPCDagMatPC: inv_param.solution_type = QUDA_MATPCDAG_MATPC_SOLUTION; break;
    case dslash_test_type::MatDagMat: inv_param.solution_type = QUDA_MATDAG_MAT_SOLUTION; break;
    default: errorQuda("Test type %d not defined on QUDA_MOBIUS_DWF_(EOFA_)DSLASH\n", static_cast<int>(dtest_type));
    }
  } else {
    switch (dtest_type) {
    case dslash_test_type::Dslash:
    case dslash_test_type::MatPC: inv_param.solution_type = QUDA_MATPC_SOLUTION; break;
    case dslash_test_type::Mat: inv_param.solution_type = QUDA_MAT_SOLUTION; break;
    case dslash_test_type::MatPCDagMatPC: inv_param.solution_type = QUDA_MATPCDAG_MATPC_SOLUTION; break;
    case dslash_test_type::MatDagMat: inv_param.solution_type = QUDA_MATDAG_MAT_SOLUTION; break;
    default: errorQuda("Test type %d not defined\n", static_cast<int>(dtest_type));
    }
  }

  if (inv_param.cpu_prec != gauge_param.cpu_prec) errorQuda("Gauge and spinor CPU precisions must match");

  // construct input fields
  for (int dir = 0; dir < 4; dir++) hostGauge[dir] = malloc((size_t)V * gauge_site_size * gauge_param.cpu_prec);

  if (dslash_type == QUDA_CLOVER_WILSON_DSLASH || dslash_type == QUDA_CLOVER_HASENBUSCH_TWIST_DSLASH
      || dslash_type == QUDA_TWISTED_CLOVER_DSLASH) {
    hostClover = malloc((size_t)V * clover_site_size * inv_param.clover_cpu_prec);
    hostCloverInv = malloc((size_t)V * clover_site_size * inv_param.clover_cpu_prec);
  }

  ColorSpinorParam csParam;
  csParam.nColor = 3;
  csParam.nSpin = 4;
  csParam.nDim = 4;
  for (int d=0; d<4; d++) csParam.x[d] = gauge_param.X[d];
  if (dslash_type == QUDA_DOMAIN_WALL_DSLASH || dslash_type == QUDA_DOMAIN_WALL_4D_DSLASH
      || dslash_type == QUDA_MOBIUS_DWF_DSLASH || dslash_type == QUDA_MOBIUS_DWF_EOFA_DSLASH) {
    csParam.nDim = 5;
    csParam.x[4] = Ls;
  }
  if (dslash_type == QUDA_DOMAIN_WALL_DSLASH) {
    csParam.pc_type = QUDA_5D_PC;
  } else {
    csParam.pc_type = QUDA_4D_PC;
  }

  //ndeg_tm
  if (dslash_type == QUDA_TWISTED_MASS_DSLASH || dslash_type == QUDA_TWISTED_CLOVER_DSLASH) {
    csParam.twistFlavor = inv_param.twist_flavor;
    csParam.nDim = (inv_param.twist_flavor == QUDA_TWIST_SINGLET) ? 4 : 5;
    csParam.x[4] = inv_param.Ls;
  }

  csParam.setPrecision(inv_param.cpu_prec);
  csParam.pad = 0;

  if (dslash_type == QUDA_DOMAIN_WALL_4D_DSLASH || dslash_type == QUDA_MOBIUS_DWF_DSLASH
      || dslash_type == QUDA_MOBIUS_DWF_EOFA_DSLASH) {
    csParam.siteSubset = QUDA_PARITY_SITE_SUBSET;
    csParam.x[0] /= 2;
  } else {
    if (test_type < 2 || test_type == 3) {
      csParam.siteSubset = QUDA_PARITY_SITE_SUBSET;
      csParam.x[0] /= 2;
    } else {
      csParam.siteSubset = QUDA_FULL_SITE_SUBSET;
    }
  }

  csParam.siteOrder = QUDA_EVEN_ODD_SITE_ORDER;
  csParam.fieldOrder = QUDA_SPACE_SPIN_COLOR_FIELD_ORDER;
  csParam.gammaBasis = inv_param.gamma_basis;
  csParam.create = QUDA_ZERO_FIELD_CREATE;

  spinor = new cpuColorSpinorField(csParam);
  spinorOut = new cpuColorSpinorField(csParam);
  spinorRef = new cpuColorSpinorField(csParam);
  spinorTmp = new cpuColorSpinorField(csParam);

  csParam.x[0] = gauge_param.X[0];

  constructHostGaugeField(hostGauge, gauge_param, argc_copy, argv_copy);
  loadGaugeQuda(hostGauge, &gauge_param);

  if (dslash_type == QUDA_CLOVER_WILSON_DSLASH || dslash_type == QUDA_TWISTED_CLOVER_DSLASH
      || dslash_type == QUDA_CLOVER_HASENBUSCH_TWIST_DSLASH) {
    constructHostCloverField(hostClover, hostCloverInv, inv_param);
    // Load the clover terms to the device
    loadCloverQuda(hostClover, hostCloverInv, &inv_param);
  }

  spinor->Source(QUDA_RANDOM_SOURCE);

  // set verbosity prior to loadGaugeQuda
  setVerbosity(verbosity);
  inv_param.verbosity = verbosity;

  if (!transfer) {
    csParam.gammaBasis = QUDA_UKQCD_GAMMA_BASIS;
    csParam.pad = inv_param.sp_pad;
    csParam.setPrecision(inv_param.cuda_prec, inv_param.cuda_prec, true);

    if (dslash_type == QUDA_DOMAIN_WALL_4D_DSLASH || dslash_type == QUDA_MOBIUS_DWF_DSLASH) {
      csParam.siteSubset = QUDA_PARITY_SITE_SUBSET;
      csParam.x[0] /= 2;
    } else {
      if (test_type < 2 || test_type == 3) {
        csParam.siteSubset = QUDA_PARITY_SITE_SUBSET;
        csParam.x[0] /= 2;
      }
    }

    // printfQuda("Creating cudaSpinor\n");
    cudaSpinor = new cudaColorSpinorField(csParam);
    // printfQuda("Creating cudaSpinorOut\n");
    cudaSpinorOut = new cudaColorSpinorField(csParam);

    tmp1 = new cudaColorSpinorField(csParam);

    if (dslash_type != QUDA_DOMAIN_WALL_4D_DSLASH && dslash_type != QUDA_MOBIUS_DWF_DSLASH)
      if (test_type == 2 || test_type == 4) csParam.x[0] /= 2;

    csParam.siteSubset = QUDA_PARITY_SITE_SUBSET;
    tmp2 = new cudaColorSpinorField(csParam);

    // printfQuda("Sending spinor field to GPU\n");
    *cudaSpinor = *spinor;

    // double cpu_norm = blas::norm2(*spinor);
    // double cuda_norm = blas::norm2(*cudaSpinor);
    // printfQuda("Source: CPU = %e, CUDA = %e\n", cpu_norm, cuda_norm);

    bool pc = (dtest_type != dslash_test_type::Mat && dtest_type != dslash_test_type::MatDagMat);

    DiracParam diracParam;
    setDiracParam(diracParam, &inv_param, pc);
    diracParam.tmp1 = tmp1;
    diracParam.tmp2 = tmp2;

    if (dslash_type == QUDA_DOMAIN_WALL_4D_DSLASH){
      dirac_4dpc = new DiracDomainWall4DPC(diracParam);
      dirac = (Dirac*)dirac_4dpc;
    }
    else if (dslash_type == QUDA_MOBIUS_DWF_DSLASH){
      dirac_mdwf = new DiracMobiusPC(diracParam);
      dirac = (Dirac*)dirac_mdwf;
    }
    else {
      dirac = Dirac::create(diracParam);
    }
  } else {
    // double cpu_norm = blas::norm2(*spinor);
    // printfQuda("Source: CPU = %e\n", cpu_norm);
  }

}

void end() {
  printfQuda("%s\n", __func__);
  if (!transfer) {
    if (dirac != NULL) {
      delete dirac;
      dirac = NULL;
    }
    delete cudaSpinor;
    delete cudaSpinorOut;
    delete tmp1;
    delete tmp2;
  }

  // release memory
  delete spinor;
  delete spinorOut;
  delete spinorRef;
  delete spinorTmp;

  freeGaugeQuda();

  for (int dir = 0; dir < 4; dir++) free(hostGauge[dir]);
  if (dslash_type == QUDA_CLOVER_WILSON_DSLASH || dslash_type == QUDA_TWISTED_CLOVER_DSLASH
      || dslash_type == QUDA_CLOVER_HASENBUSCH_TWIST_DSLASH) {
    free(hostClover);
    free(hostCloverInv);
  }
  commDimPartitionedReset();
}

struct DslashTime {
  double event_time;
  double cpu_time;
  double cpu_min;
  double cpu_max;

  DslashTime() : event_time(0.0), cpu_time(0.0), cpu_min(DBL_MAX), cpu_max(0.0) {}
};

// execute kernel
DslashTime dslashCUDA(int niter)
{

  DslashTime dslash_time;
  timeval tstart, tstop;

<<<<<<< HEAD
    hipEvent_t start, end;
    hipEventCreate(&start);
    hipEventCreate(&end);

    comm_barrier();
    hipEventRecord(start, 0);
=======
  cudaEvent_t start, end;
  cudaEventCreate(&start);
  cudaEventCreate(&end);

  comm_barrier();
  cudaEventRecord(start, 0);
>>>>>>> 4f390279

  for (int i = 0; i < niter; i++) {

    gettimeofday(&tstart, NULL);

    if (dslash_type == QUDA_DOMAIN_WALL_4D_DSLASH) {
      switch (dtest_type) {
      case dslash_test_type::Dslash:
        if (transfer) {
          dslashQuda_4dpc(spinorOut->V(), spinor->V(), &inv_param, parity, dtest_type);
        } else {
          static_cast<DiracDomainWall4DPC *>(dirac)->Dslash4(*cudaSpinorOut, *cudaSpinor, parity);
        }
        break;
      case dslash_test_type::M5:
        if (transfer) {
          dslashQuda_4dpc(spinorOut->V(), spinor->V(), &inv_param, parity, dtest_type);
        } else {
          static_cast<DiracDomainWall4DPC *>(dirac)->Dslash5(*cudaSpinorOut, *cudaSpinor, parity);
        }
        break;
      case dslash_test_type::M5inv:
        if (transfer) {
          dslashQuda_4dpc(spinorOut->V(), spinor->V(), &inv_param, parity, dtest_type);
        } else {
          static_cast<DiracDomainWall4DPC *>(dirac)->Dslash5inv(*cudaSpinorOut, *cudaSpinor, parity, kappa5);
        }
        break;
      case dslash_test_type::MatPC:
      case dslash_test_type::Mat:
        if (transfer) {
          MatQuda(spinorOut->V(), spinor->V(), &inv_param);
        } else {
          dirac->M(*cudaSpinorOut, *cudaSpinor);
        }
        break;
      case dslash_test_type::MatPCDagMatPC:
      case dslash_test_type::MatDagMat:
        if (transfer) {
          MatDagMatQuda(spinorOut->V(), spinor->V(), &inv_param);
        } else {
          dirac->MdagM(*cudaSpinorOut, *cudaSpinor);
        }
        break;
      default: errorQuda("Test type %s not support for current Dslash", get_string(dtest_type_map, dtest_type).c_str());
      }
    } else if (dslash_type == QUDA_MOBIUS_DWF_DSLASH) {
      switch (dtest_type) {
      case dslash_test_type::Dslash:
        if (transfer) {
          dslashQuda_mdwf(spinorOut->V(), spinor->V(), &inv_param, parity, dtest_type);
        } else {
          static_cast<DiracMobiusPC *>(dirac)->Dslash4(*cudaSpinorOut, *cudaSpinor, parity);
        }
        break;
      case dslash_test_type::M5:
        if (transfer) {
          dslashQuda_mdwf(spinorOut->V(), spinor->V(), &inv_param, parity, dtest_type);
        } else {
          static_cast<DiracMobiusPC *>(dirac)->Dslash5(*cudaSpinorOut, *cudaSpinor, parity);
        }
        break;
      case dslash_test_type::Dslash4pre:
        if (transfer) {
          dslashQuda_mdwf(spinorOut->V(), spinor->V(), &inv_param, parity, dtest_type);
        } else {
          static_cast<DiracMobiusPC *>(dirac)->Dslash4pre(*cudaSpinorOut, *cudaSpinor, parity);
        }
        break;
      case dslash_test_type::M5inv:
        if (transfer) {
          dslashQuda_mdwf(spinorOut->V(), spinor->V(), &inv_param, parity, dtest_type);
        } else {
          static_cast<DiracMobiusPC *>(dirac)->Dslash5inv(*cudaSpinorOut, *cudaSpinor, parity);
        }
        break;
      case dslash_test_type::MatPC:
      case dslash_test_type::Mat:
        if (transfer) {
          MatQuda(spinorOut->V(), spinor->V(), &inv_param);
        } else {
          dirac->M(*cudaSpinorOut, *cudaSpinor);
        }
        break;
      case dslash_test_type::MatPCDagMatPC:
      case dslash_test_type::MatDagMat:
        if (transfer) {
          MatDagMatQuda(spinorOut->V(), spinor->V(), &inv_param);
        } else {
          dirac->MdagM(*cudaSpinorOut, *cudaSpinor);
        }
        break;
      case dslash_test_type::MatPCDagMatPCLocal:
        if (transfer) {
          errorQuda("(transfer == true) version NOT yet available!\n");
        } else {
          dirac->MdagMLocal(*cudaSpinorOut, *cudaSpinor);
        }
        break;
      default: errorQuda("Test type %s not support for current Dslash", get_string(dtest_type_map, dtest_type).c_str());
      }
    } else if (dslash_type == QUDA_MOBIUS_DWF_EOFA_DSLASH) {
      switch (dtest_type) {
      case dslash_test_type::Dslash:
        if (transfer) {
          errorQuda("(transfer == true) version NOT yet available!\n");
        } else {
          static_cast<DiracMobiusEofaPC *>(dirac)->Dslash4(*cudaSpinorOut, *cudaSpinor, parity);
        }
        break;
      case dslash_test_type::M5:
        if (transfer) {
          errorQuda("(transfer == true) version NOT yet available!\n");
        } else {
          static_cast<DiracMobiusEofaPC *>(dirac)->m5_eofa(*cudaSpinorOut, *cudaSpinor);
        }
        break;
      case dslash_test_type::Dslash4pre:
        if (transfer) {
          errorQuda("(transfer == true) version NOT yet available!\n");
        } else {
          static_cast<DiracMobiusEofaPC *>(dirac)->Dslash4pre(*cudaSpinorOut, *cudaSpinor, parity);
        }
        break;
      case dslash_test_type::M5inv:
        if (transfer) {
          errorQuda("(transfer == true) version NOT yet available!\n");
        } else {
          static_cast<DiracMobiusEofaPC *>(dirac)->m5inv_eofa(*cudaSpinorOut, *cudaSpinor);
        }
        break;
      case dslash_test_type::MatPC:
      case dslash_test_type::Mat:
        if (transfer) {
          errorQuda("(transfer == true) version NOT yet available!\n");
          // MatQuda(spinorOut->V(), spinor->V(), &inv_param);
        } else {
          dirac->M(*cudaSpinorOut, *cudaSpinor);
        }
        break;
      case dslash_test_type::MatPCDagMatPC:
      case dslash_test_type::MatDagMat:
        if (transfer) {
          errorQuda("(transfer == true) version NOT yet available!\n");
          // MatDagMatQuda(spinorOut->V(), spinor->V(), &inv_param);
        } else {
          dirac->MdagM(*cudaSpinorOut, *cudaSpinor);
        }
        break;
      case dslash_test_type::MatPCDagMatPCLocal:
        if (transfer) {
          errorQuda("(transfer == true) version NOT yet available!\n");
        } else {
          dirac->MdagMLocal(*cudaSpinorOut, *cudaSpinor);
        }
        break;
      default: errorQuda("Undefined test type(=%d)\n", static_cast<int>(dtest_type));
      }
    } else {
      switch (dtest_type) {
      case dslash_test_type::Dslash:
        if (dslash_type == QUDA_TWISTED_CLOVER_DSLASH) {
          if (transfer) {
            dslashQuda(spinorOut->V(), spinor->V(), &inv_param, parity);
          } else {
            dirac->Dslash(*cudaSpinorOut, *cudaSpinor, parity);
          }
        } else {
          if (transfer) {
            dslashQuda(spinorOut->V(), spinor->V(), &inv_param, parity);
          } else {
            dirac->Dslash(*cudaSpinorOut, *cudaSpinor, parity);
          }
        }
        break;
      case dslash_test_type::MatPC:
      case dslash_test_type::Mat:
        if (transfer) {
          MatQuda(spinorOut->V(), spinor->V(), &inv_param);
        } else {
          dirac->M(*cudaSpinorOut, *cudaSpinor);
        }
        break;
      case dslash_test_type::MatPCDagMatPC:
      case dslash_test_type::MatDagMat:
        if (transfer) {
          MatDagMatQuda(spinorOut->V(), spinor->V(), &inv_param);
        } else {
          dirac->MdagM(*cudaSpinorOut, *cudaSpinor);
        }
        break;
      default: errorQuda("Test type %s not support for current Dslash", get_string(dtest_type_map, dtest_type).c_str());
      }
    }

    gettimeofday(&tstop, NULL);
    long ds = tstop.tv_sec - tstart.tv_sec;
    long dus = tstop.tv_usec - tstart.tv_usec;
    double elapsed = ds + 0.000001*dus;

    dslash_time.cpu_time += elapsed;
    // skip first and last iterations since they may skew these metrics if comms are not synchronous
    if (i>0 && i<niter) {
      if (elapsed < dslash_time.cpu_min) dslash_time.cpu_min = elapsed;
      if (elapsed > dslash_time.cpu_max) dslash_time.cpu_max = elapsed;
    }
  }

  hipEventRecord(end, 0);
  hipEventSynchronize(end);
  float runTime;
  hipEventElapsedTime(&runTime, start, end);
  hipEventDestroy(start);
  hipEventDestroy(end);

  dslash_time.event_time = runTime / 1000;

  // check for errors
  hipError_t stat = hipGetLastError();
  if (stat != hipSuccess)
    printfQuda("with ERROR: %s\n", hipGetErrorString(stat));

  return dslash_time;
}

void dslashRef() {

  // compare to dslash reference implementation
  printfQuda("Calculating reference implementation...");

  if (dslash_type == QUDA_WILSON_DSLASH) {
    switch (dtest_type) {
    case dslash_test_type::Dslash:
      wil_dslash(spinorRef->V(), hostGauge, spinor->V(), parity, dagger, inv_param.cpu_prec, gauge_param);
      break;
    case dslash_test_type::MatPC:
      wil_matpc(spinorRef->V(), hostGauge, spinor->V(), inv_param.kappa, inv_param.matpc_type, dagger,
                inv_param.cpu_prec, gauge_param);
      break;
    case dslash_test_type::Mat:
      wil_mat(spinorRef->V(), hostGauge, spinor->V(), inv_param.kappa, dagger, inv_param.cpu_prec, gauge_param);
      break;
    case dslash_test_type::MatPCDagMatPC:
      wil_matpc(spinorTmp->V(), hostGauge, spinor->V(), inv_param.kappa, inv_param.matpc_type, dagger,
                inv_param.cpu_prec, gauge_param);
      wil_matpc(spinorRef->V(), hostGauge, spinorTmp->V(), inv_param.kappa, inv_param.matpc_type, not_dagger,
                inv_param.cpu_prec, gauge_param);
      break;
    case dslash_test_type::MatDagMat:
      wil_mat(spinorTmp->V(), hostGauge, spinor->V(), inv_param.kappa, dagger, inv_param.cpu_prec, gauge_param);
      wil_mat(spinorRef->V(), hostGauge, spinorTmp->V(), inv_param.kappa, not_dagger, inv_param.cpu_prec, gauge_param);
      break;
    default: printfQuda("Test type not defined\n"); exit(-1);
    }
  } else if (dslash_type == QUDA_CLOVER_WILSON_DSLASH) {
    switch (dtest_type) {
    case dslash_test_type::Dslash:
      clover_dslash(spinorRef->V(), hostGauge, hostCloverInv, spinor->V(), parity, dagger, inv_param.cpu_prec, gauge_param);
      break;
    case dslash_test_type::MatPC:
      clover_matpc(spinorRef->V(), hostGauge, hostClover, hostCloverInv, spinor->V(), inv_param.kappa,
                   inv_param.matpc_type, dagger, inv_param.cpu_prec, gauge_param);
      break;
    case dslash_test_type::Mat:
      clover_mat(spinorRef->V(), hostGauge, hostClover, spinor->V(), inv_param.kappa, dagger, inv_param.cpu_prec, gauge_param);
      break;
    case dslash_test_type::MatPCDagMatPC:
      clover_matpc(spinorTmp->V(), hostGauge, hostClover, hostCloverInv, spinor->V(), inv_param.kappa,
                   inv_param.matpc_type, dagger, inv_param.cpu_prec, gauge_param);
      clover_matpc(spinorRef->V(), hostGauge, hostClover, hostCloverInv, spinorTmp->V(), inv_param.kappa,
                   inv_param.matpc_type, not_dagger, inv_param.cpu_prec, gauge_param);
      break;
    case dslash_test_type::MatDagMat:
      clover_mat(spinorTmp->V(), hostGauge, hostClover, spinor->V(), inv_param.kappa, dagger, inv_param.cpu_prec, gauge_param);
      clover_mat(spinorRef->V(), hostGauge, hostClover, spinorTmp->V(), inv_param.kappa, not_dagger, inv_param.cpu_prec,
                 gauge_param);
      break;
    default: printfQuda("Test type not defined\n"); exit(-1);
    }
  } else if (dslash_type == QUDA_CLOVER_HASENBUSCH_TWIST_DSLASH) {
    printfQuda("HASENBUCH_TWIST Test: kappa=%lf mu=%lf\n", inv_param.kappa, inv_param.mu);
    switch (dtest_type) {
    case dslash_test_type::Dslash:
      // My dslash should be the same as the clover dslash
      clover_dslash(spinorRef->V(), hostGauge, hostCloverInv, spinor->V(), parity, dagger, inv_param.cpu_prec,
                    gauge_param);
      break;
    case dslash_test_type::MatPC:
      // my matpc op
      cloverHasenbuschTwist_matpc(spinorRef->V(), hostGauge, spinor->V(), hostClover, hostCloverInv, inv_param.kappa,
                                  inv_param.mu, inv_param.matpc_type, dagger, inv_param.cpu_prec, gauge_param);

      break;
    case dslash_test_type::Mat:
      // my mat
      cloverHasenbuchTwist_mat(spinorRef->V(), hostGauge, hostClover, spinor->V(), inv_param.kappa, inv_param.mu,
                               dagger, inv_param.cpu_prec, gauge_param, inv_param.matpc_type);
      break;
    case dslash_test_type::MatPCDagMatPC:
      // matpc^\dagger matpc
      // my matpc op
      cloverHasenbuschTwist_matpc(spinorTmp->V(), hostGauge, spinor->V(), hostClover, hostCloverInv, inv_param.kappa,
                                  inv_param.mu, inv_param.matpc_type, dagger, inv_param.cpu_prec, gauge_param);

      cloverHasenbuschTwist_matpc(spinorRef->V(), hostGauge, spinorTmp->V(), hostClover, hostCloverInv, inv_param.kappa,
                                  inv_param.mu, inv_param.matpc_type, not_dagger, inv_param.cpu_prec, gauge_param);

      break;
    case dslash_test_type::MatDagMat:
      // my mat
      cloverHasenbuchTwist_mat(spinorTmp->V(), hostGauge, hostClover, spinor->V(), inv_param.kappa, inv_param.mu,
                               dagger, inv_param.cpu_prec, gauge_param, inv_param.matpc_type);
      cloverHasenbuchTwist_mat(spinorRef->V(), hostGauge, hostClover, spinorTmp->V(), inv_param.kappa, inv_param.mu,
                               not_dagger, inv_param.cpu_prec, gauge_param, inv_param.matpc_type);

      break;
    default: printfQuda("Test type not defined\n"); exit(-1);
    }
  } else if (dslash_type == QUDA_TWISTED_MASS_DSLASH) {
    switch (dtest_type) {
    case dslash_test_type::Dslash:
      if(inv_param.twist_flavor == QUDA_TWIST_SINGLET)
        tm_dslash(spinorRef->V(), hostGauge, spinor->V(), inv_param.kappa, inv_param.mu, inv_param.twist_flavor, parity,
                  inv_param.matpc_type, dagger, inv_param.cpu_prec, gauge_param);
      else {
        int tm_offset = 12 * spinorRef->Volume();

        void *ref1 = spinorRef->V();
        void *ref2 = (char *)ref1 + tm_offset * cpu_prec;

        void *flv1 = spinor->V();
        void *flv2 = (char *)flv1 + tm_offset * cpu_prec;

        tm_ndeg_dslash(ref1, ref2, hostGauge, flv1, flv2, inv_param.kappa, inv_param.mu, inv_param.epsilon, parity,
                       dagger, inv_param.matpc_type, inv_param.cpu_prec, gauge_param);
      }
      break;
    case dslash_test_type::MatPC:
      if (inv_param.twist_flavor == QUDA_TWIST_SINGLET)
        tm_matpc(spinorRef->V(), hostGauge, spinor->V(), inv_param.kappa, inv_param.mu, inv_param.twist_flavor,
                 inv_param.matpc_type, dagger, inv_param.cpu_prec, gauge_param);
      else {
        int tm_offset = 12 * spinorRef->Volume();

        void *ref1 = spinorRef->V();
        void *ref2 = (char *)ref1 + tm_offset * cpu_prec;

        void *flv1 = spinor->V();
        void *flv2 = (char *)flv1 + tm_offset * cpu_prec;

        tm_ndeg_matpc(ref1, ref2, hostGauge, flv1, flv2, inv_param.kappa, inv_param.mu, inv_param.epsilon,
                      inv_param.matpc_type, dagger, inv_param.cpu_prec, gauge_param);
      }
      break;
    case dslash_test_type::Mat:
      if (inv_param.twist_flavor == QUDA_TWIST_SINGLET)
        tm_mat(spinorRef->V(), hostGauge, spinor->V(), inv_param.kappa, inv_param.mu, inv_param.twist_flavor, dagger,
               inv_param.cpu_prec, gauge_param);
      else {
        int tm_offset = 12 * spinorRef->Volume();

        void *evenOut = spinorRef->V();
        void *oddOut = (char *)evenOut + tm_offset * cpu_prec;

        void *evenIn = spinor->V();
        void *oddIn = (char *)evenIn + tm_offset * cpu_prec;

        tm_ndeg_mat(evenOut, oddOut, hostGauge, evenIn, oddIn, inv_param.kappa, inv_param.mu, inv_param.epsilon, dagger,
                    inv_param.cpu_prec, gauge_param);
      }
      break;
    case dslash_test_type::MatPCDagMatPC:
      if (inv_param.twist_flavor == QUDA_TWIST_SINGLET) {
        tm_matpc(spinorTmp->V(), hostGauge, spinor->V(), inv_param.kappa, inv_param.mu, inv_param.twist_flavor,
                 inv_param.matpc_type, dagger, inv_param.cpu_prec, gauge_param);
        tm_matpc(spinorRef->V(), hostGauge, spinorTmp->V(), inv_param.kappa, inv_param.mu, inv_param.twist_flavor,
                 inv_param.matpc_type, not_dagger, inv_param.cpu_prec, gauge_param);
      } else {
        int tm_offset = 12 * spinorRef->Volume();

        void *ref1 = spinorRef->V();
        void *ref2 = (char *)ref1 + tm_offset * cpu_prec;

        void *flv1 = spinor->V();
        void *flv2 = (char *)flv1 + tm_offset * cpu_prec;

        void *tmp1 = spinorTmp->V();
        void *tmp2 = (char *)tmp1 + tm_offset * cpu_prec;

        tm_ndeg_matpc(tmp1, tmp2, hostGauge, flv1, flv2, inv_param.kappa, inv_param.mu, inv_param.epsilon,
                      inv_param.matpc_type, dagger, inv_param.cpu_prec, gauge_param);
        tm_ndeg_matpc(ref1, ref2, hostGauge, tmp1, tmp2, inv_param.kappa, inv_param.mu, inv_param.epsilon,
                      inv_param.matpc_type, not_dagger, inv_param.cpu_prec, gauge_param);
      }
      break;
    case dslash_test_type::MatDagMat:
      if (inv_param.twist_flavor == QUDA_TWIST_SINGLET) {
        tm_mat(spinorTmp->V(), hostGauge, spinor->V(), inv_param.kappa, inv_param.mu, inv_param.twist_flavor, dagger,
               inv_param.cpu_prec, gauge_param);
        tm_mat(spinorRef->V(), hostGauge, spinorTmp->V(), inv_param.kappa, inv_param.mu, inv_param.twist_flavor,
               not_dagger, inv_param.cpu_prec, gauge_param);
      } else {
        int tm_offset = 12 * spinorRef->Volume();

        void *evenOut = spinorRef->V();
        void *oddOut = (char *)evenOut + tm_offset * cpu_prec;

        void *evenIn = spinor->V();
        void *oddIn = (char *)evenIn + tm_offset * cpu_prec;

        void *evenTmp = spinorTmp->V();
        void *oddTmp = (char *)evenTmp + tm_offset * cpu_prec;

        tm_ndeg_mat(evenTmp, oddTmp, hostGauge, evenIn, oddIn, inv_param.kappa, inv_param.mu, inv_param.epsilon, dagger,
                    inv_param.cpu_prec, gauge_param);
        tm_ndeg_mat(evenOut, oddOut, hostGauge, evenTmp, oddTmp, inv_param.kappa, inv_param.mu, inv_param.epsilon,
                    not_dagger, inv_param.cpu_prec, gauge_param);
      }
      break;
    default: printfQuda("Test type not defined\n"); exit(-1);
    }
  } else if (dslash_type == QUDA_TWISTED_CLOVER_DSLASH) {
    switch (dtest_type) {
    case dslash_test_type::Dslash:
      if (inv_param.twist_flavor == QUDA_TWIST_SINGLET)
        tmc_dslash(spinorRef->V(), hostGauge, spinor->V(), hostClover, hostCloverInv, inv_param.kappa, inv_param.mu,
                   inv_param.twist_flavor, parity, inv_param.matpc_type, dagger, inv_param.cpu_prec, gauge_param);
      else
        errorQuda("Not supported\n");
      break;
    case dslash_test_type::MatPC:
      if (inv_param.twist_flavor == QUDA_TWIST_SINGLET)
        tmc_matpc(spinorRef->V(), hostGauge, spinor->V(), hostClover, hostCloverInv, inv_param.kappa, inv_param.mu,
                  inv_param.twist_flavor, inv_param.matpc_type, dagger, inv_param.cpu_prec, gauge_param);
      else
        errorQuda("Not supported\n");
      break;
    case dslash_test_type::Mat:
      if (inv_param.twist_flavor == QUDA_TWIST_SINGLET)
        tmc_mat(spinorRef->V(), hostGauge, hostClover, spinor->V(), inv_param.kappa, inv_param.mu,
                inv_param.twist_flavor, dagger, inv_param.cpu_prec, gauge_param);
      else
        errorQuda("Not supported\n");
      break;
    case dslash_test_type::MatPCDagMatPC:
      if (inv_param.twist_flavor == QUDA_TWIST_SINGLET) {
        tmc_matpc(spinorTmp->V(), hostGauge, spinor->V(), hostClover, hostCloverInv, inv_param.kappa, inv_param.mu,
                  inv_param.twist_flavor, inv_param.matpc_type, dagger, inv_param.cpu_prec, gauge_param);
        tmc_matpc(spinorRef->V(), hostGauge, spinorTmp->V(), hostClover, hostCloverInv, inv_param.kappa, inv_param.mu,
                  inv_param.twist_flavor, inv_param.matpc_type, not_dagger, inv_param.cpu_prec, gauge_param);
      } else
        errorQuda("Not supported\n");
      break;
    case dslash_test_type::MatDagMat:
      if (inv_param.twist_flavor == QUDA_TWIST_SINGLET) {
        tmc_mat(spinorTmp->V(), hostGauge, hostClover, spinor->V(), inv_param.kappa, inv_param.mu,
                inv_param.twist_flavor, dagger, inv_param.cpu_prec, gauge_param);
        tmc_mat(spinorRef->V(), hostGauge, hostClover, spinorTmp->V(), inv_param.kappa, inv_param.mu,
                inv_param.twist_flavor, not_dagger, inv_param.cpu_prec, gauge_param);
      } else
        errorQuda("Not supported\n");
      break;
    default: printfQuda("Test type not defined\n"); exit(-1);
    }
  } else if (dslash_type == QUDA_DOMAIN_WALL_DSLASH) {
    switch (dtest_type) {
    case dslash_test_type::Dslash:
      dw_dslash(spinorRef->V(), hostGauge, spinor->V(), parity, dagger, gauge_param.cpu_prec, gauge_param,
                inv_param.mass);
      break;
    case dslash_test_type::MatPC:
      dw_matpc(spinorRef->V(), hostGauge, spinor->V(), kappa5, inv_param.matpc_type, dagger, gauge_param.cpu_prec,
               gauge_param, inv_param.mass);
      break;
    case dslash_test_type::Mat:
      dw_mat(spinorRef->V(), hostGauge, spinor->V(), kappa5, dagger, gauge_param.cpu_prec, gauge_param, inv_param.mass);
      break;
    case dslash_test_type::MatPCDagMatPC:
      dw_matpc(spinorTmp->V(), hostGauge, spinor->V(), kappa5, inv_param.matpc_type, dagger, gauge_param.cpu_prec,
               gauge_param, inv_param.mass);
      dw_matpc(spinorRef->V(), hostGauge, spinorTmp->V(), kappa5, inv_param.matpc_type, not_dagger,
               gauge_param.cpu_prec, gauge_param, inv_param.mass);
      break;
    case dslash_test_type::MatDagMat:
      dw_matdagmat(spinorRef->V(), hostGauge, spinor->V(), kappa5, dagger, gauge_param.cpu_prec, gauge_param,
                   inv_param.mass);
      break;
    default: printf("Test type not supported for domain wall\n"); exit(-1);
    }
  } else if (dslash_type == QUDA_DOMAIN_WALL_4D_DSLASH) {
    double *kappa_5 = (double *)malloc(Ls * sizeof(double));
    for (int xs = 0; xs < Ls; xs++) kappa_5[xs] = kappa5;
    switch (dtest_type) {
    case dslash_test_type::Dslash:
      dslash_4_4d(spinorRef->V(), hostGauge, spinor->V(), parity, dagger, gauge_param.cpu_prec, gauge_param,
                  inv_param.mass);
      break;
    case dslash_test_type::M5:
      dw_dslash_5_4d(spinorRef->V(), hostGauge, spinor->V(), parity, dagger, gauge_param.cpu_prec, gauge_param,
                     inv_param.mass, true);
      break;
    case dslash_test_type::M5inv:
      dslash_5_inv(spinorRef->V(), hostGauge, spinor->V(), parity, dagger, gauge_param.cpu_prec, gauge_param,
                   inv_param.mass, kappa_5);
      break;
    case dslash_test_type::MatPC:
      dw_4d_matpc(spinorRef->V(), hostGauge, spinor->V(), kappa5, inv_param.matpc_type, dagger, gauge_param.cpu_prec,
                  gauge_param, inv_param.mass);
      break;
    case dslash_test_type::Mat:
      dw_4d_mat(spinorRef->V(), hostGauge, spinor->V(), kappa5, dagger, gauge_param.cpu_prec, gauge_param,
                inv_param.mass);
      break;
    case dslash_test_type::MatPCDagMatPC:
      dw_4d_matpc(spinorTmp->V(), hostGauge, spinor->V(), kappa5, inv_param.matpc_type, dagger, gauge_param.cpu_prec,
                  gauge_param, inv_param.mass);
      dw_4d_matpc(spinorRef->V(), hostGauge, spinorTmp->V(), kappa5, inv_param.matpc_type, not_dagger,
                  gauge_param.cpu_prec, gauge_param, inv_param.mass);
      break;
    case dslash_test_type::MatDagMat:
      dw_4d_mat(spinorTmp->V(), hostGauge, spinor->V(), kappa5, dagger, gauge_param.cpu_prec, gauge_param,
                inv_param.mass);
      dw_4d_mat(spinorRef->V(), hostGauge, spinorTmp->V(), kappa5, not_dagger, gauge_param.cpu_prec, gauge_param,
                inv_param.mass);
      break;
    default: printf("Test type not supported for domain wall\n"); exit(-1);
    }
    free(kappa_5);
  } else if (dslash_type == QUDA_MOBIUS_DWF_DSLASH) {
    double _Complex *kappa_b = (double _Complex *)malloc(Lsdim * sizeof(double _Complex));
    double _Complex *kappa_c = (double _Complex *)malloc(Lsdim * sizeof(double _Complex));
    double _Complex *kappa_5 = (double _Complex *)malloc(Lsdim * sizeof(double _Complex));
    double _Complex *kappa_mdwf = (double _Complex *)malloc(Lsdim * sizeof(double _Complex));
    for (int xs = 0; xs < Lsdim; xs++) {
      kappa_b[xs] = 1.0 / (2 * (inv_param.b_5[xs] * (4.0 + inv_param.m5) + 1.0));
      kappa_c[xs] = 1.0 / (2 * (inv_param.c_5[xs] * (4.0 + inv_param.m5) - 1.0));
      kappa_5[xs] = 0.5 * kappa_b[xs] / kappa_c[xs];
      kappa_mdwf[xs] = -kappa_5[xs];
    }
    switch (dtest_type) {
    case dslash_test_type::Dslash:
      dslash_4_4d(spinorRef->V(), hostGauge, spinor->V(), parity, dagger, gauge_param.cpu_prec, gauge_param,
                  inv_param.mass);
      break;
    case dslash_test_type::M5:
      mdw_dslash_5(spinorRef->V(), hostGauge, spinor->V(), parity, dagger, gauge_param.cpu_prec, gauge_param,
                   inv_param.mass, kappa_5, true);
      break;
    case dslash_test_type::Dslash4pre:
      mdw_dslash_4_pre(spinorRef->V(), hostGauge, spinor->V(), parity, dagger, gauge_param.cpu_prec, gauge_param,
                       inv_param.mass, inv_param.b_5, inv_param.c_5, true);
      break;
    case dslash_test_type::M5inv:
      mdw_dslash_5_inv(spinorRef->V(), hostGauge, spinor->V(), parity, dagger, gauge_param.cpu_prec, gauge_param,
                       inv_param.mass, kappa_mdwf);
      break;
    case dslash_test_type::MatPC:
      mdw_matpc(spinorRef->V(), hostGauge, spinor->V(), kappa_b, kappa_c, inv_param.matpc_type, dagger,
                gauge_param.cpu_prec, gauge_param, inv_param.mass, inv_param.b_5, inv_param.c_5);
      break;
    case dslash_test_type::Mat:
      mdw_mat(spinorRef->V(), hostGauge, spinor->V(), kappa_b, kappa_c, dagger, gauge_param.cpu_prec, gauge_param,
              inv_param.mass, inv_param.b_5, inv_param.c_5);
      break;
    case dslash_test_type::MatPCDagMatPC:
      mdw_matpc(spinorTmp->V(), hostGauge, spinor->V(), kappa_b, kappa_c, inv_param.matpc_type, dagger,
                gauge_param.cpu_prec, gauge_param, inv_param.mass, inv_param.b_5, inv_param.c_5);
      mdw_matpc(spinorRef->V(), hostGauge, spinorTmp->V(), kappa_b, kappa_c, inv_param.matpc_type, not_dagger,
                gauge_param.cpu_prec, gauge_param, inv_param.mass, inv_param.b_5, inv_param.c_5);
      break;
    case dslash_test_type::MatDagMat:
      mdw_mat(spinorTmp->V(), hostGauge, spinor->V(), kappa_b, kappa_c, dagger, gauge_param.cpu_prec, gauge_param,
              inv_param.mass, inv_param.b_5, inv_param.c_5);
      mdw_mat(spinorRef->V(), hostGauge, spinorTmp->V(), kappa_b, kappa_c, not_dagger, gauge_param.cpu_prec,
              gauge_param, inv_param.mass, inv_param.b_5, inv_param.c_5);
      break;
    case dslash_test_type::MatPCDagMatPCLocal:
      // reference for MdagM local operator
      mdw_mdagm_local(spinorRef->V(), hostGauge, spinor->V(), kappa_b, kappa_c, inv_param.matpc_type,
                      gauge_param.cpu_prec, gauge_param, inv_param.mass, inv_param.b_5, inv_param.c_5);
      break;
    default: printf("Test type not supported for Mobius domain wall\n"); exit(-1);
    }
    free(kappa_b);
    free(kappa_c);
    free(kappa_5);
    free(kappa_mdwf);
  } else if (dslash_type == QUDA_MOBIUS_DWF_EOFA_DSLASH) {
    double _Complex *kappa_b = (double _Complex *)malloc(Lsdim * sizeof(double _Complex));
    double _Complex *kappa_c = (double _Complex *)malloc(Lsdim * sizeof(double _Complex));
    double _Complex *kappa_5 = (double _Complex *)malloc(Lsdim * sizeof(double _Complex));
    double _Complex *kappa_mdwf = (double _Complex *)malloc(Lsdim * sizeof(double _Complex));
    for (int xs = 0; xs < Lsdim; xs++) {
      kappa_b[xs] = 1.0 / (2 * (inv_param.b_5[xs] * (4.0 + inv_param.m5) + 1.0));
      kappa_c[xs] = 1.0 / (2 * (inv_param.c_5[xs] * (4.0 + inv_param.m5) - 1.0));
      kappa_5[xs] = 0.5 * kappa_b[xs] / kappa_c[xs];
      kappa_mdwf[xs] = -kappa_5[xs];
    }
    switch (dtest_type) {
    case dslash_test_type::Dslash:
      dslash_4_4d(spinorRef->V(), hostGauge, spinor->V(), parity, dagger, gauge_param.cpu_prec, gauge_param,
                  inv_param.mass);
      break;
    case dslash_test_type::M5:
      mdw_eofa_m5(spinorRef->V(), spinor->V(), parity, dagger, inv_param.mass, inv_param.m5,
                  (__real__ inv_param.b_5[0]), (__real__ inv_param.c_5[0]), inv_param.mq1, inv_param.mq2, inv_param.mq3,
                  inv_param.eofa_pm, inv_param.eofa_shift, gauge_param.cpu_prec);
      break;
    case dslash_test_type::Dslash4pre:
      mdw_dslash_4_pre(spinorRef->V(), hostGauge, spinor->V(), parity, dagger, gauge_param.cpu_prec, gauge_param,
                       inv_param.mass, inv_param.b_5, inv_param.c_5, true);
      break;
    case dslash_test_type::M5inv:
      mdw_eofa_m5inv(spinorRef->V(), spinor->V(), parity, dagger, inv_param.mass, inv_param.m5,
                     (__real__ inv_param.b_5[0]), (__real__ inv_param.c_5[0]), inv_param.mq1, inv_param.mq2,
                     inv_param.mq3, inv_param.eofa_pm, inv_param.eofa_shift, gauge_param.cpu_prec);
      break;
    case dslash_test_type::Mat:
      mdw_eofa_mat(spinorRef->V(), hostGauge, spinor->V(), dagger, gauge_param.cpu_prec, gauge_param, inv_param.mass,
                   inv_param.m5, (__real__ inv_param.b_5[0]), (__real__ inv_param.c_5[0]), inv_param.mq1, inv_param.mq2,
                   inv_param.mq3, inv_param.eofa_pm, inv_param.eofa_shift);
      break;
    case dslash_test_type::MatDagMat:
      mdw_eofa_mat(spinorTmp->V(), hostGauge, spinor->V(), dagger, gauge_param.cpu_prec, gauge_param, inv_param.mass,
                   inv_param.m5, (__real__ inv_param.b_5[0]), (__real__ inv_param.c_5[0]), inv_param.mq1, inv_param.mq2,
                   inv_param.mq3, inv_param.eofa_pm, inv_param.eofa_shift);
      mdw_eofa_mat(spinorRef->V(), hostGauge, spinorTmp->V(), not_dagger, gauge_param.cpu_prec, gauge_param,
                   inv_param.mass, inv_param.m5, (__real__ inv_param.b_5[0]), (__real__ inv_param.c_5[0]),
                   inv_param.mq1, inv_param.mq2, inv_param.mq3, inv_param.eofa_pm, inv_param.eofa_shift);
      break;
    case dslash_test_type::MatPC:
      mdw_eofa_matpc(spinorRef->V(), hostGauge, spinor->V(), inv_param.matpc_type, dagger, gauge_param.cpu_prec,
                     gauge_param, inv_param.mass, inv_param.m5, (__real__ inv_param.b_5[0]), (__real__ inv_param.c_5[0]),
                     inv_param.mq1, inv_param.mq2, inv_param.mq3, inv_param.eofa_pm, inv_param.eofa_shift);
      break;
    case dslash_test_type::MatPCDagMatPC:
      mdw_eofa_matpc(spinorTmp->V(), hostGauge, spinor->V(), inv_param.matpc_type, dagger, gauge_param.cpu_prec,
                     gauge_param, inv_param.mass, inv_param.m5, (__real__ inv_param.b_5[0]), (__real__ inv_param.c_5[0]),
                     inv_param.mq1, inv_param.mq2, inv_param.mq3, inv_param.eofa_pm, inv_param.eofa_shift);
      mdw_eofa_matpc(spinorRef->V(), hostGauge, spinorTmp->V(), inv_param.matpc_type, not_dagger, gauge_param.cpu_prec,
                     gauge_param, inv_param.mass, inv_param.m5, (__real__ inv_param.b_5[0]), (__real__ inv_param.c_5[0]),
                     inv_param.mq1, inv_param.mq2, inv_param.mq3, inv_param.eofa_pm, inv_param.eofa_shift);
      break;
    default: printf("Test type not supported for Mobius domain wall EOFA\n"); exit(-1);
    }
    free(kappa_b);
    free(kappa_c);
    free(kappa_5);
    free(kappa_mdwf);
  } else {
    printfQuda("Unsupported dslash_type\n");
    exit(-1);
  }

  printfQuda("done.\n");
}


void display_test_info(int precision, QudaReconstructType link_recon)
{
  auto prec = getPrecision(precision);
  // printfQuda("running the following test:\n");

  printfQuda("prec    recon   test_type     matpc_type   dagger   S_dim         T_dimension   Ls_dimension dslash_type    niter\n");
  printfQuda("%6s   %2s       %s           %12s    %d    %3d/%3d/%3d        %3d             %2d   %14s   %d\n",
             get_prec_str(prec), get_recon_str(link_recon), get_string(dtest_type_map, dtest_type).c_str(),
             get_matpc_str(matpc_type), dagger, xdim, ydim, zdim, tdim, Lsdim, get_dslash_str(dslash_type), niter);
  // printfQuda("Grid partition info:     X  Y  Z  T\n");
  // printfQuda("                         %d  %d  %d  %d\n",
  //   dimPartitioned(0),
  //   dimPartitioned(1),
  //   dimPartitioned(2),
  //   dimPartitioned(3));

  return ;

}



using ::testing::TestWithParam;
using ::testing::Bool;
using ::testing::Values;
using ::testing::Range;
using ::testing::Combine;

class DslashTest : public ::testing::TestWithParam<::testing::tuple<int, int, int>> {
protected:
  ::testing::tuple<int, int, int> param;

  bool skip()
  {
    QudaReconstructType recon = static_cast<QudaReconstructType>(::testing::get<1>(GetParam()));

    if ((QUDA_PRECISION & getPrecision(::testing::get<0>(GetParam()))) == 0
        || (QUDA_RECONSTRUCT & getReconstructNibble(recon)) == 0) {
      return true;
    }

    if (dslash_type == QUDA_MOBIUS_DWF_DSLASH && dtest_type == dslash_test_type::MatPCDagMatPCLocal
        && (::testing::get<0>(GetParam()) == 2 || ::testing::get<0>(GetParam()) == 3)) {
      warningQuda("Only fixed precision supported for MatPCDagMatPCLocal operator, skipping...");
      return true;
    }

    return false;
  }

public:
  virtual ~DslashTest() { }
  virtual void SetUp() {
    int prec = ::testing::get<0>(GetParam());
    QudaReconstructType recon = static_cast<QudaReconstructType>(::testing::get<1>(GetParam()));

    if (skip()) GTEST_SKIP();

    int value = ::testing::get<2>(GetParam());
    for(int j=0; j < 4;j++){
      if (value &  (1 << j)){
        commDimPartitionedSet(j);
      }

    }
    updateR();

    init(prec, recon);
    display_test_info(prec, recon);
  }

  virtual void TearDown()
  {
    if (skip()) GTEST_SKIP();
    end();
  }

  static void SetUpTestCase() {
    initQuda(device);
  }

  // Per-test-case tear-down.
  // Called after the last test in this test case.
  // Can be omitted if not needed.
  static void TearDownTestCase() {
    endQuda();
  }

};

TEST_P(DslashTest, verify)
{
  dslashRef();

  dslashCUDA(1); // warm-up run
  dslashCUDA(2);

  if (!transfer) *spinorOut = *cudaSpinorOut;

  double norm2_cpu = blas::norm2(*spinorRef);
  double norm2_cpu_cuda= blas::norm2(*spinorOut);
  if (!transfer) {
    double norm2_cuda= blas::norm2(*cudaSpinorOut);
    printfQuda("Results: CPU = %f, CUDA=%f, CPU-CUDA = %f\n", norm2_cpu, norm2_cuda, norm2_cpu_cuda);
  } else {
    printfQuda("Result: CPU = %f, CPU-QUDA = %f\n", norm2_cpu, norm2_cpu_cuda);
  }
  double deviation = pow(10, -(double)(cpuColorSpinorField::Compare(*spinorRef, *spinorOut)));
  double tol = getTolerance(inv_param.cuda_prec);
  // If we are using tensor core we tolerate a greater deviation
  if (dslash_type == QUDA_MOBIUS_DWF_DSLASH && dtest_type == dslash_test_type::MatPCDagMatPCLocal) tol *= 10;
  if (gauge_param.reconstruct == QUDA_RECONSTRUCT_8 && inv_param.cuda_prec >= QUDA_HALF_PRECISION)
    tol *= 10; // if recon 8, we tolerate a greater deviation

  ASSERT_LE(deviation, tol) << "CPU and CUDA implementations do not agree";
}

TEST_P(DslashTest, benchmark)
{
  dslashCUDA(1); // warm-up run

  if (!transfer) dirac->Flops();
  auto dslash_time = dslashCUDA(niter);
  printfQuda("%fus per kernel call\n", 1e6 * dslash_time.event_time / niter);
  // FIXME No flops count for twisted-clover yet
  unsigned long long flops = 0;
  if (!transfer) flops = dirac->Flops();
  double gflops = 1.0e-9 * flops / dslash_time.event_time;
  printfQuda("GFLOPS = %f\n", gflops);
  RecordProperty("Gflops", std::to_string(gflops));
  RecordProperty("Halo_bidirectitonal_BW_GPU", 1.0e-9 * 2 * cudaSpinor->GhostBytes() * niter / dslash_time.event_time);
  RecordProperty("Halo_bidirectitonal_BW_CPU", 1.0e-9 * 2 * cudaSpinor->GhostBytes() * niter / dslash_time.cpu_time);
  RecordProperty("Halo_bidirectitonal_BW_CPU_min", 1.0e-9 * 2 * cudaSpinor->GhostBytes() / dslash_time.cpu_max);
  RecordProperty("Halo_bidirectitonal_BW_CPU_max", 1.0e-9 * 2 * cudaSpinor->GhostBytes() / dslash_time.cpu_min);
  RecordProperty("Halo_message_size_bytes", 2 * cudaSpinor->GhostBytes());

  printfQuda("Effective halo bi-directional bandwidth (GB/s) GPU = %f ( CPU = %f, min = %f , max = %f ) for aggregate "
             "message size %lu bytes\n",
             1.0e-9 * 2 * cudaSpinor->GhostBytes() * niter / dslash_time.event_time,
             1.0e-9 * 2 * cudaSpinor->GhostBytes() * niter / dslash_time.cpu_time,
             1.0e-9 * 2 * cudaSpinor->GhostBytes() / dslash_time.cpu_max,
             1.0e-9 * 2 * cudaSpinor->GhostBytes() / dslash_time.cpu_min, 2 * cudaSpinor->GhostBytes());
}

int main(int argc, char **argv)
{
  // initalize google test, includes command line options
  ::testing::InitGoogleTest(&argc, argv);
  // return code for google test
  int test_rc = 0;
  // command line options
  auto app = make_app();
  app->add_option("--test", dtest_type, "Test method")->transform(CLI::CheckedTransformer(dtest_type_map));
  try {
    app->parse(argc, argv);
  } catch (const CLI::ParseError &e) {
    return app->exit(e);
  }

  initComms(argc, argv, gridsize_from_cmdline);

  // The 'SetUp()' method of the Google Test class from which DslashTest
  // in derived has no arguments, but QUDA's implementation requires the
  // use of argc and argv to set up the test via the function 'init'.
  // As a workaround, we declare argc_copy and argv_copy as global pointers
  // so that they are visible inside the 'init' function.
  argc_copy = argc;
  argv_copy = argv;

  ::testing::TestEventListeners &listeners = ::testing::UnitTest::GetInstance()->listeners();
  if (comm_rank() != 0) { delete listeners.Release(listeners.default_result_printer()); }
  test_rc = RUN_ALL_TESTS();

  finalizeComms();
  return test_rc;
}

std::string getdslashtestname(testing::TestParamInfo<::testing::tuple<int, int, int>> param)
{
  const int prec = ::testing::get<0>(param.param);
  const int recon = ::testing::get<1>(param.param);
  const int part = ::testing::get<2>(param.param);
  std::stringstream ss;
  // std::cout << "getdslashtestname" << get_dslash_str(dslash_type) << "_" << prec_str[prec] << "_r" << recon <<
  // "_partition" << part << std::endl; ss << get_dslash_str(dslash_type) << "_";
  ss << prec_str[prec];
  ss << "_r" << recon;
  ss << "_partition" << part;
  return ss.str();
}

#ifdef MULTI_GPU
INSTANTIATE_TEST_SUITE_P(QUDA, DslashTest,
                         Combine(Range(0, 4),
                                 ::testing::Values(QUDA_RECONSTRUCT_NO, QUDA_RECONSTRUCT_12, QUDA_RECONSTRUCT_8),
                                 Range(0, 16)),
                         getdslashtestname);
#else
INSTANTIATE_TEST_SUITE_P(QUDA, DslashTest,
                         Combine(Range(0, 4),
                                 ::testing::Values(QUDA_RECONSTRUCT_NO, QUDA_RECONSTRUCT_12, QUDA_RECONSTRUCT_8),
                                 ::testing::Values(0)),
                         getdslashtestname);
#endif<|MERGE_RESOLUTION|>--- conflicted
+++ resolved
@@ -322,21 +322,12 @@
   DslashTime dslash_time;
   timeval tstart, tstop;
 
-<<<<<<< HEAD
-    hipEvent_t start, end;
-    hipEventCreate(&start);
-    hipEventCreate(&end);
-
-    comm_barrier();
-    hipEventRecord(start, 0);
-=======
-  cudaEvent_t start, end;
-  cudaEventCreate(&start);
-  cudaEventCreate(&end);
+  qudaEvent_t start, end;
+  qudaEventCreate(&start);
+  qudaEventCreate(&end);
 
   comm_barrier();
-  cudaEventRecord(start, 0);
->>>>>>> 4f390279
+  qudaEventRecord(start, 0);
 
   for (int i = 0; i < niter; i++) {
 
