--- conflicted
+++ resolved
@@ -60,16 +60,11 @@
   static inline std::vector<ColorSpinorField> vp_spinorRef;
 
   // CUDA color spinor fields
-<<<<<<< HEAD
-  ColorSpinorField cudaSpinor;
-  ColorSpinorField cudaSpinorOut;
+  std::vector<ColorSpinorField> cudaSpinor;
+  std::vector<ColorSpinorField> cudaSpinorOut;
   ColorSpinorField cudaSpinorTmp;
   ColorSpinorField cudaSpinorTmp2;
   ColorSpinorField cudaSpinorTmp3;
-=======
-  std::vector<ColorSpinorField> cudaSpinor;
-  std::vector<ColorSpinorField> cudaSpinorOut;
->>>>>>> fbbe14c2
 
   // Dirac pointers
   quda::Dirac *dirac = nullptr;
@@ -341,17 +336,13 @@
       cudaSpinor.resize(Nsrc);
       for (int i = 0; i < Nsrc; i++) cudaSpinor[i] = ColorSpinorField(csParam);
       printfQuda("Creating cudaSpinorOut with nParity = %d\n", csParam.siteSubset);
-<<<<<<< HEAD
-      cudaSpinorOut = ColorSpinorField(csParam);
+      cudaSpinorOut.resize(Nsrc);
+      for (int i = 0; i < Nsrc; i++) cudaSpinorOut[i] = ColorSpinorField(csParam);
       if (test_domain_decomposition) {
         cudaSpinorTmp = ColorSpinorField(csParam);
         cudaSpinorTmp2 = ColorSpinorField(csParam);
         cudaSpinorTmp3 = ColorSpinorField(csParam);
       }
-=======
-      cudaSpinorOut.resize(Nsrc);
-      for (int i = 0; i < Nsrc; i++) cudaSpinorOut[i] = ColorSpinorField(csParam);
->>>>>>> fbbe14c2
 
       printfQuda("Sending spinor field to GPU\n");
       cudaSpinor = spinor;
