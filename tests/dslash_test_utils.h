--- conflicted
+++ resolved
@@ -144,32 +144,7 @@
 
     if (inv_param.cpu_prec != gauge_param.cpu_prec) errorQuda("Gauge and spinor CPU precisions must match");
 
-<<<<<<< HEAD
-    // construct input fields
-    for (int dir = 0; dir < 4; dir++) hostGauge[dir] = safe_malloc((size_t)V * gauge_site_size * gauge_param.cpu_prec);
-
-    if (dslash_type == QUDA_CLOVER_WILSON_DSLASH || dslash_type == QUDA_CLOVER_HASENBUSCH_TWIST_DSLASH
-        || dslash_type == QUDA_TWISTED_CLOVER_DSLASH) {
-      hostClover = safe_malloc((size_t)V * clover_site_size * inv_param.clover_cpu_prec);
-      hostCloverInv = safe_malloc((size_t)V * clover_site_size * inv_param.clover_cpu_prec);
-
-      if (compute_clover)
-        printfQuda("Computing clover field on GPU\n");
-      else {
-        printfQuda("Sending clover field to GPU\n");
-        constructHostCloverField(hostClover, hostCloverInv, inv_param);
-      }
-    }
-
-    printfQuda("Randomizing fields... ");
-    constructHostGaugeField(hostGauge, gauge_param, argc, argv);
-  }
-
-  void init()
-  {
-=======
     for (int i = 0; i < 4; i++) inv_param.split_grid[i] = grid_partition[i];
->>>>>>> 3b7335c5
     num_src = grid_partition[0] * grid_partition[1] * grid_partition[2] * grid_partition[3];
     test_split_grid = num_src > 1;
     if (test_split_grid) { dtest_type = dslash_test_type::Dslash; }
@@ -214,8 +189,6 @@
       }
     }
 
-<<<<<<< HEAD
-=======
     // construct input fields
     for (int dir = 0; dir < 4; dir++) hostGauge[dir] = safe_malloc((size_t)V * gauge_site_size * gauge_param.cpu_prec);
 
@@ -235,7 +208,6 @@
     printfQuda("Randomizing fields... ");
     constructHostGaugeField(hostGauge, gauge_param, argc, argv);
 
->>>>>>> 3b7335c5
     ColorSpinorParam csParam;
     csParam.nColor = 3;
     csParam.nSpin = 4;
@@ -294,11 +266,8 @@
     inv_param.verbosity = verbosity;
   }
 
-<<<<<<< HEAD
-=======
   void init()
   {
->>>>>>> 3b7335c5
     printfQuda("Sending gauge field to GPU\n");
     loadGaugeQuda(hostGauge, &gauge_param);
 
@@ -351,8 +320,6 @@
         dirac = nullptr;
       }
     }
-<<<<<<< HEAD
-=======
   }
 
   static void destroy()
@@ -376,7 +343,6 @@
       vp_spinorOut.clear();
       vp_spinorRef.clear();
     }
->>>>>>> 3b7335c5
   }
 
   void dslashRef()
