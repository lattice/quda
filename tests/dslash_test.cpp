#include "dslash_test_utils.h"

using namespace quda;

<<<<<<< HEAD
const QudaParity parity = QUDA_EVEN_PARITY; // even or odd?
const int transfer = 0; // include transfer time in the benchmark?

QudaGaugeParam gauge_param;
QudaInvertParam inv_param;

cpuColorSpinorField *spinor, *spinorOut, *spinorRef, *spinorTmp;
cudaColorSpinorField *cudaSpinor, *cudaSpinorOut, *tmp1=0, *tmp2=0;

void *hostGauge[4], *hostClover, *hostCloverInv;

Dirac *dirac = nullptr;

QudaDagType not_dagger;

dslash_test_type dtest_type = dslash_test_type::Dslash;
CLI::TransformPairs<dslash_test_type> dtest_type_map {{"Dslash", dslash_test_type::Dslash},
                                                      {"MatPC", dslash_test_type::MatPC},
                                                      {"Mat", dslash_test_type::Mat},
                                                      {"MatPCDagMatPC", dslash_test_type::MatPCDagMatPC},
                                                      {"MatPCDagMatPCLocal", dslash_test_type::MatPCDagMatPCLocal},
                                                      {"MatDagMat", dslash_test_type::MatDagMat},
                                                      {"M5", dslash_test_type::M5},
                                                      {"M5inv", dslash_test_type::M5inv},
                                                      {"Dslash4pre", dslash_test_type::Dslash4pre}};

void init(int argc, char **argv)
{
  initQuda(device_ordinal);

  gauge_param = newQudaGaugeParam();
  inv_param = newQudaInvertParam();

  setWilsonGaugeParam(gauge_param);

  if (dslash_type == QUDA_ASQTAD_DSLASH || dslash_type == QUDA_STAGGERED_DSLASH) {
    errorQuda("Asqtad not supported.  Please try staggered_dslash_test instead");
  } else if (dslash_type == QUDA_DOMAIN_WALL_DSLASH || dslash_type == QUDA_DOMAIN_WALL_4D_DSLASH
             || dslash_type == QUDA_MOBIUS_DWF_DSLASH || dslash_type == QUDA_MOBIUS_DWF_EOFA_DSLASH) {
    // for these we always use kernel packing
    dw_setDims(gauge_param.X, Lsdim);
  } else {
    setDims(gauge_param.X);
    Ls = 1;
  }

  setSpinorSiteSize(24);

  setInvertParam(inv_param);
  inv_param.dagger = dagger ? QUDA_DAG_YES : QUDA_DAG_NO;
  not_dagger = dagger ? QUDA_DAG_NO : QUDA_DAG_YES;

  inv_param.solve_type = (dtest_type == dslash_test_type::Mat || dtest_type == dslash_test_type::MatDagMat) ?
    QUDA_DIRECT_SOLVE :
    QUDA_DIRECT_PC_SOLVE;

  if (dslash_type == QUDA_DOMAIN_WALL_4D_DSLASH) {
    switch (dtest_type) {
    case dslash_test_type::Dslash:
    case dslash_test_type::M5:
    case dslash_test_type::M5inv:
    case dslash_test_type::MatPC: inv_param.solution_type = QUDA_MATPC_SOLUTION; break;
    case dslash_test_type::Mat: inv_param.solution_type = QUDA_MAT_SOLUTION; break;
    case dslash_test_type::MatPCDagMatPC: inv_param.solution_type = QUDA_MATPCDAG_MATPC_SOLUTION; break;
    case dslash_test_type::MatDagMat: inv_param.solution_type = QUDA_MATDAG_MAT_SOLUTION; break;
    default: errorQuda("Test type %d not defined QUDA_DOMAIN_WALL_4D_DSLASH\n", static_cast<int>(dtest_type));
    }
  } else if (dslash_type == QUDA_MOBIUS_DWF_DSLASH || dslash_type == QUDA_MOBIUS_DWF_EOFA_DSLASH) {
    switch (dtest_type) {
    case dslash_test_type::Dslash:
    case dslash_test_type::M5:
    case dslash_test_type::Dslash4pre:
    case dslash_test_type::M5inv:
    case dslash_test_type::MatPC: inv_param.solution_type = QUDA_MATPC_SOLUTION; break;
    case dslash_test_type::Mat: inv_param.solution_type = QUDA_MAT_SOLUTION; break;
    case dslash_test_type::MatPCDagMatPCLocal:
    case dslash_test_type::MatPCDagMatPC: inv_param.solution_type = QUDA_MATPCDAG_MATPC_SOLUTION; break;
    case dslash_test_type::MatDagMat: inv_param.solution_type = QUDA_MATDAG_MAT_SOLUTION; break;
    default: errorQuda("Test type %d not defined on QUDA_MOBIUS_DWF_(EOFA_)DSLASH\n", static_cast<int>(dtest_type));
    }
  } else {
    switch (dtest_type) {
    case dslash_test_type::Dslash:
    case dslash_test_type::MatPC: inv_param.solution_type = QUDA_MATPC_SOLUTION; break;
    case dslash_test_type::Mat: inv_param.solution_type = QUDA_MAT_SOLUTION; break;
    case dslash_test_type::MatPCDagMatPC: inv_param.solution_type = QUDA_MATPCDAG_MATPC_SOLUTION; break;
    case dslash_test_type::MatDagMat: inv_param.solution_type = QUDA_MATDAG_MAT_SOLUTION; break;
    default: errorQuda("Test type %d not defined\n", static_cast<int>(dtest_type));
    }
  }

  if (inv_param.cpu_prec != gauge_param.cpu_prec) errorQuda("Gauge and spinor CPU precisions must match");

  // construct input fields
  for (int dir = 0; dir < 4; dir++) hostGauge[dir] = malloc((size_t)V * gauge_site_size * gauge_param.cpu_prec);

  if (dslash_type == QUDA_CLOVER_WILSON_DSLASH || dslash_type == QUDA_CLOVER_HASENBUSCH_TWIST_DSLASH
      || dslash_type == QUDA_TWISTED_CLOVER_DSLASH) {
    hostClover = malloc((size_t)V * clover_site_size * inv_param.clover_cpu_prec);
    hostCloverInv = malloc((size_t)V * clover_site_size * inv_param.clover_cpu_prec);
  }

  ColorSpinorParam csParam;
  csParam.nColor = 3;
  csParam.nSpin = 4;
  csParam.nDim = 4;
  for (int d=0; d<4; d++) csParam.x[d] = gauge_param.X[d];
  if (dslash_type == QUDA_DOMAIN_WALL_DSLASH || dslash_type == QUDA_DOMAIN_WALL_4D_DSLASH
      || dslash_type == QUDA_MOBIUS_DWF_DSLASH || dslash_type == QUDA_MOBIUS_DWF_EOFA_DSLASH) {
    csParam.nDim = 5;
    csParam.x[4] = Ls;
  }

  if (dslash_type == QUDA_DOMAIN_WALL_DSLASH) {
    csParam.pc_type = QUDA_5D_PC;
  } else {
    csParam.pc_type = QUDA_4D_PC;
  }

  // ndeg_tm
  if (dslash_type == QUDA_TWISTED_MASS_DSLASH || dslash_type == QUDA_TWISTED_CLOVER_DSLASH) {
    csParam.twistFlavor = inv_param.twist_flavor;
    csParam.nDim = (inv_param.twist_flavor == QUDA_TWIST_SINGLET) ? 4 : 5;
    csParam.x[4] = inv_param.Ls;    
  }

  csParam.setPrecision(inv_param.cpu_prec);
  csParam.pad = 0;

  if (inv_param.solution_type == QUDA_MAT_SOLUTION || inv_param.solution_type == QUDA_MATDAG_MAT_SOLUTION) {
    csParam.siteSubset = QUDA_FULL_SITE_SUBSET;
  } else {
    csParam.siteSubset = QUDA_PARITY_SITE_SUBSET;
    csParam.x[0] /= 2;
  }

  csParam.siteOrder = QUDA_EVEN_ODD_SITE_ORDER;
  csParam.fieldOrder = QUDA_SPACE_SPIN_COLOR_FIELD_ORDER;
  csParam.gammaBasis = inv_param.gamma_basis;
  csParam.create = QUDA_ZERO_FIELD_CREATE;

  spinor = new cpuColorSpinorField(csParam);
  spinorOut = new cpuColorSpinorField(csParam);
  spinorRef = new cpuColorSpinorField(csParam);
  spinorTmp = new cpuColorSpinorField(csParam);

  spinor->Source(QUDA_RANDOM_SOURCE);

  csParam.x[0] = gauge_param.X[0];

  // set verbosity prior to loadGaugeQuda
  setVerbosity(verbosity);
  inv_param.verbosity = verbosity;

  printfQuda("Randomizing fields... ");
  constructHostGaugeField(hostGauge, gauge_param, argc, argv);

  printfQuda("Sending gauge field to GPU\n");
  loadGaugeQuda(hostGauge, &gauge_param);

  if (dslash_type == QUDA_CLOVER_WILSON_DSLASH || dslash_type == QUDA_TWISTED_CLOVER_DSLASH
      || dslash_type == QUDA_CLOVER_HASENBUSCH_TWIST_DSLASH) {
    if (compute_clover) printfQuda("Computing clover field on GPU\n");
    else {
      printfQuda("Sending clover field to GPU\n");
      constructHostCloverField(hostClover, hostCloverInv, inv_param);
    }
    inv_param.compute_clover = compute_clover;
    inv_param.return_clover = compute_clover;
    inv_param.compute_clover_inverse = true;
    inv_param.return_clover_inverse = true;

    loadCloverQuda(hostClover, hostCloverInv, &inv_param);
  }

  if (!transfer) {
    csParam.gammaBasis = QUDA_UKQCD_GAMMA_BASIS;
    csParam.pad = inv_param.sp_pad;
    csParam.setPrecision(inv_param.cuda_prec, inv_param.cuda_prec, true);

    if (inv_param.solution_type == QUDA_MAT_SOLUTION || inv_param.solution_type == QUDA_MATDAG_MAT_SOLUTION) {
      csParam.siteSubset = QUDA_FULL_SITE_SUBSET;
    } else {
      csParam.siteSubset = QUDA_PARITY_SITE_SUBSET;
      csParam.x[0] /= 2;
    }

    printfQuda("Creating cudaSpinor with nParity = %d\n", csParam.siteSubset);
    cudaSpinor = new cudaColorSpinorField(csParam);
    printfQuda("Creating cudaSpinorOut with nParity = %d\n", csParam.siteSubset);
    cudaSpinorOut = new cudaColorSpinorField(csParam);

    tmp1 = new cudaColorSpinorField(csParam);

    if (inv_param.solution_type == QUDA_MAT_SOLUTION || inv_param.solution_type == QUDA_MATDAG_MAT_SOLUTION) {
      csParam.x[0] /= 2;
    }

    csParam.siteSubset = QUDA_PARITY_SITE_SUBSET;
    tmp2 = new cudaColorSpinorField(csParam);

    printfQuda("Sending spinor field to GPU\n");
    *cudaSpinor = *spinor;
    
    double cpu_norm = blas::norm2(*spinor);
    double cuda_norm = blas::norm2(*cudaSpinor);
    printfQuda("Source: CPU = %e, CUDA = %e\n", cpu_norm, cuda_norm);

    bool pc = (dtest_type != dslash_test_type::Mat && dtest_type != dslash_test_type::MatDagMat);

    DiracParam diracParam;
    setDiracParam(diracParam, &inv_param, pc);

    diracParam.tmp1 = tmp1;
    diracParam.tmp2 = tmp2;
    dirac = Dirac::create(diracParam);

  } else {
    double cpu_norm = blas::norm2(*spinor);
    printfQuda("Source: CPU = %e\n", cpu_norm);
  }
    
}

void end()
{
  if (!transfer) {
    if (dirac != nullptr) {
      delete dirac;
      dirac = nullptr;
    }
    delete cudaSpinor;
    delete cudaSpinorOut;
    delete tmp1;
    delete tmp2;
  }

  // release memory
  delete spinor;
  delete spinorOut;
  delete spinorRef;
  delete spinorTmp;

  for (int dir = 0; dir < 4; dir++) free(hostGauge[dir]);
  if (dslash_type == QUDA_CLOVER_WILSON_DSLASH || dslash_type == QUDA_TWISTED_CLOVER_DSLASH
      || dslash_type == QUDA_CLOVER_HASENBUSCH_TWIST_DSLASH) {
    free(hostClover);
    free(hostCloverInv);
  }
  endQuda();
}

struct DslashTime {
  double event_time;
  double cpu_time;
  double cpu_min;
  double cpu_max;

  DslashTime() : event_time(0.0), cpu_time(0.0), cpu_min(DBL_MAX), cpu_max(0.0) {}
};

// execute kernel
DslashTime dslashCUDA(int niter) {

  DslashTime dslash_time;

  host_timer_t host_timer;
  device_timer_t device_timer;

  comm_barrier();
  device_timer.start();

  for (int i = 0; i < niter; i++) {

    host_timer.start();

    if (dslash_type == QUDA_DOMAIN_WALL_4D_DSLASH){
      switch (dtest_type) {
      case dslash_test_type::Dslash:
        if (transfer) {
          dslashQuda_4dpc(spinorOut->V(), spinor->V(), &inv_param, parity, dtest_type);
        } else {
          static_cast<DiracDomainWall4DPC *>(dirac)->Dslash4(*cudaSpinorOut, *cudaSpinor, parity);
        }
        break;
      case dslash_test_type::M5:
        if (transfer) {
          dslashQuda_4dpc(spinorOut->V(), spinor->V(), &inv_param, parity, dtest_type);
        } else {
          static_cast<DiracDomainWall4DPC *>(dirac)->Dslash5(*cudaSpinorOut, *cudaSpinor);
        }
        break;
      case dslash_test_type::M5inv:
        if (transfer) {
          dslashQuda_4dpc(spinorOut->V(), spinor->V(), &inv_param, parity, dtest_type);
        } else {
          static_cast<DiracDomainWall4DPC *>(dirac)->M5inv(*cudaSpinorOut, *cudaSpinor);
        }
        break;
      case dslash_test_type::MatPC:
      case dslash_test_type::Mat:
        if (transfer) {
          MatQuda(spinorOut->V(), spinor->V(), &inv_param);
        } else {
          dirac->M(*cudaSpinorOut, *cudaSpinor);
        }
        break;
      case dslash_test_type::MatPCDagMatPC:
      case dslash_test_type::MatDagMat:
        if (transfer) {
          MatDagMatQuda(spinorOut->V(), spinor->V(), &inv_param);
        } else {
          dirac->MdagM(*cudaSpinorOut, *cudaSpinor);
        }
        break;
      default: errorQuda("Test type %s not support for current Dslash", get_string(dtest_type_map, dtest_type).c_str());
      }
    } else if (dslash_type == QUDA_MOBIUS_DWF_DSLASH) {
      switch (dtest_type) {
      case dslash_test_type::Dslash:
        if (transfer) {
          dslashQuda_mdwf(spinorOut->V(), spinor->V(), &inv_param, parity, dtest_type);
        } else {
          static_cast<DiracMobiusPC *>(dirac)->Dslash4(*cudaSpinorOut, *cudaSpinor, parity);
        }
        break;
      case dslash_test_type::M5:
        if (transfer) {
          dslashQuda_mdwf(spinorOut->V(), spinor->V(), &inv_param, parity, dtest_type);
        } else {
          static_cast<DiracMobiusPC *>(dirac)->Dslash5(*cudaSpinorOut, *cudaSpinor);
        }
        break;
      case dslash_test_type::Dslash4pre:
        if (transfer) {
          dslashQuda_mdwf(spinorOut->V(), spinor->V(), &inv_param, parity, dtest_type);
        } else {
          static_cast<DiracMobiusPC *>(dirac)->Dslash4pre(*cudaSpinorOut, *cudaSpinor);
        }
        break;
      case dslash_test_type::M5inv:
        if (transfer) {
          dslashQuda_mdwf(spinorOut->V(), spinor->V(), &inv_param, parity, dtest_type);
        } else {
          static_cast<DiracMobiusPC *>(dirac)->M5inv(*cudaSpinorOut, *cudaSpinor);
        }
        break;
      case dslash_test_type::MatPC:
      case dslash_test_type::Mat:
        if (transfer) {
          MatQuda(spinorOut->V(), spinor->V(), &inv_param);
        } else {
          dirac->M(*cudaSpinorOut, *cudaSpinor);
        }
        break;
      case dslash_test_type::MatPCDagMatPC:
      case dslash_test_type::MatDagMat:
        if (transfer) {
          MatDagMatQuda(spinorOut->V(), spinor->V(), &inv_param);
        } else {
          dirac->MdagM(*cudaSpinorOut, *cudaSpinor);
        }
        break;
      case dslash_test_type::MatPCDagMatPCLocal:
        if (transfer) {
          errorQuda("(transfer == true) version NOT yet available!\n");
        } else {
          dirac->MdagMLocal(*cudaSpinorOut, *cudaSpinor);
        }
        break;
      default: errorQuda("Test type %s not support for current Dslash", get_string(dtest_type_map, dtest_type).c_str());
      }
    } else if (dslash_type == QUDA_MOBIUS_DWF_EOFA_DSLASH) {
      switch (dtest_type) {
      case dslash_test_type::Dslash:
        if (transfer) {
          errorQuda("(transfer == true) version NOT yet available!\n");
        } else {
          static_cast<DiracMobiusEofaPC *>(dirac)->Dslash4(*cudaSpinorOut, *cudaSpinor, parity);
        }
        break;
      case dslash_test_type::M5:
        if (transfer) {
          errorQuda("(transfer == true) version NOT yet available!\n");
        } else {
          static_cast<DiracMobiusEofaPC *>(dirac)->m5_eofa(*cudaSpinorOut, *cudaSpinor);
        }
        break;
      case dslash_test_type::Dslash4pre:
        if (transfer) {
          errorQuda("(transfer == true) version NOT yet available!\n");
        } else {
          static_cast<DiracMobiusEofaPC *>(dirac)->Dslash4pre(*cudaSpinorOut, *cudaSpinor);
        }
        break;
      case dslash_test_type::M5inv:
        if (transfer) {
          errorQuda("(transfer == true) version NOT yet available!\n");
        } else {
          static_cast<DiracMobiusEofaPC *>(dirac)->m5inv_eofa(*cudaSpinorOut, *cudaSpinor);
        }
        break;
      case dslash_test_type::MatPC:
      case dslash_test_type::Mat:
        if (transfer) {
          errorQuda("(transfer == true) version NOT yet available!\n");
          // MatQuda(spinorOut->V(), spinor->V(), &inv_param);
        } else {
          dirac->M(*cudaSpinorOut, *cudaSpinor);
        }
        break;
      case dslash_test_type::MatPCDagMatPC:
      case dslash_test_type::MatDagMat:
        if (transfer) {
          errorQuda("(transfer == true) version NOT yet available!\n");
          // MatDagMatQuda(spinorOut->V(), spinor->V(), &inv_param);
        } else {
          dirac->MdagM(*cudaSpinorOut, *cudaSpinor);
        }
        break;
      case dslash_test_type::MatPCDagMatPCLocal:
        if (transfer) {
          errorQuda("(transfer == true) version NOT yet available!\n");
        } else {
          dirac->MdagMLocal(*cudaSpinorOut, *cudaSpinor);
        }
        break;
      default: errorQuda("Undefined test type(=%d)\n", static_cast<int>(dtest_type));
      }
    } else {
      switch (dtest_type) {
      case dslash_test_type::Dslash:
        if (dslash_type == QUDA_TWISTED_CLOVER_DSLASH) {
          if (transfer) {
            dslashQuda(spinorOut->V(), spinor->V(), &inv_param, parity);
          } else {
            dirac->Dslash(*cudaSpinorOut, *cudaSpinor, parity);
          }
        } else {
          if (transfer) {
            dslashQuda(spinorOut->V(), spinor->V(), &inv_param, parity);
          } else {
            dirac->Dslash(*cudaSpinorOut, *cudaSpinor, parity);
          }
        }
        break;
      case dslash_test_type::MatPC:
      case dslash_test_type::Mat:
        if (transfer) {
          MatQuda(spinorOut->V(), spinor->V(), &inv_param);
        } else {
          dirac->M(*cudaSpinorOut, *cudaSpinor);
        }
        break;
      case dslash_test_type::MatPCDagMatPC:
      case dslash_test_type::MatDagMat:
        if (transfer) {
          MatDagMatQuda(spinorOut->V(), spinor->V(), &inv_param);
        } else {
          dirac->MdagM(*cudaSpinorOut, *cudaSpinor);
        }
        break;
      default: errorQuda("Test type %s not support for current Dslash", get_string(dtest_type_map, dtest_type).c_str());
      }
    }

    host_timer.stop();

    dslash_time.cpu_time += host_timer.last();
    // skip first and last iterations since they may skew these metrics if comms are not synchronous
    if (i>0 && i<niter) {
      dslash_time.cpu_min = std::min(dslash_time.cpu_min, host_timer.last());
      dslash_time.cpu_max = std::max(dslash_time.cpu_max, host_timer.last());
    }
  }

  device_timer.stop();
  dslash_time.event_time = device_timer.last();

  return dslash_time;
}

void dslashRef()
{
  // compare to dslash reference implementation
  printfQuda("Calculating reference implementation...");

  if (dslash_type == QUDA_WILSON_DSLASH) {
    switch (dtest_type) {
    case dslash_test_type::Dslash:
      wil_dslash(spinorRef->V(), hostGauge, spinor->V(), parity, dagger, inv_param.cpu_prec, gauge_param);
      break;
    case dslash_test_type::MatPC:
      wil_matpc(spinorRef->V(), hostGauge, spinor->V(), inv_param.kappa, inv_param.matpc_type, dagger, 
		inv_param.cpu_prec, gauge_param);
      break;
    case dslash_test_type::Mat:
      wil_mat(spinorRef->V(), hostGauge, spinor->V(), inv_param.kappa, dagger, inv_param.cpu_prec, gauge_param);
      break;
    case dslash_test_type::MatPCDagMatPC:
      wil_matpc(spinorTmp->V(), hostGauge, spinor->V(), inv_param.kappa, inv_param.matpc_type, dagger, 
		inv_param.cpu_prec, gauge_param);
      wil_matpc(spinorRef->V(), hostGauge, spinorTmp->V(), inv_param.kappa, inv_param.matpc_type, not_dagger, 
		inv_param.cpu_prec, gauge_param);
      break;
    case dslash_test_type::MatDagMat:
      wil_mat(spinorTmp->V(), hostGauge, spinor->V(), inv_param.kappa, dagger, inv_param.cpu_prec, gauge_param);
      wil_mat(spinorRef->V(), hostGauge, spinorTmp->V(), inv_param.kappa, not_dagger, inv_param.cpu_prec, gauge_param);
      break;
    default:
      printfQuda("Test type not defined\n");
      exit(-1);
    }
  } else if (dslash_type == QUDA_CLOVER_WILSON_DSLASH) {
    switch (dtest_type) {
    case dslash_test_type::Dslash:
      clover_dslash(spinorRef->V(), hostGauge, hostCloverInv, spinor->V(), parity, dagger, inv_param.cpu_prec, gauge_param);
      break;
    case dslash_test_type::MatPC:
      clover_matpc(spinorRef->V(), hostGauge, hostClover, hostCloverInv, spinor->V(), inv_param.kappa, inv_param.matpc_type,
		   dagger, inv_param.cpu_prec, gauge_param);
      break;
    case dslash_test_type::Mat:
      clover_mat(spinorRef->V(), hostGauge, hostClover, spinor->V(), inv_param.kappa, dagger, inv_param.cpu_prec, gauge_param);
      break;
    case dslash_test_type::MatPCDagMatPC:
      clover_matpc(spinorTmp->V(), hostGauge, hostClover, hostCloverInv, spinor->V(), inv_param.kappa, inv_param.matpc_type,
		   dagger, inv_param.cpu_prec, gauge_param);
      clover_matpc(spinorRef->V(), hostGauge, hostClover, hostCloverInv, spinorTmp->V(), inv_param.kappa, inv_param.matpc_type,
		   not_dagger, inv_param.cpu_prec, gauge_param);
      break;
    case dslash_test_type::MatDagMat:
      clover_mat(spinorTmp->V(), hostGauge, hostClover, spinor->V(), inv_param.kappa, dagger, inv_param.cpu_prec, gauge_param);
      clover_mat(spinorRef->V(), hostGauge, hostClover, spinorTmp->V(), inv_param.kappa, not_dagger,
		 inv_param.cpu_prec, gauge_param);
      break;
    default:
      printfQuda("Test type not defined\n");
      exit(-1);
    }
  } else if (dslash_type == QUDA_CLOVER_HASENBUSCH_TWIST_DSLASH) {
    printfQuda("HASENBUCH_TWIST Test: kappa=%lf mu=%lf\n", inv_param.kappa, inv_param.mu);
    switch (dtest_type) {
    case dslash_test_type::Dslash:
      // My dslash should be the same as the clover dslash
      clover_dslash(spinorRef->V(), hostGauge, hostCloverInv, spinor->V(), parity, dagger, inv_param.cpu_prec,
                    gauge_param);
      break;
    case dslash_test_type::MatPC:
      // my matpc op
      cloverHasenbuschTwist_matpc(spinorRef->V(), hostGauge, spinor->V(), hostClover, hostCloverInv, inv_param.kappa,
                                  inv_param.mu, inv_param.matpc_type, dagger, inv_param.cpu_prec, gauge_param);

      break;
    case dslash_test_type::Mat:
      // my mat
      cloverHasenbuchTwist_mat(spinorRef->V(), hostGauge, hostClover, spinor->V(), inv_param.kappa, inv_param.mu,
                               dagger, inv_param.cpu_prec, gauge_param, inv_param.matpc_type);
      break;
    case dslash_test_type::MatPCDagMatPC:
      // matpc^\dagger matpc
      // my matpc op
      cloverHasenbuschTwist_matpc(spinorTmp->V(), hostGauge, spinor->V(), hostClover, hostCloverInv, inv_param.kappa,
                                  inv_param.mu, inv_param.matpc_type, dagger, inv_param.cpu_prec, gauge_param);

      cloverHasenbuschTwist_matpc(spinorRef->V(), hostGauge, spinorTmp->V(), hostClover, hostCloverInv, inv_param.kappa,
                                  inv_param.mu, inv_param.matpc_type, not_dagger, inv_param.cpu_prec, gauge_param);

      break;
    case dslash_test_type::MatDagMat:
      // my mat
      cloverHasenbuchTwist_mat(spinorTmp->V(), hostGauge, hostClover, spinor->V(), inv_param.kappa, inv_param.mu,
                               dagger, inv_param.cpu_prec, gauge_param, inv_param.matpc_type);
      cloverHasenbuchTwist_mat(spinorRef->V(), hostGauge, hostClover, spinorTmp->V(), inv_param.kappa, inv_param.mu,
                               not_dagger, inv_param.cpu_prec, gauge_param, inv_param.matpc_type);

      break;
    default: printfQuda("Test type not defined\n"); exit(-1);
    }
  } else if (dslash_type == QUDA_TWISTED_MASS_DSLASH) {
    switch (dtest_type) {
    case dslash_test_type::Dslash:
      if(inv_param.twist_flavor == QUDA_TWIST_SINGLET)
        tm_dslash(spinorRef->V(), hostGauge, spinor->V(), inv_param.kappa, inv_param.mu, inv_param.twist_flavor, parity,
            inv_param.matpc_type, dagger, inv_param.cpu_prec, gauge_param);
      else
      {
        tm_ndeg_dslash(spinorRef->V(), hostGauge, spinor->V(), inv_param.kappa, inv_param.mu, inv_param.epsilon, 
	                     parity, dagger, inv_param.matpc_type, inv_param.cpu_prec, gauge_param);
      }
      break;
    case dslash_test_type::MatPC:
      if(inv_param.twist_flavor == QUDA_TWIST_SINGLET)      
	tm_matpc(spinorRef->V(), hostGauge, spinor->V(), inv_param.kappa, inv_param.mu, inv_param.twist_flavor, inv_param.matpc_type, dagger, inv_param.cpu_prec, gauge_param);
      else
      {
        tm_ndeg_matpc(spinorRef->V(), hostGauge, spinor->V(), inv_param.kappa, inv_param.mu, inv_param.epsilon, inv_param.matpc_type, dagger, inv_param.cpu_prec, gauge_param);	
      }	
      break;
    case dslash_test_type::Mat:
      if(inv_param.twist_flavor == QUDA_TWIST_SINGLET)      
        tm_mat(spinorRef->V(), hostGauge, spinor->V(), inv_param.kappa, inv_param.mu, inv_param.twist_flavor, dagger, inv_param.cpu_prec, gauge_param);
      else
      {
        tm_ndeg_mat(spinorRef->V(), hostGauge, spinor->V(), inv_param.kappa, inv_param.mu, inv_param.epsilon, dagger, inv_param.cpu_prec, gauge_param);	
      }
      break;
    case dslash_test_type::MatPCDagMatPC:
      if(inv_param.twist_flavor == QUDA_TWIST_SINGLET) { 
	tm_matpc(spinorTmp->V(), hostGauge, spinor->V(), inv_param.kappa, inv_param.mu, inv_param.twist_flavor,
	       inv_param.matpc_type, dagger, inv_param.cpu_prec, gauge_param);
	tm_matpc(spinorRef->V(), hostGauge, spinorTmp->V(), inv_param.kappa, inv_param.mu, inv_param.twist_flavor,
	       inv_param.matpc_type, not_dagger, inv_param.cpu_prec, gauge_param);
      }
      else
      {
        tm_ndeg_matpc(spinorTmp->V(), hostGauge, spinor->V(), inv_param.kappa, inv_param.mu, inv_param.epsilon,
                      inv_param.matpc_type, dagger, inv_param.cpu_prec, gauge_param);
        tm_ndeg_matpc(spinorRef->V(), hostGauge, spinorTmp->V(), inv_param.kappa, inv_param.mu, inv_param.epsilon,
                      inv_param.matpc_type, not_dagger, inv_param.cpu_prec, gauge_param);
      }
      break;
    case dslash_test_type::MatDagMat:
      if(inv_param.twist_flavor == QUDA_TWIST_SINGLET) {
	tm_mat(spinorTmp->V(), hostGauge, spinor->V(), inv_param.kappa, inv_param.mu, inv_param.twist_flavor,
	     dagger, inv_param.cpu_prec, gauge_param);
	tm_mat(spinorRef->V(), hostGauge, spinorTmp->V(), inv_param.kappa, inv_param.mu, inv_param.twist_flavor,
	     not_dagger, inv_param.cpu_prec, gauge_param);
      }
      else
      {
        tm_ndeg_mat(spinorTmp->V(), hostGauge, spinor->V(), inv_param.kappa, inv_param.mu, inv_param.epsilon, dagger, inv_param.cpu_prec, gauge_param);
        tm_ndeg_mat(spinorRef->V(), hostGauge, spinorTmp->V(), inv_param.kappa, inv_param.mu, inv_param.epsilon, not_dagger, inv_param.cpu_prec, gauge_param);
      }
      break;
    default:
      printfQuda("Test type not defined\n");
      exit(-1);
    }
  } else if (dslash_type == QUDA_TWISTED_CLOVER_DSLASH) {
    switch (dtest_type) {
    case dslash_test_type::Dslash:
      if(inv_param.twist_flavor == QUDA_TWIST_SINGLET)
        tmc_dslash(spinorRef->V(), hostGauge, spinor->V(), hostClover, hostCloverInv, inv_param.kappa, inv_param.mu, inv_param.twist_flavor, parity, inv_param.matpc_type, dagger, inv_param.cpu_prec, gauge_param);
      else
        tmc_ndeg_dslash(spinorRef->V(), hostGauge, spinor->V(), hostClover, hostCloverInv, inv_param.kappa, inv_param.mu, inv_param.epsilon, parity, inv_param.matpc_type, dagger, inv_param.cpu_prec, gauge_param);
      break;
    case dslash_test_type::MatPC:
      if(inv_param.twist_flavor == QUDA_TWIST_SINGLET)      
        tmc_matpc(spinorRef->V(), hostGauge, spinor->V(), hostClover, hostCloverInv, inv_param.kappa, inv_param.mu, inv_param.twist_flavor, inv_param.matpc_type, dagger, inv_param.cpu_prec, gauge_param);
      else
        tmc_ndeg_matpc(spinorRef->V(), hostGauge, spinor->V(), hostClover, hostCloverInv, inv_param.kappa, inv_param.mu, inv_param.epsilon, inv_param.matpc_type, dagger, inv_param.cpu_prec, gauge_param);
      break;
    case dslash_test_type::Mat:
      if(inv_param.twist_flavor == QUDA_TWIST_SINGLET)      
        tmc_mat(spinorRef->V(), hostGauge, hostClover, spinor->V(), inv_param.kappa, inv_param.mu, inv_param.twist_flavor, dagger, inv_param.cpu_prec, gauge_param);
      else
        tmc_ndeg_mat(spinorRef->V(), hostGauge, hostClover, spinor->V(), inv_param.kappa, inv_param.mu, inv_param.epsilon, dagger, inv_param.cpu_prec, gauge_param);
      break;
    case dslash_test_type::MatPCDagMatPC:
      if(inv_param.twist_flavor == QUDA_TWIST_SINGLET) {
        tmc_matpc(spinorTmp->V(), hostGauge, spinor->V(), hostClover, hostCloverInv, inv_param.kappa, inv_param.mu, inv_param.twist_flavor, inv_param.matpc_type, dagger, inv_param.cpu_prec, gauge_param);
        tmc_matpc(spinorRef->V(), hostGauge, spinorTmp->V(), hostClover, hostCloverInv, inv_param.kappa, inv_param.mu, inv_param.twist_flavor, inv_param.matpc_type, not_dagger, inv_param.cpu_prec, gauge_param);
      } else {
        tmc_ndeg_matpc(spinorTmp->V(), hostGauge, spinor->V(), hostClover, hostCloverInv, inv_param.kappa, inv_param.mu, inv_param.epsilon, inv_param.matpc_type, dagger, inv_param.cpu_prec, gauge_param);
        tmc_ndeg_matpc(spinorRef->V(), hostGauge, spinorTmp->V(), hostClover, hostCloverInv, inv_param.kappa, inv_param.mu, inv_param.epsilon, inv_param.matpc_type, not_dagger, inv_param.cpu_prec, gauge_param);
      }
      break;
    case dslash_test_type::MatDagMat:
      if(inv_param.twist_flavor == QUDA_TWIST_SINGLET) {
        tmc_mat(spinorTmp->V(), hostGauge, hostClover, spinor->V(), inv_param.kappa, inv_param.mu, inv_param.twist_flavor, dagger, inv_param.cpu_prec, gauge_param);
        tmc_mat(spinorRef->V(), hostGauge, hostClover, spinorTmp->V(), inv_param.kappa, inv_param.mu, inv_param.twist_flavor, not_dagger, inv_param.cpu_prec, gauge_param);
      } else {
        tmc_ndeg_mat(spinorTmp->V(), hostGauge, hostClover, spinor->V(), inv_param.kappa, inv_param.mu, inv_param.epsilon, dagger, inv_param.cpu_prec, gauge_param);
        tmc_ndeg_mat(spinorRef->V(), hostGauge, hostClover, spinorTmp->V(), inv_param.kappa, inv_param.mu, inv_param.epsilon, not_dagger, inv_param.cpu_prec, gauge_param);
      }
      break;
    default:
      printfQuda("Test type not defined\n");
      exit(-1);
    }
  } else if (dslash_type == QUDA_DOMAIN_WALL_DSLASH ){
    switch (dtest_type) {
    case dslash_test_type::Dslash:
      dw_dslash(spinorRef->V(), hostGauge, spinor->V(), parity, dagger, gauge_param.cpu_prec, gauge_param, inv_param.mass);
      break;
    case dslash_test_type::MatPC:
      dw_matpc(spinorRef->V(), hostGauge, spinor->V(), kappa5, inv_param.matpc_type, dagger, gauge_param.cpu_prec, gauge_param, inv_param.mass);
      break;
    case dslash_test_type::Mat:
      dw_mat(spinorRef->V(), hostGauge, spinor->V(), kappa5, dagger, gauge_param.cpu_prec, gauge_param, inv_param.mass);
      break;
    case dslash_test_type::MatPCDagMatPC:
      dw_matpc(spinorTmp->V(), hostGauge, spinor->V(), kappa5, inv_param.matpc_type, dagger, gauge_param.cpu_prec, gauge_param, inv_param.mass);
      dw_matpc(spinorRef->V(), hostGauge, spinorTmp->V(), kappa5, inv_param.matpc_type, not_dagger, gauge_param.cpu_prec, gauge_param, inv_param.mass);
      break;
    case dslash_test_type::MatDagMat:
      dw_matdagmat(spinorRef->V(), hostGauge, spinor->V(), kappa5, dagger, gauge_param.cpu_prec, gauge_param, inv_param.mass);
    break; 
    default:
      printf("Test type not supported for domain wall\n");
      exit(-1);
    }
  } else if (dslash_type == QUDA_DOMAIN_WALL_4D_DSLASH){
    double *kappa_5 = (double*)malloc(Ls*sizeof(double));
    for(int xs = 0; xs < Ls ; xs++)
      kappa_5[xs] = kappa5;
    switch (dtest_type) {
    case dslash_test_type::Dslash:
      dslash_4_4d(spinorRef->V(), hostGauge, spinor->V(), parity, dagger, gauge_param.cpu_prec, gauge_param, inv_param.mass);
      break;
    case dslash_test_type::M5:
      dw_dslash_5_4d(spinorRef->V(), hostGauge, spinor->V(), parity, dagger, gauge_param.cpu_prec, gauge_param, inv_param.mass, true);
      break;
    case dslash_test_type::M5inv:
      dslash_5_inv(spinorRef->V(), hostGauge, spinor->V(), parity, dagger, gauge_param.cpu_prec, gauge_param, inv_param.mass, kappa_5);
      break;
    case dslash_test_type::MatPC:
      dw_4d_matpc(spinorRef->V(), hostGauge, spinor->V(), kappa5, inv_param.matpc_type, dagger, gauge_param.cpu_prec, gauge_param, inv_param.mass);
      break;
    case dslash_test_type::Mat:
      dw_4d_mat(
          spinorRef->V(), hostGauge, spinor->V(), kappa5, dagger, gauge_param.cpu_prec, gauge_param, inv_param.mass);
      break;
    case dslash_test_type::MatPCDagMatPC:
      dw_4d_matpc(spinorTmp->V(), hostGauge, spinor->V(), kappa5, inv_param.matpc_type, dagger, gauge_param.cpu_prec, gauge_param, inv_param.mass);
      dw_4d_matpc(spinorRef->V(), hostGauge, spinorTmp->V(), kappa5, inv_param.matpc_type, not_dagger, gauge_param.cpu_prec, gauge_param, inv_param.mass);
      break;
    case dslash_test_type::MatDagMat:
      dw_4d_mat(
          spinorTmp->V(), hostGauge, spinor->V(), kappa5, dagger, gauge_param.cpu_prec, gauge_param, inv_param.mass);
      dw_4d_mat(spinorRef->V(), hostGauge, spinorTmp->V(), kappa5, not_dagger, gauge_param.cpu_prec, gauge_param,
          inv_param.mass);
      break;
    default:
      printf("Test type not supported for domain wall\n");
      exit(-1);
    }
    free(kappa_5);
  } else if (dslash_type == QUDA_MOBIUS_DWF_DSLASH){
    double _Complex *kappa_b = (double _Complex *)malloc(Lsdim * sizeof(double _Complex));
    double _Complex *kappa_c = (double _Complex *)malloc(Lsdim * sizeof(double _Complex));
    double _Complex *kappa_5 = (double _Complex *)malloc(Lsdim * sizeof(double _Complex));
    double _Complex *kappa_mdwf = (double _Complex *)malloc(Lsdim * sizeof(double _Complex));
    for(int xs = 0 ; xs < Lsdim ; xs++)
    {
      kappa_b[xs] = 1.0/(2*(inv_param.b_5[xs]*(4.0 + inv_param.m5) + 1.0));
      kappa_c[xs] = 1.0/(2*(inv_param.c_5[xs]*(4.0 + inv_param.m5) - 1.0));
      kappa_5[xs] = 0.5*kappa_b[xs]/kappa_c[xs];
      kappa_mdwf[xs] = -kappa_5[xs];
    }
    switch (dtest_type) {
    case dslash_test_type::Dslash:
      dslash_4_4d(spinorRef->V(), hostGauge, spinor->V(), parity, dagger, gauge_param.cpu_prec, gauge_param, inv_param.mass);
      break;
    case dslash_test_type::M5:
      mdw_dslash_5(spinorRef->V(), hostGauge, spinor->V(), parity, dagger, gauge_param.cpu_prec, gauge_param, inv_param.mass, kappa_5, true);
      break;
    case dslash_test_type::Dslash4pre:
      mdw_dslash_4_pre(spinorRef->V(), hostGauge, spinor->V(), parity, dagger, gauge_param.cpu_prec, gauge_param, inv_param.mass, inv_param.b_5, inv_param.c_5, true);
      break;
    case dslash_test_type::M5inv:
      mdw_dslash_5_inv(spinorRef->V(), hostGauge, spinor->V(), parity, dagger, gauge_param.cpu_prec, gauge_param,
          inv_param.mass, kappa_mdwf);
      break;
    case dslash_test_type::MatPC:
      mdw_matpc(spinorRef->V(), hostGauge, spinor->V(), kappa_b, kappa_c, inv_param.matpc_type, dagger, gauge_param.cpu_prec, gauge_param, inv_param.mass, inv_param.b_5, inv_param.c_5);
      break;
    case dslash_test_type::Mat:
      mdw_mat(spinorRef->V(), hostGauge, spinor->V(), kappa_b, kappa_c, dagger, gauge_param.cpu_prec, gauge_param,
          inv_param.mass, inv_param.b_5, inv_param.c_5);
      break;
    case dslash_test_type::MatPCDagMatPC:
      mdw_matpc(spinorTmp->V(), hostGauge, spinor->V(), kappa_b, kappa_c, inv_param.matpc_type, dagger, gauge_param.cpu_prec, gauge_param, inv_param.mass, inv_param.b_5, inv_param.c_5);
      mdw_matpc(spinorRef->V(), hostGauge, spinorTmp->V(), kappa_b, kappa_c, inv_param.matpc_type, not_dagger, gauge_param.cpu_prec, gauge_param, inv_param.mass, inv_param.b_5, inv_param.c_5);
      break;
    case dslash_test_type::MatDagMat:
      mdw_mat(spinorTmp->V(), hostGauge, spinor->V(), kappa_b, kappa_c, dagger, gauge_param.cpu_prec, gauge_param,
          inv_param.mass, inv_param.b_5, inv_param.c_5);
      mdw_mat(spinorRef->V(), hostGauge, spinorTmp->V(), kappa_b, kappa_c, not_dagger, gauge_param.cpu_prec,
          gauge_param, inv_param.mass, inv_param.b_5, inv_param.c_5);
      break;
    case dslash_test_type::MatPCDagMatPCLocal:
      // reference for MdagM local operator
      mdw_mdagm_local(spinorRef->V(), hostGauge, spinor->V(), kappa_b, kappa_c, inv_param.matpc_type,
                      gauge_param.cpu_prec, gauge_param, inv_param.mass, inv_param.b_5, inv_param.c_5);
      break;
    default: printf("Test type not supported for Mobius domain wall\n"); exit(-1);
    }
    free(kappa_b);
    free(kappa_c);
    free(kappa_5);
    free(kappa_mdwf);
  } else if (dslash_type == QUDA_MOBIUS_DWF_EOFA_DSLASH) {
    double _Complex *kappa_b = (double _Complex *)malloc(Lsdim * sizeof(double _Complex));
    double _Complex *kappa_c = (double _Complex *)malloc(Lsdim * sizeof(double _Complex));
    double _Complex *kappa_5 = (double _Complex *)malloc(Lsdim * sizeof(double _Complex));
    double _Complex *kappa_mdwf = (double _Complex *)malloc(Lsdim * sizeof(double _Complex));
    for (int xs = 0; xs < Lsdim; xs++) {
      kappa_b[xs] = 1.0 / (2 * (inv_param.b_5[xs] * (4.0 + inv_param.m5) + 1.0));
      kappa_c[xs] = 1.0 / (2 * (inv_param.c_5[xs] * (4.0 + inv_param.m5) - 1.0));
      kappa_5[xs] = 0.5 * kappa_b[xs] / kappa_c[xs];
      kappa_mdwf[xs] = -kappa_5[xs];
    }
    switch (dtest_type) {
    case dslash_test_type::Dslash:
      dslash_4_4d(spinorRef->V(), hostGauge, spinor->V(), parity, dagger, gauge_param.cpu_prec, gauge_param,
                  inv_param.mass);
      break;
    case dslash_test_type::M5:
      mdw_eofa_m5(spinorRef->V(), spinor->V(), parity, dagger, inv_param.mass, inv_param.m5,
                  (__real__ inv_param.b_5[0]), (__real__ inv_param.c_5[0]), inv_param.mq1, inv_param.mq2, inv_param.mq3,
                  inv_param.eofa_pm, inv_param.eofa_shift, gauge_param.cpu_prec);
      break;
    case dslash_test_type::Dslash4pre:
      mdw_dslash_4_pre(spinorRef->V(), hostGauge, spinor->V(), parity, dagger, gauge_param.cpu_prec, gauge_param,
                       inv_param.mass, inv_param.b_5, inv_param.c_5, true);
      break;
    case dslash_test_type::M5inv:
      mdw_eofa_m5inv(spinorRef->V(), spinor->V(), parity, dagger, inv_param.mass, inv_param.m5,
                     (__real__ inv_param.b_5[0]), (__real__ inv_param.c_5[0]), inv_param.mq1, inv_param.mq2,
                     inv_param.mq3, inv_param.eofa_pm, inv_param.eofa_shift, gauge_param.cpu_prec);
      break;
    case dslash_test_type::Mat:
      mdw_eofa_mat(spinorRef->V(), hostGauge, spinor->V(), dagger, gauge_param.cpu_prec, gauge_param, inv_param.mass,
                   inv_param.m5, (__real__ inv_param.b_5[0]), (__real__ inv_param.c_5[0]), inv_param.mq1, inv_param.mq2,
                   inv_param.mq3, inv_param.eofa_pm, inv_param.eofa_shift);
      break;
    case dslash_test_type::MatDagMat:
      mdw_eofa_mat(spinorTmp->V(), hostGauge, spinor->V(), dagger, gauge_param.cpu_prec, gauge_param, inv_param.mass,
                   inv_param.m5, (__real__ inv_param.b_5[0]), (__real__ inv_param.c_5[0]), inv_param.mq1, inv_param.mq2,
                   inv_param.mq3, inv_param.eofa_pm, inv_param.eofa_shift);
      mdw_eofa_mat(spinorRef->V(), hostGauge, spinorTmp->V(), not_dagger, gauge_param.cpu_prec, gauge_param,
                   inv_param.mass, inv_param.m5, (__real__ inv_param.b_5[0]), (__real__ inv_param.c_5[0]),
                   inv_param.mq1, inv_param.mq2, inv_param.mq3, inv_param.eofa_pm, inv_param.eofa_shift);
      break;
    case dslash_test_type::MatPC:
      mdw_eofa_matpc(spinorRef->V(), hostGauge, spinor->V(), inv_param.matpc_type, dagger, gauge_param.cpu_prec,
                     gauge_param, inv_param.mass, inv_param.m5, (__real__ inv_param.b_5[0]), (__real__ inv_param.c_5[0]),
                     inv_param.mq1, inv_param.mq2, inv_param.mq3, inv_param.eofa_pm, inv_param.eofa_shift);
      break;
    case dslash_test_type::MatPCDagMatPC:
      mdw_eofa_matpc(spinorTmp->V(), hostGauge, spinor->V(), inv_param.matpc_type, dagger, gauge_param.cpu_prec,
                     gauge_param, inv_param.mass, inv_param.m5, (__real__ inv_param.b_5[0]), (__real__ inv_param.c_5[0]),
                     inv_param.mq1, inv_param.mq2, inv_param.mq3, inv_param.eofa_pm, inv_param.eofa_shift);
      mdw_eofa_matpc(spinorRef->V(), hostGauge, spinorTmp->V(), inv_param.matpc_type, not_dagger, gauge_param.cpu_prec,
                     gauge_param, inv_param.mass, inv_param.m5, (__real__ inv_param.b_5[0]), (__real__ inv_param.c_5[0]),
                     inv_param.mq1, inv_param.mq2, inv_param.mq3, inv_param.eofa_pm, inv_param.eofa_shift);
      break;
    default: printf("Test type not supported for Mobius domain wall EOFA\n"); exit(-1);
    }
    free(kappa_b);
    free(kappa_c);
    free(kappa_5);
    free(kappa_mdwf);
  } else {
    printfQuda("Unsupported dslash_type\n");
    exit(-1);
  }

  printfQuda("done.\n");
}
=======
DslashTestWrapper dslash_test_wrapper;
>>>>>>> 2cf844de

void display_test_info()
{
  printfQuda("running the following test:\n");

  printfQuda("prec    recon   dtest_type     matpc_type   dagger   S_dim         T_dimension   Ls_dimension "
             "dslash_type    niter\n");
  printfQuda("%6s   %2s       %s           %12s    %d    %3d/%3d/%3d        %3d             %2d   %14s   %d\n",
             get_prec_str(prec), get_recon_str(link_recon),
             get_string(dtest_type_map, dslash_test_wrapper.dtest_type).c_str(), get_matpc_str(matpc_type), dagger,
             xdim, ydim, zdim, tdim, Lsdim, get_dslash_str(dslash_type), niter);
  printfQuda("Grid partition info:     X  Y  Z  T\n");
  printfQuda("                         %d  %d  %d  %d\n", dimPartitioned(0), dimPartitioned(1), dimPartitioned(2),
             dimPartitioned(3));

  if (dslash_test_wrapper.test_split_grid) {
    printfQuda("Testing with split grid: %d  %d  %d  %d\n", grid_partition[0], grid_partition[1], grid_partition[2],
               grid_partition[3]);
  }
}

TEST(dslash, verify)
{
  double deviation = dslash_test_wrapper.verify();
  double tol = getTolerance(dslash_test_wrapper.inv_param.cuda_prec);
  // If we are using tensor core we tolerate a greater deviation
  if (dslash_type == QUDA_MOBIUS_DWF_DSLASH && dslash_test_wrapper.dtest_type == dslash_test_type::MatPCDagMatPCLocal)
    tol *= 10;
  if (dslash_test_wrapper.gauge_param.reconstruct == QUDA_RECONSTRUCT_8)
    tol *= 10; // if recon 8, we tolerate a greater deviation

  ASSERT_LE(deviation, tol) << "CPU and CUDA implementations do not agree";
}

int main(int argc, char **argv)
{
  // initalize google test, includes command line options
  ::testing::InitGoogleTest(&argc, argv);

  // return code for google test
  int test_rc = 0;
  // command line options
  auto app = make_app();
  app->add_option("--test", dslash_test_wrapper.dtest_type, "Test method")
    ->transform(CLI::CheckedTransformer(dtest_type_map));
  add_eofa_option_group(app);
  add_comms_option_group(app);

  try {
    app->parse(argc, argv);
  } catch (const CLI::ParseError &e) {
    return app->exit(e);
  }

  initComms(argc, argv, gridsize_from_cmdline);
  for (int d = 0; d < 4; d++) {
    if (dim_partitioned[d]) { commDimPartitionedSet(d); }
  }
  // Ensure gtest prints only from rank 0
  ::testing::TestEventListeners &listeners = ::testing::UnitTest::GetInstance()->listeners();
  if (comm_rank() != 0) { delete listeners.Release(listeners.default_result_printer()); }

  initQuda(device_ordinal);
  dslash_test_wrapper.init_test(argc, argv);

  display_test_info();

  int attempts = 1;
  dslash_test_wrapper.dslashRef();
  for (int i=0; i<attempts; i++) {
    dslash_test_wrapper.run_test(niter);
    if (verify_results) {
      ::testing::TestEventListeners &listeners = ::testing::UnitTest::GetInstance()->listeners();
      if (comm_rank() != 0) { delete listeners.Release(listeners.default_result_printer()); }

      test_rc = RUN_ALL_TESTS();
      if (test_rc != 0) warningQuda("Tests failed");
    }
  }
  dslash_test_wrapper.end();

  endQuda();

  finalizeComms();
  return test_rc;
}<|MERGE_RESOLUTION|>--- conflicted
+++ resolved
@@ -2,872 +2,7 @@
 
 using namespace quda;
 
-<<<<<<< HEAD
-const QudaParity parity = QUDA_EVEN_PARITY; // even or odd?
-const int transfer = 0; // include transfer time in the benchmark?
-
-QudaGaugeParam gauge_param;
-QudaInvertParam inv_param;
-
-cpuColorSpinorField *spinor, *spinorOut, *spinorRef, *spinorTmp;
-cudaColorSpinorField *cudaSpinor, *cudaSpinorOut, *tmp1=0, *tmp2=0;
-
-void *hostGauge[4], *hostClover, *hostCloverInv;
-
-Dirac *dirac = nullptr;
-
-QudaDagType not_dagger;
-
-dslash_test_type dtest_type = dslash_test_type::Dslash;
-CLI::TransformPairs<dslash_test_type> dtest_type_map {{"Dslash", dslash_test_type::Dslash},
-                                                      {"MatPC", dslash_test_type::MatPC},
-                                                      {"Mat", dslash_test_type::Mat},
-                                                      {"MatPCDagMatPC", dslash_test_type::MatPCDagMatPC},
-                                                      {"MatPCDagMatPCLocal", dslash_test_type::MatPCDagMatPCLocal},
-                                                      {"MatDagMat", dslash_test_type::MatDagMat},
-                                                      {"M5", dslash_test_type::M5},
-                                                      {"M5inv", dslash_test_type::M5inv},
-                                                      {"Dslash4pre", dslash_test_type::Dslash4pre}};
-
-void init(int argc, char **argv)
-{
-  initQuda(device_ordinal);
-
-  gauge_param = newQudaGaugeParam();
-  inv_param = newQudaInvertParam();
-
-  setWilsonGaugeParam(gauge_param);
-
-  if (dslash_type == QUDA_ASQTAD_DSLASH || dslash_type == QUDA_STAGGERED_DSLASH) {
-    errorQuda("Asqtad not supported.  Please try staggered_dslash_test instead");
-  } else if (dslash_type == QUDA_DOMAIN_WALL_DSLASH || dslash_type == QUDA_DOMAIN_WALL_4D_DSLASH
-             || dslash_type == QUDA_MOBIUS_DWF_DSLASH || dslash_type == QUDA_MOBIUS_DWF_EOFA_DSLASH) {
-    // for these we always use kernel packing
-    dw_setDims(gauge_param.X, Lsdim);
-  } else {
-    setDims(gauge_param.X);
-    Ls = 1;
-  }
-
-  setSpinorSiteSize(24);
-
-  setInvertParam(inv_param);
-  inv_param.dagger = dagger ? QUDA_DAG_YES : QUDA_DAG_NO;
-  not_dagger = dagger ? QUDA_DAG_NO : QUDA_DAG_YES;
-
-  inv_param.solve_type = (dtest_type == dslash_test_type::Mat || dtest_type == dslash_test_type::MatDagMat) ?
-    QUDA_DIRECT_SOLVE :
-    QUDA_DIRECT_PC_SOLVE;
-
-  if (dslash_type == QUDA_DOMAIN_WALL_4D_DSLASH) {
-    switch (dtest_type) {
-    case dslash_test_type::Dslash:
-    case dslash_test_type::M5:
-    case dslash_test_type::M5inv:
-    case dslash_test_type::MatPC: inv_param.solution_type = QUDA_MATPC_SOLUTION; break;
-    case dslash_test_type::Mat: inv_param.solution_type = QUDA_MAT_SOLUTION; break;
-    case dslash_test_type::MatPCDagMatPC: inv_param.solution_type = QUDA_MATPCDAG_MATPC_SOLUTION; break;
-    case dslash_test_type::MatDagMat: inv_param.solution_type = QUDA_MATDAG_MAT_SOLUTION; break;
-    default: errorQuda("Test type %d not defined QUDA_DOMAIN_WALL_4D_DSLASH\n", static_cast<int>(dtest_type));
-    }
-  } else if (dslash_type == QUDA_MOBIUS_DWF_DSLASH || dslash_type == QUDA_MOBIUS_DWF_EOFA_DSLASH) {
-    switch (dtest_type) {
-    case dslash_test_type::Dslash:
-    case dslash_test_type::M5:
-    case dslash_test_type::Dslash4pre:
-    case dslash_test_type::M5inv:
-    case dslash_test_type::MatPC: inv_param.solution_type = QUDA_MATPC_SOLUTION; break;
-    case dslash_test_type::Mat: inv_param.solution_type = QUDA_MAT_SOLUTION; break;
-    case dslash_test_type::MatPCDagMatPCLocal:
-    case dslash_test_type::MatPCDagMatPC: inv_param.solution_type = QUDA_MATPCDAG_MATPC_SOLUTION; break;
-    case dslash_test_type::MatDagMat: inv_param.solution_type = QUDA_MATDAG_MAT_SOLUTION; break;
-    default: errorQuda("Test type %d not defined on QUDA_MOBIUS_DWF_(EOFA_)DSLASH\n", static_cast<int>(dtest_type));
-    }
-  } else {
-    switch (dtest_type) {
-    case dslash_test_type::Dslash:
-    case dslash_test_type::MatPC: inv_param.solution_type = QUDA_MATPC_SOLUTION; break;
-    case dslash_test_type::Mat: inv_param.solution_type = QUDA_MAT_SOLUTION; break;
-    case dslash_test_type::MatPCDagMatPC: inv_param.solution_type = QUDA_MATPCDAG_MATPC_SOLUTION; break;
-    case dslash_test_type::MatDagMat: inv_param.solution_type = QUDA_MATDAG_MAT_SOLUTION; break;
-    default: errorQuda("Test type %d not defined\n", static_cast<int>(dtest_type));
-    }
-  }
-
-  if (inv_param.cpu_prec != gauge_param.cpu_prec) errorQuda("Gauge and spinor CPU precisions must match");
-
-  // construct input fields
-  for (int dir = 0; dir < 4; dir++) hostGauge[dir] = malloc((size_t)V * gauge_site_size * gauge_param.cpu_prec);
-
-  if (dslash_type == QUDA_CLOVER_WILSON_DSLASH || dslash_type == QUDA_CLOVER_HASENBUSCH_TWIST_DSLASH
-      || dslash_type == QUDA_TWISTED_CLOVER_DSLASH) {
-    hostClover = malloc((size_t)V * clover_site_size * inv_param.clover_cpu_prec);
-    hostCloverInv = malloc((size_t)V * clover_site_size * inv_param.clover_cpu_prec);
-  }
-
-  ColorSpinorParam csParam;
-  csParam.nColor = 3;
-  csParam.nSpin = 4;
-  csParam.nDim = 4;
-  for (int d=0; d<4; d++) csParam.x[d] = gauge_param.X[d];
-  if (dslash_type == QUDA_DOMAIN_WALL_DSLASH || dslash_type == QUDA_DOMAIN_WALL_4D_DSLASH
-      || dslash_type == QUDA_MOBIUS_DWF_DSLASH || dslash_type == QUDA_MOBIUS_DWF_EOFA_DSLASH) {
-    csParam.nDim = 5;
-    csParam.x[4] = Ls;
-  }
-
-  if (dslash_type == QUDA_DOMAIN_WALL_DSLASH) {
-    csParam.pc_type = QUDA_5D_PC;
-  } else {
-    csParam.pc_type = QUDA_4D_PC;
-  }
-
-  // ndeg_tm
-  if (dslash_type == QUDA_TWISTED_MASS_DSLASH || dslash_type == QUDA_TWISTED_CLOVER_DSLASH) {
-    csParam.twistFlavor = inv_param.twist_flavor;
-    csParam.nDim = (inv_param.twist_flavor == QUDA_TWIST_SINGLET) ? 4 : 5;
-    csParam.x[4] = inv_param.Ls;    
-  }
-
-  csParam.setPrecision(inv_param.cpu_prec);
-  csParam.pad = 0;
-
-  if (inv_param.solution_type == QUDA_MAT_SOLUTION || inv_param.solution_type == QUDA_MATDAG_MAT_SOLUTION) {
-    csParam.siteSubset = QUDA_FULL_SITE_SUBSET;
-  } else {
-    csParam.siteSubset = QUDA_PARITY_SITE_SUBSET;
-    csParam.x[0] /= 2;
-  }
-
-  csParam.siteOrder = QUDA_EVEN_ODD_SITE_ORDER;
-  csParam.fieldOrder = QUDA_SPACE_SPIN_COLOR_FIELD_ORDER;
-  csParam.gammaBasis = inv_param.gamma_basis;
-  csParam.create = QUDA_ZERO_FIELD_CREATE;
-
-  spinor = new cpuColorSpinorField(csParam);
-  spinorOut = new cpuColorSpinorField(csParam);
-  spinorRef = new cpuColorSpinorField(csParam);
-  spinorTmp = new cpuColorSpinorField(csParam);
-
-  spinor->Source(QUDA_RANDOM_SOURCE);
-
-  csParam.x[0] = gauge_param.X[0];
-
-  // set verbosity prior to loadGaugeQuda
-  setVerbosity(verbosity);
-  inv_param.verbosity = verbosity;
-
-  printfQuda("Randomizing fields... ");
-  constructHostGaugeField(hostGauge, gauge_param, argc, argv);
-
-  printfQuda("Sending gauge field to GPU\n");
-  loadGaugeQuda(hostGauge, &gauge_param);
-
-  if (dslash_type == QUDA_CLOVER_WILSON_DSLASH || dslash_type == QUDA_TWISTED_CLOVER_DSLASH
-      || dslash_type == QUDA_CLOVER_HASENBUSCH_TWIST_DSLASH) {
-    if (compute_clover) printfQuda("Computing clover field on GPU\n");
-    else {
-      printfQuda("Sending clover field to GPU\n");
-      constructHostCloverField(hostClover, hostCloverInv, inv_param);
-    }
-    inv_param.compute_clover = compute_clover;
-    inv_param.return_clover = compute_clover;
-    inv_param.compute_clover_inverse = true;
-    inv_param.return_clover_inverse = true;
-
-    loadCloverQuda(hostClover, hostCloverInv, &inv_param);
-  }
-
-  if (!transfer) {
-    csParam.gammaBasis = QUDA_UKQCD_GAMMA_BASIS;
-    csParam.pad = inv_param.sp_pad;
-    csParam.setPrecision(inv_param.cuda_prec, inv_param.cuda_prec, true);
-
-    if (inv_param.solution_type == QUDA_MAT_SOLUTION || inv_param.solution_type == QUDA_MATDAG_MAT_SOLUTION) {
-      csParam.siteSubset = QUDA_FULL_SITE_SUBSET;
-    } else {
-      csParam.siteSubset = QUDA_PARITY_SITE_SUBSET;
-      csParam.x[0] /= 2;
-    }
-
-    printfQuda("Creating cudaSpinor with nParity = %d\n", csParam.siteSubset);
-    cudaSpinor = new cudaColorSpinorField(csParam);
-    printfQuda("Creating cudaSpinorOut with nParity = %d\n", csParam.siteSubset);
-    cudaSpinorOut = new cudaColorSpinorField(csParam);
-
-    tmp1 = new cudaColorSpinorField(csParam);
-
-    if (inv_param.solution_type == QUDA_MAT_SOLUTION || inv_param.solution_type == QUDA_MATDAG_MAT_SOLUTION) {
-      csParam.x[0] /= 2;
-    }
-
-    csParam.siteSubset = QUDA_PARITY_SITE_SUBSET;
-    tmp2 = new cudaColorSpinorField(csParam);
-
-    printfQuda("Sending spinor field to GPU\n");
-    *cudaSpinor = *spinor;
-    
-    double cpu_norm = blas::norm2(*spinor);
-    double cuda_norm = blas::norm2(*cudaSpinor);
-    printfQuda("Source: CPU = %e, CUDA = %e\n", cpu_norm, cuda_norm);
-
-    bool pc = (dtest_type != dslash_test_type::Mat && dtest_type != dslash_test_type::MatDagMat);
-
-    DiracParam diracParam;
-    setDiracParam(diracParam, &inv_param, pc);
-
-    diracParam.tmp1 = tmp1;
-    diracParam.tmp2 = tmp2;
-    dirac = Dirac::create(diracParam);
-
-  } else {
-    double cpu_norm = blas::norm2(*spinor);
-    printfQuda("Source: CPU = %e\n", cpu_norm);
-  }
-    
-}
-
-void end()
-{
-  if (!transfer) {
-    if (dirac != nullptr) {
-      delete dirac;
-      dirac = nullptr;
-    }
-    delete cudaSpinor;
-    delete cudaSpinorOut;
-    delete tmp1;
-    delete tmp2;
-  }
-
-  // release memory
-  delete spinor;
-  delete spinorOut;
-  delete spinorRef;
-  delete spinorTmp;
-
-  for (int dir = 0; dir < 4; dir++) free(hostGauge[dir]);
-  if (dslash_type == QUDA_CLOVER_WILSON_DSLASH || dslash_type == QUDA_TWISTED_CLOVER_DSLASH
-      || dslash_type == QUDA_CLOVER_HASENBUSCH_TWIST_DSLASH) {
-    free(hostClover);
-    free(hostCloverInv);
-  }
-  endQuda();
-}
-
-struct DslashTime {
-  double event_time;
-  double cpu_time;
-  double cpu_min;
-  double cpu_max;
-
-  DslashTime() : event_time(0.0), cpu_time(0.0), cpu_min(DBL_MAX), cpu_max(0.0) {}
-};
-
-// execute kernel
-DslashTime dslashCUDA(int niter) {
-
-  DslashTime dslash_time;
-
-  host_timer_t host_timer;
-  device_timer_t device_timer;
-
-  comm_barrier();
-  device_timer.start();
-
-  for (int i = 0; i < niter; i++) {
-
-    host_timer.start();
-
-    if (dslash_type == QUDA_DOMAIN_WALL_4D_DSLASH){
-      switch (dtest_type) {
-      case dslash_test_type::Dslash:
-        if (transfer) {
-          dslashQuda_4dpc(spinorOut->V(), spinor->V(), &inv_param, parity, dtest_type);
-        } else {
-          static_cast<DiracDomainWall4DPC *>(dirac)->Dslash4(*cudaSpinorOut, *cudaSpinor, parity);
-        }
-        break;
-      case dslash_test_type::M5:
-        if (transfer) {
-          dslashQuda_4dpc(spinorOut->V(), spinor->V(), &inv_param, parity, dtest_type);
-        } else {
-          static_cast<DiracDomainWall4DPC *>(dirac)->Dslash5(*cudaSpinorOut, *cudaSpinor);
-        }
-        break;
-      case dslash_test_type::M5inv:
-        if (transfer) {
-          dslashQuda_4dpc(spinorOut->V(), spinor->V(), &inv_param, parity, dtest_type);
-        } else {
-          static_cast<DiracDomainWall4DPC *>(dirac)->M5inv(*cudaSpinorOut, *cudaSpinor);
-        }
-        break;
-      case dslash_test_type::MatPC:
-      case dslash_test_type::Mat:
-        if (transfer) {
-          MatQuda(spinorOut->V(), spinor->V(), &inv_param);
-        } else {
-          dirac->M(*cudaSpinorOut, *cudaSpinor);
-        }
-        break;
-      case dslash_test_type::MatPCDagMatPC:
-      case dslash_test_type::MatDagMat:
-        if (transfer) {
-          MatDagMatQuda(spinorOut->V(), spinor->V(), &inv_param);
-        } else {
-          dirac->MdagM(*cudaSpinorOut, *cudaSpinor);
-        }
-        break;
-      default: errorQuda("Test type %s not support for current Dslash", get_string(dtest_type_map, dtest_type).c_str());
-      }
-    } else if (dslash_type == QUDA_MOBIUS_DWF_DSLASH) {
-      switch (dtest_type) {
-      case dslash_test_type::Dslash:
-        if (transfer) {
-          dslashQuda_mdwf(spinorOut->V(), spinor->V(), &inv_param, parity, dtest_type);
-        } else {
-          static_cast<DiracMobiusPC *>(dirac)->Dslash4(*cudaSpinorOut, *cudaSpinor, parity);
-        }
-        break;
-      case dslash_test_type::M5:
-        if (transfer) {
-          dslashQuda_mdwf(spinorOut->V(), spinor->V(), &inv_param, parity, dtest_type);
-        } else {
-          static_cast<DiracMobiusPC *>(dirac)->Dslash5(*cudaSpinorOut, *cudaSpinor);
-        }
-        break;
-      case dslash_test_type::Dslash4pre:
-        if (transfer) {
-          dslashQuda_mdwf(spinorOut->V(), spinor->V(), &inv_param, parity, dtest_type);
-        } else {
-          static_cast<DiracMobiusPC *>(dirac)->Dslash4pre(*cudaSpinorOut, *cudaSpinor);
-        }
-        break;
-      case dslash_test_type::M5inv:
-        if (transfer) {
-          dslashQuda_mdwf(spinorOut->V(), spinor->V(), &inv_param, parity, dtest_type);
-        } else {
-          static_cast<DiracMobiusPC *>(dirac)->M5inv(*cudaSpinorOut, *cudaSpinor);
-        }
-        break;
-      case dslash_test_type::MatPC:
-      case dslash_test_type::Mat:
-        if (transfer) {
-          MatQuda(spinorOut->V(), spinor->V(), &inv_param);
-        } else {
-          dirac->M(*cudaSpinorOut, *cudaSpinor);
-        }
-        break;
-      case dslash_test_type::MatPCDagMatPC:
-      case dslash_test_type::MatDagMat:
-        if (transfer) {
-          MatDagMatQuda(spinorOut->V(), spinor->V(), &inv_param);
-        } else {
-          dirac->MdagM(*cudaSpinorOut, *cudaSpinor);
-        }
-        break;
-      case dslash_test_type::MatPCDagMatPCLocal:
-        if (transfer) {
-          errorQuda("(transfer == true) version NOT yet available!\n");
-        } else {
-          dirac->MdagMLocal(*cudaSpinorOut, *cudaSpinor);
-        }
-        break;
-      default: errorQuda("Test type %s not support for current Dslash", get_string(dtest_type_map, dtest_type).c_str());
-      }
-    } else if (dslash_type == QUDA_MOBIUS_DWF_EOFA_DSLASH) {
-      switch (dtest_type) {
-      case dslash_test_type::Dslash:
-        if (transfer) {
-          errorQuda("(transfer == true) version NOT yet available!\n");
-        } else {
-          static_cast<DiracMobiusEofaPC *>(dirac)->Dslash4(*cudaSpinorOut, *cudaSpinor, parity);
-        }
-        break;
-      case dslash_test_type::M5:
-        if (transfer) {
-          errorQuda("(transfer == true) version NOT yet available!\n");
-        } else {
-          static_cast<DiracMobiusEofaPC *>(dirac)->m5_eofa(*cudaSpinorOut, *cudaSpinor);
-        }
-        break;
-      case dslash_test_type::Dslash4pre:
-        if (transfer) {
-          errorQuda("(transfer == true) version NOT yet available!\n");
-        } else {
-          static_cast<DiracMobiusEofaPC *>(dirac)->Dslash4pre(*cudaSpinorOut, *cudaSpinor);
-        }
-        break;
-      case dslash_test_type::M5inv:
-        if (transfer) {
-          errorQuda("(transfer == true) version NOT yet available!\n");
-        } else {
-          static_cast<DiracMobiusEofaPC *>(dirac)->m5inv_eofa(*cudaSpinorOut, *cudaSpinor);
-        }
-        break;
-      case dslash_test_type::MatPC:
-      case dslash_test_type::Mat:
-        if (transfer) {
-          errorQuda("(transfer == true) version NOT yet available!\n");
-          // MatQuda(spinorOut->V(), spinor->V(), &inv_param);
-        } else {
-          dirac->M(*cudaSpinorOut, *cudaSpinor);
-        }
-        break;
-      case dslash_test_type::MatPCDagMatPC:
-      case dslash_test_type::MatDagMat:
-        if (transfer) {
-          errorQuda("(transfer == true) version NOT yet available!\n");
-          // MatDagMatQuda(spinorOut->V(), spinor->V(), &inv_param);
-        } else {
-          dirac->MdagM(*cudaSpinorOut, *cudaSpinor);
-        }
-        break;
-      case dslash_test_type::MatPCDagMatPCLocal:
-        if (transfer) {
-          errorQuda("(transfer == true) version NOT yet available!\n");
-        } else {
-          dirac->MdagMLocal(*cudaSpinorOut, *cudaSpinor);
-        }
-        break;
-      default: errorQuda("Undefined test type(=%d)\n", static_cast<int>(dtest_type));
-      }
-    } else {
-      switch (dtest_type) {
-      case dslash_test_type::Dslash:
-        if (dslash_type == QUDA_TWISTED_CLOVER_DSLASH) {
-          if (transfer) {
-            dslashQuda(spinorOut->V(), spinor->V(), &inv_param, parity);
-          } else {
-            dirac->Dslash(*cudaSpinorOut, *cudaSpinor, parity);
-          }
-        } else {
-          if (transfer) {
-            dslashQuda(spinorOut->V(), spinor->V(), &inv_param, parity);
-          } else {
-            dirac->Dslash(*cudaSpinorOut, *cudaSpinor, parity);
-          }
-        }
-        break;
-      case dslash_test_type::MatPC:
-      case dslash_test_type::Mat:
-        if (transfer) {
-          MatQuda(spinorOut->V(), spinor->V(), &inv_param);
-        } else {
-          dirac->M(*cudaSpinorOut, *cudaSpinor);
-        }
-        break;
-      case dslash_test_type::MatPCDagMatPC:
-      case dslash_test_type::MatDagMat:
-        if (transfer) {
-          MatDagMatQuda(spinorOut->V(), spinor->V(), &inv_param);
-        } else {
-          dirac->MdagM(*cudaSpinorOut, *cudaSpinor);
-        }
-        break;
-      default: errorQuda("Test type %s not support for current Dslash", get_string(dtest_type_map, dtest_type).c_str());
-      }
-    }
-
-    host_timer.stop();
-
-    dslash_time.cpu_time += host_timer.last();
-    // skip first and last iterations since they may skew these metrics if comms are not synchronous
-    if (i>0 && i<niter) {
-      dslash_time.cpu_min = std::min(dslash_time.cpu_min, host_timer.last());
-      dslash_time.cpu_max = std::max(dslash_time.cpu_max, host_timer.last());
-    }
-  }
-
-  device_timer.stop();
-  dslash_time.event_time = device_timer.last();
-
-  return dslash_time;
-}
-
-void dslashRef()
-{
-  // compare to dslash reference implementation
-  printfQuda("Calculating reference implementation...");
-
-  if (dslash_type == QUDA_WILSON_DSLASH) {
-    switch (dtest_type) {
-    case dslash_test_type::Dslash:
-      wil_dslash(spinorRef->V(), hostGauge, spinor->V(), parity, dagger, inv_param.cpu_prec, gauge_param);
-      break;
-    case dslash_test_type::MatPC:
-      wil_matpc(spinorRef->V(), hostGauge, spinor->V(), inv_param.kappa, inv_param.matpc_type, dagger, 
-		inv_param.cpu_prec, gauge_param);
-      break;
-    case dslash_test_type::Mat:
-      wil_mat(spinorRef->V(), hostGauge, spinor->V(), inv_param.kappa, dagger, inv_param.cpu_prec, gauge_param);
-      break;
-    case dslash_test_type::MatPCDagMatPC:
-      wil_matpc(spinorTmp->V(), hostGauge, spinor->V(), inv_param.kappa, inv_param.matpc_type, dagger, 
-		inv_param.cpu_prec, gauge_param);
-      wil_matpc(spinorRef->V(), hostGauge, spinorTmp->V(), inv_param.kappa, inv_param.matpc_type, not_dagger, 
-		inv_param.cpu_prec, gauge_param);
-      break;
-    case dslash_test_type::MatDagMat:
-      wil_mat(spinorTmp->V(), hostGauge, spinor->V(), inv_param.kappa, dagger, inv_param.cpu_prec, gauge_param);
-      wil_mat(spinorRef->V(), hostGauge, spinorTmp->V(), inv_param.kappa, not_dagger, inv_param.cpu_prec, gauge_param);
-      break;
-    default:
-      printfQuda("Test type not defined\n");
-      exit(-1);
-    }
-  } else if (dslash_type == QUDA_CLOVER_WILSON_DSLASH) {
-    switch (dtest_type) {
-    case dslash_test_type::Dslash:
-      clover_dslash(spinorRef->V(), hostGauge, hostCloverInv, spinor->V(), parity, dagger, inv_param.cpu_prec, gauge_param);
-      break;
-    case dslash_test_type::MatPC:
-      clover_matpc(spinorRef->V(), hostGauge, hostClover, hostCloverInv, spinor->V(), inv_param.kappa, inv_param.matpc_type,
-		   dagger, inv_param.cpu_prec, gauge_param);
-      break;
-    case dslash_test_type::Mat:
-      clover_mat(spinorRef->V(), hostGauge, hostClover, spinor->V(), inv_param.kappa, dagger, inv_param.cpu_prec, gauge_param);
-      break;
-    case dslash_test_type::MatPCDagMatPC:
-      clover_matpc(spinorTmp->V(), hostGauge, hostClover, hostCloverInv, spinor->V(), inv_param.kappa, inv_param.matpc_type,
-		   dagger, inv_param.cpu_prec, gauge_param);
-      clover_matpc(spinorRef->V(), hostGauge, hostClover, hostCloverInv, spinorTmp->V(), inv_param.kappa, inv_param.matpc_type,
-		   not_dagger, inv_param.cpu_prec, gauge_param);
-      break;
-    case dslash_test_type::MatDagMat:
-      clover_mat(spinorTmp->V(), hostGauge, hostClover, spinor->V(), inv_param.kappa, dagger, inv_param.cpu_prec, gauge_param);
-      clover_mat(spinorRef->V(), hostGauge, hostClover, spinorTmp->V(), inv_param.kappa, not_dagger,
-		 inv_param.cpu_prec, gauge_param);
-      break;
-    default:
-      printfQuda("Test type not defined\n");
-      exit(-1);
-    }
-  } else if (dslash_type == QUDA_CLOVER_HASENBUSCH_TWIST_DSLASH) {
-    printfQuda("HASENBUCH_TWIST Test: kappa=%lf mu=%lf\n", inv_param.kappa, inv_param.mu);
-    switch (dtest_type) {
-    case dslash_test_type::Dslash:
-      // My dslash should be the same as the clover dslash
-      clover_dslash(spinorRef->V(), hostGauge, hostCloverInv, spinor->V(), parity, dagger, inv_param.cpu_prec,
-                    gauge_param);
-      break;
-    case dslash_test_type::MatPC:
-      // my matpc op
-      cloverHasenbuschTwist_matpc(spinorRef->V(), hostGauge, spinor->V(), hostClover, hostCloverInv, inv_param.kappa,
-                                  inv_param.mu, inv_param.matpc_type, dagger, inv_param.cpu_prec, gauge_param);
-
-      break;
-    case dslash_test_type::Mat:
-      // my mat
-      cloverHasenbuchTwist_mat(spinorRef->V(), hostGauge, hostClover, spinor->V(), inv_param.kappa, inv_param.mu,
-                               dagger, inv_param.cpu_prec, gauge_param, inv_param.matpc_type);
-      break;
-    case dslash_test_type::MatPCDagMatPC:
-      // matpc^\dagger matpc
-      // my matpc op
-      cloverHasenbuschTwist_matpc(spinorTmp->V(), hostGauge, spinor->V(), hostClover, hostCloverInv, inv_param.kappa,
-                                  inv_param.mu, inv_param.matpc_type, dagger, inv_param.cpu_prec, gauge_param);
-
-      cloverHasenbuschTwist_matpc(spinorRef->V(), hostGauge, spinorTmp->V(), hostClover, hostCloverInv, inv_param.kappa,
-                                  inv_param.mu, inv_param.matpc_type, not_dagger, inv_param.cpu_prec, gauge_param);
-
-      break;
-    case dslash_test_type::MatDagMat:
-      // my mat
-      cloverHasenbuchTwist_mat(spinorTmp->V(), hostGauge, hostClover, spinor->V(), inv_param.kappa, inv_param.mu,
-                               dagger, inv_param.cpu_prec, gauge_param, inv_param.matpc_type);
-      cloverHasenbuchTwist_mat(spinorRef->V(), hostGauge, hostClover, spinorTmp->V(), inv_param.kappa, inv_param.mu,
-                               not_dagger, inv_param.cpu_prec, gauge_param, inv_param.matpc_type);
-
-      break;
-    default: printfQuda("Test type not defined\n"); exit(-1);
-    }
-  } else if (dslash_type == QUDA_TWISTED_MASS_DSLASH) {
-    switch (dtest_type) {
-    case dslash_test_type::Dslash:
-      if(inv_param.twist_flavor == QUDA_TWIST_SINGLET)
-        tm_dslash(spinorRef->V(), hostGauge, spinor->V(), inv_param.kappa, inv_param.mu, inv_param.twist_flavor, parity,
-            inv_param.matpc_type, dagger, inv_param.cpu_prec, gauge_param);
-      else
-      {
-        tm_ndeg_dslash(spinorRef->V(), hostGauge, spinor->V(), inv_param.kappa, inv_param.mu, inv_param.epsilon, 
-	                     parity, dagger, inv_param.matpc_type, inv_param.cpu_prec, gauge_param);
-      }
-      break;
-    case dslash_test_type::MatPC:
-      if(inv_param.twist_flavor == QUDA_TWIST_SINGLET)      
-	tm_matpc(spinorRef->V(), hostGauge, spinor->V(), inv_param.kappa, inv_param.mu, inv_param.twist_flavor, inv_param.matpc_type, dagger, inv_param.cpu_prec, gauge_param);
-      else
-      {
-        tm_ndeg_matpc(spinorRef->V(), hostGauge, spinor->V(), inv_param.kappa, inv_param.mu, inv_param.epsilon, inv_param.matpc_type, dagger, inv_param.cpu_prec, gauge_param);	
-      }	
-      break;
-    case dslash_test_type::Mat:
-      if(inv_param.twist_flavor == QUDA_TWIST_SINGLET)      
-        tm_mat(spinorRef->V(), hostGauge, spinor->V(), inv_param.kappa, inv_param.mu, inv_param.twist_flavor, dagger, inv_param.cpu_prec, gauge_param);
-      else
-      {
-        tm_ndeg_mat(spinorRef->V(), hostGauge, spinor->V(), inv_param.kappa, inv_param.mu, inv_param.epsilon, dagger, inv_param.cpu_prec, gauge_param);	
-      }
-      break;
-    case dslash_test_type::MatPCDagMatPC:
-      if(inv_param.twist_flavor == QUDA_TWIST_SINGLET) { 
-	tm_matpc(spinorTmp->V(), hostGauge, spinor->V(), inv_param.kappa, inv_param.mu, inv_param.twist_flavor,
-	       inv_param.matpc_type, dagger, inv_param.cpu_prec, gauge_param);
-	tm_matpc(spinorRef->V(), hostGauge, spinorTmp->V(), inv_param.kappa, inv_param.mu, inv_param.twist_flavor,
-	       inv_param.matpc_type, not_dagger, inv_param.cpu_prec, gauge_param);
-      }
-      else
-      {
-        tm_ndeg_matpc(spinorTmp->V(), hostGauge, spinor->V(), inv_param.kappa, inv_param.mu, inv_param.epsilon,
-                      inv_param.matpc_type, dagger, inv_param.cpu_prec, gauge_param);
-        tm_ndeg_matpc(spinorRef->V(), hostGauge, spinorTmp->V(), inv_param.kappa, inv_param.mu, inv_param.epsilon,
-                      inv_param.matpc_type, not_dagger, inv_param.cpu_prec, gauge_param);
-      }
-      break;
-    case dslash_test_type::MatDagMat:
-      if(inv_param.twist_flavor == QUDA_TWIST_SINGLET) {
-	tm_mat(spinorTmp->V(), hostGauge, spinor->V(), inv_param.kappa, inv_param.mu, inv_param.twist_flavor,
-	     dagger, inv_param.cpu_prec, gauge_param);
-	tm_mat(spinorRef->V(), hostGauge, spinorTmp->V(), inv_param.kappa, inv_param.mu, inv_param.twist_flavor,
-	     not_dagger, inv_param.cpu_prec, gauge_param);
-      }
-      else
-      {
-        tm_ndeg_mat(spinorTmp->V(), hostGauge, spinor->V(), inv_param.kappa, inv_param.mu, inv_param.epsilon, dagger, inv_param.cpu_prec, gauge_param);
-        tm_ndeg_mat(spinorRef->V(), hostGauge, spinorTmp->V(), inv_param.kappa, inv_param.mu, inv_param.epsilon, not_dagger, inv_param.cpu_prec, gauge_param);
-      }
-      break;
-    default:
-      printfQuda("Test type not defined\n");
-      exit(-1);
-    }
-  } else if (dslash_type == QUDA_TWISTED_CLOVER_DSLASH) {
-    switch (dtest_type) {
-    case dslash_test_type::Dslash:
-      if(inv_param.twist_flavor == QUDA_TWIST_SINGLET)
-        tmc_dslash(spinorRef->V(), hostGauge, spinor->V(), hostClover, hostCloverInv, inv_param.kappa, inv_param.mu, inv_param.twist_flavor, parity, inv_param.matpc_type, dagger, inv_param.cpu_prec, gauge_param);
-      else
-        tmc_ndeg_dslash(spinorRef->V(), hostGauge, spinor->V(), hostClover, hostCloverInv, inv_param.kappa, inv_param.mu, inv_param.epsilon, parity, inv_param.matpc_type, dagger, inv_param.cpu_prec, gauge_param);
-      break;
-    case dslash_test_type::MatPC:
-      if(inv_param.twist_flavor == QUDA_TWIST_SINGLET)      
-        tmc_matpc(spinorRef->V(), hostGauge, spinor->V(), hostClover, hostCloverInv, inv_param.kappa, inv_param.mu, inv_param.twist_flavor, inv_param.matpc_type, dagger, inv_param.cpu_prec, gauge_param);
-      else
-        tmc_ndeg_matpc(spinorRef->V(), hostGauge, spinor->V(), hostClover, hostCloverInv, inv_param.kappa, inv_param.mu, inv_param.epsilon, inv_param.matpc_type, dagger, inv_param.cpu_prec, gauge_param);
-      break;
-    case dslash_test_type::Mat:
-      if(inv_param.twist_flavor == QUDA_TWIST_SINGLET)      
-        tmc_mat(spinorRef->V(), hostGauge, hostClover, spinor->V(), inv_param.kappa, inv_param.mu, inv_param.twist_flavor, dagger, inv_param.cpu_prec, gauge_param);
-      else
-        tmc_ndeg_mat(spinorRef->V(), hostGauge, hostClover, spinor->V(), inv_param.kappa, inv_param.mu, inv_param.epsilon, dagger, inv_param.cpu_prec, gauge_param);
-      break;
-    case dslash_test_type::MatPCDagMatPC:
-      if(inv_param.twist_flavor == QUDA_TWIST_SINGLET) {
-        tmc_matpc(spinorTmp->V(), hostGauge, spinor->V(), hostClover, hostCloverInv, inv_param.kappa, inv_param.mu, inv_param.twist_flavor, inv_param.matpc_type, dagger, inv_param.cpu_prec, gauge_param);
-        tmc_matpc(spinorRef->V(), hostGauge, spinorTmp->V(), hostClover, hostCloverInv, inv_param.kappa, inv_param.mu, inv_param.twist_flavor, inv_param.matpc_type, not_dagger, inv_param.cpu_prec, gauge_param);
-      } else {
-        tmc_ndeg_matpc(spinorTmp->V(), hostGauge, spinor->V(), hostClover, hostCloverInv, inv_param.kappa, inv_param.mu, inv_param.epsilon, inv_param.matpc_type, dagger, inv_param.cpu_prec, gauge_param);
-        tmc_ndeg_matpc(spinorRef->V(), hostGauge, spinorTmp->V(), hostClover, hostCloverInv, inv_param.kappa, inv_param.mu, inv_param.epsilon, inv_param.matpc_type, not_dagger, inv_param.cpu_prec, gauge_param);
-      }
-      break;
-    case dslash_test_type::MatDagMat:
-      if(inv_param.twist_flavor == QUDA_TWIST_SINGLET) {
-        tmc_mat(spinorTmp->V(), hostGauge, hostClover, spinor->V(), inv_param.kappa, inv_param.mu, inv_param.twist_flavor, dagger, inv_param.cpu_prec, gauge_param);
-        tmc_mat(spinorRef->V(), hostGauge, hostClover, spinorTmp->V(), inv_param.kappa, inv_param.mu, inv_param.twist_flavor, not_dagger, inv_param.cpu_prec, gauge_param);
-      } else {
-        tmc_ndeg_mat(spinorTmp->V(), hostGauge, hostClover, spinor->V(), inv_param.kappa, inv_param.mu, inv_param.epsilon, dagger, inv_param.cpu_prec, gauge_param);
-        tmc_ndeg_mat(spinorRef->V(), hostGauge, hostClover, spinorTmp->V(), inv_param.kappa, inv_param.mu, inv_param.epsilon, not_dagger, inv_param.cpu_prec, gauge_param);
-      }
-      break;
-    default:
-      printfQuda("Test type not defined\n");
-      exit(-1);
-    }
-  } else if (dslash_type == QUDA_DOMAIN_WALL_DSLASH ){
-    switch (dtest_type) {
-    case dslash_test_type::Dslash:
-      dw_dslash(spinorRef->V(), hostGauge, spinor->V(), parity, dagger, gauge_param.cpu_prec, gauge_param, inv_param.mass);
-      break;
-    case dslash_test_type::MatPC:
-      dw_matpc(spinorRef->V(), hostGauge, spinor->V(), kappa5, inv_param.matpc_type, dagger, gauge_param.cpu_prec, gauge_param, inv_param.mass);
-      break;
-    case dslash_test_type::Mat:
-      dw_mat(spinorRef->V(), hostGauge, spinor->V(), kappa5, dagger, gauge_param.cpu_prec, gauge_param, inv_param.mass);
-      break;
-    case dslash_test_type::MatPCDagMatPC:
-      dw_matpc(spinorTmp->V(), hostGauge, spinor->V(), kappa5, inv_param.matpc_type, dagger, gauge_param.cpu_prec, gauge_param, inv_param.mass);
-      dw_matpc(spinorRef->V(), hostGauge, spinorTmp->V(), kappa5, inv_param.matpc_type, not_dagger, gauge_param.cpu_prec, gauge_param, inv_param.mass);
-      break;
-    case dslash_test_type::MatDagMat:
-      dw_matdagmat(spinorRef->V(), hostGauge, spinor->V(), kappa5, dagger, gauge_param.cpu_prec, gauge_param, inv_param.mass);
-    break; 
-    default:
-      printf("Test type not supported for domain wall\n");
-      exit(-1);
-    }
-  } else if (dslash_type == QUDA_DOMAIN_WALL_4D_DSLASH){
-    double *kappa_5 = (double*)malloc(Ls*sizeof(double));
-    for(int xs = 0; xs < Ls ; xs++)
-      kappa_5[xs] = kappa5;
-    switch (dtest_type) {
-    case dslash_test_type::Dslash:
-      dslash_4_4d(spinorRef->V(), hostGauge, spinor->V(), parity, dagger, gauge_param.cpu_prec, gauge_param, inv_param.mass);
-      break;
-    case dslash_test_type::M5:
-      dw_dslash_5_4d(spinorRef->V(), hostGauge, spinor->V(), parity, dagger, gauge_param.cpu_prec, gauge_param, inv_param.mass, true);
-      break;
-    case dslash_test_type::M5inv:
-      dslash_5_inv(spinorRef->V(), hostGauge, spinor->V(), parity, dagger, gauge_param.cpu_prec, gauge_param, inv_param.mass, kappa_5);
-      break;
-    case dslash_test_type::MatPC:
-      dw_4d_matpc(spinorRef->V(), hostGauge, spinor->V(), kappa5, inv_param.matpc_type, dagger, gauge_param.cpu_prec, gauge_param, inv_param.mass);
-      break;
-    case dslash_test_type::Mat:
-      dw_4d_mat(
-          spinorRef->V(), hostGauge, spinor->V(), kappa5, dagger, gauge_param.cpu_prec, gauge_param, inv_param.mass);
-      break;
-    case dslash_test_type::MatPCDagMatPC:
-      dw_4d_matpc(spinorTmp->V(), hostGauge, spinor->V(), kappa5, inv_param.matpc_type, dagger, gauge_param.cpu_prec, gauge_param, inv_param.mass);
-      dw_4d_matpc(spinorRef->V(), hostGauge, spinorTmp->V(), kappa5, inv_param.matpc_type, not_dagger, gauge_param.cpu_prec, gauge_param, inv_param.mass);
-      break;
-    case dslash_test_type::MatDagMat:
-      dw_4d_mat(
-          spinorTmp->V(), hostGauge, spinor->V(), kappa5, dagger, gauge_param.cpu_prec, gauge_param, inv_param.mass);
-      dw_4d_mat(spinorRef->V(), hostGauge, spinorTmp->V(), kappa5, not_dagger, gauge_param.cpu_prec, gauge_param,
-          inv_param.mass);
-      break;
-    default:
-      printf("Test type not supported for domain wall\n");
-      exit(-1);
-    }
-    free(kappa_5);
-  } else if (dslash_type == QUDA_MOBIUS_DWF_DSLASH){
-    double _Complex *kappa_b = (double _Complex *)malloc(Lsdim * sizeof(double _Complex));
-    double _Complex *kappa_c = (double _Complex *)malloc(Lsdim * sizeof(double _Complex));
-    double _Complex *kappa_5 = (double _Complex *)malloc(Lsdim * sizeof(double _Complex));
-    double _Complex *kappa_mdwf = (double _Complex *)malloc(Lsdim * sizeof(double _Complex));
-    for(int xs = 0 ; xs < Lsdim ; xs++)
-    {
-      kappa_b[xs] = 1.0/(2*(inv_param.b_5[xs]*(4.0 + inv_param.m5) + 1.0));
-      kappa_c[xs] = 1.0/(2*(inv_param.c_5[xs]*(4.0 + inv_param.m5) - 1.0));
-      kappa_5[xs] = 0.5*kappa_b[xs]/kappa_c[xs];
-      kappa_mdwf[xs] = -kappa_5[xs];
-    }
-    switch (dtest_type) {
-    case dslash_test_type::Dslash:
-      dslash_4_4d(spinorRef->V(), hostGauge, spinor->V(), parity, dagger, gauge_param.cpu_prec, gauge_param, inv_param.mass);
-      break;
-    case dslash_test_type::M5:
-      mdw_dslash_5(spinorRef->V(), hostGauge, spinor->V(), parity, dagger, gauge_param.cpu_prec, gauge_param, inv_param.mass, kappa_5, true);
-      break;
-    case dslash_test_type::Dslash4pre:
-      mdw_dslash_4_pre(spinorRef->V(), hostGauge, spinor->V(), parity, dagger, gauge_param.cpu_prec, gauge_param, inv_param.mass, inv_param.b_5, inv_param.c_5, true);
-      break;
-    case dslash_test_type::M5inv:
-      mdw_dslash_5_inv(spinorRef->V(), hostGauge, spinor->V(), parity, dagger, gauge_param.cpu_prec, gauge_param,
-          inv_param.mass, kappa_mdwf);
-      break;
-    case dslash_test_type::MatPC:
-      mdw_matpc(spinorRef->V(), hostGauge, spinor->V(), kappa_b, kappa_c, inv_param.matpc_type, dagger, gauge_param.cpu_prec, gauge_param, inv_param.mass, inv_param.b_5, inv_param.c_5);
-      break;
-    case dslash_test_type::Mat:
-      mdw_mat(spinorRef->V(), hostGauge, spinor->V(), kappa_b, kappa_c, dagger, gauge_param.cpu_prec, gauge_param,
-          inv_param.mass, inv_param.b_5, inv_param.c_5);
-      break;
-    case dslash_test_type::MatPCDagMatPC:
-      mdw_matpc(spinorTmp->V(), hostGauge, spinor->V(), kappa_b, kappa_c, inv_param.matpc_type, dagger, gauge_param.cpu_prec, gauge_param, inv_param.mass, inv_param.b_5, inv_param.c_5);
-      mdw_matpc(spinorRef->V(), hostGauge, spinorTmp->V(), kappa_b, kappa_c, inv_param.matpc_type, not_dagger, gauge_param.cpu_prec, gauge_param, inv_param.mass, inv_param.b_5, inv_param.c_5);
-      break;
-    case dslash_test_type::MatDagMat:
-      mdw_mat(spinorTmp->V(), hostGauge, spinor->V(), kappa_b, kappa_c, dagger, gauge_param.cpu_prec, gauge_param,
-          inv_param.mass, inv_param.b_5, inv_param.c_5);
-      mdw_mat(spinorRef->V(), hostGauge, spinorTmp->V(), kappa_b, kappa_c, not_dagger, gauge_param.cpu_prec,
-          gauge_param, inv_param.mass, inv_param.b_5, inv_param.c_5);
-      break;
-    case dslash_test_type::MatPCDagMatPCLocal:
-      // reference for MdagM local operator
-      mdw_mdagm_local(spinorRef->V(), hostGauge, spinor->V(), kappa_b, kappa_c, inv_param.matpc_type,
-                      gauge_param.cpu_prec, gauge_param, inv_param.mass, inv_param.b_5, inv_param.c_5);
-      break;
-    default: printf("Test type not supported for Mobius domain wall\n"); exit(-1);
-    }
-    free(kappa_b);
-    free(kappa_c);
-    free(kappa_5);
-    free(kappa_mdwf);
-  } else if (dslash_type == QUDA_MOBIUS_DWF_EOFA_DSLASH) {
-    double _Complex *kappa_b = (double _Complex *)malloc(Lsdim * sizeof(double _Complex));
-    double _Complex *kappa_c = (double _Complex *)malloc(Lsdim * sizeof(double _Complex));
-    double _Complex *kappa_5 = (double _Complex *)malloc(Lsdim * sizeof(double _Complex));
-    double _Complex *kappa_mdwf = (double _Complex *)malloc(Lsdim * sizeof(double _Complex));
-    for (int xs = 0; xs < Lsdim; xs++) {
-      kappa_b[xs] = 1.0 / (2 * (inv_param.b_5[xs] * (4.0 + inv_param.m5) + 1.0));
-      kappa_c[xs] = 1.0 / (2 * (inv_param.c_5[xs] * (4.0 + inv_param.m5) - 1.0));
-      kappa_5[xs] = 0.5 * kappa_b[xs] / kappa_c[xs];
-      kappa_mdwf[xs] = -kappa_5[xs];
-    }
-    switch (dtest_type) {
-    case dslash_test_type::Dslash:
-      dslash_4_4d(spinorRef->V(), hostGauge, spinor->V(), parity, dagger, gauge_param.cpu_prec, gauge_param,
-                  inv_param.mass);
-      break;
-    case dslash_test_type::M5:
-      mdw_eofa_m5(spinorRef->V(), spinor->V(), parity, dagger, inv_param.mass, inv_param.m5,
-                  (__real__ inv_param.b_5[0]), (__real__ inv_param.c_5[0]), inv_param.mq1, inv_param.mq2, inv_param.mq3,
-                  inv_param.eofa_pm, inv_param.eofa_shift, gauge_param.cpu_prec);
-      break;
-    case dslash_test_type::Dslash4pre:
-      mdw_dslash_4_pre(spinorRef->V(), hostGauge, spinor->V(), parity, dagger, gauge_param.cpu_prec, gauge_param,
-                       inv_param.mass, inv_param.b_5, inv_param.c_5, true);
-      break;
-    case dslash_test_type::M5inv:
-      mdw_eofa_m5inv(spinorRef->V(), spinor->V(), parity, dagger, inv_param.mass, inv_param.m5,
-                     (__real__ inv_param.b_5[0]), (__real__ inv_param.c_5[0]), inv_param.mq1, inv_param.mq2,
-                     inv_param.mq3, inv_param.eofa_pm, inv_param.eofa_shift, gauge_param.cpu_prec);
-      break;
-    case dslash_test_type::Mat:
-      mdw_eofa_mat(spinorRef->V(), hostGauge, spinor->V(), dagger, gauge_param.cpu_prec, gauge_param, inv_param.mass,
-                   inv_param.m5, (__real__ inv_param.b_5[0]), (__real__ inv_param.c_5[0]), inv_param.mq1, inv_param.mq2,
-                   inv_param.mq3, inv_param.eofa_pm, inv_param.eofa_shift);
-      break;
-    case dslash_test_type::MatDagMat:
-      mdw_eofa_mat(spinorTmp->V(), hostGauge, spinor->V(), dagger, gauge_param.cpu_prec, gauge_param, inv_param.mass,
-                   inv_param.m5, (__real__ inv_param.b_5[0]), (__real__ inv_param.c_5[0]), inv_param.mq1, inv_param.mq2,
-                   inv_param.mq3, inv_param.eofa_pm, inv_param.eofa_shift);
-      mdw_eofa_mat(spinorRef->V(), hostGauge, spinorTmp->V(), not_dagger, gauge_param.cpu_prec, gauge_param,
-                   inv_param.mass, inv_param.m5, (__real__ inv_param.b_5[0]), (__real__ inv_param.c_5[0]),
-                   inv_param.mq1, inv_param.mq2, inv_param.mq3, inv_param.eofa_pm, inv_param.eofa_shift);
-      break;
-    case dslash_test_type::MatPC:
-      mdw_eofa_matpc(spinorRef->V(), hostGauge, spinor->V(), inv_param.matpc_type, dagger, gauge_param.cpu_prec,
-                     gauge_param, inv_param.mass, inv_param.m5, (__real__ inv_param.b_5[0]), (__real__ inv_param.c_5[0]),
-                     inv_param.mq1, inv_param.mq2, inv_param.mq3, inv_param.eofa_pm, inv_param.eofa_shift);
-      break;
-    case dslash_test_type::MatPCDagMatPC:
-      mdw_eofa_matpc(spinorTmp->V(), hostGauge, spinor->V(), inv_param.matpc_type, dagger, gauge_param.cpu_prec,
-                     gauge_param, inv_param.mass, inv_param.m5, (__real__ inv_param.b_5[0]), (__real__ inv_param.c_5[0]),
-                     inv_param.mq1, inv_param.mq2, inv_param.mq3, inv_param.eofa_pm, inv_param.eofa_shift);
-      mdw_eofa_matpc(spinorRef->V(), hostGauge, spinorTmp->V(), inv_param.matpc_type, not_dagger, gauge_param.cpu_prec,
-                     gauge_param, inv_param.mass, inv_param.m5, (__real__ inv_param.b_5[0]), (__real__ inv_param.c_5[0]),
-                     inv_param.mq1, inv_param.mq2, inv_param.mq3, inv_param.eofa_pm, inv_param.eofa_shift);
-      break;
-    default: printf("Test type not supported for Mobius domain wall EOFA\n"); exit(-1);
-    }
-    free(kappa_b);
-    free(kappa_c);
-    free(kappa_5);
-    free(kappa_mdwf);
-  } else {
-    printfQuda("Unsupported dslash_type\n");
-    exit(-1);
-  }
-
-  printfQuda("done.\n");
-}
-=======
 DslashTestWrapper dslash_test_wrapper;
->>>>>>> 2cf844de
 
 void display_test_info()
 {
