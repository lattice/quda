--- conflicted
+++ resolved
@@ -52,18 +52,7 @@
   // Can be omitted if not needed.
   static void TearDownTestCase()
   {
-<<<<<<< HEAD
-    for (int dir = 0; dir < 4; dir++)
-      if (DslashTestWrapper::hostGauge[dir]) host_free(DslashTestWrapper::hostGauge[dir]);
-
-    if (dslash_type == QUDA_CLOVER_WILSON_DSLASH || dslash_type == QUDA_TWISTED_CLOVER_DSLASH
-        || dslash_type == QUDA_CLOVER_HASENBUSCH_TWIST_DSLASH) {
-      if (DslashTestWrapper::hostClover) host_free(DslashTestWrapper::hostClover);
-      if (DslashTestWrapper::hostCloverInv) host_free(DslashTestWrapper::hostCloverInv);
-    }
-=======
     DslashTestWrapper::destroy();
->>>>>>> 3b7335c5
     endQuda();
   }
 };
