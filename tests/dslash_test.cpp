--- conflicted
+++ resolved
@@ -46,80 +46,8 @@
 
 Dirac *dirac = NULL;
 
-<<<<<<< HEAD
-cudaGaugeField* padded_gauge_field = nullptr;
-
-// What test are we doing (0 = dslash, 1 = MatPC, 2 = Mat, 3 = MatPCDagMatPC, 4 = MatDagMat)
-extern int test_type;
-
-// Dirac operator type
-extern QudaDslashType dslash_type;
-
-// Twisted mass flavor type
-extern QudaTwistFlavorType twist_flavor;
-extern QudaMatPCType matpc_type;
-
-extern int device;
-extern int xdim;
-extern int ydim;
-extern int zdim;
-extern int tdim;
-extern int Lsdim;
-extern int gridsize_from_cmdline[];
-extern QudaReconstructType link_recon;
-extern QudaPrecision prec;
-extern QudaDagType dagger;
 QudaDagType not_dagger;
 
-extern bool compute_clover;
-extern double clover_coeff;
-
-extern bool verify_results;
-extern int niter;
-extern char latfile[];
-extern bool unit_gauge;
-
-extern double mass; // mass of Dirac operator
-extern double mu;
-extern double epsilon;
-
-extern QudaVerbosity verbosity;
-
-extern int eofa_pm;
-
-static cudaGaugeField* createExtendedGauge(cudaGaugeField& in, const int* R, 
-    bool redundant_comms = false, QudaReconstructType recon = QUDA_RECONSTRUCT_INVALID) {
-  int y[4];
-  for (int dir = 0; dir < 4; ++dir) y[dir] = in.X()[dir] + 2 * R[dir];
-  int pad = 0;
-
-  GaugeFieldParam gParamEx(y, in.Precision(), recon != QUDA_RECONSTRUCT_INVALID ? recon : in.Reconstruct(), pad,
-      in.Geometry(), QUDA_GHOST_EXCHANGE_EXTENDED);
-  gParamEx.create = QUDA_ZERO_FIELD_CREATE;
-  gParamEx.order = in.Order();
-  gParamEx.siteSubset = QUDA_FULL_SITE_SUBSET;
-  gParamEx.t_boundary = in.TBoundary();
-  gParamEx.nFace = 1;
-  gParamEx.tadpole = in.Tadpole();
-  for (int d = 0; d < 4; d++) gParamEx.r[d] = R[d];
-
-  gParamEx.setPrecision(in.Precision(), true);
-
-  cudaGaugeField* out = new cudaGaugeField(gParamEx);
-
-  // copy input field into the extended device gauge field
-  copyExtendedGauge(*out, in, QUDA_CUDA_FIELD_LOCATION);
-
-  // now fill up the halos
-  out->exchangeExtendedGhost(R, redundant_comms);
-
-  return out;
-}
-
-=======
-QudaDagType not_dagger;
-
->>>>>>> 2a4f0b51
 double getTolerance(QudaPrecision prec)
 {
   switch (prec) {
