--- conflicted
+++ resolved
@@ -88,13 +88,7 @@
   int L[4];
   for (int dir = 0; dir < 4; ++dir) L[dir] = X[dir] * comm_dim(dir);
 
-<<<<<<< HEAD
-  //double phase[n_mom * 2];
-  std::vector<double> phase(n_mom*2);
-  //Float M[num_out_results * 2];
-=======
   std::vector<double> phase(n_mom * 2);
->>>>>>> ed21580e
   std::vector<Float> M(num_out_results * 2);
   // size_t x ;
   int sink[4];
@@ -123,11 +117,7 @@
       for (int dir = 0; dir < 4; ++dir) {
         double theta = 2. * M_PI / L[dir];
         theta *= (sink[dir] - source_position[dir]) * mom_modes[4 * mom_idx + dir];
-<<<<<<< HEAD
-        FourierPhase<double>(&phase[2 * mom_idx], theta, fft_type[4 * mom_idx + dir]);
-=======
         FourierPhase<double>(phase.data() + 2 * mom_idx, theta, fft_type[4 * mom_idx + dir]);
->>>>>>> ed21580e
       }
     }
 
@@ -136,13 +126,8 @@
         for (int c1 = 0; c1 < src_colors; c1++) {
           // color contraction
           size_t off = nSpin * 3 * 2 * (Vh * parity + cb_idx);
-<<<<<<< HEAD
           contractColors<Float>(static_cast<Float*>(h_prop_array_flavor_1[s1 * src_colors + c1]) + off,
-                                static_cast<Float*>(h_prop_array_flavor_2[s2 * src_colors + c1]) + off, nSpin, &M[0]);
-=======
-          contractColors<Float>(h_prop_array_flavor_1[s1 * src_colors + c1] + off,
-                                h_prop_array_flavor_2[s2 * src_colors + c1] + off, nSpin, M.data());
->>>>>>> ed21580e
+                                static_cast<Float*>(h_prop_array_flavor_2[s2 * src_colors + c1]) + off, nSpin, M.data());
 
           // apply gamma matrices here
 
