#pragma once

#include <quda_internal.h>
#include <color_spinor_field.h>

extern int Z[4];
extern int Vh;
extern int V;

using namespace quda;

void setDims(int *);

/**
<<<<<<< HEAD
 * @brief Base host routine to apply the even-odd or odd-even component of a staggered-type dslash
 *
 * @tparam real_t Datatype used in the host dslash
 * @param res Host output result
 * @param fatlink Fat links for an asqtad dslash, or the gauge links for a staggered or Laplace dslash
 * @param longlink Long links for an asqtad dslash, or an empty GaugeField for staggered or Laplace dslash
 * @param ghostFatlink Ghost zones for the host fat links
 * @param ghostLonglink Ghost zones for the host long links
 * @param spinorField Host input spinor
 * @param fwd_nbr_spinor Forward ghost zones for the host input spinor
 * @param back_nbr_spinor Backwards ghost zones for the host input spinor
 * @param oddBit 0 for D_eo, 1 for D_oe
 * @param daggerBit 0 for the regular operator, 1 for the dagger operator
 * @param dslash_type Dslash type
 */
template <typename real_t>
void staggeredDslashReference(real_t *res, real_t **fatlink, real_t **longlink, real_t **ghostFatlink,
                              real_t **ghostLonglink, real_t *spinorField, real_t **fwd_nbr_spinor,
                              real_t **back_nbr_spinor, int oddBit, int daggerBit, QudaDslashType dslash_type,
                              int laplace3D);

/**
=======
>>>>>>> 7e28c4d4
 * @brief Apply even-odd or odd-even component of a staggered-type dslash
 *
 * @param[out] out Host output rhs
 * @param[in] fat_link Fat links for an asqtad dslash, or the gauge links for a staggered or Laplace dslash
 * @param[in] long_link Long links for an asqtad dslash, or an empty GaugeField for staggered or Laplace dslash
 * @param[in] in Host input spinor
 * @param[in] oddBit 0 for D_eo, 1 for D_oe
 * @param[in] daggerBit 0 for the regular operator, 1 for the dagger operator
 * @param[in] dslash_type Dslash type
 */
void stag_dslash(ColorSpinorField &out, const GaugeField &fat_link, const GaugeField &long_link,
                 const ColorSpinorField &in, int oddBit, int daggerBit, QudaDslashType dslash_type, int laplace3D);

/**
 * @brief Apply the full parity staggered-type dslash
 *
 * @param[out] out Host output rhs
 * @param[in] fat_link Fat links for an asqtad dslash, or the gauge links for a staggered or Laplace dslash
 * @param[in] long_link Long links for an asqtad dslash, or an empty GaugeField for staggered or Laplace dslash
 * @param[in] in Host input spinor
 * @param[in] mass Mass for the dslash operator
 * @param[in] daggerBit 0 for the regular operator, 1 for the dagger operator
 * @param[in] dslash_type Dslash type
 */
void stag_mat(ColorSpinorField &out, const GaugeField &fat_link, const GaugeField &long_link,
              const ColorSpinorField &in, double mass, int daggerBit, QudaDslashType dslash_type, int laplace3D);

/**
 * @brief Apply the full parity staggered-type matdag_mat
 *
 * @param[out] out Host output rhs
 * @param[in] fat_link Fat links for an asqtad dslash, or the gauge links for a staggered or Laplace dslash
 * @param[in] long_link Long links for an asqtad dslash, or an empty GaugeField for staggered or Laplace dslash
 * @param[in] in Host input spinor
 * @param[in] mass Mass for the dslash operator
 * @param[in] daggerBit 0 for the regular operator, 1 for the dagger operator
 * @param[in] dslash_type Dslash type
 */
void stag_matdag_mat(ColorSpinorField &out, const GaugeField &fat_link, const GaugeField &long_link,
                     const ColorSpinorField &in, double mass, int daggerBit, QudaDslashType dslash_type, int laplace3D);

/**
 * @brief Apply the even-even or odd-odd preconditioned staggered dslash
 *
 * @param[out] out Host output rhs
 * @param[in] fat_link Fat links for an asqtad dslash, or the gauge links for a staggered or Laplace dslash
 * @param[in] long_link Long links for an asqtad dslash, or an empty GaugeField for staggered or Laplace dslash
 * @param[in] in Host input spinor
 * @param[in] mass Mass for the dslash operator
 * @param[in] dagger_bit 0 for the regular operator, 1 for the dagger operator --- irrelevant for the HPD preconditioned operator
 * @param[in] parity Parity of preconditioned dslash
 * @param[in] dslash_type Dslash type
 */
void stag_matpc(ColorSpinorField &out, const GaugeField &fat_link, const GaugeField &long_link,
                const ColorSpinorField &in, double mass, int dagger_bit, QudaParity parity, QudaDslashType dslash_type,
                int laplace3D);<|MERGE_RESOLUTION|>--- conflicted
+++ resolved
@@ -12,31 +12,6 @@
 void setDims(int *);
 
 /**
-<<<<<<< HEAD
- * @brief Base host routine to apply the even-odd or odd-even component of a staggered-type dslash
- *
- * @tparam real_t Datatype used in the host dslash
- * @param res Host output result
- * @param fatlink Fat links for an asqtad dslash, or the gauge links for a staggered or Laplace dslash
- * @param longlink Long links for an asqtad dslash, or an empty GaugeField for staggered or Laplace dslash
- * @param ghostFatlink Ghost zones for the host fat links
- * @param ghostLonglink Ghost zones for the host long links
- * @param spinorField Host input spinor
- * @param fwd_nbr_spinor Forward ghost zones for the host input spinor
- * @param back_nbr_spinor Backwards ghost zones for the host input spinor
- * @param oddBit 0 for D_eo, 1 for D_oe
- * @param daggerBit 0 for the regular operator, 1 for the dagger operator
- * @param dslash_type Dslash type
- */
-template <typename real_t>
-void staggeredDslashReference(real_t *res, real_t **fatlink, real_t **longlink, real_t **ghostFatlink,
-                              real_t **ghostLonglink, real_t *spinorField, real_t **fwd_nbr_spinor,
-                              real_t **back_nbr_spinor, int oddBit, int daggerBit, QudaDslashType dslash_type,
-                              int laplace3D);
-
-/**
-=======
->>>>>>> 7e28c4d4
  * @brief Apply even-odd or odd-even component of a staggered-type dslash
  *
  * @param[out] out Host output rhs
