#include <stdio.h>
#include <stdlib.h>
#include <math.h>
#include <string.h>

#include <host_utils.h>
#include <misc.h>
#include <covdev_reference.h>
#include <dslash_reference.h>

#include <quda_internal.h>
#include <quda.h>
#include <util_quda.h>
#include <blas_quda.h>

// covdevReference()
//
// if oddBit is zero: calculate even parity spinor elements (using odd parity spinor)
// if oddBit is one:  calculate odd parity spinor elements
//
// if daggerBit is zero: perform ordinary covariant derivative operator
// if daggerBit is one:  perform hermitian covariant derivative operator
//
template <typename Float> void display_link_internal(Float *link)
{
  int i, j;

  for (i = 0; i < 3; i++) {
    for (j = 0; j < 3; j++) { printf("(%10f,%10f) \t", link[i * 3 * 2 + j * 2], link[i * 3 * 2 + j * 2 + 1]); }
    printf("\n");
  }
  printf("\n");
  return;
}

template <typename sFloat, typename gFloat>
void covdevReference(sFloat *res, gFloat **link, const sFloat *spinorField, int oddBit, int daggerBit, int mu)
{
  for (auto i = 0lu; i < Vh * spinor_site_size; i++) res[i] = 0.0;

  gFloat *linkEven[4], *linkOdd[4];

  for (int dir = 0; dir < 4; dir++) {
    linkEven[dir] = link[dir];
    linkOdd[dir] = link[dir] + Vh * gauge_site_size;
  }

  for (int sid = 0; sid < Vh; sid++) {
    auto offset = spinor_site_size * sid;

    sFloat gaugedSpinor[spinor_site_size];

    gFloat *lnk = gaugeLink(sid, mu, oddBit, linkEven, linkOdd, 1);
    const sFloat *spinor = spinorNeighbor(sid, mu, oddBit, spinorField, 1);

    if (daggerBit) {
      for (int s = 0; s < 4; s++) su3Tmul(&gaugedSpinor[s * 6], lnk, &spinor[s * 6]);
    } else {
      for (int s = 0; s < 4; s++) su3Mul(&gaugedSpinor[s * 6], lnk, &spinor[s * 6]);
    }

    sum(&res[offset], &res[offset], gaugedSpinor, spinor_site_size);
  } // 4-d volume
}

void covdev_dslash(void *res, void **link, void *spinorField, int oddBit, int daggerBit, int mu,
                   QudaPrecision sPrecision, QudaPrecision gPrecision)
{

  if (sPrecision == QUDA_DOUBLE_PRECISION) {
    if (gPrecision == QUDA_DOUBLE_PRECISION) {
      covdevReference((double *)res, (double **)link, (double *)spinorField, oddBit, daggerBit, mu);
    } else {
      covdevReference((double *)res, (float **)link, (double *)spinorField, oddBit, daggerBit, mu);
    }
  } else {
    if (gPrecision == QUDA_DOUBLE_PRECISION) {
      covdevReference((float *)res, (double **)link, (float *)spinorField, oddBit, daggerBit, mu);
    } else {
      covdevReference((float *)res, (float **)link, (float *)spinorField, oddBit, daggerBit, mu);
    }
  }
}

template <typename sFloat, typename gFloat>
void Mat(ColorSpinorField &out, const GaugeField &link, const ColorSpinorField &in, int daggerBit, int mu)
{
  // full dslash operator
  void *data[4] = {link.data(0), link.data(1), link.data(2), link.data(3)};
  covdevReference(reinterpret_cast<sFloat *>(out.Odd().data()), reinterpret_cast<gFloat **>(data),
                  reinterpret_cast<sFloat *>(in.Even().data()), 1, daggerBit, mu);
  covdevReference(reinterpret_cast<sFloat *>(out.Even().data()), reinterpret_cast<gFloat **>(data),
                  reinterpret_cast<sFloat *>(in.Odd().data()), 0, daggerBit, mu);
}

void mat(ColorSpinorField &out, const GaugeField &link, const ColorSpinorField &in, int dagger_bit, int mu)
{

  if (checkPrecision(in, out) == QUDA_DOUBLE_PRECISION) {
    if (link.Precision() == QUDA_DOUBLE_PRECISION) {
      Mat<double, double>(out, link, in, dagger_bit, mu);
    } else {
      Mat<double, float>(out, link, in, dagger_bit, mu);
    }
  } else {
    if (link.Precision() == QUDA_DOUBLE_PRECISION) {
      Mat<float, double>(out, link, in, dagger_bit, mu);
    } else {
      Mat<float, float>(out, link, in, dagger_bit, mu);
    }
  }
}

template <typename sFloat, typename gFloat>
void Matdagmat(sFloat *out, gFloat **link, sFloat *in, int daggerBit, int mu, sFloat *tmp, QudaParity parity)
{
  switch (parity) {
  case QUDA_EVEN_PARITY: {
    sFloat *inEven = in;
    sFloat *outEven = out;
    covdevReference(tmp, link, inEven, 1, daggerBit, mu);
    covdevReference(outEven, link, tmp, 0, daggerBit, mu);
    break;
  }
  case QUDA_ODD_PARITY: {
    sFloat *inOdd = in;
    sFloat *outOdd = out;
    covdevReference(tmp, link, inOdd, 0, daggerBit, mu);
    covdevReference(outOdd, link, tmp, 1, daggerBit, mu);
    break;
  }

  default: fprintf(stderr, "ERROR: invalid parity in %s,line %d\n", __FUNCTION__, __LINE__); break;
  }
}

void matdagmat(void *out, void **link, void *in, int dagger_bit, int mu, QudaPrecision sPrecision,
               QudaPrecision gPrecision, void *tmp, QudaParity parity)
{
  if (sPrecision == QUDA_DOUBLE_PRECISION) {
    if (gPrecision == QUDA_DOUBLE_PRECISION) {
      Matdagmat((double *)out, (double **)link, (double *)in, dagger_bit, mu, (double *)tmp, parity);
    } else {
      Matdagmat((double *)out, (float **)link, (double *)in, dagger_bit, mu, (double *)tmp, parity);
    }
  } else {
    if (gPrecision == QUDA_DOUBLE_PRECISION) {
      Matdagmat((float *)out, (double **)link, (float *)in, dagger_bit, mu, (float *)tmp, parity);
    } else {
      Matdagmat((float *)out, (float **)link, (float *)in, dagger_bit, mu, (float *)tmp, parity);
    }
  }
}

#ifdef MULTI_GPU

template <typename sFloat, typename gFloat>
void covdevReference_mg4dir(sFloat *res, gFloat **link, gFloat **ghostLink, const ColorSpinorField &in, int oddBit,
                            int daggerBit, int mu)
{
  auto fwd_nbr_spinor = reinterpret_cast<sFloat **>(in.fwdGhostFaceBuffer);
  auto back_nbr_spinor = reinterpret_cast<sFloat **>(in.backGhostFaceBuffer);

  const int my_spinor_site_size = in.Nspin() == 1 ? stag_spinor_site_size : spinor_site_size;

  for (int i = 0; i < Vh * my_spinor_site_size; i++) res[i] = 0.0;

  gFloat *linkEven[4], *linkOdd[4];
  gFloat *ghostLinkEven[4], *ghostLinkOdd[4];

  for (int dir = 0; dir < 4; dir++) {
    linkEven[dir] = link[dir];
    linkOdd[dir] = link[dir] + Vh * gauge_site_size;

    ghostLinkEven[dir] = ghostLink[dir];
    ghostLinkOdd[dir] = ghostLink[dir] + (faceVolume[dir] / 2) * gauge_site_size;
  }

  for (int sid = 0; sid < Vh; sid++) {
    int offset = my_spinor_site_size * sid;

    gFloat *lnk = gaugeLink_mg4dir(sid, mu, oddBit, linkEven, linkOdd, ghostLinkEven, ghostLinkOdd, 1, 1);
    const sFloat *spinor = spinorNeighbor_mg4dir(sid, mu, oddBit, static_cast<const sFloat *>(in.data()),
                                                 fwd_nbr_spinor, back_nbr_spinor, 1, 1, my_spinor_site_size);

<<<<<<< HEAD
    //sFloat gaugedSpinor[my_spinor_site_size];
=======
>>>>>>> ed21580e
    std::vector<sFloat> gaugedSpinor(my_spinor_site_size);

    if (daggerBit) {
      for (int s = 0; s < in.Nspin(); s++) su3Tmul(&gaugedSpinor[s * 6], lnk, &spinor[s * 6]);
    } else {
      for (int s = 0; s < in.Nspin(); s++) su3Mul(&gaugedSpinor[s * 6], lnk, &spinor[s * 6]);
    }
    sum(&res[offset], &res[offset], gaugedSpinor.data(), spinor_site_size);
  } // 4-d volume
}

void covdev_dslash_mg4dir(ColorSpinorField &out, const GaugeField &link, const ColorSpinorField &in, int oddBit,
                          int daggerBit, int mu, QudaPrecision sPrecision, QudaPrecision gPrecision)
{
  QudaParity otherparity = QUDA_INVALID_PARITY;
  if (oddBit == QUDA_EVEN_PARITY) {
    otherparity = QUDA_ODD_PARITY;
  } else if (oddBit == QUDA_ODD_PARITY) {
    otherparity = QUDA_EVEN_PARITY;
  } else {
    errorQuda("ERROR: full parity not supported in function %s", __FUNCTION__);
  }
  const int nFace = 1;

  in.exchangeGhost(otherparity, nFace, daggerBit);

  void *data[4] = {link.data(0), link.data(1), link.data(2), link.data(3)};
  void *ghostLink[4] = {link.Ghost()[0].data(), link.Ghost()[1].data(), link.Ghost()[2].data(), link.Ghost()[3].data()};

  if (sPrecision == QUDA_DOUBLE_PRECISION) {
    if (gPrecision == QUDA_DOUBLE_PRECISION) {
      covdevReference_mg4dir((double *)out.data(), reinterpret_cast<double **>(data), (double **)ghostLink, in, oddBit,
                             daggerBit, mu);
    } else {
      covdevReference_mg4dir((double *)out.data(), reinterpret_cast<float **>(data), (float **)ghostLink, in, oddBit,
                             daggerBit, mu);
    }
  } else {
    if (gPrecision == QUDA_DOUBLE_PRECISION) {
      covdevReference_mg4dir((float *)out.data(), reinterpret_cast<double **>(data), (double **)ghostLink, in, oddBit,
                             daggerBit, mu);
    } else {
      covdevReference_mg4dir((float *)out.data(), reinterpret_cast<float **>(data), (float **)ghostLink, in, oddBit,
                             daggerBit, mu);
    }
  }
}

template <typename sFloat, typename gFloat>
void Mat_mg4dir(ColorSpinorField &out, const GaugeField &link, const ColorSpinorField &in, int daggerBit, int mu)
{
  void *data[4] = {link.data(0), link.data(1), link.data(2), link.data(3)};
  void *ghostLink[4] = {link.Ghost()[0].data(), link.Ghost()[1].data(), link.Ghost()[2].data(), link.Ghost()[3].data()};

  const int nFace = 1;
  {
    auto &inEven = in.Even();
    auto &outOdd = out.Odd();

    inEven.exchangeGhost(QUDA_EVEN_PARITY, nFace, daggerBit);
    covdevReference_mg4dir(reinterpret_cast<sFloat *>(outOdd.data()), reinterpret_cast<gFloat **>(data),
                           reinterpret_cast<gFloat **>(ghostLink), in.Even(), 1, daggerBit, mu);
  }

  {
    auto &inOdd = in.Odd();
    auto &outEven = out.Even();

    inOdd.exchangeGhost(QUDA_ODD_PARITY, nFace, daggerBit);
    covdevReference_mg4dir(reinterpret_cast<sFloat *>(outEven.data()), reinterpret_cast<gFloat **>(data),
                           reinterpret_cast<gFloat **>(ghostLink), in.Odd(), 0, daggerBit, mu);
  }
}

void mat_mg4dir(ColorSpinorField &out, const GaugeField &link, const ColorSpinorField &in, int dagger_bit, int mu)
{
  if (checkPrecision(in, out) == QUDA_DOUBLE_PRECISION) {
    if (link.Precision() == QUDA_DOUBLE_PRECISION) {
      Mat_mg4dir<double, double>(out, link, in, dagger_bit, mu);
    } else {
      Mat_mg4dir<double, float>(out, link, in, dagger_bit, mu);
    }
  } else {
    if (link.Precision() == QUDA_DOUBLE_PRECISION) {
      Mat_mg4dir<float, double>(out, link, in, dagger_bit, mu);
    } else {
      Mat_mg4dir<float, float>(out, link, in, dagger_bit, mu);
    }
  }
}

void matdagmat_mg4dir(ColorSpinorField &out, const GaugeField &link, const ColorSpinorField &in, int dagger_bit, int mu,
                      QudaPrecision sPrecision, QudaPrecision gPrecision, ColorSpinorField &tmp, QudaParity parity)
{
  // assert sPrecision and gPrecision must be the same
  if (sPrecision != gPrecision) errorQuda("Spinor precision and gPrecison is not the same");

  QudaParity otherparity = QUDA_INVALID_PARITY;
  if (parity == QUDA_EVEN_PARITY) {
    otherparity = QUDA_ODD_PARITY;
  } else if (parity == QUDA_ODD_PARITY) {
    otherparity = QUDA_EVEN_PARITY;
  } else {
    errorQuda("full parity not supported");
  }

  covdev_dslash_mg4dir(tmp, link, in, otherparity, dagger_bit, mu, sPrecision, gPrecision);

  covdev_dslash_mg4dir(out, link, tmp, parity, dagger_bit, mu, sPrecision, gPrecision);
}

#endif<|MERGE_RESOLUTION|>--- conflicted
+++ resolved
@@ -183,10 +183,6 @@
     const sFloat *spinor = spinorNeighbor_mg4dir(sid, mu, oddBit, static_cast<const sFloat *>(in.data()),
                                                  fwd_nbr_spinor, back_nbr_spinor, 1, 1, my_spinor_site_size);
 
-<<<<<<< HEAD
-    //sFloat gaugedSpinor[my_spinor_site_size];
-=======
->>>>>>> ed21580e
     std::vector<sFloat> gaugedSpinor(my_spinor_site_size);
 
     if (daggerBit) {
