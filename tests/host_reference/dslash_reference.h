--- conflicted
+++ resolved
@@ -110,14 +110,8 @@
                                                 QudaInvertParam &inv_param, void **gauge, void *clover, void *clover_inv);
 
 double verifyStaggeredInversion(quda::ColorSpinorField &tmp, quda::ColorSpinorField &ref, quda::ColorSpinorField &in,
-<<<<<<< HEAD
                                 quda::ColorSpinorField &out, double mass, quda::GaugeField &fat_link, quda::GaugeField &long_link,
                                 QudaInvertParam &inv_param, int shift);
-=======
-                                quda::ColorSpinorField &out, double mass, quda::GaugeField &fatlink,
-                                quda::GaugeField &longlink, QudaGaugeParam &gauge_param, QudaInvertParam &inv_param,
-                                int shift);
->>>>>>> bfc7ba0b
 
 // i represents a "half index" into an even or odd "half lattice".
 // when oddBit={0,1} the half lattice is {even,odd}.
