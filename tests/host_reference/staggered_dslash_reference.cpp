--- conflicted
+++ resolved
@@ -29,25 +29,15 @@
  * @param[in] oddBit The odd/even bit for the site index
  * @param[in] daggerBit Perform the ordinary dslash (0) or Hermitian conjugate (1)
  * @param[in] dslash_type The type of Dslash operation
+ * @param[in] laplace3D Whether we applying the 3-d laplace operator
+ * (in the case of dslash_type being QUDA_LAPLACE_DSLASH
  */
 template <typename real_t>
-<<<<<<< HEAD
-#ifdef MULTI_GPU
-void staggeredDslashReference(real_t *res, real_t **fatlink, real_t **longlink, real_t **ghostFatlink,
-                              real_t **ghostLonglink, real_t *spinorField, real_t **fwd_nbr_spinor,
-                              real_t **back_nbr_spinor, int oddBit, int daggerBit, QudaDslashType dslash_type,
-                              int laplace3D)
-#else
-void staggeredDslashReference(real_t *res, real_t **fatlink, real_t **longlink, real_t **, real_t **, real_t *spinorField,
-                              real_t **, real_t **, int oddBit, int daggerBit, QudaDslashType dslash_type,
-                              int laplace3D)
-#endif
-=======
 void staggeredDslashReference(real_t *res, const real_t *const *fatlink, const real_t *const *longlink,
                               const real_t *const *ghostFatlink, const real_t *const *ghostLonglink,
                               const real_t *spinorField, const real_t *const *fwd_nbr_spinor,
-                              const real_t *const *back_nbr_spinor, int oddBit, int daggerBit, QudaDslashType dslash_type)
->>>>>>> 7e28c4d4
+                              const real_t *const *back_nbr_spinor, int oddBit, int daggerBit, QudaDslashType dslash_type,
+                              int laplace3D)
 {
 #pragma omp parallel for
   for (auto i = 0lu; i < Vh * stag_spinor_site_size; i++) res[i] = 0.0;
@@ -79,11 +69,7 @@
     int offset = stag_spinor_site_size * sid;
 
     for (int dir = 0; dir < 8; dir++) {
-<<<<<<< HEAD
       if (laplace3D == dir / 2) continue; // skip dimensions if needed
-#ifdef MULTI_GPU
-=======
->>>>>>> 7e28c4d4
       const int nFace = dslash_type == QUDA_ASQTAD_DSLASH ? 3 : 1;
       const real_t *fatlnk
         = gaugeLink(sid, dir, oddBit, fatlinkEven, fatlinkOdd, ghostFatlinkEven, ghostFatlinkOdd, 1, 1);
