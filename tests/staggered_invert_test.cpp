#include <iostream>
#include <stdio.h>
#include <time.h>
#include <stdlib.h>
#include <string.h>

// QUDA headers
#include <quda.h>
#include <color_spinor_field.h>
#include <gauge_field.h>

// External headers
#include <misc.h>
#include <host_utils.h>
#include <command_line_params.h>
#include <dslash_reference.h>
#include <staggered_dslash_reference.h>
#include <staggered_gauge_utils.h>
#include <llfat_utils.h>

#define MAX(a, b) ((a) > (b) ? (a) : (b))

void display_test_info()
{
  printfQuda("running the following test:\n");
  printfQuda("prec    prec_sloppy   multishift  matpc_type  recon  recon_sloppy solve_type S_dimension T_dimension "
             "Ls_dimension   dslash_type  normalization\n");
  printfQuda(
    "%6s   %6s          %d     %12s     %2s     %2s         %10s %3d/%3d/%3d     %3d         %2d       %14s  %8s\n",
    get_prec_str(prec), get_prec_str(prec_sloppy), multishift, get_matpc_str(matpc_type), get_recon_str(link_recon),
    get_recon_str(link_recon_sloppy), get_solve_str(solve_type), xdim, ydim, zdim, tdim, Lsdim,
    get_dslash_str(dslash_type), get_mass_normalization_str(normalization));

  if (inv_multigrid) {
    printfQuda("MG parameters\n");
    printfQuda(" - number of levels %d\n", mg_levels);
    for (int i = 0; i < mg_levels - 1; i++) {
      printfQuda(" - level %d number of null-space vectors %d\n", i + 1, nvec[i]);
      printfQuda(" - level %d number of pre-smoother applications %d\n", i + 1, nu_pre[i]);
      printfQuda(" - level %d number of post-smoother applications %d\n", i + 1, nu_post[i]);
    }

    printfQuda("MG Eigensolver parameters\n");
    for (int i = 0; i < mg_levels; i++) {
      if (low_mode_check || mg_eig[i]) {
        printfQuda(" - level %d solver mode %s\n", i + 1, get_eig_type_str(mg_eig_type[i]));
        printfQuda(" - level %d spectrum requested %s\n", i + 1, get_eig_spectrum_str(mg_eig_spectrum[i]));
        if (mg_eig_type[i] == QUDA_EIG_BLK_TR_LANCZOS)
          printfQuda(" - eigenvector block size %d\n", mg_eig_block_size[i]);
        printfQuda(" - level %d number of eigenvectors requested n_conv %d\n", i + 1, nvec[i]);
        printfQuda(" - level %d size of eigenvector search space %d\n", i + 1, mg_eig_n_ev[i]);
        printfQuda(" - level %d size of Krylov space %d\n", i + 1, mg_eig_n_kr[i]);
        printfQuda(" - level %d solver tolerance %e\n", i + 1, mg_eig_tol[i]);
        printfQuda(" - level %d convergence required (%s)\n", i + 1, mg_eig_require_convergence[i] ? "true" : "false");
        printfQuda(" - level %d Operator: daggered (%s) , norm-op (%s)\n", i + 1,
                   mg_eig_use_dagger[i] ? "true" : "false", mg_eig_use_normop[i] ? "true" : "false");
        if (mg_eig_use_poly_acc[i]) {
          printfQuda(" - level %d Chebyshev polynomial degree %d\n", i + 1, mg_eig_poly_deg[i]);
          printfQuda(" - level %d Chebyshev polynomial minumum %e\n", i + 1, mg_eig_amin[i]);
          if (mg_eig_amax[i] <= 0)
            printfQuda(" - level %d Chebyshev polynomial maximum will be computed\n", i + 1);
          else
            printfQuda(" - level %d Chebyshev polynomial maximum %e\n", i + 1, mg_eig_amax[i]);
        }
        printfQuda("\n");
      }
    }
  }

  if (inv_deflate) {
    printfQuda("\n   Eigensolver parameters\n");
    printfQuda(" - solver mode %s\n", get_eig_type_str(eig_type));
    printfQuda(" - spectrum requested %s\n", get_eig_spectrum_str(eig_spectrum));
    if (eig_type == QUDA_EIG_BLK_TR_LANCZOS) printfQuda(" - eigenvector block size %d\n", eig_block_size);
    printfQuda(" - number of eigenvectors requested %d\n", eig_n_conv);
    printfQuda(" - size of eigenvector search space %d\n", eig_n_ev);
    printfQuda(" - size of Krylov space %d\n", eig_n_kr);
    printfQuda(" - solver tolerance %e\n", eig_tol);
    printfQuda(" - convergence required (%s)\n", eig_require_convergence ? "true" : "false");
    if (eig_compute_svd) {
      printfQuda(" - Operator: MdagM. Will compute SVD of M\n");
      printfQuda(" - ***********************************************************\n");
      printfQuda(" - **** Overriding any previous choices of operator type. ****\n");
      printfQuda(" - ****    SVD demands normal operator, will use MdagM    ****\n");
      printfQuda(" - ***********************************************************\n");
    } else {
      printfQuda(" - Operator: daggered (%s) , norm-op (%s)\n", eig_use_dagger ? "true" : "false",
                 eig_use_normop ? "true" : "false");
    }
    if (eig_use_poly_acc) {
      printfQuda(" - Chebyshev polynomial degree %d\n", eig_poly_deg);
      printfQuda(" - Chebyshev polynomial minumum %e\n", eig_amin);
      if (eig_amax <= 0)
        printfQuda(" - Chebyshev polynomial maximum will be computed\n");
      else
        printfQuda(" - Chebyshev polynomial maximum %e\n\n", eig_amax);
    }
  }

  printfQuda("Grid partition info:     X  Y  Z  T\n");
  printfQuda("                         %d  %d  %d  %d\n", dimPartitioned(0), dimPartitioned(1), dimPartitioned(2),
             dimPartitioned(3));
}

int main(int argc, char **argv)
{
  setQudaDefaultMgTestParams();
  // Parse command line options
  auto app = make_app();
  add_eigen_option_group(app);
  add_deflation_option_group(app);
  add_multigrid_option_group(app);
  CLI::TransformPairs<int> test_type_map {{"full", 0}, {"full_ee_prec", 1}, {"full_oo_prec", 2}, {"even", 3},
                                          {"odd", 4},  {"mcg_even", 5},     {"mcg_odd", 6}};
  app->add_option("--test", test_type, "Test method")->transform(CLI::CheckedTransformer(test_type_map));
  try {
    app->parse(argc, argv);
  } catch (const CLI::ParseError &e) {
    return app->exit(e);
  }

  if (!inv_multigrid) solve_type = QUDA_INVALID_SOLVE;

  if (inv_deflate && inv_multigrid) {
    printfQuda("Error: Cannot use both deflation and multigrid preconditioners on top level solve.\n");
    exit(0);
  }

  // Set values for precisions via the command line.
  setQudaPrecisions();

  // initialize QMP/MPI, QUDA comms grid and RNG (host_utils.cpp)
  initComms(argc, argv, gridsize_from_cmdline);

  initRand();

  // Only these fermions are supported in this file. Ensure a reasonable default,
  // ensure that the default is improved staggered
  if (dslash_type != QUDA_STAGGERED_DSLASH && dslash_type != QUDA_ASQTAD_DSLASH && dslash_type != QUDA_LAPLACE_DSLASH) {
    printfQuda("dslash_type %s not supported, defaulting to %s\n", get_dslash_str(dslash_type),
               get_dslash_str(QUDA_ASQTAD_DSLASH));
    dslash_type = QUDA_ASQTAD_DSLASH;
  }

  // Need to add support for LAPLACE MG?
  if (inv_multigrid) {
    if (dslash_type != QUDA_STAGGERED_DSLASH && dslash_type != QUDA_ASQTAD_DSLASH) {
      printfQuda("dslash_type %s not supported for multigrid preconditioner\n", get_dslash_str(dslash_type));
      exit(0);
    }
  }

  // Deduce operator, solution, and operator preconditioning types
  if (!inv_multigrid) setQudaStaggeredInvTestParams();

  display_test_info();

  // Set QUDA internal parameters
  QudaGaugeParam gauge_param = newQudaGaugeParam();
  QudaInvertParam inv_param = newQudaInvertParam();
  setStaggeredGaugeParam(gauge_param);
  if (!inv_multigrid) setStaggeredInvertParam(inv_param);

  QudaInvertParam mg_inv_param = newQudaInvertParam();
  QudaMultigridParam mg_param = newQudaMultigridParam();
  QudaEigParam mg_eig_param[mg_levels];

  if (inv_multigrid) {

    // Set some default values for MG solve types
    setQudaMgSolveTypes();

    setStaggeredMGInvertParam(inv_param);
    // Set sub structures
    mg_param.invert_param = &mg_inv_param;
    // Since the top level is just a unitary rotation, we manually
    // set mg_eig[0] to false (and throw a warning if a user set it to true)
    if (mg_eig[0]) {
      printfQuda("Warning: Cannot specify near-null vectors for top level.\n");
      mg_eig[0] = false;
    }
    for (int i = 1; i < mg_levels; i++) {
      if (mg_eig[i]) {
        mg_eig_param[i] = newQudaEigParam();
        setMultigridEigParam(mg_eig_param[i], i);
        mg_param.eig_param[i] = &mg_eig_param[i];
      } else {
        mg_param.eig_param[i] = nullptr;
      }
    }
    setStaggeredMultigridParam(mg_param);
  }

  QudaEigParam eig_param = newQudaEigParam();
  if (inv_deflate) {
    setEigParam(eig_param);
    inv_param.eig_param = &eig_param;
  } else {
    inv_param.eig_param = nullptr;
  }

  // This must be before the FaceBuffer is created (this is because it allocates pinned memory - FIXME)
  initQuda(device);

  setDims(gauge_param.X);
  // Hack: use the domain wall dimensions so we may use the 5th dim for multi indexing
  dw_setDims(gauge_param.X, 1);
  setSpinorSiteSize(6);

  // Staggered Gauge construct START
  //-----------------------------------------------------------------------------------
  // Allocate host staggered gauge fields
  void* qdp_inlink[4] = {nullptr,nullptr,nullptr,nullptr};
  void* qdp_fatlink[4] = {nullptr,nullptr,nullptr,nullptr};
  void* qdp_longlink[4] = {nullptr,nullptr,nullptr,nullptr};
  void *milc_fatlink = nullptr;
  void *milc_longlink = nullptr;
  GaugeField *cpuFat = nullptr;
  GaugeField *cpuLong = nullptr;

  for (int dir = 0; dir < 4; dir++) {
    qdp_inlink[dir] = malloc(V * gauge_site_size * host_gauge_data_type_size);
    qdp_fatlink[dir] = malloc(V * gauge_site_size * host_gauge_data_type_size);
    qdp_longlink[dir] = malloc(V * gauge_site_size * host_gauge_data_type_size);
  }
  milc_fatlink = malloc(4 * V * gauge_site_size * host_gauge_data_type_size);
  milc_longlink = malloc(4 * V * gauge_site_size * host_gauge_data_type_size);

  // For load, etc
  gauge_param.reconstruct = QUDA_RECONSTRUCT_NO;

  constructStaggeredHostGaugeField(qdp_inlink, qdp_longlink, qdp_fatlink, gauge_param, argc, argv);
  // Reorder gauge fields to MILC order
  reorderQDPtoMILC(milc_fatlink, qdp_fatlink, V, gauge_site_size, gauge_param.cpu_prec, gauge_param.cpu_prec);
  reorderQDPtoMILC(milc_longlink, qdp_longlink, V, gauge_site_size, gauge_param.cpu_prec, gauge_param.cpu_prec);

  // Compute plaquette. Routine is aware that the gauge fields already have the phases on them.
  // This needs to be called before `loadFatLongGaugeQuda` because this routine also loads the
  // gauge fields with different parameters.
  double plaq[3];
  computeStaggeredPlaquetteQDPOrder(qdp_inlink, plaq, gauge_param, dslash_type);
  printfQuda("Computed plaquette is %e (spatial = %e, temporal = %e)\n", plaq[0], plaq[1], plaq[2]);

  if (dslash_type == QUDA_ASQTAD_DSLASH) {
    // Compute fat link plaquette
    computeStaggeredPlaquetteQDPOrder(qdp_fatlink, plaq, gauge_param, dslash_type);
    printfQuda("Computed fat link plaquette is %e (spatial = %e, temporal = %e)\n", plaq[0], plaq[1], plaq[2]);
  }

  // Create ghost gauge fields in case of multi GPU builds.
  gauge_param.reconstruct = QUDA_RECONSTRUCT_NO;
  gauge_param.location = QUDA_CPU_FIELD_LOCATION;

  GaugeFieldParam cpuFatParam(milc_fatlink, gauge_param);
  cpuFatParam.ghostExchange = QUDA_GHOST_EXCHANGE_PAD;
  cpuFat = GaugeField::Create(cpuFatParam);

  gauge_param.type = QUDA_ASQTAD_LONG_LINKS;
  GaugeFieldParam cpuLongParam(milc_longlink, gauge_param);
  cpuLongParam.ghostExchange = QUDA_GHOST_EXCHANGE_PAD;
  cpuLong = GaugeField::Create(cpuLongParam);

  loadFatLongGaugeQuda(milc_fatlink, milc_longlink, gauge_param);

  // Staggered Gauge construct END
  //-----------------------------------------------------------------------------------

  // Setup the multigrid preconditioner
  void *mg_preconditioner = nullptr;
  if (inv_multigrid) {
    mg_preconditioner = newMultigridQuda(&mg_param);
    inv_param.preconditioner = mg_preconditioner;
  }

  // Staggered vector construct START
  //-----------------------------------------------------------------------------------
  quda::ColorSpinorField *in;
  quda::ColorSpinorField *out;
  quda::ColorSpinorField *ref;
  quda::ColorSpinorField *tmp;
  quda::ColorSpinorParam cs_param;
  constructStaggeredTestSpinorParam(&cs_param, &inv_param, &gauge_param);
  in = quda::ColorSpinorField::Create(cs_param);
  out = quda::ColorSpinorField::Create(cs_param);
  ref = quda::ColorSpinorField::Create(cs_param);
  tmp = quda::ColorSpinorField::Create(cs_param);
  // Staggered vector construct END
  //-----------------------------------------------------------------------------------

  // Prepare rng
  auto *rng = new quda::RNG(quda::LatticeFieldParam(gauge_param), 1234);
  rng->Init();

  // Performance measuring
  double *time = new double[Nsrc];
  double *gflops = new double[Nsrc];

  // Pointers for tests 5 and 6
  // Quark masses
  std::vector<double> masses(multishift);
  // Host array for solutions
  void **outArray = (void **)malloc(multishift * sizeof(void *));
  // QUDA host array for internal checks and malloc
  std::vector<ColorSpinorField *> qudaOutArray(multishift);

  // QUDA invert test
  //----------------------------------------------------------------------------
  switch (test_type) {
  case 0: // full parity solution, full parity system
  case 1: // full parity solution, solving EVEN EVEN prec system
  case 2: // full parity solution, solving ODD ODD prec system
  case 3: // even parity solution, solving EVEN system
  case 4: // odd parity solution, solving ODD system

    if (multishift != 1) {
      printfQuda("Multishift not supported for test %d\n", test_type);
      exit(0);
    }

    for (int k = 0; k < Nsrc; k++) {
      quda::spinorNoise(*in, *rng, QUDA_NOISE_UNIFORM);
      if (inv_deflate) eig_param.preserve_deflation = k < Nsrc - 1 ? QUDA_BOOLEAN_TRUE : QUDA_BOOLEAN_FALSE;
      invertQuda(out->V(), in->V(), &inv_param);

      time[k] = inv_param.secs;
      gflops[k] = inv_param.gflops / inv_param.secs;
      printfQuda("Done: %i iter / %g secs = %g Gflops\n\n", inv_param.iter, inv_param.secs,
                 inv_param.gflops / inv_param.secs);
      if (verify_results)
        verifyStaggeredInversion(tmp, ref, in, out, mass, qdp_fatlink, qdp_longlink, (void **)cpuFat->Ghost(),
                                 (void **)cpuLong->Ghost(), gauge_param, inv_param, 0);
    }

    // Compute timings
    if (Nsrc > 1) performanceStats(time, gflops);
    break;

  case 5: // multi mass CG, even parity solution, solving EVEN system
  case 6: // multi mass CG, odd parity solution, solving ODD system

    if (multishift < 2) {
      printfQuda("Multishift inverter requires more than one shift, multishift = %d\n", multishift);
      exit(0);
    }

    inv_param.num_offset = multishift;
    for (int i = 0; i < multishift; i++) {
      // Set masses and offsets
      masses[i] = 0.06 + i * i * 0.01;
      inv_param.offset[i] = 4 * masses[i] * masses[i];
      // Set tolerances for the heavy quarks, these can be set independently
      // (functions of i) if desired
      inv_param.tol_offset[i] = inv_param.tol;
      inv_param.tol_hq_offset[i] = inv_param.tol_hq;
      // Allocate memory and set pointers
      qudaOutArray[i] = ColorSpinorField::Create(cs_param);
      outArray[i] = qudaOutArray[i]->V();
    }
    quda::spinorNoise(*in, *rng, QUDA_NOISE_UNIFORM);
    invertMultiShiftQuda((void **)outArray, in->V(), &inv_param);
    cudaDeviceSynchronize();

    printfQuda("Done: %i iter / %g secs = %g Gflops\n\n", inv_param.iter, inv_param.secs,
               inv_param.gflops / inv_param.secs);

    for (int i = 0; i < multishift; i++) {
      printfQuda("%dth solution: mass=%f, ", i, masses[i]);
      verifyStaggeredInversion(tmp, ref, in, qudaOutArray[i], masses[i], qdp_fatlink, qdp_longlink,
                               (void **)cpuFat->Ghost(), (void **)cpuLong->Ghost(), gauge_param, inv_param, i);
    }

    for (int i = 0; i < multishift; i++) delete qudaOutArray[i];
    break;

  default: errorQuda("Unsupported test type");

<<<<<<< HEAD
        hipDeviceSynchronize();
/*        time0 += clock(); // stop the timer
        time0 /= CLOCKS_PER_SEC;*/
=======
  } // switch
>>>>>>> 4f390279

  delete[] time;
  delete[] gflops;

  // Free RNG
  rng->Release();
  delete rng;

  // Free the multigrid solver
  if (inv_multigrid) destroyMultigridQuda(mg_preconditioner);

  // Clean up gauge fields
  for (int dir = 0; dir < 4; dir++) {
    if (qdp_inlink[dir] != nullptr) {
      free(qdp_inlink[dir]);
      qdp_inlink[dir] = nullptr;
    }
    if (qdp_fatlink[dir] != nullptr) {
      free(qdp_fatlink[dir]);
      qdp_fatlink[dir] = nullptr;
    }
    if (qdp_longlink[dir] != nullptr) {
      free(qdp_longlink[dir]);
      qdp_longlink[dir] = nullptr;
    }
  }
  if (milc_fatlink != nullptr) { free(milc_fatlink); milc_fatlink = nullptr; }
  if (milc_longlink != nullptr) { free(milc_longlink); milc_longlink = nullptr; }

  if (cpuFat != nullptr) { delete cpuFat; cpuFat = nullptr; }
  if (cpuLong != nullptr) { delete cpuLong; cpuLong = nullptr; }

  delete in;
  delete out;
  delete ref;
  delete tmp;
  free(outArray);

  // Finalize the QUDA library
  endQuda();

  // Finalize the communications layer
  finalizeComms();

  return 0;
}<|MERGE_RESOLUTION|>--- conflicted
+++ resolved
@@ -374,13 +374,7 @@
 
   default: errorQuda("Unsupported test type");
 
-<<<<<<< HEAD
-        hipDeviceSynchronize();
-/*        time0 += clock(); // stop the timer
-        time0 /= CLOCKS_PER_SEC;*/
-=======
   } // switch
->>>>>>> 4f390279
 
   delete[] time;
   delete[] gflops;
