#include <iostream>
#include <stdio.h>
#include <stdlib.h>
#include <string.h>
#include <limits>

#include <quda.h>
#include <quda_internal.h>
#include <dirac_quda.h>
#include <dslash_quda.h>
#include <invert_quda.h>
#include <util_quda.h>
#include <blas_quda.h>

#include <misc.h>
#include <test_util.h>
#include <test_params.h>
#include <dslash_util.h>
#include <staggered_dslash_reference.h>
#include <staggered_gauge_utils.h>
#include <llfat_reference.h>
#include <gauge_field.h>
#include <unitarization_links.h>
#include <blas_reference.h>
#include <random_quda.h>

#if defined(QMP_COMMS)
#include <qmp.h>
#elif defined(MPI_COMMS)
#include <mpi.h>
#endif

#include <qio_field.h>

#define MAX(a,b) ((a)>(b)?(a):(b))

// In a typical application, quda.h is the only QUDA header required.
#include <quda.h>

#define mySpinorSiteSize 6

// extern void usage(char** argv);

void** ghost_fatlink, **ghost_longlink;

// extern int device;

QudaPrecision cpu_prec = QUDA_DOUBLE_PRECISION;
size_t gSize = sizeof(double);

static int n_naiks = 1;

// For loading the gauge fields
int argc_copy;
char** argv_copy;

int X[4];

cpuColorSpinorField *in;
cpuColorSpinorField *out;
cpuColorSpinorField *ref;
cpuColorSpinorField *tmp;

static void end();

// Parameters defining the eigensolver
void setEigParam(QudaEigParam &eig_param)
{
  eig_param.eig_type = eig_type;
  eig_param.spectrum = eig_spectrum;
  if ((eig_type == QUDA_EIG_TR_LANCZOS || eig_type == QUDA_EIG_IR_LANCZOS)
      && !(eig_spectrum == QUDA_SPECTRUM_LR_EIG || eig_spectrum == QUDA_SPECTRUM_SR_EIG)) {
    errorQuda("Only real spectrum type (LR or SR) can be passed to Lanczos type solver");
  }

  // The solver will exit when nConv extremal eigenpairs have converged
  if (eig_nConv < 0) {
    eig_param.nConv = eig_nEv;
    eig_nConv = eig_nEv;
  } else {
    eig_param.nConv = eig_nConv;
  }

  eig_param.nEv = eig_nEv;
  eig_param.nKr = eig_nKr;
  eig_param.tol = eig_tol;
  eig_param.require_convergence = eig_require_convergence ? QUDA_BOOLEAN_YES : QUDA_BOOLEAN_NO;
  eig_param.check_interval = eig_check_interval;
  eig_param.max_restarts = eig_max_restarts;
  eig_param.cuda_prec_ritz = prec;

  eig_param.use_norm_op = eig_use_normop ? QUDA_BOOLEAN_YES : QUDA_BOOLEAN_NO;
  eig_param.use_dagger = eig_use_dagger ? QUDA_BOOLEAN_YES : QUDA_BOOLEAN_NO;
  eig_param.compute_svd = eig_compute_svd ? QUDA_BOOLEAN_YES : QUDA_BOOLEAN_NO;
  if (eig_compute_svd) {
    eig_param.use_dagger = QUDA_BOOLEAN_NO;
    eig_param.use_norm_op = QUDA_BOOLEAN_YES;
  }

  eig_param.use_poly_acc = eig_use_poly_acc ? QUDA_BOOLEAN_YES : QUDA_BOOLEAN_NO;
  eig_param.poly_deg = eig_poly_deg;
  eig_param.a_min = eig_amin;
  eig_param.a_max = eig_amax;

  eig_param.arpack_check = eig_arpack_check ? QUDA_BOOLEAN_YES : QUDA_BOOLEAN_NO;
  strcpy(eig_param.arpack_logfile, eig_arpack_logfile);
  strcpy(eig_param.QUDA_logfile, eig_QUDA_logfile);

  strcpy(eig_param.vec_infile, eig_vec_infile);
  strcpy(eig_param.vec_outfile, eig_vec_outfile);
}

void setGaugeParam(QudaGaugeParam &gauge_param)
{
  gauge_param.X[0] = xdim;
  gauge_param.X[1] = ydim;
  gauge_param.X[2] = zdim;
  gauge_param.X[3] = tdim;

  gauge_param.cpu_prec = cpu_prec;
  gauge_param.cuda_prec = prec;
  gauge_param.reconstruct = link_recon;
  gauge_param.reconstruct_sloppy = link_recon_sloppy;
  gauge_param.reconstruct_refinement_sloppy = link_recon_sloppy;
  gauge_param.cuda_prec_sloppy = prec_sloppy;
  gauge_param.cuda_prec_refinement_sloppy = prec_refinement_sloppy;
  gauge_param.cuda_prec_precondition = prec_precondition;

  gauge_param.anisotropy = 1.0;

  // For HISQ, this must always be set to 1.0, since the tadpole
  // correction is baked into the coefficients for the first fattening.
  // The tadpole doesn't mean anything for the second fattening
  // since the input fields are unitarized.
  gauge_param.tadpole_coeff = 1.0;

  if (dslash_type == QUDA_ASQTAD_DSLASH) {
    gauge_param.scale = -1.0 / 24.0;
    if (eps_naik != 0) { gauge_param.scale *= (1.0 + eps_naik); }
  } else {
    gauge_param.scale = 1.0;
  }
  gauge_param.gauge_order = QUDA_MILC_GAUGE_ORDER;
  gauge_param.t_boundary = QUDA_ANTI_PERIODIC_T;
  gauge_param.staggered_phase_type = QUDA_STAGGERED_PHASE_MILC;
  gauge_param.gauge_fix = QUDA_GAUGE_FIXED_NO;
  gauge_param.type = QUDA_WILSON_LINKS;

  gauge_param.ga_pad = 0;

#ifdef MULTI_GPU
  int x_face_size = gauge_param.X[1] * gauge_param.X[2] * gauge_param.X[3] / 2;
  int y_face_size = gauge_param.X[0] * gauge_param.X[2] * gauge_param.X[3] / 2;
  int z_face_size = gauge_param.X[0] * gauge_param.X[1] * gauge_param.X[3] / 2;
  int t_face_size = gauge_param.X[0] * gauge_param.X[1] * gauge_param.X[2] / 2;
  int pad_size =MAX(x_face_size, y_face_size);
  pad_size = MAX(pad_size, z_face_size);
  pad_size = MAX(pad_size, t_face_size);
  gauge_param.ga_pad = pad_size;
#endif
}

void setInvertParam(QudaInvertParam &inv_param)
{
  // Solver params
  inv_param.verbosity = QUDA_VERBOSE;
  inv_param.mass = mass;
  inv_param.kappa = kappa = 1.0 / (8.0 + mass); // for Laplace operator
  inv_param.laplace3D = laplace3D;              // for Laplace operator

  // outer solver parameters
  inv_param.inv_type = inv_type;
  inv_param.tol = tol;
  inv_param.tol_restart = tol_restart; // now theoretical background for this parameter...
  inv_param.maxiter = niter;
  inv_param.reliable_delta = reliable_delta;
  inv_param.use_alternative_reliable = alternative_reliable;
  inv_param.use_sloppy_partial_accumulator = false;
  inv_param.solution_accumulator_pipeline = solution_accumulator_pipeline;
  inv_param.pipeline = pipeline;

  inv_param.Ls = 1; //Nsrc;

  if (tol_hq == 0 && tol == 0) {
    errorQuda("qudaInvert: requesting zero residual\n");
    exit(1);
  }
  // require both L2 relative and heavy quark residual to determine convergence
  inv_param.residual_type = static_cast<QudaResidualType_s>(0);
  inv_param.residual_type = (tol != 0) ?
    static_cast<QudaResidualType_s>(inv_param.residual_type | QUDA_L2_RELATIVE_RESIDUAL) :
    inv_param.residual_type;
  inv_param.residual_type = (tol_hq != 0) ?
    static_cast<QudaResidualType_s>(inv_param.residual_type | QUDA_HEAVY_QUARK_RESIDUAL) :
    inv_param.residual_type;
  inv_param.heavy_quark_check = (inv_param.residual_type & QUDA_HEAVY_QUARK_RESIDUAL ? 5 : 0);

  inv_param.tol_hq = tol_hq; // specify a tolerance for the residual for heavy quark residual

  inv_param.Nsteps = 2;

  // domain decomposition preconditioner parameters
  inv_param.inv_type_precondition = precon_type;
  inv_param.tol_precondition = 1e-1;
  inv_param.maxiter_precondition = 10;
  inv_param.verbosity_precondition = QUDA_SILENT;

  // Specify Krylov sub-size for GCR, BICGSTAB(L), basis size for CA-CG, CA-GCR
  inv_param.gcrNkrylov = gcrNkrylov;

  // Specify basis for CA-CG, lambda min/max for Chebyshev basis
  //   lambda_max < lambda_max . use power iters to generate
  inv_param.ca_basis = ca_basis;
  inv_param.ca_lambda_min = ca_lambda_min;
  inv_param.ca_lambda_max = ca_lambda_max;

  inv_param.solution_type = solution_type;
  inv_param.solve_type = solve_type;
  inv_param.matpc_type = matpc_type;
  inv_param.dagger = QUDA_DAG_NO;
  inv_param.mass_normalization = QUDA_MASS_NORMALIZATION;

  inv_param.cpu_prec = cpu_prec;
  inv_param.cuda_prec = prec;
  inv_param.cuda_prec_sloppy = prec_sloppy;
  inv_param.cuda_prec_precondition = prec_precondition;
  inv_param.cuda_prec_refinement_sloppy = prec_refinement_sloppy;
  inv_param.preserve_source = QUDA_PRESERVE_SOURCE_YES;
  inv_param.gamma_basis = QUDA_DEGRAND_ROSSI_GAMMA_BASIS; // this is meaningless, but must be thus set
  inv_param.dirac_order = QUDA_DIRAC_ORDER;

  inv_param.dslash_type = dslash_type;

  inv_param.input_location = QUDA_CPU_FIELD_LOCATION;
  inv_param.output_location = QUDA_CPU_FIELD_LOCATION;

  int tmpint = MAX(X[1] * X[2] * X[3], X[0] * X[2] * X[3]);
  tmpint = MAX(tmpint, X[0] * X[1] * X[3]);
  tmpint = MAX(tmpint, X[0] * X[1] * X[2]);

  inv_param.sp_pad = tmpint;
}

int invert_test()
{

  // Ensure that the default is improved staggered
  if (dslash_type != QUDA_ASQTAD_DSLASH && dslash_type != QUDA_STAGGERED_DSLASH && dslash_type != QUDA_LAPLACE_DSLASH)
    dslash_type = QUDA_ASQTAD_DSLASH;

  QudaGaugeParam gauge_param = newQudaGaugeParam();
  setGaugeParam(gauge_param);
  QudaInvertParam inv_param = newQudaInvertParam();
  setInvertParam(inv_param);
  QudaEigParam eig_param = newQudaEigParam();
  setEigParam(eig_param);
  inv_param.eig_param = inv_deflate ? &eig_param : nullptr;

  // this must be before the FaceBuffer is created (this is because it allocates pinned memory - FIXME)
  initQuda(device);

  setDims(gauge_param.X);
  dw_setDims(gauge_param.X, 1); // Nsrc); ...so we can use 5-d indexing from dwf
  setSpinorSiteSize(6);

  size_t gSize = (gauge_param.cpu_prec == QUDA_DOUBLE_PRECISION) ? sizeof(double) : sizeof(float);

  void* qdp_inlink[4] = {nullptr,nullptr,nullptr,nullptr};
  void* qdp_fatlink[4] = {nullptr,nullptr,nullptr,nullptr};
  void* qdp_longlink[4] = {nullptr,nullptr,nullptr,nullptr};
  void* milc_fatlink = nullptr;
  void* milc_longlink = nullptr;

  for (int dir = 0; dir < 4; dir++) {
    qdp_inlink[dir] = malloc(V*gaugeSiteSize*gSize);
    qdp_fatlink[dir] = malloc(V*gaugeSiteSize*gSize);
    qdp_longlink[dir] = malloc(V*gaugeSiteSize*gSize);
  }
  milc_fatlink = malloc(4*V*gaugeSiteSize*gSize);
  milc_longlink = malloc(4 * V * gaugeSiteSize * gSize);

  // for load, etc
  gauge_param.reconstruct = QUDA_RECONSTRUCT_NO;

  // load a field WITHOUT PHASES
  if (strcmp(latfile, "")) {
    read_gauge_field(latfile, qdp_inlink, gauge_param.cpu_prec, gauge_param.X, argc_copy, argv_copy);
    if (dslash_type != QUDA_LAPLACE_DSLASH) {
      applyGaugeFieldScaling_long(qdp_inlink, Vh, &gauge_param, QUDA_STAGGERED_DSLASH, gauge_param.cpu_prec);
    }
  } else {
    if (dslash_type == QUDA_LAPLACE_DSLASH) {
      construct_gauge_field(qdp_inlink, 1, gauge_param.cpu_prec, &gauge_param);
    } else {
      construct_fat_long_gauge_field(qdp_inlink, qdp_longlink, 1, gauge_param.cpu_prec, &gauge_param,
                                     compute_fatlong ? QUDA_STAGGERED_DSLASH : dslash_type);
    }
  }

  // Compute plaquette. Routine is aware that the gauge fields already have the phases on them.
  double plaq[3];
  computeStaggeredPlaquetteQDPOrder(qdp_inlink, plaq, gauge_param, dslash_type);

  printfQuda("Computed plaquette is %e (spatial = %e, temporal = %e)\n", plaq[0], plaq[1], plaq[2]);

  // QUDA_STAGGERED_DSLASH follows the same codepath whether or not you
  // "compute" the fat/long links or not.
  if (dslash_type == QUDA_STAGGERED_DSLASH || dslash_type == QUDA_LAPLACE_DSLASH) {
    for (int dir = 0; dir < 4; dir++) {
      memcpy(qdp_fatlink[dir], qdp_inlink[dir], V * gaugeSiteSize * gSize);
      memset(qdp_longlink[dir],0,V*gaugeSiteSize*gSize);
    }
  } else { // QUDA_ASQTAD_DSLASH

    if (compute_fatlong) {
      computeFatLongGPU(qdp_fatlink, qdp_longlink, qdp_inlink, gauge_param, gSize, n_naiks, eps_naik);
    } else {
      for (int dir = 0; dir < 4; dir++) {
        memcpy(qdp_fatlink[dir],qdp_inlink[dir], V*gaugeSiteSize*gSize);
      }
    }

    // Compute fat link plaquette
    computeStaggeredPlaquetteQDPOrder(qdp_fatlink, plaq, gauge_param, dslash_type);

    printfQuda("Computed fat link plaquette is %e (spatial = %e, temporal = %e)\n", plaq[0], plaq[1], plaq[2]);
  }

  // Alright, we've created all the void** links.
  // Create the void* pointers
  reorderQDPtoMILC(milc_fatlink, qdp_fatlink, V, gaugeSiteSize, gauge_param.cpu_prec, gauge_param.cpu_prec);
  reorderQDPtoMILC(milc_longlink, qdp_longlink, V, gaugeSiteSize, gauge_param.cpu_prec, gauge_param.cpu_prec);

  ColorSpinorParam csParam;
  csParam.nColor=3;
  csParam.nSpin = 1;
  csParam.nDim = 5;
  for (int d = 0; d < 4; d++) csParam.x[d] = gauge_param.X[d];
  bool pc = (inv_param.solution_type == QUDA_MATPC_SOLUTION || inv_param.solution_type == QUDA_MATPCDAG_MATPC_SOLUTION);
  if (pc) csParam.x[0] /= 2;
  csParam.x[4] = 1; //Nsrc;

  csParam.setPrecision(inv_param.cpu_prec);
  csParam.pad = 0;
  csParam.siteSubset = pc ? QUDA_PARITY_SITE_SUBSET : QUDA_FULL_SITE_SUBSET;
  csParam.siteOrder = QUDA_EVEN_ODD_SITE_ORDER;
  csParam.fieldOrder = QUDA_SPACE_SPIN_COLOR_FIELD_ORDER;
  csParam.gammaBasis = inv_param.gamma_basis;
  csParam.create = QUDA_ZERO_FIELD_CREATE;
  in = new cpuColorSpinorField(csParam);
  out = new cpuColorSpinorField(csParam);
  ref = new cpuColorSpinorField(csParam);
  tmp = new cpuColorSpinorField(csParam);

#ifdef MULTI_GPU
  int tmp_value = MAX(ydim*zdim*tdim/2, xdim*zdim*tdim/2);
  tmp_value = MAX(tmp_value, xdim * ydim * tdim / 2);
  tmp_value = MAX(tmp_value, xdim * ydim * zdim / 2);

  int fat_pad = tmp_value;
  int link_pad =  3*tmp_value;

  // FIXME: currently assume staggered is SU(3)
  gauge_param.type = (dslash_type == QUDA_STAGGERED_DSLASH || dslash_type == QUDA_LAPLACE_DSLASH) ?
    QUDA_SU3_LINKS :
    QUDA_ASQTAD_FAT_LINKS;
  gauge_param.reconstruct = QUDA_RECONSTRUCT_NO;
  GaugeFieldParam cpuFatParam(milc_fatlink, gauge_param);
  cpuFatParam.ghostExchange = QUDA_GHOST_EXCHANGE_PAD;
  cpuGaugeField *cpuFat = new cpuGaugeField(cpuFatParam);
  ghost_fatlink = (void**)cpuFat->Ghost();

  gauge_param.type = QUDA_ASQTAD_LONG_LINKS;
  GaugeFieldParam cpuLongParam(milc_longlink, gauge_param);
  cpuLongParam.ghostExchange = QUDA_GHOST_EXCHANGE_PAD;
  cpuGaugeField *cpuLong = new cpuGaugeField(cpuLongParam);
  ghost_longlink = (void**)cpuLong->Ghost();

#else
  int fat_pad = 0;
  int link_pad = 0;
#endif

  gauge_param.type = (dslash_type == QUDA_STAGGERED_DSLASH || dslash_type == QUDA_LAPLACE_DSLASH) ?
    QUDA_SU3_LINKS :
    QUDA_ASQTAD_FAT_LINKS;
  gauge_param.ga_pad = fat_pad;
  if (dslash_type == QUDA_STAGGERED_DSLASH || dslash_type == QUDA_LAPLACE_DSLASH) {
    gauge_param.reconstruct = link_recon;
    gauge_param.reconstruct_sloppy = link_recon_sloppy;
    gauge_param.reconstruct_refinement_sloppy = link_recon_sloppy;
  } else {
    gauge_param.reconstruct = gauge_param.reconstruct_sloppy = gauge_param.reconstruct_refinement_sloppy
      = QUDA_RECONSTRUCT_NO;
  }
  gauge_param.reconstruct_precondition = QUDA_RECONSTRUCT_NO;

  loadGaugeQuda(milc_fatlink, &gauge_param);

  if (dslash_type == QUDA_ASQTAD_DSLASH) {
    gauge_param.type = QUDA_ASQTAD_LONG_LINKS;
    gauge_param.ga_pad = link_pad;
    gauge_param.staggered_phase_type = QUDA_STAGGERED_PHASE_NO;
<<<<<<< HEAD
    gauge_param.reconstruct = link_recon; 
    gauge_param.reconstruct_sloppy = link_recon_sloppy;
    gauge_param.cuda_prec_precondition = gauge_param.cuda_prec_sloppy;
    gauge_param.reconstruct_precondition = gauge_param.reconstruct_sloppy;
=======
    gauge_param.reconstruct = link_recon;
    gauge_param.reconstruct_sloppy = link_recon_sloppy;
    gauge_param.reconstruct_refinement_sloppy = link_recon_sloppy;
    gauge_param.reconstruct_precondition = link_recon_precondition;
>>>>>>> a784af9f
    loadGaugeQuda(milc_longlink, &gauge_param);
  }

  double nrm2=0;
  double src2=0;
  int ret = 0;

  int len = 0;
  if (solution_type == QUDA_MAT_SOLUTION || solution_type == QUDA_MATDAG_MAT_SOLUTION) {
    len = V; //*Nsrc;
  } else {
    len = Vh; //*Nsrc;
  }

  // Prepare rng
  auto *rng = new quda::RNG(quda::LatticeFieldParam(gauge_param), 1234);
  rng->Init();

  // Pre-initialize some variables
  double *time = nullptr;
  double *gflops = nullptr;
  auto mean_time = 0.0;
  auto mean_time2 = 0.0;
  auto mean_gflops = 0.0;
  auto mean_gflops2 = 0.0;
  auto stddev_time = 0.0;
  auto stddev_gflops = 0.0;
  double hqr = 0.0;
  double l2r = 0.0;

  switch (test_type) {
  case 0: // full parity solution
  case 1: // solving prec system, reconstructing
  case 2:

    time = new double[Nsrc];
    gflops = new double[Nsrc];

    for (int k = 0; k < Nsrc; k++) {
      construct_spinor_source(in->V(), 1, 3, inv_param.cpu_prec, csParam.x, *rng);
      invertQuda(out->V(), in->V(), &inv_param);

      time[k] = inv_param.secs;
      gflops[k] = inv_param.gflops/inv_param.secs;
      printfQuda("Done: %i iter / %g secs = %g Gflops\n\n", inv_param.iter, inv_param.secs, inv_param.gflops / inv_param.secs);

    }

    // In QUDA, the full staggered operator has the sign convention
    //{{m, -D_eo},{-D_oe,m}}, while the CPU verify function does not
    // have the minus sign. Passing in QUDA_DAG_YES solves this
    // discrepancy
    staggered_dslash(reinterpret_cast<cpuColorSpinorField *>(&ref->Even()), qdp_fatlink, qdp_longlink, ghost_fatlink,
                     ghost_longlink, reinterpret_cast<cpuColorSpinorField *>(&out->Odd()), QUDA_EVEN_PARITY,
                     QUDA_DAG_YES, inv_param.cpu_prec, gauge_param.cpu_prec, dslash_type);
    staggered_dslash(reinterpret_cast<cpuColorSpinorField *>(&ref->Odd()), qdp_fatlink, qdp_longlink, ghost_fatlink,
                     ghost_longlink, reinterpret_cast<cpuColorSpinorField *>(&out->Even()), QUDA_ODD_PARITY,
                     QUDA_DAG_YES, inv_param.cpu_prec, gauge_param.cpu_prec, dslash_type);

    if (dslash_type == QUDA_LAPLACE_DSLASH) {
      xpay(out->V(), kappa, ref->V(), ref->Length(), gauge_param.cpu_prec);
      ax(0.5 / kappa, ref->V(), ref->Length(), gauge_param.cpu_prec);
    } else {
      axpy(2 * mass, out->V(), ref->V(), ref->Length(), gauge_param.cpu_prec);
    }

    // Reference debugging code: print the first component
    // of the even and odd partities within a solution vector.
    /*
    printfQuda("\nLength: %lu\n", ref->Length());

    // for verification
    printfQuda("\n\nEven:\n");
    printfQuda("CUDA: %f\n", ((double*)(in->Even().V()))[0]);
    printfQuda("Soln: %f\n", ((double*)(out->Even().V()))[0]);
    printfQuda("CPU:  %f\n", ((double*)(ref->Even().V()))[0]);

    printfQuda("\n\nOdd:\n");
    printfQuda("CUDA: %f\n", ((double*)(in->Odd().V()))[0]);
    printfQuda("Soln: %f\n", ((double*)(out->Odd().V()))[0]);
    printfQuda("CPU:  %f\n", ((double*)(ref->Odd().V()))[0]);
    printfQuda("\n\n");
    */

    mxpy(in->V(), ref->V(), len * mySpinorSiteSize, inv_param.cpu_prec);
    nrm2 = norm_2(ref->V(), len * mySpinorSiteSize, inv_param.cpu_prec);
    src2 = norm_2(in->V(), len * mySpinorSiteSize, inv_param.cpu_prec);

    hqr = sqrt(blas::HeavyQuarkResidualNorm(*out, *ref).z);
    l2r = sqrt(nrm2/src2);

    printfQuda("Residuals: (L2 relative) tol %g, QUDA = %g, host = %g; (heavy-quark) tol %g, QUDA = %g, host = %g\n",
               inv_param.tol, inv_param.true_res, l2r, inv_param.tol_hq, inv_param.true_res_hq, hqr);

    // Compute timings
    for (int i=0; i<Nsrc; i++) {
      mean_time += time[i];
      mean_time2 += time[i] * time[i];
      mean_gflops += gflops[i];
      mean_gflops2 += gflops[i] * gflops[i];
    }

    mean_time /= Nsrc;
    mean_time2 /= Nsrc;
    stddev_time = Nsrc > 1 ? sqrt((Nsrc / ((double)Nsrc - 1.0)) * (mean_time2 - mean_time * mean_time)) : std::numeric_limits<double>::infinity();
    mean_gflops /= Nsrc;
    mean_gflops2 /= Nsrc;
    stddev_gflops = Nsrc > 1 ? sqrt((Nsrc / ((double)Nsrc - 1.0)) * (mean_gflops2 - mean_gflops * mean_gflops)) : std::numeric_limits<double>::infinity();
    printfQuda("%d solves, with mean solve time %g (stddev = %g), mean GFLOPS %g (stddev = %g)\n", Nsrc, mean_time,
               stddev_time, mean_gflops, stddev_gflops);

    break;

  case 3: // even
  case 4:

    time = new double[Nsrc];
    gflops = new double[Nsrc];

    for (int k = 0; k < Nsrc; k++) {
      construct_spinor_source(in->V(), 1, 3, inv_param.cpu_prec, csParam.x, *rng);
      invertQuda(out->V(), in->V(), &inv_param);

      time[k] = inv_param.secs;
      gflops[k] = inv_param.gflops/inv_param.secs;
      printfQuda("Done: %i iter / %g secs = %g Gflops\n\n", inv_param.iter, inv_param.secs, inv_param.gflops / inv_param.secs);

    }

    matdagmat(ref, qdp_fatlink, qdp_longlink, ghost_fatlink, ghost_longlink, out, mass, 0, inv_param.cpu_prec,
              gauge_param.cpu_prec, tmp, test_type == 3 ? QUDA_EVEN_PARITY : QUDA_ODD_PARITY, dslash_type);

    if (inv_param.cpu_prec == QUDA_SINGLE_PRECISION) {
      printfQuda("%f %f\n", ((float *)in->V())[12], ((float *)ref->V())[12]);
    } else {
      printfQuda("%f %f\n", ((double *)in->V())[12], ((double *)ref->V())[12]);
    }

    mxpy(in->V(), ref->V(), len * mySpinorSiteSize, inv_param.cpu_prec);
    nrm2 = norm_2(ref->V(), len * mySpinorSiteSize, inv_param.cpu_prec);
    src2 = norm_2(in->V(), len * mySpinorSiteSize, inv_param.cpu_prec);

    hqr = sqrt(blas::HeavyQuarkResidualNorm(*out, *ref).z);
    l2r = sqrt(nrm2/src2);

    printfQuda("Residuals: (L2 relative) tol %g, QUDA = %g, host = %g; (heavy-quark) tol %g, QUDA = %g, host = %g\n",
               inv_param.tol, inv_param.true_res, l2r, inv_param.tol_hq, inv_param.true_res_hq, hqr);

    // Compute timings
    for (int i=0; i<Nsrc; i++) {
      mean_time += time[i];
      mean_time2 += time[i] * time[i];
      mean_gflops += gflops[i];
      mean_gflops2 += gflops[i] * gflops[i];
    }

    mean_time /= Nsrc;
    mean_time2 /= Nsrc;
    stddev_time = Nsrc > 1 ? sqrt((Nsrc / ((double)Nsrc - 1.0)) * (mean_time2 - mean_time * mean_time)) : std::numeric_limits<double>::infinity();
    mean_gflops /= Nsrc;
    mean_gflops2 /= Nsrc;
    stddev_gflops = Nsrc > 1 ? sqrt((Nsrc / ((double)Nsrc - 1.0)) * (mean_gflops2 - mean_gflops * mean_gflops)) : std::numeric_limits<double>::infinity();
    printfQuda("%d solves, with mean solve time %g (stddev = %g), mean GFLOPS %g (stddev = %g)\n", Nsrc, mean_time,
               stddev_time, mean_gflops, stddev_gflops);

    break;

  case 5: // multi mass CG, even
  case 6:

#define NUM_OFFSETS 12

  {
        double masses[NUM_OFFSETS] ={0.06, 0.061, 0.064, 0.070, 0.077, 0.081, 0.1, 0.11, 0.12, 0.13, 0.14, 0.205};
        inv_param.num_offset = NUM_OFFSETS;
        // these can be set independently
        for (int i = 0; i < inv_param.num_offset; i++) {
          inv_param.tol_offset[i] = inv_param.tol;
          inv_param.tol_hq_offset[i] = inv_param.tol_hq;
        }
        void* outArray[NUM_OFFSETS];

        cpuColorSpinorField* spinorOutArray[NUM_OFFSETS];
        spinorOutArray[0] = out;
        for (int i = 1; i < inv_param.num_offset; i++) { spinorOutArray[i] = new cpuColorSpinorField(csParam); }

        for (int i = 0; i < inv_param.num_offset; i++) {
          outArray[i] = spinorOutArray[i]->V();
          inv_param.offset[i] = 4*masses[i]*masses[i];
        }

        construct_spinor_source(in->V(), 1, 3, inv_param.cpu_prec, csParam.x, *rng);

        invertMultiShiftQuda(outArray, in->V(), &inv_param);

        cudaDeviceSynchronize();
        
        printfQuda("Done: %i iter / %g secs = %g Gflops\n\n",
            inv_param.iter, inv_param.secs, inv_param.gflops / inv_param.secs);

        printfQuda("checking the solution\n");
        QudaParity parity = QUDA_INVALID_PARITY;
        if (inv_param.solve_type == QUDA_NORMOP_SOLVE) {
          //parity = QUDA_EVENODD_PARITY;
          errorQuda("full parity not supported\n");
        } else if (inv_param.matpc_type == QUDA_MATPC_EVEN_EVEN) {
          parity = QUDA_EVEN_PARITY;
        } else if (inv_param.matpc_type == QUDA_MATPC_ODD_ODD) {
          parity = QUDA_ODD_PARITY;
        } else {
          errorQuda("ERROR: invalid spinor parity \n");
        }
        for(int i=0;i < inv_param.num_offset;i++){
          printfQuda("%dth solution: mass=%f, ", i, masses[i]);
          matdagmat(ref, qdp_fatlink, qdp_longlink, ghost_fatlink, ghost_longlink, spinorOutArray[i], masses[i], 0,
                    inv_param.cpu_prec, gauge_param.cpu_prec, tmp, parity, dslash_type);

          mxpy(in->V(), ref->V(), len*mySpinorSiteSize, inv_param.cpu_prec);
          double nrm2 = norm_2(ref->V(), len*mySpinorSiteSize, inv_param.cpu_prec);
          double src2 = norm_2(in->V(), len*mySpinorSiteSize, inv_param.cpu_prec);
          double hqr = sqrt(blas::HeavyQuarkResidualNorm(*spinorOutArray[i], *ref).z);
          double l2r = sqrt(nrm2/src2);

          printfQuda("Shift %d residuals: (L2 relative) tol %g, QUDA = %g, host = %g; (heavy-quark) tol %g, QUDA = %g, "
                     "host = %g\n",
              i, inv_param.tol_offset[i], inv_param.true_res_offset[i], l2r, inv_param.tol_hq_offset[i],
              inv_param.true_res_hq_offset[i], hqr);

          //emperical, if the cpu residue is more than 1 order the target accuracy, the it fails to converge
          if (sqrt(nrm2/src2) > 10*inv_param.tol_offset[i]){
            ret |=1;
          }
        }

        for(int i=1; i < inv_param.num_offset;i++) delete spinorOutArray[i];
  } break;

    default:
      errorQuda("Unsupported test type");

    } // switch

  if (time == nullptr) delete[] time;
  if (gflops == nullptr) delete[] gflops;

  // Free RNG
  rng->Release();
  delete rng;

  // Clean up gauge fields, at least
  for (int dir = 0; dir < 4; dir++) {
    if (qdp_inlink[dir] != nullptr) { free(qdp_inlink[dir]); qdp_inlink[dir] = nullptr; }
    if (qdp_fatlink[dir] != nullptr) { free(qdp_fatlink[dir]); qdp_fatlink[dir] = nullptr; }
    if (qdp_longlink[dir] != nullptr) { free(qdp_longlink[dir]); qdp_longlink[dir] = nullptr; }
  }
  if (milc_fatlink != nullptr) { free(milc_fatlink); milc_fatlink = nullptr; }
  if (milc_longlink != nullptr) { free(milc_longlink); milc_longlink = nullptr; }

#ifdef MULTI_GPU
  if (cpuFat != nullptr) { delete cpuFat; cpuFat = nullptr; }
  if (cpuLong != nullptr) { delete cpuLong; cpuLong = nullptr; }
#endif

  end();
  return ret;
}

static void end(void)
{
  delete in;
  delete out;
  delete ref;
  delete tmp;

  endQuda();
}

void display_test_info()
{
  printfQuda("running the following test:\n");

  printfQuda("prec    sloppy_prec    link_recon  sloppy_link_recon test_type  S_dimension T_dimension\n");
  printfQuda("%s   %s             %s            %s            %s         %d/%d/%d          %d \n", get_prec_str(prec),
      get_prec_str(prec_sloppy), get_recon_str(link_recon), get_recon_str(link_recon_sloppy),
      get_staggered_test_type(test_type), xdim, ydim, zdim, tdim);

  printfQuda("Grid partition info:     X  Y  Z  T\n");
  printfQuda("                         %d  %d  %d  %d\n", dimPartitioned(0), dimPartitioned(1), dimPartitioned(2),
      dimPartitioned(3));

  return ;

}

//   void
// usage_extra(char** argv )
// {
//   printfQuda("Extra options:\n");
//   printfQuda("    --test <0/1/2/3/4/5/6>                      # Test method\n");
//   printfQuda("                                                0: Full parity inverter\n");
//   printfQuda("                                                1: Even even spinor CG inverter, reconstruct to full
//   parity\n"); printfQuda("                                                2: Odd odd spinor CG inverter, reconstruct
//   to full parity\n"); printfQuda("                                                3: Even even spinor CG
//   inverter\n"); printfQuda("                                                4: Odd odd spinor CG inverter\n"); printfQuda("
//   5: Even even spinor multishift CG inverter\n"); printfQuda("                                                6: Odd
//   odd spinor multishift CG inverter\n"); printfQuda("    --cpu-prec <double/single/half>             # Set CPU
//   precision\n");

//   return ;
// }
int main(int argc, char **argv)
{

  // Set a default
  solve_type = QUDA_INVALID_SOLVE;
  // command line options
  auto app = make_app();
  // app->get_formatter()->column_width(40);
  add_eigen_option_group(app);
  add_deflation_option_group(app);
  // add_multigrid_option_group(app);
  CLI::TransformPairs<int> test_type_map {{"full", 0}, {"full_ee_prec", 1}, {"full_oo_prec", 2}, {"even", 3},
                                          {"odd", 4},  {"mcg_even", 5},     {"mcg_odd", 6}};
  app->add_option("--test", test_type, "Test method")->transform(CLI::CheckedTransformer(test_type_map));
  try {
    app->parse(argc, argv);
  } catch (const CLI::ParseError &e) {
    return app->exit(e);
  }

  // for (int i = 1; i < argc; i++) {

  //   if (process_command_line_option(argc, argv, &i) == 0) { continue; }

  //   if (strcmp(argv[i], "--cpu-prec") == 0) {
  //     if (i+1 >= argc){
  //       usage(argv);
  //     }
  //     cpu_prec= get_prec(argv[i+1]);
  //     i++;
  //     continue;
  //   }

  //   printf("ERROR: Invalid option:%s\n", argv[i]);
  //   usage(argv);
  // }

  // initialize QMP/MPI, QUDA comms grid and RNG (test_util.cpp)
  initComms(argc, argv, gridsize_from_cmdline);

  if (test_type < 0 || test_type > 6) {
    errorQuda("Test type %d is outside the valid range.\n", test_type);
  }

  // Ensure a reasonable default
  // ensure that the default is improved staggered
  if (dslash_type != QUDA_STAGGERED_DSLASH && dslash_type != QUDA_ASQTAD_DSLASH && dslash_type != QUDA_LAPLACE_DSLASH) {
    warningQuda("The dslash_type %d isn't staggered, asqtad, or laplace. Defaulting to asqtad.\n", dslash_type);
    dslash_type = QUDA_ASQTAD_DSLASH;
  }

  if (dslash_type == QUDA_LAPLACE_DSLASH) {
    if (test_type != 0) {
      errorQuda("Test type %d is not supported for the Laplace operator.\n", test_type);
    }

    solve_type = QUDA_DIRECT_SOLVE;
    solution_type = QUDA_MAT_SOLUTION;
    matpc_type = QUDA_MATPC_EVEN_EVEN; // doesn't matter

  } else {

    if (test_type == 0 && (inv_type == QUDA_CG_INVERTER || inv_type == QUDA_PCG_INVERTER) &&
        solve_type != QUDA_NORMOP_SOLVE && solve_type != QUDA_DIRECT_PC_SOLVE) {
      warningQuda("The full spinor staggered operator (test 0) can't be inverted with (P)CG. Switching to BiCGstab.\n");
      inv_type = QUDA_BICGSTAB_INVERTER;
    }

    if (solve_type == QUDA_INVALID_SOLVE) {
      if (test_type == 0) {
        solve_type = QUDA_DIRECT_SOLVE;
      } else {
        solve_type = QUDA_DIRECT_PC_SOLVE;
      }
    }

    if (test_type == 1 || test_type == 3 || test_type == 5) {
      matpc_type = QUDA_MATPC_EVEN_EVEN;
    } else if (test_type == 2 || test_type == 4 || test_type == 6) {
      matpc_type = QUDA_MATPC_ODD_ODD;
    } else if (test_type == 0) {
      matpc_type = QUDA_MATPC_EVEN_EVEN; // it doesn't matter
    }

    if (test_type == 0 || test_type == 1 || test_type == 2) {
      solution_type = QUDA_MAT_SOLUTION;
    } else {
      solution_type = QUDA_MATPC_SOLUTION;
    }
  }

  if (prec_sloppy == QUDA_INVALID_PRECISION){
    prec_sloppy = prec;
  }

  if (prec_refinement_sloppy == QUDA_INVALID_PRECISION){
    prec_refinement_sloppy = prec_sloppy;
  }
  if (link_recon_sloppy == QUDA_RECONSTRUCT_INVALID){
    link_recon_sloppy = link_recon;
  }

  if(inv_type != QUDA_CG_INVERTER && (test_type == 5 || test_type == 6)) {
    errorQuda("Preconditioning is currently not supported in multi-shift solver solvers");
  }


  // Set n_naiks to 2 if eps_naik != 0.0
  if (dslash_type == QUDA_ASQTAD_DSLASH) {
    if (eps_naik != 0.0) {
      if (compute_fatlong) {
        n_naiks = 2;
        printfQuda("Note: epsilon-naik != 0, testing epsilon correction links.\n");
      } else {
        eps_naik = 0.0;
        printfQuda("Not computing fat-long, ignoring epsilon correction.\n");
      }
    } else {
      printfQuda("Note: epsilon-naik = 0, testing original HISQ links.\n");
    }
  }

  display_test_info();

  printfQuda("dslash_type = %d\n", dslash_type);

  argc_copy = argc;
  argv_copy = argv;

  int ret = invert_test();

  // finalize the communications layer
  finalizeComms();

  return ret;
}<|MERGE_RESOLUTION|>--- conflicted
+++ resolved
@@ -401,17 +401,10 @@
     gauge_param.type = QUDA_ASQTAD_LONG_LINKS;
     gauge_param.ga_pad = link_pad;
     gauge_param.staggered_phase_type = QUDA_STAGGERED_PHASE_NO;
-<<<<<<< HEAD
-    gauge_param.reconstruct = link_recon; 
-    gauge_param.reconstruct_sloppy = link_recon_sloppy;
-    gauge_param.cuda_prec_precondition = gauge_param.cuda_prec_sloppy;
-    gauge_param.reconstruct_precondition = gauge_param.reconstruct_sloppy;
-=======
     gauge_param.reconstruct = link_recon;
     gauge_param.reconstruct_sloppy = link_recon_sloppy;
     gauge_param.reconstruct_refinement_sloppy = link_recon_sloppy;
     gauge_param.reconstruct_precondition = link_recon_precondition;
->>>>>>> a784af9f
     loadGaugeQuda(milc_longlink, &gauge_param);
   }
 
