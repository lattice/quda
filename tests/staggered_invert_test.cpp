--- conflicted
+++ resolved
@@ -138,7 +138,6 @@
   // Set QUDA internal parameters
   gauge_param = newQudaGaugeParam();
   setStaggeredGaugeParam(gauge_param);
-<<<<<<< HEAD
   QudaGaugeSmearParam smear_param;
   if (gauge_smear) {
     smear_param = newQudaGaugeSmearParam();
@@ -147,8 +146,6 @@
   }
 
   if (!inv_multigrid) setStaggeredInvertParam(inv_param);
-=======
->>>>>>> 25d85ba9
 
   inv_param = newQudaInvertParam();
   mg_inv_param = newQudaInvertParam();
