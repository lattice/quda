--- conflicted
+++ resolved
@@ -14,14 +14,8 @@
 
 // In a typical application, quda.h is the only QUDA header required.
 #include <quda.h>
-
-<<<<<<< HEAD
-=======
 #include <qio_field.h>
 
-#define MAX(a,b) ((a)>(b)?(a):(b))
-
->>>>>>> d897c58c
 void display_test_info()
 {
   printfQuda("running the following test:\n");
@@ -33,37 +27,21 @@
   switch (test_type) {
   case 0:
     printfQuda("\nAPE smearing\n");
-<<<<<<< HEAD
-    printfQuda(" - rho %f\n", ape_smear_rho);
+    printfQuda(" - rho %e\n", ape_smear_rho);
     printfQuda(" - smearing steps %d\n", gauge_smear_steps);
-=======
-    printfQuda(" - rho %e\n", ape_smear_rho);
-    printfQuda(" - smearing steps %d\n", smear_steps);
->>>>>>> d897c58c
     printfQuda(" - Measurement interval %d\n", measurement_interval);
     break;
   case 1:
     printfQuda("\nStout smearing\n");
-<<<<<<< HEAD
-    printfQuda(" - rho %f\n", stout_smear_rho);
+    printfQuda(" - rho %e\n", stout_smear_rho);
     printfQuda(" - smearing steps %d\n", gauge_smear_steps);
-=======
-    printfQuda(" - rho %e\n", stout_smear_rho);
-    printfQuda(" - smearing steps %d\n", smear_steps);
->>>>>>> d897c58c
     printfQuda(" - Measurement interval %d\n", measurement_interval);
     break;
   case 2:
     printfQuda("\nOver-Improved Stout smearing\n");
-<<<<<<< HEAD
-    printfQuda(" - rho %f\n", stout_smear_rho);
-    printfQuda(" - epsilon %f\n", stout_smear_epsilon);
-    printfQuda(" - smearing steps %d\n", gauge_smear_steps);
-=======
     printfQuda(" - rho %e\n", stout_smear_rho);
     printfQuda(" - epsilon %e\n", stout_smear_epsilon);
-    printfQuda(" - smearing steps %d\n", smear_steps);
->>>>>>> d897c58c
+    printfQuda(" - smearing steps %d\n", gauge_smear_steps);
     printfQuda(" - Measurement interval %d\n", measurement_interval);
     break;
   case 3:
