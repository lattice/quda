--- conflicted
+++ resolved
@@ -58,20 +58,12 @@
   void clover_matpc(void *out, void **gauge, void *clover, void *clover_inv, void *in, double kappa,
 		    QudaMatPCType matpc_type, int dagger, QudaPrecision precision, QudaGaugeParam &gauge_param);
 
-<<<<<<< HEAD
-  void cloverHasenbuchTwist_mat(void *out, void **gauge, void *clover, void *in, double kappa, double mu,
-  	     int dagger, QudaPrecision precision, QudaGaugeParam &gauge_param, QudaMatPCType matpc_type);
-
-  void cloverHasenbuschTwist_matpc(void *out, void **gauge, void *in, void *clover, void *cInv, double kappa, double mu,
-                QudaMatPCType matpc_type, int dagger, QudaPrecision precision, QudaGaugeParam &gauge_param);
-=======
   void cloverHasenbuchTwist_mat(void *out, void **gauge, void *clover, void *in, double kappa, double mu, int dagger,
                                 QudaPrecision precision, QudaGaugeParam &gauge_param, QudaMatPCType matpc_type);
 
   void cloverHasenbuschTwist_matpc(void *out, void **gauge, void *in, void *clover, void *cInv, double kappa, double mu,
                                    QudaMatPCType matpc_type, int dagger, QudaPrecision precision,
                                    QudaGaugeParam &gauge_param);
->>>>>>> d0391548
 
 #ifdef __cplusplus
 }
