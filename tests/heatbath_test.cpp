#include <stdio.h>
#include <stdlib.h>
#include <string.h>

#include <quda.h>
#include <gauge_field.h>

#include <comm_quda.h>
#include <host_utils.h>
#include <command_line_params.h>
#include <gauge_tools.h>
#include "misc.h"

#include <pgauge_monte.h>
#include <random_quda.h>
#include <unitarization_links.h>

#include <qio_field.h>

namespace quda {
  extern void setTransferGPU(bool);
}

// Local helper functions
//------------------------------------------------------------------------------------
void setReunitarizationConsts()
{
  using namespace quda;
  const double unitarize_eps = 1e-14;
  const double max_error = 1e-10;
  const int reunit_allow_svd = 1;
  const int reunit_svd_only = 0;
  const double svd_rel_error = 1e-6;
  const double svd_abs_error = 1e-6;
  setUnitarizeLinksConstants(unitarize_eps, max_error, reunit_allow_svd, reunit_svd_only, svd_rel_error, svd_abs_error);
}

void display_test_info()
{
  printfQuda("running the following test:\n");

  printfQuda("prec    sloppy_prec    link_recon  sloppy_link_recon S_dimension T_dimension Ls_dimension\n");
  printfQuda("%s   %s             %s            %s            %d/%d/%d          %d         %d\n", get_prec_str(prec),
             get_prec_str(prec_sloppy), get_recon_str(link_recon), get_recon_str(link_recon_sloppy), xdim, ydim, zdim,
             tdim, Lsdim);

  printfQuda("Grid partition info:     X  Y  Z  T\n");
  printfQuda("                         %d  %d  %d  %d\n", dimPartitioned(0), dimPartitioned(1), dimPartitioned(2),
             dimPartitioned(3));
}

void saveGaugeField(int step, cudaGaugeField *gaugeEx, cudaGaugeField *gauge) {

  char step_str[16];
  char this_file_name[256];
  
  strcpy(this_file_name, gauge_outfile);  
  sprintf(step_str, "_step%d.lime", step);
  strcat(this_file_name, step_str);
  printfQuda("Saving the gauge field to file %s\n", this_file_name);
  
  QudaGaugeParam gauge_param = newQudaGaugeParam();
  setWilsonGaugeParam(gauge_param);
  
  void *cpu_gauge[4];
  for (int dir = 0; dir < 4; dir++) { cpu_gauge[dir] = malloc(V * gauge_site_size * gauge_param.cpu_prec); }
  
  // copy into regular field
  copyExtendedGauge(*gauge, *gaugeEx, QUDA_CUDA_FIELD_LOCATION);
  
  saveGaugeFieldQuda((void*)cpu_gauge, (void*)gauge, &gauge_param);
  
  write_gauge_field(this_file_name, cpu_gauge, gauge_param.cpu_prec, gauge_param.X, 0, (char**)0);
  
  for (int dir = 0; dir<4; dir++) free(cpu_gauge[dir]);
}



int main(int argc, char **argv)
{
  // command line options
  auto app = make_app();
  add_heatbath_option_group(app);
  try {
    app->parse(argc, argv);
  } catch (const CLI::ParseError &e) {
    return app->exit(e);
  }

  if (prec_sloppy == QUDA_INVALID_PRECISION) prec_sloppy = prec;
  if (link_recon_sloppy == QUDA_RECONSTRUCT_INVALID) link_recon_sloppy = link_recon;

  // initialize QMP/MPI, QUDA comms grid and RNG (host_utils.cpp)
  initComms(argc, argv, gridsize_from_cmdline);

  // call srand() with a rank-dependent seed
  initRand();

  display_test_info();

  // initialize the QUDA library
  initQuda(device_ordinal);

  // *** QUDA parameters begin here.

  QudaGaugeParam gauge_param = newQudaGaugeParam();
  setWilsonGaugeParam(gauge_param);
  gauge_param.t_boundary = QUDA_PERIODIC_T;

  // *** Everything between here and the timer is  application specific.
  setDims(gauge_param.X);
  
  void *load_gauge[4];
  // Allocate space on the host (always best to allocate and free in the same scope)
  for (int dir = 0; dir < 4; dir++) { load_gauge[dir] = safe_malloc(V * gauge_site_size * gauge_param.cpu_prec); }
  constructHostGaugeField(load_gauge, gauge_param, argc, argv);
  // Load the gauge field to the device
  loadGaugeQuda((void *)load_gauge, &gauge_param);
  
  int *num_failures_h = (int *)mapped_malloc(sizeof(int));
  int *num_failures_d = (int *)get_mapped_device_pointer(num_failures_h);
  *num_failures_h = 0;

  // start the timer
  double time0 = -((double)clock());

  {
    using namespace quda;
    GaugeFieldParam gParam(gauge_param);
    gParam.ghostExchange = QUDA_GHOST_EXCHANGE_NO;
    gParam.create      = QUDA_NULL_FIELD_CREATE;
    gParam.link_type   = gauge_param.type;
    gParam.reconstruct = gauge_param.reconstruct;
    gParam.setPrecision(gParam.Precision(), true);
    cudaGaugeField *gauge = new cudaGaugeField(gParam);

    int pad = 0;
    int y[4];
    int R[4] = {0,0,0,0};
    for(int dir=0; dir<4; ++dir) if(comm_dim_partitioned(dir)) R[dir] = 2;
    for(int dir=0; dir<4; ++dir) y[dir] = gauge_param.X[dir] + 2 * R[dir];
    GaugeFieldParam gParamEx(y, prec, link_recon,
			     pad, QUDA_VECTOR_GEOMETRY, QUDA_GHOST_EXCHANGE_EXTENDED);
    gParamEx.create = QUDA_ZERO_FIELD_CREATE;
    gParamEx.order = gParam.order;
    gParamEx.siteSubset = QUDA_FULL_SITE_SUBSET;
    gParamEx.t_boundary = gParam.t_boundary;
    gParamEx.nFace = 1;
    for(int dir=0; dir<4; ++dir) gParamEx.r[dir] = R[dir];
    cudaGaugeField *gaugeEx = new cudaGaugeField(gParamEx);
    // CURAND random generator initialization
    RNG *randstates = new RNG(*gauge, 1234);

    int nsteps = heatbath_num_steps;
    int nwarm = heatbath_warmup_steps;
    int nhbsteps = heatbath_num_heatbath_per_step;
    int novrsteps = heatbath_num_overrelax_per_step;
    bool coldstart = heatbath_coldstart;
    double beta_value = heatbath_beta_value;

    printfQuda("Starting heatbath for beta = %f from a %s start\n", beta_value, strcmp(latfile,"") ? "loaded" : (coldstart ? "cold" : "hot"));
    printfQuda("  %d Heatbath hits and %d overrelaxation hits per step\n", nhbsteps, novrsteps);
    printfQuda("  %d Warmup steps\n", nwarm);
    printfQuda("  %d Measurement steps\n", nsteps);

    if (strcmp(latfile, "") || !coldstart) { // We loaded in a gauge field
      // copy internal extended field to gaugeEx
      copyExtendedResidentGaugeQuda((void*)gaugeEx);
    } else {
      if (coldstart) InitGaugeField(*gaugeEx);
      //else InitGaugeField(*gaugeEx, *randstates);
      // copy into regular field
      copyExtendedGauge(*gauge, *gaugeEx, QUDA_CUDA_FIELD_LOCATION);	
      // load the gauge field from gauge
      gauge_param.gauge_order = gauge->Order();
      gauge_param.location = QUDA_CUDA_FIELD_LOCATION;
      loadGaugeQuda(gauge->Gauge_p(), &gauge_param);
    }
    
    QudaGaugeObservableParam param = newQudaGaugeObservableParam();
    param.compute_plaquette = QUDA_BOOLEAN_TRUE;
    param.compute_qcharge = QUDA_BOOLEAN_TRUE;

    gaugeObservablesQuda(&param);
    printfQuda("Initial gauge field plaquette = %e topological charge = %e\n", param.plaquette[0], param.qcharge);

    // Reunitarization setup
    setReunitarizationConsts();

    // Do a warmup if requested
    if (nwarm > 0) {
      for (int step = 1; step <= nwarm; ++step) {
        Monte(*gaugeEx, *randstates, beta_value, nhbsteps, novrsteps);

	quda::unitarizeLinks(*gaugeEx, num_failures_d);
	if (*num_failures_h > 0) errorQuda("%d errors detected in the unitarization", (int)(*num_failures_h));
      }
    }

    // copy into regular field
    copyExtendedGauge(*gauge, *gaugeEx, QUDA_CUDA_FIELD_LOCATION);

    // load the gauge field from gauge
    gauge_param.gauge_order = gauge->Order();
    gauge_param.location = QUDA_CUDA_FIELD_LOCATION;

    loadGaugeQuda(gauge->Gauge_p(), &gauge_param);
    gaugeObservablesQuda(&param);
    printfQuda("step=0 plaquette = %e topological charge = %e\n", param.plaquette[0], param.qcharge);

    freeGaugeQuda();

    for(int step=1; step <= nsteps; ++step){
      Monte( *gaugeEx, *randstates, beta_value, nhbsteps, novrsteps);

      //Reunitarize gauge links...
      quda::unitarizeLinks(*gaugeEx, num_failures_d);
      if (*num_failures_h > 0) errorQuda("%d errors detected in the unitarization", (int)(*num_failures_h));

      // copy into regular field
      copyExtendedGauge(*gauge, *gaugeEx, QUDA_CUDA_FIELD_LOCATION);

      loadGaugeQuda(gauge->Gauge_p(), &gauge_param);
      gaugeObservablesQuda(&param);
      printfQuda("step=%d plaquette = %e topological charge = %e\n", step, param.plaquette[0], param.qcharge);

      freeGaugeQuda();
      
      // Save if output string is specified
      if (strcmp(gauge_outfile,"")) {
	saveGaugeField(step, gaugeEx, gauge);
      }      
    }
<<<<<<< HEAD
        
=======

    // Save if output string is specified
    if (strcmp(gauge_outfile,"")) {

      printfQuda("Saving the gauge field to file %s\n", gauge_outfile);

      QudaGaugeParam gauge_param = newQudaGaugeParam();
      setWilsonGaugeParam(gauge_param);

      void *cpu_gauge[4];
      for (int dir = 0; dir < 4; dir++) { cpu_gauge[dir] = safe_malloc(V * gauge_site_size * gauge_param.cpu_prec); }

      // copy into regular field
      copyExtendedGauge(*gauge, *gaugeEx, QUDA_CUDA_FIELD_LOCATION);

      saveGaugeFieldQuda((void*)cpu_gauge, (void*)gauge, &gauge_param);

      write_gauge_field(gauge_outfile, cpu_gauge, gauge_param.cpu_prec, gauge_param.X, 0, (char**)0);

      for (int dir = 0; dir<4; dir++) host_free(cpu_gauge[dir]);
    } else {
      printfQuda("No output file specified.\n");
    }

>>>>>>> f0c737c9
    delete gauge;
    delete gaugeEx;   //Release all temporary memory used for data exchange between GPUs in multi-GPU mode
    PGaugeExchangeFree();

    delete randstates;
  }

  // stop the timer
  time0 += clock();
  time0 /= CLOCKS_PER_SEC;

  // printfQuda("\nDone: %i iter / %g secs = %g Gflops, total time = %g secs\n",
  // inv_param.iter, inv_param.secs, inv_param.gflops/inv_param.secs, time0);
  printfQuda("\nDone, total time = %g secs\n", time0);

  host_free(num_failures_h);

  freeGaugeQuda();

  for (int dir = 0; dir<4; dir++) host_free(load_gauge[dir]);

  // finalize the QUDA library
  endQuda();

  // finalize the communications layer
  finalizeComms();

  return 0;
}<|MERGE_RESOLUTION|>--- conflicted
+++ resolved
@@ -232,34 +232,6 @@
 	saveGaugeField(step, gaugeEx, gauge);
       }      
     }
-<<<<<<< HEAD
-        
-=======
-
-    // Save if output string is specified
-    if (strcmp(gauge_outfile,"")) {
-
-      printfQuda("Saving the gauge field to file %s\n", gauge_outfile);
-
-      QudaGaugeParam gauge_param = newQudaGaugeParam();
-      setWilsonGaugeParam(gauge_param);
-
-      void *cpu_gauge[4];
-      for (int dir = 0; dir < 4; dir++) { cpu_gauge[dir] = safe_malloc(V * gauge_site_size * gauge_param.cpu_prec); }
-
-      // copy into regular field
-      copyExtendedGauge(*gauge, *gaugeEx, QUDA_CUDA_FIELD_LOCATION);
-
-      saveGaugeFieldQuda((void*)cpu_gauge, (void*)gauge, &gauge_param);
-
-      write_gauge_field(gauge_outfile, cpu_gauge, gauge_param.cpu_prec, gauge_param.X, 0, (char**)0);
-
-      for (int dir = 0; dir<4; dir++) host_free(cpu_gauge[dir]);
-    } else {
-      printfQuda("No output file specified.\n");
-    }
-
->>>>>>> f0c737c9
     delete gauge;
     delete gaugeEx;   //Release all temporary memory used for data exchange between GPUs in multi-GPU mode
     PGaugeExchangeFree();
