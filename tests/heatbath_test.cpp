#include <stdio.h>
#include <stdlib.h>
#include <string.h>

#include <quda.h>
#include <gauge_field.h>

#include <comm_quda.h>
#include <host_utils.h>
#include <command_line_params.h>
#include <gauge_tools.h>
#include "misc.h"

#include <pgauge_monte.h>
#include <random_quda.h>
#include <unitarization_links.h>

#include <qio_field.h>

namespace quda {
  extern void setTransferGPU(bool);
}

// Local helper functions
//------------------------------------------------------------------------------------
void setReunitarizationConsts()
{
  using namespace quda;
  const double unitarize_eps = 1e-14;
  const double max_error = 1e-10;
  const int reunit_allow_svd = 1;
  const int reunit_svd_only = 0;
  const double svd_rel_error = 1e-6;
  const double svd_abs_error = 1e-6;
  setUnitarizeLinksConstants(unitarize_eps, max_error, reunit_allow_svd, reunit_svd_only, svd_rel_error, svd_abs_error);
}

void display_test_info()
{
  printfQuda("running the following test:\n");

  printfQuda("prec    sloppy_prec    link_recon  sloppy_link_recon S_dimension T_dimension Ls_dimension\n");
  printfQuda("%s   %s             %s            %s            %d/%d/%d          %d         %d\n", get_prec_str(prec),
             get_prec_str(prec_sloppy), get_recon_str(link_recon), get_recon_str(link_recon_sloppy), xdim, ydim, zdim,
             tdim, Lsdim);

  printfQuda("Grid partition info:     X  Y  Z  T\n");
  printfQuda("                         %d  %d  %d  %d\n", dimPartitioned(0), dimPartitioned(1), dimPartitioned(2),
             dimPartitioned(3));
}

void saveGaugeField(int step, cudaGaugeField *gaugeEx, cudaGaugeField *gauge) {

  char step_str[16];
  char this_file_name[256];
  
  strcpy(this_file_name, gauge_outfile);  
  sprintf(step_str, "_step%d.lime", step);
  strcat(this_file_name, step_str);
  printfQuda("Saving the gauge field to file %s\n", this_file_name);
  
  QudaGaugeParam gauge_param = newQudaGaugeParam();
  setWilsonGaugeParam(gauge_param);
  
  void *cpu_gauge[4];
  for (int dir = 0; dir < 4; dir++) { cpu_gauge[dir] = malloc(V * gauge_site_size * gauge_param.cpu_prec); }
  
  // copy into regular field
  copyExtendedGauge(*gauge, *gaugeEx, QUDA_CUDA_FIELD_LOCATION);
  
  saveGaugeFieldQuda((void*)cpu_gauge, (void*)gauge, &gauge_param);
  
  write_gauge_field(this_file_name, cpu_gauge, gauge_param.cpu_prec, gauge_param.X, 0, (char**)0);
  
  for (int dir = 0; dir<4; dir++) free(cpu_gauge[dir]);
}



int main(int argc, char **argv)
{
  // command line options
  auto app = make_app();
  add_heatbath_option_group(app);
  try {
    app->parse(argc, argv);
  } catch (const CLI::ParseError &e) {
    return app->exit(e);
  }

  if (prec_sloppy == QUDA_INVALID_PRECISION) prec_sloppy = prec;
  if (link_recon_sloppy == QUDA_RECONSTRUCT_INVALID) link_recon_sloppy = link_recon;

  // initialize QMP/MPI, QUDA comms grid and RNG (host_utils.cpp)
  initComms(argc, argv, gridsize_from_cmdline);

  // call srand() with a rank-dependent seed
  initRand();

  display_test_info();

  // initialize the QUDA library
  initQuda(device_ordinal);

  // *** QUDA parameters begin here.

  QudaGaugeParam gauge_param = newQudaGaugeParam();
  setWilsonGaugeParam(gauge_param);
  gauge_param.t_boundary = QUDA_PERIODIC_T;

  // *** Everything between here and the timer is  application specific.
  setDims(gauge_param.X);
  
  void *load_gauge[4];
  // Allocate space on the host (always best to allocate and free in the same scope)
  for (int dir = 0; dir < 4; dir++) { load_gauge[dir] = safe_malloc(V * gauge_site_size * gauge_param.cpu_prec); }
  constructHostGaugeField(load_gauge, gauge_param, argc, argv);
  // Load the gauge field to the device
  loadGaugeQuda((void *)load_gauge, &gauge_param);
  
  int *num_failures_h = (int *)mapped_malloc(sizeof(int));
  int *num_failures_d = (int *)get_mapped_device_pointer(num_failures_h);
  *num_failures_h = 0;

  // start the timer
  double time0 = -((double)clock());

  {
    using namespace quda;
    GaugeFieldParam gParam(gauge_param);
    gParam.ghostExchange = QUDA_GHOST_EXCHANGE_NO;
    gParam.create      = QUDA_NULL_FIELD_CREATE;
    gParam.link_type   = gauge_param.type;
    gParam.reconstruct = gauge_param.reconstruct;
    gParam.setPrecision(gParam.Precision(), true);
    cudaGaugeField *gauge = new cudaGaugeField(gParam);

    int pad = 0;
    int y[4];
    int R[4] = {0,0,0,0};
    for(int dir=0; dir<4; ++dir) if(comm_dim_partitioned(dir)) R[dir] = 2;
    for(int dir=0; dir<4; ++dir) y[dir] = gauge_param.X[dir] + 2 * R[dir];
    GaugeFieldParam gParamEx(y, prec, link_recon,
			     pad, QUDA_VECTOR_GEOMETRY, QUDA_GHOST_EXCHANGE_EXTENDED);
    gParamEx.create = QUDA_ZERO_FIELD_CREATE;
    gParamEx.order = gParam.order;
    gParamEx.siteSubset = QUDA_FULL_SITE_SUBSET;
    gParamEx.t_boundary = gParam.t_boundary;
    gParamEx.nFace = 1;
    for(int dir=0; dir<4; ++dir) gParamEx.r[dir] = R[dir];
    cudaGaugeField *gaugeEx = new cudaGaugeField(gParamEx);
    // CURAND random generator initialization
    RNG *randstates = new RNG(*gauge, 1234);

    int nsteps = heatbath_num_steps;
    int nwarm = heatbath_warmup_steps;
    int nhbsteps = heatbath_num_heatbath_per_step;
    int novrsteps = heatbath_num_overrelax_per_step;
    bool coldstart = heatbath_coldstart;
    double beta_value = heatbath_beta_value;

    printfQuda("Starting heatbath for beta = %f from a %s start\n", beta_value, strcmp(latfile,"") ? "loaded" : (coldstart ? "cold" : "hot"));
    printfQuda("  %d Heatbath hits and %d overrelaxation hits per step\n", nhbsteps, novrsteps);
    printfQuda("  %d Warmup steps\n", nwarm);
    printfQuda("  %d Measurement steps\n", nsteps);

    if (strcmp(latfile, "") || !coldstart) { // We loaded in a gauge field
      // copy internal extended field to gaugeEx
      copyExtendedResidentGaugeQuda((void *)gaugeEx);
    } else {
<<<<<<< HEAD
      if (coldstart) InitGaugeField(*gaugeEx);
      //else InitGaugeField(*gaugeEx, *randstates);
=======
      if (coldstart)
        InitGaugeField(*gaugeEx);
      else
        InitGaugeField(*gaugeEx, *randstates);

>>>>>>> 30f67f3e
      // copy into regular field
      copyExtendedGauge(*gauge, *gaugeEx, QUDA_CUDA_FIELD_LOCATION);	
      // load the gauge field from gauge
      gauge_param.gauge_order = gauge->Order();
      gauge_param.location = QUDA_CUDA_FIELD_LOCATION;
      loadGaugeQuda(gauge->Gauge_p(), &gauge_param);
    }
    
    QudaGaugeObservableParam param = newQudaGaugeObservableParam();
    param.compute_plaquette = QUDA_BOOLEAN_TRUE;
    param.compute_qcharge = QUDA_BOOLEAN_TRUE;

    gaugeObservablesQuda(&param);
    printfQuda("Initial gauge field plaquette = %e topological charge = %e\n", param.plaquette[0], param.qcharge);

    // Reunitarization setup
    setReunitarizationConsts();

    // Do a warmup if requested
    if (nwarm > 0) {
      for (int step = 1; step <= nwarm; ++step) {
        Monte(*gaugeEx, *randstates, beta_value, nhbsteps, novrsteps);

	quda::unitarizeLinks(*gaugeEx, num_failures_d);
	if (*num_failures_h > 0) errorQuda("%d errors detected in the unitarization", (int)(*num_failures_h));
      }
    }

    // copy into regular field
    copyExtendedGauge(*gauge, *gaugeEx, QUDA_CUDA_FIELD_LOCATION);

    // load the gauge field from gauge
    gauge_param.gauge_order = gauge->Order();
    gauge_param.location = QUDA_CUDA_FIELD_LOCATION;

    loadGaugeQuda(gauge->Gauge_p(), &gauge_param);
    gaugeObservablesQuda(&param);
    printfQuda("step=0 plaquette = %e topological charge = %e\n", param.plaquette[0], param.qcharge);

    freeGaugeQuda();

    for(int step=1; step <= nsteps; ++step){
      Monte( *gaugeEx, *randstates, beta_value, nhbsteps, novrsteps);

      //Reunitarize gauge links...
      quda::unitarizeLinks(*gaugeEx, num_failures_d);
      if (*num_failures_h > 0) errorQuda("%d errors detected in the unitarization", (int)(*num_failures_h));

      // copy into regular field
      copyExtendedGauge(*gauge, *gaugeEx, QUDA_CUDA_FIELD_LOCATION);

      loadGaugeQuda(gauge->Gauge_p(), &gauge_param);
      gaugeObservablesQuda(&param);
      printfQuda("step=%d plaquette = %e topological charge = %e\n", step, param.plaquette[0], param.qcharge);

      freeGaugeQuda();
<<<<<<< HEAD
      
      // Save if output string is specified
      if (strcmp(gauge_outfile,"")) {
	saveGaugeField(step, gaugeEx, gauge);
      }      
=======
    }

    // Save if output string is specified
    if (strcmp(gauge_outfile,"")) {

      printfQuda("Saving the gauge field to file %s\n", gauge_outfile);

      QudaGaugeParam gauge_param = newQudaGaugeParam();
      setWilsonGaugeParam(gauge_param);

      void *cpu_gauge[4];
      for (int dir = 0; dir < 4; dir++) { cpu_gauge[dir] = safe_malloc(V * gauge_site_size * gauge_param.cpu_prec); }

      // copy into regular field
      copyExtendedGauge(*gauge, *gaugeEx, QUDA_CUDA_FIELD_LOCATION);

      saveGaugeFieldQuda((void*)cpu_gauge, (void*)gauge, &gauge_param);

      write_gauge_field(gauge_outfile, cpu_gauge, gauge_param.cpu_prec, gauge_param.X, 0, (char**)0);

      for (int dir = 0; dir < 4; dir++) host_free(cpu_gauge[dir]);
    } else {
      printfQuda("No output file specified.\n");
>>>>>>> 30f67f3e
    }

    delete gauge;
    delete gaugeEx;   //Release all temporary memory used for data exchange between GPUs in multi-GPU mode
    PGaugeExchangeFree();

    delete randstates;
  }

  // stop the timer
  time0 += clock();
  time0 /= CLOCKS_PER_SEC;

  // printfQuda("\nDone: %i iter / %g secs = %g Gflops, total time = %g secs\n",
  // inv_param.iter, inv_param.secs, inv_param.gflops/inv_param.secs, time0);
  printfQuda("\nDone, total time = %g secs\n", time0);

  host_free(num_failures_h);

  freeGaugeQuda();

  for (int dir = 0; dir < 4; dir++) host_free(load_gauge[dir]);

  // finalize the QUDA library
  endQuda();

  // finalize the communications layer
  finalizeComms();

  return 0;
}<|MERGE_RESOLUTION|>--- conflicted
+++ resolved
@@ -168,16 +168,11 @@
       // copy internal extended field to gaugeEx
       copyExtendedResidentGaugeQuda((void *)gaugeEx);
     } else {
-<<<<<<< HEAD
-      if (coldstart) InitGaugeField(*gaugeEx);
-      //else InitGaugeField(*gaugeEx, *randstates);
-=======
       if (coldstart)
         InitGaugeField(*gaugeEx);
       else
         InitGaugeField(*gaugeEx, *randstates);
 
->>>>>>> 30f67f3e
       // copy into regular field
       copyExtendedGauge(*gauge, *gaugeEx, QUDA_CUDA_FIELD_LOCATION);	
       // load the gauge field from gauge
@@ -234,39 +229,12 @@
       printfQuda("step=%d plaquette = %e topological charge = %e\n", step, param.plaquette[0], param.qcharge);
 
       freeGaugeQuda();
-<<<<<<< HEAD
       
       // Save if output string is specified
-      if (strcmp(gauge_outfile,"")) {
-	saveGaugeField(step, gaugeEx, gauge);
-      }      
-=======
+      if (strcmp(gauge_outfile,"")) saveGaugeField(step, gaugeEx, gauge);
+      else printfQuda("No output file specified.\n");
     }
-
-    // Save if output string is specified
-    if (strcmp(gauge_outfile,"")) {
-
-      printfQuda("Saving the gauge field to file %s\n", gauge_outfile);
-
-      QudaGaugeParam gauge_param = newQudaGaugeParam();
-      setWilsonGaugeParam(gauge_param);
-
-      void *cpu_gauge[4];
-      for (int dir = 0; dir < 4; dir++) { cpu_gauge[dir] = safe_malloc(V * gauge_site_size * gauge_param.cpu_prec); }
-
-      // copy into regular field
-      copyExtendedGauge(*gauge, *gaugeEx, QUDA_CUDA_FIELD_LOCATION);
-
-      saveGaugeFieldQuda((void*)cpu_gauge, (void*)gauge, &gauge_param);
-
-      write_gauge_field(gauge_outfile, cpu_gauge, gauge_param.cpu_prec, gauge_param.X, 0, (char**)0);
-
-      for (int dir = 0; dir < 4; dir++) host_free(cpu_gauge[dir]);
-    } else {
-      printfQuda("No output file specified.\n");
->>>>>>> 30f67f3e
-    }
-
+    
     delete gauge;
     delete gaugeEx;   //Release all temporary memory used for data exchange between GPUs in multi-GPU mode
     PGaugeExchangeFree();
