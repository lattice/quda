--- conflicted
+++ resolved
@@ -166,11 +166,7 @@
 
     if (strcmp(latfile, "") || !coldstart) { // We loaded in a gauge field
       // copy internal extended field to gaugeEx
-<<<<<<< HEAD
-      copyExtendedResidentGaugeQuda((void*)gaugeEx, QUDA_CUDA_FIELD_LOCATION);
-=======
       copyExtendedResidentGaugeQuda((void *)gaugeEx);
->>>>>>> 74057e06
     } else {
       if (coldstart)
         InitGaugeField(*gaugeEx);
