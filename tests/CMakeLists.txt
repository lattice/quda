--- conflicted
+++ resolved
@@ -11,21 +11,6 @@
 add_subdirectory(utils)
 add_subdirectory(host_reference)
 
-<<<<<<< HEAD
-if(QUDA_QIO
-    AND QUDA_DOWNLOAD_USQCD
-    AND NOT QIO_FOUND)
-  add_dependencies(quda_test QIO)
-endif()
-
-if(QUDA_QMP
-    AND QUDA_DOWNLOAD_USQCD
-    AND NOT QMP_FOUND)
-  add_dependencies(quda_test QMP)
-endif()
-
-=======
->>>>>>> 8a6178b4
 if(QUDA_NVSHMEM AND QUDA_DOWNLOAD_NVSHMEM)
   add_dependencies(quda_test NVSHMEM)
 endif()
@@ -39,21 +24,6 @@
     set_property(TARGET ${mytarget} PROPERTY EXCLUDE_FROM_ALL 1)
     set(QUDA_EXCLUDE_FROM_INSTALL "EXCLUDE_FROM_ALL")
   endif()
-<<<<<<< HEAD
-
-  if(QUDA_QIO
-      AND QUDA_DOWNLOAD_USQCD
-      AND NOT QIO_FOUND)
-    add_dependencies(${mytarget} QIO)
-  endif()
-  
-  if(QUDA_QMP
-      AND QUDA_DOWNLOAD_USQCD
-      AND NOT QMP_FOUND)
-    add_dependencies(${mytarget} QMP)
-  endif()
-=======
->>>>>>> 8a6178b4
 endmacro()
 
 if(NOT ${QUDA_INSTALL_ALL_TESTS})
