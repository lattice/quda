--- conflicted
+++ resolved
@@ -1022,19 +1022,11 @@
     if (Ncolor == 0) Ncolor = 24;
   } else {
     // set spin according to the type of dslash
-<<<<<<< HEAD
     Nspin = (dslash_type == QUDA_ASQTAD_DSLASH ||
 	     dslash_type == QUDA_STAGGERED_DSLASH) ? 1 : 4;
     Ncolor = N_COLORS;
   }
 
-  setSpinorSiteSize(2*4*N_COLORS);
-=======
-    Nspin = (dslash_type == QUDA_ASQTAD_DSLASH || dslash_type == QUDA_STAGGERED_DSLASH) ? 1 : 4;
-    Ncolor = 3;
-  }
-
->>>>>>> 340fd72e
   initComms(argc, argv, gridsize_from_cmdline);
   display_test_info();
   initQuda(device_ordinal);
