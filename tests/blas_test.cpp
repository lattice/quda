--- conflicted
+++ resolved
@@ -1026,70 +1026,6 @@
       blas::caxpyXmazMR(a, xD, yD, zD);
       commAsyncReductionSet(false);
 
-<<<<<<< HEAD
-    error = 0;
-    for (int i = 0; i < Nsrc; i++) {
-      error += fabs(blas::norm2((xmD->Component(i))) - blas::norm2(*(xmH[i]))) / blas::norm2(*(xmH[i]));
-      error += fabs(blas::norm2((zmoD->Component(i))) - blas::norm2(*(zmH[i]))) / blas::norm2(*(zmH[i]));
-    }
-    error /= Nsrc;
-    break;
-
-  case Kernel::reDotProductNorm_block:
-    for (int i = 0; i < Nsrc; i++) xmD->Component(i) = *(xmH[i]);
-    blas::reDotProduct((double *)A2, xmD->Components(), xmD->Components());
-    error = 0.0;
-    for (int i = 0; i < Nsrc; i++) {
-      for (int j = 0; j < Nsrc; j++) {
-        ((double *)B2)[i * Nsrc + j] = blas::reDotProduct(xmD->Component(i), xmD->Component(j));
-        error += std::abs(((double *)A2)[i * Nsrc + j] - ((double *)B2)[i * Nsrc + j])
-          / std::abs(((double *)B2)[i * Nsrc + j]);
-	printfQuda("%g %g\n", ((double *)A2)[i * Nsrc + j], ((double *)B2)[i * Nsrc + j]);
-      }
-    }
-    error /= Nsrc * Nsrc;
-    break;
-
-  case Kernel::reDotProduct_block:
-    for (int i = 0; i < Nsrc; i++) xmD->Component(i) = *(xmH[i]);
-    for (int i = 0; i < Msrc; i++) ymoD->Component(i) = *(ymH[i]);
-    for (int i = 0; i < Msrc; i++) ymD->Component(i) = *(ymH[i]);
-    blas::reDotProduct((double *)A, xmD->Components(), ymoD->Components());
-    error = 0.0;
-    for (int i = 0; i < Nsrc; i++) {
-      for (int j = 0; j < Msrc; j++) {
-        ((double *)B)[i * Msrc + j] = blas::reDotProduct(xmD->Component(i), ymD->Component(j));
-        error
-          += std::abs(((double *)A)[i * Msrc + j] - ((double *)B)[i * Msrc + j]) / std::abs(((double *)B)[i * Msrc + j]);
-      }
-    }
-    error /= Nsrc * Msrc;
-    break;
-
-  case Kernel::cDotProductNorm_block:
-    for (int i = 0; i < Nsrc; i++) xmD->Component(i) = *(xmH[i]);
-    blas::cDotProduct(A2, xmD->Components(), xmD->Components());
-    error = 0.0;
-    for (int i = 0; i < Nsrc; i++) {
-      for (int j = 0; j < Nsrc; j++) {
-        B2[i * Nsrc + j] = blas::cDotProduct(xmD->Component(i), xmD->Component(j));
-        error += std::abs(A2[i * Nsrc + j] - B2[i * Nsrc + j]) / std::abs(B2[i * Nsrc + j]);
-      }
-    }
-    error /= Nsrc * Nsrc;
-    break;
-
-  case Kernel::cDotProduct_block:
-    for (int i = 0; i < Nsrc; i++) xmD->Component(i) = *(xmH[i]);
-    for (int i = 0; i < Msrc; i++) ymoD->Component(i) = *(ymH[i]);
-    for (int i = 0; i < Msrc; i++) ymD->Component(i) = *(ymH[i]);
-    blas::cDotProduct(A, xmD->Components(), ymoD->Components());
-    error = 0.0;
-    for (int i = 0; i < Nsrc; i++) {
-      for (int j = 0; j < Msrc; j++) {
-        B[i * Msrc + j] = blas::cDotProduct(xmD->Component(i), ymD->Component(j));
-        error += std::abs(A[i * Msrc + j] - B[i * Msrc + j]) / std::abs(B[i * Msrc + j]);
-=======
       vD = xH;
       wD = yH;
       zD = zH;
@@ -1097,7 +1033,6 @@
         double3 Ar3 = blas::cDotProductNormA(zD, vD);
         auto alpha = Complex(Ar3.x, Ar3.y) / Ar3.z;
         blas::caxpyXmaz(a * alpha, vD, wD, zD);
->>>>>>> 466e5dfe
       }
       xH = vD;
       yH = wD;
