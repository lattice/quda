#include <cstdio>
#include <cstdlib>
#include <cstring>

#include <quda.h>
#include "host_utils.h"
#include <command_line_params.h>
#include "gauge_field.h"
#include "misc.h"
#include "hisq_force_reference.h"
#include "ks_improved_force.h"
#include "momentum.h"
#include <dslash_quda.h> 
#include <sys/time.h>

#define TDIFF(a,b) (b.tv_sec - a.tv_sec + 0.000001*(b.tv_usec - a.tv_usec))

using namespace quda;

cudaGaugeField *cudaGauge = NULL;
cpuGaugeField  *cpuGauge  = NULL;

cudaGaugeField *cudaForce = NULL;
cpuGaugeField  *cpuForce = NULL;

cudaGaugeField *cudaMom = NULL;
cpuGaugeField *cpuMom  = NULL;
cpuGaugeField *refMom  = NULL;

static QudaGaugeParam qudaGaugeParam;
static QudaGaugeParam qudaGaugeParam_ex;
static void* hw; // the array of half_wilson_vector

QudaGaugeFieldOrder gauge_order = QUDA_QDP_GAUGE_ORDER;

cpuGaugeField *cpuOprod = NULL;
cudaGaugeField *cudaOprod = NULL;
cpuGaugeField *cpuLongLinkOprod = NULL;
cudaGaugeField *cudaLongLinkOprod = NULL;

int ODD_BIT = 1;

QudaPrecision link_prec = QUDA_DOUBLE_PRECISION;
QudaPrecision hw_prec = QUDA_DOUBLE_PRECISION;
QudaPrecision cpu_hw_prec = QUDA_DOUBLE_PRECISION;
QudaPrecision mom_prec = QUDA_DOUBLE_PRECISION;

cudaGaugeField *cudaGauge_ex = NULL;
cpuGaugeField  *cpuGauge_ex  = NULL;
cudaGaugeField *cudaForce_ex = NULL;
cpuGaugeField  *cpuForce_ex = NULL;
cpuGaugeField *cpuOprod_ex = NULL;
cudaGaugeField *cudaOprod_ex = NULL;
cpuGaugeField *cpuLongLinkOprod_ex = NULL;
cudaGaugeField *cudaLongLinkOprod_ex = NULL;

GaugeFieldParam gParam_ex;
GaugeFieldParam gParam;

static void setPrecision(QudaPrecision precision)
{
  link_prec = precision;
  hw_prec = precision;
  cpu_hw_prec = precision;
  mom_prec = precision;
  return;
}

void total_staple_io_flops(QudaPrecision prec, QudaReconstructType recon, double* io, double* flops)
{
  //total IO counting for the middle/side/all link kernels
  //Explanation about these numbers can be founed in the corresnponding kernel functions in
  //the hisq kernel core file
  int linksize = prec*recon;
  int cmsize = prec*18;

  int matrix_mul_flops = 198;
  int matrix_add_flops = 18;

  int num_calls_middle_link[6] = {24, 24, 96, 96, 24, 24};
  int middle_link_data_io[6][2] = {
    {3,6},
    {3,4},
    {3,7},
    {3,5},
    {3,5},
    {3,2}
  };
  int middle_link_data_flops[6][2] = {
    {3,1},
    {2,0},
    {4,1},
    {3,0},
    {4,1},
    {2,0}
  };

  int num_calls_side_link[2]= {192, 48};
  int side_link_data_io[2][2] = {
    {1, 6},
    {0, 3}
  };
  int side_link_data_flops[2][2] = {
    {2, 2},
    {0, 1}
  };

  int num_calls_all_link[2] ={192, 192};
  int all_link_data_io[2][2] = {
    {3, 8},
    {3, 6}
  };
  int all_link_data_flops[2][2] = {
    {6, 3},
    {4, 2}
  };

  double total_io = 0;
  for(int i = 0;i < 6; i++){
    total_io += num_calls_middle_link[i]
      *(middle_link_data_io[i][0]*linksize + middle_link_data_io[i][1]*cmsize);
  }

  for(int i = 0;i < 2; i++){
    total_io += num_calls_side_link[i]
      *(side_link_data_io[i][0]*linksize + side_link_data_io[i][1]*cmsize);
  }
  for(int i = 0;i < 2; i++){
    total_io += num_calls_all_link[i]
      *(all_link_data_io[i][0]*linksize + all_link_data_io[i][1]*cmsize);
  }	
  total_io *= V;


  double total_flops = 0;
  for(int i = 0;i < 6; i++){
    total_flops += num_calls_middle_link[i]
      *(middle_link_data_flops[i][0]*matrix_mul_flops + middle_link_data_flops[i][1]*matrix_add_flops);
  }

  for(int i = 0;i < 2; i++){
    total_flops += num_calls_side_link[i]
      *(side_link_data_flops[i][0]*matrix_mul_flops + side_link_data_flops[i][1]*matrix_add_flops);
  }
  for(int i = 0;i < 2; i++){
    total_flops += num_calls_all_link[i]
      *(all_link_data_flops[i][0]*matrix_mul_flops + all_link_data_flops[i][1]*matrix_add_flops);
  }	
  total_flops *= V;

  *io=total_io;
  *flops = total_flops;

  printfQuda("flop/byte =%.1f\n", total_flops/total_io);
  return ;  
}

#ifdef MULTI_GPU
static int R[4] = {2, 2, 2, 2};
#else
static int R[4] = {0, 0, 0, 0};
#endif

// allocate memory
// set the layout, etc.
static void hisq_force_init()
{
  initQuda(device);

  qudaGaugeParam.X[0] = xdim;
  qudaGaugeParam.X[1] = ydim;
  qudaGaugeParam.X[2] = zdim;
  qudaGaugeParam.X[3] = tdim;

  setDims(qudaGaugeParam.X);

  qudaGaugeParam.cpu_prec = link_prec;
  qudaGaugeParam.cuda_prec = link_prec;
  qudaGaugeParam.reconstruct = link_recon;
  qudaGaugeParam.anisotropy = 1.0;

  memcpy(&qudaGaugeParam_ex, &qudaGaugeParam, sizeof(QudaGaugeParam));

  gParam = GaugeFieldParam(0, qudaGaugeParam);
  gParam.create = QUDA_NULL_FIELD_CREATE;
  gParam.link_type = QUDA_GENERAL_LINKS;

  gParam.order = gauge_order;
  cpuGauge = new cpuGaugeField(gParam);

  gParam_ex = GaugeFieldParam(0, qudaGaugeParam_ex);
  gParam_ex.ghostExchange = QUDA_GHOST_EXCHANGE_EXTENDED;
  gParam_ex.create = QUDA_NULL_FIELD_CREATE;
  gParam_ex.link_type = QUDA_GENERAL_LINKS;
  gParam_ex.order = gauge_order;
  for (int d=0; d<4; d++) { gParam_ex.r[d] = R[d]; gParam_ex.x[d] = gParam.x[d] + 2*gParam_ex.r[d]; }  // set halo region for CPU
  cpuGauge_ex = new cpuGaugeField(gParam_ex);

  if (gauge_order == QUDA_QDP_GAUGE_ORDER) {
    createSiteLinkCPU((void**)cpuGauge->Gauge_p(), qudaGaugeParam.cpu_prec, 1);
  } else {
    errorQuda("Unsupported gauge order %d", gauge_order);
  }

  copyExtendedGauge(*cpuGauge_ex, *cpuGauge, QUDA_CPU_FIELD_LOCATION);

  gParam_ex.order = QUDA_FLOAT2_GAUGE_ORDER;
  gParam_ex.setPrecision(prec);
  gParam_ex.reconstruct = link_recon;
  gParam_ex.pad = 0;
  gParam_ex.order = QUDA_FLOAT2_GAUGE_ORDER;
  for (int d=0; d<4; d++) { gParam_ex.r[d] = (comm_dim_partitioned(d)) ? 2 : 0; gParam_ex.x[d] = gParam.x[d] + 2*gParam_ex.r[d]; }  // set halo region
  cudaGauge_ex = new cudaGaugeField(gParam_ex);
  qudaGaugeParam.site_ga_pad = gParam_ex.pad;
  //record gauge pad size  

  gParam_ex.pad = 0;
  gParam_ex.reconstruct = QUDA_RECONSTRUCT_NO;
  gParam_ex.create = QUDA_ZERO_FIELD_CREATE;
  gParam_ex.order = gauge_order;
  for (int d=0; d<4; d++) { gParam_ex.r[d] = R[d]; gParam_ex.x[d] = gParam.x[d] + 2*gParam_ex.r[d]; }  // set halo region for CPU
  cpuForce_ex = new cpuGaugeField(gParam_ex); 


  gParam_ex.order = QUDA_FLOAT2_GAUGE_ORDER;
  gParam_ex.reconstruct = QUDA_RECONSTRUCT_NO;
  for (int d=0; d<4; d++) { gParam_ex.r[d] = (comm_dim_partitioned(d)) ? 2 : 0; gParam_ex.x[d] = gParam.x[d] + 2*gParam_ex.r[d]; }  // set halo region
  cudaForce_ex = new cudaGaugeField(gParam_ex); 

  // create the momentum matrix
  gParam.pad = 0;
  gParam.reconstruct = QUDA_RECONSTRUCT_10;
  gParam.link_type = QUDA_ASQTAD_MOM_LINKS;
  gParam.ghostExchange = QUDA_GHOST_EXCHANGE_NO;
  gParam.order = QUDA_MILC_GAUGE_ORDER;
  gParam.create = QUDA_ZERO_FIELD_CREATE;
  cpuMom = new cpuGaugeField(gParam);
  refMom = new cpuGaugeField(gParam);  

  //createMomCPU(cpuMom->Gauge_p(), mom_prec);

  hw = malloc(4 * cpuGauge->Volume() * hw_site_size * qudaGaugeParam.cpu_prec);
  if (hw == NULL){
    fprintf(stderr, "ERROR: malloc failed for hw\n");
    exit(1);
  }

  createHwCPU(hw, hw_prec);

  gParam.link_type = QUDA_GENERAL_LINKS;
  gParam.reconstruct = QUDA_RECONSTRUCT_NO;
  gParam.order = gauge_order;
  gParam.pad = 0;
  cpuOprod = new cpuGaugeField(gParam);
  computeLinkOrderedOuterProduct(hw, cpuOprod->Gauge_p(), hw_prec, 1, gauge_order);
  cpuLongLinkOprod = new cpuGaugeField(gParam);
  computeLinkOrderedOuterProduct(hw, cpuLongLinkOprod->Gauge_p(), hw_prec, 3, gauge_order);

  gParam_ex.link_type = QUDA_GENERAL_LINKS;
  gParam_ex.reconstruct = QUDA_RECONSTRUCT_NO;
  gParam_ex.order = gauge_order;
  for (int d=0; d<4; d++) { gParam_ex.r[d] = R[d]; gParam_ex.x[d] = gParam.x[d] + 2*gParam_ex.r[d]; }  // set halo region for CPU
  cpuOprod_ex = new cpuGaugeField(gParam_ex);
  cpuLongLinkOprod_ex = new cpuGaugeField(gParam_ex);

  copyExtendedGauge(*cpuOprod_ex, *cpuOprod, QUDA_CPU_FIELD_LOCATION);

  copyExtendedGauge(*cpuLongLinkOprod_ex, *cpuLongLinkOprod, QUDA_CPU_FIELD_LOCATION);

  gParam_ex.order = QUDA_FLOAT2_GAUGE_ORDER;
  for (int d=0; d<4; d++) { gParam_ex.r[d] = (comm_dim_partitioned(d)) ? 2 : 0; gParam_ex.x[d] = gParam.x[d] + 2*gParam_ex.r[d]; }  // set halo region
  cudaOprod_ex = new cudaGaugeField(gParam_ex);

}

static void hisq_force_end()
{
  delete cudaMom;
  delete cudaGauge;
  delete cudaForce_ex;
  delete cudaGauge_ex; 
  //delete cudaOprod_ex; // already deleted
  delete cudaLongLinkOprod_ex;

  delete cpuGauge;
  delete cpuMom;
  delete refMom;
  delete cpuOprod;  
  delete cpuLongLinkOprod;

  delete cpuGauge_ex;
  delete cpuForce_ex;
  delete cpuOprod_ex;  
  delete cpuLongLinkOprod_ex;

  free(hw);

  endQuda();
}

static int hisq_force_test(void)
{
  setVerbosity(QUDA_VERBOSE);

  hisq_force_init();

  //float weight = 1.0;
  float act_path_coeff[6];

  act_path_coeff[0] = 0.625000;
  act_path_coeff[1] = -0.058479;
  act_path_coeff[2] = -0.087719;
  act_path_coeff[3] = 0.030778;
  act_path_coeff[4] = -0.007200;
  act_path_coeff[5] = -0.123113;

  //double d_weight = 1.0;
  double d_act_path_coeff[6];
  for(int i=0; i<6; ++i){
    d_act_path_coeff[i] = act_path_coeff[i];
  }

  cpuGauge_ex->exchangeExtendedGhost(R,true);
  cudaGauge_ex->loadCPUField(*cpuGauge);
  cudaGauge_ex->exchangeExtendedGhost(cudaGauge_ex->R());

  cpuOprod_ex->exchangeExtendedGhost(R,true);
  cudaOprod_ex->loadCPUField(*cpuOprod);
  cudaOprod_ex->exchangeExtendedGhost(cudaOprod_ex->R());

  cpuLongLinkOprod_ex->exchangeExtendedGhost(R,true);

  struct timeval ht0, ht1;
  gettimeofday(&ht0, NULL);
  if (verify_results){
    hisqStaplesForceCPU(d_act_path_coeff, qudaGaugeParam, *cpuOprod_ex, *cpuGauge_ex, cpuForce_ex);
    hisqLongLinkForceCPU(d_act_path_coeff[1], qudaGaugeParam, *cpuLongLinkOprod_ex, *cpuGauge_ex, cpuForce_ex);
    hisqCompleteForceCPU(qudaGaugeParam, *cpuForce_ex, *cpuGauge_ex, refMom);
  }
  gettimeofday(&ht1, NULL);

  struct timeval t0, t1, t2, t3;

  gettimeofday(&t0, NULL);

  fermion_force::hisqStaplesForce(*cudaForce_ex, *cudaOprod_ex, *cudaGauge_ex, d_act_path_coeff);
<<<<<<< HEAD
  qudaDeviceSynchronize(); 
=======
  qudaDeviceSynchronize();
>>>>>>> a2543a25
  gettimeofday(&t1, NULL);

  delete cudaOprod_ex; //doing this to lower the peak memory usage
  gParam_ex.order = QUDA_FLOAT2_GAUGE_ORDER;
  for (int d=0; d<4; d++) { gParam_ex.r[d] = (comm_dim_partitioned(d)) ? 2 : 0; gParam_ex.x[d] = gParam.x[d] + 2*gParam_ex.r[d]; }  // set halo region
  cudaLongLinkOprod_ex = new cudaGaugeField(gParam_ex);
  cudaLongLinkOprod_ex->loadCPUField(*cpuLongLinkOprod);
  cudaLongLinkOprod_ex->exchangeExtendedGhost(cudaLongLinkOprod_ex->R());
  fermion_force::hisqLongLinkForce(*cudaForce_ex, *cudaLongLinkOprod_ex, *cudaGauge_ex, d_act_path_coeff[1]);
<<<<<<< HEAD
  qudaDeviceSynchronize(); 
=======
  qudaDeviceSynchronize();
>>>>>>> a2543a25

  gettimeofday(&t2, NULL);

  gParam.create = QUDA_ZERO_FIELD_CREATE; // initialize to zero
  gParam.reconstruct = QUDA_RECONSTRUCT_10;
  gParam.link_type = QUDA_ASQTAD_MOM_LINKS;
  gParam.pad = 0; //X1*X2*X3/2;
  gParam.order = QUDA_FLOAT2_GAUGE_ORDER;
  cudaMom = new cudaGaugeField(gParam);

  //record the mom pad
  qudaGaugeParam.mom_ga_pad = gParam.pad;

  fermion_force::hisqCompleteForce(*cudaForce_ex, *cudaGauge_ex);
  updateMomentum(*cudaMom, 1.0, *cudaForce_ex, __func__);

  qudaDeviceSynchronize();
  gettimeofday(&t3, NULL);

  checkQudaError();

  cudaMom->saveCPUField(*cpuMom);

  int accuracy_level = 3;
  if(verify_results){
    int res;
    res = compare_floats(cpuMom->Gauge_p(), refMom->Gauge_p(), 4 * cpuMom->Volume() * mom_site_size, 1e-5,
                         qudaGaugeParam.cpu_prec);

    accuracy_level = strong_check_mom(cpuMom->Gauge_p(), refMom->Gauge_p(), 4*cpuMom->Volume(), qudaGaugeParam.cpu_prec);
    printfQuda("Test %s\n",(1 == res) ? "PASSED" : "FAILED");
  }
  double total_io;
  double total_flops;
  total_staple_io_flops(link_prec, link_recon, &total_io, &total_flops);

  float perf_flops = total_flops / (TDIFF(t0, t1)) *1e-9;
  float perf = total_io / (TDIFF(t0, t1)) *1e-9;
  printfQuda("Staples time: %.2f ms, perf = %.2f GFLOPS, achieved bandwidth= %.2f GB/s\n", TDIFF(t0,t1)*1000, perf_flops, perf);
  printfQuda("Staples time : %g ms\t LongLink time : %g ms\t Completion time : %g ms\n", TDIFF(t0,t1)*1000, TDIFF(t1,t2)*1000, TDIFF(t2,t3)*1000);
  printfQuda("Host time (half-wilson fermion force) : %g ms\n", TDIFF(ht0, ht1)*1000);

  hisq_force_end();

  return accuracy_level;
}


static void display_test_info()
{
  printfQuda("running the following fermion force computation test:\n");

  printfQuda("link_precision           link_reconstruct           space_dim(x/y/z)         T_dimension       Gauge_order\n");
  printfQuda("%s                       %s                         %d/%d/%d                  %d                %s\n", 
      get_prec_str(link_prec),
      get_recon_str(link_recon), 
      xdim, ydim, zdim, tdim,
      get_gauge_order_str(gauge_order));
  return ;

}

int main(int argc, char **argv)
{
  auto app = make_app();
  // app->get_formatter()->column_width(40);
  // add_eigen_option_group(app);
  // add_deflation_option_group(app);
  // add_multigrid_option_group(app);

  CLI::TransformPairs<QudaGaugeFieldOrder> gauge_order_map {{"milc", QUDA_MILC_GAUGE_ORDER},
                                                            {"qdp", QUDA_QDP_GAUGE_ORDER}};
  app->add_option("--gauge-order", gauge_order, "")->transform(CLI::QUDACheckedTransformer(gauge_order_map));

  try {
    app->parse(argc, argv);
  } catch (const CLI::ParseError &e) {
    return app->exit(e);
  }

  if(gauge_order == QUDA_MILC_GAUGE_ORDER){
    errorQuda("Multi-gpu for milc order is not supported\n");
  }

  initComms(argc, argv, gridsize_from_cmdline);

  setPrecision(prec);

  display_test_info();

  int accuracy_level = hisq_force_test();

  finalizeComms();

  if(accuracy_level >=3 ){
    return EXIT_SUCCESS;
  }else{
    return -1;
  }
}<|MERGE_RESOLUTION|>--- conflicted
+++ resolved
@@ -344,11 +344,7 @@
   gettimeofday(&t0, NULL);
 
   fermion_force::hisqStaplesForce(*cudaForce_ex, *cudaOprod_ex, *cudaGauge_ex, d_act_path_coeff);
-<<<<<<< HEAD
-  qudaDeviceSynchronize(); 
-=======
   qudaDeviceSynchronize();
->>>>>>> a2543a25
   gettimeofday(&t1, NULL);
 
   delete cudaOprod_ex; //doing this to lower the peak memory usage
@@ -358,11 +354,7 @@
   cudaLongLinkOprod_ex->loadCPUField(*cpuLongLinkOprod);
   cudaLongLinkOprod_ex->exchangeExtendedGhost(cudaLongLinkOprod_ex->R());
   fermion_force::hisqLongLinkForce(*cudaForce_ex, *cudaLongLinkOprod_ex, *cudaGauge_ex, d_act_path_coeff[1]);
-<<<<<<< HEAD
-  qudaDeviceSynchronize(); 
-=======
   qudaDeviceSynchronize();
->>>>>>> a2543a25
 
   gettimeofday(&t2, NULL);
 
@@ -382,7 +374,7 @@
   qudaDeviceSynchronize();
   gettimeofday(&t3, NULL);
 
-  checkQudaError();
+  checkCudaError();
 
   cudaMom->saveCPUField(*cpuMom);
 
