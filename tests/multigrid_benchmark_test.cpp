--- conflicted
+++ resolved
@@ -163,12 +163,6 @@
     default: errorQuda("Undefined test %d", test_type);
     }
 
-<<<<<<< HEAD
-    double ref_norm2 = blas::norm2(x_ref);
-    double diff_norm2 = blas::xmyNorm(xD[i], x_ref);
-    double eps = 1e-6;
-    EXPECT_LE(diff_norm2 / ref_norm2, eps * eps);
-=======
     // require that each component differs by no more than 1e-4
     auto max_dev = blas::max_deviation(xD[i], x_ref);
     EXPECT_LE(max_dev, 1e-4);
@@ -176,7 +170,6 @@
     auto x2 = blas::norm2(x_ref);
     auto l2_dev = blas::xmyNorm(xD[i], x_ref);
     EXPECT_LE(sqrt(l2_dev / x2), 1e-6);
->>>>>>> bb12366a
   }
 }
 
