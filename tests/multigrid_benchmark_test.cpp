--- conflicted
+++ resolved
@@ -210,14 +210,8 @@
 
   Nspin = 2;
 
-<<<<<<< HEAD
-  printfQuda("\nBenchmarking %s precision colorspinor, %s precision gauge with %d iterations...\n\n",
-             get_prec_str(prec), get_prec_str(prec_sloppy), niter);
-  for (int c=24; c<=32; c+=8) {
-=======
   printfQuda("\nBenchmarking %s precision with %d iterations...\n\n", get_prec_str(prec), niter);
   for (int c = 24; c <= 32; c += 8) {
->>>>>>> 0123a9e1
     Ncolor = c;
 
     initFields(prec);
