#include <stdlib.h>
#include <stdio.h>
#include <time.h>
#include <math.h>
#include <string.h>

// QUDA headers
#include <quda.h>
#include <color_spinor_field.h> // convenient quark field container

// External headers
#include <misc.h>
#include <host_utils.h>
#include <command_line_params.h>
#include <dslash_reference.h>

QudaGaugeParam gauge_param;
QudaInvertParam inv_param;
QudaMultigridParam mg_param;
QudaInvertParam mg_inv_param;
QudaEigParam mg_eig_param[QUDA_MAX_MG_LEVEL];
QudaEigParam eig_param;

// if --enable-testing true is passed, we run the tests defined in here
#include <invert_test_gtest.hpp>

void display_test_info()
{
  printfQuda("running the following test:\n");
  printfQuda("prec    prec_sloppy   multishift  matpc_type  recon  recon_sloppy solve_type S_dimension T_dimension "
             "Ls_dimension   dslash_type  normalization\n");
  printfQuda(
    "%6s   %6s          %d     %12s     %2s     %2s         %10s %3d/%3d/%3d     %3d         %2d       %14s  %8s\n",
    get_prec_str(prec), get_prec_str(prec_sloppy), multishift, get_matpc_str(matpc_type), get_recon_str(link_recon),
    get_recon_str(link_recon_sloppy), get_solve_str(solve_type), xdim, ydim, zdim, tdim, Lsdim,
    get_dslash_str(dslash_type), get_mass_normalization_str(normalization));

  if (inv_multigrid) {
    printfQuda("MG parameters\n");
    printfQuda(" - number of levels %d\n", mg_levels);
    for (int i = 0; i < mg_levels - 1; i++) {
      printfQuda(" - level %d number of null-space vectors %d\n", i + 1, nvec[i]);
      printfQuda(" - level %d number of pre-smoother applications %d\n", i + 1, nu_pre[i]);
      printfQuda(" - level %d number of post-smoother applications %d\n", i + 1, nu_post[i]);
    }

    printfQuda("MG Eigensolver parameters\n");
    for (int i = 0; i < mg_levels; i++) {
      if (low_mode_check || mg_eig[i]) {
        printfQuda(" - level %d solver mode %s\n", i + 1, get_eig_type_str(mg_eig_type[i]));
        printfQuda(" - level %d spectrum requested %s\n", i + 1, get_eig_spectrum_str(mg_eig_spectrum[i]));
        if (mg_eig_type[i] == QUDA_EIG_BLK_TR_LANCZOS)
          printfQuda(" - eigenvector block size %d\n", mg_eig_block_size[i]);
        printfQuda(" - level %d number of eigenvectors requested n_conv %d\n", i + 1, nvec[i]);
        printfQuda(" - level %d size of eigenvector search space %d\n", i + 1, mg_eig_n_ev[i]);
        printfQuda(" - level %d size of Krylov space %d\n", i + 1, mg_eig_n_kr[i]);
        printfQuda(" - level %d solver tolerance %e\n", i + 1, mg_eig_tol[i]);
        printfQuda(" - level %d convergence required (%s)\n", i + 1, mg_eig_require_convergence[i] ? "true" : "false");
        printfQuda(" - level %d Operator: daggered (%s) , norm-op (%s)\n", i + 1,
                   mg_eig_use_dagger[i] ? "true" : "false", mg_eig_use_normop[i] ? "true" : "false");
        if (mg_eig_use_poly_acc[i]) {
          printfQuda(" - level %d Chebyshev polynomial degree %d\n", i + 1, mg_eig_poly_deg[i]);
          printfQuda(" - level %d Chebyshev polynomial minumum %e\n", i + 1, mg_eig_amin[i]);
          if (mg_eig_amax[i] <= 0)
            printfQuda(" - level %d Chebyshev polynomial maximum will be computed\n", i + 1);
          else
            printfQuda(" - level %d Chebyshev polynomial maximum %e\n", i + 1, mg_eig_amax[i]);
        }
        printfQuda("\n");
      }
    }
  }

  if (inv_deflate) {
    printfQuda("\n   Eigensolver parameters\n");
    printfQuda(" - solver mode %s\n", get_eig_type_str(eig_type));
    printfQuda(" - spectrum requested %s\n", get_eig_spectrum_str(eig_spectrum));
    if (eig_type == QUDA_EIG_BLK_TR_LANCZOS) printfQuda(" - eigenvector block size %d\n", eig_block_size);
    printfQuda(" - number of eigenvectors requested %d\n", eig_n_conv);
    printfQuda(" - size of eigenvector search space %d\n", eig_n_ev);
    printfQuda(" - size of Krylov space %d\n", eig_n_kr);
    printfQuda(" - solver tolerance %e\n", eig_tol);
    printfQuda(" - convergence required (%s)\n", eig_require_convergence ? "true" : "false");
    if (eig_compute_svd) {
      printfQuda(" - Operator: MdagM. Will compute SVD of M\n");
      printfQuda(" - ***********************************************************\n");
      printfQuda(" - **** Overriding any previous choices of operator type. ****\n");
      printfQuda(" - ****    SVD demands normal operator, will use MdagM    ****\n");
      printfQuda(" - ***********************************************************\n");
    } else {
      printfQuda(" - Operator: daggered (%s) , norm-op (%s)\n", eig_use_dagger ? "true" : "false",
                 eig_use_normop ? "true" : "false");
    }
    if (eig_use_poly_acc) {
      printfQuda(" - Chebyshev polynomial degree %d\n", eig_poly_deg);
      printfQuda(" - Chebyshev polynomial minumum %e\n", eig_amin);
      if (eig_amax <= 0)
        printfQuda(" - Chebyshev polynomial maximum will be computed\n");
      else
        printfQuda(" - Chebyshev polynomial maximum %e\n\n", eig_amax);
    }
  }

  printfQuda("Grid partition info:     X  Y  Z  T\n");
  printfQuda("                         %d  %d  %d  %d\n", dimPartitioned(0), dimPartitioned(1), dimPartitioned(2),
             dimPartitioned(3));
}

<<<<<<< HEAD
int main(int argc, char **argv)
{
  setQudaDefaultMgTestParams();
  // Parse command line options
  auto app = make_app();
  add_eigen_option_group(app);
  add_deflation_option_group(app);
  add_eofa_option_group(app);
  add_multigrid_option_group(app);
  add_comms_option_group(app);
  try {
    app->parse(argc, argv);
  } catch (const CLI::ParseError &e) {
    return app->exit(e);
  }

  if (inv_deflate && inv_multigrid) {
    printfQuda("Error: Cannot use both deflation and multigrid preconditioners on top level solve.\n");
    exit(0);
  }

  // If a value greater than 1 is passed, heavier masses will be constructed
  // and the multi-shift solver will be called
  if (multishift > 1) {
    // set a correct default for the multi-shift solver
    solution_type = QUDA_MATPCDAG_MATPC_SOLUTION;
  }

  // Set values for precisions via the command line.
  setQudaPrecisions();

  // initialize QMP/MPI, QUDA comms grid and RNG (host_utils.cpp)
  initComms(argc, argv, gridsize_from_cmdline);

  if (dslash_type != QUDA_WILSON_DSLASH && dslash_type != QUDA_CLOVER_WILSON_DSLASH
      && dslash_type != QUDA_TWISTED_MASS_DSLASH && dslash_type != QUDA_DOMAIN_WALL_4D_DSLASH
      && dslash_type != QUDA_MOBIUS_DWF_DSLASH && dslash_type != QUDA_MOBIUS_DWF_EOFA_DSLASH
      && dslash_type != QUDA_TWISTED_CLOVER_DSLASH && dslash_type != QUDA_DOMAIN_WALL_DSLASH
      && dslash_type != QUDA_LAPLACE_DSLASH) {
    printfQuda("dslash_type %d not supported\n", dslash_type);
    exit(0);
  }

  if (inv_multigrid) {
    // Only these fermions are supported with MG
    if (dslash_type != QUDA_WILSON_DSLASH && dslash_type != QUDA_CLOVER_WILSON_DSLASH
        && dslash_type != QUDA_TWISTED_MASS_DSLASH && dslash_type != QUDA_TWISTED_CLOVER_DSLASH) {
      printfQuda("dslash_type %d not supported for MG\n", dslash_type);
      exit(0);
    }

    // Only these solve types are supported with MG
    if (solve_type != QUDA_DIRECT_SOLVE && solve_type != QUDA_DIRECT_PC_SOLVE) {
      printfQuda("Solve_type %d not supported with MG. Please use QUDA_DIRECT_SOLVE or QUDA_DIRECT_PC_SOLVE\n\n",
                 solve_type);
      exit(0);
    }
  }
=======
std::vector<char> gauge_;
std::array<void *, 4> gauge;
std::vector<char> clover;
std::vector<char> clover_inv;
>>>>>>> 466e5dfe

void init(int argc, char **argv)
{
  // Set QUDA's internal parameters
  gauge_param = newQudaGaugeParam();
  setWilsonGaugeParam(gauge_param);

  inv_param = newQudaInvertParam();
  mg_param = newQudaMultigridParam();
  mg_inv_param = newQudaInvertParam();
  eig_param = newQudaEigParam();

  if (inv_multigrid) {
    setQudaMgSolveTypes();
    setMultigridInvertParam(inv_param);
    // Set sub structures
    mg_param.invert_param = &mg_inv_param;
    for (int i = 0; i < mg_levels; i++) {
      if (mg_eig[i]) {
        mg_eig_param[i] = newQudaEigParam();
        setMultigridEigParam(mg_eig_param[i], i);
        mg_param.eig_param[i] = &mg_eig_param[i];
      } else {
        mg_param.eig_param[i] = nullptr;
      }
    }
    // Set MG
    setMultigridParam(mg_param);
  } else {
    setInvertParam(inv_param);
  }

  if (inv_deflate) {
    setEigParam(eig_param);
    inv_param.eig_param = &eig_param;
  } else {
    inv_param.eig_param = nullptr;
  }

  // set parameters for the reference Dslash, and prepare fields to be loaded
  if (dslash_type == QUDA_DOMAIN_WALL_DSLASH || dslash_type == QUDA_DOMAIN_WALL_4D_DSLASH
      || dslash_type == QUDA_MOBIUS_DWF_DSLASH || dslash_type == QUDA_MOBIUS_DWF_EOFA_DSLASH) {
    dw_setDims(gauge_param.X, inv_param.Ls);
  } else {
    setDims(gauge_param.X);
  }

  // Allocate host side memory for the gauge field.
  //----------------------------------------------------------------------------
  gauge_.resize(4 * V * gauge_site_size * host_gauge_data_type_size);
  for (int i = 0; i < 4; i++) gauge[i] = gauge_.data() + i * V * gauge_site_size * host_gauge_data_type_size;
  constructHostGaugeField(gauge.data(), gauge_param, argc, argv);
  // Load the gauge field to the device
  loadGaugeQuda(gauge.data(), &gauge_param);

  // Allocate host side memory for clover terms if needed.
  //----------------------------------------------------------------------------
  // Allocate space on the host (always best to allocate and free in the same scope)
  if (dslash_type == QUDA_CLOVER_WILSON_DSLASH || dslash_type == QUDA_TWISTED_CLOVER_DSLASH) {
    clover.resize(V * clover_site_size * host_clover_data_type_size);
    clover_inv.resize(V * clover_site_size * host_spinor_data_type_size);
    constructHostCloverField(clover.data(), clover_inv.data(), inv_param);
    // Load the clover terms to the device
    loadCloverQuda(clover.data(), clover_inv.data(), &inv_param);
  }
}

std::vector<double> solve(test_t param)
{
  inv_param.inv_type = ::testing::get<0>(param);
  inv_param.solution_type = ::testing::get<1>(param);
  inv_param.solve_type = ::testing::get<2>(param);
  inv_param.cuda_prec_sloppy = ::testing::get<3>(param);
  inv_param.clover_cuda_prec_sloppy = ::testing::get<3>(param);
  multishift = ::testing::get<4>(param);

  // reset lambda_max if we're doing a testing loop to ensure correct lambma_max
  if (enable_testing) inv_param.ca_lambda_max = -1.0;

  logQuda(QUDA_SUMMARIZE, "Solution = %s, Solve = %s, Solver = %s, Sloppy precision = %s\n",
          get_solution_str(inv_param.solution_type), get_solve_str(inv_param.solve_type),
          get_solver_str(inv_param.inv_type), get_prec_str(inv_param.cuda_prec_sloppy));

  // params corresponds to split grid
  for (int i = 0; i < 4; i++) inv_param.split_grid[i] = grid_partition[i];
  int num_sub_partition = grid_partition[0] * grid_partition[1] * grid_partition[2] * grid_partition[3];
  bool use_split_grid = num_sub_partition > 1;

  // Now QUDA is initialised and the fields are loaded, we may setup the preconditioner
  void *mg_preconditioner = nullptr;
  if (inv_multigrid) {
    if (use_split_grid) { errorQuda("Split grid does not work with MG yet."); }
    mg_preconditioner = newMultigridQuda(&mg_param);
    inv_param.preconditioner = mg_preconditioner;
  }

  // Vector construct START
  //-----------------------------------------------------------------------------------
<<<<<<< HEAD
  std::vector<quda::ColorSpinorField *> in(Nsrc);
  std::vector<quda::ColorSpinorField *> out(Nsrc);
  std::vector<quda::ColorSpinorField *> out_multishift(multishift * Nsrc);
  quda::ColorSpinorParam cs_param;
  quda::ColorSpinorField *check = quda::ColorSpinorField::Create(cs_param);
  
  constructWilsonSpinorParam(&cs_param, &inv_param, &gauge_param);
=======
  std::vector<quda::ColorSpinorField> in(Nsrc);
  std::vector<quda::ColorSpinorField> out(Nsrc);
  std::vector<quda::ColorSpinorField> out_multishift(multishift * Nsrc);
  quda::ColorSpinorField check;
  quda::ColorSpinorParam cs_param;
  constructWilsonTestSpinorParam(&cs_param, &inv_param, &gauge_param);
  check = quda::ColorSpinorField(cs_param);
>>>>>>> 466e5dfe
  std::vector<std::vector<void *>> _hp_multi_x(Nsrc, std::vector<void *>(multishift));

  // QUDA host array for internal checks and malloc
  // Vector construct END
  //-----------------------------------------------------------------------------------

  // Quark masses
  std::vector<double> masses(multishift);

  // QUDA invert test BEGIN
  //----------------------------------------------------------------------------
  if (multishift > 1) {
    if (use_split_grid) { errorQuda("Split grid does not work with multishift yet."); }
    inv_param.num_offset = multishift;
    for (int i = 0; i < multishift; i++) {
      // Set masses and offsets
      masses[i] = 0.06 + i * i * 0.01;
      inv_param.offset[i] = 4 * masses[i] * masses[i];
      // Set tolerances for the heavy quarks, these can be set independently
      // (functions of i) if desired
      inv_param.tol_offset[i] = inv_param.tol;
      inv_param.tol_hq_offset[i] = inv_param.tol_hq;
      // Allocate memory and set pointers
      for (int n = 0; n < Nsrc; n++) {
        out_multishift[n * multishift + i] = quda::ColorSpinorField(cs_param);
        _hp_multi_x[n][i] = out_multishift[n * multishift + i].V();
      }
    }
  }

  std::vector<double> time(Nsrc);
  std::vector<double> gflops(Nsrc);
  std::vector<int> iter(Nsrc);

  quda::RNG rng(check, 1234);

  for (int i = 0; i < Nsrc; i++) {
    // Populate the host spinor with random numbers.
    in[i] = quda::ColorSpinorField(cs_param);
    spinorNoise(in[i], rng, QUDA_NOISE_GAUSS);
    out[i] = quda::ColorSpinorField(cs_param);
  }

  if (!use_split_grid) {

    for (int i = 0; i < Nsrc; i++) {
      // If deflating, preserve the deflation space between solves
      if (inv_deflate) eig_param.preserve_deflation = i < Nsrc - 1 ? QUDA_BOOLEAN_TRUE : QUDA_BOOLEAN_FALSE;
      // Perform QUDA inversions
      if (multishift > 1) {
        invertMultiShiftQuda(_hp_multi_x[i].data(), in[i].V(), &inv_param);
      } else {
        invertQuda(out[i].V(), in[i].V(), &inv_param);
      }

      time[i] = inv_param.secs;
      gflops[i] = inv_param.gflops / inv_param.secs;
      iter[i] = inv_param.iter;
      printfQuda("Done: %i iter / %g secs = %g Gflops\n", inv_param.iter, inv_param.secs,
                 inv_param.gflops / inv_param.secs);
    }
  } else {

    inv_param.num_src = Nsrc;
    inv_param.num_src_per_sub_partition = Nsrc / num_sub_partition;
    // Host arrays for solutions, sources, and check
    std::vector<void *> _hp_x(Nsrc);
    std::vector<void *> _hp_b(Nsrc);
    for (int i = 0; i < Nsrc; i++) {
      _hp_x[i] = out[i].V();
      _hp_b[i] = in[i].V();
    }
    // Run split grid
    if (dslash_type == QUDA_CLOVER_WILSON_DSLASH || dslash_type == QUDA_TWISTED_CLOVER_DSLASH
        || dslash_type == QUDA_CLOVER_HASENBUSCH_TWIST_DSLASH) {
      invertMultiSrcCloverQuda(_hp_x.data(), _hp_b.data(), &inv_param, gauge.data(), &gauge_param, clover.data(),
                               clover_inv.data());
    } else {
      invertMultiSrcQuda(_hp_x.data(), _hp_b.data(), &inv_param, gauge.data(), &gauge_param);
    }

    quda::comm_allreduce_int(inv_param.iter);
    inv_param.iter /= quda::comm_size() / num_sub_partition;
    quda::comm_allreduce_sum(inv_param.gflops);
    inv_param.gflops /= quda::comm_size() / num_sub_partition;
    quda::comm_allreduce_max(inv_param.secs);
    printfQuda("Done: %d sub-partitions - %i iter / %g secs = %g Gflops\n", num_sub_partition, inv_param.iter,
               inv_param.secs, inv_param.gflops / inv_param.secs);
  }

  // QUDA invert test COMPLETE
  //----------------------------------------------------------------------------

  // free the multigrid solver
  if (inv_multigrid) destroyMultigridQuda(mg_preconditioner);

  // Compute performance statistics
  if (Nsrc > 1 && !use_split_grid) performanceStats(time, gflops, iter);

  std::vector<double> res(Nsrc);
  // Perform host side verification of inversion if requested
  if (verify_results) {
    for (int i = 0; i < Nsrc; i++) {
      res[i] = verifyInversion(out[i].V(), _hp_multi_x[i].data(), in[i].V(), check.V(), gauge_param, inv_param,
                               gauge.data(), clover.data(), clover_inv.data());
    }
  }
  return res;
}

int main(int argc, char **argv)
{
  ::testing::InitGoogleTest(&argc, argv);
  setQudaDefaultMgTestParams();
  // Parse command line options
  auto app = make_app();
  add_eigen_option_group(app);
  add_deflation_option_group(app);
  add_eofa_option_group(app);
  add_madwf_option_group(app);
  add_multigrid_option_group(app);
  add_comms_option_group(app);
  add_testing_option_group(app);
  try {
    app->parse(argc, argv);
  } catch (const CLI::ParseError &e) {
    return app->exit(e);
  }

  // If a value greater than 1 is passed, heavier masses will be constructed
  // and the multi-shift solver will be called
  if (multishift > 1) {
    // set a correct default for the multi-shift solver
    solution_type = QUDA_MATPCDAG_MATPC_SOLUTION;
  }

  // Set values for precisions via the command line.
  setQudaPrecisions();

  // initialize QMP/MPI, QUDA comms grid and RNG (host_utils.cpp)
  initComms(argc, argv, gridsize_from_cmdline);

  if (inv_deflate && inv_multigrid) {
    errorQuda("Error: Cannot use both deflation and multigrid preconditioners on top level solve");
  }

  if (dslash_type != QUDA_WILSON_DSLASH && dslash_type != QUDA_CLOVER_WILSON_DSLASH
      && dslash_type != QUDA_TWISTED_MASS_DSLASH && dslash_type != QUDA_DOMAIN_WALL_4D_DSLASH
      && dslash_type != QUDA_MOBIUS_DWF_DSLASH && dslash_type != QUDA_MOBIUS_DWF_EOFA_DSLASH
      && dslash_type != QUDA_TWISTED_CLOVER_DSLASH && dslash_type != QUDA_DOMAIN_WALL_DSLASH) {
    errorQuda("dslash_type %d not supported", dslash_type);
  }

  if (inv_multigrid) {
    // Only these fermions are supported with MG
    if (dslash_type != QUDA_WILSON_DSLASH && dslash_type != QUDA_CLOVER_WILSON_DSLASH
        && dslash_type != QUDA_TWISTED_MASS_DSLASH && dslash_type != QUDA_TWISTED_CLOVER_DSLASH) {
      errorQuda("dslash_type %d not supported for MG\n", dslash_type);
    }

    // Only these solve types are supported with MG
    if (solve_type != QUDA_DIRECT_SOLVE && solve_type != QUDA_DIRECT_PC_SOLVE) {
      errorQuda("Solve_type %d not supported with MG. Please use QUDA_DIRECT_SOLVE or QUDA_DIRECT_PC_SOLVE", solve_type);
    }
  }

  // All parameters have been set. Display the parameters via stdout
  display_test_info();

  // Initialize the QUDA library
  initQuda(device_ordinal);

  init(argc, argv);

  // Compute plaquette as a sanity check
  double plaq[3];
  plaqQuda(plaq);
  printfQuda("Computed plaquette is %e (spatial = %e, temporal = %e)\n", plaq[0], plaq[1], plaq[2]);

  int result = 0;
  if (enable_testing) { // tests are defined in invert_test_gtest.hpp
    ::testing::TestEventListeners &listeners = ::testing::UnitTest::GetInstance()->listeners();
    if (quda::comm_rank() != 0) { delete listeners.Release(listeners.default_result_printer()); }
    result = RUN_ALL_TESTS();
  } else {
    solve(test_t {inv_type, solution_type, solve_type, prec_sloppy, multishift});
  }

  // finalize the QUDA library
  freeGaugeQuda();
  if (dslash_type == QUDA_CLOVER_WILSON_DSLASH || dslash_type == QUDA_TWISTED_CLOVER_DSLASH) freeCloverQuda();
  endQuda();
  finalizeComms();

  return result;
}<|MERGE_RESOLUTION|>--- conflicted
+++ resolved
@@ -106,71 +106,10 @@
              dimPartitioned(3));
 }
 
-<<<<<<< HEAD
-int main(int argc, char **argv)
-{
-  setQudaDefaultMgTestParams();
-  // Parse command line options
-  auto app = make_app();
-  add_eigen_option_group(app);
-  add_deflation_option_group(app);
-  add_eofa_option_group(app);
-  add_multigrid_option_group(app);
-  add_comms_option_group(app);
-  try {
-    app->parse(argc, argv);
-  } catch (const CLI::ParseError &e) {
-    return app->exit(e);
-  }
-
-  if (inv_deflate && inv_multigrid) {
-    printfQuda("Error: Cannot use both deflation and multigrid preconditioners on top level solve.\n");
-    exit(0);
-  }
-
-  // If a value greater than 1 is passed, heavier masses will be constructed
-  // and the multi-shift solver will be called
-  if (multishift > 1) {
-    // set a correct default for the multi-shift solver
-    solution_type = QUDA_MATPCDAG_MATPC_SOLUTION;
-  }
-
-  // Set values for precisions via the command line.
-  setQudaPrecisions();
-
-  // initialize QMP/MPI, QUDA comms grid and RNG (host_utils.cpp)
-  initComms(argc, argv, gridsize_from_cmdline);
-
-  if (dslash_type != QUDA_WILSON_DSLASH && dslash_type != QUDA_CLOVER_WILSON_DSLASH
-      && dslash_type != QUDA_TWISTED_MASS_DSLASH && dslash_type != QUDA_DOMAIN_WALL_4D_DSLASH
-      && dslash_type != QUDA_MOBIUS_DWF_DSLASH && dslash_type != QUDA_MOBIUS_DWF_EOFA_DSLASH
-      && dslash_type != QUDA_TWISTED_CLOVER_DSLASH && dslash_type != QUDA_DOMAIN_WALL_DSLASH
-      && dslash_type != QUDA_LAPLACE_DSLASH) {
-    printfQuda("dslash_type %d not supported\n", dslash_type);
-    exit(0);
-  }
-
-  if (inv_multigrid) {
-    // Only these fermions are supported with MG
-    if (dslash_type != QUDA_WILSON_DSLASH && dslash_type != QUDA_CLOVER_WILSON_DSLASH
-        && dslash_type != QUDA_TWISTED_MASS_DSLASH && dslash_type != QUDA_TWISTED_CLOVER_DSLASH) {
-      printfQuda("dslash_type %d not supported for MG\n", dslash_type);
-      exit(0);
-    }
-
-    // Only these solve types are supported with MG
-    if (solve_type != QUDA_DIRECT_SOLVE && solve_type != QUDA_DIRECT_PC_SOLVE) {
-      printfQuda("Solve_type %d not supported with MG. Please use QUDA_DIRECT_SOLVE or QUDA_DIRECT_PC_SOLVE\n\n",
-                 solve_type);
-      exit(0);
-    }
-  }
-=======
 std::vector<char> gauge_;
 std::array<void *, 4> gauge;
 std::vector<char> clover;
 std::vector<char> clover_inv;
->>>>>>> 466e5dfe
 
 void init(int argc, char **argv)
 {
@@ -269,15 +208,6 @@
 
   // Vector construct START
   //-----------------------------------------------------------------------------------
-<<<<<<< HEAD
-  std::vector<quda::ColorSpinorField *> in(Nsrc);
-  std::vector<quda::ColorSpinorField *> out(Nsrc);
-  std::vector<quda::ColorSpinorField *> out_multishift(multishift * Nsrc);
-  quda::ColorSpinorParam cs_param;
-  quda::ColorSpinorField *check = quda::ColorSpinorField::Create(cs_param);
-  
-  constructWilsonSpinorParam(&cs_param, &inv_param, &gauge_param);
-=======
   std::vector<quda::ColorSpinorField> in(Nsrc);
   std::vector<quda::ColorSpinorField> out(Nsrc);
   std::vector<quda::ColorSpinorField> out_multishift(multishift * Nsrc);
@@ -285,7 +215,6 @@
   quda::ColorSpinorParam cs_param;
   constructWilsonTestSpinorParam(&cs_param, &inv_param, &gauge_param);
   check = quda::ColorSpinorField(cs_param);
->>>>>>> 466e5dfe
   std::vector<std::vector<void *>> _hp_multi_x(Nsrc, std::vector<void *>(multishift));
 
   // QUDA host array for internal checks and malloc
