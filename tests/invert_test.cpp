#include <stdlib.h>
#include <stdio.h>
#include <time.h>
#include <math.h>
#include <string.h>

// QUDA headers
#include <quda.h>
#include <color_spinor_field.h> // convenient quark field container

// External headers
#include <misc.h>
#include <host_utils.h>
#include <command_line_params.h>
#include <dslash_reference.h>

#define MAX(a, b) ((a) > (b) ? (a) : (b))

void display_test_info()
{
  printfQuda("running the following test:\n");
  printfQuda("prec    prec_sloppy   multishift  matpc_type  recon  recon_sloppy solve_type S_dimension T_dimension "
             "Ls_dimension   dslash_type  normalization\n");
  printfQuda(
    "%6s   %6s          %d     %12s     %2s     %2s         %10s %3d/%3d/%3d     %3d         %2d       %14s  %8s\n",
    get_prec_str(prec), get_prec_str(prec_sloppy), multishift, get_matpc_str(matpc_type), get_recon_str(link_recon),
    get_recon_str(link_recon_sloppy), get_solve_str(solve_type), xdim, ydim, zdim, tdim, Lsdim,
    get_dslash_str(dslash_type), get_mass_normalization_str(normalization));

  if (inv_multigrid) {
    printfQuda("MG parameters\n");
    printfQuda(" - number of levels %d\n", mg_levels);
    for (int i = 0; i < mg_levels - 1; i++) {
      printfQuda(" - level %d number of null-space vectors %d\n", i + 1, nvec[i]);
      printfQuda(" - level %d number of pre-smoother applications %d\n", i + 1, nu_pre[i]);
      printfQuda(" - level %d number of post-smoother applications %d\n", i + 1, nu_post[i]);
    }

    printfQuda("MG Eigensolver parameters\n");
    for (int i = 0; i < mg_levels; i++) {
      if (low_mode_check || mg_eig[i]) {
        printfQuda(" - level %d solver mode %s\n", i + 1, get_eig_type_str(mg_eig_type[i]));
        printfQuda(" - level %d spectrum requested %s\n", i + 1, get_eig_spectrum_str(mg_eig_spectrum[i]));
        if (mg_eig_type[i] == QUDA_EIG_BLK_TR_LANCZOS)
          printfQuda(" - eigenvector block size %d\n", mg_eig_block_size[i]);
        printfQuda(" - level %d number of eigenvectors requested n_conv %d\n", i + 1, nvec[i]);
        printfQuda(" - level %d size of eigenvector search space %d\n", i + 1, mg_eig_n_ev[i]);
        printfQuda(" - level %d size of Krylov space %d\n", i + 1, mg_eig_n_kr[i]);
        printfQuda(" - level %d solver tolerance %e\n", i + 1, mg_eig_tol[i]);
        printfQuda(" - level %d convergence required (%s)\n", i + 1, mg_eig_require_convergence[i] ? "true" : "false");
        printfQuda(" - level %d Operator: daggered (%s) , norm-op (%s)\n", i + 1,
                   mg_eig_use_dagger[i] ? "true" : "false", mg_eig_use_normop[i] ? "true" : "false");
        if (mg_eig_use_poly_acc[i]) {
          printfQuda(" - level %d Chebyshev polynomial degree %d\n", i + 1, mg_eig_poly_deg[i]);
          printfQuda(" - level %d Chebyshev polynomial minumum %e\n", i + 1, mg_eig_amin[i]);
          if (mg_eig_amax[i] <= 0)
            printfQuda(" - level %d Chebyshev polynomial maximum will be computed\n", i + 1);
          else
            printfQuda(" - level %d Chebyshev polynomial maximum %e\n", i + 1, mg_eig_amax[i]);
        }
        printfQuda("\n");
      }
    }
  }

  if (inv_deflate) {
    printfQuda("\n   Eigensolver parameters\n");
    printfQuda(" - solver mode %s\n", get_eig_type_str(eig_type));
    printfQuda(" - spectrum requested %s\n", get_eig_spectrum_str(eig_spectrum));
    if (eig_type == QUDA_EIG_BLK_TR_LANCZOS) printfQuda(" - eigenvector block size %d\n", eig_block_size);
    printfQuda(" - number of eigenvectors requested %d\n", eig_n_conv);
    printfQuda(" - size of eigenvector search space %d\n", eig_n_ev);
    printfQuda(" - size of Krylov space %d\n", eig_n_kr);
    printfQuda(" - solver tolerance %e\n", eig_tol);
    printfQuda(" - convergence required (%s)\n", eig_require_convergence ? "true" : "false");
    if (eig_compute_svd) {
      printfQuda(" - Operator: MdagM. Will compute SVD of M\n");
      printfQuda(" - ***********************************************************\n");
      printfQuda(" - **** Overriding any previous choices of operator type. ****\n");
      printfQuda(" - ****    SVD demands normal operator, will use MdagM    ****\n");
      printfQuda(" - ***********************************************************\n");
    } else {
      printfQuda(" - Operator: daggered (%s) , norm-op (%s)\n", eig_use_dagger ? "true" : "false",
                 eig_use_normop ? "true" : "false");
    }
    if (eig_use_poly_acc) {
      printfQuda(" - Chebyshev polynomial degree %d\n", eig_poly_deg);
      printfQuda(" - Chebyshev polynomial minumum %e\n", eig_amin);
      if (eig_amax <= 0)
        printfQuda(" - Chebyshev polynomial maximum will be computed\n");
      else
        printfQuda(" - Chebyshev polynomial maximum %e\n\n", eig_amax);
    }
  }

  printfQuda("Grid partition info:     X  Y  Z  T\n");
  printfQuda("                         %d  %d  %d  %d\n", dimPartitioned(0), dimPartitioned(1), dimPartitioned(2),
             dimPartitioned(3));
}

int main(int argc, char **argv)
{
  setQudaDefaultMgTestParams();
  // Parse command line options
  auto app = make_app();
  add_eigen_option_group(app);
  add_deflation_option_group(app);
  add_eofa_option_group(app);
  add_multigrid_option_group(app);
  add_comms_option_group(app);
  try {
    app->parse(argc, argv);
  } catch (const CLI::ParseError &e) {
    return app->exit(e);
  }

  if (inv_deflate && inv_multigrid) {
    printfQuda("Error: Cannot use both deflation and multigrid preconditioners on top level solve.\n");
    exit(0);
  }

  // If a value greater than 1 is passed, heavier masses will be constructed
  // and the multi-shift solver will be called
  if (multishift > 1) {
    // set a correct default for the multi-shift solver
    solution_type = QUDA_MATPCDAG_MATPC_SOLUTION;
  }

  // Set values for precisions via the command line.
  setQudaPrecisions();

  // initialize QMP/MPI, QUDA comms grid and RNG (host_utils.cpp)
  initComms(argc, argv, gridsize_from_cmdline);

  if (dslash_type != QUDA_WILSON_DSLASH && dslash_type != QUDA_CLOVER_WILSON_DSLASH
      && dslash_type != QUDA_TWISTED_MASS_DSLASH && dslash_type != QUDA_DOMAIN_WALL_4D_DSLASH
      && dslash_type != QUDA_MOBIUS_DWF_DSLASH && dslash_type != QUDA_MOBIUS_DWF_EOFA_DSLASH
      && dslash_type != QUDA_TWISTED_CLOVER_DSLASH && dslash_type != QUDA_DOMAIN_WALL_DSLASH
      && dslash_type != QUDA_LAPLACE_DSLASH) {
    printfQuda("dslash_type %d not supported\n", dslash_type);
    exit(0);
  }

  if (inv_multigrid) {
    // Only these fermions are supported with MG
    if (dslash_type != QUDA_WILSON_DSLASH && dslash_type != QUDA_CLOVER_WILSON_DSLASH
        && dslash_type != QUDA_TWISTED_MASS_DSLASH && dslash_type != QUDA_TWISTED_CLOVER_DSLASH) {
      printfQuda("dslash_type %d not supported for MG\n", dslash_type);
      exit(0);
    }

    // Only these solve types are supported with MG
    if (solve_type != QUDA_DIRECT_SOLVE && solve_type != QUDA_DIRECT_PC_SOLVE) {
      printfQuda("Solve_type %d not supported with MG. Please use QUDA_DIRECT_SOLVE or QUDA_DIRECT_PC_SOLVE\n\n",
                 solve_type);
      exit(0);
    }
  }

  // Set QUDA's internal parameters
  QudaGaugeParam gauge_param = newQudaGaugeParam();
  setWilsonGaugeParam(gauge_param);
  QudaInvertParam inv_param = newQudaInvertParam();
  QudaMultigridParam mg_param = newQudaMultigridParam();
  QudaInvertParam mg_inv_param = newQudaInvertParam();
  QudaEigParam mg_eig_param[QUDA_MAX_MG_LEVEL];
  QudaEigParam eig_param = newQudaEigParam();

  if (inv_multigrid) {

    setQudaMgSolveTypes();
    setMultigridInvertParam(inv_param);
    // Set sub structures
    mg_param.invert_param = &mg_inv_param;
    for (int i = 0; i < mg_levels; i++) {
      if (mg_eig[i]) {
        mg_eig_param[i] = newQudaEigParam();
        setMultigridEigParam(mg_eig_param[i], i);
        mg_param.eig_param[i] = &mg_eig_param[i];
      } else {
        mg_param.eig_param[i] = nullptr;
      }
    }
    // Set MG
    setMultigridParam(mg_param);
  } else {
    setInvertParam(inv_param);
  }

  if (inv_deflate) {
    setEigParam(eig_param);
    inv_param.eig_param = &eig_param;
  } else {
    inv_param.eig_param = nullptr;
  }

  // All parameters have been set. Display the parameters via stdout
  display_test_info();

  // Initialize the QUDA library
  initQuda(device_ordinal);

  // params corresponds to split grid
  inv_param.split_grid[0] = grid_partition[0];
  inv_param.split_grid[1] = grid_partition[1];
  inv_param.split_grid[2] = grid_partition[2];
  inv_param.split_grid[3] = grid_partition[3];

  int num_sub_partition = grid_partition[0] * grid_partition[1] * grid_partition[2] * grid_partition[3];
  bool use_split_grid = num_sub_partition > 1;

  // set parameters for the reference Dslash, and prepare fields to be loaded
  if (dslash_type == QUDA_DOMAIN_WALL_DSLASH || dslash_type == QUDA_DOMAIN_WALL_4D_DSLASH
      || dslash_type == QUDA_MOBIUS_DWF_DSLASH || dslash_type == QUDA_MOBIUS_DWF_EOFA_DSLASH) {
    dw_setDims(gauge_param.X, inv_param.Ls);
  } else {
    setDims(gauge_param.X);
  }
<<<<<<< HEAD
  setSpinorSiteSize(2*4*N_COLORS);
  
=======

>>>>>>> 340fd72e
  // Allocate host side memory for the gauge field.
  //----------------------------------------------------------------------------
  void *gauge[4];
  // Allocate space on the host (always best to allocate and free in the same scope)
  for (int dir = 0; dir < 4; dir++) gauge[dir] = malloc(V * gauge_site_size * host_gauge_data_type_size);
  constructHostGaugeField(gauge, gauge_param, argc, argv);
  // Load the gauge field to the device
  loadGaugeQuda((void *)gauge, &gauge_param);

  // Allocate host side memory for clover terms if needed.
  //----------------------------------------------------------------------------
  void *clover = nullptr;
  void *clover_inv = nullptr;
  // Allocate space on the host (always best to allocate and free in the same scope)
  if (dslash_type == QUDA_CLOVER_WILSON_DSLASH || dslash_type == QUDA_TWISTED_CLOVER_DSLASH) {
    clover = malloc(V * clover_site_size * host_clover_data_type_size);
    clover_inv = malloc(V * clover_site_size * host_spinor_data_type_size);
    constructHostCloverField(clover, clover_inv, inv_param);
    if (inv_multigrid) {
      // This line ensures that if we need to construct the clover inverse (in either the smoother or the solver) we do so
      if (mg_param.smoother_solve_type[0] == QUDA_DIRECT_PC_SOLVE || solve_type == QUDA_DIRECT_PC_SOLVE) {
        inv_param.solve_type = QUDA_DIRECT_PC_SOLVE;
      }
    }
    // Load the clover terms to the device
    loadCloverQuda(clover, clover_inv, &inv_param);
    if (inv_multigrid) {
      // Restore actual solve_type we want to do
      inv_param.solve_type = solve_type;
    }
  }

  // Now QUDA is initialised and the fields are loaded, we may setup the preconditioner
  void *mg_preconditioner = nullptr;
  if (inv_multigrid) {
    if (use_split_grid) { errorQuda("Split grid does not work with MG yet."); }
    mg_preconditioner = newMultigridQuda(&mg_param);
    inv_param.preconditioner = mg_preconditioner;
  }

  // Compute plaquette as a sanity check
  double plaq[3];
  plaqQuda(plaq);
  printfQuda("Computed plaquette is %e (spatial = %e, temporal = %e)\n", plaq[0], plaq[1], plaq[2]);

  // Vector construct START
  //-----------------------------------------------------------------------------------
  std::vector<quda::ColorSpinorField *> in(Nsrc);
  std::vector<quda::ColorSpinorField *> out(Nsrc);
  std::vector<quda::ColorSpinorField *> out_multishift(multishift * Nsrc);
  quda::ColorSpinorField *check;
  quda::ColorSpinorParam cs_param;

  constructWilsonSpinorParam(&cs_param, &inv_param, &gauge_param);
  auto in = quda::ColorSpinorField::Create(cs_param);
  auto out = quda::ColorSpinorField::Create(cs_param);
  auto check = quda::ColorSpinorField::Create(cs_param);
  std::vector<std::vector<void *>> _hp_multi_x(Nsrc, std::vector<void *>(multishift));

  // QUDA host array for internal checks and malloc
  // Vector construct END
  //-----------------------------------------------------------------------------------

  // Quark masses
  std::vector<double> masses(multishift);

  // QUDA invert test BEGIN
  //----------------------------------------------------------------------------
  if (multishift > 1) {
    if (use_split_grid) { errorQuda("Split grid does not work with multishift yet."); }
    inv_param.num_offset = multishift;
    for (int i = 0; i < multishift; i++) {
      // Set masses and offsets
      masses[i] = 0.06 + i * i * 0.01;
      inv_param.offset[i] = 4 * masses[i] * masses[i];
      // Set tolerances for the heavy quarks, these can be set independently
      // (functions of i) if desired
      inv_param.tol_offset[i] = inv_param.tol;
      inv_param.tol_hq_offset[i] = inv_param.tol_hq;
      // Allocate memory and set pointers
      for (int n = 0; n < Nsrc; n++) {
        out_multishift[n * multishift + i] = quda::ColorSpinorField::Create(cs_param);
        _hp_multi_x[n][i] = out_multishift[n * multishift + i]->V();
      }
    }
  }

  std::vector<double> time(Nsrc);
  std::vector<double> gflops(Nsrc);
  std::vector<int> iter(Nsrc);

  auto *rng = new quda::RNG(*check, 1234);

  std::vector<quda::ColorSpinorField *> _h_b(Nsrc, nullptr);
  std::vector<quda::ColorSpinorField *> _h_x(Nsrc, nullptr);

  for (int i = 0; i < Nsrc; i++) {
    // Populate the host spinor with random numbers.
<<<<<<< HEAD
    constructRandomSpinorSource(in->V(), 4, N_COLORS, inv_param.cpu_prec, inv_param.solution_type, gauge_param.X, *rng);
    // If deflating, preserve the deflation space between solves
    if (inv_deflate) eig_param.preserve_deflation = i < Nsrc - 1 ? QUDA_BOOLEAN_TRUE : QUDA_BOOLEAN_FALSE;
    // Perform QUDA inversions
    if (multishift > 1) {
      invertMultiShiftQuda((void **)outMulti, in->V(), &inv_param);
=======
    in[i] = quda::ColorSpinorField::Create(cs_param);
    in[i]->Source(QUDA_RANDOM_SOURCE);
    out[i] = quda::ColorSpinorField::Create(cs_param);
  }

  if (!use_split_grid) {

    for (int i = 0; i < Nsrc; i++) {
      // If deflating, preserve the deflation space between solves
      if (inv_deflate) eig_param.preserve_deflation = i < Nsrc - 1 ? QUDA_BOOLEAN_TRUE : QUDA_BOOLEAN_FALSE;
      // Perform QUDA inversions
      if (multishift > 1) {
        invertMultiShiftQuda(_hp_multi_x[i].data(), in[i]->V(), &inv_param);
      } else {
        invertQuda(out[i]->V(), in[i]->V(), &inv_param);
      }

      time[i] = inv_param.secs;
      gflops[i] = inv_param.gflops / inv_param.secs;
      iter[i] = inv_param.iter;
      printfQuda("Done: %i iter / %g secs = %g Gflops\n\n", inv_param.iter, inv_param.secs,
                 inv_param.gflops / inv_param.secs);
    }
  } else {
    inv_param.num_src = Nsrc;
    inv_param.num_src_per_sub_partition = Nsrc / num_sub_partition;
    // Host arrays for solutions, sources, and check
    std::vector<void *> _hp_x(Nsrc);
    std::vector<void *> _hp_b(Nsrc);
    for (int i = 0; i < Nsrc; i++) {
      _hp_x[i] = out[i]->V();
      _hp_b[i] = in[i]->V();
    }
    // Run split grid
    if (dslash_type == QUDA_CLOVER_WILSON_DSLASH || dslash_type == QUDA_TWISTED_CLOVER_DSLASH
        || dslash_type == QUDA_CLOVER_HASENBUSCH_TWIST_DSLASH) {
      invertMultiSrcCloverQuda(_hp_x.data(), _hp_b.data(), &inv_param, (void *)gauge, &gauge_param, clover, clover_inv);
>>>>>>> 340fd72e
    } else {
      invertMultiSrcQuda(_hp_x.data(), _hp_b.data(), &inv_param, (void *)gauge, &gauge_param);
    }
    comm_allreduce_int(&inv_param.iter);
    inv_param.iter /= comm_size() / num_sub_partition;
    comm_allreduce(&inv_param.gflops);
    inv_param.gflops /= comm_size() / num_sub_partition;
    comm_allreduce_max(&inv_param.secs);
    printfQuda("Done: %d sub-partitions - %i iter / %g secs = %g Gflops\n\n", num_sub_partition, inv_param.iter,
               inv_param.secs, inv_param.gflops / inv_param.secs);
  }

  // QUDA invert test COMPLETE
  //----------------------------------------------------------------------------

  delete rng;

  // free the multigrid solver
  if (inv_multigrid) destroyMultigridQuda(mg_preconditioner);

  // Compute performance statistics
  if (Nsrc > 1 && !use_split_grid) performanceStats(time, gflops, iter);

  // Perform host side verification of inversion if requested
  if (verify_results) {
    for (int i = 0; i < Nsrc; i++) {
      verifyInversion(out[i]->V(), _hp_multi_x[i].data(), in[i]->V(), check->V(), gauge_param, inv_param, gauge, clover,
                      clover_inv);
    }
  }

  // Clean up memory allocations
  delete check;
  if (multishift > 1) {
    for (auto p : out_multishift) { delete p; }
  }

  for (auto p : in) { delete p; }
  for (auto p : out) { delete p; }

  freeGaugeQuda();
  for (int dir = 0; dir < 4; dir++) free(gauge[dir]);

  if (dslash_type == QUDA_CLOVER_WILSON_DSLASH || dslash_type == QUDA_TWISTED_CLOVER_DSLASH) {
    freeCloverQuda();
    if (clover) free(clover);
    if (clover_inv) free(clover_inv);
  }

  // finalize the QUDA library
  endQuda();
  finalizeComms();

  return 0;
}<|MERGE_RESOLUTION|>--- conflicted
+++ resolved
@@ -216,12 +216,7 @@
   } else {
     setDims(gauge_param.X);
   }
-<<<<<<< HEAD
-  setSpinorSiteSize(2*4*N_COLORS);
   
-=======
-
->>>>>>> 340fd72e
   // Allocate host side memory for the gauge field.
   //----------------------------------------------------------------------------
   void *gauge[4];
@@ -320,14 +315,6 @@
 
   for (int i = 0; i < Nsrc; i++) {
     // Populate the host spinor with random numbers.
-<<<<<<< HEAD
-    constructRandomSpinorSource(in->V(), 4, N_COLORS, inv_param.cpu_prec, inv_param.solution_type, gauge_param.X, *rng);
-    // If deflating, preserve the deflation space between solves
-    if (inv_deflate) eig_param.preserve_deflation = i < Nsrc - 1 ? QUDA_BOOLEAN_TRUE : QUDA_BOOLEAN_FALSE;
-    // Perform QUDA inversions
-    if (multishift > 1) {
-      invertMultiShiftQuda((void **)outMulti, in->V(), &inv_param);
-=======
     in[i] = quda::ColorSpinorField::Create(cs_param);
     in[i]->Source(QUDA_RANDOM_SOURCE);
     out[i] = quda::ColorSpinorField::Create(cs_param);
@@ -365,7 +352,6 @@
     if (dslash_type == QUDA_CLOVER_WILSON_DSLASH || dslash_type == QUDA_TWISTED_CLOVER_DSLASH
         || dslash_type == QUDA_CLOVER_HASENBUSCH_TWIST_DSLASH) {
       invertMultiSrcCloverQuda(_hp_x.data(), _hp_b.data(), &inv_param, (void *)gauge, &gauge_param, clover, clover_inv);
->>>>>>> 340fd72e
     } else {
       invertMultiSrcQuda(_hp_x.data(), _hp_b.data(), &inv_param, (void *)gauge, &gauge_param);
     }
