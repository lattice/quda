#include <stdio.h>
#include <stdlib.h>
#include <string.h>

#include <quda.h>
#include <quda_internal.h>
#include <gauge_field.h>

#include <comm_quda.h>
#include <host_utils.h>
#include <command_line_params.h>
#include <misc.h>
#include <timer.h>
#include <gauge_tools.h>
#include <tune_quda.h>

#include <pgauge_monte.h>
#include <random_quda.h>
#include <unitarization_links.h>

#include <qio_field.h>

#include <gtest/gtest.h>

using namespace quda;

//***********************************************************//
// This boolean controls whether or not the full Google test //
// is done. If the user passes a value of 1 or 2 to --test   //
// then a single instance of OVR or FFT gauge fixing is done //
// and the value of this bool is set to false. Otherwise the //
// Google tests are performed.                               //
//***********************************************************//
bool execute = true;

void *host_gauge[4];

void display_test_info()
{
  printfQuda("running the following test:\n");

  switch (test_type) {
  case 0: printfQuda("\n Google testing\n"); break;
  case 1: printfQuda("\nOVR gauge fix\n"); break;
  case 2: printfQuda("\nFFT gauge fix\n"); break;
  default: errorQuda("Undefined test type %d given", test_type);
  }

  printfQuda("prec    sloppy_prec    link_recon  sloppy_link_recon S_dimension T_dimension Ls_dimension\n");
  printfQuda("%s   %s             %s            %s            %d/%d/%d          %d         %d\n", get_prec_str(prec),
             get_prec_str(prec_sloppy), get_recon_str(link_recon), get_recon_str(link_recon_sloppy), xdim, ydim, zdim,
             tdim, Lsdim);

  printfQuda("Grid partition info:     X  Y  Z  T\n");
  printfQuda("                         %d  %d  %d  %d\n", dimPartitioned(0), dimPartitioned(1), dimPartitioned(2),
             dimPartitioned(3));
}

class GaugeAlgTest : public ::testing::Test
{
protected:
  QudaGaugeParam param;

  Timer<false> a0, a1;
  double2 detu;
  double3 plaq;
<<<<<<< HEAD
  
  void SetReunitarizationConsts(){
=======
  GaugeField *U;
  int nsteps;
  int nhbsteps;
  int novrsteps;
  bool coldstart;
  double beta_value;

  bool unit_test;

  RNG *randstates;

  void SetReunitarizationConsts()
  {
>>>>>>> bbff9475
    const double unitarize_eps = 1e-14;
    const double max_error = 1e-10;
    const int reunit_allow_svd = 1;
    const int reunit_svd_only = 0;
    const double svd_rel_error = 1e-6;
    const double svd_abs_error = 1e-6;
    setUnitarizeLinksConstants(unitarize_eps, max_error, reunit_allow_svd, reunit_svd_only, svd_rel_error, svd_abs_error);
  }

  bool checkDimsPartitioned()
  {
    if (comm_dim_partitioned(0) || comm_dim_partitioned(1) || comm_dim_partitioned(2) || comm_dim_partitioned(3))
      return true;
    return false;
  }

  bool comparePlaquette(double3 a, double3 b)
  {
    double a0, a1, a2;
    a0 = std::abs(a.x - b.x);
    a1 = std::abs(a.y - b.y);
    a2 = std::abs(a.z - b.z);
    double prec_val = 1.0e-5;
    if (prec == QUDA_DOUBLE_PRECISION) prec_val = gf_tolerance*1e2;
    return ((a0 < prec_val) && (a1 < prec_val) && (a2 < prec_val));
  }

  bool CheckDeterminant(double2 detu)
  {
    double prec_val = 5e-8;
    if (prec == QUDA_DOUBLE_PRECISION) prec_val =  gf_tolerance*1e2;
    return (std::abs(1.0 - detu.x) < prec_val && std::abs(detu.y) < prec_val);
  }

  virtual void SetUp()
  {
    if (execute) {
      setVerbosity(QUDA_VERBOSE);
      param = newQudaGaugeParam();

      // Setup gauge container.
      setWilsonGaugeParam(param);

      // Reunitarization setup
      int *num_failures_h = (int *)mapped_malloc(sizeof(int));
      int *num_failures_d = (int *)get_mapped_device_pointer(num_failures_h);
      SetReunitarizationConsts();	

      a0.start();
      
      // If no field is loaded, create a physical quenched field on the device
      if (!strcmp(latfile, "")) {

	GaugeFieldParam gParam(0, param);
	gParam.pad = 0;
	gParam.ghostExchange = QUDA_GHOST_EXCHANGE_NO;
	gParam.create      = QUDA_NULL_FIELD_CREATE;
	gParam.link_type   = param.type;
	gParam.reconstruct = param.reconstruct;
	gParam.setPrecision(gParam.Precision(), true);

	if(checkDimsPartitioned()) {
	  int y[4];
	  int R[4] = {0,0,0,0};
	  for(int dir=0; dir<4; ++dir) if(comm_dim_partitioned(dir)) R[dir] = 2;
	  for(int dir=0; dir<4; ++dir) y[dir] = param.X[dir] + 2 * R[dir];
	  int pad = 0;
	  GaugeFieldParam gParamEx(y, prec, link_recon,
				   pad, QUDA_VECTOR_GEOMETRY, QUDA_GHOST_EXCHANGE_EXTENDED);
	  gParamEx.create = QUDA_ZERO_FIELD_CREATE;
	  gParamEx.order = gParam.order;
	  gParamEx.siteSubset = QUDA_FULL_SITE_SUBSET;
	  gParamEx.t_boundary = gParam.t_boundary;
	  gParamEx.nFace = 1;
	  for(int dir=0; dir<4; ++dir) gParamEx.r[dir] = R[dir];
	  U = new cudaGaugeField(gParamEx);
	} else {
	  U = new cudaGaugeField(gParam);
	}
	
	// CURAND random generator initialization
	randstates = new RNG(*U, 1234);
	
	nsteps = heatbath_num_steps;
	nhbsteps = heatbath_num_heatbath_per_step;
	novrsteps = heatbath_num_overrelax_per_step;
	coldstart = heatbath_coldstart;
	beta_value = heatbath_beta_value;
	a1.start();
		
	if (link_recon != QUDA_RECONSTRUCT_8 && coldstart)
	  InitGaugeField(*U);
	else
	  InitGaugeField(*U, *randstates);
	
	for (int step = 1; step <= nsteps; ++step) {
	  printfQuda("Step %d\n", step);
	  Monte(*U, *randstates, beta_value, nhbsteps, novrsteps);
	  
	  // Reunitarization
	  *num_failures_h = 0;
	  unitarizeLinks(*U, num_failures_d);
	  qudaDeviceSynchronize();
	  if (*num_failures_h > 0) errorQuda("Error in the unitarization (%d errors)\n", *num_failures_h);
	  plaq = plaquette(*U);
	  printfQuda("Plaq: %.16e, %.16e, %.16e\n", plaq.x, plaq.y, plaq.z);	  
	}
	
	a1.stop();	
	printfQuda("Time Monte -> %.6f s\n", a1.last());	
      } else {

	// If a field is loaded, create a device feild and copy 
	GaugeField *host = nullptr;
	printfQuda("Copying gauge field from host\n");	  
	param.location = QUDA_CPU_FIELD_LOCATION;
	GaugeFieldParam gauge_field_param(host_gauge, param);	
	if (gauge_field_param.order <= 4) gauge_field_param.ghostExchange = QUDA_GHOST_EXCHANGE_NO;	
	host = static_cast<GaugeField*>(new cpuGaugeField(gauge_field_param));

	// switch the parameters for creating the mirror precise cuda gauge field
	gauge_field_param.create = QUDA_NULL_FIELD_CREATE;
	gauge_field_param.reconstruct = param.reconstruct;
	gauge_field_param.setPrecision(param.cuda_prec, true);
	gauge_field_param.ghostExchange = QUDA_GHOST_EXCHANGE_PAD;
	gauge_field_param.pad = param.ga_pad;
	
	if(checkDimsPartitioned()) {	  
	  int R[4] = {0, 0, 0, 0};
	  for(int dir=0; dir<4; ++dir) if(comm_dim_partitioned(dir)) R[dir] = 2;
	  static TimeProfile GaugeFix("GaugeFix");
	  cudaGaugeField *tmp = new cudaGaugeField(gauge_field_param);
	  tmp->copy(*host);	
	  tmp->exchangeGhost();	  
	  U = createExtendedGauge(*tmp, R, GaugeFix);
	  delete tmp;
	} else {
	  U = new cudaGaugeField(gauge_field_param);
	  U->copy(*host);
	}
	delete host;

	
	// Reunitarization
	*num_failures_h = 0;
	unitarizeLinks(*U, num_failures_d);
	qudaDeviceSynchronize();
	if (*num_failures_h > 0) errorQuda("Error in the unitarization (%d errors)\n", *num_failures_h);
	
	plaq = plaquette(*U);
	printfQuda("Plaq: %.16e, %.16e, %.16e\n", plaq.x, plaq.y, plaq.z);	
      }

      
      // If a specific test type is requested, perfrom it now and then
      // turn off all Google tests in the tear down.
      switch (test_type) {
      case 0:
	// Do the Google testing
	break;
      case 1: run_ovr(); break;
      case 2: run_fft(); break;
      default: errorQuda("Invalid test type %d ", test_type);
      }

      host_free(num_failures_h);
    }
  }

  virtual void TearDown()
  {
    if (execute) {
      detu = getLinkDeterminant(*U);
      double2 tru = getLinkTrace(*U);
      printfQuda("Det: %.16e:%.16e\n", detu.x, detu.y);
      printfQuda("Tr: %.16e:%.16e\n", tru.x / 3.0, tru.y / 3.0);

      delete U;
      // Release all temporary memory used for data exchange between GPUs in multi-GPU mode
      PGaugeExchangeFree();

      a0.stop();
      printfQuda("Time -> %.6f s\n", a0.last());
      if (!strcmp(latfile, "")) delete randstates;
    }
    // If we performed a specific instance, switch off the
    // Google testing.
    if (test_type != 0) execute = false;
  }

  virtual void run_ovr()
  {
    if (execute) {
      gaugeFixingOVR(*U, gf_gauge_dir, gf_maxiter, gf_verbosity_interval, gf_ovr_relaxation_boost, gf_tolerance,
                     gf_reunit_interval, gf_theta_condition);
      auto plaq_gf = plaquette(*U);
      printfQuda("Plaq:    %.16e, %.16e, %.16e\n", plaq.x, plaq.y, plaq.z);
      printfQuda("Plaq GF: %.16e, %.16e, %.16e\n", plaq_gf.x, plaq_gf.y, plaq_gf.z);
      ASSERT_TRUE(comparePlaquette(plaq, plaq_gf));
      saveTuneCache();
      // Save if output string is specified
      if (strcmp(gauge_outfile, "")) save_gauge();
    }
  }
  virtual void run_fft()
  {
    if (execute) {
      if (!checkDimsPartitioned()) {
        printfQuda("Landau gauge fixing with steepest descent method with FFTs\n");
        gaugeFixingFFT(*U, gf_gauge_dir, gf_maxiter, gf_verbosity_interval, gf_fft_alpha, gf_fft_autotune, gf_tolerance,
                       gf_theta_condition);

        auto plaq_gf = plaquette(*U);
	printfQuda("Plaq:    %.16e, %.16e, %.16e\n", plaq.x, plaq.y, plaq.z);
	printfQuda("Plaq GF: %.16e, %.16e, %.16e\n", plaq_gf.x, plaq_gf.y, plaq_gf.z);
        ASSERT_TRUE(comparePlaquette(plaq, plaq_gf));
	saveTuneCache();
        // Save if output string is specified
        if (strcmp(gauge_outfile, "")) save_gauge();
      } else {
        errorQuda("Cannot perform FFT gauge fixing with MPI partitions.");
      }
    }
  }

  virtual void save_gauge()
  {

    printfQuda("Saving the gauge field to file %s\n", gauge_outfile);

    QudaGaugeParam gauge_param = newQudaGaugeParam();
    setWilsonGaugeParam(gauge_param);

    void *cpu_gauge[4];
    for (int dir = 0; dir < 4; dir++) { cpu_gauge[dir] = malloc(V * gauge_site_size * gauge_param.cpu_prec); }

    GaugeFieldParam gParam(0, param);
    gParam.pad = 0;
    gParam.ghostExchange = QUDA_GHOST_EXCHANGE_NO;
    gParam.create = QUDA_NULL_FIELD_CREATE;
    gParam.link_type = param.type;
    gParam.reconstruct = param.reconstruct;
    gParam.setPrecision(gParam.Precision(), true);

    cudaGaugeField *gauge;
    gauge = new cudaGaugeField(gParam);

    // copy into regular field
    copyExtendedGauge(*gauge, *U, QUDA_CUDA_FIELD_LOCATION);
    saveGaugeFieldQuda((void *)cpu_gauge, (void *)gauge, &gauge_param);

    // Write to disk
    write_gauge_field(gauge_outfile, cpu_gauge, gauge_param.cpu_prec, gauge_param.X, 0, (char **)0);

    for (int dir = 0; dir < 4; dir++) free(cpu_gauge[dir]);
    delete gauge;
  }
};


TEST_F(GaugeAlgTest, Generation)
{
  if (execute && !strcmp(latfile, "")) {
    detu = getLinkDeterminant(*U);
    ASSERT_TRUE(CheckDeterminant(detu));
  }
}

TEST_F(GaugeAlgTest, Landau_Overrelaxation)
{
  if (execute) {
    printfQuda("Landau gauge fixing with overrelaxation\n");
    gaugeFixingOVR(*U, 4, gf_maxiter, gf_verbosity_interval, gf_ovr_relaxation_boost, gf_tolerance, gf_reunit_interval,
                   gf_theta_condition);
    auto plaq_gf = plaquette(*U);
    printfQuda("Plaq:    %.16e, %.16e, %.16e\n", plaq.x, plaq.y, plaq.z);
    printfQuda("Plaq GF: %.16e, %.16e, %.16e\n", plaq_gf.x, plaq_gf.y, plaq_gf.z);
    ASSERT_TRUE(comparePlaquette(plaq, plaq_gf));
    saveTuneCache();
  }
}

TEST_F(GaugeAlgTest, Coulomb_Overrelaxation)
{
  if (execute) {
    printfQuda("Coulomb gauge fixing with overrelaxation\n");
    gaugeFixingOVR(*U, 3, gf_maxiter, gf_verbosity_interval, gf_ovr_relaxation_boost, gf_tolerance, gf_reunit_interval,
                   gf_theta_condition);
    auto plaq_gf = plaquette(*U);
    printfQuda("Plaq:    %.16e, %.16e, %.16e\n", plaq.x, plaq.y, plaq.z);
    printfQuda("Plaq GF: %.16e, %.16e, %.16e\n", plaq_gf.x, plaq_gf.y, plaq_gf.z);
    ASSERT_TRUE(comparePlaquette(plaq, plaq_gf));
    saveTuneCache();	  
  }
}

TEST_F(GaugeAlgTest, Landau_FFT)
{
  if (execute) {
    if (!checkDimsPartitioned()) {
      printfQuda("Landau gauge fixing with steepest descent method with FFTs\n");
      gaugeFixingFFT(*U, 4, gf_maxiter, gf_verbosity_interval, gf_fft_alpha, gf_fft_autotune, gf_tolerance,
                     gf_theta_condition);
      auto plaq_gf = plaquette(*U);
      printfQuda("Plaq:    %.16e, %.16e, %.16e\n", plaq.x, plaq.y, plaq.z);
      printfQuda("Plaq GF: %.16e, %.16e, %.16e\n", plaq_gf.x, plaq_gf.y, plaq_gf.z);
      ASSERT_TRUE(comparePlaquette(plaq, plaq_gf));
      saveTuneCache();
    }
  }
}

TEST_F(GaugeAlgTest, Coulomb_FFT)
{
  if (execute) {
    if (!checkDimsPartitioned()) {
      printfQuda("Coulomb gauge fixing with steepest descent method with FFTs\n");
      gaugeFixingFFT(*U, 4, gf_maxiter, gf_verbosity_interval, gf_fft_alpha, gf_fft_autotune, gf_tolerance,
                     gf_theta_condition);
      auto plaq_gf = plaquette(*U);
      printfQuda("Plaq:    %.16e, %.16e, %.16e\n", plaq.x, plaq.y, plaq.z);
      printfQuda("Plaq GF: %.16e, %.16e, %.16e\n", plaq_gf.x, plaq_gf.y, plaq_gf.z);
      ASSERT_TRUE(comparePlaquette(plaq, plaq_gf));
      saveTuneCache();
    }
  }
}

int main(int argc, char **argv)
{
  // command line options
  auto app = make_app();
  add_gaugefix_option_group(app);
  add_heatbath_option_group(app);

  test_type = 0;
  CLI::TransformPairs<int> test_type_map {{"Google", 0}, {"OVR", 1}, {"FFT", 2}};
  app->add_option("--test", test_type, "Test method")->transform(CLI::CheckedTransformer(test_type_map));
  try {
    app->parse(argc, argv);
  } catch (const CLI::ParseError &e) {
    return app->exit(e);
  }
  
  // initialize QMP/MPI, QUDA comms grid and RNG (host_utils.cpp)
  initComms(argc, argv, gridsize_from_cmdline);
  
  QudaGaugeParam gauge_param = newQudaGaugeParam();
  if (prec_sloppy == QUDA_INVALID_PRECISION) prec_sloppy = prec;
  if (link_recon_sloppy == QUDA_RECONSTRUCT_INVALID) link_recon_sloppy = link_recon;

  setWilsonGaugeParam(gauge_param);
  setDims(gauge_param.X);

  display_test_info();
  
  // If we are passing a gauge field to the test, we must allocate host memory.
  // If no gauge is passed, we generate a quenched field on the device.
  if (strcmp(latfile, "")) {
    printfQuda("Loading gauge field from host\n");
    for (int dir = 0; dir < 4; dir++) {
      host_gauge[dir] = malloc(V * gauge_site_size * host_gauge_data_type_size);
    }
    constructHostGaugeField(host_gauge, gauge_param, argc, argv);    
  }

  // call srand() with a rank-dependent seed
  initRand();
  
  // initialize the QUDA library
  initQuda(device_ordinal);
    
  // initalize google test, includes command line options
  ::testing::InitGoogleTest(&argc, argv);

  // Ensure gtest prints only from rank 0
  ::testing::TestEventListeners &listeners = ::testing::UnitTest::GetInstance()->listeners();
  if (comm_rank() != 0) { delete listeners.Release(listeners.default_result_printer()); }

  // return code for google test
  int test_rc = RUN_ALL_TESTS();

  endQuda();

  // release memory
  for (int dir = 0; dir < 4; dir++) free(host_gauge[dir]);
  
  finalizeComms();

  return test_rc;
}<|MERGE_RESOLUTION|>--- conflicted
+++ resolved
@@ -64,10 +64,7 @@
   Timer<false> a0, a1;
   double2 detu;
   double3 plaq;
-<<<<<<< HEAD
-  
-  void SetReunitarizationConsts(){
-=======
+  
   GaugeField *U;
   int nsteps;
   int nhbsteps;
@@ -81,7 +78,6 @@
 
   void SetReunitarizationConsts()
   {
->>>>>>> bbff9475
     const double unitarize_eps = 1e-14;
     const double max_error = 1e-10;
     const int reunit_allow_svd = 1;
