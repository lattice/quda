--- conflicted
+++ resolved
@@ -325,17 +325,9 @@
     cudaGaugeField *gauge;
     gauge = new cudaGaugeField(gParam);
 
-<<<<<<< HEAD
-  virtual void TearDown() {
-    complex<double> detu{getLinkDeterminant(*U)};
-    complex<double> tru{getLinkTrace(*U)};
-    printfQuda("Det: %.16e:%.16e\n", detu.real(), detu.imag());
-    printfQuda("Tr: %.16e:%.16e\n", tru.real()/3.0, tru.imag()/3.0);
-=======
     // copy into regular field
     copyExtendedGauge(*gauge, *U, QUDA_CUDA_FIELD_LOCATION);
     saveGaugeFieldQuda((void *)cpu_gauge, (void *)gauge, &gauge_param);
->>>>>>> bbff9475
 
     // Write to disk
     write_gauge_field(gauge_outfile, cpu_gauge, gauge_param.cpu_prec, gauge_param.X, 0, (char **)0);
@@ -356,17 +348,6 @@
 
 TEST_F(GaugeAlgTest, Landau_Overrelaxation)
 {
-<<<<<<< HEAD
-  const int reunit_interval = 10;
-  printfQuda("Landau gauge fixing with overrelaxation\n");
-  gaugeFixingOVR(*U, 4, 100, 10, 1.5, 0, reunit_interval, 1);
-  auto plaq_gf = plaquette(*U);
-  double av_plaq{plaq_gf.x};
-  double s_plaq{plaq_gf.y};
-  double t_plaq{plaq_gf.z};
-  printfQuda("Plaq: %.16e, %.16e, %.16e\n", av_plaq, s_plaq, t_plaq);
-  ASSERT_TRUE(comparePlaquette(plaq, plaq_gf));
-=======
   if (execute) {
     printfQuda("Landau gauge fixing with overrelaxation\n");
     gaugeFixingOVR(*U, 4, gf_maxiter, gf_verbosity_interval, gf_ovr_relaxation_boost, gf_tolerance, gf_reunit_interval,
@@ -377,22 +358,10 @@
     ASSERT_TRUE(comparePlaquette(plaq, plaq_gf));
     saveTuneCache();
   }
->>>>>>> bbff9475
 }
 
 TEST_F(GaugeAlgTest, Coulomb_Overrelaxation)
 {
-<<<<<<< HEAD
-  const int reunit_interval = 10;
-  printfQuda("Coulomb gauge fixing with overrelaxation\n");
-  gaugeFixingOVR(*U, 3, 100, 10, 1.5, 0, reunit_interval, 1);
-  auto plaq_gf = plaquette(*U);
-  double av_plaq{plaq_gf.x};
-  double s_plaq{plaq_gf.y};
-  double t_plaq{plaq_gf.z};
-  printfQuda("Plaq: %.16e, %.16e, %.16e\n", av_plaq, s_plaq, t_plaq);
-  ASSERT_TRUE(comparePlaquette(plaq, plaq_gf));
-=======
   if (execute) {
     printfQuda("Coulomb gauge fixing with overrelaxation\n");
     gaugeFixingOVR(*U, 3, gf_maxiter, gf_verbosity_interval, gf_ovr_relaxation_boost, gf_tolerance, gf_reunit_interval,
@@ -403,7 +372,6 @@
     ASSERT_TRUE(comparePlaquette(plaq, plaq_gf));
     saveTuneCache();	  
   }
->>>>>>> bbff9475
 }
 
 TEST_F(GaugeAlgTest, Landau_FFT)
