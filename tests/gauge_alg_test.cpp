--- conflicted
+++ resolved
@@ -67,11 +67,7 @@
   Timer<false> a0, a1;
   double2 detu;
   double3 plaq;
-<<<<<<< HEAD
-
-=======
-  
->>>>>>> d63a5001
+
   GaugeField *U;
   int nsteps;
   int nhbsteps;
