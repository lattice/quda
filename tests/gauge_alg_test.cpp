#include <stdio.h>
#include <stdlib.h>
#include <string.h>

#include <quda.h>
#include <quda_internal.h>
#include <gauge_field.h>

#include <comm_quda.h>
#include <host_utils.h>
#include <command_line_params.h>
#include <misc.h>
#include <timer.h>
#include <gauge_tools.h>
#include <tune_quda.h>

#include <pgauge_monte.h>
#include <random_quda.h>
#include <unitarization_links.h>

#include <qio_field.h>

#include <gtest/gtest.h>

using namespace quda;

//***********************************************************//
// This boolean controls whether or not the full Google test //
// is done. If the user passes a value of 1 or 2 to --test   //
// then a single instance of OVR or FFT gauge fixing is done //
// and the value of this bool is set to false. Otherwise the //
// Google tests are performed.                               //
//***********************************************************//
bool execute = true;

bool gauge_load;
bool gauge_store;

void *host_gauge[4];

int gf_gauge_dir = 4;
int gf_maxiter = 10000;
int gf_verbosity_interval = 100;
double gf_ovr_relaxation_boost = 1.5;
double gf_fft_alpha = 0.8;
int gf_reunit_interval = 10;
double gf_tolerance = 1e-6;
bool gf_theta_condition = false;
bool gf_fft_autotune = false;

void display_test_info()
{
  printfQuda("running the following test:\n");

  switch (test_type) {
  case 0: printfQuda("\n Google testing\n"); break;
  case 1: printfQuda("\nOVR gauge fix\n"); break;
  case 2: printfQuda("\nFFT gauge fix\n"); break;
  default: errorQuda("Undefined test type %d given", test_type);
  }

  printfQuda("prec    sloppy_prec    link_recon  sloppy_link_recon S_dimension T_dimension Ls_dimension\n");
  printfQuda("%s   %s             %s            %s            %d/%d/%d          %d         %d\n", get_prec_str(prec),
             get_prec_str(prec_sloppy), get_recon_str(link_recon), get_recon_str(link_recon_sloppy), xdim, ydim, zdim,
             tdim, Lsdim);

  printfQuda("Grid partition info:     X  Y  Z  T\n");
  printfQuda("                         %d  %d  %d  %d\n", dimPartitioned(0), dimPartitioned(1), dimPartitioned(2),
             dimPartitioned(3));
}

class GaugeAlgTest : public ::testing::Test
{
protected:
  QudaGaugeParam param;

  Timer<false> a0, a1;
  double2 detu;
  double3 plaq;
  GaugeField *U;
  int nsteps;
  int nhbsteps;
  int novrsteps;
  bool coldstart;
  double beta_value;

  bool unit_test;

  void SetReunitarizationConsts()
  {
    const double unitarize_eps = 1e-14;
    const double max_error = 1e-10;
    const int reunit_allow_svd = 1;
    const int reunit_svd_only = 0;
    const double svd_rel_error = 1e-6;
    const double svd_abs_error = 1e-6;
    setUnitarizeLinksConstants(unitarize_eps, max_error, reunit_allow_svd, reunit_svd_only, svd_rel_error, svd_abs_error);
  }

  bool comparePlaquette(double3 a, double3 b)
  {
    double a0, a1, a2;
    a0 = std::abs(a.x - b.x);
    a1 = std::abs(a.y - b.y);
    a2 = std::abs(a.z - b.z);
    double prec_val = 1.0e-5;
    if (prec == QUDA_DOUBLE_PRECISION) prec_val = gf_tolerance * 1e2;
    return ((a0 < prec_val) && (a1 < prec_val) && (a2 < prec_val));
  }

  bool CheckDeterminant(double2 detu)
  {
    double prec_val = 5e-8;
    if (prec == QUDA_DOUBLE_PRECISION) prec_val = gf_tolerance * 1e2;
    return (std::abs(1.0 - detu.x) < prec_val && std::abs(detu.y) < prec_val);
  }

  virtual void SetUp()
  {
<<<<<<< HEAD
#ifndef QUDA_BUILD_NATIVE_FFT  // skip FFT tests if FFT not available
    const ::testing::TestInfo* const test_info = ::testing::UnitTest::GetInstance()->current_test_info();
    const char *name = test_info->name();
    if ( strcmp(name, "Landau_FFT")==0 || strcmp(name, "Coulomb_FFT")==0 ) {
=======
#ifndef QUDA_BUILD_NATIVE_FFT // skip FFT tests if FFT not available
    const ::testing::TestInfo *const test_info = ::testing::UnitTest::GetInstance()->current_test_info();
    const char *name = test_info->name();
    if (strcmp(name, "Landau_FFT") == 0 || strcmp(name, "Coulomb_FFT") == 0) {
>>>>>>> c0844b37
      execute = false;
      GTEST_SKIP();
    }
#endif
    if (execute) {
      setVerbosity(verbosity);
      param = newQudaGaugeParam();

      // Setup gauge container.
      setWilsonGaugeParam(param);
      param.t_boundary = QUDA_PERIODIC_T;

      // Reunitarization setup
      int *num_failures_h = (int *)mapped_malloc(sizeof(int));
      int *num_failures_d = (int *)get_mapped_device_pointer(num_failures_h);
      SetReunitarizationConsts();

      a0.start();

      // If no field is loaded, create a physical quenched field on the device
      if (!gauge_load) {
        GaugeFieldParam gParam(param);
        gParam.location = QUDA_CUDA_FIELD_LOCATION;
        gParam.ghostExchange = QUDA_GHOST_EXCHANGE_EXTENDED;
        gParam.create = QUDA_NULL_FIELD_CREATE;
        gParam.reconstruct = link_recon;
        gParam.setPrecision(prec, true);
        for (int d = 0; d < 4; d++) {
          if (comm_dim_partitioned(d)) gParam.r[d] = 2;
          gParam.x[d] += 2 * gParam.r[d];
        }

        U = new cudaGaugeField(gParam);

        RNG randstates(*U, 1234);

        nsteps = heatbath_num_steps;
        nhbsteps = heatbath_num_heatbath_per_step;
        novrsteps = heatbath_num_overrelax_per_step;
        coldstart = heatbath_coldstart;
        beta_value = heatbath_beta_value;
        a1.start();

        if (coldstart)
          InitGaugeField(*U);
        else
          InitGaugeField(*U, randstates);

        for (int step = 1; step <= nsteps; ++step) {
          printfQuda("Step %d\n", step);
          Monte(*U, randstates, beta_value, nhbsteps, novrsteps);

          // Reunitarization
          *num_failures_h = 0;
          unitarizeLinks(*U, num_failures_d);
          qudaDeviceSynchronize();
          if (*num_failures_h > 0) errorQuda("Error in the unitarization (%d errors)", *num_failures_h);
          plaq = plaquette(*U);
          printfQuda("Plaq: %.16e, %.16e, %.16e\n", plaq.x, plaq.y, plaq.z);
        }

        a1.stop();
        printfQuda("Time Monte -> %.6f s\n", a1.last());
      } else {

        // If a field is loaded, create a device field and copy
        printfQuda("Copying gauge field from host\n");
        param.location = QUDA_CPU_FIELD_LOCATION;
        GaugeFieldParam gauge_field_param(param, host_gauge);
        gauge_field_param.ghostExchange = QUDA_GHOST_EXCHANGE_NO;
        GaugeField *host = GaugeField::Create(gauge_field_param);

        // switch the parameters for creating the mirror precise cuda gauge field
        gauge_field_param.location = QUDA_CUDA_FIELD_LOCATION;
        gauge_field_param.create = QUDA_NULL_FIELD_CREATE;
        gauge_field_param.reconstruct = param.reconstruct;
        gauge_field_param.setPrecision(param.cuda_prec, true);

        if (comm_partitioned()) {
          lat_dim_t R = {0, 0, 0, 0};
          for (int d = 0; d < 4; d++)
            if (comm_dim_partitioned(d)) R[d] = 2;
          static TimeProfile GaugeFix("GaugeFix");
          cudaGaugeField *tmp = new cudaGaugeField(gauge_field_param);
          tmp->copy(*host);
          U = createExtendedGauge(*tmp, R, GaugeFix);
          delete tmp;
        } else {
          U = new cudaGaugeField(gauge_field_param);
          U->copy(*host);
        }

        delete host;

        // Reunitarization
        *num_failures_h = 0;
        unitarizeLinks(*U, num_failures_d);
        qudaDeviceSynchronize();
        if (*num_failures_h > 0) errorQuda("Error in the unitarization (%d errors)", *num_failures_h);

        plaq = plaquette(*U);
        printfQuda("Plaq: %.16e, %.16e, %.16e\n", plaq.x, plaq.y, plaq.z);
      }

      // If a specific test type is requested, perfrom it now and then
      // turn off all Google tests in the tear down.
      switch (test_type) {
      case 0:
        // Do the Google testing
        break;
      case 1: run_ovr(); break;
      case 2: run_fft(); break;
      default: errorQuda("Invalid test type %d", test_type);
      }

      host_free(num_failures_h);
    }
  }

  virtual void TearDown()
  {
    if (execute) {
      detu = getLinkDeterminant(*U);
      double2 tru = getLinkTrace(*U);
      printfQuda("Det: %.16e:%.16e\n", detu.x, detu.y);
      printfQuda("Tr: %.16e:%.16e\n", tru.x / 3.0, tru.y / 3.0);

      delete U;
      // Release all temporary memory used for data exchange between GPUs in multi-GPU mode
      PGaugeExchangeFree();

      a0.stop();
      printfQuda("Time -> %.6f s\n", a0.last());
    }
    // Reset execute.  If we performed a specific instance, switch off the Google testing.
    execute = (test_type == 0);
  }

  virtual void run_ovr()
  {
    if (execute) {
      gaugeFixingOVR(*U, gf_gauge_dir, gf_maxiter, gf_verbosity_interval, gf_ovr_relaxation_boost, gf_tolerance,
                     gf_reunit_interval, gf_theta_condition);
      auto plaq_gf = plaquette(*U);
      printfQuda("Plaq:    %.16e, %.16e, %.16e\n", plaq.x, plaq.y, plaq.z);
      printfQuda("Plaq GF: %.16e, %.16e, %.16e\n", plaq_gf.x, plaq_gf.y, plaq_gf.z);
      ASSERT_TRUE(comparePlaquette(plaq, plaq_gf));
      // Save if output string is specified
      if (gauge_store) save_gauge();
    }
  }
  virtual void run_fft()
  {
    if (execute) {
      if (!comm_partitioned()) {
        printfQuda("Landau gauge fixing with steepest descent method with FFTs\n");
        gaugeFixingFFT(*U, gf_gauge_dir, gf_maxiter, gf_verbosity_interval, gf_fft_alpha, gf_fft_autotune, gf_tolerance,
                       gf_theta_condition);

        auto plaq_gf = plaquette(*U);
        printfQuda("Plaq:    %.16e, %.16e, %.16e\n", plaq.x, plaq.y, plaq.z);
        printfQuda("Plaq GF: %.16e, %.16e, %.16e\n", plaq_gf.x, plaq_gf.y, plaq_gf.z);
        ASSERT_TRUE(comparePlaquette(plaq, plaq_gf));
        // Save if output string is specified
        if (gauge_store) save_gauge();
      } else {
        errorQuda("Cannot perform FFT gauge fixing with MPI partitions.");
      }
    }
  }

  virtual void save_gauge()
  {
    printfQuda("Saving the gauge field to file %s\n", gauge_outfile.c_str());

    QudaGaugeParam gauge_param = newQudaGaugeParam();
    setWilsonGaugeParam(gauge_param);

    void *cpu_gauge[4];
    for (int dir = 0; dir < 4; dir++) { cpu_gauge[dir] = safe_malloc(V * gauge_site_size * gauge_param.cpu_prec); }

    GaugeFieldParam gParam(param);
    gParam.location = QUDA_CUDA_FIELD_LOCATION;
    gParam.ghostExchange = QUDA_GHOST_EXCHANGE_NO;
    gParam.create = QUDA_NULL_FIELD_CREATE;
    gParam.link_type = param.type;
    gParam.reconstruct = param.reconstruct;
    gParam.setPrecision(gParam.Precision(), true);

    cudaGaugeField *gauge = new cudaGaugeField(gParam);

    // copy into regular field
    copyExtendedGauge(*gauge, *U, QUDA_CUDA_FIELD_LOCATION);
    saveGaugeFieldQuda((void *)cpu_gauge, (void *)gauge, &gauge_param);

    // Write to disk
    write_gauge_field(gauge_outfile.c_str(), cpu_gauge, gauge_param.cpu_prec, gauge_param.X, 0, (char **)0);

    for (int dir = 0; dir < 4; dir++) host_free(cpu_gauge[dir]);
    delete gauge;
  }
};

TEST_F(GaugeAlgTest, Generation)
{
  if (execute && !gauge_load) {
    detu = getLinkDeterminant(*U);
    ASSERT_TRUE(CheckDeterminant(detu));
  }
}

TEST_F(GaugeAlgTest, Landau_Overrelaxation)
{
  if (execute) {
    printfQuda("Landau gauge fixing with overrelaxation\n");
    gaugeFixingOVR(*U, 4, gf_maxiter, gf_verbosity_interval, gf_ovr_relaxation_boost, gf_tolerance, gf_reunit_interval,
                   gf_theta_condition);
    auto plaq_gf = plaquette(*U);
    printfQuda("Plaq:    %.16e, %.16e, %.16e\n", plaq.x, plaq.y, plaq.z);
    printfQuda("Plaq GF: %.16e, %.16e, %.16e\n", plaq_gf.x, plaq_gf.y, plaq_gf.z);
    ASSERT_TRUE(comparePlaquette(plaq, plaq_gf));
  }
}

TEST_F(GaugeAlgTest, Coulomb_Overrelaxation)
{
  if (execute) {
    printfQuda("Coulomb gauge fixing with overrelaxation\n");
    gaugeFixingOVR(*U, 3, gf_maxiter, gf_verbosity_interval, gf_ovr_relaxation_boost, gf_tolerance, gf_reunit_interval,
                   gf_theta_condition);
    auto plaq_gf = plaquette(*U);
    printfQuda("Plaq:    %.16e, %.16e, %.16e\n", plaq.x, plaq.y, plaq.z);
    printfQuda("Plaq GF: %.16e, %.16e, %.16e\n", plaq_gf.x, plaq_gf.y, plaq_gf.z);
    ASSERT_TRUE(comparePlaquette(plaq, plaq_gf));
  }
}

TEST_F(GaugeAlgTest, Landau_FFT)
{
  if (execute) {
    if (!comm_partitioned()) {
      printfQuda("Landau gauge fixing with steepest descent method with FFTs\n");
      gaugeFixingFFT(*U, 4, gf_maxiter, gf_verbosity_interval, gf_fft_alpha, gf_fft_autotune, gf_tolerance,
                     gf_theta_condition);
      auto plaq_gf = plaquette(*U);
      printfQuda("Plaq:    %.16e, %.16e, %.16e\n", plaq.x, plaq.y, plaq.z);
      printfQuda("Plaq GF: %.16e, %.16e, %.16e\n", plaq_gf.x, plaq_gf.y, plaq_gf.z);
      ASSERT_TRUE(comparePlaquette(plaq, plaq_gf));
    }
  }
}

TEST_F(GaugeAlgTest, Coulomb_FFT)
{
  if (execute) {
    if (!comm_partitioned()) {
      printfQuda("Coulomb gauge fixing with steepest descent method with FFTs\n");
      gaugeFixingFFT(*U, 4, gf_maxiter, gf_verbosity_interval, gf_fft_alpha, gf_fft_autotune, gf_tolerance,
                     gf_theta_condition);
      auto plaq_gf = plaquette(*U);
      printfQuda("Plaq:    %.16e, %.16e, %.16e\n", plaq.x, plaq.y, plaq.z);
      printfQuda("Plaq GF: %.16e, %.16e, %.16e\n", plaq_gf.x, plaq_gf.y, plaq_gf.z);
      ASSERT_TRUE(comparePlaquette(plaq, plaq_gf));
    }
  }
}

void add_gaugefix_option_group(std::shared_ptr<QUDAApp> quda_app)
{
  // Option group for gauge fixing related options
  auto opgroup = quda_app->add_option_group("gaugefix", "Options controlling gauge fixing tests");
  opgroup->add_option("--gf-dir", gf_gauge_dir,
                      "The orthogonal direction of the gauge fixing, 3=Coulomb, 4=Landau. (default 4)");
  opgroup->add_option("--gf-maxiter", gf_maxiter,
                      "The maximun number of gauge fixing iterations to be applied (default 10000) ");
  opgroup->add_option("--gf-verbosity-interval", gf_verbosity_interval,
                      "Print the gauge fixing progress every N steps (default 100)");
  opgroup->add_option("--gf-ovr-relaxation-boost", gf_ovr_relaxation_boost,
                      "The overrelaxation boost parameter for the overrelaxation method (default 1.5)");
  opgroup->add_option("--gf-fft-alpha", gf_fft_alpha, "The Alpha parameter in the FFT method (default 0.8)");
  opgroup->add_option("--gf-reunit-interval", gf_reunit_interval,
                      "Reunitarise the gauge field every N steps (default 10)");
  opgroup->add_option("--gf-tol", gf_tolerance, "The tolerance of the gauge fixing quality (default 1e-6)");
  opgroup->add_option(
    "--gf-theta-condition", gf_theta_condition,
    "Use the theta value to determine the gauge fixing if true. If false, use the delta value (default false)");
  opgroup->add_option(
    "--gf-fft-autotune", gf_fft_autotune,
    "In the FFT method, automatically adjust the alpha parameter if the quality begins to diverge (default false)");
}

int main(int argc, char **argv)
{
  // initalize google test, includes command line options
  ::testing::InitGoogleTest(&argc, argv);

  // command line options
  auto app = make_app();
  add_gaugefix_option_group(app);
  add_heatbath_option_group(app);

  test_type = 0;
  CLI::TransformPairs<int> test_type_map {{"Google", 0}, {"OVR", 1}, {"FFT", 2}};
  app->add_option("--test", test_type, "Test method")->transform(CLI::CheckedTransformer(test_type_map));
  try {
    app->parse(argc, argv);
  } catch (const CLI::ParseError &e) {
    return app->exit(e);
  }

  // initialize QMP/MPI, QUDA comms grid and RNG (host_utils.cpp)
  initComms(argc, argv, gridsize_from_cmdline);

  QudaGaugeParam gauge_param = newQudaGaugeParam();
  if (prec_sloppy == QUDA_INVALID_PRECISION) prec_sloppy = prec;
  if (link_recon_sloppy == QUDA_RECONSTRUCT_INVALID) link_recon_sloppy = link_recon;

  setWilsonGaugeParam(gauge_param);
  setDims(gauge_param.X);

  display_test_info();

  gauge_load = (latfile.size() > 0);
  gauge_store = (gauge_outfile.size() > 0);

  // If we are passing a gauge field to the test, we must allocate host memory.
  // If no gauge is passed, we generate a quenched field on the device.
  if (gauge_load) {
    printfQuda("Loading gauge field from host\n");
    for (int dir = 0; dir < 4; dir++) {
      host_gauge[dir] = safe_malloc(V * gauge_site_size * host_gauge_data_type_size);
    }
    constructHostGaugeField(host_gauge, gauge_param, argc, argv);
  }

  // call srand() with a rank-dependent seed
  initRand();

  // initialize the QUDA library
  initQuda(device_ordinal);

  // Ensure gtest prints only from rank 0
  ::testing::TestEventListeners &listeners = ::testing::UnitTest::GetInstance()->listeners();
  if (comm_rank() != 0) { delete listeners.Release(listeners.default_result_printer()); }

  // return code for google test
  int test_rc = RUN_ALL_TESTS();

  if (gauge_load) {
    // release memory
    for (int dir = 0; dir < 4; dir++) host_free(host_gauge[dir]);
  }

  endQuda();

  finalizeComms();

  return test_rc;
}<|MERGE_RESOLUTION|>--- conflicted
+++ resolved
@@ -117,17 +117,10 @@
 
   virtual void SetUp()
   {
-<<<<<<< HEAD
-#ifndef QUDA_BUILD_NATIVE_FFT  // skip FFT tests if FFT not available
-    const ::testing::TestInfo* const test_info = ::testing::UnitTest::GetInstance()->current_test_info();
-    const char *name = test_info->name();
-    if ( strcmp(name, "Landau_FFT")==0 || strcmp(name, "Coulomb_FFT")==0 ) {
-=======
 #ifndef QUDA_BUILD_NATIVE_FFT // skip FFT tests if FFT not available
     const ::testing::TestInfo *const test_info = ::testing::UnitTest::GetInstance()->current_test_info();
     const char *name = test_info->name();
     if (strcmp(name, "Landau_FFT") == 0 || strcmp(name, "Coulomb_FFT") == 0) {
->>>>>>> c0844b37
       execute = false;
       GTEST_SKIP();
     }
