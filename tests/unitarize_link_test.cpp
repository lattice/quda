#include <stdio.h>
#include <stdlib.h>
#include <string.h>
#include <sys/time.h>

#include <quda_target.h>

#include "quda.h"
#include "gauge_field.h"
#include "host_utils.h"
#include <command_line_params.h>
#include "misc.h"
#include "util_quda.h"
#include "llfat_quda.h"
#include <unitarization_links.h>
#include "dslash_quda.h"
#include "ks_improved_force.h"

#ifdef MULTI_GPU
#include "comm_quda.h"
#endif

// google test frame work
#include <gtest/gtest.h>

#define TDIFF(a,b) (b.tv_sec - a.tv_sec + 0.000001*(b.tv_usec - a.tv_usec))

using namespace quda;

static double unitarize_eps  = 1e-6;
static bool reunit_allow_svd = true;
static bool reunit_svd_only  = false;
static double svd_rel_error  = 1e-4;
static double svd_abs_error  = 1e-4;
static double max_allowed_error = 1e-11;

static QudaGaugeFieldOrder gauge_order = QUDA_MILC_GAUGE_ORDER;

cpuGaugeField *cpuFatLink, *cpuULink, *cudaResult;
cudaGaugeField *cudaFatLink, *cudaULink;

const double unittol = (prec == QUDA_DOUBLE_PRECISION) ? 1e-10 : 1e-6;

TEST(unitarization, verify) {
  unitarizeLinksCPU(*cpuULink, *cpuFatLink);
  cudaULink->saveCPUField(*cudaResult);

  int res = compare_floats(cudaResult->Gauge_p(), cpuULink->Gauge_p(), 4 * cudaResult->Volume() * gauge_site_size,
                           unittol, cpu_prec);

#ifdef MULTI_GPU
  comm_allreduce_int(&res);
  res /= comm_size();
#endif

  ASSERT_EQ(res,1) << "CPU and CUDA implementations do not agree";
}

static int unitarize_link_test(int &test_rc)
{
  QudaGaugeParam qudaGaugeParam = newQudaGaugeParam();

  initQuda(device);

  qudaGaugeParam.anisotropy = 1.0;

  qudaGaugeParam.X[0] = xdim;
  qudaGaugeParam.X[1] = ydim;
  qudaGaugeParam.X[2] = zdim;
  qudaGaugeParam.X[3] = tdim;

  setDims(qudaGaugeParam.X);

  qudaGaugeParam.type = QUDA_WILSON_LINKS;

  qudaGaugeParam.t_boundary  	   = QUDA_PERIODIC_T;
  qudaGaugeParam.anisotropy  	   = 1.0;
  qudaGaugeParam.gauge_fix   	   = QUDA_GAUGE_FIXED_NO;
  qudaGaugeParam.ga_pad      	   = 0;
  qudaGaugeParam.cpu_prec = cpu_prec;
  qudaGaugeParam.cuda_prec = prec;
  qudaGaugeParam.cuda_prec_sloppy   = prec;

  if (gauge_order != QUDA_MILC_GAUGE_ORDER)
    errorQuda("Unsupported gauge order %d", gauge_order);

  qudaGaugeParam.gauge_order = gauge_order;
  qudaGaugeParam.type=QUDA_WILSON_LINKS;
  qudaGaugeParam.reconstruct = link_recon;
  qudaGaugeParam.reconstruct_sloppy = qudaGaugeParam.reconstruct;

  qudaGaugeParam.llfat_ga_pad = qudaGaugeParam.site_ga_pad = qudaGaugeParam.ga_pad = qudaGaugeParam.staple_pad = 0;

  GaugeFieldParam gParam(0, qudaGaugeParam);
  gParam.pad = 0;
  gParam.link_type   = QUDA_GENERAL_LINKS;
  gParam.ghostExchange = QUDA_GHOST_EXCHANGE_NO;
  gParam.order = gauge_order;

  TimeProfile profile("dummy");

  void *fatlink = (void *)malloc(4 * V * gauge_site_size * cpu_prec);
  if(fatlink == NULL){
    errorQuda("ERROR: allocating fatlink failed\n");
  }

  void* sitelink[4];
  for(int i=0;i < 4;i++){
    cudaMallocHost((void **)&sitelink[i], V * gauge_site_size * cpu_prec);
    if(sitelink[i] == NULL){
      errorQuda("ERROR; allocate sitelink[%d] failed\n", i);
    }
  }

  createSiteLinkCPU(sitelink, qudaGaugeParam.cpu_prec, 1);
  void *inlink = (void *)malloc(4 * V * gauge_site_size * cpu_prec);

  if (cpu_prec == QUDA_DOUBLE_PRECISION){
    double* link = reinterpret_cast<double*>(inlink);
    for(int dir=0; dir<4; ++dir){
      double* slink = reinterpret_cast<double*>(sitelink[dir]);
      for(int i=0; i<V; ++i){
        for (int j = 0; j < gauge_site_size; j++) {
          link[(i * 4 + dir) * gauge_site_size + j] = slink[i * gauge_site_size + j];
        }
      }
    }
  } else if(cpu_prec == QUDA_SINGLE_PRECISION){
    float* link = reinterpret_cast<float*>(inlink);
    for(int dir=0; dir<4; ++dir){
      float* slink = reinterpret_cast<float*>(sitelink[dir]);
      for(int i=0; i<V; ++i){
        for (int j = 0; j < gauge_site_size; j++) {
          link[(i * 4 + dir) * gauge_site_size + j] = slink[i * gauge_site_size + j];
        }
      }
    }
  }

  gParam.create = QUDA_REFERENCE_FIELD_CREATE;
  gParam.gauge  = fatlink;
  cpuFatLink  = new cpuGaugeField(gParam);

  gParam.create = QUDA_ZERO_FIELD_CREATE;
  cpuULink  = new cpuGaugeField(gParam);

  gParam.create = QUDA_ZERO_FIELD_CREATE;
  cudaResult  = new cpuGaugeField(gParam);

  gParam.pad         = 0;
  gParam.create      = QUDA_NULL_FIELD_CREATE;
  gParam.reconstruct = QUDA_RECONSTRUCT_NO;
  gParam.setPrecision(prec, true);
  cudaFatLink = new cudaGaugeField(gParam);
  cudaULink   = new cudaGaugeField(gParam);

  { // create fat links
    double act_path_coeff[6];
    act_path_coeff[0] = 0.625000;
    act_path_coeff[1] = -0.058479;
    act_path_coeff[2] = -0.087719;
    act_path_coeff[3] = 0.030778;
    act_path_coeff[4] = -0.007200;
    act_path_coeff[5] = -0.123113;

    computeKSLinkQuda(fatlink, NULL, NULL, inlink, act_path_coeff, &qudaGaugeParam);

    cudaFatLink->loadCPUField(*cpuFatLink);
  }

  setUnitarizeLinksConstants(unitarize_eps,
			     max_allowed_error,
			     reunit_allow_svd,
			     reunit_svd_only,
			     svd_rel_error,
			     svd_abs_error);

<<<<<<< HEAD
  int *num_failures_h = (int*)mapped_malloc(sizeof(int));
  int *num_failures_d = nullptr;
  qudaError_t error = qudaHostGetDevicePointer((void **)&num_failures_d, num_failures_h, 0);
  if (error != qudaSuccess) errorQuda("qudaHostGetDevicePointer failed with error: %s", cudaGetErrorString(error));
=======
  int *num_failures_h = static_cast<int *>(mapped_malloc(sizeof(int)));
  int *num_failures_d = static_cast<int *>(get_mapped_device_pointer(num_failures_h));
>>>>>>> bd4b33f6
  *num_failures_h = 0;

  struct timeval t0, t1;

  gettimeofday(&t0,NULL);
  unitarizeLinks(*cudaULink, *cudaFatLink, num_failures_d);
  qudaDeviceSynchronize();
  gettimeofday(&t1,NULL);

  if (verify_results) {
    test_rc = RUN_ALL_TESTS();
    if (test_rc != 0) warningQuda("Tests failed");
  }

  delete cudaResult;
  delete cpuULink;
  delete cpuFatLink;
  delete cudaFatLink;
  delete cudaULink;
  for(int dir=0; dir<4; ++dir) cudaFreeHost(sitelink[dir]);

  free(fatlink);

  int num_failures = *num_failures_h;
  host_free(num_failures_h);

  free(inlink);
#ifdef MULTI_GPU
  exchange_llfat_cleanup();
#endif
  endQuda();

  printfQuda("Unitarization time: %g ms\n", TDIFF(t0,t1)*1000); 
  return num_failures;
}

  static void
display_test_info()
{
  printfQuda("running the following test:\n");

  printfQuda("link_precision      link_reconstruct           space_dimension        T_dimension    algorithm           max allowed error  deviation tolerance\n");
  printfQuda("%8s              %s                         %d/%d/%d/                 %d            %s         %g        "
             "     %g\n",
             get_prec_str(prec), get_recon_str(link_recon), xdim, ydim, zdim, tdim,
             get_unitarization_str(reunit_svd_only), max_allowed_error, unittol);

#ifdef MULTI_GPU
  printfQuda("Grid partition info:     X  Y  Z  T\n");
  printfQuda("                         %d  %d  %d  %d\n",
      dimPartitioned(0),
      dimPartitioned(1),
      dimPartitioned(2),
      dimPartitioned(3));
#endif

  return ;

}


int main(int argc, char **argv)
{
  // initalize google test, includes command line options
  ::testing::InitGoogleTest(&argc, argv);
  int test_rc;

  //default to 18 reconstruct, 8^3 x 8
  link_recon = QUDA_RECONSTRUCT_NO;
  xdim=ydim=zdim=tdim=8;

  auto app = make_app();
  try {
    app->parse(argc, argv);
  } catch (const CLI::ParseError &e) {
    return app->exit(e);
  }

  initComms(argc, argv, gridsize_from_cmdline);

  // Ensure gtest prints only from rank 0
  ::testing::TestEventListeners &listeners = ::testing::UnitTest::GetInstance()->listeners();
  if (comm_rank() != 0) { delete listeners.Release(listeners.default_result_printer()); }

  display_test_info();
  int num_failures = unitarize_link_test(test_rc);
  int num_procs = 1;
#ifdef MULTI_GPU
  comm_allreduce_int(&num_failures);
  num_procs = comm_size();
#endif

  printfQuda("Number of failures = %d\n", num_failures);
  if(num_failures > 0){
    printfQuda("Failure rate = %lf\n", num_failures/(4.0*V*num_procs));
    printfQuda("You may want to increase the error tolerance or vary the unitarization parameters\n");
  }else{
    printfQuda("Unitarization successfull!\n");
  }
  finalizeComms();

  return test_rc;
}

<|MERGE_RESOLUTION|>--- conflicted
+++ resolved
@@ -175,15 +175,8 @@
 			     svd_rel_error,
 			     svd_abs_error);
 
-<<<<<<< HEAD
-  int *num_failures_h = (int*)mapped_malloc(sizeof(int));
-  int *num_failures_d = nullptr;
-  qudaError_t error = qudaHostGetDevicePointer((void **)&num_failures_d, num_failures_h, 0);
-  if (error != qudaSuccess) errorQuda("qudaHostGetDevicePointer failed with error: %s", cudaGetErrorString(error));
-=======
   int *num_failures_h = static_cast<int *>(mapped_malloc(sizeof(int)));
   int *num_failures_d = static_cast<int *>(get_mapped_device_pointer(num_failures_h));
->>>>>>> bd4b33f6
   *num_failures_h = 0;
 
   struct timeval t0, t1;
