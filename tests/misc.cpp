--- conflicted
+++ resolved
@@ -889,15 +889,9 @@
     ret = QUDA_WILSON_DSLASH;
   }else if (strcmp(s, "clover") == 0){
     ret = QUDA_CLOVER_WILSON_DSLASH;
-<<<<<<< HEAD
-  }else if (strcmp(s, "clover-hasenbusch-twist") == 0) { 
-    ret = QUDA_CLOVER_HASENBUSCH_TWIST_DSLASH;
-  }else if (strcmp(s, "twisted-mass") == 0){
-=======
   } else if (strcmp(s, "clover-hasenbusch-twist") == 0) {
     ret = QUDA_CLOVER_HASENBUSCH_TWIST_DSLASH;
   } else if (strcmp(s, "twisted-mass") == 0) {
->>>>>>> d0391548
     ret = QUDA_TWISTED_MASS_DSLASH;
   } else if (strcmp(s, "twisted-clover") == 0) {
     ret = QUDA_TWISTED_CLOVER_DSLASH;
@@ -933,13 +927,7 @@
   case QUDA_CLOVER_WILSON_DSLASH:
     ret= "clover";
     break;
-<<<<<<< HEAD
-  case QUDA_CLOVER_HASENBUSCH_TWIST_DSLASH:
-    ret="clover-hasenbusch-twist";
-    break;
-=======
   case QUDA_CLOVER_HASENBUSCH_TWIST_DSLASH: ret = "clover-hasenbusch-twist"; break;
->>>>>>> d0391548
   case QUDA_TWISTED_MASS_DSLASH:
     ret= "twisted-mass";
     break;
