--- conflicted
+++ resolved
@@ -1418,8 +1418,6 @@
   }
 
   return ret;
-<<<<<<< HEAD
-=======
 }
 
 const char *get_memory_type_str(QudaMemoryType type)
@@ -1434,5 +1432,4 @@
   }
 
   return s;
->>>>>>> 8448b3ae
-}+}
