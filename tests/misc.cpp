--- conflicted
+++ resolved
@@ -862,17 +862,18 @@
   return ret;
 }
 
-<<<<<<< HEAD
 QudaEigType get_eig_type(char *s)
 {
 
   QudaEigType ret = QUDA_INVALID_EIG;
 
-  if (strcmp(s, "lanczos") == 0) {
-    ret = QUDA_EIG_LANCZOS;
-  } else if (strcmp(s, "arnoldi") == 0) {
-    ret = QUDA_EIG_ARNOLDI;
-  } else if (strcmp(s, "JD") == 0) {
+  if (strcmp(s, "trlm") == 0) {
+    ret = QUDA_EIG_TR_LANCZOS;
+  } else if (strcmp(s, "iram") == 0) {
+    ret = QUDA_EIG_IR_ARNOLDI;
+  } else if (strcmp(s, "irlm") == 0) {
+    ret = QUDA_EIG_IR_LANCZOS;
+  } else if (strcmp(s, "JD") == 0 || strcmp(s, "jd") == 0) {
     ret = QUDA_EIG_JD;
   } else {
     fprintf(stderr, "Error: invalid quda eigensolver type\n");
@@ -882,8 +883,6 @@
   return ret;
 }
 
-=======
->>>>>>> ed1e7d35
 const char *get_eig_type_str(QudaEigType type)
 {
   const char *ret;
@@ -892,6 +891,7 @@
   case QUDA_EIG_TR_LANCZOS: ret = "trlm"; break;
   case QUDA_EIG_IR_LANCZOS: ret = "irlm"; break;
   case QUDA_EIG_IR_ARNOLDI: ret = "iram"; break;
+  case QUDA_EIG_JD: ret = "jd"; break;
   default: ret = "unknown eigensolver"; break;
   }
 
