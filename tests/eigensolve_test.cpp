#include <stdlib.h>
#include <stdio.h>
#include <time.h>
#include <math.h>
#include <string.h>
#include <algorithm>

#include <util_quda.h>
#include <test_util.h>
#include <dslash_util.h>
#include <blas_reference.h>
#include <wilson_dslash_reference.h>
#include <domain_wall_dslash_reference.h>
#include "misc.h"

#if defined(QMP_COMMS)
#include <qmp.h>
#elif defined(MPI_COMMS)
#include <mpi.h>
#endif

#include <qio_field.h>

#define MAX(a, b) ((a) > (b) ? (a) : (b))

// In a typical application, quda.h is the only QUDA header required.
#include <quda.h>

// Wilson, clover-improved Wilson, twisted mass, and domain wall are supported.
extern QudaDslashType dslash_type;
extern int device;
extern int xdim;
extern int ydim;
extern int zdim;
extern int tdim;
extern int Lsdim;
extern int gridsize_from_cmdline[];
extern QudaReconstructType link_recon;
extern QudaPrecision prec;
extern QudaPrecision prec_sloppy;
extern QudaPrecision prec_precondition;
extern QudaReconstructType link_recon_sloppy;
extern QudaReconstructType link_recon_precondition;
extern double mass;
extern double kappa; // kappa of Dirac operator
extern int laplace3D;
double kappa5; // Derived, not given. Used in matVec checks.
extern double mu;
extern double anisotropy;
extern double tol;    // tolerance for inverter
extern double tol_hq; // heavy-quark tolerance for inverter
extern char latfile[];
extern bool unit_gauge;
extern int Nsrc; // number of spinors to apply to simultaneously
extern int niter;
extern int gcrNkrylov; // number of inner iterations for GCR, or l for BiCGstab-l
extern int pipeline;   // length of pipeline for fused operations in GCR or BiCGstab-l

extern QudaVerbosity verbosity;

extern QudaMatPCType matpc_type;
extern QudaSolutionType solution_type;
extern QudaSolveType solve_type;
extern QudaSolutionType solution_type;

// Twisted mass flavor type
extern QudaTwistFlavorType twist_flavor;

extern void usage(char **);

extern double clover_coeff;
extern bool compute_clover;

extern int eig_nEv;
extern int eig_nKr;
extern int eig_nConv;
extern bool eig_require_convergence;
extern int eig_check_interval;
extern int eig_max_restarts;
extern double eig_tol;
extern int eig_maxiter;
extern bool eig_use_poly_acc;
extern int eig_poly_deg;
extern double eig_amin;
extern double eig_amax;
extern bool eig_use_normop;
extern bool eig_use_dagger;
extern bool eig_compute_svd;
extern QudaEigSpectrumType eig_spectrum;
extern QudaEigType eig_type;
extern bool eig_arpack_check;
extern char eig_arpack_logfile[];
extern char eig_QUDA_logfile[];
extern char eig_vec_infile[];
extern char eig_vec_outfile[];

extern bool verify_results;

namespace quda
{
  extern void setTransferGPU(bool);
}

void display_test_info()
{
  printfQuda("running the following test:\n");

  printfQuda("prec    sloppy_prec    link_recon  sloppy_link_recon S_dimension T_dimension Ls_dimension\n");
  printfQuda("%s   %s             %s            %s            %d/%d/%d          %d         %d\n", get_prec_str(prec),
             get_prec_str(prec_sloppy), get_recon_str(link_recon), get_recon_str(link_recon_sloppy), xdim, ydim, zdim,
             tdim, Lsdim);

  printfQuda("\n   Eigensolver parameters\n");
  printfQuda(" - solver mode %s\n", get_eig_type_str(eig_type));
  printfQuda(" - spectrum requested %s\n", get_eig_spectrum_str(eig_spectrum));
  printfQuda(" - number of eigenvectors requested %d\n", eig_nConv);
  printfQuda(" - size of eigenvector search space %d\n", eig_nEv);
  printfQuda(" - size of Krylov space %d\n", eig_nKr);
  printfQuda(" - solver tolerance %e\n", eig_tol);
  printfQuda(" - convergence required (%s)\n", eig_require_convergence ? "true" : "false");
  if (eig_compute_svd) {
    printfQuda(" - Operator: MdagM. Will compute SVD of M\n");
    printfQuda(" - ***********************************************************\n");
    printfQuda(" - **** Overriding any previous choices of operator type. ****\n");
    printfQuda(" - ****    SVD demands normal operator, will use MdagM    ****\n");
    printfQuda(" - ***********************************************************\n");
  } else {
    printfQuda(" - Operator: daggered (%s) , norm-op (%s)\n", eig_use_dagger ? "true" : "false",
               eig_use_normop ? "true" : "false");
  }
  if (eig_use_poly_acc) {
    printfQuda(" - Chebyshev polynomial degree %d\n", eig_poly_deg);
    printfQuda(" - Chebyshev polynomial minumum %e\n", eig_amin);
    printfQuda(" - Chebyshev polynomial maximum %e\n\n", eig_amax);
  }
  printfQuda("Grid partition info:     X  Y  Z  T\n");
  printfQuda("                         %d  %d  %d  %d\n", dimPartitioned(0), dimPartitioned(1), dimPartitioned(2),
             dimPartitioned(3));
  return;
}

QudaPrecision cpu_prec = QUDA_DOUBLE_PRECISION;
QudaPrecision &cuda_prec = prec;
QudaPrecision &cuda_prec_sloppy = prec_sloppy;
QudaPrecision &cuda_prec_precondition = prec_precondition;

void setGaugeParam(QudaGaugeParam &gauge_param)
{
  gauge_param.X[0] = xdim;
  gauge_param.X[1] = ydim;
  gauge_param.X[2] = zdim;
  gauge_param.X[3] = tdim;

  gauge_param.anisotropy = anisotropy;
  gauge_param.type = QUDA_WILSON_LINKS;
  gauge_param.gauge_order = QUDA_QDP_GAUGE_ORDER;
  gauge_param.t_boundary = QUDA_PERIODIC_T;

  gauge_param.cpu_prec = cpu_prec;

  gauge_param.cuda_prec = cuda_prec;
  gauge_param.reconstruct = link_recon;

  gauge_param.cuda_prec_sloppy = cuda_prec_sloppy;
  gauge_param.reconstruct_sloppy = link_recon_sloppy;

  gauge_param.cuda_prec_precondition = cuda_prec_precondition;
  gauge_param.reconstruct_precondition = link_recon_precondition;

  gauge_param.gauge_fix = QUDA_GAUGE_FIXED_NO;

  gauge_param.ga_pad = 0;
  // For multi-GPU, ga_pad must be large enough to store a time-slice
#ifdef MULTI_GPU
  int x_face_size = gauge_param.X[1] * gauge_param.X[2] * gauge_param.X[3] / 2;
  int y_face_size = gauge_param.X[0] * gauge_param.X[2] * gauge_param.X[3] / 2;
  int z_face_size = gauge_param.X[0] * gauge_param.X[1] * gauge_param.X[3] / 2;
  int t_face_size = gauge_param.X[0] * gauge_param.X[1] * gauge_param.X[2] / 2;
  int pad_size = MAX(x_face_size, y_face_size);
  pad_size = MAX(pad_size, z_face_size);
  pad_size = MAX(pad_size, t_face_size);
  gauge_param.ga_pad = pad_size;
#endif
}

void setInvertParam(QudaInvertParam &inv_param)
{

  if (kappa == -1.0) {
    inv_param.mass = mass;
    inv_param.kappa = 1.0 / (2.0 * (1 + 3 / anisotropy + mass));
    if (dslash_type == QUDA_LAPLACE_DSLASH) inv_param.kappa = 1.0 / (8 + mass);
  } else {
    inv_param.kappa = kappa;
    inv_param.mass = 0.5 / kappa - (1.0 + 3.0 / anisotropy);
    if (dslash_type == QUDA_LAPLACE_DSLASH) inv_param.mass = 1.0 / kappa - 8.0;
  }
  inv_param.laplace3D = laplace3D;

  printfQuda("Kappa = %.8f Mass = %.8f\n", inv_param.kappa, inv_param.mass);

  inv_param.Ls = 1;

  inv_param.sp_pad = 0;
  inv_param.cl_pad = 0;

  inv_param.cpu_prec = cpu_prec;
  inv_param.cuda_prec = cuda_prec;
  inv_param.cuda_prec_sloppy = cuda_prec_sloppy;

  inv_param.cuda_prec_precondition = cuda_prec_precondition;
  inv_param.preserve_source = QUDA_PRESERVE_SOURCE_NO;
  inv_param.gamma_basis = QUDA_UKQCD_GAMMA_BASIS;
  inv_param.dirac_order = QUDA_DIRAC_ORDER;

  if (dslash_type == QUDA_CLOVER_WILSON_DSLASH || dslash_type == QUDA_TWISTED_CLOVER_DSLASH) {
    inv_param.clover_cpu_prec = cpu_prec;
    inv_param.clover_cuda_prec = cuda_prec;
    inv_param.clover_cuda_prec_sloppy = cuda_prec_sloppy;
    inv_param.clover_cuda_prec_precondition = cuda_prec_precondition;
    inv_param.clover_order = QUDA_PACKED_CLOVER_ORDER;
  }

  inv_param.input_location = QUDA_CPU_FIELD_LOCATION;
  inv_param.output_location = QUDA_CPU_FIELD_LOCATION;

  inv_param.dslash_type = dslash_type;

  if (dslash_type == QUDA_TWISTED_MASS_DSLASH || dslash_type == QUDA_TWISTED_CLOVER_DSLASH) {

    inv_param.mu = mu;
    inv_param.epsilon = 0.1385;
    inv_param.twist_flavor = twist_flavor;
    inv_param.Ls = (inv_param.twist_flavor == QUDA_TWIST_NONDEG_DOUBLET) ? 2 : 1;

  } else if (dslash_type == QUDA_DOMAIN_WALL_DSLASH || dslash_type == QUDA_DOMAIN_WALL_4D_DSLASH
             || dslash_type == QUDA_MOBIUS_DWF_DSLASH) {
    inv_param.m5 = -1.8;
    kappa5 = 0.5 / (5 + inv_param.m5);
    inv_param.Ls = Lsdim;
    for (int k = 0; k < Lsdim; k++) { // for mobius only
      // b5[k], c[k] values are chosen for arbitrary values,
      // but the difference of them are same as 1.0
      inv_param.b_5[k] = 1.452;
      inv_param.c_5[k] = 0.452;
    }
  }

  inv_param.clover_coeff = clover_coeff;

  inv_param.dagger = QUDA_DAG_NO;
  inv_param.mass_normalization = QUDA_MASS_NORMALIZATION;

<<<<<<< HEAD
  // No Even-Odd PC for the moment...
  inv_param.solution_type = solution_type; // QUDA_MATPCDAG_MATPC_SOLUTION;
  inv_param.solve_type = solve_type; // QUDA_NORMOP_PC_SOLVE;
  // inv_param.solution_type = QUDA_MAT_SOLUTION;
  // inv_param.solve_type = (inv_param.solution_type == QUDA_MAT_SOLUTION ? QUDA_DIRECT_SOLVE : QUDA_DIRECT_PC_SOLVE);
=======
  inv_param.solution_type = solution_type;
  inv_param.solve_type = (inv_param.solution_type == QUDA_MAT_SOLUTION ? QUDA_DIRECT_SOLVE : QUDA_DIRECT_PC_SOLVE);
>>>>>>> dce57825

  inv_param.matpc_type = matpc_type;
  inv_param.inv_type = QUDA_GCR_INVERTER;
  inv_param.verbosity = verbosity;
  inv_param.inv_type_precondition = QUDA_MG_INVERTER;
  inv_param.tol = tol;

  // require both L2 relative and heavy quark residual to determine
  // convergence
  inv_param.residual_type = static_cast<QudaResidualType>(QUDA_L2_RELATIVE_RESIDUAL);
  // specify a tolerance for the residual for heavy quark residual
  inv_param.tol_hq = tol_hq;

  // these can be set individually
  for (int i = 0; i < inv_param.num_offset; i++) {
    inv_param.tol_offset[i] = inv_param.tol;
    inv_param.tol_hq_offset[i] = inv_param.tol_hq;
  }
  inv_param.maxiter = niter;
  inv_param.gcrNkrylov = 10;
  inv_param.pipeline = 10;
  inv_param.reliable_delta = 1e-4;

  // domain decomposition preconditioner parameters
  inv_param.schwarz_type = QUDA_ADDITIVE_SCHWARZ;
  inv_param.precondition_cycle = 1;
  inv_param.tol_precondition = 1e-1;
  inv_param.maxiter_precondition = 1;
  inv_param.omega = 1.0;
}

// Parameters defining the eigensolver
void setEigParam(QudaEigParam &eig_param)
{
  eig_param.eig_type = eig_type;
  eig_param.spectrum = eig_spectrum;
  if ((eig_type == QUDA_EIG_TR_LANCZOS || eig_type == QUDA_EIG_IR_LANCZOS)
      && !(eig_spectrum == QUDA_SPECTRUM_LR_EIG || eig_spectrum == QUDA_SPECTRUM_SR_EIG)) {
    errorQuda("Only real spectrum type (LR or SR) can be passed to Lanczos type solver");
  }

  // The solver will exit when nConv extremal eigenpairs have converged
  if (eig_nConv < 0) {
    eig_param.nConv = eig_nEv;
    eig_nConv = eig_nEv;
  } else {
    eig_param.nConv = eig_nConv;
<<<<<<< HEAD
 
=======
  }

>>>>>>> dce57825
  eig_param.nEv = eig_nEv;
  eig_param.nKr = eig_nKr;
  eig_param.tol = eig_tol;
  eig_param.require_convergence = eig_require_convergence ? QUDA_BOOLEAN_YES : QUDA_BOOLEAN_NO;
  eig_param.check_interval = eig_check_interval;
  eig_param.max_restarts = eig_max_restarts;
  eig_param.cuda_prec_ritz = cuda_prec;

  eig_param.use_norm_op = eig_use_normop ? QUDA_BOOLEAN_YES : QUDA_BOOLEAN_NO;
  eig_param.use_dagger = eig_use_dagger ? QUDA_BOOLEAN_YES : QUDA_BOOLEAN_NO;
  eig_param.compute_svd = eig_compute_svd ? QUDA_BOOLEAN_YES : QUDA_BOOLEAN_NO;
  if (eig_compute_svd) {
    eig_param.use_dagger = QUDA_BOOLEAN_NO;
    eig_param.use_norm_op = QUDA_BOOLEAN_YES;
  }

  eig_param.use_poly_acc = eig_use_poly_acc ? QUDA_BOOLEAN_YES : QUDA_BOOLEAN_NO;
  eig_param.poly_deg = eig_poly_deg;
  eig_param.a_min = eig_amin;
  eig_param.a_max = eig_amax;

  eig_param.arpack_check = eig_arpack_check ? QUDA_BOOLEAN_YES : QUDA_BOOLEAN_NO;
  strcpy(eig_param.arpack_logfile, eig_arpack_logfile);
  strcpy(eig_param.QUDA_logfile, eig_QUDA_logfile);

  strcpy(eig_param.vec_infile, eig_vec_infile);
  strcpy(eig_param.vec_outfile, eig_vec_outfile);
}

int main(int argc, char **argv)
{
  for (int i = 1; i < argc; i++) {
    if (process_command_line_option(argc, argv, &i) == 0) { continue; }
    printf("ERROR: Invalid option:%s\n", argv[i]);
    usage(argv);
  }

  if (prec_sloppy == QUDA_INVALID_PRECISION) prec_sloppy = prec;
  if (link_recon_sloppy == QUDA_RECONSTRUCT_INVALID) link_recon_sloppy = link_recon;
  if (link_recon_precondition == QUDA_RECONSTRUCT_INVALID) link_recon_precondition = link_recon_sloppy;

  // initialize QMP/MPI, QUDA comms grid and RNG (test_util.cpp)
  initComms(argc, argv, gridsize_from_cmdline);

  // call srand() with a rank-dependent seed
  initRand();

  // QUDA parameters begin here.
  //------------------------------------------------------------------------------
  QudaGaugeParam gauge_param = newQudaGaugeParam();
  setGaugeParam(gauge_param);

  QudaEigParam eig_param = newQudaEigParam();
  // Though no inversions are performed, the inv_param
  // structure contains all the information we need to
  // construct the dirac operator. We encapsualte the
  // inv_param structure inside the eig_param structure
  // to avoid any confusion
  QudaInvertParam eig_inv_param = newQudaInvertParam();
  setInvertParam(eig_inv_param);
  eig_param.invert_param = &eig_inv_param;
  setEigParam(eig_param);

  // All user inputs now defined
  display_test_info();

  // set parameters for the reference Dslash, and prepare fields to be loaded
  if (dslash_type == QUDA_DOMAIN_WALL_DSLASH || dslash_type == QUDA_DOMAIN_WALL_4D_DSLASH
      || dslash_type == QUDA_MOBIUS_DWF_DSLASH) {
    dw_setDims(gauge_param.X, eig_inv_param.Ls);
  } else {
    setDims(gauge_param.X);
  }

  // set spinor site size
  int sss = 24;
  if (dslash_type == QUDA_LAPLACE_DSLASH) sss = 6;
  setSpinorSiteSize(sss);

  size_t gSize = (gauge_param.cpu_prec == QUDA_DOUBLE_PRECISION) ? sizeof(double) : sizeof(float);

  void *gauge[4], *clover = 0, *clover_inv = 0;

  for (int dir = 0; dir < 4; dir++) { gauge[dir] = malloc(V * gaugeSiteSize * gSize); }

  if (strcmp(latfile, "")) { // load in the command line supplied gauge field
    read_gauge_field(latfile, gauge, gauge_param.cpu_prec, gauge_param.X, argc, argv);
    construct_gauge_field(gauge, 2, gauge_param.cpu_prec, &gauge_param);
  } else { // else generate an SU(3) field
    if (unit_gauge) {
      // unit SU(3) field
      construct_gauge_field(gauge, 0, gauge_param.cpu_prec, &gauge_param);
    } else {
      // random SU(3) field
      construct_gauge_field(gauge, 1, gauge_param.cpu_prec, &gauge_param);
    }
  }

  if (dslash_type == QUDA_CLOVER_WILSON_DSLASH || dslash_type == QUDA_TWISTED_CLOVER_DSLASH) {
    double norm = 0.1; // clover components are rands in the range (-norm, norm)
    double diag = 1.0; // constant added to the diagonal

    size_t cSize = eig_inv_param.clover_cpu_prec;
    clover = malloc(V * cloverSiteSize * cSize);
    clover_inv = malloc(V * cloverSiteSize * cSize);
    if (!compute_clover) construct_clover_field(clover, norm, diag, eig_inv_param.clover_cpu_prec);

    eig_inv_param.compute_clover = compute_clover;
    if (compute_clover) eig_inv_param.return_clover = 1;
    eig_inv_param.compute_clover_inverse = 1;
    eig_inv_param.return_clover_inverse = 1;
  }

  // initialize the QUDA library
  initQuda(device);

  // load the gauge field
  loadGaugeQuda((void *)gauge, &gauge_param);

  // this line ensure that if we need to construct the clover inverse
  // (in either the smoother or the solver) we do so
  if (dslash_type == QUDA_CLOVER_WILSON_DSLASH || dslash_type == QUDA_TWISTED_CLOVER_DSLASH) {
    loadCloverQuda(clover, clover_inv, &eig_inv_param);
  }

  // QUDA eigensolver test
  //----------------------------------------------------------------------------

  // Host side arrays to store the eigenpairs computed by QUDA
<<<<<<< HEAD
  void *host_evecs;
  void *host_evals;

  // If we use the QUDA routine, we only need pass enough memory
  // for nEv vectors. If we use the ARPACK routine, we must
  // pass enough workspave for the full nKr array.
  int evecs_needed = eig_param.arpack_check ? eig_nKr : eig_nEv;

  // Memory allocation
  if (eig_inv_param.cpu_prec == QUDA_SINGLE_PRECISION) {
    host_evecs = (void *)malloc(V * sss * evecs_needed * sizeof(float) * Ls);
    host_evals = (void *)malloc(2 * eig_param.nEv * sizeof(float));
  } else {
    host_evecs = (void *)malloc(V * sss * evecs_needed * sizeof(double)* Ls);
    host_evals = (void *)malloc(2 * eig_param.nEv * sizeof(double));
  }

  // Place an initial guess to first vector in host array
  for (int i = 0; i < V * sss; i++) {
    if (eig_inv_param.cpu_prec == QUDA_SINGLE_PRECISION) {
      ((float *)host_evecs)[i] = rand() / (float)RAND_MAX;
    } else {
      ((double *)host_evecs)[i] = rand() / (double)RAND_MAX;
      ;
    }
=======
  void **host_evecs = (void **)malloc(eig_nConv * sizeof(void *));
  for (int i = 0; i < eig_nConv; i++) {
    host_evecs[i] = (void *)malloc(V * eig_inv_param.Ls * sss * eig_inv_param.cpu_prec);
>>>>>>> dce57825
  }
  double _Complex *host_evals = (double _Complex *)malloc(eig_param.nEv * sizeof(double _Complex));

  // This function returns the host_evecs and host_evals pointers, populated with the
  // requested data, at the requested prec. All the information needed to perfom the
  // solve is in the eig_param container. If eig_param.arpack_check == true and
  // precision is double, the routine will use ARPACK rather than the GPU.
  double time = -((double)clock());
  if (eig_param.arpack_check && !(eig_inv_param.cpu_prec == QUDA_DOUBLE_PRECISION)) {
    errorQuda("ARPACK check only available in double precision");
  }

  eigensolveQuda(host_evecs, host_evals, &eig_param);
  time += (double)clock();
  printfQuda("Time for %s solution = %f\n", eig_param.arpack_check ? "ARPACK" : "QUDA", time / CLOCKS_PER_SEC);

  // Deallocate host memory
  for (int i = 0; i < eig_nConv; i++) free(host_evecs[i]);
  free(host_evecs);
  free(host_evals);

  freeGaugeQuda();
  if (dslash_type == QUDA_CLOVER_WILSON_DSLASH || dslash_type == QUDA_TWISTED_CLOVER_DSLASH) { freeCloverQuda(); }

  // finalize the QUDA library
  endQuda();

  // finalize the communications layer
  finalizeComms();

  if (dslash_type == QUDA_CLOVER_WILSON_DSLASH || dslash_type == QUDA_TWISTED_CLOVER_DSLASH) {
    if (clover) free(clover);
    if (clover_inv) free(clover_inv);
  }
  for (int dir = 0; dir < 4; dir++) free(gauge[dir]);

  return 0;
}<|MERGE_RESOLUTION|>--- conflicted
+++ resolved
@@ -251,16 +251,8 @@
   inv_param.dagger = QUDA_DAG_NO;
   inv_param.mass_normalization = QUDA_MASS_NORMALIZATION;
 
-<<<<<<< HEAD
-  // No Even-Odd PC for the moment...
-  inv_param.solution_type = solution_type; // QUDA_MATPCDAG_MATPC_SOLUTION;
+  inv_param.solution_type = solution_type;
   inv_param.solve_type = solve_type; // QUDA_NORMOP_PC_SOLVE;
-  // inv_param.solution_type = QUDA_MAT_SOLUTION;
-  // inv_param.solve_type = (inv_param.solution_type == QUDA_MAT_SOLUTION ? QUDA_DIRECT_SOLVE : QUDA_DIRECT_PC_SOLVE);
-=======
-  inv_param.solution_type = solution_type;
-  inv_param.solve_type = (inv_param.solution_type == QUDA_MAT_SOLUTION ? QUDA_DIRECT_SOLVE : QUDA_DIRECT_PC_SOLVE);
->>>>>>> dce57825
 
   inv_param.matpc_type = matpc_type;
   inv_param.inv_type = QUDA_GCR_INVERTER;
@@ -308,12 +300,8 @@
     eig_nConv = eig_nEv;
   } else {
     eig_param.nConv = eig_nConv;
-<<<<<<< HEAD
- 
-=======
-  }
-
->>>>>>> dce57825
+  }
+
   eig_param.nEv = eig_nEv;
   eig_param.nKr = eig_nKr;
   eig_param.tol = eig_tol;
@@ -443,37 +431,9 @@
   //----------------------------------------------------------------------------
 
   // Host side arrays to store the eigenpairs computed by QUDA
-<<<<<<< HEAD
-  void *host_evecs;
-  void *host_evals;
-
-  // If we use the QUDA routine, we only need pass enough memory
-  // for nEv vectors. If we use the ARPACK routine, we must
-  // pass enough workspave for the full nKr array.
-  int evecs_needed = eig_param.arpack_check ? eig_nKr : eig_nEv;
-
-  // Memory allocation
-  if (eig_inv_param.cpu_prec == QUDA_SINGLE_PRECISION) {
-    host_evecs = (void *)malloc(V * sss * evecs_needed * sizeof(float) * Ls);
-    host_evals = (void *)malloc(2 * eig_param.nEv * sizeof(float));
-  } else {
-    host_evecs = (void *)malloc(V * sss * evecs_needed * sizeof(double)* Ls);
-    host_evals = (void *)malloc(2 * eig_param.nEv * sizeof(double));
-  }
-
-  // Place an initial guess to first vector in host array
-  for (int i = 0; i < V * sss; i++) {
-    if (eig_inv_param.cpu_prec == QUDA_SINGLE_PRECISION) {
-      ((float *)host_evecs)[i] = rand() / (float)RAND_MAX;
-    } else {
-      ((double *)host_evecs)[i] = rand() / (double)RAND_MAX;
-      ;
-    }
-=======
   void **host_evecs = (void **)malloc(eig_nConv * sizeof(void *));
   for (int i = 0; i < eig_nConv; i++) {
     host_evecs[i] = (void *)malloc(V * eig_inv_param.Ls * sss * eig_inv_param.cpu_prec);
->>>>>>> dce57825
   }
   double _Complex *host_evals = (double _Complex *)malloc(eig_param.nEv * sizeof(double _Complex));
 
