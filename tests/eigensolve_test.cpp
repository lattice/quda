--- conflicted
+++ resolved
@@ -28,58 +28,6 @@
 #include <quda.h>
 
 double kappa5; // Derived, not given. Used in matVec checks.
-<<<<<<< HEAD
-extern double mu;
-extern double anisotropy;
-extern double tol;    // tolerance for inverter
-extern double tol_hq; // heavy-quark tolerance for inverter
-extern char latfile[];
-extern bool unit_gauge;
-extern int Nsrc; // number of spinors to apply to simultaneously
-extern int niter;
-extern int gcrNkrylov; // number of inner iterations for GCR, or l for BiCGstab-l
-extern int pipeline;   // length of pipeline for fused operations in GCR or BiCGstab-l
-
-extern QudaMatPCType matpc_type;
-extern QudaSolveType solve_type;
-extern QudaInverterType  inv_type;
-extern QudaSolutionType solution_type;
-extern QudaInverterType  inv_type;
-extern QudaInverterType  precon_type;
-
-// Twisted mass flavor type
-extern QudaTwistFlavorType twist_flavor;
-
-extern void usage(char **);
-
-extern double clover_coeff;
-extern bool compute_clover;
-
-extern int eig_nEv;
-extern int eig_nKr;
-extern int eig_nConv;
-extern int eig_check_interval;
-extern int eig_max_restarts;
-extern double eig_tol;
-extern int eig_maxiter;
-extern bool eig_use_poly_acc;
-extern int eig_poly_deg;
-extern double eig_amin;
-extern double eig_amax;
-extern bool eig_use_normop;
-extern bool eig_use_dagger;
-extern bool eig_compute_svd;
-extern QudaEigSpectrumType eig_spectrum;
-extern QudaEigType eig_type;
-extern bool eig_arpack_check;
-extern char eig_arpack_logfile[];
-extern char eig_QUDA_logfile[];
-extern char eig_vec_infile[];
-extern char eig_vec_outfile[];
-
-extern bool verify_results;
-=======
->>>>>>> ed1e7d35
 
 namespace quda
 {
@@ -124,7 +72,6 @@
   return;
 }
 
-<<<<<<< HEAD
 void display_test_info_JD()
 {
   printfQuda("running the following test:\n");
@@ -148,10 +95,7 @@
   return;
 }
 
-QudaPrecision &cpu_prec = prec;
-=======
 QudaPrecision cpu_prec = QUDA_DOUBLE_PRECISION;
->>>>>>> ed1e7d35
 QudaPrecision &cuda_prec = prec;
 QudaPrecision &cuda_prec_sloppy = prec_sloppy;
 QudaPrecision &cuda_prec_precondition = prec_precondition;
