--- conflicted
+++ resolved
@@ -146,13 +146,8 @@
   }
   int n_evals = eig_param.n_conv;
   if(eig_param.eig_type == QUDA_EIG_TR_LANCZOS_3D) n_evals *= tdim;
-<<<<<<< HEAD
   double _Complex *host_evals = (double _Complex *)safe_malloc(n_evals * sizeof(double _Complex));
-
-=======
-  double _Complex *host_evals = (double _Complex *)malloc(n_evals * sizeof(double _Complex));
   
->>>>>>> 1e2106aa
   // This function returns the host_evecs and host_evals pointers, populated with the
   // requested data, at the requested prec. All the information needed to perfom the
   // solve is in the eig_param container. If eig_param.arpack_check == true and
