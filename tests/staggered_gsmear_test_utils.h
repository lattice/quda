#pragma once

#include <iostream>
#include <cstdio>
#include <cstdlib>
#include <cstring>
#include <algorithm>

#include <quda.h>
#include <gauge_field.h>
#include <dirac_quda.h>
#include <misc.h>
#include <host_utils.h>
#include <command_line_params.h>

#include <assert.h>
#include <gtest/gtest.h>
#include <tune_quda.h>

using namespace quda;

enum class gsmear_test_type {
  TwoLink = 0,
  GaussianSmear
};

void initExtendedField(void *sitelink_ex[4], void *sitelink[4])
{
  int X1 = Z[0];
  int X2 = Z[1];
  int X3 = Z[2];
  int X4 = Z[3];

  for (int i = 0; i < V_ex; i++) {
    int sid = i;
    int oddBit = 0;
    if (i >= Vh_ex) {
      sid = i - Vh_ex;
      oddBit = 1;
    }

    int za = sid / E1h;
    int x1h = sid - za * E1h;
    int zb = za / E2;
    int x2 = za - zb * E2;
    int x4 = zb / E3;
    int x3 = zb - x4 * E3;
    int x1odd = (x2 + x3 + x4 + oddBit) & 1;
    int x1 = 2 * x1h + x1odd;

    if (x1 < 2 || x1 >= X1 + 2 || x2 < 2 || x2 >= X2 + 2 || x3 < 2 || x3 >= X3 + 2 || x4 < 2 || x4 >= X4 + 2) {

      continue;
    }

    x1 = (x1 - 2 + X1) % X1;
    x2 = (x2 - 2 + X2) % X2;
    x3 = (x3 - 2 + X3) % X3;
    x4 = (x4 - 2 + X4) % X4;

    int idx = (x4 * X3 * X2 * X1 + x3 * X2 * X1 + x2 * X1 + x1) >> 1;
    if (oddBit) { idx += Vh; }
    for (int dir = 0; dir < 4; dir++) {
      char *src = (char *)sitelink[dir];
      char *dst = (char *)sitelink_ex[dir];
      memcpy(dst + i * gauge_site_size * host_gauge_data_type_size,
             src + idx * gauge_site_size * host_gauge_data_type_size, gauge_site_size * host_gauge_data_type_size);
    } // dir
  }   // i
  return;
}

gsmear_test_type gtest_type = gsmear_test_type::TwoLink;

CLI::TransformPairs<gsmear_test_type> gtest_type_map {{"TwoLink", gsmear_test_type::TwoLink},
                                                      {"GaussianSmear", gsmear_test_type::GaussianSmear}};

struct GSmearTime { // DslashTime
  double event_time;
  double cpu_time;
  double cpu_min;
  double cpu_max;

  GSmearTime() : event_time(0.0), cpu_time(0.0), cpu_min(DBL_MAX), cpu_max(0.0) { }
};

struct StaggeredGSmearTestWrapper { //

  bool is_ctest = false;

  // Allocate host staggered gauge fields
  void *qdp_inlink[4] = {nullptr, nullptr, nullptr, nullptr};
  void *qdp_twolnk[4] = {nullptr, nullptr, nullptr, nullptr};
  void *qdp_ref_twolnk[4] = {nullptr, nullptr, nullptr, nullptr};
  void *qdp_inlink_ex[4] = {nullptr, nullptr, nullptr, nullptr}; // sitelink_ex

  void *milc_inlink = nullptr;
  void *milc_twolnk = nullptr;

  GaugeField *cpuTwoLink = nullptr;

  QudaGaugeParam gauge_param;
<<<<<<< HEAD
  QudaGaugeSmearParam smear_param;
=======
>>>>>>> e66ba877
  QudaInvertParam inv_param;

  ColorSpinorField spinor;
  ColorSpinorField spinorRef;
  ColorSpinorField tmp;
  ColorSpinorField tmp2;

  void staggeredGSmearRef()
  {
    // compare to dslash reference implementation
    printfQuda("Calculating reference implementation...\n");
    switch (gtest_type) {
    case gsmear_test_type::TwoLink: {
      printfQuda("Doing Twolink..\n");
      computeTwoLinkCPU(qdp_twolnk, qdp_inlink_ex, &gauge_param);
      break;
    }
    case gsmear_test_type::GaussianSmear: {
      const double ftmp = -(smear_coeff * smear_coeff) / (4.0 * smear_n_steps * 4.0);
      const double msq = 1. / ftmp;
      const double a = inv_param.laplace3D * 2.0 + msq;

      for (int i = 0; i < smear_n_steps; i++) {
        if (i > 0) std::swap(tmp, spinorRef);

        quda::blas::ax(ftmp, tmp);
        quda::blas::axpy(a, tmp, tmp2);

        staggeredTwoLinkGaussianSmear(spinorRef.Even(), qdp_twolnk, *cpuTwoLink, tmp.Even(), &gauge_param, &inv_param,
                                      0, smear_coeff, smear_t0, gauge_param.cpu_prec);
        staggeredTwoLinkGaussianSmear(spinorRef.Odd(), qdp_twolnk, *cpuTwoLink, tmp.Odd(), &gauge_param, &inv_param, 1,
                                      smear_coeff, smear_t0, gauge_param.cpu_prec);

        // blas::xpay(*tmp2, -1.0, *spinorRef);
        xpay(tmp2.Even().data(), -1.0, spinorRef.Even().data(), spinor.Even().Length(), gauge_param.cpu_prec);
        xpay(tmp2.Odd().data(), -1.0, spinorRef.Odd().data(), spinor.Odd().Length(), gauge_param.cpu_prec);
        //
        memset(tmp2.Even().data(), 0, spinor.Even().Length() * gauge_param.cpu_prec);
        memset(tmp2.Odd().data(), 0, spinor.Odd().Length() * gauge_param.cpu_prec);
      }
      break;
    }
    default: errorQuda("Test type not defined");
    }
  }

  void init_ctest_once()
  {
    static bool has_been_called = false;
    if (has_been_called) { errorQuda("This function is not supposed to be called twice.\n"); }
    is_ctest = true; // Is being used in dslash_ctest.
    has_been_called = true;
  }

  void end_ctest_once()
  {
    static bool has_been_called = false;
    if (has_been_called) { errorQuda("This function is not supposed to be called twice.\n"); }
    has_been_called = true;
  }

  void init_ctest(int argc, char **argv, int precision, QudaReconstructType link_recon_)
  {
    gauge_param = newQudaGaugeParam();
    inv_param = newQudaInvertParam();

    setStaggeredGaugeParam(gauge_param);
    if (gauge_smear) {
      smear_param = newQudaGaugeSmearParam();
      setGaugeSmearParam(smear_param);
    }

    setStaggeredInvertParam(inv_param);

    auto prec = getPrecision(precision);
    setVerbosity(QUDA_SUMMARIZE);

    gauge_param.cuda_prec = prec;
    gauge_param.cuda_prec_sloppy = prec;
    gauge_param.cuda_prec_precondition = prec;
    gauge_param.cuda_prec_refinement_sloppy = prec;

    inv_param.cuda_prec = prec;

    link_recon = link_recon_;

    init(argc, argv);
  }

  void init_test(int argc, char **argv)
  {
    gauge_param = newQudaGaugeParam();
    inv_param = newQudaInvertParam();

    setStaggeredGaugeParam(gauge_param);
    if (gauge_smear) {
      smear_param = newQudaGaugeSmearParam();
      setGaugeSmearParam(smear_param);
    }
    setStaggeredInvertParam(inv_param);

    init(argc, argv);
  }

  void init(int argc, char **argv)
  {
    setVerbosity(verbosity);
    inv_param.split_grid[0] = grid_partition[0];
    inv_param.split_grid[1] = grid_partition[1];
    inv_param.split_grid[2] = grid_partition[2];
    inv_param.split_grid[3] = grid_partition[3];

    setDims(gauge_param.X);
    dw_setDims(gauge_param.X, 1);
    // Allocate a lot of memory because I'm very confused
    for (int dir = 0; dir < 4; dir++) {
      qdp_inlink[dir] = safe_malloc(V * gauge_site_size * host_gauge_data_type_size);
      qdp_twolnk[dir] = safe_malloc(V * gauge_site_size * host_gauge_data_type_size);
      qdp_ref_twolnk[dir] = safe_malloc(V * gauge_site_size * host_gauge_data_type_size);
      qdp_inlink_ex[dir] = safe_malloc(V_ex * gauge_site_size * host_gauge_data_type_size);
    }
    //
    milc_inlink = safe_malloc(4 * V * gauge_site_size * host_gauge_data_type_size);
    milc_twolnk = safe_malloc(4 * V * gauge_site_size * host_gauge_data_type_size);

    gauge_param.reconstruct = QUDA_RECONSTRUCT_NO;

    constructHostGaugeField(qdp_inlink, gauge_param, argc, argv);
    initExtendedField(qdp_inlink_ex, qdp_inlink);
    // Prepare two link field:
    if (verify_results or (gtest_type == gsmear_test_type::GaussianSmear and smear_compute_two_link == false))
      computeTwoLinkCPU(qdp_twolnk, qdp_inlink_ex, &gauge_param);

    // Reorder gauge fields to MILC order
    if (smear_compute_two_link or gtest_type == gsmear_test_type::TwoLink)
      reorderQDPtoMILC(milc_inlink, qdp_inlink, V, gauge_site_size, gauge_param.cpu_prec, gauge_param.cpu_prec);
    else
      reorderQDPtoMILC(milc_inlink, qdp_twolnk, V, gauge_site_size, gauge_param.cpu_prec, gauge_param.cpu_prec);

    if (gtest_type == gsmear_test_type::GaussianSmear) {
      // Specific gauge parameters for MILC
      int link_pad = 3 * gauge_param.ga_pad;

      gauge_param.reconstruct = QUDA_RECONSTRUCT_NO;
      gauge_param.reconstruct_sloppy = QUDA_RECONSTRUCT_NO;
      gauge_param.reconstruct_refinement_sloppy = QUDA_RECONSTRUCT_NO;

      gauge_param.type = QUDA_WILSON_LINKS; // QUDA_ASQTAD_LONG_LINKS;
      gauge_param.ga_pad = link_pad;
      gauge_param.staggered_phase_type = QUDA_STAGGERED_PHASE_NO;
    }
    //
    loadGaugeQuda(milc_inlink, &gauge_param);
    //
    if (gtest_type == gsmear_test_type::GaussianSmear) {
      // Create ghost gauge fields in case of multi GPU builds.
      reorderQDPtoMILC(milc_twolnk, qdp_twolnk, V, gauge_site_size, gauge_param.cpu_prec, gauge_param.cpu_prec);
      //
      gauge_param.type = QUDA_ASQTAD_LONG_LINKS;
      gauge_param.location = QUDA_CPU_FIELD_LOCATION;

      GaugeFieldParam cpuTwoLinkParam(gauge_param, milc_twolnk);
      cpuTwoLinkParam.ghostExchange = QUDA_GHOST_EXCHANGE_PAD;
      cpuTwoLink = GaugeField::Create(cpuTwoLinkParam);

      ColorSpinorParam cs_param;

      constructStaggeredTestSpinorParam(&cs_param, &inv_param, &gauge_param);

      spinor = ColorSpinorField(cs_param);
      spinorRef = ColorSpinorField(cs_param);
      tmp = ColorSpinorField(cs_param);
      tmp2 = ColorSpinorField(cs_param);

      spinor.Source(QUDA_RANDOM_SOURCE);

      tmp = spinor;
    }
  }

  void end()
  {
    // Clean up gauge fields
    for (int dir = 0; dir < 4; dir++) {
      host_free(qdp_inlink[dir]);
      host_free(qdp_inlink_ex[dir]);
      host_free(qdp_twolnk[dir]);
      host_free(qdp_ref_twolnk[dir]);
    }

    host_free(milc_inlink);
    host_free(milc_twolnk);

    if (cpuTwoLink != nullptr) {
      delete cpuTwoLink;
      cpuTwoLink = nullptr;
    }

    freeGaugeQuda();
  }

  GSmearTime gsmearQUDA(int niter)
  {
    GSmearTime gsmear_time;

    host_timer_t host_timer;
    device_timer_t device_timer;

    comm_barrier();
    device_timer.start();

<<<<<<< HEAD
    printfQuda("running test in %d iters.\n", niter);

=======
>>>>>>> e66ba877
    for (int i = 0; i < niter; i++) {

      host_timer.start();

      switch (gtest_type) {
      case gsmear_test_type::TwoLink: {
        computeTwoLinkQuda((void *)milc_twolnk, nullptr, &gauge_param);
        break;
      }
      case gsmear_test_type::GaussianSmear: {
        QudaQuarkSmearParam qsm_param;
        qsm_param.inv_param = &inv_param;

        double omega = 2.0;
        qsm_param.n_steps = smear_n_steps;
        qsm_param.width = -1.0 * omega * omega / (4 * smear_n_steps);

        qsm_param.compute_2link = smear_compute_two_link;
        qsm_param.delete_2link = smear_delete_two_link;
        qsm_param.t0 = smear_t0;

        performTwoLinkGaussianSmearNStep(spinor.data(), &qsm_param);
        break;
      }
      default: errorQuda("Test type not defined");
      }

      host_timer.stop();

      gsmear_time.cpu_time += host_timer.last();

      // skip first and last iterations since they may skew these metrics if comms are not synchronous
      if (i > 0 && i < niter) {
        gsmear_time.cpu_min = std::min(gsmear_time.cpu_min, host_timer.last());
        gsmear_time.cpu_max = std::max(gsmear_time.cpu_max, host_timer.last());
      }
    }

    device_timer.stop();
    gsmear_time.event_time = device_timer.last();

    return gsmear_time;
  }

  void run_test(int niter, bool print_metrics = false)
  {
    gsmearQUDA(1);

    auto flops0 = quda::Tunable::flops_global();
    GSmearTime gsmear_time = gsmearQUDA(niter);
    auto flops = (quda::Tunable::flops_global() - flops0);

    if (gtest_type == gsmear_test_type::GaussianSmear) spinorRef = spinor;

    if (print_metrics) {
      printfQuda("%fus per kernel call\n", 1e6 * gsmear_time.event_time / niter);

      double gflops = 1.0e-9 * flops / gsmear_time.event_time;
      printfQuda("GFLOPS = %f\n", gflops);
      ::testing::Test::RecordProperty("Gflops", std::to_string(gflops));

      size_t ghost_bytes = spinor.GhostBytes();
      if (gtest_type == gsmear_test_type::GaussianSmear && ghost_bytes > 0) {
        ::testing::Test::RecordProperty("Halo_bidirectitonal_BW_GPU",
                                        1.0e-9 * 2 * ghost_bytes * niter / gsmear_time.event_time);
        ::testing::Test::RecordProperty("Halo_bidirectitonal_BW_CPU",
                                        1.0e-9 * 2 * ghost_bytes * niter / gsmear_time.cpu_time);
        ::testing::Test::RecordProperty("Halo_bidirectitonal_BW_CPU_min", 1.0e-9 * 2 * ghost_bytes / gsmear_time.cpu_max);
        ::testing::Test::RecordProperty("Halo_bidirectitonal_BW_CPU_max", 1.0e-9 * 2 * ghost_bytes / gsmear_time.cpu_min);
        ::testing::Test::RecordProperty("Halo_message_size_bytes", 2 * ghost_bytes);

        printfQuda("Effective halo bi-directional bandwidth (GB/s) GPU = %f ( CPU = %f, min = %f , max = %f ) for "
                   "aggregate message size %lu bytes\n",
                   1.0e-9 * 2 * ghost_bytes * niter / gsmear_time.event_time,
                   1.0e-9 * 2 * ghost_bytes * niter / gsmear_time.cpu_time,
                   1.0e-9 * 2 * ghost_bytes / gsmear_time.cpu_max, 1.0e-9 * 2 * ghost_bytes / gsmear_time.cpu_min,
                   2 * ghost_bytes);
      }
    }
  }

  double verify()
  {
    double deviation = 0.0;

    for (int i = 0; i < V; i++) {
      for (int dir = 0; dir < 4; dir++) {
        char *src = ((char *)milc_twolnk) + (4 * i + dir) * gauge_site_size * host_gauge_data_type_size;
        char *dst = ((char *)qdp_ref_twolnk[dir]) + i * gauge_site_size * host_gauge_data_type_size;
        memcpy(dst, src, gauge_site_size * host_gauge_data_type_size);
      }
    }

    for (int dir = 0; dir < 4; ++dir) {
      double deviation_per_dir
        = compare_floats_v2(qdp_twolnk[dir], qdp_ref_twolnk[dir], V * gauge_site_size, 1e-3, gauge_param.cpu_prec);
      deviation = std::max(deviation, deviation_per_dir);
    }

    return deviation;
  }
};<|MERGE_RESOLUTION|>--- conflicted
+++ resolved
@@ -100,10 +100,7 @@
   GaugeField *cpuTwoLink = nullptr;
 
   QudaGaugeParam gauge_param;
-<<<<<<< HEAD
   QudaGaugeSmearParam smear_param;
-=======
->>>>>>> e66ba877
   QudaInvertParam inv_param;
 
   ColorSpinorField spinor;
@@ -315,11 +312,6 @@
     comm_barrier();
     device_timer.start();
 
-<<<<<<< HEAD
-    printfQuda("running test in %d iters.\n", niter);
-
-=======
->>>>>>> e66ba877
     for (int i = 0; i < niter; i++) {
 
       host_timer.start();
