--- conflicted
+++ resolved
@@ -161,13 +161,8 @@
     if (has_been_called) { errorQuda("This function is not supposed to be called twice.\n"); }
     has_been_called = true;
   }
-<<<<<<< HEAD
-  
-  void init_ctest(int precision, QudaReconstructType link_recon_)
-=======
 
   void init_ctest(int argc, char **argv, int precision, QudaReconstructType link_recon_)
->>>>>>> 64fe5a88
   {
     gauge_param = newQudaGaugeParam();
     inv_param = newQudaInvertParam();
