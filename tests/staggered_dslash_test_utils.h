#pragma once

#include <iostream>
#include <cstdio>
#include <cstdlib>
#include <cstring>
#include <algorithm>

#include <quda.h>
#include <gauge_field.h>
#include <dirac_quda.h>
#include <misc.h>
#include <host_utils.h>
#include <command_line_params.h>
#include <dslash_reference.h>
#include <staggered_dslash_reference.h>
#include <staggered_gauge_utils.h>

#include "dslash_test_helpers.h"
#include <assert.h>
#include <gtest/gtest.h>
#include <tune_quda.h>

using namespace quda;

dslash_test_type dtest_type = dslash_test_type::Dslash;
CLI::TransformPairs<dslash_test_type> dtest_type_map {
  {"Dslash", dslash_test_type::Dslash},
  {"MatPC", dslash_test_type::MatPC},
  {"Mat", dslash_test_type::Mat},
  {"MatDagMat", dslash_test_type::MatDagMat},
  // left here for completeness but not supported in staggered dslash test
  // {"MatPCDagMatPC", dslash_test_type::MatPCDagMatPC},
  // {"M5", dslash_test_type::M5},
  // {"M5inv", dslash_test_type::M5inv},
  // {"Dslash4pre", dslash_test_type::Dslash4pre}
};

struct DslashTime {
  double event_time;
  double cpu_time;
  double cpu_min;
  double cpu_max;

  DslashTime() : event_time(0.0), cpu_time(0.0), cpu_min(DBL_MAX), cpu_max(0.0) { }
};

struct StaggeredDslashTestWrapper {

  QudaGaugeParam gauge_param;
  QudaInvertParam inv_param;

<<<<<<< HEAD
=======
  void *milc_fatlink_gpu;
  void *milc_longlink_gpu;

  GaugeField *cpuFat = nullptr;
  GaugeField *cpuLong = nullptr;

>>>>>>> bfc7ba0b
  ColorSpinorField spinor;
  ColorSpinorField spinorOut;
  ColorSpinorField spinorRef;
  ColorSpinorField tmpCpu;
  ColorSpinorField cudaSpinor;
  ColorSpinorField cudaSpinorOut;

  std::vector<ColorSpinorField> vp_spinor;
  std::vector<ColorSpinorField> vp_spinor_out;

<<<<<<< HEAD
  void *qdp_inlink[4] = {nullptr, nullptr, nullptr, nullptr};
  void *qdp_fatlink[4] = {nullptr, nullptr, nullptr, nullptr};
  void *qdp_longlink[4] = {nullptr, nullptr, nullptr, nullptr};
  void *milc_fatlink = nullptr;
  void *milc_longlink = nullptr;
  GaugeField *cpuFat = nullptr;
  GaugeField *cpuLong = nullptr;
=======
  // In the HISQ case, we include building fat/long links in this unit test
  void *qdp_fatlink_cpu[4] = {};
  void *qdp_longlink_cpu[4] = {};
  void *ghost_fatlink_cpu[4] = {};
  void *ghost_longlink_cpu[4] = {};
>>>>>>> bfc7ba0b

  QudaParity parity = QUDA_EVEN_PARITY;

  Dirac *dirac;

  // Split grid options
  bool test_split_grid = false;
  int num_src = 1;

  // Whether or not we need the ghost zones
  bool need_ghost_zone = false;

  void staggeredDslashRef()
  {
    // compare to dslash reference implementation
    printfQuda("Calculating reference implementation...");
    switch (dtest_type) {
    case dslash_test_type::Dslash:
      stag_dslash(spinorRef, *cpuFat, *cpuLong, spinor, parity, dagger, dslash_type);
      break;
    case dslash_test_type::MatPC:
      stag_matpc(spinorRef, *cpuFat, *cpuLong, spinor, mass, 0, tmpCpu, parity, dslash_type);
      break;
    case dslash_test_type::Mat:
<<<<<<< HEAD
      stag_mat(spinorRef, *cpuFat, *cpuLong, spinor, mass, dagger, dslash_type);
      break;
    case dslash_test_type::MatDagMat:
      stag_mat(tmpCpu, *cpuFat, *cpuLong, spinor, mass, dagger, dslash_type);
      stag_mat(spinorRef, *cpuFat, *cpuLong, tmpCpu, mass, 1 - dagger, dslash_type);
=======
      // the !dagger is to reconcile the QUDA convention of D_stag = {{ 2m, -D_{eo}}, -D_{oe}, 2m}} vs the host convention without the minus signs
      staggeredDslash(spinorRef.Even(), qdp_fatlink_cpu, qdp_longlink_cpu, ghost_fatlink_cpu, ghost_longlink_cpu,
                      spinor.Odd(), QUDA_EVEN_PARITY, !dagger, inv_param.cpu_prec, gauge_param.cpu_prec, dslash_type);
      staggeredDslash(spinorRef.Odd(), qdp_fatlink_cpu, qdp_longlink_cpu, ghost_fatlink_cpu, ghost_longlink_cpu,
                      spinor.Even(), QUDA_ODD_PARITY, !dagger, inv_param.cpu_prec, gauge_param.cpu_prec, dslash_type);
      if (dslash_type == QUDA_LAPLACE_DSLASH) {
        xpay(spinor.data(), kappa, spinorRef.data(), spinor.Length(), gauge_param.cpu_prec);
      } else {
        axpy(2 * mass, spinor.data(), spinorRef.data(), spinor.Length(), gauge_param.cpu_prec);
      }
>>>>>>> bfc7ba0b
      break;
    default: errorQuda("Test type %d not defined", static_cast<int>(dtest_type));
    }
  }

  void init_ctest(int precision, QudaReconstructType link_recon_)
  {
    gauge_param = newQudaGaugeParam();
    inv_param = newQudaInvertParam();

    setStaggeredGaugeParam(gauge_param);
    setStaggeredInvertParam(inv_param);

    auto prec = getPrecision(precision);

    gauge_param.cuda_prec = prec;
    gauge_param.cuda_prec_sloppy = prec;
    gauge_param.cuda_prec_precondition = prec;
    gauge_param.cuda_prec_refinement_sloppy = prec;

    inv_param.cuda_prec = prec;

    link_recon = link_recon_;

    init();
  }

  void init_test()
  {
    gauge_param = newQudaGaugeParam();
    inv_param = newQudaInvertParam();

    setStaggeredGaugeParam(gauge_param);
    setStaggeredInvertParam(inv_param);

    init();
  }

  void init()
  {
    inv_param.split_grid[0] = grid_partition[0];
    inv_param.split_grid[1] = grid_partition[1];
    inv_param.split_grid[2] = grid_partition[2];
    inv_param.split_grid[3] = grid_partition[3];

    num_src = grid_partition[0] * grid_partition[1] * grid_partition[2] * grid_partition[3];
    test_split_grid = num_src > 1;
    if (test_split_grid) { dtest_type = dslash_test_type::Dslash; }

    inv_param.dagger = dagger ? QUDA_DAG_YES : QUDA_DAG_NO;

    setDims(gauge_param.X);
    dw_setDims(gauge_param.X, 1);
    if (Nsrc != 1) {
      warningQuda("Ignoring Nsrc = %d, setting to 1.", Nsrc);
      Nsrc = 1;
    }

    // Allocate fields
    for (int dir = 0; dir < 4; dir++) {
      qdp_inlink[dir] = safe_malloc(V * gauge_site_size * host_gauge_data_type_size);
      qdp_fatlink[dir] = safe_malloc(V * gauge_site_size * host_gauge_data_type_size);
      qdp_longlink[dir] = safe_malloc(V * gauge_site_size * host_gauge_data_type_size);
    }
    milc_fatlink = safe_malloc(4 * V * gauge_site_size * host_gauge_data_type_size);
    milc_longlink = safe_malloc(4 * V * gauge_site_size * host_gauge_data_type_size);

    // For load, etc
    gauge_param.reconstruct = QUDA_RECONSTRUCT_NO;
<<<<<<< HEAD
=======
    GaugeFieldParam cpuFatParam(gauge_param, milc_fatlink_cpu);
    cpuFatParam.ghostExchange = QUDA_GHOST_EXCHANGE_PAD;
    cpuFat = new GaugeField(cpuFatParam);
    for (int i = 0; i < 4; i++) ghost_fatlink_cpu[i] = cpuFat->Ghost()[i].data();

    if (dslash_type == QUDA_ASQTAD_DSLASH) {
      gauge_param.type = QUDA_ASQTAD_LONG_LINKS;
      GaugeFieldParam cpuLongParam(gauge_param, milc_longlink_cpu);
      cpuLongParam.ghostExchange = QUDA_GHOST_EXCHANGE_PAD;
      cpuLong = new GaugeField(cpuLongParam);
      for (int i = 0; i < 4; i++) ghost_longlink_cpu[i] = cpuLong ? cpuLong->Ghost()[i].data() : nullptr;
    }
#endif

    gauge_param.type = (dslash_type == QUDA_ASQTAD_DSLASH) ? QUDA_ASQTAD_FAT_LINKS : QUDA_SU3_LINKS;
    if (dslash_type == QUDA_STAGGERED_DSLASH) {
      gauge_param.reconstruct = gauge_param.reconstruct_sloppy = (link_recon == QUDA_RECONSTRUCT_12) ?
                                             QUDA_RECONSTRUCT_13 :
        (link_recon == QUDA_RECONSTRUCT_8) ? QUDA_RECONSTRUCT_9 :
                                             link_recon;
    } else {
      gauge_param.reconstruct = gauge_param.reconstruct_sloppy = QUDA_RECONSTRUCT_NO;
    }
>>>>>>> bfc7ba0b

    // Dummy arg needed because other tests load the gauge field more than once
    bool gauge_loaded = false;
    constructStaggeredHostGaugeField(qdp_inlink, qdp_longlink, qdp_fatlink, gauge_param, 0, nullptr, gauge_loaded);
    // Reorder gauge fields to MILC order
    reorderQDPtoMILC(milc_fatlink, qdp_fatlink, V, gauge_site_size, gauge_param.cpu_prec, gauge_param.cpu_prec);
    reorderQDPtoMILC(milc_longlink, qdp_longlink, V, gauge_site_size, gauge_param.cpu_prec, gauge_param.cpu_prec);

    // Create ghost gauge fields in case of multi GPU builds.
    gauge_param.type = (dslash_type == QUDA_STAGGERED_DSLASH || dslash_type == QUDA_LAPLACE_DSLASH) ?
      QUDA_SU3_LINKS :
      QUDA_ASQTAD_FAT_LINKS;
    gauge_param.reconstruct = QUDA_RECONSTRUCT_NO;
    gauge_param.location = QUDA_CPU_FIELD_LOCATION;

    GaugeFieldParam cpuFatParam(gauge_param, qdp_fatlink);
    cpuFatParam.order = QUDA_QDP_GAUGE_ORDER;
    cpuFatParam.ghostExchange = QUDA_GHOST_EXCHANGE_PAD;
    cpuFat = GaugeField::Create(cpuFatParam);

    gauge_param.type = QUDA_ASQTAD_LONG_LINKS;
    GaugeFieldParam cpuLongParam(gauge_param, qdp_longlink);
    cpuLongParam.order = QUDA_QDP_GAUGE_ORDER;
    cpuLongParam.ghostExchange = QUDA_GHOST_EXCHANGE_PAD;
    cpuLong = GaugeField::Create(cpuLongParam);

    // Override link reconstruct as appropriate for staggered or asqtad
    if (dslash_type == QUDA_STAGGERED_DSLASH || dslash_type == QUDA_ASQTAD_DSLASH) {
      if (link_recon == QUDA_RECONSTRUCT_12) link_recon = QUDA_RECONSTRUCT_13;
      if (link_recon == QUDA_RECONSTRUCT_8) link_recon = QUDA_RECONSTRUCT_9;
    }

    loadFatLongGaugeQuda(milc_fatlink, milc_longlink, gauge_param);

    // reset the reconstruct in gauge param
    gauge_param.reconstruct = link_recon;

    // Create an appropriate host ColorSpinorParam
    ColorSpinorParam csParam;
    csParam.nColor = 3;
    csParam.nSpin = 1;
    csParam.nDim = 4;
    for (int d = 0; d < 4; d++) { csParam.x[d] = gauge_param.X[d]; }
    csParam.x[4] = 1;

    csParam.setPrecision(inv_param.cpu_prec);
    csParam.pad = 0;
    if (dtest_type != dslash_test_type::Mat && dtest_type != dslash_test_type::MatDagMat) {
      csParam.siteSubset = QUDA_PARITY_SITE_SUBSET;
      csParam.x[0] /= 2;
      inv_param.solution_type = QUDA_MATPC_SOLUTION;
    } else {
      csParam.siteSubset = QUDA_FULL_SITE_SUBSET;
      inv_param.solution_type = QUDA_MAT_SOLUTION;
    }

    csParam.siteOrder = QUDA_EVEN_ODD_SITE_ORDER;
    csParam.fieldOrder = QUDA_SPACE_SPIN_COLOR_FIELD_ORDER;
    csParam.gammaBasis = inv_param.gamma_basis; // this parameter is meaningless for staggered
    csParam.create = QUDA_ZERO_FIELD_CREATE;
    csParam.pc_type = QUDA_4D_PC;
    csParam.location = QUDA_CPU_FIELD_LOCATION;

    spinor = ColorSpinorField(csParam);
    spinorOut = ColorSpinorField(csParam);
    spinorRef = ColorSpinorField(csParam);
    tmpCpu = ColorSpinorField(csParam);

    spinor.Source(QUDA_RANDOM_SOURCE);

    if (test_split_grid) {
      inv_param.num_src = num_src;
      inv_param.num_src_per_sub_partition = 1;
      resize(vp_spinor, num_src, csParam);
      resize(vp_spinor_out, num_src, csParam);
      std::fill(vp_spinor.begin(), vp_spinor.end(), spinor);
    }

    csParam.fieldOrder = colorspinor::getNative(inv_param.cuda_prec, 1);
    csParam.pad = 0;
    csParam.setPrecision(inv_param.cuda_prec);
    csParam.location = QUDA_CUDA_FIELD_LOCATION;

    cudaSpinor = ColorSpinorField(csParam);
    cudaSpinorOut = ColorSpinorField(csParam);
    cudaSpinor = spinor;

    bool pc = (dtest_type == dslash_test_type::MatPC); // For test_type 0, can use either pc or not pc
    // because both call the same "Dslash" directly.
    DiracParam diracParam;
    setDiracParam(diracParam, &inv_param, pc);
    dirac = Dirac::create(diracParam);
  }

  void end()
  {
    for (int dir = 0; dir < 4; dir++) {
      if (qdp_inlink[dir] != nullptr) {
        host_free(qdp_inlink[dir]);
        qdp_inlink[dir] = nullptr;
      }
      if (qdp_fatlink[dir] != nullptr) {
        host_free(qdp_fatlink[dir]);
        qdp_fatlink[dir] = nullptr;
      }
      if (qdp_longlink[dir] != nullptr) {
        host_free(qdp_longlink[dir]);
        qdp_longlink[dir] = nullptr;
      }
    }

    if (milc_fatlink) {
      host_free(milc_fatlink);
      milc_fatlink = nullptr;
    }

    if (milc_longlink) {
      host_free(milc_longlink);
      milc_longlink = nullptr;
    }

    if (dirac != nullptr) {
      delete dirac;
      dirac = nullptr;
    }

    freeGaugeQuda();

    if (cpuFat) {
      delete cpuFat;
      cpuFat = nullptr;
    }
    if (cpuLong) {
      delete cpuLong;
      cpuLong = nullptr;
    }
    commDimPartitionedReset();
  }

  DslashTime dslashCUDA(int niter)
  {
    DslashTime dslash_time;

    host_timer_t host_timer;
    device_timer_t device_timer;

    comm_barrier();
    device_timer.start();

    if (test_split_grid) {

      std::vector<void *> _hp_x(inv_param.num_src);
      std::vector<void *> _hp_b(inv_param.num_src);
      for (int i = 0; i < inv_param.num_src; i++) {
        _hp_x[i] = vp_spinor_out[i].data();
        _hp_b[i] = vp_spinor[i].data();
      }
      dslashMultiSrcStaggeredQuda(_hp_x.data(), _hp_b.data(), &inv_param, parity, qdp_fatlink, qdp_longlink,
                                  &gauge_param);

    } else {

      for (int i = 0; i < niter; i++) {

        host_timer.start();

        if (dslash_type == QUDA_LAPLACE_DSLASH) {
          switch (dtest_type) {
          case dslash_test_type::Mat: dirac->M(cudaSpinorOut, cudaSpinor); break;
          default: errorQuda("Test type %d not defined on Laplace operator", static_cast<int>(dtest_type));
          }
        } else {
          switch (dtest_type) {
          case dslash_test_type::Dslash: dirac->Dslash(cudaSpinorOut, cudaSpinor, parity); break;
          case dslash_test_type::MatPC: dirac->M(cudaSpinorOut, cudaSpinor); break;
          case dslash_test_type::Mat: dirac->M(cudaSpinorOut, cudaSpinor); break;
          case dslash_test_type::MatDagMat: dirac->MdagM(cudaSpinorOut, cudaSpinor); break;
          default: errorQuda("Test type %d not defined on staggered dslash", static_cast<int>(dtest_type));
          }
        }

        host_timer.stop();

        dslash_time.cpu_time += host_timer.last();
        // skip first and last iterations since they may skew these metrics if comms are not synchronous
        if (i > 0 && i < niter) {
          dslash_time.cpu_min = std::min(dslash_time.cpu_min, host_timer.last());
          dslash_time.cpu_max = std::max(dslash_time.cpu_max, host_timer.last());
        }
      }
    }

    device_timer.stop();
    dslash_time.event_time = device_timer.last();

    return dslash_time;
  }

  void run_test(int niter, bool print_metrics = false)
  {
    printfQuda("Tuning...\n");
    dslashCUDA(1);

    auto flops0 = quda::Tunable::flops_global();
    auto bytes0 = quda::Tunable::bytes_global();

    DslashTime dslash_time = dslashCUDA(niter);

    unsigned long long flops = (quda::Tunable::flops_global() - flops0);
    unsigned long long bytes = (quda::Tunable::bytes_global() - bytes0);

    spinorOut = cudaSpinorOut;

    if (print_metrics) {
      printfQuda("%fus per kernel call\n", 1e6 * dslash_time.event_time / niter);

      printfQuda("%llu flops per kernel call, %llu flops per site %llu bytes per site\n", flops / niter,
                 (flops / niter) / cudaSpinor.Volume(), (bytes / niter) / cudaSpinor.Volume());

      double gflops = 1.0e-9 * flops / dslash_time.event_time;
      printfQuda("GFLOPS = %f\n", gflops);
      ::testing::Test::RecordProperty("Gflops", std::to_string(gflops));

      double gbytes = 1.0e-9 * bytes / dslash_time.event_time;
      printfQuda("GBYTES = %f\n", gbytes);
      ::testing::Test::RecordProperty("Gbytes", std::to_string(gbytes));

      size_t ghost_bytes = cudaSpinor.GhostBytes();

      ::testing::Test::RecordProperty("Halo_bidirectitonal_BW_GPU",
                                      1.0e-9 * 2 * ghost_bytes * niter / dslash_time.event_time);
      ::testing::Test::RecordProperty("Halo_bidirectitonal_BW_CPU",
                                      1.0e-9 * 2 * ghost_bytes * niter / dslash_time.cpu_time);
      ::testing::Test::RecordProperty("Halo_bidirectitonal_BW_CPU_min", 1.0e-9 * 2 * ghost_bytes / dslash_time.cpu_max);
      ::testing::Test::RecordProperty("Halo_bidirectitonal_BW_CPU_max", 1.0e-9 * 2 * ghost_bytes / dslash_time.cpu_min);
      ::testing::Test::RecordProperty("Halo_message_size_bytes", 2 * ghost_bytes);

      printfQuda(
        "Effective halo bi-directional bandwidth (GB/s) GPU = %f ( CPU = %f, min = %f , max = %f ) for aggregate "
        "message size %lu bytes\n",
        1.0e-9 * 2 * ghost_bytes * niter / dslash_time.event_time,
        1.0e-9 * 2 * ghost_bytes * niter / dslash_time.cpu_time, 1.0e-9 * 2 * ghost_bytes / dslash_time.cpu_max,
        1.0e-9 * 2 * ghost_bytes / dslash_time.cpu_min, 2 * ghost_bytes);
    }
  }

  double verify()
  {
    double deviation = 0.0;

    if (test_split_grid) {
      for (int n = 0; n < num_src; n++) {
        auto spinor_ref_norm = blas::norm2(spinorRef);
        auto spinor_out_norm = blas::norm2(vp_spinor_out[n]);
        auto max_deviation = blas::max_deviation(spinorRef, vp_spinor_out[n]);

        bool failed = false;
        // Catching nans is weird.
        if (std::isnan(spinor_ref_norm)) { failed = true; }
        if (std::isnan(spinor_out_norm)) { failed = true; }

        printfQuda("Results: reference = %f, QUDA = %f, L2 relative deviation = %e, max deviation = %e\n",
                   spinor_ref_norm, spinor_out_norm, 1.0 - sqrt(spinor_out_norm / spinor_ref_norm), max_deviation[0]);
        deviation = std::max(deviation, pow(10.0, -(double)(ColorSpinorField::Compare(spinorRef, vp_spinor_out[n]))));
        if (failed) { deviation = 1.0; }
      }
    } else {
      auto spinor_ref_norm = blas::norm2(spinorRef);
      auto spinor_out_norm = blas::norm2(spinorOut);
      auto max_deviation = blas::max_deviation(spinorRef, spinorOut);

      bool failed = false;
      // Catching nans is weird.
      if (std::isnan(spinor_ref_norm)) { failed = true; }
      if (std::isnan(spinor_out_norm)) { failed = true; }

      printfQuda("Results: reference = %f, QUDA = %f, L2 relative deviation = %e, max deviation = %e\n",
                 spinor_ref_norm, spinor_out_norm, 1.0 - sqrt(spinor_out_norm / spinor_ref_norm), max_deviation[0]);
      deviation = pow(10, -(double)(ColorSpinorField::Compare(spinorRef, spinorOut)));
      if (failed) { deviation = 1.0; }
    }

    return deviation;
  }
};<|MERGE_RESOLUTION|>--- conflicted
+++ resolved
@@ -50,15 +50,6 @@
   QudaGaugeParam gauge_param;
   QudaInvertParam inv_param;
 
-<<<<<<< HEAD
-=======
-  void *milc_fatlink_gpu;
-  void *milc_longlink_gpu;
-
-  GaugeField *cpuFat = nullptr;
-  GaugeField *cpuLong = nullptr;
-
->>>>>>> bfc7ba0b
   ColorSpinorField spinor;
   ColorSpinorField spinorOut;
   ColorSpinorField spinorRef;
@@ -69,7 +60,6 @@
   std::vector<ColorSpinorField> vp_spinor;
   std::vector<ColorSpinorField> vp_spinor_out;
 
-<<<<<<< HEAD
   void *qdp_inlink[4] = {nullptr, nullptr, nullptr, nullptr};
   void *qdp_fatlink[4] = {nullptr, nullptr, nullptr, nullptr};
   void *qdp_longlink[4] = {nullptr, nullptr, nullptr, nullptr};
@@ -77,13 +67,6 @@
   void *milc_longlink = nullptr;
   GaugeField *cpuFat = nullptr;
   GaugeField *cpuLong = nullptr;
-=======
-  // In the HISQ case, we include building fat/long links in this unit test
-  void *qdp_fatlink_cpu[4] = {};
-  void *qdp_longlink_cpu[4] = {};
-  void *ghost_fatlink_cpu[4] = {};
-  void *ghost_longlink_cpu[4] = {};
->>>>>>> bfc7ba0b
 
   QudaParity parity = QUDA_EVEN_PARITY;
 
@@ -108,24 +91,11 @@
       stag_matpc(spinorRef, *cpuFat, *cpuLong, spinor, mass, 0, tmpCpu, parity, dslash_type);
       break;
     case dslash_test_type::Mat:
-<<<<<<< HEAD
       stag_mat(spinorRef, *cpuFat, *cpuLong, spinor, mass, dagger, dslash_type);
       break;
     case dslash_test_type::MatDagMat:
       stag_mat(tmpCpu, *cpuFat, *cpuLong, spinor, mass, dagger, dslash_type);
       stag_mat(spinorRef, *cpuFat, *cpuLong, tmpCpu, mass, 1 - dagger, dslash_type);
-=======
-      // the !dagger is to reconcile the QUDA convention of D_stag = {{ 2m, -D_{eo}}, -D_{oe}, 2m}} vs the host convention without the minus signs
-      staggeredDslash(spinorRef.Even(), qdp_fatlink_cpu, qdp_longlink_cpu, ghost_fatlink_cpu, ghost_longlink_cpu,
-                      spinor.Odd(), QUDA_EVEN_PARITY, !dagger, inv_param.cpu_prec, gauge_param.cpu_prec, dslash_type);
-      staggeredDslash(spinorRef.Odd(), qdp_fatlink_cpu, qdp_longlink_cpu, ghost_fatlink_cpu, ghost_longlink_cpu,
-                      spinor.Even(), QUDA_ODD_PARITY, !dagger, inv_param.cpu_prec, gauge_param.cpu_prec, dslash_type);
-      if (dslash_type == QUDA_LAPLACE_DSLASH) {
-        xpay(spinor.data(), kappa, spinorRef.data(), spinor.Length(), gauge_param.cpu_prec);
-      } else {
-        axpy(2 * mass, spinor.data(), spinorRef.data(), spinor.Length(), gauge_param.cpu_prec);
-      }
->>>>>>> bfc7ba0b
       break;
     default: errorQuda("Test type %d not defined", static_cast<int>(dtest_type));
     }
@@ -195,32 +165,6 @@
 
     // For load, etc
     gauge_param.reconstruct = QUDA_RECONSTRUCT_NO;
-<<<<<<< HEAD
-=======
-    GaugeFieldParam cpuFatParam(gauge_param, milc_fatlink_cpu);
-    cpuFatParam.ghostExchange = QUDA_GHOST_EXCHANGE_PAD;
-    cpuFat = new GaugeField(cpuFatParam);
-    for (int i = 0; i < 4; i++) ghost_fatlink_cpu[i] = cpuFat->Ghost()[i].data();
-
-    if (dslash_type == QUDA_ASQTAD_DSLASH) {
-      gauge_param.type = QUDA_ASQTAD_LONG_LINKS;
-      GaugeFieldParam cpuLongParam(gauge_param, milc_longlink_cpu);
-      cpuLongParam.ghostExchange = QUDA_GHOST_EXCHANGE_PAD;
-      cpuLong = new GaugeField(cpuLongParam);
-      for (int i = 0; i < 4; i++) ghost_longlink_cpu[i] = cpuLong ? cpuLong->Ghost()[i].data() : nullptr;
-    }
-#endif
-
-    gauge_param.type = (dslash_type == QUDA_ASQTAD_DSLASH) ? QUDA_ASQTAD_FAT_LINKS : QUDA_SU3_LINKS;
-    if (dslash_type == QUDA_STAGGERED_DSLASH) {
-      gauge_param.reconstruct = gauge_param.reconstruct_sloppy = (link_recon == QUDA_RECONSTRUCT_12) ?
-                                             QUDA_RECONSTRUCT_13 :
-        (link_recon == QUDA_RECONSTRUCT_8) ? QUDA_RECONSTRUCT_9 :
-                                             link_recon;
-    } else {
-      gauge_param.reconstruct = gauge_param.reconstruct_sloppy = QUDA_RECONSTRUCT_NO;
-    }
->>>>>>> bfc7ba0b
 
     // Dummy arg needed because other tests load the gauge field more than once
     bool gauge_loaded = false;
