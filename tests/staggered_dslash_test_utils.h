#pragma once

#include <iostream>
#include <stdio.h>
#include <stdlib.h>
#include <string.h>
#include <algorithm>

#include <quda.h>
#include <gauge_field.h>
#include <dirac_quda.h>
#include <misc.h>
#include <host_utils.h>
#include <command_line_params.h>
#include <dslash_reference.h>
#include <staggered_dslash_reference.h>
#include <staggered_gauge_utils.h>

#include "dslash_test_helpers.h"
#include <assert.h>
#include <gtest/gtest.h>

using namespace quda;

dslash_test_type dtest_type = dslash_test_type::Dslash;
CLI::TransformPairs<dslash_test_type> dtest_type_map {
  {"Dslash", dslash_test_type::Dslash}, {"MatPC", dslash_test_type::MatPC}, {"Mat", dslash_test_type::Mat}
  // left here for completeness but not support in staggered dslash test
  // {"MatPCDagMatPC", dslash_test_type::MatPCDagMatPC},
  // {"MatDagMat", dslash_test_type::MatDagMat},
  // {"M5", dslash_test_type::M5},
  // {"M5inv", dslash_test_type::M5inv},
  // {"Dslash4pre", dslash_test_type::Dslash4pre}
};

struct DslashTime {
  double event_time;
  double cpu_time;
  double cpu_min;
  double cpu_max;

  DslashTime() : event_time(0.0), cpu_time(0.0), cpu_min(DBL_MAX), cpu_max(0.0) { }
};

struct StaggeredDslashTestWrapper {

  bool is_ctest = false; // Added to distinguish from being used in dslash_test.

  void *qdp_inlink[4] = {nullptr, nullptr, nullptr, nullptr};

  QudaGaugeParam gauge_param;
  QudaInvertParam inv_param;

  void *milc_fatlink_gpu;
  void *milc_longlink_gpu;

  cpuGaugeField *cpuFat = nullptr;
  cpuGaugeField *cpuLong = nullptr;

  std::unique_ptr<ColorSpinorField> spinor;
  std::unique_ptr<ColorSpinorField> spinorOut;
  std::unique_ptr<ColorSpinorField> spinorRef;
  std::unique_ptr<ColorSpinorField> tmpCpu;
  std::unique_ptr<ColorSpinorField> cudaSpinor;
  std::unique_ptr<ColorSpinorField> cudaSpinorOut;
  std::unique_ptr<ColorSpinorField> tmp;

  std::vector<ColorSpinorField *> vp_spinor;
  std::vector<ColorSpinorField *> vp_spinor_out;

  // In the HISQ case, we include building fat/long links in this unit test
  void *qdp_fatlink_cpu[4] = {nullptr, nullptr, nullptr, nullptr};
  void *qdp_longlink_cpu[4] = {nullptr, nullptr, nullptr, nullptr};
  void **ghost_fatlink_cpu, **ghost_longlink_cpu;

  QudaParity parity = QUDA_EVEN_PARITY;

  Dirac *dirac;

  // For loading the gauge fields
  int argc_copy;
  char **argv_copy;

  // Split grid options
  int num_src;
  int test_split_grid;

  void staggeredDslashRef()
  {

    // compare to dslash reference implementation
    printfQuda("Calculating reference implementation...");
    switch (dtest_type) {
    case dslash_test_type::Dslash:
      staggeredDslash(*spinorRef, qdp_fatlink_cpu, qdp_longlink_cpu, ghost_fatlink_cpu, ghost_longlink_cpu, *spinor,
                      parity, dagger, inv_param.cpu_prec, gauge_param.cpu_prec, dslash_type);
      break;
    case dslash_test_type::MatPC:
      staggeredMatDagMat(*spinorRef, qdp_fatlink_cpu, qdp_longlink_cpu, ghost_fatlink_cpu, ghost_longlink_cpu, *spinor,
                         mass, 0, inv_param.cpu_prec, gauge_param.cpu_prec, *tmpCpu, parity, dslash_type);
      break;
    case dslash_test_type::Mat:
      // the !dagger is to reconcile the QUDA convention of D_stag = {{ 2m, -D_{eo}}, -D_{oe}, 2m}} vs the host convention without the minus signs
      staggeredDslash(spinorRef->Even(), qdp_fatlink_cpu, qdp_longlink_cpu, ghost_fatlink_cpu, ghost_longlink_cpu,
                      spinor->Odd(), QUDA_EVEN_PARITY, !dagger, inv_param.cpu_prec, gauge_param.cpu_prec, dslash_type);
      staggeredDslash(spinorRef->Odd(), qdp_fatlink_cpu, qdp_longlink_cpu, ghost_fatlink_cpu, ghost_longlink_cpu,
                      spinor->Even(), QUDA_ODD_PARITY, !dagger, inv_param.cpu_prec, gauge_param.cpu_prec, dslash_type);
      if (dslash_type == QUDA_LAPLACE_DSLASH) {
        xpay(spinor->V(), kappa, spinorRef->V(), spinor->Length(), gauge_param.cpu_prec);
      } else {
        axpy(2 * mass, spinor->V(), spinorRef->V(), spinor->Length(), gauge_param.cpu_prec);
      }
      break;
    default: errorQuda("Test type not defined");
    }
  }

  void init_ctest_once()
  {
    static bool has_been_called = false;
    if (has_been_called) { errorQuda("This function is not supposed to be called twice.\n"); }
    is_ctest = true; // Is being used in dslash_ctest.
    has_been_called = true;
  }

  void end_ctest_once()
  {
    static bool has_been_called = false;
    if (has_been_called) { errorQuda("This function is not supposed to be called twice.\n"); }
    has_been_called = true;
  }

  void init_ctest(int precision, QudaReconstructType link_recon_)
  {
    gauge_param = newQudaGaugeParam();
    inv_param = newQudaInvertParam();

    setStaggeredGaugeParam(gauge_param);
    setStaggeredInvertParam(inv_param);

    auto prec = getPrecision(precision);
    setVerbosity(QUDA_SUMMARIZE);

    gauge_param.cuda_prec = prec;
    gauge_param.cuda_prec_sloppy = prec;
    gauge_param.cuda_prec_precondition = prec;
    gauge_param.cuda_prec_refinement_sloppy = prec;

    inv_param.cuda_prec = prec;

    link_recon = link_recon_;

    init();
  }

  void init_test()
  {
    gauge_param = newQudaGaugeParam();
    inv_param = newQudaInvertParam();

    setStaggeredGaugeParam(gauge_param);
    setStaggeredInvertParam(inv_param);

    init();
  }

  void init()
  {
    inv_param.split_grid[0] = grid_partition[0];
    inv_param.split_grid[1] = grid_partition[1];
    inv_param.split_grid[2] = grid_partition[2];
    inv_param.split_grid[3] = grid_partition[3];

    num_src = grid_partition[0] * grid_partition[1] * grid_partition[2] * grid_partition[3];
    test_split_grid = num_src > 1;

    if (test_split_grid) { dtest_type = dslash_test_type::Dslash; }

    inv_param.dagger = dagger ? QUDA_DAG_YES : QUDA_DAG_NO;

    setDims(gauge_param.X);
    dw_setDims(gauge_param.X, 1);
    if (Nsrc != 1) {
      warningQuda("Ignoring Nsrc = %d, setting to 1.", Nsrc);
      Nsrc = 1;
    }

    // Allocate a lot of memory because I'm very confused
    void *milc_fatlink_cpu = safe_malloc(4 * V * gauge_site_size * host_gauge_data_type_size);
    void *milc_longlink_cpu = safe_malloc(4 * V * gauge_site_size * host_gauge_data_type_size);

    milc_fatlink_gpu = safe_malloc(4 * V * gauge_site_size * host_gauge_data_type_size);
    milc_longlink_gpu = safe_malloc(4 * V * gauge_site_size * host_gauge_data_type_size);

    void *qdp_fatlink_gpu[4];
    void *qdp_longlink_gpu[4];

    for (int dir = 0; dir < 4; dir++) {
      qdp_inlink[dir] = safe_malloc(V * gauge_site_size * host_gauge_data_type_size);

      qdp_fatlink_gpu[dir] = safe_malloc(V * gauge_site_size * host_gauge_data_type_size);
      qdp_longlink_gpu[dir] = safe_malloc(V * gauge_site_size * host_gauge_data_type_size);

      qdp_fatlink_cpu[dir] = safe_malloc(V * gauge_site_size * host_gauge_data_type_size);
      qdp_longlink_cpu[dir] = safe_malloc(V * gauge_site_size * host_gauge_data_type_size);
    }

    bool gauge_loaded = false;
    constructStaggeredHostDeviceGaugeField(qdp_inlink, qdp_longlink_cpu, qdp_longlink_gpu, qdp_fatlink_cpu,
                                           qdp_fatlink_gpu, gauge_param, argc_copy, argv_copy, gauge_loaded);

    // Alright, we've created all the void** links.
    // Create the void* pointers
    reorderQDPtoMILC(milc_fatlink_gpu, qdp_fatlink_gpu, V, gauge_site_size, gauge_param.cpu_prec, gauge_param.cpu_prec);
    reorderQDPtoMILC(milc_fatlink_cpu, qdp_fatlink_cpu, V, gauge_site_size, gauge_param.cpu_prec, gauge_param.cpu_prec);
    reorderQDPtoMILC(milc_longlink_gpu, qdp_longlink_gpu, V, gauge_site_size, gauge_param.cpu_prec, gauge_param.cpu_prec);
    reorderQDPtoMILC(milc_longlink_cpu, qdp_longlink_cpu, V, gauge_site_size, gauge_param.cpu_prec, gauge_param.cpu_prec);
    // Create ghost zones for CPU fields,
    // prepare and load the GPU fields

#ifdef MULTI_GPU
    gauge_param.type = (dslash_type == QUDA_ASQTAD_DSLASH) ? QUDA_ASQTAD_FAT_LINKS : QUDA_SU3_LINKS;
    gauge_param.reconstruct = QUDA_RECONSTRUCT_NO;
    GaugeFieldParam cpuFatParam(gauge_param, milc_fatlink_cpu);
    cpuFatParam.ghostExchange = QUDA_GHOST_EXCHANGE_PAD;
    cpuFat = new cpuGaugeField(cpuFatParam);
    ghost_fatlink_cpu = cpuFat->Ghost();

    if (dslash_type == QUDA_ASQTAD_DSLASH) {
      gauge_param.type = QUDA_ASQTAD_LONG_LINKS;
      GaugeFieldParam cpuLongParam(gauge_param, milc_longlink_cpu);
      cpuLongParam.ghostExchange = QUDA_GHOST_EXCHANGE_PAD;
      cpuLong = new cpuGaugeField(cpuLongParam);
      ghost_longlink_cpu = cpuLong ? cpuLong->Ghost() : nullptr;
    }
#endif

    gauge_param.type = (dslash_type == QUDA_ASQTAD_DSLASH) ? QUDA_ASQTAD_FAT_LINKS : QUDA_SU3_LINKS;
    if (dslash_type == QUDA_STAGGERED_DSLASH) {
      gauge_param.reconstruct = gauge_param.reconstruct_sloppy = (link_recon == QUDA_RECONSTRUCT_12) ?
                                             QUDA_RECONSTRUCT_13 :
        (link_recon == QUDA_RECONSTRUCT_8) ? QUDA_RECONSTRUCT_9 :
                                             link_recon;
    } else {
      gauge_param.reconstruct = gauge_param.reconstruct_sloppy = QUDA_RECONSTRUCT_NO;
    }

    // set verbosity prior to loadGaugeQuda
    setVerbosity(verbosity);

    printfQuda("Sending fat links to GPU\n");
    loadGaugeQuda(milc_fatlink_gpu, &gauge_param);

    gauge_param.type = QUDA_ASQTAD_LONG_LINKS;

#ifdef MULTI_GPU
    gauge_param.ga_pad *= 3;
#endif

    if (dslash_type == QUDA_ASQTAD_DSLASH) {
      gauge_param.staggered_phase_type = QUDA_STAGGERED_PHASE_NO;
      gauge_param.reconstruct = gauge_param.reconstruct_sloppy = (link_recon == QUDA_RECONSTRUCT_12) ?
                                             QUDA_RECONSTRUCT_13 :
        (link_recon == QUDA_RECONSTRUCT_8) ? QUDA_RECONSTRUCT_9 :
                                             link_recon;
      printfQuda("Sending long links to GPU\n");
      loadGaugeQuda(milc_longlink_gpu, &gauge_param);
    }

    ColorSpinorParam csParam;
    csParam.nColor = 3;
    csParam.nSpin = 1;
    csParam.nDim = 5;
    for (int d = 0; d < 4; d++) { csParam.x[d] = gauge_param.X[d]; }
    csParam.x[4] = 1;

    csParam.setPrecision(inv_param.cpu_prec);
    // inv_param.solution_type = QUDA_MAT_SOLUTION;
    csParam.pad = 0;
    if (dtest_type != dslash_test_type::Mat && dslash_type != QUDA_LAPLACE_DSLASH) {
      csParam.siteSubset = QUDA_PARITY_SITE_SUBSET;
      csParam.x[0] /= 2;
      inv_param.solution_type = QUDA_MATPC_SOLUTION;
    } else {
      csParam.siteSubset = QUDA_FULL_SITE_SUBSET;
      inv_param.solution_type = QUDA_MAT_SOLUTION;
    }

    csParam.siteOrder = QUDA_EVEN_ODD_SITE_ORDER;
    csParam.fieldOrder = QUDA_SPACE_SPIN_COLOR_FIELD_ORDER;
    csParam.gammaBasis = inv_param.gamma_basis; // this parameter is meaningless for staggered
    csParam.create = QUDA_ZERO_FIELD_CREATE;
    csParam.pc_type = QUDA_4D_PC;
    csParam.location = QUDA_CPU_FIELD_LOCATION;

    spinor = std::make_unique<ColorSpinorField>(csParam);
    spinorOut = std::make_unique<ColorSpinorField>(csParam);
    spinorRef = std::make_unique<ColorSpinorField>(csParam);
    tmpCpu = std::make_unique<ColorSpinorField>(csParam);

    spinor->Source(QUDA_RANDOM_SOURCE);

    if (test_split_grid) {
      inv_param.num_src = num_src;
      inv_param.num_src_per_sub_partition = 1;
      for (int n = 0; n < num_src; n++) {
        vp_spinor.push_back(new ColorSpinorField(csParam));
        vp_spinor_out.push_back(new ColorSpinorField(csParam));
        *vp_spinor[n] = *spinor;
      }
    }

    csParam.fieldOrder = QUDA_FLOAT2_FIELD_ORDER;
    csParam.pad = 0;
    csParam.setPrecision(inv_param.cuda_prec);
    csParam.location = QUDA_CUDA_FIELD_LOCATION;

    cudaSpinor = std::make_unique<ColorSpinorField>(csParam);
    cudaSpinorOut = std::make_unique<ColorSpinorField>(csParam);
    *cudaSpinor = *spinor;
    tmp = std::make_unique<ColorSpinorField>(csParam);

    bool pc = (dtest_type == dslash_test_type::MatPC); // For test_type 0, can use either pc or not pc
    // because both call the same "Dslash" directly.
    DiracParam diracParam;
    setDiracParam(diracParam, &inv_param, pc);
    diracParam.tmp1 = tmp.get();
    dirac = Dirac::create(diracParam);

    for (int dir = 0; dir < 4; dir++) {
      host_free(qdp_fatlink_gpu[dir]);
      host_free(qdp_longlink_gpu[dir]);
      host_free(qdp_inlink[dir]);
    }
    host_free(milc_fatlink_cpu);
    host_free(milc_longlink_cpu);
  }

  void end()
  {
    for (int dir = 0; dir < 4; dir++) {
      if (qdp_fatlink_cpu[dir] != nullptr) {
        host_free(qdp_fatlink_cpu[dir]);
        qdp_fatlink_cpu[dir] = nullptr;
      }
      if (qdp_longlink_cpu[dir] != nullptr) {
        host_free(qdp_longlink_cpu[dir]);
        qdp_longlink_cpu[dir] = nullptr;
      }
    }

    if (dirac != nullptr) {
      delete dirac;
      dirac = nullptr;
    }
    cudaSpinor.reset();
    cudaSpinorOut.reset();
    tmp.reset();
    spinor.reset();
    spinorOut.reset();
    spinorRef.reset();
    tmpCpu.reset();

    if (test_split_grid) {
      for (auto p : vp_spinor) { delete p; }
      for (auto p : vp_spinor_out) { delete p; }
      vp_spinor.clear();
      vp_spinor_out.clear();
    }

    host_free(milc_fatlink_gpu);
    milc_fatlink_gpu = nullptr;
    host_free(milc_longlink_gpu);
    milc_longlink_gpu = nullptr;

    freeGaugeQuda();

    if (cpuFat) {
      delete cpuFat;
      cpuFat = nullptr;
    }
    if (cpuLong) {
      delete cpuLong;
      cpuLong = nullptr;
    }
    commDimPartitionedReset();
  }

  DslashTime dslashCUDA(int niter)
  {
    DslashTime dslash_time;

    host_timer_t host_timer;
    device_timer_t device_timer;

    comm_barrier();
    device_timer.start();

    if (test_split_grid) {

      std::vector<void *> _hp_x(inv_param.num_src);
      std::vector<void *> _hp_b(inv_param.num_src);
      for (int i = 0; i < inv_param.num_src; i++) {
        _hp_x[i] = vp_spinor_out[i]->V();
        _hp_b[i] = vp_spinor[i]->V();
      }
      dslashMultiSrcStaggeredQuda(_hp_x.data(), _hp_b.data(), &inv_param, parity, milc_fatlink_gpu, milc_longlink_gpu,
                                  &gauge_param);

    } else {

      for (int i = 0; i < niter; i++) {

        host_timer.start();

        switch (dtest_type) {
        case dslash_test_type::Dslash: dirac->Dslash(*cudaSpinorOut, *cudaSpinor, parity); break;
        case dslash_test_type::MatPC: dirac->M(*cudaSpinorOut, *cudaSpinor); break;
        case dslash_test_type::Mat: dirac->M(*cudaSpinorOut, *cudaSpinor); break;
        default: errorQuda("Test type %d not defined on staggered dslash.\n", static_cast<int>(dtest_type));
        }

        host_timer.stop();

        dslash_time.cpu_time += host_timer.last();
        // skip first and last iterations since they may skew these metrics if comms are not synchronous
        if (i > 0 && i < niter) {
          dslash_time.cpu_min = std::min(dslash_time.cpu_min, host_timer.last());
          dslash_time.cpu_max = std::max(dslash_time.cpu_max, host_timer.last());
        }
      }
    }

    device_timer.stop();
    dslash_time.event_time = device_timer.last();

    return dslash_time;
  }

  void run_test(int niter, bool print_metrics = false)
  {
    printfQuda("Tuning...\n");
    dslashCUDA(1);

    // reset flop counter
    dirac->Flops();

    DslashTime dslash_time = dslashCUDA(niter);
    *spinorOut = *cudaSpinorOut;

    if (print_metrics) {
      printfQuda("%fus per kernel call\n", 1e6 * dslash_time.event_time / niter);

      unsigned long long flops = dirac->Flops();
      double gflops = 1.0e-9 * flops / dslash_time.event_time;
      printfQuda("GFLOPS = %f\n", gflops);
      ::testing::Test::RecordProperty("Gflops", std::to_string(gflops));

      size_t ghost_bytes = cudaSpinor->GhostBytes();

      ::testing::Test::RecordProperty("Halo_bidirectitonal_BW_GPU",
                                      1.0e-9 * 2 * ghost_bytes * niter / dslash_time.event_time);
      ::testing::Test::RecordProperty("Halo_bidirectitonal_BW_CPU",
                                      1.0e-9 * 2 * ghost_bytes * niter / dslash_time.cpu_time);
      ::testing::Test::RecordProperty("Halo_bidirectitonal_BW_CPU_min", 1.0e-9 * 2 * ghost_bytes / dslash_time.cpu_max);
      ::testing::Test::RecordProperty("Halo_bidirectitonal_BW_CPU_max", 1.0e-9 * 2 * ghost_bytes / dslash_time.cpu_min);
      ::testing::Test::RecordProperty("Halo_message_size_bytes", 2 * ghost_bytes);

      printfQuda(
        "Effective halo bi-directional bandwidth (GB/s) GPU = %f ( CPU = %f, min = %f , max = %f ) for aggregate "
        "message size %lu bytes\n",
        1.0e-9 * 2 * ghost_bytes * niter / dslash_time.event_time,
        1.0e-9 * 2 * ghost_bytes * niter / dslash_time.cpu_time, 1.0e-9 * 2 * ghost_bytes / dslash_time.cpu_max,
        1.0e-9 * 2 * ghost_bytes / dslash_time.cpu_min, 2 * ghost_bytes);
    }
  }

  double verify()
  {
    double deviation = 0.0;

    if (test_split_grid) {
      for (int n = 0; n < num_src; n++) {
<<<<<<< HEAD
        double spinor_ref_norm = sqrt(blas::norm2(*spinorRef));
        double spinor_out_norm = sqrt(blas::norm2(*vp_spinor_out[n]));
=======
        double spinor_ref_norm = blas::norm2(*spinorRef);
        double spinor_out_norm = blas::norm2(*vp_spinor_out[n]);
>>>>>>> 04157cfe

        bool failed = false;
        // Catching nans is weird.
        if (std::isnan(spinor_ref_norm)) { failed = true; }
        if (std::isnan(spinor_out_norm)) { failed = true; }

<<<<<<< HEAD
	printfQuda("Results: CPU = %f, QUDA = %f, (CPU-QUDA)/CPU = %e\n", spinor_ref_norm, spinor_out_norm, 1.0-spinor_out_norm/spinor_ref_norm);
=======
	printfQuda("Results: CPU = %f, QUDA = %f, L2 relative deviation = %e\n",
                   spinor_ref_norm, spinor_out_norm, 1.0 - sqrt(spinor_out_norm / spinor_ref_norm));
>>>>>>> 04157cfe
        deviation = std::max(deviation, pow(10, -(double)(ColorSpinorField::Compare(*spinorRef, *vp_spinor_out[n]))));
        if (failed) { deviation = 1.0; }
      }
    } else {
<<<<<<< HEAD
      double spinor_ref_norm = sqrt(blas::norm2(*spinorRef));
      double spinor_out_norm = sqrt(blas::norm2(*spinorOut));
=======
      double spinor_ref_norm = blas::norm2(*spinorRef);
      double spinor_out_norm = blas::norm2(*spinorOut);
>>>>>>> 04157cfe

      bool failed = false;
      // Catching nans is weird.
      if (std::isnan(spinor_ref_norm)) { failed = true; }
      if (std::isnan(spinor_out_norm)) { failed = true; }

<<<<<<< HEAD
      printfQuda("Results: CPU = %f, QUDA = %f, (CPU-QUDA)/CPU = %e\n", spinor_ref_norm, spinor_out_norm, 1.0-spinor_out_norm/spinor_ref_norm);
=======
      printfQuda("Results: CPU = %f, QUDA = %f, L2 relative deviation = %e\n",
                 spinor_ref_norm, spinor_out_norm, 1.0 - sqrt(spinor_out_norm / spinor_ref_norm));
>>>>>>> 04157cfe
      deviation = pow(10, -(double)(ColorSpinorField::Compare(*spinorRef, *spinorOut)));
      if (failed) { deviation = 1.0; }
    }

    return deviation;
  }
};<|MERGE_RESOLUTION|>--- conflicted
+++ resolved
@@ -481,48 +481,30 @@
 
     if (test_split_grid) {
       for (int n = 0; n < num_src; n++) {
-<<<<<<< HEAD
-        double spinor_ref_norm = sqrt(blas::norm2(*spinorRef));
-        double spinor_out_norm = sqrt(blas::norm2(*vp_spinor_out[n]));
-=======
         double spinor_ref_norm = blas::norm2(*spinorRef);
         double spinor_out_norm = blas::norm2(*vp_spinor_out[n]);
->>>>>>> 04157cfe
 
         bool failed = false;
         // Catching nans is weird.
         if (std::isnan(spinor_ref_norm)) { failed = true; }
         if (std::isnan(spinor_out_norm)) { failed = true; }
 
-<<<<<<< HEAD
-	printfQuda("Results: CPU = %f, QUDA = %f, (CPU-QUDA)/CPU = %e\n", spinor_ref_norm, spinor_out_norm, 1.0-spinor_out_norm/spinor_ref_norm);
-=======
 	printfQuda("Results: CPU = %f, QUDA = %f, L2 relative deviation = %e\n",
                    spinor_ref_norm, spinor_out_norm, 1.0 - sqrt(spinor_out_norm / spinor_ref_norm));
->>>>>>> 04157cfe
         deviation = std::max(deviation, pow(10, -(double)(ColorSpinorField::Compare(*spinorRef, *vp_spinor_out[n]))));
         if (failed) { deviation = 1.0; }
       }
     } else {
-<<<<<<< HEAD
-      double spinor_ref_norm = sqrt(blas::norm2(*spinorRef));
-      double spinor_out_norm = sqrt(blas::norm2(*spinorOut));
-=======
       double spinor_ref_norm = blas::norm2(*spinorRef);
       double spinor_out_norm = blas::norm2(*spinorOut);
->>>>>>> 04157cfe
 
       bool failed = false;
       // Catching nans is weird.
       if (std::isnan(spinor_ref_norm)) { failed = true; }
       if (std::isnan(spinor_out_norm)) { failed = true; }
 
-<<<<<<< HEAD
-      printfQuda("Results: CPU = %f, QUDA = %f, (CPU-QUDA)/CPU = %e\n", spinor_ref_norm, spinor_out_norm, 1.0-spinor_out_norm/spinor_ref_norm);
-=======
       printfQuda("Results: CPU = %f, QUDA = %f, L2 relative deviation = %e\n",
                  spinor_ref_norm, spinor_out_norm, 1.0 - sqrt(spinor_out_norm / spinor_ref_norm));
->>>>>>> 04157cfe
       deviation = pow(10, -(double)(ColorSpinorField::Compare(*spinorRef, *spinorOut)));
       if (failed) { deviation = 1.0; }
     }
