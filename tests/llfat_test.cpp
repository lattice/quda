--- conflicted
+++ resolved
@@ -314,17 +314,9 @@
   llfat_init_cuda(&gaugeParam);
   //The number comes from CPU implementation in MILC, fermion_links_helpers.c    
   int flops= 61632; 
-<<<<<<< HEAD
-    
+
   struct timeval t0, t1, t2, t3;
   gettimeofday(&t0, NULL);
-  
-=======
-
-  struct timeval t0, t1, t2, t3;
-  gettimeofday(&t0, NULL);
-
->>>>>>> 2a4bea84
 #ifdef MULTI_GPU
   gaugeParam.ga_pad = gaugeParam.site_ga_pad;
   gaugeParam.reconstruct = link_recon;
@@ -333,21 +325,6 @@
   loadLinkToGPU(cudaSiteLink, sitelink, NULL, NULL, &gaugeParam);
 #endif
   
-<<<<<<< HEAD
-  gettimeofday(&t1, NULL);
-
-  llfat_cuda(cudaFatLink, cudaSiteLink, cudaStaple, cudaStaple1, &gaugeParam, act_path_coeff_2);
-  gettimeofday(&t2, NULL);
-  storeLinkToCPU(fatlink, &cudaFatLink, &gaugeParam);      
-  gettimeofday(&t3, NULL);
-
-#define TDIFF(a,b) (b.tv_sec - a.tv_sec + 0.000001*(b.tv_usec - a.tv_usec))
-
-  double secs = TDIFF(t0,t3);
-  
-  gaugeParam.ga_pad = gaugeParam.llfat_ga_pad;
-  gaugeParam.reconstruct = QUDA_RECONSTRUCT_NO;
-=======
   gettimeofday(&t1, NULL);  
 
   llfat_cuda(cudaFatLink, cudaSiteLink, cudaStaple, cudaStaple1, &gaugeParam, act_path_coeff_2);
@@ -358,7 +335,6 @@
 
 #define TDIFF(a,b) (b.tv_sec - a.tv_sec + 0.000001*(b.tv_usec - a.tv_usec))
   double secs = TDIFF(t0,t3);
->>>>>>> 2a4bea84
  
   int i;
   void* myfatlink[4];
