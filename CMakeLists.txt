--- conflicted
+++ resolved
@@ -617,45 +617,6 @@
 # QMP
 ####################################
 if(QUDA_QMP)
-<<<<<<< HEAD
-  find_library(QMP_FOUND qmp HINTS ${QUDA_QMPHOME}/lib NO_DEFAULT_PATH)
-  mark_as_advanced(QMP_FOUND)
-  set_property(DIRECTORY APPEND PROPERTY CMAKE_CONFIGURE_DEPENDS ${QMP_FOUND})
-  if(QUDA_DOWNLOAD_USQCD AND NOT QMP_FOUND)
-    include(ExternalProject)
-    ExternalProject_Add(
-      QMP
-      GIT_REPOSITORY https://github.com/usqcd-software/qmp.git
-      GIT_TAG qmp2-5-3
-      GIT_SHALLOW YES
-      PREFIX usqcd
-      CONFIGURE_COMMAND CC=${MPI_C_COMPILER} CXX=${MPI_CXX_COMPILER} <SOURCE_DIR>/configure "INSTALL=${INSTALL_EXE} -C"
-                        "CFLAGS=-Wall -O3 -std=c99 " --with-qmp-comms-type=MPI --prefix=<INSTALL_DIR>
-      BUILD_COMMAND ${MAKE_EXE}
-      INSTALL_COMMAND ${MAKE_EXE} install
-      LOG_INSTALL ON
-      LOG_BUILD ON
-      LOG_DOWNLOAD ON)
-
-    ExternalProject_Get_Property(QMP INSTALL_DIR)
-    set_property(DIRECTORY APPEND PROPERTY CMAKE_CONFIGURE_DEPENDS ${INSTALL_DIR})
-    set(QUDA_QMPHOME
-        ${INSTALL_DIR}
-        CACHE PATH "path to QMP" FORCE)
-    set(QUDA_QMP_LDFLAGS
-        "-L${QUDA_QMPHOME}/lib"
-        CACHE STRING "LDFLAGS for QMP - should be derived from qmp-config --ldflags")
-    set(QUDA_QMP_LIBS
-        "-lqmp"
-        CACHE STRING "LIBS for QMP - should be derived from qmp-config --libs")
-    ExternalProject_Add_Step(
-      QMP reconf
-      COMMAND ${AUTORECONF_EXE} -fi
-      WORKING_DIRECTORY <SOURCE_DIR>
-      DEPENDERS configure
-      DEPENDEES download)
-
-=======
   if(QUDA_DOWNLOAD_USQCD)
     set(QUDA_QMP_TAG "3010fef" CACHE STRING "Git tag to use for QMP when using QUDA_DOWNLOAD_USQCD")
     mark_as_advanced(QUDA_QMP_TAG)  
@@ -668,7 +629,6 @@
       "QMP_TESTING OFF"
       "QMP_BUILD_DOCS OFF"
     )
->>>>>>> 8cf77c3c
   else()
     find_package(QMP REQUIRED) 
   endif()
@@ -681,55 +641,6 @@
   if(NOT QUDA_QMP)
     message(FATAL_ERROR "Use of QIO (via QUDA_QIO=ON) requires QMP. Please set QUDA_QMP=ON.")
   endif()
-<<<<<<< HEAD
-  find_library(QIO_FOUND qio HINTS ${QUDA_QIOHOME}/lib NO_DEFAULT_PATH)
-  mark_as_advanced(QIO_FOUND)
-  set_property(DIRECTORY APPEND PROPERTY CMAKE_CONFIGURE_DEPENDS ${QIO_FOUND})
-  if(QUDA_DOWNLOAD_USQCD AND NOT QIO_FOUND)
-    include(ExternalProject)
-    set(QIO_BRANCH
-        "extended")
-    if(QUDA_DOWNLOAD_QIO_LEGACY)
-      set(QIO_BRANCH
-          "qio2-5-0")
-    endif()
-    ExternalProject_Add(
-      QIO
-      GIT_REPOSITORY https://github.com/usqcd-software/qio.git
-      GIT_TAG "${QIO_BRANCH}"
-      GIT_SHALLOW YES
-      PREFIX usqcd
-      CONFIGURE_COMMAND CC=${MPI_C_COMPILER} CXX=${MPI_CXX_COMPILER} <SOURCE_DIR>/configure "INSTALL=${INSTALL_EXE} -C"
-                        "CFLAGS=-Wall -O3 -std=c99 " --with-qmp=${QUDA_QMPHOME} --prefix=<INSTALL_DIR>
-                        --enable-largefile --disable-qmp-route --enable-dml-output-buffering
-      BUILD_COMMAND make
-      INSTALL_COMMAND make install
-      DEPENDS QMP
-      LOG_INSTALL ON
-      LOG_BUILD ON
-      LOG_DOWNLOAD ON)
-    ExternalProject_Get_Property(QIO INSTALL_DIR)
-    set_property(DIRECTORY APPEND PROPERTY CMAKE_CONFIGURE_DEPENDS ${INSTALL_DIR})
-    set(QUDA_QIOHOME
-        ${INSTALL_DIR}
-        CACHE PATH "path to QIO" FORCE)
-    set(QUDA_LIMEHOME
-        ${INSTALL_DIR}
-        CACHE PATH "path to LIME" FORCE)
-    ExternalProject_Add_Step(
-      QIO reconf
-      COMMAND ${AUTORECONF_EXE} -fi
-      WORKING_DIRECTORY <SOURCE_DIR>
-      DEPENDERS configure
-      DEPENDEES download)
-    set(QUDA_QIO_LDFLAGS
-        "-L${QUDA_QIOHOME}/lib"
-        CACHE STRING "LDFLAGS for QMP - should be derived from qmp-config --ldflags")
-    set(QUDA_QIO_LIBS
-        "-lqio -llime"
-        CACHE STRING "LIBS for QMP - should be derived from qmp-config --libs")
-
-=======
   if(QUDA_DOWNLOAD_USQCD)
     set(QUDA_QIO_TAG "a5c3ae580b846130c06dc060ab822f17d6fe2171" CACHE STRING "Git tag to use for QIO when using QUDA_DOWNLOAD_USQCD")
     mark_as_advanced(QUDA_QIO_TAG)
@@ -743,7 +654,6 @@
         "QIO_ENABLE_OUTPUT_BUFFERING ON" 
         "QIO_DML_BUF_BYTES 33554432"
     )
->>>>>>> 8cf77c3c
   else()
     find_package(QIO REQUIRED)
   endif()
