# basic setup for cmake
cmake_minimum_required(VERSION 3.18 FATAL_ERROR)

if(POLICY CMP0074)
  cmake_policy(SET CMP0074 NEW)
endif()

set(CMAKE_INCLUDE_CURRENT_DIR ON)
set(CMAKE_INCLUDE_DIRECTORIES_PROJECT_BEFORE ON)
set(CMAKE_COLOR_MAKEFILE ON)
set(CMAKE_CXX_STANDARD_REQUIRED True)
# disable gnu exentions
set(CMAKE_CXX_EXTENSIONS OFF)
set(CMAKE_CUDA_EXTENSIONS OFF)

# disable in source builds this is only a temporary fix, but for now we need it as cmake will otherwise overwrite the
# existing makefiles
set(CMAKE_DISABLE_SOURCE_CHANGES ON)
set(CMAKE_DISABLE_IN_SOURCE_BUILD ON)
# add a directory for cmake modules
list(APPEND CMAKE_MODULE_PATH "${CMAKE_SOURCE_DIR}/cmake")
include(cmake/CPM.cmake)

find_package(Git)

# by default we will build DEVEL
if(DEFINED ENV{QUDA_BUILD_TYPE})
  set(DEFBUILD $ENV{QUDA_BUILD_TYPE})
else()
  set(DEFBUILD "DEVEL")
endif()

set(VALID_BUILD_TYPES
    DEVEL
    RELEASE
    STRICT
    DEBUG
    HOSTDEBUG
    SANITIZE)
set(CMAKE_BUILD_TYPE
    "${DEFBUILD}"
    CACHE STRING "Choose the type of build, options are: ${VALID_BUILD_TYPES}")
set_property(CACHE CMAKE_BUILD_TYPE PROPERTY STRINGS ${VALID_BUILD_TYPES})

string(TOUPPER ${CMAKE_BUILD_TYPE} CHECK_BUILD_TYPE)
list(FIND VALID_BUILD_TYPES ${CHECK_BUILD_TYPE} BUILD_TYPE_VALID)

if(BUILD_TYPE_VALID LESS 0)
  message(SEND_ERROR "Please specify a valid CMAKE_BUILD_TYPE type! Valid build types are:" "${VALID_BUILD_TYPES}")
endif()

# Target type
if(DEFINED ENV{QUDA_TARGET})
  set(DEFTARGET $ENV{QUDA_TARGET})
else()
  set(DEFTARGET "CUDA")
endif()

set(VALID_TARGET_TYPES CUDA HIP OMPTARGET)
set(QUDA_TARGET_TYPE
    "${DEFTARGET}"
    CACHE STRING "Choose the type of target, options are: ${VALID_TARGET_TYPES}")
set_property(CACHE QUDA_TARGET_TYPE PROPERTY STRINGS CUDA HIP OMPTARGET)

string(TOUPPER ${QUDA_TARGET_TYPE} CHECK_TARGET_TYPE)
list(FIND VALID_TARGET_TYPES ${CHECK_TARGET_TYPE} TARGET_TYPE_VALID)

if(TARGET_TYPE_VALID LESS 0)
  message(SEND_ERROR "Please specify a valid QUDA_TARGET_TYPE type! Valid target types are:" "${VALID_TARGET_TYPES}")
endif()

<<<<<<< HEAD
if( ${CHECK_TARGET_TYPE} STREQUAL "CUDA")
  set(QUDA_TARGET_CUDA ON)
  set(QUDA_TARGET_LIBRARY quda_cuda_target)
endif()

if( ${CHECK_TARGET_TYPE} STREQUAL "HIP")
  set(QUDA_TARGET_HIP ON)
  set(QUDA_TARGET_LIBRARY quda_hip_target)
endif()

if( ${CHECK_TARGET_TYPE} STREQUAL "OMPTARGET")
  set(QUDA_TARGET_OMPTARGET ON)
  set(QUDA_TARGET_LIBRARY quda_omptarget_target)
  set(QUDA_DEFAULT_GPU_ARCH omp_gpu)
  set(CMAKE_CXX_COMPILER "icpx")
  set(CMAKE_CUDA_COMPILER "icpx")
endif()
#
# PROJECT is QUDA
#
=======
>>>>>>> 0f3b755e
if(GIT_FOUND)
  execute_process(
    COMMAND ${GIT_EXECUTABLE} show
    WORKING_DIRECTORY ${CMAKE_SOURCE_DIR}
    RESULT_VARIABLE IS_GIT_REPOSIITORY
    OUTPUT_QUIET ERROR_QUIET)
  if(${IS_GIT_REPOSIITORY} EQUAL 0)
    execute_process(
      COMMAND ${GIT_EXECUTABLE} describe --abbrev=0
      WORKING_DIRECTORY ${CMAKE_SOURCE_DIR}
      OUTPUT_VARIABLE GITTAG
      OUTPUT_STRIP_TRAILING_WHITESPACE)
    # we use git rev-list and pipe that through wc here. Newer git versions support --count as option to rev-list but
    # that might not always be available
    execute_process(
      COMMAND ${GIT_EXECUTABLE} rev-list ${GITTAG}..HEAD
      WORKING_DIRECTORY ${CMAKE_SOURCE_DIR}
      COMMAND wc -l
      OUTPUT_VARIABLE GITCOUNT
      OUTPUT_STRIP_TRAILING_WHITESPACE)
    execute_process(
      COMMAND ${GIT_EXECUTABLE} describe --match 1 --always  --long --dirty
      WORKING_DIRECTORY ${CMAKE_SOURCE_DIR}
      OUTPUT_VARIABLE GITVERSION
      OUTPUT_STRIP_TRAILING_WHITESPACE)
  endif()
endif(GIT_FOUND)

project(
  "QUDA"
  VERSION 1.1.0
  LANGUAGES)

message(STATUS "")
message(STATUS "${PROJECT_NAME} ${PROJECT_VERSION} (${GITVERSION}) **")
message(STATUS "cmake version: ${CMAKE_VERSION}")
message(STATUS "Source location: ${CMAKE_SOURCE_DIR}")
message(STATUS "Build location: ${CMAKE_BINARY_DIR}")
message(STATUS "Build type: ${CMAKE_BUILD_TYPE}")
message(STATUS "QUDA target: ${QUDA_TARGET_TYPE}")

# ######################################################################################################################
# QUDA OPTIONS likely to be changed by users
# ######################################################################################################################

# build options
option(QUDA_DIRAC_DEFAULT_OFF "default value for QUDA_DIRAC_<TYPE> setting" $ENV{QUDA_DIRAC_DEFAULT_OFF})
mark_as_advanced(QUDA_DIRAC_DEFAULT_OFF)
if(QUDA_DIRAC_DEFAULT_OFF)
  set(QUDA_DIRAC_DEFAULT OFF)
else()
  set(QUDA_DIRAC_DEFAULT ON)
endif()

option(QUDA_DIRAC_WILSON "build Wilson Dirac operators" ${QUDA_DIRAC_DEFAULT})
option(QUDA_DIRAC_CLOVER "build clover Dirac operators" ${QUDA_DIRAC_DEFAULT})
option(QUDA_DIRAC_DOMAIN_WALL "build domain wall Dirac operators" ${QUDA_DIRAC_DEFAULT})
option(QUDA_DIRAC_STAGGERED "build staggered Dirac operators" ${QUDA_DIRAC_DEFAULT})
option(QUDA_DIRAC_TWISTED_MASS "build twisted mass Dirac operators" ${QUDA_DIRAC_DEFAULT})
option(QUDA_DIRAC_TWISTED_CLOVER "build twisted clover Dirac operators" ${QUDA_DIRAC_DEFAULT})
option(QUDA_DIRAC_CLOVER_HASENBUSCH "build clover Hasenbusch twist operators" ${QUDA_DIRAC_DEFAULT})
option(QUDA_DIRAC_NDEG_TWISTED_MASS "build non-degenerate twisted mass Dirac operators" ${QUDA_DIRAC_DEFAULT})
option(QUDA_DIRAC_NDEG_TWISTED_CLOVER "build non-degenerate twisted clover Dirac operators" ${QUDA_DIRAC_DEFAULT})
option(QUDA_FORCE_GAUGE "build code for (1-loop Symanzik) gauge force" OFF)
option(QUDA_FORCE_HISQ "build code for hisq fermion force" OFF)
option(QUDA_GAUGE_TOOLS "build auxiliary gauge-field tools" OFF)
option(QUDA_GAUGE_ALG "build gauge-fixing and pure-gauge algorithms" OFF)
option(QUDA_CONTRACT "build code for bilinear contraction" OFF)
option(QUDA_COVDEV "build code for covariant derivative" OFF)
option(QUDA_LAPLACE "build laplace operator" OFF)
option(QUDA_QIO "build QIO code for binary I/O" OFF)

# Multi-GPU options
option(QUDA_QMP "build the QMP multi-GPU code" OFF)
option(QUDA_MPI "build the MPI multi-GPU code" OFF)

# ARPACK
option(QUDA_ARPACK "build arpack interface" OFF)
option(QUDA_ARPACK_LOGGING "enable ARPACK logging (not availible for NG)" OFF)

# OpenBLAS
option(QUDA_OPENBLAS "enable OpenBLAS" OFF)

# Interface options
option(QUDA_INTERFACE_QDP "build qdp interface" ON)
option(QUDA_INTERFACE_MILC "build milc interface" ON)
option(QUDA_INTERFACE_CPS "build cps interface" OFF)
option(QUDA_INTERFACE_QDPJIT "build qdpjit interface" OFF)
option(QUDA_INTERFACE_BQCD "build bqcd interface" OFF)
option(QUDA_INTERFACE_TIFR "build tifr interface" OFF)
option(QUDA_INTERFACE_ALL "enable all data-orders triggered by the various interfaces" OFF)

# QDPJIT
option(QUDA_QDPJIT "build QDP-JIT support?" OFF)

# Locations for some libraries
set(QUDA_LIMEHOME
    ""
    CACHE PATH "path to LIME")
set(QUDA_QDPJITHOME
    ""
    CACHE PATH "path to QDPJIT installation")
set(QUDA_ARPACK_HOME
    ""
    CACHE PATH "path to arpack / parpack")
set(QUDA_OPENBLAS_HOME
    ""
    CACHE PATH "path to OpenBLAS")

# ######################################################################################################################
# QUDA ADVANCED OPTIONS that usually should not be changed by users
# ######################################################################################################################
option(QUDA_BUILD_ALL_TESTS "build tests by default" ON)
option(QUDA_INSTALL_ALL_TESTS "install tests by default" ON)
option(QUDA_BUILD_SHAREDLIB "build quda as a shared lib" ON)

option(QUDA_FLOAT8 "enable float-8 ordered fixed-point fields?" ON)

option(QUDA_BUILD_NATIVE_LAPACK "build the native blas/lapack library according to QUDA_TARGET" ON)

set(QUDA_MAX_MULTI_BLAS_N
    "4"
    CACHE STRING "maximum value to initialize template for multi-blas /-reduce")
if(QUDA_MAX_MULTI_BLAS_N GREATER 32)
  message(SEND_ERROR "Maximum QUDA_MAX_MULTI_BLAS_N is 32.")
endif()

set(QUDA_PRECISION
    "14"
    CACHE STRING "which precisions to instantiate in QUDA (4-bit number - double, single, half, quarter)")
set(QUDA_RECONSTRUCT
    "7"
    CACHE STRING "which reconstructs to instantiate in QUDA (3-bit number - 18, 13/12, 9/8)")

option(QUDA_CLOVER_DYNAMIC "Dynamically invert the clover term" ON)
option(QUDA_CLOVER_RECONSTRUCT "set to ON to enable compressed clover storage (requires QUDA_CLOVER_DYNAMIC)" ON)
option(QUDA_CLOVER_CHOLESKY_PROMOTE "Whether to promote the internal precision when inverting the clover term" ON)

# Set CTest options
option(QUDA_CTEST_SEP_DSLASH_POLICIES "Test Dslash policies separately in ctest instead of only autotuning them." OFF)
option(QUDA_CTEST_DISABLE_BENCHMARKS "Disable benchmark test" ON)

option(QUDA_FAST_COMPILE_REDUCE "enable fast compilation in blas and reduction kernels (single warp per reduction)" OFF)
option(QUDA_FAST_COMPILE_DSLASH "enable fast compilation in dslash kernels (~20% perf impact)" OFF)

option(QUDA_OPENMP "enable OpenMP" OFF)
set(QUDA_CXX_STANDARD
    17
    CACHE STRING "set the CXX Standard (14 or 17)")
set_property(CACHE QUDA_CXX_STANDARD PROPERTY STRINGS 14 17)

option(QUDA_BACKWARDS "Enable stacktrace generation using backwards-cpp")

# features in development
option(QUDA_SSTEP "build s-step linear solvers" OFF)
option(QUDA_MULTIGRID "build multigrid solvers" OFF)
option(QUDA_BLOCKSOLVER "build block solvers" OFF)
option(QUDA_USE_EIGEN "use EIGEN library (where optional)" ON)
option(QUDA_DOWNLOAD_EIGEN "Download Eigen" ON)
option(QUDA_DOWNLOAD_USQCD "Download USQCD software as requested by QUDA_QMP / QUDA_QIO" OFF)
option(QUDA_DOWNLOAD_ARPACK "Download ARPACK-NG software as requested by QUDA_ARPACK" OFF)
option(QUDA_DOWNLOAD_OPENBLAS "Download OpenBLAS software as requested by QUDA_OPENBLAS" OFF)

option(QUDA_GENERATE_DOXYGEN "generate doxygen documentation")

# mark as advanced
mark_as_advanced(QUDA_BUILD_ALL_TESTS)
mark_as_advanced(QUDA_INSTALL_ALL_TESTS)

mark_as_advanced(QUDA_FLOAT8)
mark_as_advanced(QUDA_FAST_COMPILE_REDUCE)
mark_as_advanced(QUDA_FAST_COMPILE_DSLASH)

mark_as_advanced(QUDA_MAX_MULTI_BLAS_N)
mark_as_advanced(QUDA_PRECISION)
mark_as_advanced(QUDA_RECONSTRUCT)
mark_as_advanced(QUDA_CLOVER_CHOLESKY_PROMOTE)
mark_as_advanced(QUDA_CTEST_SEP_DSLASH_POLICIES)
mark_as_advanced(QUDA_CTEST_LAUNCH)
mark_as_advanced(QUDA_CTEST_LAUNCH_ARGS)
mark_as_advanced(QUDA_OPENMP)

mark_as_advanced(QUDA_BACKWARDS)

mark_as_advanced(QUDA_INTERFACE_ALL)

mark_as_advanced(QUDA_SSTEP)
mark_as_advanced(QUDA_USE_EIGEN)
mark_as_advanced(QUDA_BLOCKSOLVER)
mark_as_advanced(QUDA_CXX_STANDARD)

mark_as_advanced(QUDA_ARPACK_LOGGING)

# some checks for invalid combinations

if(QUDA_MPI AND QUDA_QMP)
  message(
    SEND_ERROR
      "Specifying QUDA_QMP and QUDA_MPI might result in undefined behavior. If you intend to use QMP set QUDA_MPI=OFF.")
endif()

if(QUDA_NVSHMEM AND NOT (QUDA_QMP OR QUDA_MPI))
  message(SEND_ERROR "Specifying QUDA_NVSHMEM requires either QUDA_QMP or QUDA_MPI.")
endif()

# COMPILER FLAGS Linux: CMAKE_HOST_SYSTEM_PROCESSOR "x86_64" Mac: CMAKE_HOST_SYSTEM_PROCESSOR "x86_64" Power:
# CMAKE_HOST_SYSTEM_PROCESSOR "ppc64le"

# We need to use different optimization flags depending on whether we are on x86 or power Note: This only applies to the
# RELEASE build type this is just a quick fix and we should probably use
# https://cmake.org/cmake/help/latest/module/CheckCXXCompilerFlag.html

set(CPU_ARCH ${CMAKE_HOST_SYSTEM_PROCESSOR})
if(${CPU_ARCH} STREQUAL "x86_64")
  set(CXX_OPT "-mtune=native")
elseif(${CPU_ARCH} STREQUAL "ppc64le")
  set(CXX_OPT "-Ofast -mcpu=native -mtune=native")
endif()

set(CMAKE_CXX_STANDARD ${QUDA_CXX_STANDARD})

# define CXX FLAGS
set(CMAKE_CXX_FLAGS_DEVEL
    "-g -O3 -Wall -Wextra"
    CACHE STRING "Flags used by the C++ compiler during regular development builds.")
set(CMAKE_CXX_FLAGS_STRICT
    "-O3 -Werror -Wall -Wextra"
    CACHE STRING "Flags used by the C++ compiler during strict jenkins builds.")
set(CMAKE_CXX_FLAGS_RELEASE
    "-O3 -w ${CXX_OPT} "
    CACHE STRING "Flags used by the C++ compiler during release builds.")
set(CMAKE_CXX_FLAGS_HOSTDEBUG
    "-Wall -Wextra -g"
    CACHE STRING "Flags used by the C++ compiler during host-debug builds.")
set(CMAKE_CXX_FLAGS_DEBUG
    "-Wall -Wextra -g -fno-inline"
    CACHE STRING "Flags used by the C++ compiler during full (host+device) debug builds.")
set(CMAKE_CXX_FLAGS_SANITIZE
    "-Wall -Wextra -g -fno-inline \"-fsanitize=address,undefined\""
    CACHE STRING "Flags used by the C++ compiler during santizer debug builds.")

enable_language(CXX)

# define C FLAGS
set(CMAKE_C_FLAGS_DEVEL
    "-g -O3 -Wall -Wextra"
    CACHE STRING "Flags used by the C compiler during regular development builds.")
set(CMAKE_C_FLAGS_STRICT
    "-O3 -Werror -Wall -Wextra"
    CACHE STRING "Flags used by the C compiler during strict jenkins builds.")
set(CMAKE_C_FLAGS_RELEASE
    "-O3 -w"
    CACHE STRING "Flags used by the C compiler during release builds.")
set(CMAKE_C_FLAGS_HOSTDEBUG
    "-Wall -Wextra -g"
    CACHE STRING "Flags used by the C compiler during host-debug builds.")
set(CMAKE_C_FLAGS_DEBUG
    "-Wall -Wextra -g -fno-inline"
    CACHE STRING "Flags used by the C compiler during full (host+device) debug builds.")
set(CMAKE_C_FLAGS_SANITIZE
    "-Wall -Wextra -g -fno-inline \"-fsanitize=address,undefined\""
    CACHE STRING "Flags used by the C compiler during sanitizer debug builds.")

enable_language(C)

if(QUDA_INTERFACE_TIFR
   OR QUDA_INTERFACE_BQCD
   OR QUDA_ARPACK
   OR QUDA_OPENBLAS)
  set(BUILD_FORTRAN_INTERFACE ON)
  enable_language(Fortran)
endif()

# define LINKER FLAGS
set(CMAKE_EXE_LINKER_FLAGS_SANITIZE
    "-fsanitize=address,undefined"
    CACHE STRING "Flags used by the linker during sanitizer debug builds.")

if(QUDA_CLOVER_RECONSTRUCT AND NOT QUDA_CLOVER_DYNAMIC)
  message(SEND_ERROR "QUDA_CLOVER_RECONSTRUCT requires QUDA_CLOVER_DYNAMIC)")
endif()

if(QUDA_OPENMP)
  find_package(OpenMP REQUIRED)
endif()

# ######################################################################################################################
# Handle dependencies
# ######################################################################################################################
if(QUDA_BUILD_SHAREDLIB)
  set(BUILD_SHARED_LIBS ON)
endif()

# ######################################################################################################################
# Eigen
# ######################################################################################################################
add_library(Eigen INTERFACE IMPORTED)
# set(CPM_USE_LOCAL_PACKAGES TRUE)
if(QUDA_DOWNLOAD_EIGEN)
  set(QUDA_EIGEN_VERSION
      "3.4.0"
      CACHE STRING "Eigen use for QUDA_DOWNLOAD_EIGEN")
  mark_as_advanced(QUDA_EIGEN_VERSION)
  CPMAddPackage(
    NAME
    Eigen
    VERSION
    ${QUDA_EIGEN_VERSION}
    URL
    https://gitlab.com/libeigen/eigen/-/archive/${QUDA_EIGEN_VERSION}/eigen-${QUDA_EIGEN_VERSION}.tar.bz2
    DOWNLOAD_ONLY
    YES)
  target_include_directories(Eigen SYSTEM INTERFACE ${Eigen_SOURCE_DIR})
else()
  # fall back to using find_package
  find_package(Eigen QUIET)
  if(NOT EIGEN_FOUND)
    message(
      FATAL_ERROR
        "QUDA requires Eigen (http://eigen.tuxfamily.org). Please either set EIGEN_INCLUDE_DIRS to path to eigen3 include directory, e.g. /usr/local/include/eigen3 or set QUDA_DOWNLOAD_EIGEN to ON to enable automatic download of the necessary components."
    )
  endif()
  target_include_directories(Eigen SYSTEM INTERFACE ${EIGEN_INCLUDE_DIRS})
endif()

# ######################################################################################################################
# MPI
# ######################################################################################################################
# we need to enable Fortran if we want to detect MPI_Fortran_COMPILER
if(QUDA_ARPACK OR QUDA_OPENBLAS)
  enable_language(Fortran)
endif()

if(QUDA_MPI OR QUDA_QMP)
  # if we are using MPI and no MPI_<LANG>_COMPILER was specified on the command line check for MPICXX and MPICC
  # environment variables
  if((NOT MPI_CXX_COMPILER) AND DEFINED ENV{MPICXX})
    set(MPI_CXX_COMPILER $ENV{MPICXX})
    set(mpimessage True)
    message(STATUS "Found environment variable MPICXX. Using it for MPI detection: $ENV{MPICXX}")
  endif()
  if((NOT MPI_C_COMPILER) AND DEFINED ENV{MPICC})
    message(STATUS "Found environment variable MPICC. Using it for MPI detection: $ENV{MPICC}")
    set(MPI_C_COMPILER $ENV{MPICC})
    set(mpimessage True)
  endif()
  # I think we don't use that at all but
  if((NOT MPI_Fortran_COMPILER) AND DEFINED ENV{MPIFORT})
    message(STATUS "Found environment variable MPIFORT. Using it for MPI detection: $ENV{MPIFORT}")
    set(MPI_Fortran_COMPILER $ENV{MPIFORT})
    set(mpimessage True)
  endif()
  if(mpimessage)
    message(
      "Found MPIFORT/MPICC/MPICXX environment variables. If this is not what you want please use -DMPI_<LANG>_COMPILER and consult the cmake FindMPI documentation."
    )
  endif()
  find_package(MPI REQUIRED)
endif()

# ######################################################################################################################
# USQCD 
# ######################################################################################################################
# We might only want to do that if using QUDA_DOWNLOAD_USQCD, but this does not work if not set on the initial run
if(CMAKE_INSTALL_PREFIX_INITIALIZED_TO_DEFAULT)
  set(CMAKE_INSTALL_PREFIX
      ${CMAKE_BINARY_DIR}/usqcd
      CACHE PATH "..." FORCE)
endif()

# ######################################################################################################################
# QMP
# ######################################################################################################################
if(QUDA_QMP)
  if(QUDA_DOWNLOAD_USQCD)
    set(QUDA_QMP_TAG
        "3010fef"
        CACHE STRING "Git tag to use for QMP when using QUDA_DOWNLOAD_USQCD")
    mark_as_advanced(QUDA_QMP_TAG)  
    CPMAddPackage(
      NAME
      QMP
      GITHUB_REPOSITORY
      usqcd-software/qmp
      GIT_TAG
      ${QUDA_QMP_TAG}
      OPTIONS
      "QMP_MPI ON"
      "QMP_TESTING OFF"
      "QMP_BUILD_DOCS OFF")
  else()
    find_package(QMP REQUIRED) 
  endif()
endif()

# ######################################################################################################################
# QIO
# ######################################################################################################################
if(QUDA_QIO)
  if(NOT QUDA_QMP)
    message(FATAL_ERROR "Use of QIO (via QUDA_QIO=ON) requires QMP. Please set QUDA_QMP=ON.")
  endif()
  if(QUDA_DOWNLOAD_USQCD)
    set(QUDA_QIO_TAG
        "a5c3ae580b846130c06dc060ab822f17d6fe2171"
        CACHE STRING "Git tag to use for QIO when using QUDA_DOWNLOAD_USQCD")
    mark_as_advanced(QUDA_QIO_TAG)
    CPMAddPackage(
      NAME
      QIO
      GITHUB_REPOSITORY
      usqcd-software/qio
      GIT_TAG
      ${QUDA_QIO_TAG}
      OPTIONS 
        "QIO_ENABLE_PARALLEL_BUILD ON"
        "QIO_ENABLE_QMP_ROUTE OFF" 
        "QIO_ENABLE_OUTPUT_BUFFERING ON" 
      "QIO_DML_BUF_BYTES 33554432")
  else()
    find_package(QIO REQUIRED)
  endif()
endif()

# ######################################################################################################################
 # USQCD QDPJIT
# ######################################################################################################################
 if(QUDA_QDPJIT)
   if(NOT QUDA_QMP)
     message(SEND_ERROR "Specifying QUDA_QDPJIT requires use of QUDA_QMP. Please set QUDA_QMP=ON and set QUDA_QMPHOME.")
   endif()
   find_package(QDPXX REQUIRED)
   if( NOT ${QDP_IS_QDPJIT} EQUAL 1 )
     message(FATAL_ERROR "Found QDPXX but it is not QDP-JIT. Please specify with QDPXX_DIR pointing to the right path or add to the CMAKE_PREFIX_PATH")
   endif()
   set(QUDA_INTERFACE_QDPJIT ON)
 endif()

####################################
# ARPACK
# ######################################################################################################################
if(QUDA_ARPACK)
  enable_language(Fortran)

  if(QUDA_MPI OR QUDA_QMP)
    set(ARPACK_MPI ON)
  else()
    set(ARPACK_MPI OFF)
  endif()

  if(QUDA_DOWNLOAD_ARPACK)
  #TODO: switch to CPM
    include(GNUInstallDirs)
    ExternalProject_Add(
      ARPACK-NG
      GIT_REPOSITORY https://github.com/opencollab/arpack-ng.git
      GIT_TAG 3.7.0
      GIT_SHALLOW YES
      PREFIX arpack-ng
      CMAKE_ARGS -DMPI=${ARPACK_MPI} -DCMAKE_INSTALL_PREFIX=<INSTALL_DIR>
      CMAKE_GENERATOR "Unix Makefiles")
    ExternalProject_Get_Property(ARPACK-NG INSTALL_DIR)
    set(QUDA_ARPACK_HOME ${INSTALL_DIR})
    add_library(arpack-ng STATIC IMPORTED)
    add_dependencies(arpack-ng ARPACK-NG)
    find_package(BLAS REQUIRED)
    find_package(LAPACK REQUIRED)
    target_link_libraries(arpack-ng INTERFACE ${BLAS_LIBRARIES} ${LAPACK_LIBRARIES})
    set_target_properties(arpack-ng PROPERTIES IMPORTED_LINK_INTERFACE_LANGUAGES Fortran)
    set_target_properties(arpack-ng PROPERTIES IMPORTED_LOCATION
                                               ${QUDA_ARPACK_HOME}/${CMAKE_INSTALL_LIBDIR}/libarpack.a)
    if(QUDA_MPI OR QUDA_QMP)
      add_library(parpack-ng STATIC IMPORTED)
      target_link_libraries(parpack-ng INTERFACE arpack-ng MPI::MPI_Fortran)
      set_target_properties(parpack-ng PROPERTIES IMPORTED_LINK_INTERFACE_LANGUAGES Fortran)
      set_target_properties(parpack-ng PROPERTIES IMPORTED_LOCATION
                                                  ${QUDA_ARPACK_HOME}/${CMAKE_INSTALL_LIBDIR}/libparpack.a)
    endif()

  else(QUDA_DOWNLOAD_ARPACK)
    find_package(PkgConfig REQUIRED)
    # We always need the serial library
    pkg_check_modules(ARPACK QUIET arpack)
    if(NOT ARPACK_FOUND OR QUDA_ARPACK_HOME)
      find_library(ARPACK arpack PATH ${QUDA_ARPACK_HOME})
    else()
      find_library(ARPACK ${ARPACK_LIBRARIES} PATH ${ARPACK_LIBRARY_DIRS})
    endif()
    # Link the parallel library if required
    if(QUDA_MPI OR QUDA_QMP)
      pkg_check_modules(PARPACK QUIET parpack)
      if(NOT PARPACK_FOUND OR QUDA_ARPACK_HOME)
        find_library(PARPACK parpack PATH ${QUDA_ARPACK_HOME})
      else()
        find_library(PARPACK ${PARPACK_LIBRARIES} PATH ${PARPACK_LIBRARY_DIRS})
      endif()
    endif()
  endif(QUDA_DOWNLOAD_ARPACK)
endif(QUDA_ARPACK)

# ######################################################################################################################
# OPENBLAS
# ######################################################################################################################
if(QUDA_OPENBLAS)
  enable_language(Fortran)

  if(QUDA_DOWNLOAD_OPENBLAS)
  #TODO: switch to CPM
    include(GNUInstallDirs)
    ExternalProject_Add(
      OPENBLAS
      GIT_REPOSITORY https://github.com/xianyi/OpenBLAS.git
      GIT_TAG v0.3.10
      GIT_SHALLOW YES
      PREFIX openblas
      CMAKE_ARGS -DCMAKE_INSTALL_PREFIX=<INSTALL_DIR> 
      CMAKE_GENERATOR "Unix Makefiles")
    ExternalProject_Get_Property(OPENBLAS INSTALL_DIR)
    set(QUDA_OPENBLAS_HOME ${INSTALL_DIR})
    add_library(openblas STATIC IMPORTED)
    add_dependencies(openblas OPENBLAS)
    set_target_properties(openblas PROPERTIES IMPORTED_LINK_INTERFACE_LANGUAGES Fortran)
    set_target_properties(openblas PROPERTIES IMPORTED_LOCATION
                                               ${QUDA_OPENBLAS_HOME}/${CMAKE_INSTALL_LIBDIR}/libopenblas.a)
  else(QUDA_DOWNLOAD_OPENBLAS)
    find_package(PkgConfig REQUIRED)
    pkg_check_modules(OPENBLAS QUIET openblas)
    if(NOT OPENBLAS_FOUND OR QUDA_OPENBLAS_HOME)
      find_library(OPENBLAS openblas PATH ${QUDA_OPENBLAS_HOME})
    else()
      find_library(OPENBLAS ${OPENBLAS_LIBRARIES} PATH ${OPENBLAS_LIBRARY_DIRS})
    endif()    
  endif(QUDA_DOWNLOAD_OPENBLAS)
endif(QUDA_OPENBLAS)

# ######################################################################################################################
# BACKWARDS
# ######################################################################################################################
if(QUDA_BACKWARDS)
  include(FetchContent)
  FetchContent_Declare(
    backward-cpp
    GIT_REPOSITORY https://github.com/bombela/backward-cpp.git
    GIT_TAG v1.6
    GIT_SHALLOW ON)
  FetchContent_GetProperties(backward-cpp)
  if(NOT backward-cpp_POPULATED)
    FetchContent_Populate(backward-cpp)
  endif()
  include(${backward-cpp_SOURCE_DIR}/BackwardConfig.cmake)
endif()

# ######################################################################################################################
# ADVANCED setup 
# ######################################################################################################################

# this allows simplified running of clang-tidy
if(${CMAKE_BUILD_TYPE} STREQUAL "DEVEL")
  set(CMAKE_EXPORT_COMPILE_COMMANDS ON)
endif()

# make the compiler flags an advanced option for all user defined build types (cmake defined build types are advanced by
# default )
mark_as_advanced(CMAKE_CXX_FLAGS_DEVEL)
mark_as_advanced(CMAKE_CXX_FLAGS_STRICT)
mark_as_advanced(CMAKE_CXX_FLAGS_RELEASE)
mark_as_advanced(CMAKE_CXX_FLAGS_DEBUG)
mark_as_advanced(CMAKE_CXX_FLAGS_HOSTDEBUG)
mark_as_advanced(CMAKE_CXX_FLAGS_SANITIZE)

mark_as_advanced(CMAKE_C_FLAGS_DEVEL)
mark_as_advanced(CMAKE_C_FLAGS_STRICT)
mark_as_advanced(CMAKE_C_FLAGS_RELEASE)
mark_as_advanced(CMAKE_C_FLAGS_DEBUG)
mark_as_advanced(CMAKE_C_FLAGS_HOSTDEBUG)
mark_as_advanced(CMAKE_C_FLAGS_SANITIZE)
mark_as_advanced(CMAKE_F_FLAGS)

mark_as_advanced(CMAKE_EXE_LINKER_FLAGS_SANITIZE)

# enable ctest
include(CTest)

# add tests, utils, reference, and quda library
add_subdirectory(lib)
add_subdirectory(tests)
add_subdirectory(doc)

include(CMakePackageConfigHelpers)
configure_package_config_file(QUDAConfig.cmake.in QUDAConfig.cmake INSTALL_DESTINATION lib/cmake/QUDA)

write_basic_package_version_file(
	QUDAVersion.cmake
	VERSION ${PACKAGE_VERSION}
	COMPATIBILITY AnyNewerVersion)

install(FILES ${CMAKE_CURRENT_BINARY_DIR}/QUDAVersion.cmake ${CMAKE_CURRENT_BINARY_DIR}/QUDAConfig.cmake
	DESTINATION lib/cmake/QUDA)<|MERGE_RESOLUTION|>--- conflicted
+++ resolved
@@ -69,29 +69,6 @@
   message(SEND_ERROR "Please specify a valid QUDA_TARGET_TYPE type! Valid target types are:" "${VALID_TARGET_TYPES}")
 endif()
 
-<<<<<<< HEAD
-if( ${CHECK_TARGET_TYPE} STREQUAL "CUDA")
-  set(QUDA_TARGET_CUDA ON)
-  set(QUDA_TARGET_LIBRARY quda_cuda_target)
-endif()
-
-if( ${CHECK_TARGET_TYPE} STREQUAL "HIP")
-  set(QUDA_TARGET_HIP ON)
-  set(QUDA_TARGET_LIBRARY quda_hip_target)
-endif()
-
-if( ${CHECK_TARGET_TYPE} STREQUAL "OMPTARGET")
-  set(QUDA_TARGET_OMPTARGET ON)
-  set(QUDA_TARGET_LIBRARY quda_omptarget_target)
-  set(QUDA_DEFAULT_GPU_ARCH omp_gpu)
-  set(CMAKE_CXX_COMPILER "icpx")
-  set(CMAKE_CUDA_COMPILER "icpx")
-endif()
-#
-# PROJECT is QUDA
-#
-=======
->>>>>>> 0f3b755e
 if(GIT_FOUND)
   execute_process(
     COMMAND ${GIT_EXECUTABLE} show
