--- conflicted
+++ resolved
@@ -534,41 +534,6 @@
 endif(QUDA_CONTRACT)
 
 
-<<<<<<< HEAD
-#define CXX FLAGS
-set(CMAKE_CXX_FLAGS_DEVEL  "${OpenMP_CXX_FLAGS} -O3 -Wall ${CLANG_FORCE_COLOR}" CACHE STRING
-"Flags used by the C++ compiler during regular development builds." )
-set(CMAKE_CXX_FLAGS_STRICT  "${OpenMP_CXX_FLAGS} -O3 -Wall -Werror ${CLANG_NOERROR}" CACHE STRING
-"Flags used by the C++ compiler during strict jenkins builds.")
-set(CMAKE_CXX_FLAGS_RELEASE "${OpenMP_CXX_FLAGS} -O3 -w" CACHE STRING
-    "Flags used by the C++ compiler during release builds.")
-set(CMAKE_CXX_FLAGS_HOSTDEBUG "${OpenMP_CXX_FLAGS} -Wall -Wno-unknown-pragmas -g -fno-inline -DHOST_DEBUG ${CLANG_FORCE_COLOR}" CACHE STRING
-    "Flags used by the C++ compiler during host-debug builds.")
-set(CMAKE_CXX_FLAGS_DEVICEDEBUG "${OpenMP_CXX_FLAGS} -Wall -Wno-unknown-pragmas ${CLANG_FORCE_COLOR}" CACHE STRING
-    "Flags used by the C++ compiler during device-debug builds.")
-set(CMAKE_CXX_FLAGS_DEBUG "${OpenMP_CXX_FLAGS} -Wall -Wno-unknown-pragmas -g -fno-inline -DHOST_DEBUG ${CLANG_FORCE_COLOR}" CACHE STRING
-    "Flags used by the C++ compiler during full (host+device) debug builds.")
-
-enable_language(CXX)
-
-#define C FLAGS
-set(CMAKE_C_FLAGS_DEVEL "-Wall -O3"  CACHE STRING
-    "Flags used by the C compiler during regular development builds.")
-set(CMAKE_C_FLAGS_STRICT "-Wall -O3 -Werror -Wno-error=unused-private-field"  CACHE STRING
-    "Flags used by the C compiler during strict jenkins builds.")
-set(CMAKE_C_FLAGS_RELEASE "-Wall -O3 -w" CACHE STRING
-    "Flags used by the C compiler during release builds.")
-set(CMAKE_C_FLAGS_HOSTDEBUG "-Wall -Wno-unknown-pragmas -g -fno-inline -DHOST_DEBUG" CACHE STRING
-    "Flags used by the C compiler during host-debug builds.")
-set(CMAKE_C_FLAGS_DEVICEDEBUG "-Wall" CACHE STRING
-"Flags used by the C compiler during device-debug builds.")
-set(CMAKE_C_FLAGS_DEBUG "-Wall -g -fno-inline -DHOST_DEBUG" CACHE STRING
-    "Flags used by the C compiler during full (host+device) debug builds.")
-
-
-enable_language(C)
-=======
->>>>>>> c2b7e3b0
 #define FORTRAN FLAGS
 set(CMAKE_F_FLAGS -std=c99 CACHE STRING "Fortran Flags")
 
