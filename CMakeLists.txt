# basic setup for cmake
cmake_minimum_required(VERSION 3.11 FATAL_ERROR)

if(POLICY CMP0074)
  cmake_policy(SET CMP0074 NEW)
endif()

set(CMAKE_INCLUDE_CURRENT_DIR ON)
set(CMAKE_INCLUDE_DIRECTORIES_PROJECT_BEFORE ON)
set(CMAKE_COLOR_MAKEFILE ON)
set(CMAKE_CXX_STANDARD_REQUIRED True)

# disable in source builds this is only a temporary fix, but for now we need it as cmake will otherwise overwrite the
# existing makefiles
set(CMAKE_DISABLE_SOURCE_CHANGES ON)
set(CMAKE_DISABLE_IN_SOURCE_BUILD ON)
# add a directory for cmake modules
list(APPEND CMAKE_MODULE_PATH "${CMAKE_SOURCE_DIR}/cmake")

find_package(Git)

# by default we will build RELASE
if(DEFINED ENV{QUDA_BUILD_TYPE})
  set(DEFBUILD $ENV{QUDA_BUILD_TYPE})
else()
  set(DEFBUILD "DEVEL")
endif()

if(GIT_FOUND)
  execute_process(COMMAND ${GIT_EXECUTABLE} show
                  WORKING_DIRECTORY ${CMAKE_SOURCE_DIR}
                  RESULT_VARIABLE IS_GIT_REPOSIITORY
                  OUTPUT_QUIET ERROR_QUIET)
  if(${IS_GIT_REPOSIITORY} EQUAL 0)
    execute_process(COMMAND ${GIT_EXECUTABLE} describe --abbrev=0
                    WORKING_DIRECTORY ${CMAKE_SOURCE_DIR}
                    OUTPUT_VARIABLE GITTAG
                    OUTPUT_STRIP_TRAILING_WHITESPACE)
    # we use git rev-list and pipe that through wc here. Newer git versions support --count as option to rev-list but
    # that might not always be available
    execute_process(COMMAND ${GIT_EXECUTABLE} rev-list ${GITTAG}..HEAD
                    WORKING_DIRECTORY ${CMAKE_SOURCE_DIR}
                    COMMAND wc -l
                    OUTPUT_VARIABLE GITCOUNT
                    OUTPUT_STRIP_TRAILING_WHITESPACE)
    execute_process(COMMAND ${GIT_EXECUTABLE} describe --long  --dirty
                    WORKING_DIRECTORY ${CMAKE_SOURCE_DIR}
                    OUTPUT_VARIABLE GITVERSION
                    OUTPUT_STRIP_TRAILING_WHITESPACE)
    # ~~~
    #     IF(GITCOUNT EQUAL 0)
    #       SET(DEFBUILD "RELEASE")
    #     ELSE()
    #       SET(DEFBUILD "DEVEL")
    #     ENDIF()
    # ~~~
  endif()
endif(GIT_FOUND)

set(VALID_BUILD_TYPES DEVEL RELEASE STRICT DEBUG HOSTDEBUG DEVICEDEBUG SANITIZE)
set(CMAKE_BUILD_TYPE "${DEFBUILD}" CACHE STRING "Choose the type of build, options are: ${VALID_BUILD_TYPES}")
set_property(CACHE CMAKE_BUILD_TYPE PROPERTY STRINGS DEVEL RELEASE STRICT DEBUG HOSTDEBUG DEVICEDEBUG SANITIZE)

string(TOUPPER ${CMAKE_BUILD_TYPE} CHECK_BUILD_TYPE)
list(FIND VALID_BUILD_TYPES ${CHECK_BUILD_TYPE} BUILD_TYPE_VALID)

if(BUILD_TYPE_VALID LESS 0)
  message(SEND_ERROR "Please specify a valid CMAKE_BUILD_TYPE type! Valid build types are:" "${VALID_BUILD_TYPES}")
endif()

#
# PROJECT is QUDA
#
<<<<<<< HEAD
set(CMAKE_CXX_SYSROOT_FLAG_CODE "list(APPEND CMAKE_CXX_SOURCE_FILE_EXTENSIONS cu;cuh;CU;CUh)")
project("QUDA" VERSION 0.9.0 LANGUAGES)
=======
project("QUDA" VERSION 1.0.0 LANGUAGES)
>>>>>>> 53e85c52

message(STATUS "")
message(STATUS "${PROJECT_NAME} ${PROJECT_VERSION} (${GITVERSION}) **")
message(STATUS "cmake version: ${CMAKE_VERSION}")
message(STATUS "Source location: ${CMAKE_SOURCE_DIR}")
message(STATUS "Build location: ${CMAKE_BINARY_DIR}")
message(STATUS "Build type: ${CMAKE_BUILD_TYPE}")

# ######################################################################################################################
# QUDA OPTIONS likely to be changed by users
# ######################################################################################################################
if(DEFINED ENV{QUDA_GPU_ARCH})
  set(QUDA_DEFAULT_GPU_ARCH $ENV{QUDA_GPU_ARCH})
else()
  set(QUDA_DEFAULT_GPU_ARCH sm_35)
endif()
if(NOT QUDA_GPU_ARCH)
  message(STATUS "Building QUDA for GPU ARCH " "${QUDA_DEFAULT_GPU_ARCH}")
endif()
message(STATUS "")

set(QUDA_GPU_ARCH
    ${QUDA_DEFAULT_GPU_ARCH}
    CACHE STRING "set the GPU architecture (sm_20, sm_21, sm_30, sm_35, sm_37, sm_50, sm_52, sm_60, sm_70, sm_75)")
set_property(CACHE QUDA_GPU_ARCH PROPERTY STRINGS sm_20 sm_21 sm_30 sm_35 sm_37 sm_50 sm_52 sm_60 sm_70 sm_75)
# build options
set(QUDA_DIRAC_WILSON ON CACHE BOOL "build Wilson Dirac operators")
set(QUDA_DIRAC_CLOVER ON CACHE BOOL "build clover Dirac operators")
set(QUDA_DIRAC_DOMAIN_WALL ON CACHE BOOL "build domain wall Dirac operators")
set(QUDA_DIRAC_STAGGERED ON CACHE BOOL "build staggered Dirac operators")
set(QUDA_DIRAC_TWISTED_MASS ON CACHE BOOL "build twisted mass Dirac operators")
set(QUDA_DIRAC_TWISTED_CLOVER ON CACHE BOOL "build twisted clover Dirac operators")
set(QUDA_DIRAC_CLOVER_HASENBUSCH ON CACHE BOOL "build clover Hasenbusch twist operators")
set(QUDA_DIRAC_NDEG_TWISTED_MASS ON CACHE BOOL "build non-degenerate twisted mass Dirac operators")
set(QUDA_FORCE_GAUGE OFF CACHE BOOL "build code for (1-loop Symanzik) gauge force")
set(QUDA_FORCE_HISQ OFF CACHE BOOL "build code for hisq fermion force")
set(QUDA_GAUGE_TOOLS OFF CACHE BOOL "build auxiliary gauge-field tools")
set(QUDA_GAUGE_ALG OFF CACHE BOOL "build gauge-fixing and pure-gauge algorithms")
set(QUDA_CONTRACT OFF CACHE BOOL "build code for bilinear contraction")
set(QUDA_COVDEV OFF CACHE BOOL "build code for covariant derivative")
# Dynamic inversion saves memory but decreases the flops
set(QUDA_DYNAMIC_CLOVER OFF CACHE BOOL "Dynamically invert the clover term for twisted-clover")
set(QUDA_QIO OFF CACHE BOOL "build QIO code for binary I/O")

# Multi-GPU options
set(QUDA_QMP OFF CACHE BOOL "set to 'yes' to build the QMP multi-GPU code")
set(QUDA_MPI OFF CACHE BOOL "set to 'yes' to build the MPI multi-GPU code")

# BLAS library
set(QUDA_MAGMA OFF CACHE BOOL "build magma interface")

# ARPACK
set(QUDA_ARPACK OFF CACHE BOOL "build arpack interface")
set(QUDA_ARPACK_LOGGING OFF CACHE BOOL "enable ARPACK logging (not availible for NG)")

# Interface options
set(QUDA_INTERFACE_QDP ON CACHE BOOL "build qdp interface")
set(QUDA_INTERFACE_MILC ON CACHE BOOL "build milc interface")
set(QUDA_INTERFACE_CPS OFF CACHE BOOL "build cps interface")
set(QUDA_INTERFACE_QDPJIT OFF CACHE BOOL "build qdpjit interface")
set(QUDA_INTERFACE_BQCD OFF CACHE BOOL "build bqcd interface")
set(QUDA_INTERFACE_TIFR OFF CACHE BOOL "build tifr interface")

# QDPJIT
set(QUDA_QDPJIT OFF CACHE BOOL "build QDP-JIT support?")
set(QUDA_QDPJITHOME "" CACHE PATH "path to QDPJIT installation")

# Locations for QIO / QMP
set(QUDA_QIOHOME "" CACHE PATH "path to QIO")
set(QUDA_QMPHOME "" CACHE PATH "path to QMP")
set(QUDA_LIMEHOME "" CACHE PATH "path to LIME")
set(QUDA_ARPACK_HOME "" CACHE PATH "path to arpack / parpack")
set(QUDA_MAGMAHOME "" CACHE PATH "path to MAGMA, if not set, pkg-config will be attempted")
set(QUDA_MAGMA_LIBS "" CACHE STRING "additional linker flags required to link against magma")

# ######################################################################################################################
# QUDA ADVANCED OPTIONS that ususally should not be changed by users
# ######################################################################################################################
set(QUDA_BUILD_ALL_TESTS ON CACHE BOOL "build tests by default")
if(DEFINED ENV{QUDA_BUILD_SHAREDLIB})
  set(DEFSHARED $ENV{QUDA_BUILD_SHAREDLIB})
else()
  set(DEFSHARED "OFF")
endif()
set(QUDA_BUILD_SHAREDLIB ${DEFSHARED} CACHE BOOL "build quda as a shared lib")
set(QUDA_PROPAGATE_CXX_FLAGS ON CACHE BOOL "propagate CXX_FLAGS to CUDA host compiler (for cmake >= 3.8)")
set(QUDA_TEX ON CACHE BOOL "enable texture reads?")
set(QUDA_NVML OFF CACHE BOOL "use NVML to report CUDA graphics driver version")
set(QUDA_NUMA_NVML OFF CACHE BOOL "experimental use of NVML to set numa affinity")
set(QUDA_VERBOSE_BUILD OFF CACHE BOOL "display kernel register useage")
set(QUDA_MAX_MULTI_BLAS_N "4" CACHE STRING "maximum value to initialize template for multi-blas /-reduce")

set(QUDA_PRECISION
    "14"
    CACHE STRING "which precisions to instantiate in QUDA (4-bit number - double, single, half, char)")
set(QUDA_RECONSTRUCT "7" CACHE STRING "which reconstructs to instantiate in QUDA (3-bit number - 18, 13/12, 9/8)")

# Set CTest options
set(QUDA_CTEST_SEP_DSLASH_POLICIES
    OFF
    CACHE BOOL "Test Dslash policies separately in ctest instead of only autotuning them.")

set(QUDA_REDUCE_SINGLE_WARP OFF CACHE BOOL "enable single warp per CTA for reduction kernels to reduce compile time")

set(QUDA_OPENMP OFF CACHE BOOL "enable OpenMP")
set(QUDA_CXX_STANDARD 14 CACHE STRING "set the CXX Standard (14 or 17)")
set_property(CACHE QUDA_CXX_STANDARD PROPERTY STRINGS 14 17)

option(QUDA_BACKWARDS "Enable stacktrace generation using backwards-cpp")

# NVTX options
set(QUDA_MPI_NVTX OFF CACHE BOOL "add nvtx markup to MPI API calls for the visual profiler")
set(QUDA_INTERFACE_NVTX OFF CACHE BOOL "add nvtx markup to interface calls for the visual profiler")

# features in development
set(QUDA_SSTEP OFF CACHE BOOL "build s-step linear solvers")
set(QUDA_MULTIGRID OFF CACHE BOOL "build multigrid solvers")
set(QUDA_BLOCKSOLVER OFF CACHE BOOL "build block solvers")
set(QUDA_USE_EIGEN OFF CACHE BOOL "use EIGEN library (where optional)")
set(QUDA_DOWNLOAD_EIGEN ON CACHE BOOL "Download Eigen")
set(QUDA_DOWNLOAD_USQCD OFF CACHE BOOL "Download USQCD software as requested by QUDA_QMP / QUDA_QIO")
set(QUDA_DOWNLOAD_ARPACK OFF CACHE BOOL "Download ARPACK-NG software as requested by QUDA_ARPACK")


option(QUDA_GENERATE_DOXYGEN "generate doxygen documentation")

set(QUDA_JITIFY OFF CACHE BOOL "build QUDA using Jitify")

mark_as_advanced(QUDA_BUILD_ALL_TESTS)
mark_as_advanced(QUDA_PROPAGATE_CXX_FLAGS)
mark_as_advanced(QUDA_TEX)
mark_as_advanced(QUDA_REDUCE_SINGLE_WARP)
mark_as_advanced(QUDA_NVML)
mark_as_advanced(QUDA_NUMA_NVML)
mark_as_advanced(QUDA_VERBOSE_BUILD)
mark_as_advanced(QUDA_MAX_MULTI_BLAS_N)
mark_as_advanced(QUDA_PRECISION)
mark_as_advanced(QUDA_RECONSTRUCT)
mark_as_advanced(QUDA_CTEST_SEP_DSLASH_POLICIES)
mark_as_advanced(QUDA_CTEST_LAUNCH)
mark_as_advanced(QUDA_CTEST_LAUNCH_ARGS)
mark_as_advanced(QUDA_OPENMP)

mark_as_advanced(QUDA_BACKWARDS)

mark_as_advanced(QUDA_MPI_NVTX)
mark_as_advanced(QUDA_INTERFACE_NVTX)

mark_as_advanced(QUDA_SSTEP)
mark_as_advanced(QUDA_USE_EIGEN)
mark_as_advanced(QUDA_BLOCKSOVER)
mark_as_advanced(QUDA_CXX_STANDARD)

mark_as_advanced(QUDA_JITIFY)

mark_as_advanced(QUDA_ARPACK_LOGGING)

# ######################################################################################################################
# everything below here is processing the setup
# ######################################################################################################################
# we need to check for some packages
find_package(PythonInterp)

# ######################################################################################################################
# QUDA depends on Eigen this part makes sure we can download eigen if it is not found
if(QUDA_DOWNLOAD_EIGEN)
  set(EIGEN_VERSION 3.3.7)

  set(EIGEN_DOWNLOAD_LOCATION ${CMAKE_SOURCE_DIR}/externals/eigen/${EIGEN_VERSION}.tar.bz2)
  set(EIGEN_URL http://bitbucket.org/eigen/eigen/get/${EIGEN_VERSION}.tar.bz2)
  set(EIGEN_SHA 9f13cf90dedbe3e52a19f43000d71fdf72e986beb9a5436dddcd61ff9d77a3ce)
  if(NOT EXISTS ${EIGEN_DOWNLOAD_LOCATION})
    message(STATUS "Checking for Eigen tarball and downloading if necessary.")
  endif()
  file(DOWNLOAD ${EIGEN_URL} ${EIGEN_DOWNLOAD_LOCATION} EXPECTED_HASH SHA256=${EIGEN_SHA} STATUS EIGEN_DOWNLOADED)
  list(GET EIGEN_DOWNLOADED 0 EIGEN_DOWNLOADED_CODE)
  list(GET EIGEN_DOWNLOADED 1 EIGEN_DOWNLOADED_MSG)
  if(${EIGEN_DOWNLOADED_CODE})
    message(
      SEND_ERROR
        "Could not download Eigen automatically (${EIGEN_DOWNLOADED_MSG}). Please download eigen from ${EIGEN_URL} and save it to ${EIGEN_DOWNLOAD_LOCATION} and try running cmake again."
      )
  endif()

  include(ExternalProject)
  ExternalProject_Add(Eigen
                      URL ${CMAKE_SOURCE_DIR}/externals/eigen/${EIGEN_VERSION}.tar.bz2
                      URL_HASH SHA256=${EIGEN_SHA}
                      PREFIX ${CMAKE_CURRENT_BINARY_DIR}/externals/eigen/
                      CONFIGURE_COMMAND ""
                      BUILD_COMMAND
                      COMMAND ""
                      INSTALL_COMMAND "")
  ExternalProject_Get_Property(Eigen source_dir)
  set(EIGEN_INCLUDE_DIRS ${source_dir})
else()
  # fall back to using find_package
  find_package(Eigen QUIET)
  if(NOT EIGEN_FOUND)
    message(
      FATAL_ERROR
        "QUDA requires Eigen (http://eigen.tuxfamily.org). Please either set EIGEN_INCLUDE_DIRS to path to eigen3 include directory, e.g. /usr/local/include/eigen3 or set QUDA_DOWNLOAD_EIGEN to ON to enable automatic download of the necessary components."
      )
  endif()
endif()
include_directories(SYSTEM ${EIGEN_INCLUDE_DIRS})
# Now we hopefully found some way to get eigen to work

# Linux: CMAKE_HOST_SYSTEM_PROCESSOR "x86_64" Mac: CMAKE_HOST_SYSTEM_PROCESSOR "x86_64" Power:
# CMAKE_HOST_SYSTEM_PROCESSOR "ppc64le"

# We need to use different optimization flags depending on whether we are on x86 or power Note: This only applies to the
# RELASE build type this is just a quick fix and we should probably use
# https://cmake.org/cmake/help/latest/module/CheckCXXCompilerFlag.html

set(CPU_ARCH ${CMAKE_HOST_SYSTEM_PROCESSOR})
if(${CPU_ARCH} STREQUAL "x86_64")
  set(CXX_OPT "-march=native")
elseif(${CPU_ARCH} STREQUAL "ppc64le")
  set(CXX_OPT "-Ofast -mcpu=native -mtune=native")
endif()

set(CMAKE_CXX_STANDARD ${QUDA_CXX_STANDARD})
# define CXX FLAGS
set(CMAKE_CXX_FLAGS_DEVEL
    "${OpenMP_CXX_FLAGS} -D__STRICT_ANSI__ -O3 -Wall ${CLANG_FORCE_COLOR}"
    CACHE STRING "Flags used by the C++ compiler during regular development builds.")
set(CMAKE_CXX_FLAGS_STRICT
    "${OpenMP_CXX_FLAGS} -O3 -Wall -Werror ${CLANG_NOERROR}"
    CACHE STRING "Flags used by the C++ compiler during strict jenkins builds.")
set(CMAKE_CXX_FLAGS_RELEASE
    "${OpenMP_CXX_FLAGS} -O3 -w ${CXX_OPT} "
    CACHE STRING "Flags used by the C++ compiler during release builds.")
set(CMAKE_CXX_FLAGS_HOSTDEBUG
    "${OpenMP_CXX_FLAGS} -Wall -Wno-unknown-pragmas -g -fno-inline -DHOST_DEBUG ${CLANG_FORCE_COLOR}"
    CACHE STRING "Flags used by the C++ compiler during host-debug builds.")
set(CMAKE_CXX_FLAGS_DEVICEDEBUG
    "${OpenMP_CXX_FLAGS} -Wall -Wno-unknown-pragmas -DDEVICE_DEBUG ${CLANG_FORCE_COLOR}"
    CACHE STRING "Flags used by the C++ compiler during device-debug builds.")
set(CMAKE_CXX_FLAGS_DEBUG
    "${OpenMP_CXX_FLAGS} -Wall -Wno-unknown-pragmas -g -fno-inline -DHOST_DEBUG -DDEVICE_DEBUG ${CLANG_FORCE_COLOR}"
    CACHE STRING "Flags used by the C++ compiler during full (host+device) debug builds.")
set(
  CMAKE_CXX_FLAGS_SANITIZE
  "${OpenMP_CXX_FLAGS} -Wall -Wno-unknown-pragmas -g -fno-inline -DHOST_DEBUG -fsanitize=address,undefined ${CLANG_FORCE_COLOR}"
  CACHE STRING "Flags used by the C++ compiler during santizer debug builds.")

enable_language(CXX)

# define C FLAGS
set(CMAKE_C_FLAGS_DEVEL "-Wall -g -O3" CACHE STRING "Flags used by the C compiler during regular development builds.")
set(CMAKE_C_FLAGS_STRICT
    "-Wall -O3 -Werror -Wno-error=unused-private-field"
    CACHE STRING "Flags used by the C compiler during strict jenkins builds.")
set(CMAKE_C_FLAGS_RELEASE "-Wall -O3 -w" CACHE STRING "Flags used by the C compiler during release builds.")
set(CMAKE_C_FLAGS_HOSTDEBUG
    "-Wall -Wno-unknown-pragmas -g -fno-inline -DHOST_DEBUG"
    CACHE STRING "Flags used by the C compiler during host-debug builds.")
set(CMAKE_C_FLAGS_DEVICEDEBUG "-Wall -DDEVICE_DEBUG" CACHE STRING "Flags used by the C compiler during device-debug builds.")
set(CMAKE_C_FLAGS_DEBUG
    "-Wall -g -fno-inline -DHOST_DEBUG -DDEVICE_DEBUG"
    CACHE STRING "Flags used by the C compiler during full (host+device) debug builds.")
set(CMAKE_C_FLAGS_SANITIZE
    "-Wall -g -fno-inline -DHOST_DEBUG -fsanitize=address,undefined"
    CACHE STRING "Flags used by the C compiler during sanitizer debug builds.")

enable_language(C)
# do all the build definitions
#

find_package(HIP)
if(HIP_FOUND)
    message(STATUS "Found HIP: " ${HIP_VERSION})
endif(HIP_FOUND)


set(CMAKE_EXE_LINKER_FLAGS_SANITIZE ${CMAKE_EXE_LINKER_FLAGS_SANITIZE} "-fsanitize=address,undefined")

if(QUDA_MPI OR QUDA_QMP)
  add_definitions(-DMULTI_GPU)
  # if we are using MPI and no MPI_<LANG>_COMPILER was specified on the command line check for MPICXX and MPICC
  # environment variables
  if((NOT MPI_CXX_COMPILER) AND DEFINED ENV{MPICXX})
    set(MPI_CXX_COMPILER $ENV{MPICXX})
    set(mpimessage True)
    message(STATUS "Found environment variable MPICXX. Using it for MPI detection: $ENV{MPICXX}")
  endif()
  if((NOT MPI_C_COMPILER) AND DEFINED ENV{MPICC})
    message(STATUS "Found environment variable MPICC. Using it for MPI detection: $ENV{MPICC}")
    set(MPI_C_COMPILER $ENV{MPICC})
    set(mpimessage True)
  endif()
  # I think we don't use that at all but
  if((NOT MPI_Fortran_COMPILER) AND DEFINED ENV{MPIFORT})
    message(STATUS "Found environment variable MPIFORT. Using it for MPI detection: $ENV{MPIFORT}")
    set(MPI_Fortran_COMPILER $ENV{MPIFORT})
    set(mpimessage True)
  endif()
  if(mpimessage)
    message(
      "Found MPIFORT/MPICC/MPICXX environment variables. If this is not what you want please use -DMPI_<LANG>_COMPILER and consult the cmake FindMPI documentation."
      )
  endif()
  # we need to enable Fortran if we want to detect MPI_Fortran_COMPILER
  if(QUDA_ARPACK)
    enable_language(Fortran)
  endif()
  find_package(MPI)
else()
  set(COMM_OBJS comm_single.cpp)
endif()

if(QUDA_QDPJIT)
  if(NOT QUDA_QMP)
    message(WARNING "Specifying QUDA_QDPJIT requires use of QUDA_QMP. Please set QUDA_QMP=ON and set QUDA_QMPHOME.")
  endif()
  add_definitions(-DUSE_QDPJIT)
  include_directories(SYSTEM ${QUDA_QDPJITHOME}/include)
  execute_process(COMMAND ${QUDA_QDPJITHOME}/bin/qdp \+\+-config --ldflags
                  OUTPUT_VARIABLE QDP_LDFLAGS
                  OUTPUT_STRIP_TRAILING_WHITESPACE)
  execute_process(COMMAND ${QUDA_QDPJITHOME}/bin/qdp \+\+-config --libs
                  OUTPUT_VARIABLE QDP_LIBS
                  OUTPUT_STRIP_TRAILING_WHITESPACE)
  find_library(QDP_LIB qdp PATH ${QUDA_QDPJITHOME}/lib)
  find_library(QIO_LIB qio ${QUDA_QDPJITHOME}/lib/)
  find_library(LIME_LIB lime ${QUDA_QDPJITHOME}/lib/)
endif()

if(QUDA_MPI AND QUDA_QMP)
  message(
    WARNING
      "Specifying QUDA_QMP and QUDA_MPI might result in undefined behavior. If you intend to use QMP set QUDA_MPI=OFF.")
endif()

if(QUDA_MPI)
  add_definitions(-DMPI_COMMS)
  set(COMM_OBJS comm_mpi.cpp)
  include_directories(SYSTEM ${MPI_CXX_INCLUDE_PATH})
endif()

if(QUDA_DOWNLOAD_USQCD)
  find_program(MAKE_EXE NAMES gmake nmake make)
  find_program(INSTALL_EXE NAMES install)
  find_program(AUTORECONF_EXE NAMES autoreconf)
endif()

if(QUDA_QMP)
  find_library (QMP_FOUND qmp HINTS ${QUDA_QMPHOME}/lib NO_DEFAULT_PATH)
  mark_as_advanced(QMP_FOUND)
  set_property(DIRECTORY APPEND PROPERTY CMAKE_CONFIGURE_DEPENDS ${QMP_FOUND})
  if(QUDA_DOWNLOAD_USQCD AND NOT QMP_FOUND)
    ExternalProject_Add(QMP
                        GIT_REPOSITORY https://github.com/usqcd-software/qmp.git
                        GIT_TAG qmp2-5-1
                        GIT_SHALLOW YES
                        PREFIX usqcd
                        CONFIGURE_COMMAND CC=${MPI_C_COMPILER} CXX=${MPI_CXX_COMPILER} <SOURCE_DIR>/configure
                                          "INSTALL=${INSTALL_EXE} -C"
                                          --with-qmp-comms-type=MPI
                                          --prefix=<INSTALL_DIR>
                        BUILD_COMMAND ${MAKE_EXE}
                        INSTALL_COMMAND ${MAKE_EXE} install
                        LOG_INSTALL ON
                        LOG_BUILD ON
                        LOG_DOWNLOAD ON
                        # LOG_MERGED_STDOUTERR ON
                        # LOG_OUTPUT_ON_FAILURE ON
                        )

    ExternalProject_Get_Property(QMP INSTALL_DIR)
    set_property(DIRECTORY APPEND PROPERTY CMAKE_CONFIGURE_DEPENDS ${INSTALL_DIR})
    set(QUDA_QMPHOME ${INSTALL_DIR} CACHE PATH "path to QMP" FORCE)
    set(QUDA_QMP_LDFLAGS
        "-L${QUDA_QMPHOME}/lib"
        CACHE STRING "LDFLAGS for QMP - should be derived from qmp-config --ldflags")
    set(QUDA_QMP_LIBS "-lqmp" CACHE STRING "LIBS for QMP - should be derived from qmp-config --libs")
    ExternalProject_Add_Step(QMP reconf
                             COMMAND ${AUTORECONF_EXE} -fi
                             WORKING_DIRECTORY <SOURCE_DIR>
                             DEPENDERS configure
                             DEPENDEES download)

  else()
    if("${QUDA_QMPHOME}" STREQUAL "")
      message(FATAL_ERROR "QUDA_QMPHOME must be defined if QUDA_QMP is ON and QUDA_DOWNLOAD_USQCD is OFF")
    endif()
    execute_process(COMMAND ${QUDA_QMPHOME}/bin/qmp-config --cflags
                    OUTPUT_VARIABLE QUDA_QMP_CFLAGS
                    OUTPUT_STRIP_TRAILING_WHITESPACE)
    execute_process(COMMAND ${QUDA_QMPHOME}/bin/qmp-config --ldflags
                    OUTPUT_VARIABLE QUDA_QMP_LDFLAGS_INTERNAL
                    OUTPUT_STRIP_TRAILING_WHITESPACE)
    execute_process(COMMAND ${QUDA_QMPHOME}/bin/qmp-config --libs
                    OUTPUT_VARIABLE QUDA_QMP_LIBS_INTERNAL
                    OUTPUT_STRIP_TRAILING_WHITESPACE)
    set(QUDA_QMP_LDFLAGS
        ${QUDA_QMP_LDFLAGS_INTERNAL}
        CACHE STRING "LDFLAGS for QMP - should be derived from qmp-config --ldflags")
    set(QUDA_QMP_LIBS ${QUDA_QMP_LIBS_INTERNAL} CACHE STRING "LIBS for QMP - should be derived from qmp-config --libs")
  endif()

  add_definitions(-DQMP_COMMS)

  include_directories(SYSTEM ${QUDA_QMPHOME}/include)
  include_directories(SYSTEM ${MPI_CXX_INCLUDE_PATH})
  set(COMM_OBJS comm_qmp.cpp)
endif()

if(QUDA_QIO)
  if(NOT QUDA_QMP)
    message(FATAL_ERROR "Use of QIO (via QUDA_QIO=ON) requires QMP. Please set QUDA_QMP=ON.")
  endif()
  find_library (QIO_FOUND qio HINTS ${QUDA_QIOHOME}/lib NO_DEFAULT_PATH)
  mark_as_advanced(QIO_FOUND)
  set_property(DIRECTORY APPEND PROPERTY CMAKE_CONFIGURE_DEPENDS ${QIO_FOUND})
  if(QUDA_DOWNLOAD_USQCD AND NOT QIO_FOUND)
    ExternalProject_Add(QIO
                        GIT_REPOSITORY https://github.com/usqcd-software/qio.git
                        GIT_TAG qio2-5-0
                        GIT_SHALLOW YES
                        PREFIX usqcd
                        CONFIGURE_COMMAND CC=${MPI_C_COMPILER} CXX=${MPI_CXX_COMPILER} <SOURCE_DIR>/configure
                                          "INSTALL=${INSTALL_EXE} -C"
                                          --with-qmp=${QUDA_QMPHOME}
                                          --prefix=<INSTALL_DIR>
                        BUILD_COMMAND make
                        INSTALL_COMMAND make install
                        DEPENDS QMP
                        LOG_INSTALL ON
                        LOG_BUILD ON
                        LOG_DOWNLOAD ON
                        # LOG_MERGED_STDOUTERR ON
                        # LOG_OUTPUT_ON_FAILURE ON
                        )
    ExternalProject_Get_Property(QIO INSTALL_DIR)
  set_property(DIRECTORY APPEND PROPERTY CMAKE_CONFIGURE_DEPENDS ${INSTALL_DIR})
    set(QUDA_QIOHOME ${INSTALL_DIR} CACHE PATH "path to QIO" FORCE)
    set(QUDA_LIMEHOME ${INSTALL_DIR} CACHE PATH "path to LIME" FORCE)
    ExternalProject_Add_Step(QIO reconf
                             COMMAND ${AUTORECONF_EXE} -fi
                             WORKING_DIRECTORY <SOURCE_DIR>
                             DEPENDERS configure
                             DEPENDEES download)
    set(QUDA_QIO_LDFLAGS
        "-L${QUDA_QIOHOME}/lib"
        CACHE STRING "LDFLAGS for QMP - should be derived from qmp-config --ldflags")
    set(QUDA_QIO_LIBS "-lqio -llime" CACHE STRING "LIBS for QMP - should be derived from qmp-config --libs")

  else()
    if("${QUDA_QIOHOME}" STREQUAL "" OR "${QUDA_LIMEHOME}" STREQUAL "")
      message(
        FATAL_ERROR "QUDA_QIOHOME and QUDA_LIMEHOME must be defined when QUDA_QIO is ON and QUDA_DOWNLOAD_USQCD is OFF")
    endif()
    execute_process(COMMAND ${QUDA_QIOHOME}/bin/qio-config --cflags
                    OUTPUT_VARIABLE QUDA_QIO_CFLAGS
                    OUTPUT_STRIP_TRAILING_WHITESPACE)
    execute_process(COMMAND ${QUDA_QIOHOME}/bin/qio-config --ldflags
                    OUTPUT_VARIABLE QUDA_QIO_LDFLAGS_INTERNAL
                    OUTPUT_STRIP_TRAILING_WHITESPACE)
    execute_process(COMMAND ${QUDA_QIOHOME}/bin/qio-config --libs
                    OUTPUT_VARIABLE QUDA_QIO_LIBS_INTERNAL
                    OUTPUT_STRIP_TRAILING_WHITESPACE)
    set(QUDA_QIO_LDFLAGS
        ${QUDA_QIO_LDFLAGS_INTERNAL}
        CACHE STRING "LDFLAGS for QMP - should be derived from qmp-config --ldflags")
    set(QUDA_QIO_LIBS ${QUDA_QIO_LIBS_INTERNAL} CACHE STRING "LIBS for QMP - should be derived from qmp-config --libs")
  endif()
  add_definitions(-DHAVE_QIO)
  set(QIO_UTIL qio_util.cpp qio_field.cpp layout_hyper.c)

  include_directories(SYSTEM ${QUDA_QIOHOME}/include)
  include_directories(SYSTEM ${QUDA_LIMEHOME}/include)
endif()

if(QUDA_MAGMA)
  add_definitions(-DMAGMA_LIB -DADD_ -DMAGMA_SETAFFINITY -DGPUSHMEM=300 -DHAVE_CUBLAS -DMAGMA_LIB)
  find_package(OpenMP)
  if("${QUDA_MAGMAHOME}" STREQUAL "")
    find_package(PkgConfig REQUIRED)
    pkg_check_modules(MAGMA magma)
    include_directories(SYSTEM ${MAGMA_INCLUDEDIR})
    message("${MAGMA_INCLUDEDIR}")
    find_library(MAGMA ${MAGMA_LIBRARIES} PATH ${MAGMA_LIBRARY_DIRS})
  else()
    # prefer static library
    find_library(MAGMA libmagma.a magma ${QUDA_MAGMAHOME}/lib/)
    # append additional libraries required by magma
    list(APPEND MAGMA ${CUDA_cublas_LIBRARY})
    list(APPEND MAGMA ${CUDA_cusparse_LIBRARY})
    list(APPEND MAGMA ${QUDA_MAGMA_LIBS})
    # and any additional OpenMP linker flags
    set(CMAKE_EXE_LINKER_FLAGS "${CMAKE_EXE_LINKER_FLAGS} ${OpenMP_CXX_FLAGS}")
    include_directories(SYSTEM ${QUDA_MAGMAHOME}/include)
  endif()
endif(QUDA_MAGMA)

# This selects arpack or parpack for Multi GPU
if(QUDA_ARPACK)
  enable_language(Fortran)
  add_definitions(-DARPACK_LIB)

  if(QUDA_MPI OR QUDA_QMP)
    set(ARPACK_MPI ON)
  else()
    set(ARPACK_MPI OFF)
  endif()

  if(QUDA_DOWNLOAD_ARPACK)
    include(GNUInstallDirs)

    ExternalProject_Add(ARPACK-NG
                        GIT_REPOSITORY https://github.com/opencollab/arpack-ng.git
                        GIT_TAG 3.7.0
                        GIT_SHALLOW YES
                        PREFIX arpack-ng
                        # CONFIGURE_COMMAND CC=${MPI_C_COMPILER} CXX=${MPI_CXX_COMPILER}  <SOURCE_DIR>/configure --with-
                        # qmp-comms-type=MPI --prefix=<INSTALL_DIR>
                        CMAKE_ARGS -DMPI=${ARPACK_MPI} -DCMAKE_INSTALL_PREFIX=<INSTALL_DIR>
                        CMAKE_GENERATOR "Unix Makefiles"
                        # BUILD_COMMAND  make
                        # INSTALL_COMMAND make install
                        # LOG_INSTALL ON
                        # LOG_BUILD ON
                        # LOG_DOWNLOAD ON
                        # LOG_MERGED_STDOUTERR ON
                        # LOG_OUTPUT_ON_FAILURE ON
                        )
    ExternalProject_Get_Property(ARPACK-NG INSTALL_DIR)
    set(QUDA_ARPACK_HOME ${INSTALL_DIR})
    add_library(arpack-ng STATIC IMPORTED)
    add_dependencies(arpack-ng ARPACK-NG)
    find_package(BLAS REQUIRED)
    find_package(LAPACK REQUIRED)
    # target_link_libraries(arpack-ng INTERFACE  -L${QUDA_ARPACK_HOME}/lib -larpack)
    target_link_libraries(arpack-ng INTERFACE ${BLAS_LIBRARIES} ${LAPACK_LIBRARIES})
    set_target_properties(arpack-ng PROPERTIES IMPORTED_LINK_INTERFACE_LANGUAGES Fortran)
    set_target_properties(arpack-ng
                          PROPERTIES IMPORTED_LOCATION ${QUDA_ARPACK_HOME}/${CMAKE_INSTALL_LIBDIR}/libarpack.a)
    if(QUDA_MPI OR QUDA_QMP)
      add_library(parpack-ng STATIC IMPORTED)
      # target_link_libraries(arpack-ng INTERFACE -L${QUDA_ARPACK_HOME}/lib -lparpack)
      target_link_libraries(parpack-ng INTERFACE arpack-ng MPI::MPI_Fortran)
      set_target_properties(parpack-ng PROPERTIES IMPORTED_LINK_INTERFACE_LANGUAGES Fortran)
      set_target_properties(parpack-ng
                            PROPERTIES IMPORTED_LOCATION ${QUDA_ARPACK_HOME}/${CMAKE_INSTALL_LIBDIR}/libparpack.a)
      # include_directories(SYSTEM ${QUDA_ARPACK_HOME}/PARPACK/SRC/MPI) include_directories(SYSTEM
      # ${QUDA_ARPACK_HOME}/PARPACK/UTIL/MPI)
    endif()
    
  else(QUDA_DOWNLOAD_ARPACK)
    find_package(PkgConfig REQUIRED)

    # We always need the serial library
    pkg_check_modules(ARPACK QUIET arpack)
    if(NOT ARPACK_FOUND OR QUDA_ARPACK_HOME)
      find_library(ARPACK arpack PATH ${QUDA_ARPACK_HOME})
    else()
      find_library(ARPACK ${ARPACK_LIBRARIES} PATH ${ARPACK_LIBRARY_DIRS})
    endif()
   
    # Link the parallel library if required
    if(QUDA_MPI OR QUDA_QMP)
      pkg_check_modules(PARPACK QUIET parpack)
      if(NOT PARPACK_FOUND OR QUDA_ARPACK_HOME)
        find_library(PARPACK parpack PATH ${QUDA_ARPACK_HOME})
      else()
        find_library(PARPACK ${PARPACK_LIBRARIES} PATH ${PARPACK_LIBRARY_DIRS})
      endif()
    endif()
  endif(QUDA_DOWNLOAD_ARPACK)

  if(QUDA_ARPACK_LOGGING)
    # ARPACK-NG does not suppport logging - we must warn the user
    message(WARNING "Specifying QUDA_ARPACK_LOGGING with ARPACK-NG package will cause link failures. Please ensure that QUDA_ARPACK_LOGGING=OFF if downloading ARPACK-NG or using system installed ARPACK-NG")
    add_definitions(-DARPACK_LOGGING)
  endif()
endif(QUDA_ARPACK)

# set which precisions to enable
add_definitions(-DQUDA_PRECISION=${QUDA_PRECISION})

if(QUDA_REDUCE_SINGLE_WARP)
add_definitions(-DQUDA_REDUCE_SINGLE_WARP)
endif()

# set which precisions to enable
add_definitions(-DQUDA_RECONSTRUCT=${QUDA_RECONSTRUCT})

if(QUDA_SSTEP)
  add_definitions(-DSSTEP)
endif()



if(QUDA_MULTIGRID)
  add_definitions(-DCUBLAS_LIB)
  add_definitions(-DGPU_MULTIGRID)
endif(QUDA_MULTIGRID)

if(QUDA_BLOCKSOLVER)
  add_definitions(-DBLOCKSOLVER)
endif()

if(QUDA_JITIFY)
  add_definitions(-DJITIFY)
  find_package(LibDL)
endif()

if(QUDA_USE_EIGEN)
  add_definitions(-DEIGEN)
endif()

if(QUDA_DIRAC_WILSON)
  add_definitions(-DGPU_WILSON_DIRAC)
endif(QUDA_DIRAC_WILSON)

if(QUDA_DIRAC_DOMAIN_WALL)
  add_definitions(-DGPU_DOMAIN_WALL_DIRAC)
endif(QUDA_DIRAC_DOMAIN_WALL)

if(QUDA_DIRAC_STAGGERED)
  add_definitions(-DGPU_STAGGERED_DIRAC)
endif(QUDA_DIRAC_STAGGERED)

if(QUDA_DIRAC_CLOVER)
  add_definitions(-DGPU_CLOVER_DIRAC -DGPU_WILSON_DIRAC -DGPU_GAUGE_TOOLS)
endif(QUDA_DIRAC_CLOVER)

if(QUDA_DIRAC_TWISTED_MASS)
  add_definitions(-DGPU_TWISTED_MASS_DIRAC -DGPU_WILSON_DIRAC)
endif(QUDA_DIRAC_TWISTED_MASS)

if(QUDA_DIRAC_TWISTED_CLOVER)
  add_definitions(-DGPU_TWISTED_CLOVER_DIRAC -DGPU_CLOVER_DIRAC -DGPU_TWISTED_MASS_DIRAC -DGPU_WILSON_DIRAC
                  -DGPU_GAUGE_TOOLS)
endif(QUDA_DIRAC_TWISTED_CLOVER)

if(QUDA_DIRAC_CLOVER_HASENBUSCH)
  add_definitions(-DGPU_CLOVER_HASENBUSCH_TWIST -DGPU_TWISTED_CLOVER_DIRAC -DGPU_CLOVER_DIRAC -DGPU_WILSON_DIRAC
                  -DGPU_GAUGE_TOOLS)
endif(QUDA_DIRAC_CLOVER_HASENBUSCH)

if(QUDA_DIRAC_NDEG_TWISTED_MASS)
  add_definitions(-DGPU_NDEG_TWISTED_MASS_DIRAC)
endif(QUDA_DIRAC_NDEG_TWISTED_MASS)

if(QUDA_DIRAC_STAGGERED)
  add_definitions(-DGPU_FATLINK -DGPU_UNITARIZE)
endif(QUDA_DIRAC_STAGGERED)

if(QUDA_FORCE_GAUGE)
  add_definitions(-DGPU_GAUGE_FORCE -DGPU_GAUGE_TOOLS)
endif(QUDA_FORCE_GAUGE)

if(QUDA_FORCE_HISQ)
  add_definitions(-DGPU_HISQ_FORCE -DGPU_STAGGERED_OPROD -DGPU_GAUGE_TOOLS)
endif(QUDA_FORCE_HISQ)

if(QUDA_GAUGE_TOOLS)
  add_definitions(-DGPU_GAUGE_TOOLS)
endif(QUDA_GAUGE_TOOLS)

if(QUDA_GAUGE_ALG)
  add_definitions(-DGPU_GAUGE_ALG)
  add_definitions(-DGPU_GAUGE_TOOLS)
  add_definitions(-DGPU_UNITARIZE)
  list(APPEND QUDA_LIBS ${HIP_rocfft_LIBRARY} ${HIP_hiprand_LIBRARY} ${HIP_rocfft-device_LIBRARY} ${HIP_hipblas_LIBRARY})
endif(QUDA_GAUGE_ALG)

if(QUDA_MPI_NVTX)
  list(APPEND COMM_OBJS nvtx_pmpi.c)
  set(QUDA_NVTX ON)
endif(QUDA_MPI_NVTX)

if(QUDA_INTERFACE_NVTX)
  add_definitions(-DINTERFACE_NVTX)
  set(QUDA_NVTX ON)
endif(QUDA_INTERFACE_NVTX)

if(QUDA_NVTX)
  find_path(NVTX3 "nvtx3/nvToolsExt.h" PATHS ${CUDA_TOOLKIT_INCLUDE} NO_DEFAULT_PATH)
  if(NVTX3)
    add_definitions(-DQUDA_NVTX_VERSION=3)
  else(NVTX)
    list(APPEND QUDA_LIBS ${CUDA_nvToolsExt_LIBRARY})
  endif(NVTX3)
endif(QUDA_NVTX)

if(QUDA_INTERFACE_QDP)
  add_definitions(-DBUILD_QDP_INTERFACE)
endif(QUDA_INTERFACE_QDP)

if(QUDA_INTERFACE_MILC)
  add_definitions(-DBUILD_MILC_INTERFACE)
endif(QUDA_INTERFACE_MILC)

if(QUDA_INTERFACE_CPS)
  add_definitions(-DBUILD_CPS_INTERFACE)
endif(QUDA_INTERFACE_CPS)

if(QUDA_INTERFACE_QDPJIT)
  add_definitions(-DBUILD_QDPJIT_INTERFACE)
endif(QUDA_INTERFACE_QDPJIT)

if(QUDA_INTERFACE_BQCD)
  add_definitions(-DBUILD_BQCD_INTERFACE)
endif(QUDA_INTERFACE_BQCD)

if(QUDA_INTERFACE_TIFR)
  add_definitions(-DBUILD_TIFR_INTERFACE)
endif(QUDA_INTERFACE_TIFR)

if(QUDA_NUMA_NVML)
  add_definitions(-DNUMA_NVML)
  set(NUMA_AFFINITY_OBJS numa_affinity.cpp)
  find_package(NVML REQUIRED)
  include_directories(SYSTEM NVML_INCLUDE_DIR)
endif(QUDA_NUMA_NVML)

if(QUDA_CONTRACT)
  add_definitions(-DGPU_CONTRACT)
endif(QUDA_CONTRACT)

if(QUDA_COVDEV)
  add_definitions(-DGPU_COVDEV)
endif(QUDA_COVDEV)

# define FORTRAN FLAGS
set(CMAKE_F_FLAGS -std=c99 CACHE STRING "Fortran Flags")

# derive whether we need to build the fortran interface
if(QUDA_INTERFACE_TIFR OR QUDA_INTERFACE_BQCD OR QUDA_ARPACK)
  set(BUILD_FORTRAN_INTERFACE ON)
  enable_language(Fortran)
endif()

# CUDA stuff

set(CMAKE_CUDA_HOST_COMPILER "${CMAKE_CXX_COMPILER}" CACHE FILEPATH "Host compiler to be used by nvcc")
set(CMAKE_CUDA_STANDARD ${QUDA_CXX_STANDARD})
set(CMAKE_CUDA_STANDARD_REQUIRED True)
mark_as_advanced(CMAKE_CUDA_HOST_COMPILER)

# NVCC FLAGS independent off build type

set(QUDA_NVCC_FLAGS "-ftz=true -prec-div=false -prec-sqrt=false")
set(CMAKE_CUDA_FLAGS
    "-Wno-deprecated-gpu-targets -arch=${QUDA_GPU_ARCH} --expt-relaxed-constexpr"
    CACHE STRING "Flags used by the CUDA compiler" FORCE)
if(QUDA_VERBOSE_BUILD)
  set(CMAKE_CUDA_FLAGS
      "-Wno-deprecated-gpu-targets -arch=${QUDA_GPU_ARCH} --expt-relaxed-constexpr --ptxas-options=-v"
      CACHE STRING "Flags used by the CUDA compiler" FORCE)
endif(QUDA_VERBOSE_BUILD)

# define CUDA flags when CMake >= 3.8
set(CMAKE_CUDA_DISABLE_XCOMPILER_WARNINGS
    "-Wno-unknown-pragmas,-Wno-unused-function,-Wno-unused-local-typedef,-Wno-unused-private-field")
set(CMAKE_CUDA_FLAGS_DEVEL
    "${QUDA_NVCC_FLAGS} -lineinfo -g -O3 -Xcompiler ${CMAKE_CUDA_DISABLE_XCOMPILER_WARNINGS}"
    CACHE STRING "Flags used by the CUDA compiler during regular development builds.")
set(CMAKE_CUDA_FLAGS_STRICT
    "${CMAKE_CUDA_FLAGS_DEVEL}"
    CACHE STRING "Flags used by the CUDA compiler during strict jenkins builds.")
set(CMAKE_CUDA_FLAGS_RELEASE
    "${QUDA_NVCC_FLAGS} -O3 -w"
    CACHE STRING "Flags used by the CUDA compiler during release builds.")
set(CMAKE_CUDA_FLAGS_HOSTDEBUG
    "${QUDA_NVCC_FLAGS} -g -lineinfo -DHOST_DEBUG"
    CACHE STRING "Flags used by the C++ compiler during host-debug builds.")
set(CMAKE_CUDA_FLAGS_DEVICEDEBUG
    "${QUDA_NVCC_FLAGS} -G -DDEVICE_DEBUG"
    CACHE STRING "Flags used by the C++ compiler during device-debug builds.")
set(CMAKE_CUDA_FLAGS_DEBUG
    "${QUDA_NVCC_FLAGS} -g -DHOST_DEBUG -DDEVICE_DEBUG -G"
    CACHE STRING "Flags used by the C++ compiler during full (host+device) debug builds.")
set(CMAKE_CUDA_FLAGS_SANITIZE
    "${QUDA_NVCC_FLAGS} -g -lineinfo -DHOST_DEBUG -Xcompiler -fsanitize=address,-fsanitize=undefined"
    CACHE STRING "Flags used by the C++ compiler during sanitizer debug builds.")

# CUDA Wrapper for finding libs etc
#find_package(CUDAWrapper)
find_package(AMDDeviceLibs REQUIRED CONFIG)

# We need threads
find_package(Threads REQUIRED)

# COMPILER OPTIONS and BUILD types
include_directories(${CMAKE_CURRENT_SOURCE_DIR})
include_directories(SYSTEM ${CUDA_INCLUDE_DIRS})
include_directories(include)
include_directories(lib)
# if(QUDA_JITIFY)
include_directories(${CMAKE_CURRENT_BINARY_DIR}/include)
# endif()

# QUDA_HASH for tunecache
if(NOT GITVERSION)
  set(GITVERSION ${PROJECT_VERSION})
endif()
#file(STRINGS ${CUDA_TOOLKIT_INCLUDE}/cuda.h CUDA_VERSIONLONG REGEX "\#define CUDA_VERSION")
#string(REPLACE "\#define CUDA_VERSION " "" CUDA_VERSIONLONG ${CUDA_VERSIONLONG})
#string(STRIP CUDA_VERSIONLONG ${CUDA_VERSIONLONG})
#set(HASH cpu_arch=${CPU_ARCH},gpu_arch=${QUDA_GPU_ARCH},cuda_version=${CUDA_VERSIONLONG})
set(HASH x64_64.quda_dev_rocm.hip2.8.19354)

# this allows simplified running of clang-tidy
if(${CMAKE_BUILD_TYPE} STREQUAL "DEVEL")
  set(CMAKE_EXPORT_COMPILE_COMMANDS ON)
endif()

# build up git version add -debug to GITVERSION if we build with debug options enabled
string(REGEX MATCH [Dd][Ee][Bb][Uu][Gg] DEBUG_BUILD ${CMAKE_BUILD_TYPE})
if(DEBUG_BUILD)
  if(GITVERSION)
    set(GITVERSION ${GITVERSION}-debug)
  else()
    set(GITVERSION debug)
  endif()
endif()

# GPU ARCH
set(GITVERSION ${GITVERSION}-${QUDA_GPU_ARCH})
string(REGEX REPLACE sm_ "" COMP_CAP ${QUDA_GPU_ARCH})
set(COMP_CAP "${COMP_CAP}0")

if(${CUDA_VERSION} STREQUAL "10.2")
  set(CMAKE_CUDA_FLAGS
      "${CMAKE_CUDA_FLAGS} -Xcicc \"--Xllc -dag-vectorize-ops=1\"")
endif()

# make the compiler flags an advanced option for all user defined build types (cmake defined build types are advanced by
# default )
mark_as_advanced(CMAKE_CUDA_FLAGS_DEVEL)
mark_as_advanced(CMAKE_CUDA_FLAGS_STRICT)
mark_as_advanced(CMAKE_CUDA_FLAGS_RELEASE)
mark_as_advanced(CMAKE_CUDA_FLAGS_DEBUG)
mark_as_advanced(CMAKE_CUDA_FLAGS_HOSTDEBUG)
mark_as_advanced(CMAKE_CUDA_FLAGS_DEVICEDEBUG)
mark_as_advanced(CMAKE_CUDA_FLAGS_SANITIZE)

mark_as_advanced(CMAKE_CXX_FLAGS_DEVEL)
mark_as_advanced(CMAKE_CXX_FLAGS_STRICT)
mark_as_advanced(CMAKE_CXX_FLAGS_RELEASE)
mark_as_advanced(CMAKE_CXX_FLAGS_DEBUG)
mark_as_advanced(CMAKE_CXX_FLAGS_HOSTDEBUG)
mark_as_advanced(CMAKE_CXX_FLAGS_DEVICEDEBUG)
mark_as_advanced(CMAKE_CXX_FLAGS_SANITIZE)

mark_as_advanced(CMAKE_C_FLAGS_DEVEL)
mark_as_advanced(CMAKE_C_FLAGS_STRICT)
mark_as_advanced(CMAKE_C_FLAGS_RELEASE)
mark_as_advanced(CMAKE_C_FLAGS_DEBUG)
mark_as_advanced(CMAKE_C_FLAGS_HOSTDEBUG)
mark_as_advanced(CMAKE_C_FLAGS_DEVICEDEBUG)
mark_as_advanced(CMAKE_C_FLAGS_SANITIZE)
mark_as_advanced(CMAKE_F_FLAGS)

set(BUILDNAME ${HASH})
include(CTest)



if(QUDA_BACKWARDS)
  include(FetchContent)
  FetchContent_Declare(
      backward-cpp
      GIT_REPOSITORY https://github.com/lattice/backward-cpp.git
      GIT_TAG v1.4
      GIT_SHALLOW ON
  )
  FetchContent_GetProperties(backward-cpp)
  if(NOT backward-cpp_POPULATED)
    FetchContent_Populate(backward-cpp)
  endif()
  include(${backward-cpp_SOURCE_DIR}/BackwardConfig.cmake)
endif()

# add tests and quda library
add_subdirectory(lib)
add_subdirectory(tests)
add_subdirectory(doc)<|MERGE_RESOLUTION|>--- conflicted
+++ resolved
@@ -71,12 +71,8 @@
 #
 # PROJECT is QUDA
 #
-<<<<<<< HEAD
 set(CMAKE_CXX_SYSROOT_FLAG_CODE "list(APPEND CMAKE_CXX_SOURCE_FILE_EXTENSIONS cu;cuh;CU;CUh)")
-project("QUDA" VERSION 0.9.0 LANGUAGES)
-=======
 project("QUDA" VERSION 1.0.0 LANGUAGES)
->>>>>>> 53e85c52
 
 message(STATUS "")
 message(STATUS "${PROJECT_NAME} ${PROJECT_VERSION} (${GITVERSION}) **")
@@ -904,10 +900,10 @@
 string(REGEX REPLACE sm_ "" COMP_CAP ${QUDA_GPU_ARCH})
 set(COMP_CAP "${COMP_CAP}0")
 
-if(${CUDA_VERSION} STREQUAL "10.2")
-  set(CMAKE_CUDA_FLAGS
-      "${CMAKE_CUDA_FLAGS} -Xcicc \"--Xllc -dag-vectorize-ops=1\"")
-endif()
+#if(${CUDA_VERSION} STREQUAL "10.2")
+#  set(CMAKE_CUDA_FLAGS
+#      "${CMAKE_CUDA_FLAGS} -Xcicc \"--Xllc -dag-vectorize-ops=1\"")
+#endif()
 
 # make the compiler flags an advanced option for all user defined build types (cmake defined build types are advanced by
 # default )
