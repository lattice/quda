--- conflicted
+++ resolved
@@ -75,15 +75,9 @@
 
 set(VALID_TARGET_TYPES CUDA HIP OMPTARGET)
 set(QUDA_TARGET_TYPE
-<<<<<<< HEAD
-    "${DEFTARGET}"
-    CACHE STRING "Choose the type of target, options are: ${VALID_TARGET_TYPES}")
-set_property(CACHE QUDA_TARGET_TYPE PROPERTY STRINGS CUDA HIP OMPTARGET)
-=======
   "${DEFTARGET}"
   CACHE STRING "Choose the type of target, options are: ${VALID_TARGET_TYPES}")
-set_property(CACHE QUDA_TARGET_TYPE PROPERTY STRINGS CUDA HIP)
->>>>>>> a1121d45
+set_property(CACHE QUDA_TARGET_TYPE PROPERTY STRINGS CUDA HIP OMPTARGET)
 
 string(TOUPPER ${QUDA_TARGET_TYPE} CHECK_TARGET_TYPE)
 list(FIND VALID_TARGET_TYPES ${CHECK_TARGET_TYPE} TARGET_TYPE_VALID)
