--- conflicted
+++ resolved
@@ -119,7 +119,6 @@
 if(NOT QUDA_GPU_ARCH)
   message(STATUS "Building QUDA for GPU ARCH " "${QUDA_DEFAULT_GPU_ARCH}")
 endif()
-<<<<<<< HEAD
 
 set(QUDA_N_COLORS
   "3"
@@ -132,6 +131,10 @@
   message(SEND_ERROR "Minimum QUDA_N_COLORS is 1.")
 endif()
 
+set(QUDA_GPU_ARCH  
+  ${QUDA_DEFAULT_GPU_ARCH}
+  CACHE STRING "set the GPU architecture (sm_60, sm_70, sm_80)")
+set_property(CACHE QUDA_GPU_ARCH PROPERTY STRINGS sm_60 sm_70 sm_80)
 
 message(STATUS "")
 message(STATUS "${PROJECT_NAME} ${PROJECT_VERSION} (${GITVERSION}) **")
@@ -147,44 +150,6 @@
 # QUDA OPTIONS likely to be changed by users
 # ######################################################################################################################
 
-set(QUDA_GPU_ARCH  
-    ${QUDA_DEFAULT_GPU_ARCH}
-    CACHE STRING "set the GPU architecture (sm_60, sm_70, sm_80)")
-  set_property(CACHE QUDA_GPU_ARCH PROPERTY STRINGS sm_60 sm_70 sm_80)
-=======
-
-set(QUDA_GPU_ARCH
-  ${QUDA_DEFAULT_GPU_ARCH}
-  CACHE STRING "set the GPU architecture (sm_60, sm_70, sm_80)")
-set_property(CACHE QUDA_GPU_ARCH PROPERTY STRINGS sm_60 sm_70 sm_80)
-
-set(QUDA_N_COLORS
-  "3"
-  CACHE STRING "Set the SU(N) (1 - 8)")
-if(QUDA_N_COLORS GREATER 8)
-  message(SEND_ERROR "Maximum QUDA_N_COLORS is 8.")
-endif()
-
-if(QUDA_N_COLORS LESS 1)
-  message(SEND_ERROR "Minimum QUDA_N_COLORS is 1.")
-endif()
-
-
-message(STATUS "")
-message(STATUS "${PROJECT_NAME} ${PROJECT_VERSION} (${GITVERSION}) **")
-message(STATUS "cmake version: ${CMAKE_VERSION}")
-message(STATUS "Source location: ${CMAKE_SOURCE_DIR}")
-message(STATUS "Build location: ${CMAKE_BINARY_DIR}")
-message(STATUS "Build type: ${CMAKE_BUILD_TYPE}")
-message(STATUS "QUDA target: ${QUDA_TARGET_TYPE}")
-message(STATUS "QUDA arch: ${QUDA_GPU_ARCH}")
-message(STATUS "SU(N): ${QUDA_N_COLORS}")
-
-# ######################################################################################################################
-# QUDA OPTIONS likely to be changed by users
-# ######################################################################################################################
->>>>>>> 67f5db99
-  
 # build options
 option(QUDA_DIRAC_DEFAULT_OFF "default value for QUDA_DIRAC_<TYPE> setting" $ENV{QUDA_DIRAC_DEFAULT_OFF})
 mark_as_advanced(QUDA_DIRAC_DEFAULT_OFF)
@@ -295,14 +260,10 @@
 if(NOT QUDA_RECONSTRUCT STREQUAL 4 AND NOT QUDA_N_COLORS STREQUAL 3)
   message(SEND_ERROR "Gauge reconstruction not enabled for Nc != 3. Please reconfigure with QUDA_RECONSTRUCT 4")
 endif()
-<<<<<<< HEAD
-=======
 
 set(QUDA_NVSHMEM OFF CACHE BOOL "set to 'yes' to build the NVSHMEM multi-GPU code")
 set(QUDA_NVSHMEM_HOME $ENV{NVSHMEM_HOME} CACHE PATH "path to NVSHMEM")
->>>>>>> 67f5db99
-
-  
+
 # Set CTest options
 option(QUDA_CTEST_SEP_DSLASH_POLICIES "Test Dslash policies separately in ctest instead of only autotuning them." OFF)
 option(QUDA_CTEST_DISABLE_BENCHMARKS "Disable benchmark test" ON)
