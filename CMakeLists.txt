--- conflicted
+++ resolved
@@ -26,48 +26,13 @@
 else()
   set(DEFBUILD "DEVEL")
 endif()
-<<<<<<< HEAD
+
 if(DEFINED ENV{QUDA_TARGET})
   set(DEFTARGET $ENV{QUDA_TARGET})
 else()
   set(DEFTARGET "CUDA")
 endif()
 
-if(GIT_FOUND)
-  execute_process(COMMAND ${GIT_EXECUTABLE} show
-                  WORKING_DIRECTORY ${CMAKE_SOURCE_DIR}
-                  RESULT_VARIABLE IS_GIT_REPOSIITORY
-                  OUTPUT_QUIET ERROR_QUIET)
-  if(${IS_GIT_REPOSIITORY} EQUAL 0)
-    execute_process(COMMAND ${GIT_EXECUTABLE} describe --abbrev=0
-                    WORKING_DIRECTORY ${CMAKE_SOURCE_DIR}
-                    OUTPUT_VARIABLE GITTAG
-                    OUTPUT_STRIP_TRAILING_WHITESPACE)
-    # we use git rev-list and pipe that through wc here. Newer git versions support --count as option to rev-list but
-    # that might not always be available
-    execute_process(COMMAND ${GIT_EXECUTABLE} rev-list ${GITTAG}..HEAD
-                    WORKING_DIRECTORY ${CMAKE_SOURCE_DIR}
-                    COMMAND wc -l
-                    OUTPUT_VARIABLE GITCOUNT
-                    OUTPUT_STRIP_TRAILING_WHITESPACE)
-    execute_process(COMMAND ${GIT_EXECUTABLE} describe --long  --dirty
-                    WORKING_DIRECTORY ${CMAKE_SOURCE_DIR}
-                    OUTPUT_VARIABLE GITVERSION
-                    OUTPUT_STRIP_TRAILING_WHITESPACE)
-    # ~~~
-    #     IF(GITCOUNT EQUAL 0)
-    #       SET(DEFBUILD "RELEASE")
-    #     ELSE()
-    #       SET(DEFBUILD "DEVEL")
-    #     ENDIF()
-    # ~~~
-  endif()
-endif(GIT_FOUND)
-
-set(VALID_BUILD_TYPES DEVEL RELEASE STRICT DEBUG HOSTDEBUG DEVICEDEBUG SANITIZE)
-set(CMAKE_BUILD_TYPE "${DEFBUILD}" CACHE STRING "Choose the type of build, options are: ${VALID_BUILD_TYPES}")
-set_property(CACHE CMAKE_BUILD_TYPE PROPERTY STRINGS DEVEL RELEASE STRICT DEBUG HOSTDEBUG DEVICEDEBUG SANITIZE)
-=======
 set(VALID_BUILD_TYPES
     DEVEL
     RELEASE
@@ -83,7 +48,6 @@
   CACHE CMAKE_BUILD_TYPE
   PROPERTY STRINGS ${VALID_BUILD_TYPES}
  )
->>>>>>> 12c07350
 
 string(TOUPPER ${CMAKE_BUILD_TYPE} CHECK_BUILD_TYPE)
 list(FIND VALID_BUILD_TYPES ${CHECK_BUILD_TYPE} BUILD_TYPE_VALID)
