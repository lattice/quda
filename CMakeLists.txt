# basic setup for cmake
cmake_minimum_required(VERSION 3.1 FATAL_ERROR)
set(CMAKE_INCLUDE_CURRENT_DIR ON)
set(CMAKE_INCLUDE_DIRECTORIES_PROJECT_BEFORE ON)
set(CMAKE_COLOR_MAKEFILE ON)
set(CMAKE_CXX_STANDARD 11)

# disable in source builds
# this is only a temporary fix, but for now we need it as cmake will
# otherwise overwrite the existing makefiles
set(CMAKE_DISABLE_SOURCE_CHANGES ON)
set(CMAKE_DISABLE_IN_SOURCE_BUILD ON)


find_package(Git)
SET(DEFBUILD "RELEASE")
IF(GIT_FOUND)
execute_process(COMMAND ${GIT_EXECUTABLE} show WORKING_DIRECTORY ${CMAKE_SOURCE_DIR} RESULT_VARIABLE IS_GIT_REPOSIITORY OUTPUT_QUIET ERROR_QUIET)
  IF(${IS_GIT_REPOSIITORY} EQUAL 0)
    execute_process(COMMAND ${GIT_EXECUTABLE} describe --abbrev=0 WORKING_DIRECTORY ${CMAKE_SOURCE_DIR} OUTPUT_VARIABLE GITTAG OUTPUT_STRIP_TRAILING_WHITESPACE)
# we use git rev-list and pipe that through wc here. Newer git versions support --count as option to rev-list but that might not always be available
    execute_process(COMMAND ${GIT_EXECUTABLE} rev-list ${GITTAG}..HEAD WORKING_DIRECTORY ${CMAKE_SOURCE_DIR} COMMAND wc -l OUTPUT_VARIABLE GITCOUNT OUTPUT_STRIP_TRAILING_WHITESPACE)
    execute_process(COMMAND ${GIT_EXECUTABLE}  describe --long --dirty WORKING_DIRECTORY ${CMAKE_SOURCE_DIR} OUTPUT_VARIABLE GITVERSION OUTPUT_STRIP_TRAILING_WHITESPACE)
    IF(GITCOUNT EQUAL 0)
      SET(DEFBUILD "RELEASE")
    ELSE()
      SET(DEFBUILD "DEVEL")
    ENDIF()
  ENDIF()
ENDIF(GIT_FOUND)

SET(CMAKE_BUILD_TYPE "${DEFBUILD}" CACHE STRING  "Choose the type of build, options are: Devel Release Debug Release HostDebug DeviceDebug")

set(VALID_BUILD_TYPES DEVEL RELEASE DEBUG HOSTDEBUG DEVICEDEBUG )
string(TOUPPER ${CMAKE_BUILD_TYPE} CHECK_BUILD_TYPE)
LIST(FIND VALID_BUILD_TYPES ${CHECK_BUILD_TYPE} BUILD_TYPE_VALID)

if(BUILD_TYPE_VALID LESS 0)
  message(SEND_ERROR "Please specify a valid CMAKE_BUILD_TYPE type! Valid build types are:" "${VALID_BUILD_TYPES}")
endif()


#
# PROJECT is QUDA
#
project("QUDA")

#######################################################################
# QUDA OPTIONS
# likely to be changed by users
#######################################################################
set(QUDA_GPU_ARCH sm_35 CACHE STRING "set the GPU architecture (sm_20, sm_21, sm_30, sm_35, sm_50, sm_52)")

# build options
set(QUDA_DIRAC_WILSON ON CACHE BOOL "build Wilson Dirac operators")
set(QUDA_DIRAC_CLOVER ON CACHE BOOL "build clover Dirac operators")
set(QUDA_DIRAC_DOMAIN_WALL ON CACHE BOOL "build domain wall Dirac operators")
set(QUDA_DIRAC_STAGGERED ON CACHE BOOL "build staggered Dirac operators")
set(QUDA_DIRAC_TWISTED_MASS ON CACHE BOOL "build twisted mass Dirac operators")
set(QUDA_DIRAC_TWISTED_CLOVER ON CACHE BOOL "build twisted clover Dirac operators")
set(QUDA_DIRAC_NDEG_TWISTED_MASS OFF CACHE BOOL "build non-degenerate twisted mass Dirac operators")
set(QUDA_LINK_ASQTAD OFF CACHE BOOL "build code for computing asqtad fat links")
set(QUDA_LINK_HISQ OFF CACHE BOOL "build code for computing hisq fat links")
set(QUDA_FORCE_GAUGE OFF CACHE BOOL "build code for (1-loop Symanzik) gauge force")
set(QUDA_FORCE_ASQTAD OFF CACHE BOOL "build code for asqtad fermion force")
set(QUDA_FORCE_HISQ OFF CACHE BOOL "build code for hisq fermion force")
set(QUDA_GAUGE_TOOLS OFF CACHE BOOL "build auxiliary gauge-field tools")
set(QUDA_GAUGE_ALG OFF CACHE BOOL "build gauge-fixing and pure-gauge algorithms")
set(QUDA_CONTRACT OFF CACHE BOOL "build code for bilinear contraction")
# Dynamic inversion saves memory but decreases the flops
set(QUDA_DYNAMIC_CLOVER OFF CACHE BOOL "Dynamically invert the clover term for twisted-clover")
set(QUDA_QIO OFF CACHE BOOL "build QIO code for binary I/O")

# Multi-GPU options
set(QUDA_QMP OFF CACHE BOOL "set to 'yes' to build the QMP multi-GPU code")
set(QUDA_MPI OFF CACHE BOOL "set to 'yes' to build the MPI multi-GPU code")
set(QUDA_POSIX_THREADS OFF CACHE BOOL "set to 'yes' to build pthread-enabled dslash")

#BLAS library
set(QUDA_MAGMA OFF CACHE BOOL "build magma interface")


# Interface options
set(QUDA_INTERFACE_QDP ON CACHE BOOL "build qdp interface")
set(QUDA_INTERFACE_MILC ON CACHE BOOL "build milc interface")
set(QUDA_INTERFACE_CPS OFF CACHE BOOL "build cps interface")
set(QUDA_INTERFACE_QDPJIT OFF CACHE BOOL "build qdpjit interface")
set(QUDA_INTERFACE_BQCD OFF CACHE BOOL "build bqcd interface")
set(QUDA_INTERFACE_TIFR OFF CACHE BOOL "build tifr interface")

# QDPJIT
set(QUDA_QDPJIT OFF CACHE BOOL "build QDP-JIT support?")

# Locations for QIO / QMP
set(QUDA_QIOHOME "" CACHE PATH "path to QIO")
set(QUDA_QMPHOME "" CACHE PATH "path to QMP")

#######################################################################
#QUDA ADVANCED OPTIONS
# that ususally should not be changed by users
#######################################################################
set(QUDA_BLAS_TEX ON CACHE BOOL "enable texture reads in BLAS?")
set(QUDA_FERMI_DBLE_TEX ON CACHE BOOL "enable double-precision texture reads on Fermi?")
set(QUDA_NUMA_AFFINITY ON CACHE BOOL "enable NUMA affinity")
set(QUDA_VERBOSE_BUILD OFF CACHE BOOL "display kernel register useage")

# NVTX options
set(QUDA_MPI_NVTX OFF CACHE BOOL "add nvtx markup to MPI API calls for the visual profiler")
set(QUDA_INTERFACE_NVTX OFF CACHE BOOL "add nvtx markup to interface calls for the visual profiler")

# GPUdirect options
set(QUDA_GPU_DIRECT ON CACHE BOOL "set to 'yes' to allow GPU and NIC to shared pinned buffers")
set(QUDA_GPU_COMMS OFF CACHE BOOL "set to 'yes' to allow GPU and NIC to communicate using RDMA")

# Packing option
set(QUDA_DEVICE_PACK ON CACHE BOOL "set to 'yes' to enable packing and unpacking on the device")

# features in development
set(QUDA_SSTEP OFF CACHE BOOL "build s-step linear solvers")
set(QUDA_MULTIGRID OFF CACHE BOOL "build multigrid solvers")

mark_as_advanced(QUDA_BLAS_TEX)
mark_as_advanced(QUDA_FERMI_DBLE_TEX)
mark_as_advanced(QUDA_NUMA_AFFINITY)
mark_as_advanced(QUDA_VERBOSE_BUILD)

mark_as_advanced(QUDA_MPI_NVTX)
mark_as_advanced(QUDA_INTERFACE_NVTX)

mark_as_advanced(QUDA_GPU_DIRECT)
mark_as_advanced(QUDA_GPU_COMMS)

mark_as_advanced(QUDA_DEVICE_PACK)

mark_as_advanced(QUDA_SSTEP)

#######################################################################
# options that are not exposed at all because only one option exists
set(CPU_ARCH x86_64)


#######################################################################
# everything below here is processing the setup
#######################################################################

# we need to check for some packages
find_package(PythonInterp)

find_package(CUDA REQUIRED)
find_package(Threads REQUIRED)

# do all the build definitions
#

if(${QUDA_MPI} OR ${QUDA_QMP})
  add_definitions(-DMULTI_GPU)
  find_package(MPI)
else()
  set(COMM_OBJS comm_single.cpp)
endif()

if(${QUDA_MPI})
  add_definitions(-DMPI_COMMS)
  set(COMM_OBJS comm_mpi.cpp)
  include_directories(${MPI_CXX_INCLUDE_PATH})
endif()

if (${QUDA_QMP})
  add_definitions(-DQMP_COMMS)
  execute_process(COMMAND ${QUDA_QMPHOME}/bin/qmp-config --cflags OUTPUT_VARIABLE QMP_CFLAGS OUTPUT_STRIP_TRAILING_WHITESPACE)
  execute_process(COMMAND ${QUDA_QMPHOME}/bin/qmp-config --ldflags OUTPUT_VARIABLE QMP_LDFLAGS OUTPUT_STRIP_TRAILING_WHITESPACE)
  execute_process(COMMAND ${QUDA_QMPHOME}/bin/qmp-config --libs OUTPUT_VARIABLE QMP_LIBS OUTPUT_STRIP_TRAILING_WHITESPACE)
  FIND_LIBRARY(QMP_LIB qmp ${QUDA_QMPHOME}/lib)
  include_directories(${QUDA_QMPHOME}/include)
  set(COMM_OBJS comm_qmp.cpp)
endif()

if (${QUDA_QIO})
  add_definitions(-DHAVE_QIO)
  set(QIO_UTIL qio_util.cpp qio_field.cpp layout_hyper.c)
  FIND_LIBRARY(QIO_LIB qio ${QUDA_QIOHOME}/lib/)
  FIND_LIBRARY(LIME_LIB lime ${QUDA_QIOHOME}/lib/)
  include_directories(${QUDA_QIOHOME}/include)
endif()

if(QUDA_MAGMA)
  add_definitions(-DMAGMA_LIB -DADD_ -DMAGMA_SETAFFINITY -DGPUSHMEM=300 -DHAVE_CUBLAS -DMAGMA_LIB)
  find_package(PkgConfig REQUIRED)
  pkg_check_modules(MAGMA  magma)
  include_directories(${MAGMA_INCLUDEDIR})
  message(${MAGMA_INCLUDEDIR})
  find_package(OpenMP)
endif(QUDA_MAGMA)

if(QUDA_SSTEP)
  add_definitions(-DSSTEP)
endif()

if (QUDA_MULTIGRID)
  add_definitions(-DGPU_MULTIGRID)
endif(QUDA_MULTIGRID)

if(QUDA_POSIX_THREADS)
  add_definitions(-DPTHREADS)
endif()

if(QUDA_DIRAC_WILSON)
  add_definitions(-DGPU_WILSON_DIRAC)
endif(QUDA_DIRAC_WILSON)

if(QUDA_DIRAC_DOMAIN_WALL)
  add_definitions(-DGPU_DOMAIN_WALL_DIRAC)
endif(QUDA_DIRAC_DOMAIN_WALL)

if (QUDA_DIRAC_STAGGERED)
  add_definitions(-DGPU_STAGGERED_DIRAC)
endif(QUDA_DIRAC_STAGGERED)

if(QUDA_DIRAC_CLOVER)
  add_definitions(-DGPU_CLOVER_DIRAC -DGPU_WILSON_DIRAC -DGPU_GAUGE_TOOLS)
endif(QUDA_DIRAC_CLOVER)

if(QUDA_DIRAC_TWISTED_MASS)
  add_definitions(-DGPU_TWISTED_MASS_DIRAC)
endif(QUDA_DIRAC_TWISTED_MASS)

if(QUDA_DIRAC_TWISTED_CLOVER)
  add_definitions(-DGPU_TWISTED_CLOVER_DIRAC -DGPU_CLOVER_DIRAC -DGPU_TWISTED_MASS_DIRAC -DGPU_WILSON_DIRAC -DGPU_GAUGE_TOOLS)
endif(QUDA_DIRAC_TWISTED_CLOVER)

if(QUDA_DIRAC_NDEG_TWISTED_MASS)
  add_definitions(-DGPU_NDEG_TWISTED_MASS_DIRAC -DGPU_TWISTED_MASS_DIRAC -DGPU_WILSON_DIRAC)
endif(QUDA_DIRAC_NDEG_TWISTED_MASS)

if(QUDA_LINK_ASQTAD)
  add_definitions(-DGPU_FATLINK -DGPU_GAUGE_TOOLS)
endif(QUDA_LINK_ASQTAD)

if(QUDA_LINK_HISQ)
  add_definitions(-DGPU_FATLINK -DGPU_UNITARIZE -DGPU_GAUGE_TOOLS)
endif(QUDA_LINK_HISQ)

if(QUDA_FORCE_GAUGE)
  add_definitions(-DGPU_GAUGE_FORCE -DGPU_GAUGE_TOOLS)
endif(QUDA_FORCE_GAUGE)

if(QUDA_FORCE_ASQTAD)
  add_definitions(-DGPU_FERMION_FORCE -DGPU_GAUGE_TOOLS)
endif(QUDA_FORCE_ASQTAD)

if(QUDA_FORCE_HISQ)
  add_definitions(-DGPU_HISQ_FORCE -DGPU_STAGGERED_OPROD -DGPU_GAUGE_TOOLS)
endif(QUDA_FORCE_HISQ)

if(QUDA_GAUGE_TOOLS)
  add_definitions(-DGPU_GAUGE_TOOLS)
endif(QUDA_GAUGE_TOOLS)

if(QUDA_GAUGE_ALG)
  add_definitions(-DGPU_GAUGE_ALG)
  add_definitions(-DGPU_GAUGE_TOOLS)
  add_definitions(-DGPU_UNITARIZE)
  LIST(APPEND QUDA_LIBS ${CUDA_cufft_LIBRARY} ${CUDA_curand_LIBRARY})
endif(QUDA_GAUGE_ALG)

if(QUDA_DYNAMIC_CLOVER)
  add_definitions(-DDYNAMIC_CLOVER)
endif(QUDA_DYNAMIC_CLOVER)

if(QUDA_MPI_NVTX)
  LIST(APPEND COMM_OBJS nvtx_pmpi.c)
  set(QUDA_NVTX ON)
endif(QUDA_MPI_NVTX)

if(QUDA_INTERFACE_NVTX)
  add_definitions(-DINTERFACE_NVTX)
  set(QUDA_NVTX ON)
endif(QUDA_INTERFACE_NVTX)

#TODO: move to tests, check lib64
if(QUDA_NVTX)
  FIND_LIBRARY(CUDA_NVTX_LIB nvToolsExt ${CUDA_TOOLKIT_ROOT_DIR}/lib/)
  LIST(APPEND QUDA_LIBS ${CUDA_NVTX_LIB})
endif(QUDA_NVTX)

if(NOT QUDA_BLAS_TEX)
  add_definitions(-DDIRECT_ACCESS_BLAS)
endif(NOT QUDA_BLAS_TEX)

if(NOT QUDA_FERMI_DBLE_TEX)
  add_definitions(-DFERMI_NO_DBLE_TEX)
endif(NOT QUDA_FERMI_DBLE_TEX)

if(GPU_DIRECT)
  add_definitions(-DGPU_DIRECT)
endif(GPU_DIRECT)

if(GPU_COMMS)
  add_definitions(-DGPU_COMMS)
endif(GPU_COMMS)

if(QUDA_INTERFACE_QDP)
  add_definitions(-DBUILD_QDP_INTERFACE)
endif(QUDA_INTERFACE_QDP)

if(QUDA_INTERFACE_MILC)
  add_definitions(-DBUILD_MILC_INTERFACE)
endif(QUDA_INTERFACE_MILC)

if(QUDA_INTERFACE_CPS)
  add_definitions(-DBUILD_CPS_INTERFACE)
endif(QUDA_INTERFACE_CPS)

if(QUDA_INTERFACE_QDPJIT)
add_definitions(-DBUILD_QDPJIT_INTERFACE)
endif(QUDA_INTERFACE_QDPJIT)

if(QUDA_INTERFACE_BQCD)
  add_definitions(-DBUILD_BQCD_INTERFACE)
endif(QUDA_INTERFACE_BQCD)

if(QUDA_INTERFACE_TIFR)
  add_definitions(-DBUILD_TIFR_INTERFACE)
endif(QUDA_INTERFACE_TIFR)

# derive whether we need to build the fortran interface
if(QUDA_INTERFACE_TIFR OR QUDA_INTERFACE_BQCD)
  SET(BUILD_FORTRAN_INTERFACE ON)
  enable_language(Fortran)
endif()

if(DEVICE_PACK)
  add_definitions(-DDEVICE_PACK)
endif(DEVICE_PACK)

if(NOT ${APPLE})
  if(QUDA_NUMA_AFFINITY)
    add_definitions(-DNUMA_AFFINITY)
    set(NUMA_AFFINITY_OBJS numa_affinity.cpp)
  endif(QUDA_NUMA_AFFINITY)
endif(NOT ${APPLE})

if(QUDA_CONTRACT)
  add_definitions(-DGPU_CONTRACT)
endif(QUDA_CONTRACT)


# COMPILER OPTIONS and BUILD types
include_directories(${CMAKE_CURRENT_SOURCE_DIR})
include_directories(SYSTEM ${CUDA_INCLUDE_DIRS})
include_directories(include)
include_directories(lib)

# QUDA_HASH for tunecache
file(STRINGS ${CUDA_TOOLKIT_INCLUDE}/cuda.h  CUDA_VERSIONLONG REGEX "\#define CUDA_VERSION" )
STRING(REPLACE "\#define CUDA_VERSION " ""  CUDA_VERSIONLONG ${CUDA_VERSIONLONG})
STRING(STRIP CUDA_VERSIONLONG ${CUDA_VERSIONLONG} )
set(HASH \"cpu_arch=${CPU_ARCH},gpu_arch=${QUDA_GPU_ARCH},cuda_version=${CUDA_VERSIONLONG}\")
add_definitions(-DQUDA_HASH=${HASH})

string(REGEX MATCH [Dd][Ee][Bb][Uu][Gg] DEBUG_BUILD ${CMAKE_BUILD_TYPE})


# add -debug to GITVERSION if we build with debug options enabled
if(DEBUG_BUILD)
  if(GITVERSION)
    set(GITVERSION ${GITVERSION}-debug)
  else()
    set(GITVERSION debug)
  endif()
endif()

IF(GITVERSION)
  add_definitions(-DGITVERSION="${GITVERSION}")
ENDIF()

# GPU ARCH
STRING(REGEX REPLACE sm_ "" COMP_CAP ${QUDA_GPU_ARCH})
SET(COMP_CAP "${COMP_CAP}0")
add_definitions(-D__COMPUTE_CAPABILITY__=${COMP_CAP})


# NVCC FLAGS independet off build type
set(QUDA_NVCC_FLAGS --std c++11 -arch=${QUDA_GPU_ARCH} -ftz=true -prec-div=false -prec-sqrt=false)

if(QUDA_VERBOSE_BUILD)
  LIST(APPEND QUDA_NVCC_FLAGS --ptxas-options=-v)
endif(QUDA_VERBOSE_BUILD)



set(CUDA_NVCC_FLAGS_DEVEL ${QUDA_NVCC_FLAGS} -Xcompiler -Wno-unknown-pragmas -O3 -lineinfo CACHE STRING
    "Flags used by the CUDA compiler during regular development builds."
    FORCE )
set(CUDA_NVCC_FLAGS_RELEASE ${QUDA_NVCC_FLAGS} -O3 -w CACHE STRING
    "Flags used by the C++ compiler during release builds."
    FORCE )
set(CUDA_NVCC_FLAGS_HOSTDEBUG ${QUDA_NVCC_FLAGS} -g -lineinfo -DHOST_DEBUG CACHE STRING
    "Flags used by the C++ compiler during host-debug builds."
    FORCE )
set(CUDA_NVCC_FLAGS_DEVICEDEBUG ${QUDA_NVCC_FLAGS} -G CACHE STRING
    "Flags used by the C++ compiler during device-debug builds."
    FORCE )
set(CUDA_NVCC_FLAGS_DEBUG ${QUDA_NVCC_FLAGS} -g -DHOST_DEBUG -G CACHE STRING
    "Flags used by the C++ compiler during full (host+device) debug builds."
    FORCE )



# to remain consistent with other build types
mark_as_advanced(CUDA_NVCC_FLAGS_HOSTDEBUG)
mark_as_advanced(CUDA_NVCC_FLAGS_DEVICEDEBUG)

# we might use:
# set_property(TARGET tgt PROPERTY CXX_STANDARD 11) in the future but need to check support in older cmake version

<<<<<<< HEAD
set(CMAKE_CXX_FLAGS_DEVEL  "${OpenMP_CXX_FLAGS}-O3 -Wall" CACHE STRING
    "Flags used by the CUDA compiler during regular development builds."
    FORCE )
set(CMAKE_CXX_FLAGS_RELEASE "${OpenMP_CXX_FLAGS} -O3 -w" CACHE STRING
    "Flags used by the C++ compiler during release builds."
    FORCE )
set(CMAKE_CXX_FLAGS_HOSTDEBUG "${OpenMP_CXX_FLAGS} -Wall -g -fno-inline -DHOST_DEBUG" CACHE STRING
    "Flags used by the C++ compiler during host-debug builds."
    FORCE )
set(CMAKE_CXX_FLAGS_DEVICEDEBUG "${OpenMP_CXX_FLAGS} -Wall" CACHE STRING
    "Flags used by the C++ compiler during device-debug builds."
    FORCE )
set(CMAKE_CXX_FLAGS_DEBUG "${OpenMP_CXX_FLAGS} -Wall -g -fno-inline -DHOST_DEBUG" CACHE STRING
    "Flags used by the C++ compiler during full (host+device) debug builds."
    FORCE )
=======
set(CMAKE_CXX_FLAGS_DEVEL  "${OpenMP_CXX_FLAGS} -std=c++11 -O3 -Wall" CACHE STRING
    "Flags used by the CUDA compiler during regular development builds.")
set(CMAKE_CXX_FLAGS_RELEASE "${OpenMP_CXX_FLAGS} -std=c++11 -O3 -w" CACHE STRING
    "Flags used by the C++ compiler during release builds.")
set(CMAKE_CXX_FLAGS_HOSTDEBUG "${OpenMP_CXX_FLAGS} -std=c++11 -Wall -Wno-unknown-pragmas -g -fno-inline -DHOST_DEBUG" CACHE STRING
    "Flags used by the C++ compiler during host-debug builds.")
set(CMAKE_CXX_FLAGS_DEVICEDEBUG "${OpenMP_CXX_FLAGS} -std=c++11 -Wall -Wno-unknown-pragmas" CACHE STRING
    "Flags used by the C++ compiler during device-debug builds.")
set(CMAKE_CXX_FLAGS_DEBUG "${OpenMP_CXX_FLAGS} -std=c++11 -Wall -Wno-unknown-pragmas -g -fno-inline -DHOST_DEBUG" CACHE STRING
    "Flags used by the C++ compiler during full (host+device) debug builds.")
>>>>>>> 7aa90ec3

set(CMAKE_F_FLAGS -std=c99 CACHE STRING "Fortran Flags")

set(CMAKE_C_FLAGS_DEVEL "-Wall -O3"  CACHE STRING
    "Flags used by the CUDA compiler during regular development builds.")
set(CMAKE_C_FLAGS_RELEASE "-Wall -O3 -w" CACHE STRING
    "Flags used by the C++ compiler during release builds.")
set(CMAKE_C_FLAGS_HOSTDEBUG "-Wall -Wno-unknown-pragmas -g -fno-inline -DHOST_DEBUG" CACHE STRING
    "Flags used by the C++ compiler during host-debug builds.")
set(CMAKE_C_FLAGS_DEVICEDEBUG "-Wall" CACHE STRING
    "Flags used by the C++ compiler during device-debug builds.")
set(CMAKE_C_FLAGS_DEBUG "-Wall -g -fno-inline -DHOST_DEBUG" CACHE STRING
    "Flags used by the C++ compiler during full (host+device) debug builds.")

### add tests and quda library
add_subdirectory(lib)

add_subdirectory(tests)<|MERGE_RESOLUTION|>--- conflicted
+++ resolved
@@ -414,34 +414,16 @@
 # we might use:
 # set_property(TARGET tgt PROPERTY CXX_STANDARD 11) in the future but need to check support in older cmake version
 
-<<<<<<< HEAD
-set(CMAKE_CXX_FLAGS_DEVEL  "${OpenMP_CXX_FLAGS}-O3 -Wall" CACHE STRING
-    "Flags used by the CUDA compiler during regular development builds."
-    FORCE )
+set(CMAKE_CXX_FLAGS_DEVEL  "${OpenMP_CXX_FLAGS} -O3 -Wall" CACHE STRING
+    "Flags used by the CUDA compiler during regular development builds.")
 set(CMAKE_CXX_FLAGS_RELEASE "${OpenMP_CXX_FLAGS} -O3 -w" CACHE STRING
-    "Flags used by the C++ compiler during release builds."
-    FORCE )
-set(CMAKE_CXX_FLAGS_HOSTDEBUG "${OpenMP_CXX_FLAGS} -Wall -g -fno-inline -DHOST_DEBUG" CACHE STRING
-    "Flags used by the C++ compiler during host-debug builds."
-    FORCE )
-set(CMAKE_CXX_FLAGS_DEVICEDEBUG "${OpenMP_CXX_FLAGS} -Wall" CACHE STRING
-    "Flags used by the C++ compiler during device-debug builds."
-    FORCE )
-set(CMAKE_CXX_FLAGS_DEBUG "${OpenMP_CXX_FLAGS} -Wall -g -fno-inline -DHOST_DEBUG" CACHE STRING
-    "Flags used by the C++ compiler during full (host+device) debug builds."
-    FORCE )
-=======
-set(CMAKE_CXX_FLAGS_DEVEL  "${OpenMP_CXX_FLAGS} -std=c++11 -O3 -Wall" CACHE STRING
-    "Flags used by the CUDA compiler during regular development builds.")
-set(CMAKE_CXX_FLAGS_RELEASE "${OpenMP_CXX_FLAGS} -std=c++11 -O3 -w" CACHE STRING
     "Flags used by the C++ compiler during release builds.")
-set(CMAKE_CXX_FLAGS_HOSTDEBUG "${OpenMP_CXX_FLAGS} -std=c++11 -Wall -Wno-unknown-pragmas -g -fno-inline -DHOST_DEBUG" CACHE STRING
+set(CMAKE_CXX_FLAGS_HOSTDEBUG "${OpenMP_CXX_FLAGS} -Wall -Wno-unknown-pragmas -g -fno-inline -DHOST_DEBUG" CACHE STRING
     "Flags used by the C++ compiler during host-debug builds.")
-set(CMAKE_CXX_FLAGS_DEVICEDEBUG "${OpenMP_CXX_FLAGS} -std=c++11 -Wall -Wno-unknown-pragmas" CACHE STRING
+set(CMAKE_CXX_FLAGS_DEVICEDEBUG "${OpenMP_CXX_FLAGS} -Wall -Wno-unknown-pragmas" CACHE STRING
     "Flags used by the C++ compiler during device-debug builds.")
-set(CMAKE_CXX_FLAGS_DEBUG "${OpenMP_CXX_FLAGS} -std=c++11 -Wall -Wno-unknown-pragmas -g -fno-inline -DHOST_DEBUG" CACHE STRING
+set(CMAKE_CXX_FLAGS_DEBUG "${OpenMP_CXX_FLAGS} -Wall -Wno-unknown-pragmas -g -fno-inline -DHOST_DEBUG" CACHE STRING
     "Flags used by the C++ compiler during full (host+device) debug builds.")
->>>>>>> 7aa90ec3
 
 set(CMAKE_F_FLAGS -std=c99 CACHE STRING "Fortran Flags")
 
