# basic setup for cmake
cmake_minimum_required(VERSION 3.18 FATAL_ERROR)

if(POLICY CMP0074)
  cmake_policy(SET CMP0074 NEW)
endif()

set(CMAKE_INCLUDE_CURRENT_DIR ON)
set(CMAKE_INCLUDE_DIRECTORIES_PROJECT_BEFORE ON)
set(CMAKE_COLOR_MAKEFILE ON)
set(CMAKE_CXX_STANDARD_REQUIRED True)
# disable gnu exentions
set(CMAKE_CXX_EXTENSIONS OFF)
set(CMAKE_CUDA_EXTENSIONS OFF)

# disable in source builds this is only a temporary fix, but for now we need it as cmake will otherwise overwrite the
# existing makefiles
set(CMAKE_DISABLE_SOURCE_CHANGES ON)
set(CMAKE_DISABLE_IN_SOURCE_BUILD ON)
# add a directory for cmake modules
list(APPEND CMAKE_MODULE_PATH "${CMAKE_SOURCE_DIR}/cmake")
include(cmake/CPM.cmake)

find_package(Git)

# by default we will build DEVEL
if(DEFINED ENV{QUDA_BUILD_TYPE})
  set(DEFBUILD $ENV{QUDA_BUILD_TYPE})
else()
  set(DEFBUILD "DEVEL")
endif()

set(VALID_BUILD_TYPES
    DEVEL
    RELEASE
    STRICT
    DEBUG
    HOSTDEBUG
    SANITIZE)
set(CMAKE_BUILD_TYPE
    "${DEFBUILD}"
    CACHE STRING "Choose the type of build, options are: ${VALID_BUILD_TYPES}")
set_property(CACHE CMAKE_BUILD_TYPE PROPERTY STRINGS ${VALID_BUILD_TYPES})

string(TOUPPER ${CMAKE_BUILD_TYPE} CHECK_BUILD_TYPE)
list(FIND VALID_BUILD_TYPES ${CHECK_BUILD_TYPE} BUILD_TYPE_VALID)

if(BUILD_TYPE_VALID LESS 0)
  message(SEND_ERROR "Please specify a valid CMAKE_BUILD_TYPE type! Valid build types are:" "${VALID_BUILD_TYPES}")
endif()

# Target type
if(DEFINED ENV{QUDA_TARGET})
  set(DEFTARGET $ENV{QUDA_TARGET})
else()
  set(DEFTARGET "CUDA")
endif()

set(VALID_TARGET_TYPES CUDA HIP)
set(QUDA_TARGET_TYPE
    "${DEFTARGET}"
    CACHE STRING "Choose the type of target, options are: ${VALID_TARGET_TYPES}")
set_property(CACHE QUDA_TARGET_TYPE PROPERTY STRINGS CUDA HIP)

string(TOUPPER ${QUDA_TARGET_TYPE} CHECK_TARGET_TYPE)
list(FIND VALID_TARGET_TYPES ${CHECK_TARGET_TYPE} TARGET_TYPE_VALID)

if(TARGET_TYPE_VALID LESS 0)
  message(SEND_ERROR "Please specify a valid QUDA_TARGET_TYPE type! Valid target types are:" "${VALID_TARGET_TYPES}")
endif()


if(GIT_FOUND)
  execute_process(
    COMMAND ${GIT_EXECUTABLE} show
    WORKING_DIRECTORY ${CMAKE_SOURCE_DIR}
    RESULT_VARIABLE IS_GIT_REPOSIITORY
    OUTPUT_QUIET ERROR_QUIET)
  if(${IS_GIT_REPOSIITORY} EQUAL 0)
    execute_process(
      COMMAND ${GIT_EXECUTABLE} describe --abbrev=0
      WORKING_DIRECTORY ${CMAKE_SOURCE_DIR}
      OUTPUT_VARIABLE GITTAG OUTPUT_STRIP_TRAILING_WHITESPACE)
    # we use git rev-list and pipe that through wc here. Newer git versions support --count as option to rev-list but
    # that might not always be available
    execute_process(
      COMMAND ${GIT_EXECUTABLE} rev-list ${GITTAG}..HEAD
      WORKING_DIRECTORY ${CMAKE_SOURCE_DIR}
      COMMAND wc -l
      OUTPUT_VARIABLE GITCOUNT OUTPUT_STRIP_TRAILING_WHITESPACE)
    execute_process(
      COMMAND ${GIT_EXECUTABLE} describe --match 1 --always  --long --dirty
      WORKING_DIRECTORY ${CMAKE_SOURCE_DIR}
      OUTPUT_VARIABLE GITVERSION OUTPUT_STRIP_TRAILING_WHITESPACE)
  endif()
endif(GIT_FOUND)

project(
  "QUDA"
  VERSION 1.1.0
  LANGUAGES)

message(STATUS "")
message(STATUS "${PROJECT_NAME} ${PROJECT_VERSION} (${GITVERSION}) **")
message(STATUS "cmake version: ${CMAKE_VERSION}")
message(STATUS "Source location: ${CMAKE_SOURCE_DIR}")
message(STATUS "Build location: ${CMAKE_BINARY_DIR}")
message(STATUS "Build type: ${CMAKE_BUILD_TYPE}")
message(STATUS "QUDA target: ${QUDA_TARGET_TYPE}")

# ######################################################################################################################
# QUDA OPTIONS likely to be changed by users
# ######################################################################################################################

# build options
option(QUDA_DIRAC_DEFAULT_OFF "default value for QUDA_DIRAC_<TYPE> setting" $ENV{QUDA_DIRAC_DEFAULT_OFF})
mark_as_advanced(QUDA_DIRAC_DEFAULT_OFF)
if(QUDA_DIRAC_DEFAULT_OFF)
  set(QUDA_DIRAC_DEFAULT OFF)
else()
  set(QUDA_DIRAC_DEFAULT ON)
endif()

option(QUDA_DIRAC_WILSON "build Wilson Dirac operators" ${QUDA_DIRAC_DEFAULT})
option(QUDA_DIRAC_CLOVER "build clover Dirac operators" ${QUDA_DIRAC_DEFAULT})
option(QUDA_DIRAC_DOMAIN_WALL "build domain wall Dirac operators" ${QUDA_DIRAC_DEFAULT})
option(QUDA_DIRAC_STAGGERED "build staggered Dirac operators" ${QUDA_DIRAC_DEFAULT})
option(QUDA_DIRAC_TWISTED_MASS "build twisted mass Dirac operators" ${QUDA_DIRAC_DEFAULT})
option(QUDA_DIRAC_TWISTED_CLOVER "build twisted clover Dirac operators" ${QUDA_DIRAC_DEFAULT})
option(QUDA_DIRAC_CLOVER_HASENBUSCH "build clover Hasenbusch twist operators" ${QUDA_DIRAC_DEFAULT})
option(QUDA_DIRAC_NDEG_TWISTED_MASS "build non-degenerate twisted mass Dirac operators" ${QUDA_DIRAC_DEFAULT})
option(QUDA_FORCE_GAUGE "build code for (1-loop Symanzik) gauge force" OFF)
option(QUDA_FORCE_HISQ "build code for hisq fermion force" OFF)
option(QUDA_GAUGE_TOOLS "build auxiliary gauge-field tools" OFF)
option(QUDA_GAUGE_ALG "build gauge-fixing and pure-gauge algorithms" OFF)
option(QUDA_CONTRACT "build code for bilinear contraction" OFF)
option(QUDA_COVDEV "build code for covariant derivative" OFF)
option(QUDA_LAPLACE "build laplace operator" OFF)
option(QUDA_QIO "build QIO code for binary I/O" OFF)

# Multi-GPU options
option(QUDA_QMP "build the QMP multi-GPU code" OFF)
option(QUDA_MPI "build the MPI multi-GPU code" OFF)

# ARPACK
option(QUDA_ARPACK "build arpack interface" OFF)
option(QUDA_ARPACK_LOGGING "enable ARPACK logging (not availible for NG)" OFF)

# OpenBLAS
option(QUDA_OPENBLAS "enable OpenBLAS" OFF)

# Interface options
option(QUDA_INTERFACE_QDP "build qdp interface" ON)
option(QUDA_INTERFACE_MILC "build milc interface" ON)
option(QUDA_INTERFACE_CPS "build cps interface" OFF)
option(QUDA_INTERFACE_QDPJIT "build qdpjit interface" OFF)
option(QUDA_INTERFACE_BQCD "build bqcd interface" OFF)
option(QUDA_INTERFACE_TIFR "build tifr interface" OFF)
option(QUDA_INTERFACE_ALL "enable all data-orders triggered by the various interfaces" OFF)

# QDPJIT
option(QUDA_QDPJIT "build QDP-JIT support?" OFF)

# Locations for some libraries
set(QUDA_LIMEHOME
    ""
    CACHE PATH "path to LIME")
set(QUDA_QDPJITHOME
    ""
    CACHE PATH "path to QDPJIT installation")
set(QUDA_ARPACK_HOME
    ""
    CACHE PATH "path to arpack / parpack")
set(QUDA_OPENBLAS_HOME
    ""
    CACHE PATH "path to OpenBLAS")


# ######################################################################################################################
# QUDA ADVANCED OPTIONS that usually should not be changed by users
# ######################################################################################################################
option(QUDA_BUILD_ALL_TESTS "build tests by default" ON)
option(QUDA_INSTALL_ALL_TESTS "install tests by default" ON)
option(QUDA_BUILD_SHAREDLIB "build quda as a shared lib" ON)

option(QUDA_FLOAT8 "enable float-8 ordered fixed-point fields?" ON)

option(QUDA_BUILD_NATIVE_LAPACK "build the native blas/lapack library according to QUDA_TARGET" ON)

set(QUDA_MAX_MULTI_BLAS_N
    "4"
    CACHE STRING "maximum value to initialize template for multi-blas /-reduce")
if(QUDA_MAX_MULTI_BLAS_N GREATER 32)
  message(SEND_ERROR "Maximum QUDA_MAX_MULTI_BLAS_N is 32.")
endif()

set(QUDA_PRECISION
    "14"
    CACHE STRING "which precisions to instantiate in QUDA (4-bit number - double, single, half, quarter)")
set(QUDA_RECONSTRUCT
    "7"
    CACHE STRING "which reconstructs to instantiate in QUDA (3-bit number - 18, 13/12, 9/8)")

<<<<<<< HEAD

=======
option(QUDA_CLOVER_DYNAMIC "Dynamically invert the clover term" ON)
option(QUDA_CLOVER_RECONSTRUCT "set to ON to enable compressed clover storage (requires QUDA_CLOVER_DYNAMIC)" ON)

set(QUDA_NVSHMEM OFF CACHE BOOL "set to 'yes' to build the NVSHMEM multi-GPU code")
set(QUDA_NVSHMEM_HOME $ENV{NVSHMEM_HOME} CACHE PATH "path to NVSHMEM")
>>>>>>> 1704c009

# Set CTest options
option(QUDA_CTEST_SEP_DSLASH_POLICIES "Test Dslash policies separately in ctest instead of only autotuning them." OFF)
option(QUDA_CTEST_DISABLE_BENCHMARKS "Disable benchmark test" ON)

option(QUDA_FAST_COMPILE_REDUCE "enable fast compilation in blas and reduction kernels (single warp per reduction)" OFF)
option(QUDA_FAST_COMPILE_DSLASH "enable fast compilation in dslash kernels (~20% perf impact)" OFF)

option(QUDA_OPENMP "enable OpenMP" OFF)
set(QUDA_CXX_STANDARD
    17
    CACHE STRING "set the CXX Standard (14 or 17)")
set_property(CACHE QUDA_CXX_STANDARD PROPERTY STRINGS 14 17)

option(QUDA_BACKWARDS "Enable stacktrace generation using backwards-cpp")



# features in development
option(QUDA_SSTEP "build s-step linear solvers" OFF)
option(QUDA_MULTIGRID "build multigrid solvers" OFF)
option(QUDA_BLOCKSOLVER "build block solvers" OFF)
option(QUDA_USE_EIGEN "use EIGEN library (where optional)" ON)
option(QUDA_DOWNLOAD_EIGEN "Download Eigen" ON)
option(QUDA_DOWNLOAD_USQCD "Download USQCD software as requested by QUDA_QMP / QUDA_QIO" OFF)
option(QUDA_DOWNLOAD_ARPACK "Download ARPACK-NG software as requested by QUDA_ARPACK" OFF)
option(QUDA_DOWNLOAD_OPENBLAS "Download OpenBLAS software as requested by QUDA_OPENBLAS" OFF)



option(QUDA_GENERATE_DOXYGEN "generate doxygen documentation")

# mark as advanced
mark_as_advanced(QUDA_BUILD_ALL_TESTS)
mark_as_advanced(QUDA_INSTALL_ALL_TESTS)

mark_as_advanced(QUDA_FLOAT8)
mark_as_advanced(QUDA_FAST_COMPILE_REDUCE)
mark_as_advanced(QUDA_FAST_COMPILE_DSLASH)

mark_as_advanced(QUDA_MAX_MULTI_BLAS_N)
mark_as_advanced(QUDA_PRECISION)
mark_as_advanced(QUDA_RECONSTRUCT)
mark_as_advanced(QUDA_CLOVER_RECONSTRUCT)
mark_as_advanced(QUDA_CTEST_SEP_DSLASH_POLICIES)
mark_as_advanced(QUDA_CTEST_LAUNCH)
mark_as_advanced(QUDA_CTEST_LAUNCH_ARGS)
mark_as_advanced(QUDA_OPENMP)

mark_as_advanced(QUDA_BACKWARDS)


mark_as_advanced(QUDA_INTERFACE_ALL)

mark_as_advanced(QUDA_SSTEP)
mark_as_advanced(QUDA_USE_EIGEN)
mark_as_advanced(QUDA_BLOCKSOLVER)
mark_as_advanced(QUDA_CXX_STANDARD)



mark_as_advanced(QUDA_ARPACK_LOGGING)

# some checks for invalid combinations

if(QUDA_MPI AND QUDA_QMP)
  message(
    SEND_ERROR
      "Specifying QUDA_QMP and QUDA_MPI might result in undefined behavior. If you intend to use QMP set QUDA_MPI=OFF.")
endif()

if(QUDA_NVSHMEM AND NOT (QUDA_QMP OR QUDA_MPI))
message(
  SEND_ERROR
    "Specifying QUDA_NVSHMEM requires either QUDA_QMP or QUDA_MPI.")
endif()

# COMPILER FLAGS Linux: CMAKE_HOST_SYSTEM_PROCESSOR "x86_64" Mac: CMAKE_HOST_SYSTEM_PROCESSOR "x86_64" Power:
# CMAKE_HOST_SYSTEM_PROCESSOR "ppc64le"

# We need to use different optimization flags depending on whether we are on x86 or power Note: This only applies to the
# RELEASE build type this is just a quick fix and we should probably use
# https://cmake.org/cmake/help/latest/module/CheckCXXCompilerFlag.html

set(CPU_ARCH ${CMAKE_HOST_SYSTEM_PROCESSOR})
if(${CPU_ARCH} STREQUAL "x86_64")
  set(CXX_OPT "-mtune=native")
elseif(${CPU_ARCH} STREQUAL "ppc64le")
  set(CXX_OPT "-Ofast -mcpu=native -mtune=native")
endif()

set(CMAKE_CXX_STANDARD ${QUDA_CXX_STANDARD})

# define CXX FLAGS
set(CMAKE_CXX_FLAGS_DEVEL
    "-g -O3 -Wall -Wextra"
    CACHE STRING "Flags used by the C++ compiler during regular development builds.")
set(CMAKE_CXX_FLAGS_STRICT
    "-O3 -Werror -Wall -Wextra"
    CACHE STRING "Flags used by the C++ compiler during strict jenkins builds.")
set(CMAKE_CXX_FLAGS_RELEASE
    "-O3 -w ${CXX_OPT} "
    CACHE STRING "Flags used by the C++ compiler during release builds.")
set(CMAKE_CXX_FLAGS_HOSTDEBUG
    "-Wall -Wextra -g"
    CACHE STRING "Flags used by the C++ compiler during host-debug builds.")
set(CMAKE_CXX_FLAGS_DEBUG
    "-Wall -Wextra -g -fno-inline"
    CACHE STRING "Flags used by the C++ compiler during full (host+device) debug builds.")
set(CMAKE_CXX_FLAGS_SANITIZE
    "-Wall -Wextra -g -fno-inline \"-fsanitize=address,undefined\""
    CACHE STRING "Flags used by the C++ compiler during santizer debug builds.")

enable_language(CXX)

# define C FLAGS
set(CMAKE_C_FLAGS_DEVEL
    "-g -O3 -Wall -Wextra"
    CACHE STRING "Flags used by the C compiler during regular development builds.")
set(CMAKE_C_FLAGS_STRICT
    "-O3 -Werror -Wall -Wextra"
    CACHE STRING "Flags used by the C compiler during strict jenkins builds.")
set(CMAKE_C_FLAGS_RELEASE
    "-O3 -w"
    CACHE STRING "Flags used by the C compiler during release builds.")
set(CMAKE_C_FLAGS_HOSTDEBUG
    "-Wall -Wextra -g"
    CACHE STRING "Flags used by the C compiler during host-debug builds.")
set(CMAKE_C_FLAGS_DEBUG
    "-Wall -Wextra -g -fno-inline"
    CACHE STRING "Flags used by the C compiler during full (host+device) debug builds.")
set(CMAKE_C_FLAGS_SANITIZE
    "-Wall -Wextra -g -fno-inline \"-fsanitize=address,undefined\""
    CACHE STRING "Flags used by the C compiler during sanitizer debug builds.")

enable_language(C)

if(QUDA_INTERFACE_TIFR
   OR QUDA_INTERFACE_BQCD
   OR QUDA_ARPACK
   OR QUDA_OPENBLAS)
  set(BUILD_FORTRAN_INTERFACE ON)
  enable_language(Fortran)
endif()

# define LINKER FLAGS
set(CMAKE_EXE_LINKER_FLAGS_SANITIZE
    "-fsanitize=address,undefined"
    CACHE STRING "Flags used by the linker during sanitizer debug builds.")

<<<<<<< HEAD
=======
# define CUDA flags
set(CMAKE_CUDA_HOST_COMPILER
    "${CMAKE_CXX_COMPILER}"
    CACHE FILEPATH "Host compiler to be used by nvcc")
set(CMAKE_CUDA_STANDARD ${QUDA_CXX_STANDARD})
set(CMAKE_CUDA_STANDARD_REQUIRED True)
mark_as_advanced(CMAKE_CUDA_HOST_COMPILER)

include(CheckLanguage)
check_language(CUDA)

if(${CMAKE_CUDA_COMPILER} MATCHES "nvcc")
  set(QUDA_CUDA_BUILD_TYPE "NVCC")
  message(STATUS "CUDA Build Type: ${QUDA_CUDA_BUILD_TYPE}")
elseif(${CMAKE_CUDA_COMPILER} MATCHES "clang")
  set(QUDA_CUDA_BUILD_TYPE "Clang")
  message(STATUS "CUDA Build Type: ${QUDA_CUDA_BUILD_TYPE}")
endif()

set(CMAKE_CUDA_FLAGS_DEVEL
    "-g -O3 "
    CACHE STRING "Flags used by the CUDA compiler during regular development builds.")
set(CMAKE_CUDA_FLAGS_STRICT
    "-g -O3"
    CACHE STRING "Flags used by the CUDA compiler during strict jenkins builds.")
set(CMAKE_CUDA_FLAGS_RELEASE
    "-O3 -w"
    CACHE STRING "Flags used by the CUDA compiler during release builds.")
set(CMAKE_CUDA_FLAGS_HOSTDEBUG
    "-g"
    CACHE STRING "Flags used by the C++ compiler during host-debug builds.")
set(CMAKE_CUDA_FLAGS_DEBUG
    "-g -G"
    CACHE STRING "Flags used by the C++ compiler during full (host+device) debug builds.")
set(CMAKE_CUDA_FLAGS_SANITIZE
    "-g "
    CACHE STRING "Flags used by the C++ compiler during sanitizer debug builds.")

# This is needed now GPU ARCH
string(REGEX REPLACE sm_ "" COMP_CAP ${QUDA_GPU_ARCH})

if(${CMAKE_BUILD_TYPE} STREQUAL "RELEASE")
  set(QUDA_GPU_ARCH_SUFFIX real)
endif()
if(QUDA_GPU_ARCH_SUFFIX)
  set(CMAKE_CUDA_ARCHITECTURES "${COMP_CAP}-${QUDA_GPU_ARCH_SUFFIX}")
else()
  set(CMAKE_CUDA_ARCHITECTURES ${COMP_CAP})
endif()
set(COMP_CAP ${COMP_CAP}0)

enable_language(CUDA)
message(STATUS "CUDA Compiler is" ${CMAKE_CUDA_COMPILER})
message(STATUS "Compiler ID is " ${CMAKE_CUDA_COMPILER_ID})

# CUDA Wrapper for finding libs etc
find_package(CUDAToolkit REQUIRED)


if(CMAKE_CUDA_COMPILER_ID MATCHES "NVIDIA" OR CMAKE_CUDA_COMPILER_ID MATCHES "NVHPC" OR CMAKE_CUDA_COMPILER_ID MATCHES "Clang")
  set(QUDA_HETEROGENEOUS_ATOMIC_SUPPORT ON)
  message(STATUS "Heterogeneous atomics supported: ${QUDA_HETEROGENEOUS_ATOMIC_SUPPORT}")
endif()
include(CMakeDependentOption)
CMAKE_DEPENDENT_OPTION(QUDA_HETEROGENEOUS_ATOMIC "enable heterogeneous atomic support?" ON "QUDA_HETEROGENEOUS_ATOMIC_SUPPORT" OFF)

if((QUDA_HETEROGENEOUS_ATOMIC OR QUDA_NVSHMEM) AND ${CMAKE_BUILD_TYPE} STREQUAL "SANITIZE")
  message(SEND_ERROR "QUDA_HETEROGENEOUS_ATOMIC=ON AND/OR QUDA_NVSHMEM=ON do not support SANITIZE build)")
endif()

if(QUDA_CLOVER_RECONSTRUCT AND NOT QUDA_CLOVER_DYNAMIC)
  message(SEND_ERROR "QUDA_CLOVER_RECONSTRUCT requires QUDA_CLOVER_DYNAMIC)")
endif()

if(QUDA_NVSHMEM AND (${COMP_CAP} LESS "700"))
  message(SEND_ERROR "QUDA_NVSHMEM=ON requires at least QUDA_GPU_ARCH=sm_70")
endif()
>>>>>>> 1704c009

if(QUDA_OPENMP)
  find_package(OpenMP REQUIRED)
endif()

#####################################################################
# Handle dependencies
#####################################################################
if(QUDA_BUILD_SHAREDLIB)
  set(BUILD_SHARED_LIBS ON)
endif()

####################################
# Eigen
####################################
add_library(Eigen INTERFACE IMPORTED)
# set(CPM_USE_LOCAL_PACKAGES TRUE)
if(QUDA_DOWNLOAD_EIGEN)
  set(QUDA_EIGEN_VERSION "3.4.0" CACHE STRING "Eigen use for QUDA_DOWNLOAD_EIGEN")
  mark_as_advanced(QUDA_EIGEN_VERSION)
  CPMAddPackage(
    NAME Eigen
    VERSION ${QUDA_EIGEN_VERSION}
    URL https://gitlab.com/libeigen/eigen/-/archive/${QUDA_EIGEN_VERSION}/eigen-${QUDA_EIGEN_VERSION}.tar.bz2
    DOWNLOAD_ONLY YES 
    )
  target_include_directories(Eigen SYSTEM INTERFACE ${Eigen_SOURCE_DIR})
else()
  # fall back to using find_package
  find_package(Eigen QUIET)
  if(NOT EIGEN_FOUND)
    message(
      FATAL_ERROR
        "QUDA requires Eigen (http://eigen.tuxfamily.org). Please either set EIGEN_INCLUDE_DIRS to path to eigen3 include directory, e.g. /usr/local/include/eigen3 or set QUDA_DOWNLOAD_EIGEN to ON to enable automatic download of the necessary components."
    )
  endif()
  target_include_directories(Eigen SYSTEM INTERFACE ${EIGEN_INCLUDE_DIRS})
endif()

####################################
# MPI
####################################
# we need to enable Fortran if we want to detect MPI_Fortran_COMPILER
if(QUDA_ARPACK OR QUDA_OPENBLAS)
  enable_language(Fortran)
endif()

if(QUDA_MPI OR QUDA_QMP)
  # if we are using MPI and no MPI_<LANG>_COMPILER was specified on the command line check for MPICXX and MPICC
  # environment variables
  if((NOT MPI_CXX_COMPILER) AND DEFINED ENV{MPICXX})
    set(MPI_CXX_COMPILER $ENV{MPICXX})
    set(mpimessage True)
    message(STATUS "Found environment variable MPICXX. Using it for MPI detection: $ENV{MPICXX}")
  endif()
  if((NOT MPI_C_COMPILER) AND DEFINED ENV{MPICC})
    message(STATUS "Found environment variable MPICC. Using it for MPI detection: $ENV{MPICC}")
    set(MPI_C_COMPILER $ENV{MPICC})
    set(mpimessage True)
  endif()
  # I think we don't use that at all but
  if((NOT MPI_Fortran_COMPILER) AND DEFINED ENV{MPIFORT})
    message(STATUS "Found environment variable MPIFORT. Using it for MPI detection: $ENV{MPIFORT}")
    set(MPI_Fortran_COMPILER $ENV{MPIFORT})
    set(mpimessage True)
  endif()
  if(mpimessage)
    message(
      "Found MPIFORT/MPICC/MPICXX environment variables. If this is not what you want please use -DMPI_<LANG>_COMPILER and consult the cmake FindMPI documentation."
    )
  endif()
  find_package(MPI REQUIRED)
endif()


####################################
# USQCD 
####################################
# We might only want to do that if using QUDA_DOWNLOAD_USQCD, but this does not work if not set on the initial run
if(CMAKE_INSTALL_PREFIX_INITIALIZED_TO_DEFAULT)
  set(CMAKE_INSTALL_PREFIX ${CMAKE_BINARY_DIR}/usqcd CACHE PATH "..." FORCE)
endif()

####################################
# QMP
####################################
if(QUDA_QMP)
  if(QUDA_DOWNLOAD_USQCD)
    set(QUDA_QMP_TAG "3010fef" CACHE STRING "Git tag to use for QMP when using QUDA_DOWNLOAD_USQCD")
    mark_as_advanced(QUDA_QMP_TAG)  
    CPMAddPackage(
      NAME QMP
      GITHUB_REPOSITORY usqcd-software/qmp
      GIT_TAG ${QUDA_QMP_TAG}
      OPTIONS
      "QMP_MPI ON"
      "QMP_TESTING OFF"
      "QMP_BUILD_DOCS OFF"
    )
  else()
    find_package(QMP REQUIRED) 
  endif()
endif()

####################################
# QIO
####################################
if(QUDA_QIO)
  if(NOT QUDA_QMP)
    message(FATAL_ERROR "Use of QIO (via QUDA_QIO=ON) requires QMP. Please set QUDA_QMP=ON.")
  endif()
  if(QUDA_DOWNLOAD_USQCD)
    set(QUDA_QIO_TAG "a5c3ae580b846130c06dc060ab822f17d6fe2171" CACHE STRING "Git tag to use for QIO when using QUDA_DOWNLOAD_USQCD")
    mark_as_advanced(QUDA_QIO_TAG)
    CPMAddPackage(
      NAME QIO
      GITHUB_REPOSITORY usqcd-software/qio
      GIT_TAG ${QUDA_QIO_TAG}
      OPTIONS 
        "QIO_ENABLE_PARALLEL_BUILD ON"
        "QIO_ENABLE_QMP_ROUTE OFF" 
        "QIO_ENABLE_OUTPUT_BUFFERING ON" 
        "QIO_DML_BUF_BYTES 33554432"
    )
  else()
    find_package(QIO REQUIRED)
  endif()
endif()

####################################
# USQCD QDPJIT
####################################
if(QUDA_QDPJIT)
  if(NOT QUDA_QMP)
    message(WARNING "Specifying QUDA_QDPJIT requires use of QUDA_QMP.")
  endif()
  execute_process(COMMAND ${QUDA_QDPJITHOME}/bin/qdp\+\+-config --ldflags
                  OUTPUT_VARIABLE QDP_LDFLAGS OUTPUT_STRIP_TRAILING_WHITESPACE)
  execute_process(COMMAND ${QUDA_QDPJITHOME}/bin/qdp\+\+-config --libs
                  OUTPUT_VARIABLE QDP_LIBS OUTPUT_STRIP_TRAILING_WHITESPACE)
  find_library(QDP_LIB qdp PATH ${QUDA_QDPJITHOME}/lib)
  find_library(QIO_LIB qio ${QUDA_QDPJITHOME}/lib/)
  find_library(LIME_LIB lime ${QUDA_QDPJITHOME}/lib/)
endif()



####################################
# ARPACK
####################################
if(QUDA_ARPACK)
  enable_language(Fortran)

  if(QUDA_MPI OR QUDA_QMP)
    set(ARPACK_MPI ON)
  else()
    set(ARPACK_MPI OFF)
  endif()

  if(QUDA_DOWNLOAD_ARPACK)
  #TODO: switch to CPM
    include(GNUInstallDirs)
    ExternalProject_Add(
      ARPACK-NG
      GIT_REPOSITORY https://github.com/opencollab/arpack-ng.git
      GIT_TAG 3.7.0
      GIT_SHALLOW YES
      PREFIX arpack-ng
      CMAKE_ARGS -DMPI=${ARPACK_MPI} -DCMAKE_INSTALL_PREFIX=<INSTALL_DIR>
      CMAKE_GENERATOR "Unix Makefiles")
    ExternalProject_Get_Property(ARPACK-NG INSTALL_DIR)
    set(QUDA_ARPACK_HOME ${INSTALL_DIR})
    add_library(arpack-ng STATIC IMPORTED)
    add_dependencies(arpack-ng ARPACK-NG)
    find_package(BLAS REQUIRED)
    find_package(LAPACK REQUIRED)
    target_link_libraries(arpack-ng INTERFACE ${BLAS_LIBRARIES} ${LAPACK_LIBRARIES})
    set_target_properties(arpack-ng PROPERTIES IMPORTED_LINK_INTERFACE_LANGUAGES Fortran)
    set_target_properties(arpack-ng PROPERTIES IMPORTED_LOCATION
                                               ${QUDA_ARPACK_HOME}/${CMAKE_INSTALL_LIBDIR}/libarpack.a)
    if(QUDA_MPI OR QUDA_QMP)
      add_library(parpack-ng STATIC IMPORTED)
      target_link_libraries(parpack-ng INTERFACE arpack-ng MPI::MPI_Fortran)
      set_target_properties(parpack-ng PROPERTIES IMPORTED_LINK_INTERFACE_LANGUAGES Fortran)
      set_target_properties(parpack-ng PROPERTIES IMPORTED_LOCATION
                                                  ${QUDA_ARPACK_HOME}/${CMAKE_INSTALL_LIBDIR}/libparpack.a)
    endif()

  else(QUDA_DOWNLOAD_ARPACK)
    find_package(PkgConfig REQUIRED)
    # We always need the serial library
    pkg_check_modules(ARPACK QUIET arpack)
    if(NOT ARPACK_FOUND OR QUDA_ARPACK_HOME)
      find_library(ARPACK arpack PATH ${QUDA_ARPACK_HOME})
    else()
      find_library(ARPACK ${ARPACK_LIBRARIES} PATH ${ARPACK_LIBRARY_DIRS})
    endif()
    # Link the parallel library if required
    if(QUDA_MPI OR QUDA_QMP)
      pkg_check_modules(PARPACK QUIET parpack)
      if(NOT PARPACK_FOUND OR QUDA_ARPACK_HOME)
        find_library(PARPACK parpack PATH ${QUDA_ARPACK_HOME})
      else()
        find_library(PARPACK ${PARPACK_LIBRARIES} PATH ${PARPACK_LIBRARY_DIRS})
      endif()
    endif()
  endif(QUDA_DOWNLOAD_ARPACK)
endif(QUDA_ARPACK)

####################################
# OPENBLAS
####################################
if(QUDA_OPENBLAS)
  enable_language(Fortran)

  if(QUDA_DOWNLOAD_OPENBLAS)
  #TODO: switch to CPM
    include(GNUInstallDirs)
    ExternalProject_Add(
      OPENBLAS
      GIT_REPOSITORY https://github.com/xianyi/OpenBLAS.git
      GIT_TAG v0.3.10
      GIT_SHALLOW YES
      PREFIX openblas
      CMAKE_ARGS -DCMAKE_INSTALL_PREFIX=<INSTALL_DIR> 
      CMAKE_GENERATOR "Unix Makefiles")
    ExternalProject_Get_Property(OPENBLAS INSTALL_DIR)
    set(QUDA_OPENBLAS_HOME ${INSTALL_DIR})
    add_library(openblas STATIC IMPORTED)
    add_dependencies(openblas OPENBLAS)
    set_target_properties(openblas PROPERTIES IMPORTED_LINK_INTERFACE_LANGUAGES Fortran)
    set_target_properties(openblas PROPERTIES IMPORTED_LOCATION
                                               ${QUDA_OPENBLAS_HOME}/${CMAKE_INSTALL_LIBDIR}/libopenblas.a)
  else(QUDA_DOWNLOAD_OPENBLAS)
    find_package(PkgConfig REQUIRED)
    pkg_check_modules(OPENBLAS QUIET openblas)
    if(NOT OPENBLAS_FOUND OR QUDA_OPENBLAS_HOME)
      find_library(OPENBLAS openblas PATH ${QUDA_OPENBLAS_HOME})
    else()
      find_library(OPENBLAS ${OPENBLAS_LIBRARIES} PATH ${OPENBLAS_LIBRARY_DIRS})
    endif()    
  endif(QUDA_DOWNLOAD_OPENBLAS)
endif(QUDA_OPENBLAS)

####################################
# BACKWARDS
####################################
if(QUDA_BACKWARDS)
  include(FetchContent)
  FetchContent_Declare(
    backward-cpp
    GIT_REPOSITORY https://github.com/bombela/backward-cpp.git
    GIT_TAG v1.6
    GIT_SHALLOW ON)
  FetchContent_GetProperties(backward-cpp)
  if(NOT backward-cpp_POPULATED)
    FetchContent_Populate(backward-cpp)
  endif()
  include(${backward-cpp_SOURCE_DIR}/BackwardConfig.cmake)
endif()


#####################################################################
# ADVANCED setup 
#####################################################################

# this allows simplified running of clang-tidy
if(${CMAKE_BUILD_TYPE} STREQUAL "DEVEL")
  set(CMAKE_EXPORT_COMPILE_COMMANDS ON)
endif()

# make the compiler flags an advanced option for all user defined build types (cmake defined build types are advanced by
# default )


mark_as_advanced(CMAKE_CXX_FLAGS_DEVEL)
mark_as_advanced(CMAKE_CXX_FLAGS_STRICT)
mark_as_advanced(CMAKE_CXX_FLAGS_RELEASE)
mark_as_advanced(CMAKE_CXX_FLAGS_DEBUG)
mark_as_advanced(CMAKE_CXX_FLAGS_HOSTDEBUG)
mark_as_advanced(CMAKE_CXX_FLAGS_SANITIZE)

mark_as_advanced(CMAKE_C_FLAGS_DEVEL)
mark_as_advanced(CMAKE_C_FLAGS_STRICT)
mark_as_advanced(CMAKE_C_FLAGS_RELEASE)
mark_as_advanced(CMAKE_C_FLAGS_DEBUG)
mark_as_advanced(CMAKE_C_FLAGS_HOSTDEBUG)
mark_as_advanced(CMAKE_C_FLAGS_SANITIZE)
mark_as_advanced(CMAKE_F_FLAGS)

mark_as_advanced(CMAKE_EXE_LINKER_FLAGS_SANITIZE)

# enable ctest
include(CTest)

# add tests, utils, reference, and quda library
add_subdirectory(lib)
add_subdirectory(tests)
add_subdirectory(doc)

include(CMakePackageConfigHelpers)
configure_package_config_file(QUDAConfig.cmake.in QUDAConfig.cmake 
	INSTALL_DESTINATION lib/cmake/QUDA)

write_basic_package_version_file(
	QUDAVersion.cmake
	VERSION ${PACKAGE_VERSION}
	COMPATIBILITY AnyNewerVersion)

install(FILES ${CMAKE_CURRENT_BINARY_DIR}/QUDAVersion.cmake
	${CMAKE_CURRENT_BINARY_DIR}/QUDAConfig.cmake
	DESTINATION lib/cmake/QUDA)<|MERGE_RESOLUTION|>--- conflicted
+++ resolved
@@ -201,15 +201,8 @@
     "7"
     CACHE STRING "which reconstructs to instantiate in QUDA (3-bit number - 18, 13/12, 9/8)")
 
-<<<<<<< HEAD
-
-=======
 option(QUDA_CLOVER_DYNAMIC "Dynamically invert the clover term" ON)
 option(QUDA_CLOVER_RECONSTRUCT "set to ON to enable compressed clover storage (requires QUDA_CLOVER_DYNAMIC)" ON)
-
-set(QUDA_NVSHMEM OFF CACHE BOOL "set to 'yes' to build the NVSHMEM multi-GPU code")
-set(QUDA_NVSHMEM_HOME $ENV{NVSHMEM_HOME} CACHE PATH "path to NVSHMEM")
->>>>>>> 1704c009
 
 # Set CTest options
 option(QUDA_CTEST_SEP_DSLASH_POLICIES "Test Dslash policies separately in ctest instead of only autotuning them." OFF)
@@ -360,86 +353,9 @@
     "-fsanitize=address,undefined"
     CACHE STRING "Flags used by the linker during sanitizer debug builds.")
 
-<<<<<<< HEAD
-=======
-# define CUDA flags
-set(CMAKE_CUDA_HOST_COMPILER
-    "${CMAKE_CXX_COMPILER}"
-    CACHE FILEPATH "Host compiler to be used by nvcc")
-set(CMAKE_CUDA_STANDARD ${QUDA_CXX_STANDARD})
-set(CMAKE_CUDA_STANDARD_REQUIRED True)
-mark_as_advanced(CMAKE_CUDA_HOST_COMPILER)
-
-include(CheckLanguage)
-check_language(CUDA)
-
-if(${CMAKE_CUDA_COMPILER} MATCHES "nvcc")
-  set(QUDA_CUDA_BUILD_TYPE "NVCC")
-  message(STATUS "CUDA Build Type: ${QUDA_CUDA_BUILD_TYPE}")
-elseif(${CMAKE_CUDA_COMPILER} MATCHES "clang")
-  set(QUDA_CUDA_BUILD_TYPE "Clang")
-  message(STATUS "CUDA Build Type: ${QUDA_CUDA_BUILD_TYPE}")
-endif()
-
-set(CMAKE_CUDA_FLAGS_DEVEL
-    "-g -O3 "
-    CACHE STRING "Flags used by the CUDA compiler during regular development builds.")
-set(CMAKE_CUDA_FLAGS_STRICT
-    "-g -O3"
-    CACHE STRING "Flags used by the CUDA compiler during strict jenkins builds.")
-set(CMAKE_CUDA_FLAGS_RELEASE
-    "-O3 -w"
-    CACHE STRING "Flags used by the CUDA compiler during release builds.")
-set(CMAKE_CUDA_FLAGS_HOSTDEBUG
-    "-g"
-    CACHE STRING "Flags used by the C++ compiler during host-debug builds.")
-set(CMAKE_CUDA_FLAGS_DEBUG
-    "-g -G"
-    CACHE STRING "Flags used by the C++ compiler during full (host+device) debug builds.")
-set(CMAKE_CUDA_FLAGS_SANITIZE
-    "-g "
-    CACHE STRING "Flags used by the C++ compiler during sanitizer debug builds.")
-
-# This is needed now GPU ARCH
-string(REGEX REPLACE sm_ "" COMP_CAP ${QUDA_GPU_ARCH})
-
-if(${CMAKE_BUILD_TYPE} STREQUAL "RELEASE")
-  set(QUDA_GPU_ARCH_SUFFIX real)
-endif()
-if(QUDA_GPU_ARCH_SUFFIX)
-  set(CMAKE_CUDA_ARCHITECTURES "${COMP_CAP}-${QUDA_GPU_ARCH_SUFFIX}")
-else()
-  set(CMAKE_CUDA_ARCHITECTURES ${COMP_CAP})
-endif()
-set(COMP_CAP ${COMP_CAP}0)
-
-enable_language(CUDA)
-message(STATUS "CUDA Compiler is" ${CMAKE_CUDA_COMPILER})
-message(STATUS "Compiler ID is " ${CMAKE_CUDA_COMPILER_ID})
-
-# CUDA Wrapper for finding libs etc
-find_package(CUDAToolkit REQUIRED)
-
-
-if(CMAKE_CUDA_COMPILER_ID MATCHES "NVIDIA" OR CMAKE_CUDA_COMPILER_ID MATCHES "NVHPC" OR CMAKE_CUDA_COMPILER_ID MATCHES "Clang")
-  set(QUDA_HETEROGENEOUS_ATOMIC_SUPPORT ON)
-  message(STATUS "Heterogeneous atomics supported: ${QUDA_HETEROGENEOUS_ATOMIC_SUPPORT}")
-endif()
-include(CMakeDependentOption)
-CMAKE_DEPENDENT_OPTION(QUDA_HETEROGENEOUS_ATOMIC "enable heterogeneous atomic support?" ON "QUDA_HETEROGENEOUS_ATOMIC_SUPPORT" OFF)
-
-if((QUDA_HETEROGENEOUS_ATOMIC OR QUDA_NVSHMEM) AND ${CMAKE_BUILD_TYPE} STREQUAL "SANITIZE")
-  message(SEND_ERROR "QUDA_HETEROGENEOUS_ATOMIC=ON AND/OR QUDA_NVSHMEM=ON do not support SANITIZE build)")
-endif()
-
 if(QUDA_CLOVER_RECONSTRUCT AND NOT QUDA_CLOVER_DYNAMIC)
   message(SEND_ERROR "QUDA_CLOVER_RECONSTRUCT requires QUDA_CLOVER_DYNAMIC)")
 endif()
-
-if(QUDA_NVSHMEM AND (${COMP_CAP} LESS "700"))
-  message(SEND_ERROR "QUDA_NVSHMEM=ON requires at least QUDA_GPU_ARCH=sm_70")
-endif()
->>>>>>> 1704c009
 
 if(QUDA_OPENMP)
   find_package(OpenMP REQUIRED)
