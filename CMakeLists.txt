# basic setup for cmake
cmake_minimum_required(VERSION 3.18 FATAL_ERROR)

if(POLICY CMP0074)
  cmake_policy(SET CMP0074 NEW)
endif()

set(CMAKE_INCLUDE_CURRENT_DIR ON)
set(CMAKE_INCLUDE_DIRECTORIES_PROJECT_BEFORE ON)
set(CMAKE_COLOR_MAKEFILE ON)
set(CMAKE_CXX_STANDARD_REQUIRED True)
# disable gnu exentions
set(CMAKE_CXX_EXTENSIONS OFF)
set(CMAKE_CUDA_EXTENSIONS OFF)

# disable in source builds this is only a temporary fix, but for now we need it as cmake will otherwise overwrite the
# existing makefiles
set(CMAKE_DISABLE_SOURCE_CHANGES ON)
set(CMAKE_DISABLE_IN_SOURCE_BUILD ON)
# add a directory for cmake modules
list(APPEND CMAKE_MODULE_PATH "${CMAKE_SOURCE_DIR}/cmake")
include(cmake/CPM.cmake)

find_package(Git)

# by default we will build DEVEL
if(DEFINED ENV{QUDA_BUILD_TYPE})
  set(DEFBUILD $ENV{QUDA_BUILD_TYPE})
else()
  set(DEFBUILD "DEVEL")
endif()

set(VALID_BUILD_TYPES
    DEVEL
    RELEASE
    STRICT
    DEBUG
    HOSTDEBUG
    SANITIZE)
set(CMAKE_BUILD_TYPE
    "${DEFBUILD}"
    CACHE STRING "Choose the type of build, options are: ${VALID_BUILD_TYPES}")
set_property(CACHE CMAKE_BUILD_TYPE PROPERTY STRINGS ${VALID_BUILD_TYPES})

string(TOUPPER ${CMAKE_BUILD_TYPE} CHECK_BUILD_TYPE)
list(FIND VALID_BUILD_TYPES ${CHECK_BUILD_TYPE} BUILD_TYPE_VALID)

if(BUILD_TYPE_VALID LESS 0)
  message(SEND_ERROR "Please specify a valid CMAKE_BUILD_TYPE type! Valid build types are:" "${VALID_BUILD_TYPES}")
endif()

# Target type
if(DEFINED ENV{QUDA_TARGET})
  set(DEFTARGET $ENV{QUDA_TARGET})
else()
  set(DEFTARGET "CUDA")
endif()

set(VALID_TARGET_TYPES CUDA HIP)
set(QUDA_TARGET_TYPE
    "${DEFTARGET}"
    CACHE STRING "Choose the type of target, options are: ${VALID_TARGET_TYPES}")
set_property(CACHE QUDA_TARGET_TYPE PROPERTY STRINGS CUDA HIP)

string(TOUPPER ${QUDA_TARGET_TYPE} CHECK_TARGET_TYPE)
list(FIND VALID_TARGET_TYPES ${CHECK_TARGET_TYPE} TARGET_TYPE_VALID)

if(TARGET_TYPE_VALID LESS 0)
  message(SEND_ERROR "Please specify a valid QUDA_TARGET_TYPE type! Valid target types are:" "${VALID_TARGET_TYPES}")
endif()

if( ${CHECK_TARGET_TYPE} STREQUAL "CUDA")
  set(QUDA_TARGET_CUDA ON)
  set(QUDA_TARGET_LIBRARY quda_cuda_target)
endif()

if( ${CHECK_TARGET_TYPE} STREQUAL "HIP")
  set(QUDA_TARGET_HIP ON)
  set(QUDA_TARGET_LIBRARY quda_hip_target)
endif()
#
# PROJECT is QUDA
#
if(GIT_FOUND)
  execute_process(
    COMMAND ${GIT_EXECUTABLE} show
    WORKING_DIRECTORY ${CMAKE_SOURCE_DIR}
    RESULT_VARIABLE IS_GIT_REPOSIITORY
    OUTPUT_QUIET ERROR_QUIET)
  if(${IS_GIT_REPOSIITORY} EQUAL 0)
    execute_process(
      COMMAND ${GIT_EXECUTABLE} describe --abbrev=0
      WORKING_DIRECTORY ${CMAKE_SOURCE_DIR}
      OUTPUT_VARIABLE GITTAG OUTPUT_STRIP_TRAILING_WHITESPACE)
    # we use git rev-list and pipe that through wc here. Newer git versions support --count as option to rev-list but
    # that might not always be available
    execute_process(
      COMMAND ${GIT_EXECUTABLE} rev-list ${GITTAG}..HEAD
      WORKING_DIRECTORY ${CMAKE_SOURCE_DIR}
      COMMAND wc -l
      OUTPUT_VARIABLE GITCOUNT OUTPUT_STRIP_TRAILING_WHITESPACE)
    execute_process(
      COMMAND ${GIT_EXECUTABLE} describe --match 1 --always  --long --dirty
      WORKING_DIRECTORY ${CMAKE_SOURCE_DIR}
      OUTPUT_VARIABLE GITVERSION OUTPUT_STRIP_TRAILING_WHITESPACE)
  endif()
endif(GIT_FOUND)

project(
  "QUDA"
  VERSION 1.1.0
  LANGUAGES)

if(DEFINED ENV{QUDA_GPU_ARCH})
  set(QUDA_DEFAULT_GPU_ARCH $ENV{QUDA_GPU_ARCH})
else()
  set(QUDA_DEFAULT_GPU_ARCH sm_70)
endif()
if(NOT QUDA_GPU_ARCH)
  message(STATUS "Building QUDA for GPU ARCH " "${QUDA_DEFAULT_GPU_ARCH}")
endif()

set(QUDA_GPU_ARCH
  ${QUDA_DEFAULT_GPU_ARCH}
  CACHE STRING "set the GPU architecture (sm_60, sm_70, sm_80)")
set_property(CACHE QUDA_GPU_ARCH PROPERTY STRINGS sm_60 sm_70 sm_80)
<<<<<<< HEAD

set(QUDA_N_COLORS
  "3"
  CACHE STRING "Set the SU(N) (1 - 8)")
#if(QUDA_N_COLORS GREATER 8)
#  message(SEND_ERROR "Maximum QUDA_N_COLORS is 8.")
#endif()

if(QUDA_N_COLORS LESS 1)
  message(SEND_ERROR "Minimum QUDA_N_COLORS is 1.")
endif()


message(STATUS "")
message(STATUS "${PROJECT_NAME} ${PROJECT_VERSION} (${GITVERSION}) **")
message(STATUS "cmake version: ${CMAKE_VERSION}")
message(STATUS "Source location: ${CMAKE_SOURCE_DIR}")
message(STATUS "Build location: ${CMAKE_BINARY_DIR}")
message(STATUS "Build type: ${CMAKE_BUILD_TYPE}")
message(STATUS "QUDA target: ${QUDA_TARGET_TYPE}")
message(STATUS "QUDA arch: ${QUDA_GPU_ARCH}")
message(STATUS "SU(N): ${QUDA_N_COLORS}")

# ######################################################################################################################
# QUDA OPTIONS likely to be changed by users
# ######################################################################################################################
  
=======
set(QUDA_GPU_ARCH_SUFFIX "" CACHE STRING "set the GPU architecture suffix (virtual, real). Leave empty for no suffix.")
set_property(CACHE QUDA_GPU_ARCH_SUFFIX PROPERTY STRINGS "real" "virtual" " ")
mark_as_advanced(QUDA_GPU_ARCH_SUFFIX)
>>>>>>> 0d1e0102
# build options
option(QUDA_DIRAC_DEFAULT_OFF "default value for QUDA_DIRAC_<TYPE> setting" $ENV{QUDA_DIRAC_DEFAULT_OFF})
mark_as_advanced(QUDA_DIRAC_DEFAULT_OFF)
if(QUDA_DIRAC_DEFAULT_OFF)
  set(QUDA_DIRAC_DEFAULT OFF)
else()
  set(QUDA_DIRAC_DEFAULT ON)
endif()

option(QUDA_DIRAC_WILSON "build Wilson Dirac operators" ${QUDA_DIRAC_DEFAULT})
option(QUDA_DIRAC_CLOVER "build clover Dirac operators" ${QUDA_DIRAC_DEFAULT})
option(QUDA_DIRAC_DOMAIN_WALL "build domain wall Dirac operators" ${QUDA_DIRAC_DEFAULT})
option(QUDA_DIRAC_STAGGERED "build staggered Dirac operators" ${QUDA_DIRAC_DEFAULT})
option(QUDA_DIRAC_TWISTED_MASS "build twisted mass Dirac operators" ${QUDA_DIRAC_DEFAULT})
option(QUDA_DIRAC_TWISTED_CLOVER "build twisted clover Dirac operators" ${QUDA_DIRAC_DEFAULT})
option(QUDA_DIRAC_CLOVER_HASENBUSCH "build clover Hasenbusch twist operators" ${QUDA_DIRAC_DEFAULT})
option(QUDA_DIRAC_NDEG_TWISTED_MASS "build non-degenerate twisted mass Dirac operators" ${QUDA_DIRAC_DEFAULT})
option(QUDA_FORCE_GAUGE "build code for (1-loop Symanzik) gauge force" OFF)
option(QUDA_FORCE_HISQ "build code for hisq fermion force" OFF)
option(QUDA_GAUGE_TOOLS "build auxiliary gauge-field tools" OFF)
option(QUDA_GAUGE_ALG "build gauge-fixing and pure-gauge algorithms" OFF)
option(QUDA_CONTRACT "build code for bilinear contraction" OFF)
option(QUDA_COVDEV "build code for covariant derivative" OFF)
option(QUDA_LAPLACE "build laplace operator" OFF)
# Dynamic inversion saves memory but decreases the flops
option(QUDA_DYNAMIC_CLOVER "Dynamically invert the clover term for twisted-clover" OFF)
option(QUDA_QIO "build QIO code for binary I/O" OFF)

# Multi-GPU options
option(QUDA_QMP "build the QMP multi-GPU code" OFF)
option(QUDA_MPI "build the MPI multi-GPU code" OFF)

# Magma library
option(QUDA_MAGMA "build magma interface" OFF)

# ARPACK
option(QUDA_ARPACK "build arpack interface" OFF)
option(QUDA_ARPACK_LOGGING "enable ARPACK logging (not availible for NG)" OFF)

# OpenBLAS
option(QUDA_OPENBLAS "enable OpenBLAS" OFF)

# LLNL zfp
option(QUDA_ZFP "enable ZFP" OFF)

# Interface options
option(QUDA_INTERFACE_QDP "build qdp interface" ON)
option(QUDA_INTERFACE_MILC "build milc interface" ON)
option(QUDA_INTERFACE_CPS "build cps interface" OFF)
option(QUDA_INTERFACE_QDPJIT "build qdpjit interface" OFF)
option(QUDA_INTERFACE_BQCD "build bqcd interface" OFF)
option(QUDA_INTERFACE_TIFR "build tifr interface" OFF)
option(QUDA_INTERFACE_ALL "enable all data-orders triggered by the various interfaces" OFF)

# QDPJIT
option(QUDA_QDPJIT "build QDP-JIT support?" OFF)

# Locations for some libraries
set(QUDA_LIMEHOME
    ""
    CACHE PATH "path to LIME")
set(QUDA_QDPJITHOME
    ""
    CACHE PATH "path to QDPJIT installation")
set(QUDA_ARPACK_HOME
    ""
    CACHE PATH "path to arpack / parpack")
set(QUDA_OPENBLAS_HOME
    ""
    CACHE PATH "path to OpenBLAS")
set(QUDA_MAGMAHOME
    ""
    CACHE PATH "path to MAGMA, if not set, pkg-config will be attempted")
set(QUDA_MAGMA_LIBS
    ""
    CACHE STRING "additional linker flags required to link against magma")

# ######################################################################################################################
# QUDA ADVANCED OPTIONS that usually should not be changed by users
# ######################################################################################################################
option(QUDA_BUILD_ALL_TESTS "build tests by default" ON)
option(QUDA_INSTALL_ALL_TESTS "install tests by default" ON)
option(QUDA_BUILD_SHAREDLIB "build quda as a shared lib" ON)
option(QUDA_PROPAGATE_CXX_FLAGS "propagate CXX_FLAGS to CUDA host compiler (for cmake >= 3.8)" ON)
option(QUDA_FLOAT8 "enable float-8 ordered fixed-point fields?" ON)
option(QUDA_NVML "use NVML to report CUDA graphics driver version" OFF)
option(QUDA_NUMA_NVML "experimental use of NVML to set numa affinity" OFF)
option(QUDA_VERBOSE_BUILD "display kernel register usage" OFF)
option(QUDA_BUILD_NATIVE_LAPACK "build the native blas/lapack library according to QUDA_TARGET" ON)

set(QUDA_MAX_MULTI_BLAS_N
    "4"
    CACHE STRING "maximum value to initialize template for multi-blas /-reduce")
if(QUDA_MAX_MULTI_BLAS_N GREATER 32)
  message(SEND_ERROR "Maximum QUDA_MAX_MULTI_BLAS_N is 32.")
endif()

set(QUDA_PRECISION
    "14"
    CACHE STRING "which precisions to instantiate in QUDA (4-bit number - double, single, half, quarter)")
set(QUDA_RECONSTRUCT
     "7"
   CACHE STRING "which reconstructs to instantiate in QUDA (3-bit number - 18, 13/12, 9/8)")
 
if(NOT QUDA_RECONSTRUCT STREQUAL 4 AND NOT QUDA_N_COLORS STREQUAL 3)
  message(SEND_ERROR "Gauge reconstruction not enabled for Nc != 3. Please reconfigure with QUDA_RECONSTRUCT 4")
endif()

set(QUDA_NVSHMEM OFF CACHE BOOL "set to 'yes' to build the NVSHMEM multi-GPU code")
set(QUDA_NVSHMEM_HOME $ENV{NVSHMEM_HOME} CACHE PATH "path to NVSHMEM")

# Set CTest options
option(QUDA_CTEST_SEP_DSLASH_POLICIES "Test Dslash policies separately in ctest instead of only autotuning them." OFF)
option(QUDA_CTEST_DISABLE_BENCHMARKS "Disable benchmark test" ON)

option(QUDA_FAST_COMPILE_REDUCE "enable fast compilation in blas and reduction kernels (single warp per reduction)" OFF)
option(QUDA_FAST_COMPILE_DSLASH "enable fast compilation in dslash kernels (~20% perf impact)" OFF)

option(QUDA_OPENMP "enable OpenMP" OFF)
set(QUDA_CXX_STANDARD
    17
    CACHE STRING "set the CXX Standard (14 or 17)")
set_property(CACHE QUDA_CXX_STANDARD PROPERTY STRINGS 14 17)

option(QUDA_BACKWARDS "Enable stacktrace generation using backwards-cpp")

# NVTX options
option(QUDA_INTERFACE_NVTX "add NVTC markup to interface calls" OFF)

# features in development
option(QUDA_SSTEP "build s-step linear solvers" OFF)
option(QUDA_MULTIGRID "build multigrid solvers" OFF)
option(QUDA_BLOCKSOLVER "build block solvers" OFF)
option(QUDA_USE_EIGEN "use EIGEN library (where optional)" ON)
option(QUDA_DOWNLOAD_EIGEN "Download Eigen" ON)
option(QUDA_DOWNLOAD_USQCD "Download USQCD software as requested by QUDA_QMP / QUDA_QIO" OFF)
option(QUDA_DOWNLOAD_ARPACK "Download ARPACK-NG software as requested by QUDA_ARPACK" OFF)
option(QUDA_DOWNLOAD_OPENBLAS "Download OpenBLAS software as requested by QUDA_OPENBLAS" OFF)
option(QUDA_DOWNLOAD_ZFP "Download zfp software as requested by QUDA_ZFP" OFF)
option(QUDA_JITIFY "build QUDA using Jitify" OFF)
option(QUDA_DOWNLOAD_NVSHMEM "Download NVSHMEM" OFF)

set(QUDA_GDRCOPY_HOME "/usr/local/gdrcopy" CACHE STRING "path to gdrcopy used when QUDA_DOWNLOAD_NVSHMEM is enabled")


option(QUDA_GENERATE_DOXYGEN "generate doxygen documentation")

# mark as advanced
mark_as_advanced(QUDA_BUILD_ALL_TESTS)
mark_as_advanced(QUDA_INSTALL_ALL_TESTS)
mark_as_advanced(QUDA_PROPAGATE_CXX_FLAGS)
mark_as_advanced(QUDA_HETEROGENEOUS_ATOMIC)
mark_as_advanced(QUDA_FLOAT8)
mark_as_advanced(QUDA_FAST_COMPILE_REDUCE)
mark_as_advanced(QUDA_FAST_COMPILE_DSLASH)
mark_as_advanced(QUDA_NVML)
mark_as_advanced(QUDA_NUMA_NVML)
mark_as_advanced(QUDA_VERBOSE_BUILD)
mark_as_advanced(QUDA_MAX_MULTI_BLAS_N)
mark_as_advanced(QUDA_PRECISION)
mark_as_advanced(QUDA_RECONSTRUCT)
mark_as_advanced(QUDA_CTEST_SEP_DSLASH_POLICIES)
mark_as_advanced(QUDA_CTEST_LAUNCH)
mark_as_advanced(QUDA_CTEST_LAUNCH_ARGS)
mark_as_advanced(QUDA_OPENMP)

mark_as_advanced(QUDA_BACKWARDS)

mark_as_advanced(QUDA_DOWNLOAD_NVSHMEM)
mark_as_advanced(QUDA_DOWNLOAD_NVSHMEM_TAR)
mark_as_advanced(QUDA_GDRCOPY_HOME)
mark_as_advanced(QUDA_MPI_NVTX)
mark_as_advanced(QUDA_INTERFACE_NVTX)
mark_as_advanced(QUDA_INTERFACE_ALL)

mark_as_advanced(QUDA_SSTEP)
mark_as_advanced(QUDA_USE_EIGEN)
mark_as_advanced(QUDA_BLOCKSOLVER)
mark_as_advanced(QUDA_CXX_STANDARD)

mark_as_advanced(QUDA_JITIFY)

mark_as_advanced(QUDA_ARPACK_LOGGING)

# some checks for invalid combinations

if(QUDA_MPI AND QUDA_QMP)
  message(
    SEND_ERROR
      "Specifying QUDA_QMP and QUDA_MPI might result in undefined behavior. If you intend to use QMP set QUDA_MPI=OFF.")
endif()

if(QUDA_NVSHMEM AND NOT (QUDA_QMP OR QUDA_MPI))
message(
  SEND_ERROR
    "Specifying QUDA_NVSHMEM requires either QUDA_QMP or QUDA_MPI.")
endif()

# COMPILER FLAGS Linux: CMAKE_HOST_SYSTEM_PROCESSOR "x86_64" Mac: CMAKE_HOST_SYSTEM_PROCESSOR "x86_64" Power:
# CMAKE_HOST_SYSTEM_PROCESSOR "ppc64le"

# We need to use different optimization flags depending on whether we are on x86 or power Note: This only applies to the
# RELEASE build type this is just a quick fix and we should probably use
# https://cmake.org/cmake/help/latest/module/CheckCXXCompilerFlag.html

set(CPU_ARCH ${CMAKE_HOST_SYSTEM_PROCESSOR})
if(${CPU_ARCH} STREQUAL "x86_64")
  set(CXX_OPT "-mtune=native")
elseif(${CPU_ARCH} STREQUAL "ppc64le")
  set(CXX_OPT "-Ofast -mcpu=native -mtune=native")
endif()

set(CMAKE_CXX_STANDARD ${QUDA_CXX_STANDARD})

# define CXX FLAGS
set(CMAKE_CXX_FLAGS_DEVEL
    "-g -O3 -Wall -Wextra"
    CACHE STRING "Flags used by the C++ compiler during regular development builds.")
set(CMAKE_CXX_FLAGS_STRICT
    "-O3 -Werror -Wall -Wextra"
    CACHE STRING "Flags used by the C++ compiler during strict jenkins builds.")
set(CMAKE_CXX_FLAGS_RELEASE
    "-O3 -w ${CXX_OPT} "
    CACHE STRING "Flags used by the C++ compiler during release builds.")
set(CMAKE_CXX_FLAGS_HOSTDEBUG
    "-Wall -Wextra -g"
    CACHE STRING "Flags used by the C++ compiler during host-debug builds.")
set(CMAKE_CXX_FLAGS_DEBUG
    "-Wall -Wextra -g -fno-inline"
    CACHE STRING "Flags used by the C++ compiler during full (host+device) debug builds.")
set(CMAKE_CXX_FLAGS_SANITIZE
    "-Wall -Wextra -g -fno-inline \"-fsanitize=address,undefined\""
    CACHE STRING "Flags used by the C++ compiler during santizer debug builds.")

enable_language(CXX)

# define C FLAGS
set(CMAKE_C_FLAGS_DEVEL
    "-g -O3 -Wall -Wextra"
    CACHE STRING "Flags used by the C compiler during regular development builds.")
set(CMAKE_C_FLAGS_STRICT
    "-O3 -Werror -Wall -Wextra"
    CACHE STRING "Flags used by the C compiler during strict jenkins builds.")
set(CMAKE_C_FLAGS_RELEASE
    "-O3 -w"
    CACHE STRING "Flags used by the C compiler during release builds.")
set(CMAKE_C_FLAGS_HOSTDEBUG
    "-Wall -Wextra -g"
    CACHE STRING "Flags used by the C compiler during host-debug builds.")
set(CMAKE_C_FLAGS_DEBUG
    "-Wall -Wextra -g -fno-inline"
    CACHE STRING "Flags used by the C compiler during full (host+device) debug builds.")
set(CMAKE_C_FLAGS_SANITIZE
    "-Wall -Wextra -g -fno-inline \"-fsanitize=address,undefined\""
    CACHE STRING "Flags used by the C compiler during sanitizer debug builds.")

enable_language(C)

if(QUDA_INTERFACE_TIFR
   OR QUDA_INTERFACE_BQCD
   OR QUDA_ARPACK
   OR QUDA_OPENBLAS)
  set(BUILD_FORTRAN_INTERFACE ON)
  enable_language(Fortran)
endif()

# define LINKER FLAGS
set(CMAKE_EXE_LINKER_FLAGS_SANITIZE
    "-fsanitize=address,undefined"
    CACHE STRING "Flags used by the linker during sanitizer debug builds.")

# define CUDA flags
set(CMAKE_CUDA_HOST_COMPILER
    "${CMAKE_CXX_COMPILER}"
    CACHE FILEPATH "Host compiler to be used by nvcc")
set(CMAKE_CUDA_STANDARD ${QUDA_CXX_STANDARD})
set(CMAKE_CUDA_STANDARD_REQUIRED True)
mark_as_advanced(CMAKE_CUDA_HOST_COMPILER)

include(CheckLanguage)
check_language(CUDA)

if(${CMAKE_CUDA_COMPILER} MATCHES "nvcc")
  set(QUDA_CUDA_BUILD_TYPE "NVCC")
  message(STATUS "CUDA Build Type: ${QUDA_CUDA_BUILD_TYPE}")
elseif(${CMAKE_CUDA_COMPILER} MATCHES "clang")
  set(QUDA_CUDA_BUILD_TYPE "Clang")
  message(STATUS "CUDA Build Type: ${QUDA_CUDA_BUILD_TYPE}")
endif()

set(CMAKE_CUDA_FLAGS_DEVEL
    "-g -O3 "
    CACHE STRING "Flags used by the CUDA compiler during regular development builds.")
set(CMAKE_CUDA_FLAGS_STRICT
    "-g -O3"
    CACHE STRING "Flags used by the CUDA compiler during strict jenkins builds.")
set(CMAKE_CUDA_FLAGS_RELEASE
    "-O3 -w"
    CACHE STRING "Flags used by the CUDA compiler during release builds.")
set(CMAKE_CUDA_FLAGS_HOSTDEBUG
    "-g"
    CACHE STRING "Flags used by the C++ compiler during host-debug builds.")
set(CMAKE_CUDA_FLAGS_DEBUG
    "-g -G"
    CACHE STRING "Flags used by the C++ compiler during full (host+device) debug builds.")
set(CMAKE_CUDA_FLAGS_SANITIZE
    "-g "
    CACHE STRING "Flags used by the C++ compiler during sanitizer debug builds.")

# This is needed now GPU ARCH
string(REGEX REPLACE sm_ "" COMP_CAP ${QUDA_GPU_ARCH})

if(${CMAKE_BUILD_TYPE} STREQUAL "RELEASE")
  set(QUDA_GPU_ARCH_SUFFIX real)
endif()
if(QUDA_GPU_ARCH_SUFFIX)
  set(CMAKE_CUDA_ARCHITECTURES "${COMP_CAP}-${QUDA_GPU_ARCH_SUFFIX}")
else()
  set(CMAKE_CUDA_ARCHITECTURES ${COMP_CAP})
endif()
set(COMP_CAP ${COMP_CAP}0)

enable_language(CUDA)
message(STATUS "CUDA Compiler is" ${CMAKE_CUDA_COMPILER})
message(STATUS "Compiler ID is " ${CMAKE_CUDA_COMPILER_ID})

# CUDA Wrapper for finding libs etc
find_package(CUDAToolkit REQUIRED)


if(CMAKE_CUDA_COMPILER_ID MATCHES "NVIDIA" OR CMAKE_CUDA_COMPILER_ID MATCHES "NVHPC" OR CMAKE_CUDA_COMPILER_ID MATCHES "Clang")
  set(QUDA_HETEROGENEOUS_ATOMIC_SUPPORT ON)
  message(STATUS "Heterogeneous atomics supported: ${QUDA_HETEROGENEOUS_ATOMIC_SUPPORT}")
endif()
include(CMakeDependentOption)
CMAKE_DEPENDENT_OPTION(QUDA_HETEROGENEOUS_ATOMIC "enable heterogeneous atomic support?" ON "QUDA_HETEROGENEOUS_ATOMIC_SUPPORT" OFF)

if((QUDA_HETEROGENEOUS_ATOMIC OR QUDA_NVSHMEM) AND ${CMAKE_BUILD_TYPE} STREQUAL "SANITIZE")
  message(SEND_ERROR "QUDA_HETEROGENEOUS_ATOMIC=ON AND/OR QUDA_NVSHMEM=ON do not support SANITIZE build)")
endif()

if(QUDA_NVSHMEM AND (${COMP_CAP} LESS "700"))
  message(SEND_ERROR "QUDA_NVSHMEM=ON requires at least QUDA_GPU_ARCH=sm_70")
endif()

if(QUDA_OPENMP)
  find_package(OpenMP REQUIRED)
endif()

#####################################################################
# Handle dependencies
#####################################################################
if(QUDA_BUILD_SHAREDLIB)
  set(BUILD_SHARED_LIBS ON)
endif()

####################################
# Eigen
####################################
add_library(Eigen INTERFACE IMPORTED)
# set(CPM_USE_LOCAL_PACKAGES TRUE)
if(QUDA_DOWNLOAD_EIGEN)
  set(QUDA_EIGEN_VERSION "3.4.0" CACHE STRING "Eigen use for QUDA_DOWNLOAD_EIGEN")
  mark_as_advanced(QUDA_EIGEN_VERSION)
  CPMAddPackage(
    NAME Eigen
    VERSION ${QUDA_EIGEN_VERSION}
    URL https://gitlab.com/libeigen/eigen/-/archive/${QUDA_EIGEN_VERSION}/eigen-${QUDA_EIGEN_VERSION}.tar.bz2
    DOWNLOAD_ONLY YES 
    )
  target_include_directories(Eigen SYSTEM INTERFACE ${Eigen_SOURCE_DIR})
else()
  # fall back to using find_package
  find_package(Eigen QUIET)
  if(NOT EIGEN_FOUND)
    message(
      FATAL_ERROR
        "QUDA requires Eigen (http://eigen.tuxfamily.org). Please either set EIGEN_INCLUDE_DIRS to path to eigen3 include directory, e.g. /usr/local/include/eigen3 or set QUDA_DOWNLOAD_EIGEN to ON to enable automatic download of the necessary components."
    )
  endif()
  target_include_directories(Eigen SYSTEM INTERFACE ${EIGEN_INCLUDE_DIRS})
endif()

####################################
# MPI
####################################
# we need to enable Fortran if we want to detect MPI_Fortran_COMPILER
if(QUDA_ARPACK OR QUDA_OPENBLAS)
  enable_language(Fortran)
endif()

if(QUDA_MPI OR QUDA_QMP)
  # if we are using MPI and no MPI_<LANG>_COMPILER was specified on the command line check for MPICXX and MPICC
  # environment variables
  if((NOT MPI_CXX_COMPILER) AND DEFINED ENV{MPICXX})
    set(MPI_CXX_COMPILER $ENV{MPICXX})
    set(mpimessage True)
    message(STATUS "Found environment variable MPICXX. Using it for MPI detection: $ENV{MPICXX}")
  endif()
  if((NOT MPI_C_COMPILER) AND DEFINED ENV{MPICC})
    message(STATUS "Found environment variable MPICC. Using it for MPI detection: $ENV{MPICC}")
    set(MPI_C_COMPILER $ENV{MPICC})
    set(mpimessage True)
  endif()
  # I think we don't use that at all but
  if((NOT MPI_Fortran_COMPILER) AND DEFINED ENV{MPIFORT})
    message(STATUS "Found environment variable MPIFORT. Using it for MPI detection: $ENV{MPIFORT}")
    set(MPI_Fortran_COMPILER $ENV{MPIFORT})
    set(mpimessage True)
  endif()
  if(mpimessage)
    message(
      "Found MPIFORT/MPICC/MPICXX environment variables. If this is not what you want please use -DMPI_<LANG>_COMPILER and consult the cmake FindMPI documentation."
    )
  endif()
  find_package(MPI REQUIRED)
endif()

####################################
# NVSHMEM
####################################
if(QUDA_NVSHMEM)
  if(QUDA_DOWNLOAD_NVSHMEM)
  # workaround potential UCX interaction issue with CUDA 11.3+ and UCX in NVSHMEM 2.1.2
  if(${CMAKE_CUDA_COMPILER_VERSION} VERSION_LESS "11.3")
    set(QUDA_DOWNLOAD_NVSHMEM_TAR "https://developer.download.nvidia.com/compute/redist/nvshmem/2.1.2/source/nvshmem_src_2.1.2-0.txz" CACHE STRING "location of NVSHMEM tarball")
  else()
    set(QUDA_DOWNLOAD_NVSHMEM_TAR "https://developer.download.nvidia.com/compute/redist/nvshmem/2.2.1/source/nvshmem_src_2.2.1-0.txz" CACHE STRING "location of NVSHMEM tarball")
  endif()
    get_filename_component(NVSHMEM_CUDA_HOME ${CUDAToolkit_INCLUDE_DIRS} DIRECTORY)
    find_path(GDRCOPY_HOME NAME gdrapi.h PATHS "/usr/local/gdrcopy" ${QUDA_GDRCOPY_HOME} PATH_SUFFIXES "include")
    mark_as_advanced(GDRCOPY_HOME)
    if(NOT GDRCOPY_HOME)
      message(SEND_ERROR "QUDA_DOWNLOAD_NVSHMEM requires gdrcopy to be installed. Please set QUDA_GDRCOPY_HOME to the location of your gdrcopy installation.")
    endif()
    get_filename_component(NVSHMEM_GDRCOPY_HOME ${GDRCOPY_HOME} DIRECTORY)
    ExternalProject_Add(NVSHMEM
                        URL ${QUDA_DOWNLOAD_NVSHMEM_TAR}
                        PREFIX nvshmem
                        CONFIGURE_COMMAND ""
                        BUILD_IN_SOURCE ON
                        BUILD_COMMAND  make -j8 MPICC=${MPI_C_COMPILER} CUDA_HOME=${NVSHMEM_CUDA_HOME} NVSHMEM_PREFIX=<INSTALL_DIR> NVSHMEM_MPI_SUPPORT=1 GDRCOPY_HOME=${NVSHMEM_GDRCOPY_HOME} install
                        INSTALL_COMMAND ""
                        LOG_INSTALL ON
                        LOG_BUILD ON
                        LOG_DOWNLOAD ON
                        )
    ExternalProject_Get_Property(NVSHMEM INSTALL_DIR)
    set(QUDA_NVSHMEM_HOME ${INSTALL_DIR} CACHE PATH "path to NVSHMEM" FORCE)
    set(NVSHMEM_LIBS  ${INSTALL_DIR}/lib/libnvshmem.a)
    set(NVSHMEM_INCLUDE ${INSTALL_DIR}/include/)   
  else()
    if("${QUDA_NVSHMEM_HOME}" STREQUAL "")
      message( FATAL_ERROR "QUDA_NVSHMEM_HOME must be defined if QUDA_NVSHMEM is set" )
    endif()
      find_library(NVSHMEM_LIBS NAMES nvshmem PATHS "${QUDA_NVSHMEM_HOME}/lib/"  )
      find_path(NVSHMEM_INCLUDE NAMES nvshmem.h PATHS "${QUDA_NVSHMEM_HOME}/include/" )
  endif()
    
  mark_as_advanced(NVSHMEM_LIBS)
  mark_as_advanced(NVSHMEM_INCLUDE)
  add_library(nvshmem_lib STATIC IMPORTED)
  set_target_properties(nvshmem_lib PROPERTIES IMPORTED_LOCATION ${NVSHMEM_LIBS})
  set_target_properties(nvshmem_lib PROPERTIES CUDA_SEPARABLE_COMPILATION ON)
  set_target_properties(nvshmem_lib PROPERTIES CUDA_RESOLVE_DEVICE_SYMBOLS OFF)
  set_target_properties(nvshmem_lib PROPERTIES IMPORTED_LINK_INTERFACE_LANGUAGES CUDA)
endif()


####################################
# USQCD 
####################################
# We might only want to do that if using QUDA_DOWNLOAD_USQCD, but this does not work if not set on the initial run
if(CMAKE_INSTALL_PREFIX_INITIALIZED_TO_DEFAULT)
  set(CMAKE_INSTALL_PREFIX ${CMAKE_BINARY_DIR}/usqcd CACHE PATH "..." FORCE)
endif()

####################################
# QMP
####################################
if(QUDA_QMP)
  if(QUDA_DOWNLOAD_USQCD)
    set(QUDA_QMP_TAG "3010fef" CACHE STRING "Git tag to use for QMP when using QUDA_DOWNLOAD_USQCD")
    mark_as_advanced(QUDA_QMP_TAG)  
    CPMAddPackage(
      NAME QMP
      GITHUB_REPOSITORY usqcd-software/qmp
      GIT_TAG ${QUDA_QMP_TAG}
      OPTIONS
      "QMP_MPI ON"
      "QMP_TESTING OFF"
      "QMP_BUILD_DOCS OFF"
    )
  else()
    find_package(QMP REQUIRED) 
  endif()
endif()

####################################
# QIO
####################################
if(QUDA_QIO)
  if(NOT QUDA_QMP)
    message(FATAL_ERROR "Use of QIO (via QUDA_QIO=ON) requires QMP. Please set QUDA_QMP=ON.")
  endif()
  if(QUDA_DOWNLOAD_USQCD)
    set(QUDA_QIO_TAG "a5c3ae580b846130c06dc060ab822f17d6fe2171" CACHE STRING "Git tag to use for QIO when using QUDA_DOWNLOAD_USQCD")
    mark_as_advanced(QUDA_QIO_TAG)
    CPMAddPackage(
      NAME QIO
      GITHUB_REPOSITORY usqcd-software/qio
      GIT_TAG ${QUDA_QIO_TAG}
      OPTIONS 
        "QIO_ENABLE_PARALLEL_BUILD ON"
        "QIO_ENABLE_QMP_ROUTE OFF" 
        "QIO_ENABLE_OUTPUT_BUFFERING ON" 
        "QIO_DML_BUF_BYTES 33554432"
    )
  else()
    find_package(QIO REQUIRED)
  endif()
endif()

####################################
# USQCD QDPJIT
####################################
if(QUDA_QDPJIT)
  if(NOT QUDA_QMP)
    message(WARNING "Specifying QUDA_QDPJIT requires use of QUDA_QMP.")
  endif()
  execute_process(COMMAND ${QUDA_QDPJITHOME}/bin/qdp\+\+-config --ldflags
                  OUTPUT_VARIABLE QDP_LDFLAGS OUTPUT_STRIP_TRAILING_WHITESPACE)
  execute_process(COMMAND ${QUDA_QDPJITHOME}/bin/qdp\+\+-config --libs
                  OUTPUT_VARIABLE QDP_LIBS OUTPUT_STRIP_TRAILING_WHITESPACE)
  find_library(QDP_LIB qdp PATH ${QUDA_QDPJITHOME}/lib)
  find_library(QIO_LIB qio ${QUDA_QDPJITHOME}/lib/)
  find_library(LIME_LIB lime ${QUDA_QDPJITHOME}/lib/)
endif()

####################################
# MAGMA
####################################
if(QUDA_MAGMA)
  add_library(MAGMA::MAGMA INTERFACE IMPORTED)
  target_compile_definitions(MAGMA::MAGMA INTERFACE MAGMA_LIB ADD_ MAGMA_SETAFFINITY GPUSHMEM=300 HAVE_CUBLAS)
  if("${QUDA_MAGMAHOME}" STREQUAL "")
    find_package(PkgConfig REQUIRED)
    pkg_check_modules(MAGMA magma)
    target_include_directories(MAGMA::MAGMA SYSTEM INTERFACE ${MAGMA_INCLUDEDIR})
    message("${MAGMA_INCLUDEDIR}")
    find_library(MAGMA ${MAGMA_LIBRARIES} PATH ${MAGMA_LIBRARY_DIRS})
  else()
    # prefer static library
    find_library(MAGMA libmagma.a magma ${QUDA_MAGMAHOME}/lib/)
    # append additional libraries required by magma
    target_link_libraries(MAGMA::MAGMA INTERFACE ${CUDA_cublas_LIBRARY})
    target_link_libraries(MAGMA::MAGMA INTERFACE ${CUDA_cusparse_LIBRARY})
    target_link_libraries(MAGMA::MAGMA INTERFACE ${QUDA_MAGMA_LIBS})
    # and any additional OpenMP linker flags
    target_include_directories(MAGMA::MAGMA SYSTEM INTERFACE ${QUDA_MAGMAHOME}/include)
  endif()
  target_link_libraries(MAGMA::MAGMA INTERFACE ${MAGMA})
  find_package(OpenMP)
  target_link_libraries(MAGMA::MAGMA INTERFACE OpenMP::OpenMP_CXX)
endif(QUDA_MAGMA)

####################################
# ARPACK
####################################
if(QUDA_ARPACK)
  enable_language(Fortran)

  if(QUDA_MPI OR QUDA_QMP)
    set(ARPACK_MPI ON)
  else()
    set(ARPACK_MPI OFF)
  endif()

  if(QUDA_DOWNLOAD_ARPACK)
  #TODO: switch to CPM
    include(GNUInstallDirs)
    ExternalProject_Add(
      ARPACK-NG
      GIT_REPOSITORY https://github.com/opencollab/arpack-ng.git
      GIT_TAG 3.7.0
      GIT_SHALLOW YES
      PREFIX arpack-ng
      CMAKE_ARGS -DMPI=${ARPACK_MPI} -DCMAKE_INSTALL_PREFIX=<INSTALL_DIR>
      CMAKE_GENERATOR "Unix Makefiles")
    ExternalProject_Get_Property(ARPACK-NG INSTALL_DIR)
    set(QUDA_ARPACK_HOME ${INSTALL_DIR})
    add_library(arpack-ng STATIC IMPORTED)
    add_dependencies(arpack-ng ARPACK-NG)
    find_package(BLAS REQUIRED)
    find_package(LAPACK REQUIRED)
    target_link_libraries(arpack-ng INTERFACE ${BLAS_LIBRARIES} ${LAPACK_LIBRARIES})
    set_target_properties(arpack-ng PROPERTIES IMPORTED_LINK_INTERFACE_LANGUAGES Fortran)
    set_target_properties(arpack-ng PROPERTIES IMPORTED_LOCATION
                                               ${QUDA_ARPACK_HOME}/${CMAKE_INSTALL_LIBDIR}/libarpack.a)
    if(QUDA_MPI OR QUDA_QMP)
      add_library(parpack-ng STATIC IMPORTED)
      target_link_libraries(parpack-ng INTERFACE arpack-ng MPI::MPI_Fortran)
      set_target_properties(parpack-ng PROPERTIES IMPORTED_LINK_INTERFACE_LANGUAGES Fortran)
      set_target_properties(parpack-ng PROPERTIES IMPORTED_LOCATION
                                                  ${QUDA_ARPACK_HOME}/${CMAKE_INSTALL_LIBDIR}/libparpack.a)
    endif()

  else(QUDA_DOWNLOAD_ARPACK)
    find_package(PkgConfig REQUIRED)
    # We always need the serial library
    pkg_check_modules(ARPACK QUIET arpack)
    if(NOT ARPACK_FOUND OR QUDA_ARPACK_HOME)
      find_library(ARPACK arpack PATH ${QUDA_ARPACK_HOME})
    else()
      find_library(ARPACK ${ARPACK_LIBRARIES} PATH ${ARPACK_LIBRARY_DIRS})
    endif()
    # Link the parallel library if required
    if(QUDA_MPI OR QUDA_QMP)
      pkg_check_modules(PARPACK QUIET parpack)
      if(NOT PARPACK_FOUND OR QUDA_ARPACK_HOME)
        find_library(PARPACK parpack PATH ${QUDA_ARPACK_HOME})
      else()
        find_library(PARPACK ${PARPACK_LIBRARIES} PATH ${PARPACK_LIBRARY_DIRS})
      endif()
    endif()
  endif(QUDA_DOWNLOAD_ARPACK)
endif(QUDA_ARPACK)

####################################
# OPENBLAS
####################################
if(QUDA_OPENBLAS)
  enable_language(Fortran)

  if(QUDA_DOWNLOAD_OPENBLAS)
  #TODO: switch to CPM
    include(GNUInstallDirs)
    ExternalProject_Add(
      OPENBLAS
      GIT_REPOSITORY https://github.com/xianyi/OpenBLAS.git
      GIT_TAG v0.3.10
      GIT_SHALLOW YES
      PREFIX openblas
      CMAKE_ARGS -DCMAKE_INSTALL_PREFIX=<INSTALL_DIR> 
      CMAKE_GENERATOR "Unix Makefiles")
    ExternalProject_Get_Property(OPENBLAS INSTALL_DIR)
    set(QUDA_OPENBLAS_HOME ${INSTALL_DIR})
    add_library(openblas STATIC IMPORTED)
    add_dependencies(openblas OPENBLAS)
    set_target_properties(openblas PROPERTIES IMPORTED_LINK_INTERFACE_LANGUAGES Fortran)
    set_target_properties(openblas PROPERTIES IMPORTED_LOCATION
                                               ${QUDA_OPENBLAS_HOME}/${CMAKE_INSTALL_LIBDIR}/libopenblas.a)
  else(QUDA_DOWNLOAD_OPENBLAS)
    find_package(PkgConfig REQUIRED)
    pkg_check_modules(OPENBLAS QUIET openblas)
    if(NOT OPENBLAS_FOUND OR QUDA_OPENBLAS_HOME)
      find_library(OPENBLAS openblas PATH ${QUDA_OPENBLAS_HOME})
    else()
      find_library(OPENBLAS ${OPENBLAS_LIBRARIES} PATH ${OPENBLAS_LIBRARY_DIRS})
    endif()    
  endif(QUDA_DOWNLOAD_OPENBLAS)
endif(QUDA_OPENBLAS)

####################################
# BACKWARDS
####################################
if(QUDA_BACKWARDS)
  include(FetchContent)
  FetchContent_Declare(
    backward-cpp
    GIT_REPOSITORY https://github.com/bombela/backward-cpp.git
    GIT_TAG v1.6
    GIT_SHALLOW ON)
  FetchContent_GetProperties(backward-cpp)
  if(NOT backward-cpp_POPULATED)
    FetchContent_Populate(backward-cpp)
  endif()
  include(${backward-cpp_SOURCE_DIR}/BackwardConfig.cmake)
endif()

# ZFP
if(QUDA_ZFP)  
  if(QUDA_DOWNLOAD_ZFP)
    include(GNUInstallDirs)
    ExternalProject_Add(
      ZFP
      GIT_REPOSITORY https://github.com/LLNL/zfp.git
      GIT_TAG 0.5.5
      GIT_SHALLOW YES
      PREFIX zfp
      CMAKE_ARGS -DCMAKE_BUILD_TYPE=Release -DZFP_WITH_CUDA=ON -DBUILD_SHARED_LIBS=OFF -DCMAKE_INSTALL_PREFIX=<INSTALL_DIR>
      CMAKE_GENERATOR "Unix Makefiles")
    ExternalProject_Get_Property(ZFP INSTALL_DIR)
    set(QUDA_ZFP_HOME ${INSTALL_DIR})
    add_library(zfp STATIC IMPORTED)
    add_dependencies(zfp ZFP)
    set_target_properties(zfp PROPERTIES IMPORTED_LOCATION ${QUDA_ZFP_HOME}/${CMAKE_INSTALL_LIBDIR}/libzfp.a)
  else(QUDA_DOWNLOAD_ZFP)
    find_package(PkgConfig REQUIRED)

    # We always need the serial library
    pkg_check_modules(ZFP QUIET zfp)
    if(NOT ZFP_FOUND OR QUDA_ZFP_HOME)
      find_library(ZFP zfp PATH ${QUDA_ZFP_HOME})
    else()
      find_library(ZFP ${ZFP_LIBRARIES} PATH ${ZFP_LIBRARY_DIRS})
    endif()
    
  endif(QUDA_DOWNLOAD_ZFP)
endif(QUDA_ZFP)

#####################################################################
# ADVANCED setup 
#####################################################################

# this allows simplified running of clang-tidy
if(${CMAKE_BUILD_TYPE} STREQUAL "DEVEL")
  set(CMAKE_EXPORT_COMPILE_COMMANDS ON)
endif()

# make the compiler flags an advanced option for all user defined build types (cmake defined build types are advanced by
# default )
mark_as_advanced(CMAKE_CUDA_FLAGS_DEVEL)
mark_as_advanced(CMAKE_CUDA_FLAGS_STRICT)
mark_as_advanced(CMAKE_CUDA_FLAGS_RELEASE)
mark_as_advanced(CMAKE_CUDA_FLAGS_DEBUG)
mark_as_advanced(CMAKE_CUDA_FLAGS_HOSTDEBUG)
mark_as_advanced(CMAKE_CUDA_FLAGS_SANITIZE)

mark_as_advanced(CMAKE_CXX_FLAGS_DEVEL)
mark_as_advanced(CMAKE_CXX_FLAGS_STRICT)
mark_as_advanced(CMAKE_CXX_FLAGS_RELEASE)
mark_as_advanced(CMAKE_CXX_FLAGS_DEBUG)
mark_as_advanced(CMAKE_CXX_FLAGS_HOSTDEBUG)
mark_as_advanced(CMAKE_CXX_FLAGS_SANITIZE)

mark_as_advanced(CMAKE_C_FLAGS_DEVEL)
mark_as_advanced(CMAKE_C_FLAGS_STRICT)
mark_as_advanced(CMAKE_C_FLAGS_RELEASE)
mark_as_advanced(CMAKE_C_FLAGS_DEBUG)
mark_as_advanced(CMAKE_C_FLAGS_HOSTDEBUG)
mark_as_advanced(CMAKE_C_FLAGS_SANITIZE)
mark_as_advanced(CMAKE_F_FLAGS)

mark_as_advanced(CMAKE_EXE_LINKER_FLAGS_SANITIZE)

# enable ctest
include(CTest)

# add tests, utils, reference, and quda library
add_subdirectory(lib)
add_subdirectory(tests)
add_subdirectory(doc)

include(CMakePackageConfigHelpers)
configure_package_config_file(QUDAConfig.cmake.in QUDAConfig.cmake 
	INSTALL_DESTINATION lib/cmake/QUDA)

write_basic_package_version_file(
	QUDAVersion.cmake
	VERSION ${PACKAGE_VERSION}
	COMPATIBILITY AnyNewerVersion)

install(FILES ${CMAKE_CURRENT_BINARY_DIR}/QUDAVersion.cmake
	${CMAKE_CURRENT_BINARY_DIR}/QUDAConfig.cmake
	DESTINATION lib/cmake/QUDA)<|MERGE_RESOLUTION|>--- conflicted
+++ resolved
@@ -124,7 +124,6 @@
   ${QUDA_DEFAULT_GPU_ARCH}
   CACHE STRING "set the GPU architecture (sm_60, sm_70, sm_80)")
 set_property(CACHE QUDA_GPU_ARCH PROPERTY STRINGS sm_60 sm_70 sm_80)
-<<<<<<< HEAD
 
 set(QUDA_N_COLORS
   "3"
@@ -152,11 +151,10 @@
 # QUDA OPTIONS likely to be changed by users
 # ######################################################################################################################
   
-=======
 set(QUDA_GPU_ARCH_SUFFIX "" CACHE STRING "set the GPU architecture suffix (virtual, real). Leave empty for no suffix.")
 set_property(CACHE QUDA_GPU_ARCH_SUFFIX PROPERTY STRINGS "real" "virtual" " ")
 mark_as_advanced(QUDA_GPU_ARCH_SUFFIX)
->>>>>>> 0d1e0102
+
 # build options
 option(QUDA_DIRAC_DEFAULT_OFF "default value for QUDA_DIRAC_<TYPE> setting" $ENV{QUDA_DIRAC_DEFAULT_OFF})
 mark_as_advanced(QUDA_DIRAC_DEFAULT_OFF)
