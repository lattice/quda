# This file is divided into 5 sections:
# 1. Basic setup for cmake 
# 2. QUDA Physics options 
# 3. QUDA Dependency options
# 4. QUDA Advanced options
# 5. QUDA CMake configuration set up
#
# Each section is delineated by START and END. If you make additions to this file,
# please add an appropriate comment and, if necessary, document the addition
# in the QUDA Wiki page: https://github.com/lattice/quda/wiki/QUDA-Build-With-CMake

####################################################################################
# START 1. Basic setup for cmake
####################################################################################
cmake_minimum_required(VERSION 3.15 FATAL_ERROR)

if(POLICY CMP0074)
  cmake_policy(SET CMP0074 NEW)
endif()

set(CMAKE_INCLUDE_CURRENT_DIR ON)
set(CMAKE_INCLUDE_DIRECTORIES_PROJECT_BEFORE ON)
set(CMAKE_COLOR_MAKEFILE ON)
set(CMAKE_CXX_STANDARD_REQUIRED True)
# Disable gnu exentions
set(CMAKE_CXX_EXTENSIONS OFF)
set(CMAKE_CUDA_EXTENSIONS OFF)

# Disable in source builds this is only a temporary fix, but for now we need it as
# cmake will otherwise overwrite the existing makefiles.
set(CMAKE_DISABLE_SOURCE_CHANGES ON)
set(CMAKE_DISABLE_IN_SOURCE_BUILD ON)
# #dd a directory for cmake modules
list(APPEND CMAKE_MODULE_PATH "${CMAKE_SOURCE_DIR}/cmake")

find_package(Git)
find_package(PythonInterp)

# By default we will build DEVEL. The different build types will pass different
# flags to the compiler which may be strict or permissive on warnings, or
# very verbose at run time and/or compile time.
if(DEFINED ENV{QUDA_BUILD_TYPE})
  set(DEFBUILD $ENV{QUDA_BUILD_TYPE})
else()
  set(DEFBUILD "DEVEL")
endif()

set(VALID_BUILD_TYPES
    DEVEL
    RELEASE
    STRICT
    DEBUG
    HOSTDEBUG
    SANITIZE)
set(CMAKE_BUILD_TYPE
  "${DEFBUILD}"
  CACHE STRING "Choose the type of build, options are: ${VALID_BUILD_TYPES}")
set_property(CACHE CMAKE_BUILD_TYPE PROPERTY STRINGS ${VALID_BUILD_TYPES})

string(TOUPPER ${CMAKE_BUILD_TYPE} CHECK_BUILD_TYPE)
list(FIND VALID_BUILD_TYPES ${CHECK_BUILD_TYPE} BUILD_TYPE_VALID)

if(BUILD_TYPE_VALID LESS 0)
  message(SEND_ERROR "Please specify a valid CMAKE_BUILD_TYPE type! Valid build types are:" "${VALID_BUILD_TYPES}")
endif()

# QUDA may be built to run using HIP or CUDA, which we call the
# Target type. By default, the target is CUDA.
if(DEFINED ENV{QUDA_TARGET})
  set(DEFTARGET $ENV{QUDA_TARGET})
else()
  set(DEFTARGET "CUDA")
endif()

set(VALID_TARGET_TYPES CUDA HIP)
set(QUDA_TARGET_TYPE
  "${DEFTARGET}"
  CACHE STRING "Choose the type of target, options are: ${VALID_TARGET_TYPES}")
set_property(CACHE QUDA_TARGET_TYPE PROPERTY STRINGS CUDA HIP)

string(TOUPPER ${QUDA_TARGET_TYPE} CHECK_TARGET_TYPE)
list(FIND VALID_TARGET_TYPES ${CHECK_TARGET_TYPE} TARGET_TYPE_VALID)

if(TARGET_TYPE_VALID LESS 0)
  message(SEND_ERROR "Please specify a valid QUDA_TARGET_TYPE type! Valid target types are:" "${VALID_TARGET_TYPES}")
endif()


if( ${CHECK_TARGET_TYPE} STREQUAL "CUDA")
  set(QUDA_TARGET_CUDA ON)
  set(QUDA_TARGET_LIBRARY quda_cuda_target)
  set(QUDA_TARGET_CUDA ON)
endif()

if( ${CHECK_TARGET_TYPE} STREQUAL "HIP")
  set(QUDA_TARGET_HIP ON)
  set(QUDA_TARGET_LIBRARY quda_hip_target)
  set(QUDA_TARGET_HIP ON)

  # HIP Speific CMake
  if (NOT DEFINED ROCM_PATH )
    if (NOT DEFINED ENV{ROCM_PATH} )
  	    set(ROCM_PATH "/opt/rocm" CACHE PATH "ROCm path")
    else()
  	    set(ROCM_PATH $ENV{ROCM_PATH} CACHE PATH "ROCm path")
    endif()
  endif()
  set(CMAKE_MODULE_PATH "${ROCM_PATH}/lib/cmake" ${CMAKE_MODULE_PATH})
endif()

# This is needed now GPU ARCH
if(DEFINED ENV{QUDA_GPU_ARCH})
  set(QUDA_DEFAULT_GPU_ARCH $ENV{QUDA_GPU_ARCH})
else()
  if( QUDA_TARGET_CUDA) 
    set(QUDA_DEFAULT_GPU_ARCH sm_70)
  endif()

  if( QUDA_TARGET_HIP )
    set(QUDA_DEFAULT_GPU_ARCH gfx908)
  endif()
endif()

if(NOT QUDA_GPU_ARCH)
  message(STATUS "Building QUDA for GPU ARCH " "${QUDA_DEFAULT_GPU_ARCH}")
endif()
  
set(QUDA_GPU_ARCH
  ${QUDA_DEFAULT_GPU_ARCH}
  CACHE STRING "set the GPU architecture (sm_35, sm_37, sm_60, sm_70, sm_80, gfx906, gfx908)")
set_property(CACHE QUDA_GPU_ARCH PROPERTY STRINGS sm_35 sm_37 sm_60 sm_70 sm_80 gfx906 gfx908)


if(GIT_FOUND)
  execute_process(
    COMMAND ${GIT_EXECUTABLE} show
    WORKING_DIRECTORY ${CMAKE_SOURCE_DIR}
    RESULT_VARIABLE IS_GIT_REPOSIITORY
    OUTPUT_QUIET ERROR_QUIET)
  if(${IS_GIT_REPOSIITORY} EQUAL 0)
    execute_process(
      COMMAND ${GIT_EXECUTABLE} describe --abbrev=0
      WORKING_DIRECTORY ${CMAKE_SOURCE_DIR}
      OUTPUT_VARIABLE GITTAG OUTPUT_STRIP_TRAILING_WHITESPACE)
    # we use git rev-list and pipe that through wc here. Newer git versions support
    # --count as option to rev-list but that might not always be available
    execute_process(
      COMMAND ${GIT_EXECUTABLE} rev-list ${GITTAG}..HEAD
      WORKING_DIRECTORY ${CMAKE_SOURCE_DIR}
      COMMAND wc -l
      OUTPUT_VARIABLE GITCOUNT OUTPUT_STRIP_TRAILING_WHITESPACE)
    execute_process(
      COMMAND ${GIT_EXECUTABLE} describe --long --dirty
      WORKING_DIRECTORY ${CMAKE_SOURCE_DIR}
      OUTPUT_VARIABLE GITVERSION OUTPUT_STRIP_TRAILING_WHITESPACE)
  endif()
endif(GIT_FOUND)

# Define the project
project(
  "QUDA"
  VERSION 1.1.0
  LANGUAGES)

# Print the configuration details to stdout
message(STATUS "")
message(STATUS "${PROJECT_NAME} ${PROJECT_VERSION} (${GITVERSION}) **")
message(STATUS "cmake version: ${CMAKE_VERSION}")
message(STATUS "Source location: ${CMAKE_SOURCE_DIR}")
message(STATUS "Build location: ${CMAKE_BINARY_DIR}")
message(STATUS "Build type: ${CMAKE_BUILD_TYPE}")
message(STATUS "QUDA target: ${QUDA_TARGET_TYPE}")
####################################################################################
# END 1. Basic setup for cmake
####################################################################################
# build options
option(QUDA_DIRAC_DEFAULT_OFF "default value for QUDA_DIRAC_<TYPE> setting" $ENV{QUDA_DIRAC_DEFAULT_OFF})
mark_as_advanced(QUDA_DIRAC_DEFAULT_OFF)
if(QUDA_DIRAC_DEFAULT_OFF)
  set(QUDA_DIRAC_DEFAULT OFF)
else()
  set(QUDA_DIRAC_DEFAULT ON)
endif()

option(QUDA_DIRAC_WILSON "build Wilson Dirac operators" ${QUDA_DIRAC_DEFAULT})
option(QUDA_DIRAC_CLOVER "build clover Dirac operators" ${QUDA_DIRAC_DEFAULT})
# Dynamic inversion saves memory but decreases the flops
option(QUDA_DYNAMIC_CLOVER "Dynamically invert the clover term for twisted-clover" OFF)
option(QUDA_DIRAC_DOMAIN_WALL "build domain wall Dirac operators" ${QUDA_DIRAC_DEFAULT})
option(QUDA_DIRAC_STAGGERED "build staggered Dirac operators" ${QUDA_DIRAC_DEFAULT})
option(QUDA_DIRAC_TWISTED_MASS "build twisted mass Dirac operators" ${QUDA_DIRAC_DEFAULT})
option(QUDA_DIRAC_TWISTED_CLOVER "build twisted clover Dirac operators" ${QUDA_DIRAC_DEFAULT})
option(QUDA_DIRAC_CLOVER_HASENBUSCH "build clover Hasenbusch twist operators" ${QUDA_DIRAC_DEFAULT})
option(QUDA_DIRAC_NDEG_TWISTED_MASS "build non-degenerate twisted mass Dirac operators" ${QUDA_DIRAC_DEFAULT})

# HMC gauge force routines
option(QUDA_FORCE_GAUGE "build code for (1-loop Symanzik) gauge force" OFF)
option(QUDA_FORCE_HISQ "build code for hisq fermion force" OFF)
option(QUDA_GAUGE_TOOLS "build auxiliary gauge-field tools" OFF)

option(QUDA_GAUGE_ALG "build gauge-fixing and pure-gauge algorithms" OFF)
option(QUDA_CONTRACT "build code for bilinear contraction" OFF)
option(QUDA_COVDEV "build code for covariant derivative" OFF)

option(QUDA_LAPLACE "build laplace operator" OFF)
# Dynamic inversion saves memory but decreases the flops
option(QUDA_DYNAMIC_CLOVER "Dynamically invert the clover term for twisted-clover" OFF)
option(QUDA_QIO "build QIO code for binary I/O" OFF)

# Multi-GPU options
option(QUDA_QMP "build the QMP multi-GPU code" OFF)
option(QUDA_MPI "build the MPI multi-GPU code" OFF)

# Magma library
option(QUDA_MAGMA "build magma interface" OFF)

# ARPACK
option(QUDA_ARPACK "build arpack interface" OFF)
option(QUDA_ARPACK_LOGGING "enable ARPACK logging (not availible for NG)" OFF)
option(QUDA_DOWNLOAD_ARPACK "Download ARPACK-NG software as requested by QUDA_ARPACK" OFF)

# OpenBLAS
option(QUDA_OPENBLAS "enable OpenBLAS" OFF)
option(QUDA_DOWNLOAD_OPENBLAS "Download OpenBLAS software as requested by QUDA_OPENBLAS" OFF)

# Interface options
option(QUDA_INTERFACE_QDP "build qdp interface" ON)
option(QUDA_INTERFACE_MILC "build milc interface" ON)
option(QUDA_INTERFACE_CPS "build cps interface" OFF)
option(QUDA_INTERFACE_QDPJIT "build qdpjit interface" OFF)
option(QUDA_INTERFACE_BQCD "build bqcd interface" OFF)
option(QUDA_INTERFACE_TIFR "build tifr interface" OFF)
option(QUDA_INTERFACE_ALL "enable all data-orders triggered by the various interfaces" OFF)

# QDPJIT
option(QUDA_QDPJIT "build QDP-JIT support?" OFF)

# Locations for QIO / QMP
set(QUDA_QIOHOME
  ""
  CACHE PATH "path to QIO")
set(QUDA_QMPHOME
  ""
  CACHE PATH "path to QMP")
set(QUDA_LIMEHOME
  ""
  CACHE PATH "path to LIME")
set(QUDA_QDPJITHOME
  ""
  CACHE PATH "path to QDPJIT installation")
set(QUDA_ARPACK_HOME
  ""
  CACHE PATH "path to arpack / parpack")
set(QUDA_OPENBLAS_HOME
  ""
  CACHE PATH "path to OpenBLAS")
set(QUDA_MAGMAHOME
  ""
  CACHE PATH "path to MAGMA, if not set, pkg-config will be attempted")
set(QUDA_MAGMA_LIBS
  ""
  CACHE STRING "additional linker flags required to link against magma")
####################################################################################
# END 3. QUDA Dependency options
####################################################################################

####################################################################################
# START 4. QUDA advanced options that usually should not be changed by users
####################################################################################
option(QUDA_BUILD_ALL_TESTS "build tests by default" ON)
option(QUDA_INSTALL_ALL_TESTS "install tests by default" ON)
option(QUDA_BUILD_SHAREDLIB "build quda as a shared lib" ON)
option(QUDA_PROPAGATE_CXX_FLAGS "propagate CXX_FLAGS to CUDA host compiler (for cmake >= 3.8)" ON)
option(QUDA_FLOAT8 "enable float-8 ordered fixed-point fields?" OFF)
option(QUDA_NVML "use NVML to report CUDA graphics driver version" OFF)
option(QUDA_NUMA_NVML "experimental use of NVML to set numa affinity" OFF)
option(QUDA_VERBOSE_BUILD "display kernel register usage" OFF)
option(QUDA_BUILD_NATIVE_LAPACK "build the native blas/lapack library according to QUDA_TARGET" ON)

# QUDA uses tiling routines to compute certain BLAS routines. The maximum allowable
# tile size is governed by this number. The larger the number, the faster the routines
# will compute, but it will take longer to compile.
set(QUDA_MAX_MULTI_BLAS_N
  "4"
  CACHE STRING "maximum value to initialize template for multi-blas /-reduce")
if(QUDA_MAX_MULTI_BLAS_N GREATER 32)
  message(SEND_ERROR "Maximum QUDA_MAX_MULTI_BLAS_N is 32.")
endif()

set(QUDA_PRECISION
  "14"
  CACHE STRING "which precisions to instantiate in QUDA (4-bit number - double, single, half, quarter)")
set(QUDA_RECONSTRUCT
  "7"
  CACHE STRING "which reconstructs to instantiate in QUDA (3-bit number - 18, 13/12, 9/8)")

set(QUDA_NVSHMEM OFF CACHE BOOL "set to 'yes' to build the NVSHMEM multi-GPU code")
set(QUDA_NVSHMEM_HOME $ENV{NVSHMEM_HOME} CACHE PATH "path to NVSHMEM")

# Set CTest options
option(QUDA_CTEST_SEP_DSLASH_POLICIES "Test Dslash policies separately in ctest instead of only autotuning them." OFF)
option(QUDA_CTEST_DISABLE_BENCHMARKS "Disable benchmark test" ON)

option(QUDA_FAST_COMPILE_REDUCE "enable fast compilation in blas and reduction kernels (single warp per reduction)" OFF)
option(QUDA_FAST_COMPILE_DSLASH "enable fast compilation in dslash kernels (~20% perf impact)" OFF)

option(QUDA_OPENMP "enable OpenMP" OFF)
set(QUDA_CXX_STANDARD
    17
    CACHE STRING "set the CXX Standard (14 or 17)")

set_property(CACHE QUDA_CXX_STANDARD PROPERTY STRINGS 14 17)

option(QUDA_BACKWARDS "Enable stacktrace generation using backwards-cpp")

# QIO legacy support
option(QUDA_DOWNLOAD_QIO_LEGACY "download qio2-5-0 branch of QIO instead of extended (API compatible) branch" OFF)

# NVTX options
option(QUDA_MPI_NVTX "add NVTX markup to MPI API calls" OFF)
option(QUDA_INTERFACE_NVTX "add NVTC markup to interface calls" OFF)

# features in development
option(QUDA_SSTEP "build s-step linear solvers" OFF)
option(QUDA_MULTIGRID "build multigrid solvers" OFF)
option(QUDA_BLOCKSOLVER "build block solvers" OFF)
option(QUDA_USE_EIGEN "use EIGEN library (where optional)" ON)
option(QUDA_DOWNLOAD_EIGEN "Download Eigen" ON)
option(QUDA_DOWNLOAD_USQCD "Download USQCD software as requested by QUDA_QMP / QUDA_QIO" OFF)
option(QUDA_JITIFY "build QUDA using Jitify" OFF)
option(QUDA_DOWNLOAD_NVSHMEM "Download NVSHMEM" OFF)
set(QUDA_DOWNLOAD_NVSHMEM_TAR "https://developer.download.nvidia.com/compute/redist/nvshmem/2.1.2/source/nvshmem_src_2.1.2-0.txz" CACHE STRING "location of NVSHMEM tarball")
set(QUDA_GDRCOPY_HOME "/usr/local/gdrcopy" CACHE STRING "path to gdrcopy used when QUDA_DOWNLOAD_NVSHMEM is enabled")


option(QUDA_GENERATE_DOXYGEN "generate doxygen documentation")

# mark as advanced
mark_as_advanced(QUDA_BUILD_ALL_TESTS)
mark_as_advanced(QUDA_INSTALL_ALL_TESTS)
mark_as_advanced(QUDA_PROPAGATE_CXX_FLAGS)
mark_as_advanced(QUDA_HETEROGENEOUS_ATOMIC)
mark_as_advanced(QUDA_FLOAT8)
mark_as_advanced(QUDA_FAST_COMPILE_REDUCE)
mark_as_advanced(QUDA_FAST_COMPILE_DSLASH)
mark_as_advanced(QUDA_NVML)
mark_as_advanced(QUDA_NUMA_NVML)
mark_as_advanced(QUDA_VERBOSE_BUILD)
mark_as_advanced(QUDA_MAX_MULTI_BLAS_N)
mark_as_advanced(QUDA_PRECISION)
mark_as_advanced(QUDA_RECONSTRUCT)
mark_as_advanced(QUDA_CTEST_SEP_DSLASH_POLICIES)
mark_as_advanced(QUDA_CTEST_LAUNCH)
mark_as_advanced(QUDA_CTEST_LAUNCH_ARGS)
mark_as_advanced(QUDA_OPENMP)

mark_as_advanced(QUDA_BACKWARDS)

mark_as_advanced(QUDA_DOWNLOAD_QIO_LEGACY)

mark_as_advanced(QUDA_DOWNLOAD_NVSHMEM)
mark_as_advanced(QUDA_DOWNLOAD_NVSHMEM_TAR)
mark_as_advanced(QUDA_GDRCOPY_HOME)
mark_as_advanced(QUDA_MPI_NVTX)
mark_as_advanced(QUDA_INTERFACE_NVTX)
mark_as_advanced(QUDA_INTERFACE_ALL)

mark_as_advanced(QUDA_SSTEP)
mark_as_advanced(QUDA_USE_EIGEN)
mark_as_advanced(QUDA_BLOCKSOLVER)
mark_as_advanced(QUDA_CXX_STANDARD)

mark_as_advanced(QUDA_JITIFY)

mark_as_advanced(QUDA_ARPACK_LOGGING)
####################################################################################
# END 4. QUDA advanced options that usually should not be changed by users
####################################################################################

####################################################################################
# START 5. QUDA CMake configuration set up
####################################################################################
# All the CMake code from here and below is not exposed to the user. Its purpose
# is to configure the build given the options above

# Some checks for invalid combinations
if(QUDA_MPI AND QUDA_QMP)
  message(
    SEND_ERROR
    "Specifying QUDA_QMP and QUDA_MPI might result in undefined behavior. If you intend to use QMP set QUDA_MPI=OFF.")
endif()


if(QUDA_NVSHMEM AND NOT (QUDA_QMP OR QUDA_MPI))
message(
  SEND_ERROR
    "Specifying QUDA_NVSHMEM requires either QUDA_QMP or QUDA_MPI.")
endif()

# COMPILER FLAGS Linux: CMAKE_HOST_SYSTEM_PROCESSOR "x86_64" Mac: CMAKE_HOST_SYSTEM_PROCESSOR "x86_64" Power:
# CMAKE_HOST_SYSTEM_PROCESSOR "ppc64le"

# We need to use different optimization flags depending on whether we are on x86 or
# power Note: This only applies to the RELEASE build type this is just a quick fix
# and we should probably use
# https://cmake.org/cmake/help/latest/module/CheckCXXCompilerFlag.html

set(CPU_ARCH ${CMAKE_HOST_SYSTEM_PROCESSOR})
if(${CPU_ARCH} STREQUAL "x86_64")
  set(CXX_OPT "-march=native")
elseif(${CPU_ARCH} STREQUAL "ppc64le")
  set(CXX_OPT "-Ofast -mcpu=native -mtune=native")
endif()

set(CMAKE_CXX_STANDARD ${QUDA_CXX_STANDARD})

# define CXX FLAGS
if(QUDA_TARGET_CUDA)
  set(QUDA_DEF_OPT_LEVEL "-O3")
elseif( QUDA_TARGET_HIP )
  set(QUDA_DEF_OPT_LEVEL "-O3")
endif()

set(CMAKE_CXX_FLAGS_DEVEL
  "-g ${QUDA_DEF_OPT_LEVEL} -Wall -Wextra"
  CACHE STRING "Flags used by the C++ compiler during regular development builds.")
set(CMAKE_CXX_FLAGS_STRICT
  "${QUDA_DEF_OPT_LEVEL} -Werror -Wall -Wextra"
  CACHE STRING "Flags used by the C++ compiler during strict jenkins builds.")
set(CMAKE_CXX_FLAGS_RELEASE
  "${QUDA_DEF_OPT_LEVEL} -w ${CXX_OPT} "
  CACHE STRING "Flags used by the C++ compiler during release builds.")
set(CMAKE_CXX_FLAGS_HOSTDEBUG
    "-Wall -Wextra -g"
    CACHE STRING "Flags used by the C++ compiler during host-debug builds.")
set(CMAKE_CXX_FLAGS_DEBUG
    "-Wall -Wextra -g -fno-inline"
    CACHE STRING "Flags used by the C++ compiler during full (host+device) debug builds.")
set(CMAKE_CXX_FLAGS_SANITIZE
    "-Wall -Wextra -g -fno-inline \"-fsanitize=address,undefined\""
    CACHE STRING "Flags used by the C++ compiler during santizer debug builds.")

enable_language(CXX)
find_package(Threads REQUIRED)
# define C FLAGS
set(CMAKE_C_FLAGS_DEVEL
  "-g -O3 -Wall -Wextra"
  CACHE STRING "Flags used by the C compiler during regular development builds.")
set(CMAKE_C_FLAGS_STRICT
  "-O3 -Werror -Wall -Wextra"
  CACHE STRING "Flags used by the C compiler during strict jenkins builds.")
set(CMAKE_C_FLAGS_RELEASE
  "-O3 -w"
  CACHE STRING "Flags used by the C compiler during release builds.")
set(CMAKE_C_FLAGS_HOSTDEBUG
    "-Wall -Wextra -g"
    CACHE STRING "Flags used by the C compiler during host-debug builds.")
set(CMAKE_C_FLAGS_DEBUG
  "-Wall -Wextra -g -fno-inline"
  CACHE STRING "Flags used by the C compiler during full (host+device) debug builds.")
set(CMAKE_C_FLAGS_SANITIZE
    "-Wall -Wextra -g -fno-inline \"-fsanitize=address,undefined\""
    CACHE STRING "Flags used by the C compiler during sanitizer debug builds.")


enable_language(C)

if(QUDA_INTERFACE_TIFR
    OR QUDA_INTERFACE_BQCD
    OR QUDA_ARPACK
    OR QUDA_OPENBLAS)
  set(BUILD_FORTRAN_INTERFACE ON)
  enable_language(Fortran)
endif()

# define LINKER FLAGS
set(CMAKE_EXE_LINKER_FLAGS_SANITIZE
  "-fsanitize=address,undefined"
  CACHE STRING "Flags used by the linker during sanitizer debug builds.")

#########################################
# CUDA TARGET
#########################################
if( QUDA_TARGET_CUDA ) 
  
  # define CUDA flags
  set(CMAKE_CUDA_HOST_COMPILER
    "${CMAKE_CXX_COMPILER}"
    CACHE FILEPATH "Host compiler to be used by nvcc")
  set(CMAKE_CUDA_STANDARD ${QUDA_CXX_STANDARD})
  set(CMAKE_CUDA_STANDARD_REQUIRED True)
  mark_as_advanced(CMAKE_CUDA_HOST_COMPILER)

  include(CheckLanguage)
  check_language(CUDA)
  
  if(${CMAKE_CUDA_COMPILER} MATCHES "nvcc")
    set(QUDA_CUDA_BUILD_TYPE "NVCC")
    message(STATUS "CUDA Build Type: ${QUDA_CUDA_BUILD_TYPE}")
  endif()
  
  if(${CMAKE_CUDA_COMPILER} MATCHES "clang")
    if(CMAKE_VERSION VERSION_LESS 3.18)
      message(ERROR "Building QUDA with clang as CMAKE_CUDA_COMPILER requires CMake 3.18+")
    endif()
    set(QUDA_CUDA_BUILD_TYPE "Clang")
    message(STATUS "CUDA Build Type: ${QUDA_CUDA_BUILD_TYPE}")
  endif()
  
  set(CMAKE_CUDA_FLAGS_DEVEL
    "-g -O3 "
    CACHE STRING "Flags used by the CUDA compiler during regular development builds.")
  set(CMAKE_CUDA_FLAGS_STRICT
    "-g -O3"
    CACHE STRING "Flags used by the CUDA compiler during strict jenkins builds.")
  set(CMAKE_CUDA_FLAGS_RELEASE
    "-O3 -w"
    CACHE STRING "Flags used by the CUDA compiler during release builds.")
  set(CMAKE_CUDA_FLAGS_HOSTDEBUG
    "-g"
    CACHE STRING "Flags used by the C++ compiler during host-debug builds.")

set(CMAKE_CUDA_FLAGS_DEBUG
    "-g -G"
    CACHE STRING "Flags used by the C++ compiler during full (host+device) debug builds.")
  set(CMAKE_CUDA_FLAGS_SANITIZE
    "-g "
    CACHE STRING "Flags used by the C++ compiler during sanitizer debug builds.")
  
 
  if( QUDA_GPU_ARCH MATCHES "gfx" )
    message(FATAL_ERROR "GFX arch values are inappropriate for QUDA builds")
  endif()

  set(GITVERSION ${GITVERSION}-${QUDA_GPU_ARCH})
  string(REGEX REPLACE sm_ "" COMP_CAP ${QUDA_GPU_ARCH})
  set(CMAKE_CUDA_ARCHITECTURES ${COMP_CAP})
  set(COMP_CAP "${COMP_CAP}0")
  
  enable_language(CUDA)
  message(STATUS "CUDA Compiler is" ${CMAKE_CUDA_COMPILER})
  message(STATUS "Compiler ID is " ${CMAKE_CUDA_COMPILER_ID})
  
  # CUDA Wrapper for finding libs etc
  if(CMAKE_VERSION VERSION_LESS 3.17)
    find_package(CUDAWrapper)
  else()
    # for cmake 3.17+ we rely on
    find_package(CUDAToolkit)
  endif()  
  
  if(CUDAToolkit_VERSION VERSION_GREATER_EQUAL "11.0" AND CMAKE_CUDA_COMPILER_ID MATCHES "NVIDIA")
    set(QUDA_HETEROGENEOUS_ATOMIC_SUPPORT ON)
    message(STATUS "Heterogeneous atomics supported: ${QUDA_HETEROGENEOUS_ATOMIC_SUPPORT}")
  endif()
  include(CMakeDependentOption)
  CMAKE_DEPENDENT_OPTION(QUDA_HETEROGENEOUS_ATOMIC "enable heterogeneous atomic support (CUDA >= 11.0)?" ON "QUDA_HETEROGENEOUS_ATOMIC_SUPPORT" OFF)

  #########################################
  # HIP TARGET
  #########################################
elseif(QUDA_TARGET_HIP) 
  set(GPU_TARGETS ${QUDA_GPU_ARCH} CACHE STRING "The GPU_TARGET" )
  find_package(HIP)
  find_package(hipfft REQUIRED)
  find_package(hiprand REQUIRED)
  find_package(rocrand REQUIRED)
  find_package(hipblas REQUIRED)
  find_package(rocblas REQUIRED)
  find_package(hipcub REQUIRED)
  find_package(rocprim REQUIRED)
else()
  message(ERROR "Unknown QUDA_TARGET")
endif()



if(CUDAToolkit_VERSION VERSION_GREATER_EQUAL "11.0" AND CMAKE_CUDA_COMPILER_ID MATCHES "NVIDIA")
  set(QUDA_HETEROGENEOUS_ATOMIC_SUPPORT ON)
  message(STATUS "Heterogeneous atomics supported: ${QUDA_HETEROGENEOUS_ATOMIC_SUPPORT}")
endif()
include(CMakeDependentOption)
CMAKE_DEPENDENT_OPTION(QUDA_HETEROGENEOUS_ATOMIC "enable heterogeneous atomic support (CUDA >= 11.0)?" ON "QUDA_HETEROGENEOUS_ATOMIC_SUPPORT" OFF)

if((QUDA_HETEROGENEOUS_ATOMIC OR QUDA_NVSHMEM) AND ${CMAKE_BUILD_TYPE} STREQUAL "SANITIZE")
  message(SEND_ERROR "QUDA_HETEROGENEOUS_ATOMIC=ON AND/OR QUDA_NVSHMEM=ON do not support SANITIZE build)")
endif()
if(QUDA_HETEROGENEOUS_ATOMIC AND QUDA_JITIFY)
  message(SEND_ERROR "QUDA_HETEROGENEOUS_ATOMIC=ON does not support JITIFY)")
endif()

if(QUDA_NVSHMEM AND (${COMP_CAP} LESS "700"))
  message(SEND_ERROR "QUDA_NVSHMEM=ON requires at least QUDA_GPU_ARCH=sm_70")
endif()


# ######################################################################################################################
# QUDA depends on Eigen this part makes sure we can download eigen if it is not found
if(QUDA_DOWNLOAD_EIGEN)
  set(EIGEN_VERSION 3.3.9)
  set(EIGEN_DOWNLOAD_LOCATION ${CMAKE_SOURCE_DIR}/externals/eigen/${EIGEN_VERSION}.tar.bz2)
  set(EIGEN_URL https://gitlab.com/libeigen/eigen/-/archive/${EIGEN_VERSION}/eigen-${EIGEN_VERSION}.tar.bz2)
  set(EIGEN_SHA 0fa5cafe78f66d2b501b43016858070d52ba47bd9b1016b0165a7b8e04675677)
  if(NOT EXISTS ${EIGEN_DOWNLOAD_LOCATION})
    message(STATUS "Checking for Eigen tarball and downloading if necessary.")
  endif()
  file(
    DOWNLOAD ${EIGEN_URL} ${EIGEN_DOWNLOAD_LOCATION}
    EXPECTED_HASH SHA256=${EIGEN_SHA}
    STATUS EIGEN_DOWNLOADED)
  list(GET EIGEN_DOWNLOADED 0 EIGEN_DOWNLOADED_CODE)
  list(GET EIGEN_DOWNLOADED 1 EIGEN_DOWNLOADED_MSG)
  if(${EIGEN_DOWNLOADED_CODE})
    message(
      SEND_ERROR
      "Could not download Eigen automatically (${EIGEN_DOWNLOADED_MSG}). Please download eigen from ${EIGEN_URL} and save it to ${EIGEN_DOWNLOAD_LOCATION} and try running cmake again."
      )
  endif()

  include(ExternalProject)
  ExternalProject_Add(
    Eigen
    URL ${CMAKE_SOURCE_DIR}/externals/eigen/${EIGEN_VERSION}.tar.bz2
    URL_HASH SHA256=${EIGEN_SHA}
    PREFIX ${CMAKE_CURRENT_BINARY_DIR}/externals/eigen/
    CONFIGURE_COMMAND ""
    BUILD_COMMAND ""
    INSTALL_COMMAND "")
  ExternalProject_Get_Property(Eigen source_dir)
  set(EIGEN_INCLUDE_DIRS ${source_dir})
else()
  # fall back to using find_package
  find_package(Eigen QUIET)
  if(NOT EIGEN_FOUND)
    message(
      FATAL_ERROR
      "QUDA requires Eigen (http://eigen.tuxfamily.org). Please either set EIGEN_INCLUDE_DIRS to path to eigen3 include directory, e.g. /usr/local/include/eigen3 or set QUDA_DOWNLOAD_EIGEN to ON to enable automatic download of the necessary components."
      )
  endif()
endif()

if(QUDA_MPI OR QUDA_QMP)
  # if we are using MPI and no MPI_<LANG>_COMPILER was specified on the command line
  # check for MPICXX and MPICC environment variables
  if((NOT MPI_CXX_COMPILER) AND DEFINED ENV{MPICXX})
    set(MPI_CXX_COMPILER $ENV{MPICXX})
    set(mpimessage True)
    message(STATUS "Found environment variable MPICXX. Using it for MPI detection: $ENV{MPICXX}")
  endif()
  if((NOT MPI_C_COMPILER) AND DEFINED ENV{MPICC})
    message(STATUS "Found environment variable MPICC. Using it for MPI detection: $ENV{MPICC}")
    set(MPI_C_COMPILER $ENV{MPICC})
    set(mpimessage True)
  endif()
  # I think we don't use that at all but
  if((NOT MPI_Fortran_COMPILER) AND DEFINED ENV{MPIFORT})
    message(STATUS "Found environment variable MPIFORT. Using it for MPI detection: $ENV{MPIFORT}")
    set(MPI_Fortran_COMPILER $ENV{MPIFORT})
    set(mpimessage True)
  endif()
  if(mpimessage)
    message(
      "Found MPIFORT/MPICC/MPICXX environment variables. If this is not what you want please use -DMPI_<LANG>_COMPILER and consult the cmake FindMPI documentation."
      )
  endif()
  # we need to enable Fortran if we want to detect MPI_Fortran_COMPILER
  if(QUDA_ARPACK OR QUDA_OPENBLAS)
    enable_language(Fortran)
  endif()
  find_package(MPI)
endif()

if(QUDA_DOWNLOAD_USQCD)
  find_program(MAKE_EXE NAMES gmake nmake make)
  find_program(INSTALL_EXE NAMES install)
  find_program(AUTORECONF_EXE NAMES autoreconf)
endif()

if(QUDA_NVSHMEM)
  if(QUDA_DOWNLOAD_NVSHMEM)
    get_filename_component(NVSHMEM_CUDA_HOME ${CUDAToolkit_INCLUDE_DIRS} DIRECTORY)
    find_path(GDRCOPY_HOME NAME gdrapi.h PATHS "/usr/local/gdrcopy" ${QUDA_GDRCOPY_HOME} PATH_SUFFIXES "include")
    mark_as_advanced(GDRCOPY_HOME)
    if(NOT GDRCOPY_HOME)
      message(SEND_ERROR "QUDA_DOWNLOAD_NVSHMEM requires gdrcopy to be installed. Please set QUDA_GDRCOPY_HOME to the location of your gdrcopy installation.")
    endif()
    get_filename_component(NVSHMEM_GDRCOPY_HOME ${GDRCOPY_HOME} DIRECTORY)
    ExternalProject_Add(NVSHMEM
                        URL ${QUDA_DOWNLOAD_NVSHMEM_TAR}
                        PREFIX nvshmem
                        CONFIGURE_COMMAND ""
                        BUILD_IN_SOURCE ON
                        BUILD_COMMAND  make -j8 CUDA_HOME=${NVSHMEM_CUDA_HOME} NVSHMEM_PREFIX=<INSTALL_DIR> NVSHMEM_MPI_SUPPORT=1 GDRCOPY_HOME=${NVSHMEM_GDRCOPY_HOME} install
                        INSTALL_COMMAND ""
                        LOG_INSTALL ON
                        LOG_BUILD ON
                        LOG_DOWNLOAD ON
                        )
    ExternalProject_Get_Property(NVSHMEM INSTALL_DIR)
    set(QUDA_NVSHMEM_HOME ${INSTALL_DIR} CACHE PATH "path to NVSHMEM" FORCE)
    set(NVSHMEM_LIBS  ${INSTALL_DIR}/lib/libnvshmem.a)
    set(NVSHMEM_INCLUDE ${INSTALL_DIR}/include/)   
  else()
    if("${QUDA_NVSHMEM_HOME}" STREQUAL "")
      message( FATAL_ERROR "QUDA_NVSHMEM_HOME must be defined if QUDA_NVSHMEM is set" )
    endif()
      find_library(NVSHMEM_LIBS NAMES nvshmem PATHS "${QUDA_NVSHMEM_HOME}/lib/"  )
      find_path(NVSHMEM_INCLUDE NAMES nvshmem.h PATHS "${QUDA_NVSHMEM_HOME}/include/" )
  endif()
    
  mark_as_advanced(NVSHMEM_LIBS)
  mark_as_advanced(NVSHMEM_INCLUDE)
  add_library(nvshmem_lib STATIC IMPORTED)
  set_target_properties(nvshmem_lib PROPERTIES IMPORTED_LOCATION ${NVSHMEM_LIBS})
  set_target_properties(nvshmem_lib PROPERTIES CUDA_SEPARABLE_COMPILATION ON)
  set_target_properties(nvshmem_lib PROPERTIES CUDA_RESOLVE_DEVICE_SYMBOLS OFF)
  set_target_properties(nvshmem_lib PROPERTIES IMPORTED_LINK_INTERFACE_LANGUAGES CUDA)
endif()


if(QUDA_QDPJIT)
  if(NOT QUDA_QMP)
    message(WARNING "Specifying QUDA_QDPJIT requires use of QUDA_QMP. Please set QUDA_QMP=ON and set QUDA_QMPHOME.")
  endif()
<<<<<<< HEAD
  execute_process(COMMAND ${QUDA_QDPJITHOME}/bin/qdp \+\+-config --ldflags
    OUTPUT_VARIABLE QDP_LDFLAGS OUTPUT_STRIP_TRAILING_WHITESPACE)
  execute_process(COMMAND ${QUDA_QDPJITHOME}/bin/qdp \+\+-config --libs
    OUTPUT_VARIABLE QDP_LIBS OUTPUT_STRIP_TRAILING_WHITESPACE)
=======
  execute_process(COMMAND ${QUDA_QDPJITHOME}/bin/qdp\+\+-config --ldflags
                  OUTPUT_VARIABLE QDP_LDFLAGS OUTPUT_STRIP_TRAILING_WHITESPACE)
  execute_process(COMMAND ${QUDA_QDPJITHOME}/bin/qdp\+\+-config --libs
                  OUTPUT_VARIABLE QDP_LIBS OUTPUT_STRIP_TRAILING_WHITESPACE)
>>>>>>> feature/generic_kernel
  find_library(QDP_LIB qdp PATH ${QUDA_QDPJITHOME}/lib)
  find_library(QIO_LIB qio ${QUDA_QDPJITHOME}/lib/)
  find_library(LIME_LIB lime ${QUDA_QDPJITHOME}/lib/)
endif()


if(QUDA_QMP)
 find_package(QMP REQUIRED)

endif()

if(QUDA_QIO)
<<<<<<< HEAD
 find_package(QIO REQUIRED)
=======
  if(NOT QUDA_QMP)
    message(FATAL_ERROR "Use of QIO (via QUDA_QIO=ON) requires QMP. Please set QUDA_QMP=ON.")
  endif()
  find_library(QIO_FOUND qio HINTS ${QUDA_QIOHOME}/lib NO_DEFAULT_PATH)
  mark_as_advanced(QIO_FOUND)
  set_property(DIRECTORY APPEND PROPERTY CMAKE_CONFIGURE_DEPENDS ${QIO_FOUND})
  if(QUDA_DOWNLOAD_USQCD AND NOT QIO_FOUND)
    set(QIO_BRANCH
        "extended")
    if(QUDA_DOWNLOAD_QIO_LEGACY)
      set(QIO_BRANCH
          "qio2-5-0")
    endif()
    ExternalProject_Add(
      QIO
      GIT_REPOSITORY https://github.com/usqcd-software/qio.git
      GIT_TAG "${QIO_BRANCH}"
      GIT_SHALLOW YES
      PREFIX usqcd
      CONFIGURE_COMMAND CC=${MPI_C_COMPILER} CXX=${MPI_CXX_COMPILER} <SOURCE_DIR>/configure "INSTALL=${INSTALL_EXE} -C"
                        "CFLAGS=-Wall -O3 -std=c99 " --with-qmp=${QUDA_QMPHOME} --prefix=<INSTALL_DIR>
                        --enable-largefile --disable-qmp-route --enable-dml-output-buffering
      BUILD_COMMAND make
      INSTALL_COMMAND make install
      DEPENDS QMP
      LOG_INSTALL ON
      LOG_BUILD ON
      LOG_DOWNLOAD ON)
    ExternalProject_Get_Property(QIO INSTALL_DIR)
    set_property(DIRECTORY APPEND PROPERTY CMAKE_CONFIGURE_DEPENDS ${INSTALL_DIR})
    set(QUDA_QIOHOME
      ${INSTALL_DIR}
      CACHE PATH "path to QIO" FORCE)
    set(QUDA_LIMEHOME
      ${INSTALL_DIR}
      CACHE PATH "path to LIME" FORCE)
    ExternalProject_Add_Step(
      QIO reconf
      COMMAND ${AUTORECONF_EXE} -fi
      WORKING_DIRECTORY <SOURCE_DIR>
      DEPENDERS configure
      DEPENDEES download)
    set(QUDA_QIO_LDFLAGS
      "-L${QUDA_QIOHOME}/lib"
      CACHE STRING "LDFLAGS for QMP - should be derived from qmp-config --ldflags")
    set(QUDA_QIO_LIBS
      "-lqio -llime"
      CACHE STRING "LIBS for QMP - should be derived from qmp-config --libs")

  else()
    if("${QUDA_QIOHOME}" STREQUAL "" OR "${QUDA_LIMEHOME}" STREQUAL "")
      message(
        FATAL_ERROR "QUDA_QIOHOME and QUDA_LIMEHOME must be defined when QUDA_QIO is ON and QUDA_DOWNLOAD_USQCD is OFF")
    endif()
    execute_process(COMMAND ${QUDA_QIOHOME}/bin/qio-config --cflags OUTPUT_VARIABLE QUDA_QIO_CFLAGS
      OUTPUT_STRIP_TRAILING_WHITESPACE)
    execute_process(COMMAND ${QUDA_QIOHOME}/bin/qio-config --ldflags OUTPUT_VARIABLE QUDA_QIO_LDFLAGS_INTERNAL
      OUTPUT_STRIP_TRAILING_WHITESPACE)
    execute_process(COMMAND ${QUDA_QIOHOME}/bin/qio-config --libs OUTPUT_VARIABLE QUDA_QIO_LIBS_INTERNAL
      OUTPUT_STRIP_TRAILING_WHITESPACE)
    set(QUDA_QIO_LDFLAGS
      ${QUDA_QIO_LDFLAGS_INTERNAL}
      CACHE STRING "LDFLAGS for QMP - should be derived from qmp-config --ldflags")
    set(QUDA_QIO_LIBS
      ${QUDA_QIO_LIBS_INTERNAL}
      CACHE STRING "LIBS for QMP - should be derived from qmp-config --libs")
  endif()
>>>>>>> 8ac079ab
endif()

if(QUDA_OPENMP)
  find_package(OpenMP)
endif()

if(QUDA_MAGMA)
  add_library(MAGMA::MAGMA INTERFACE IMPORTED)
  target_compile_definitions(MAGMA::MAGMA INTERFACE MAGMA_LIB ADD_ MAGMA_SETAFFINITY GPUSHMEM=300 HAVE_CUBLAS)
  if("${QUDA_MAGMAHOME}" STREQUAL "")
    find_package(PkgConfig REQUIRED)
    pkg_check_modules(MAGMA magma)
    target_include_directories(MAGMA::MAGMA SYSTEM INTERFACE ${MAGMA_INCLUDEDIR})
    message("${MAGMA_INCLUDEDIR}")
    find_library(MAGMA ${MAGMA_LIBRARIES} PATH ${MAGMA_LIBRARY_DIRS})
  else()
    # prefer static library
    find_library(MAGMA libmagma.a magma ${QUDA_MAGMAHOME}/lib/)
    # append additional libraries required by magma
    target_link_libraries(MAGMA::MAGMA INTERFACE ${CUDA_cublas_LIBRARY})
    target_link_libraries(MAGMA::MAGMA INTERFACE ${CUDA_cusparse_LIBRARY})
    target_link_libraries(MAGMA::MAGMA INTERFACE ${QUDA_MAGMA_LIBS})
    # and any additional OpenMP linker flags
    target_include_directories(MAGMA::MAGMA SYSTEM INTERFACE ${QUDA_MAGMAHOME}/include)
  endif()
  target_link_libraries(MAGMA::MAGMA INTERFACE ${MAGMA})
  find_package(OpenMP)
  target_link_libraries(MAGMA::MAGMA INTERFACE OpenMP::OpenMP_CXX)
endif(QUDA_MAGMA)

# This selects arpack or parpack for Multi GPU
if(QUDA_ARPACK)
  enable_language(Fortran)

  if(QUDA_MPI OR QUDA_QMP)
    set(ARPACK_MPI ON)
  else()
    set(ARPACK_MPI OFF)
  endif()

  if(QUDA_DOWNLOAD_ARPACK)
    include(GNUInstallDirs)
    ExternalProject_Add(
      ARPACK-NG
      GIT_REPOSITORY https://github.com/opencollab/arpack-ng.git
      GIT_TAG 3.7.0
      GIT_SHALLOW YES
      PREFIX arpack-ng
      CMAKE_ARGS -DMPI=${ARPACK_MPI} -DCMAKE_INSTALL_PREFIX=<INSTALL_DIR>
      CMAKE_GENERATOR "Unix Makefiles")
    ExternalProject_Get_Property(ARPACK-NG INSTALL_DIR)
    set(QUDA_ARPACK_HOME ${INSTALL_DIR})
    add_library(arpack-ng STATIC IMPORTED)
    add_dependencies(arpack-ng ARPACK-NG)
    find_package(BLAS REQUIRED)
    find_package(LAPACK REQUIRED)
    target_link_libraries(arpack-ng INTERFACE ${BLAS_LIBRARIES} ${LAPACK_LIBRARIES})
    set_target_properties(arpack-ng PROPERTIES IMPORTED_LINK_INTERFACE_LANGUAGES Fortran)
    set_target_properties(arpack-ng PROPERTIES IMPORTED_LOCATION
      ${QUDA_ARPACK_HOME}/${CMAKE_INSTALL_LIBDIR}/libarpack.a)
    if(QUDA_MPI OR QUDA_QMP)
      add_library(parpack-ng STATIC IMPORTED)
      target_link_libraries(parpack-ng INTERFACE arpack-ng MPI::MPI_Fortran)
      set_target_properties(parpack-ng PROPERTIES IMPORTED_LINK_INTERFACE_LANGUAGES Fortran)
      set_target_properties(parpack-ng PROPERTIES IMPORTED_LOCATION
        ${QUDA_ARPACK_HOME}/${CMAKE_INSTALL_LIBDIR}/libparpack.a)
    endif()

  else(QUDA_DOWNLOAD_ARPACK)
    find_package(PkgConfig REQUIRED)

    # We always need the serial library
    pkg_check_modules(ARPACK QUIET arpack)
    if(NOT ARPACK_FOUND OR QUDA_ARPACK_HOME)
      find_library(ARPACK arpack PATH ${QUDA_ARPACK_HOME})
    else()
      find_library(ARPACK ${ARPACK_LIBRARIES} PATH ${ARPACK_LIBRARY_DIRS})
    endif()

    # Link the parallel library if required
    if(QUDA_MPI OR QUDA_QMP)
      pkg_check_modules(PARPACK QUIET parpack)
      if(NOT PARPACK_FOUND OR QUDA_ARPACK_HOME)
        find_library(PARPACK parpack PATH ${QUDA_ARPACK_HOME})
      else()
        find_library(PARPACK ${PARPACK_LIBRARIES} PATH ${PARPACK_LIBRARY_DIRS})
      endif()
    endif()
  endif(QUDA_DOWNLOAD_ARPACK)
endif(QUDA_ARPACK)

if(QUDA_OPENBLAS)
  enable_language(Fortran)

  if(QUDA_DOWNLOAD_OPENBLAS)
    include(GNUInstallDirs)
    ExternalProject_Add(
      OPENBLAS
      GIT_REPOSITORY https://github.com/xianyi/OpenBLAS.git
      GIT_TAG v0.3.10
      GIT_SHALLOW YES
      PREFIX openblas
      CMAKE_ARGS -DCMAKE_INSTALL_PREFIX=<INSTALL_DIR> 
      CMAKE_GENERATOR "Unix Makefiles")
    ExternalProject_Get_Property(OPENBLAS INSTALL_DIR)
    set(QUDA_OPENBLAS_HOME ${INSTALL_DIR})
    add_library(openblas STATIC IMPORTED)
    add_dependencies(openblas OPENBLAS)
    set_target_properties(openblas PROPERTIES IMPORTED_LINK_INTERFACE_LANGUAGES Fortran)
    set_target_properties(openblas PROPERTIES IMPORTED_LOCATION
      ${QUDA_OPENBLAS_HOME}/${CMAKE_INSTALL_LIBDIR}/libopenblas.a)

  else(QUDA_DOWNLOAD_OPENBLAS)
    find_package(PkgConfig REQUIRED)

    pkg_check_modules(OPENBLAS QUIET openblas)
    if(NOT OPENBLAS_FOUND OR QUDA_OPENBLAS_HOME)
      find_library(OPENBLAS openblas PATH ${QUDA_OPENBLAS_HOME})
    else()
      find_library(OPENBLAS ${OPENBLAS_LIBRARIES} PATH ${OPENBLAS_LIBRARY_DIRS})
    endif()    
  endif(QUDA_DOWNLOAD_OPENBLAS)
endif(QUDA_OPENBLAS)


# BACKWARDS
if(QUDA_BACKWARDS)
  include(FetchContent)
  FetchContent_Declare(
    backward-cpp
    GIT_REPOSITORY https://github.com/bombela/backward-cpp.git
    GIT_TAG v1.5
    GIT_SHALLOW ON)
  FetchContent_GetProperties(backward-cpp)
  if(NOT backward-cpp_POPULATED)
    FetchContent_Populate(backward-cpp)
  endif()
  include(${backward-cpp_SOURCE_DIR}/BackwardConfig.cmake)
endif()

# This allows simplified running of clang-tidy
if(${CMAKE_BUILD_TYPE} STREQUAL "DEVEL")
  set(CMAKE_EXPORT_COMPILE_COMMANDS ON)
endif()


# make the compiler flags an advanced option for all user defined build types (cmake defined build types are advanced by
# default )
mark_as_advanced(CMAKE_CUDA_FLAGS_DEVEL)
mark_as_advanced(CMAKE_CUDA_FLAGS_STRICT)
mark_as_advanced(CMAKE_CUDA_FLAGS_RELEASE)
mark_as_advanced(CMAKE_CUDA_FLAGS_DEBUG)
mark_as_advanced(CMAKE_CUDA_FLAGS_HOSTDEBUG)
mark_as_advanced(CMAKE_CUDA_FLAGS_SANITIZE)


mark_as_advanced(CMAKE_CXX_FLAGS_DEVEL)
mark_as_advanced(CMAKE_CXX_FLAGS_STRICT)
mark_as_advanced(CMAKE_CXX_FLAGS_RELEASE)
mark_as_advanced(CMAKE_CXX_FLAGS_DEBUG)
mark_as_advanced(CMAKE_CXX_FLAGS_HOSTDEBUG)
mark_as_advanced(CMAKE_CXX_FLAGS_SANITIZE)

mark_as_advanced(CMAKE_C_FLAGS_DEVEL)
mark_as_advanced(CMAKE_C_FLAGS_STRICT)
mark_as_advanced(CMAKE_C_FLAGS_RELEASE)
mark_as_advanced(CMAKE_C_FLAGS_DEBUG)
mark_as_advanced(CMAKE_C_FLAGS_HOSTDEBUG)
mark_as_advanced(CMAKE_C_FLAGS_SANITIZE)
mark_as_advanced(CMAKE_F_FLAGS)

mark_as_advanced(CMAKE_EXE_LINKER_FLAGS_SANITIZE)

# enable ctest
include(CTest)

# add tests, utils, reference, and quda library
add_subdirectory(lib)
add_subdirectory(tests)
add_subdirectory(doc)
####################################################################################
# END QUDA CMake configuration set up
####################################################################################<|MERGE_RESOLUTION|>--- conflicted
+++ resolved
@@ -722,17 +722,10 @@
   if(NOT QUDA_QMP)
     message(WARNING "Specifying QUDA_QDPJIT requires use of QUDA_QMP. Please set QUDA_QMP=ON and set QUDA_QMPHOME.")
   endif()
-<<<<<<< HEAD
   execute_process(COMMAND ${QUDA_QDPJITHOME}/bin/qdp \+\+-config --ldflags
     OUTPUT_VARIABLE QDP_LDFLAGS OUTPUT_STRIP_TRAILING_WHITESPACE)
   execute_process(COMMAND ${QUDA_QDPJITHOME}/bin/qdp \+\+-config --libs
     OUTPUT_VARIABLE QDP_LIBS OUTPUT_STRIP_TRAILING_WHITESPACE)
-=======
-  execute_process(COMMAND ${QUDA_QDPJITHOME}/bin/qdp\+\+-config --ldflags
-                  OUTPUT_VARIABLE QDP_LDFLAGS OUTPUT_STRIP_TRAILING_WHITESPACE)
-  execute_process(COMMAND ${QUDA_QDPJITHOME}/bin/qdp\+\+-config --libs
-                  OUTPUT_VARIABLE QDP_LIBS OUTPUT_STRIP_TRAILING_WHITESPACE)
->>>>>>> feature/generic_kernel
   find_library(QDP_LIB qdp PATH ${QUDA_QDPJITHOME}/lib)
   find_library(QIO_LIB qio ${QUDA_QDPJITHOME}/lib/)
   find_library(LIME_LIB lime ${QUDA_QDPJITHOME}/lib/)
@@ -741,81 +734,10 @@
 
 if(QUDA_QMP)
  find_package(QMP REQUIRED)
-
 endif()
 
 if(QUDA_QIO)
-<<<<<<< HEAD
  find_package(QIO REQUIRED)
-=======
-  if(NOT QUDA_QMP)
-    message(FATAL_ERROR "Use of QIO (via QUDA_QIO=ON) requires QMP. Please set QUDA_QMP=ON.")
-  endif()
-  find_library(QIO_FOUND qio HINTS ${QUDA_QIOHOME}/lib NO_DEFAULT_PATH)
-  mark_as_advanced(QIO_FOUND)
-  set_property(DIRECTORY APPEND PROPERTY CMAKE_CONFIGURE_DEPENDS ${QIO_FOUND})
-  if(QUDA_DOWNLOAD_USQCD AND NOT QIO_FOUND)
-    set(QIO_BRANCH
-        "extended")
-    if(QUDA_DOWNLOAD_QIO_LEGACY)
-      set(QIO_BRANCH
-          "qio2-5-0")
-    endif()
-    ExternalProject_Add(
-      QIO
-      GIT_REPOSITORY https://github.com/usqcd-software/qio.git
-      GIT_TAG "${QIO_BRANCH}"
-      GIT_SHALLOW YES
-      PREFIX usqcd
-      CONFIGURE_COMMAND CC=${MPI_C_COMPILER} CXX=${MPI_CXX_COMPILER} <SOURCE_DIR>/configure "INSTALL=${INSTALL_EXE} -C"
-                        "CFLAGS=-Wall -O3 -std=c99 " --with-qmp=${QUDA_QMPHOME} --prefix=<INSTALL_DIR>
-                        --enable-largefile --disable-qmp-route --enable-dml-output-buffering
-      BUILD_COMMAND make
-      INSTALL_COMMAND make install
-      DEPENDS QMP
-      LOG_INSTALL ON
-      LOG_BUILD ON
-      LOG_DOWNLOAD ON)
-    ExternalProject_Get_Property(QIO INSTALL_DIR)
-    set_property(DIRECTORY APPEND PROPERTY CMAKE_CONFIGURE_DEPENDS ${INSTALL_DIR})
-    set(QUDA_QIOHOME
-      ${INSTALL_DIR}
-      CACHE PATH "path to QIO" FORCE)
-    set(QUDA_LIMEHOME
-      ${INSTALL_DIR}
-      CACHE PATH "path to LIME" FORCE)
-    ExternalProject_Add_Step(
-      QIO reconf
-      COMMAND ${AUTORECONF_EXE} -fi
-      WORKING_DIRECTORY <SOURCE_DIR>
-      DEPENDERS configure
-      DEPENDEES download)
-    set(QUDA_QIO_LDFLAGS
-      "-L${QUDA_QIOHOME}/lib"
-      CACHE STRING "LDFLAGS for QMP - should be derived from qmp-config --ldflags")
-    set(QUDA_QIO_LIBS
-      "-lqio -llime"
-      CACHE STRING "LIBS for QMP - should be derived from qmp-config --libs")
-
-  else()
-    if("${QUDA_QIOHOME}" STREQUAL "" OR "${QUDA_LIMEHOME}" STREQUAL "")
-      message(
-        FATAL_ERROR "QUDA_QIOHOME and QUDA_LIMEHOME must be defined when QUDA_QIO is ON and QUDA_DOWNLOAD_USQCD is OFF")
-    endif()
-    execute_process(COMMAND ${QUDA_QIOHOME}/bin/qio-config --cflags OUTPUT_VARIABLE QUDA_QIO_CFLAGS
-      OUTPUT_STRIP_TRAILING_WHITESPACE)
-    execute_process(COMMAND ${QUDA_QIOHOME}/bin/qio-config --ldflags OUTPUT_VARIABLE QUDA_QIO_LDFLAGS_INTERNAL
-      OUTPUT_STRIP_TRAILING_WHITESPACE)
-    execute_process(COMMAND ${QUDA_QIOHOME}/bin/qio-config --libs OUTPUT_VARIABLE QUDA_QIO_LIBS_INTERNAL
-      OUTPUT_STRIP_TRAILING_WHITESPACE)
-    set(QUDA_QIO_LDFLAGS
-      ${QUDA_QIO_LDFLAGS_INTERNAL}
-      CACHE STRING "LDFLAGS for QMP - should be derived from qmp-config --ldflags")
-    set(QUDA_QIO_LIBS
-      ${QUDA_QIO_LIBS_INTERNAL}
-      CACHE STRING "LIBS for QMP - should be derived from qmp-config --libs")
-  endif()
->>>>>>> 8ac079ab
 endif()
 
 if(QUDA_OPENMP)
