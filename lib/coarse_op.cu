#include <transfer.h>
#include <color_spinor_field.h>
#include <color_spinor_field_order.h>
#include <gauge_field.h>
#include <gauge_field_order.h>
#include <clover_field_order.h>
#include <complex_quda.h>
#include <index_helper.cuh>
#include <gamma.cuh>
#include <blas_cublas.h>

// this is the storage type used when computing the coarse link variables
// by using integers we have deterministic atomics
typedef int storeType;

#include <coarse_op.cuh>

namespace quda {

  template <typename Float, typename vFloat, int fineColor, int fineSpin, int coarseColor, int coarseSpin>
  void calculateY(GaugeField &Y, GaugeField &X, GaugeField &Xinv, ColorSpinorField &uv, ColorSpinorField &av, const Transfer &T,
		  const GaugeField &g, const CloverField &c, double kappa, double mu, double mu_factor, QudaDiracType dirac, QudaMatPCType matpc) {

    QudaFieldLocation location = Y.Location();

    if (location == QUDA_CPU_FIELD_LOCATION) {

      constexpr QudaFieldOrder csOrder = QUDA_SPACE_SPIN_COLOR_FIELD_ORDER;
      constexpr QudaGaugeFieldOrder gOrder = QUDA_QDP_GAUGE_ORDER;
      constexpr QudaCloverFieldOrder clOrder = QUDA_PACKED_CLOVER_ORDER;

      if (T.Vectors(Y.Location()).FieldOrder() != csOrder)
	errorQuda("Unsupported field order %d\n", T.Vectors(Y.Location()).FieldOrder());
      if (g.FieldOrder() != gOrder) errorQuda("Unsupported field order %d\n", g.FieldOrder());
      if (c.Order() != clOrder && c.Bytes()) errorQuda("Unsupported field order %d\n", c.Order());

      typedef typename colorspinor::FieldOrderCB<Float,fineSpin,fineColor,coarseColor,csOrder,vFloat> V;
      typedef typename colorspinor::FieldOrderCB<Float,fineSpin,fineColor,coarseColor,csOrder,vFloat> F;
      typedef typename gauge::FieldOrder<Float,fineColor,1,gOrder> gFine;
      typedef typename gauge::FieldOrder<Float,coarseColor*coarseSpin,coarseSpin,gOrder> gCoarse;
      typedef typename gauge::FieldOrder<Float,coarseColor*coarseSpin,coarseSpin,gOrder,true,storeType> gCoarseAtomic;
      typedef typename clover::FieldOrder<Float,fineColor,fineSpin,clOrder> cFine;

      const ColorSpinorField &v = T.Vectors(g.Location());

      V vAccessor(const_cast<ColorSpinorField&>(v));
      F uvAccessor(const_cast<ColorSpinorField&>(uv));
      F avAccessor(const_cast<ColorSpinorField&>(av));
      gFine gAccessor(const_cast<GaugeField&>(g));
      gCoarse yAccessor(const_cast<GaugeField&>(Y));
      gCoarse xAccessor(const_cast<GaugeField&>(X));
      gCoarse xInvAccessor(const_cast<GaugeField&>(Xinv));
      gCoarseAtomic yAccessorAtomic(const_cast<GaugeField&>(Y));
      gCoarseAtomic xAccessorAtomic(const_cast<GaugeField&>(X));
      gCoarseAtomic xInvAccessorAtomic(const_cast<GaugeField&>(Xinv));
      cFine cAccessor(const_cast<CloverField&>(c), false);
      cFine cInvAccessor(const_cast<CloverField&>(c), true);

      calculateY<false,Float,fineSpin,fineColor,coarseSpin,coarseColor>
	(yAccessor, xAccessor, xInvAccessor, yAccessorAtomic, xAccessorAtomic, xInvAccessorAtomic, uvAccessor,
	 avAccessor, vAccessor, gAccessor, cAccessor, cInvAccessor, Y, X, Xinv, uv, av, v, kappa, mu, mu_factor, dirac, matpc,
	 T.fineToCoarse(location), T.coarseToFine(location));

    } else {

      constexpr QudaFieldOrder csOrder = QUDA_FLOAT2_FIELD_ORDER;
      constexpr QudaGaugeFieldOrder gOrder = QUDA_FLOAT2_GAUGE_ORDER;
      constexpr QudaCloverFieldOrder clOrder = QUDA_FLOAT4_CLOVER_ORDER;

      if (T.Vectors(Y.Location()).FieldOrder() != csOrder)
	errorQuda("Unsupported field order %d\n", T.Vectors(Y.Location()).FieldOrder());
      if (g.FieldOrder() != gOrder) errorQuda("Unsupported field order %d\n", g.FieldOrder());
      if (c.Order() != clOrder && c.Bytes()) errorQuda("Unsupported field order %d\n", c.Order());

      typedef typename colorspinor::FieldOrderCB<Float,fineSpin,fineColor,coarseColor,csOrder,vFloat> F;
      typedef typename gauge::FieldOrder<Float,fineColor,1,gOrder> gFine;
      typedef typename gauge::FieldOrder<Float,coarseColor*coarseSpin,coarseSpin,gOrder> gCoarse;
      typedef typename gauge::FieldOrder<Float,coarseColor*coarseSpin,coarseSpin,gOrder,true,storeType> gCoarseAtomic;
      typedef typename clover::FieldOrder<Float,fineColor,fineSpin,clOrder> cFine;

      const ColorSpinorField &v = T.Vectors(g.Location());

      F vAccessor(const_cast<ColorSpinorField&>(v));
      F uvAccessor(const_cast<ColorSpinorField&>(uv));
      F avAccessor(const_cast<ColorSpinorField&>(av));
      gFine gAccessor(const_cast<GaugeField&>(g));
      gCoarse yAccessor(const_cast<GaugeField&>(Y));
      gCoarse xAccessor(const_cast<GaugeField&>(X));
      gCoarse xInvAccessor(const_cast<GaugeField&>(Xinv));
      gCoarseAtomic yAccessorAtomic(const_cast<GaugeField&>(Y));
      gCoarseAtomic xAccessorAtomic(const_cast<GaugeField&>(X));
      gCoarseAtomic xInvAccessorAtomic(const_cast<GaugeField&>(Xinv));
      cFine cAccessor(const_cast<CloverField&>(c), false);
      cFine cInvAccessor(const_cast<CloverField&>(c), true);

      calculateY<false,Float,fineSpin,fineColor,coarseSpin,coarseColor>
	(yAccessor, xAccessor, xInvAccessor, yAccessorAtomic, xAccessorAtomic, xInvAccessorAtomic, uvAccessor,
	 avAccessor, vAccessor, gAccessor, cAccessor, cInvAccessor, Y, X, Xinv, uv, av, v, kappa, mu, mu_factor, dirac, matpc,
	 T.fineToCoarse(location), T.coarseToFine(location));

    }

  }

  // template on the number of coarse degrees of freedom
  template <typename Float, typename vFloat, int fineColor, int fineSpin>
  void calculateY(GaugeField &Y, GaugeField &X, GaugeField &Xinv, ColorSpinorField &uv, ColorSpinorField &av, const Transfer &T,
		  const GaugeField &g, const CloverField &c, double kappa, double mu, double mu_factor, QudaDiracType dirac, QudaMatPCType matpc) {
    if (T.Vectors().Nspin()/T.Spin_bs() != 2)
      errorQuda("Unsupported number of coarse spins %d\n",T.Vectors().Nspin()/T.Spin_bs());
    const int coarseSpin = 2;
    const int coarseColor = Y.Ncolor() / coarseSpin;

    if (coarseColor == 2) {
      calculateY<Float,vFloat,fineColor,fineSpin,2,coarseSpin>(Y, X, Xinv, uv, av, T, g, c, kappa, mu, mu_factor, dirac, matpc);
#if 0
    } else if (coarseCoor == 4) {
      calculateY<Float,vFloat,fineColor,fineSpin,4,coarseSpin>(Y, X, Xinv, uv, av, T, g, c, kappa, mu, mu_factor, dirac, matpc);
    } else if (coarseColor == 8) {
      calculateY<Float,vFloat,fineColor,fineSpin,8,coarseSpin>(Y, X, Xinv, uv, av, T, g, c, kappa, mu, mu_factor, dirac, matpc);
    } else if (coarseColor == 12) {
      calculateY<Float,vFloat,fineColor,fineSpin,12,coarseSpin>(Y, X, Xinv, uv, av, T, g, c, kappa, mu, mu_factor, dirac, matpc);
    } else if (coarseColor == 16) {
      calculateY<Float,vFloat,fineColor,fineSpin,16,coarseSpin>(Y, X, Xinv, uv, av, T, g, c, kappa, mu, mu_factor, dirac, matpc);
    } else if (coarseColor == 20) {
      calculateY<Float,vFloat,fineColor,fineSpin,20,coarseSpin>(Y, X, Xinv, uv, av, T, g, c, kappa, mu, mu_factor, dirac, matpc);
#endif
    } else if (coarseColor == 24) {
      calculateY<Float,vFloat,fineColor,fineSpin,24,coarseSpin>(Y, X, Xinv, uv, av, T, g, c, kappa, mu, mu_factor, dirac, matpc);
    } else if (coarseColor == 32) {
      calculateY<Float,vFloat,fineColor,fineSpin,32,coarseSpin>(Y, X, Xinv, uv, av, T, g, c, kappa, mu, mu_factor, dirac, matpc);
    } else {
      errorQuda("Unsupported number of coarse dof %d\n", Y.Ncolor());
    }
  }

  // template on fine spin
  template <typename Float, typename vFloat, int fineColor>
  void calculateY(GaugeField &Y, GaugeField &X, GaugeField &Xinv, ColorSpinorField &uv, ColorSpinorField &av, const Transfer &T,
		  const GaugeField &g, const CloverField &c, double kappa, double mu, double mu_factor, QudaDiracType dirac, QudaMatPCType matpc) {
    if (uv.Nspin() == 4) {
      calculateY<Float,vFloat,fineColor,4>(Y, X, Xinv, uv, av, T, g, c, kappa, mu, mu_factor, dirac, matpc);
    } else {
      errorQuda("Unsupported number of spins %d\n", uv.Nspin());
    }
  }

  // template on fine colors
  template <typename Float, typename vFloat>
  void calculateY(GaugeField &Y, GaugeField &X, GaugeField &Xinv, ColorSpinorField &uv, ColorSpinorField &av, const Transfer &T,
		  const GaugeField &g, const CloverField &c, double kappa, double mu, double mu_factor, QudaDiracType dirac, QudaMatPCType matpc) {
    if (g.Ncolor() == 3) {
      calculateY<Float,vFloat,3>(Y, X, Xinv, uv, av, T, g, c, kappa, mu, mu_factor, dirac, matpc);
    } else {
      errorQuda("Unsupported number of colors %d\n", g.Ncolor());
    }
  }

  //Does the heavy lifting of creating the coarse color matrices Y
  void calculateY(GaugeField &Y, GaugeField &X, GaugeField &Xinv, ColorSpinorField &uv, ColorSpinorField &av, const Transfer &T,
		  const GaugeField &g, const CloverField &c, double kappa, double mu, double mu_factor, QudaDiracType dirac, QudaMatPCType matpc) {
<<<<<<< HEAD
    Precision(X, Y, g);
    Precision(uv, av, T.Vectors(X.Location()));
=======
    checkPrecision(X, Y, uv, T.Vectors(), g);
>>>>>>> 7103f5be

    printfQuda("Computing Y field......\n");

    if (Y.Precision() == QUDA_DOUBLE_PRECISION) {
#ifdef GPU_MULTIGRID_DOUBLE
      if (T.Vectors(X.Location()).Precision() == QUDA_DOUBLE_PRECISION) {
	calculateY<double,double>(Y, X, Xinv, uv, av, T, g, c, kappa, mu, mu_factor, dirac, matpc);
      } else {
	errorQuda("Unsupported precision %d\n", Y.Precision());
      }
#else
      errorQuda("Double precision multigrid has not been enabled");
#endif
    } else if (Y.Precision() == QUDA_SINGLE_PRECISION) {
      if (T.Vectors(X.Location()).Precision() == QUDA_SINGLE_PRECISION) {
	calculateY<float,float>(Y, X, Xinv, uv, av, T, g, c, kappa, mu, mu_factor, dirac, matpc);
      } else if (T.Vectors(X.Location()).Precision() == QUDA_HALF_PRECISION) {
	calculateY<float,short>(Y, X, Xinv, uv, av, T, g, c, kappa, mu, mu_factor, dirac, matpc);
      } else {
	errorQuda("Unsupported precision %d\n", T.Vectors(X.Location()).Precision());
      }
    } else {
      errorQuda("Unsupported precision %d\n", Y.Precision());
    }
    printfQuda("....done computing Y field\n");
  }

  //Calculates the coarse color matrix and puts the result in Y.
  //N.B. Assumes Y, X have been allocated.
  void CoarseOp(GaugeField &Y, GaugeField &X, GaugeField &Xinv, const Transfer &T,
		const cudaGaugeField &gauge, const cudaCloverField *clover,
		double kappa, double mu, double mu_factor, QudaDiracType dirac, QudaMatPCType matpc) {

    QudaPrecision precision = Y.Precision();
<<<<<<< HEAD
    QudaFieldLocation location = Location(Y, X, Xinv);
=======
    QudaFieldLocation location = checkLocation(Y, X, Xinv, Yhat);
>>>>>>> 7103f5be

    GaugeField *U = location == QUDA_CUDA_FIELD_LOCATION ? const_cast<cudaGaugeField*>(&gauge) : nullptr;
    CloverField *C = location == QUDA_CUDA_FIELD_LOCATION ? const_cast<cudaCloverField*>(clover) : nullptr;

    if (location == QUDA_CPU_FIELD_LOCATION) {
      //First make a cpu gauge field from the cuda gauge field
      int pad = 0;
      GaugeFieldParam gf_param(gauge.X(), precision, QUDA_RECONSTRUCT_NO, pad, gauge.Geometry());
      gf_param.order = QUDA_QDP_GAUGE_ORDER;
      gf_param.fixed = gauge.GaugeFixed();
      gf_param.link_type = gauge.LinkType();
      gf_param.t_boundary = gauge.TBoundary();
      gf_param.anisotropy = gauge.Anisotropy();
      gf_param.gauge = NULL;
      gf_param.create = QUDA_NULL_FIELD_CREATE;
      gf_param.siteSubset = QUDA_FULL_SITE_SUBSET;
      gf_param.nFace = 1;
      gf_param.ghostExchange = QUDA_GHOST_EXCHANGE_PAD;

      U = new cpuGaugeField(gf_param);

      //Copy the cuda gauge field to the cpu
      gauge.saveCPUField(*static_cast<cpuGaugeField*>(U));
    } else if (location == QUDA_CUDA_FIELD_LOCATION && gauge.Reconstruct() != QUDA_RECONSTRUCT_NO) {
      //Create a copy of the gauge field with no reconstruction, required for fine-grained access
      GaugeFieldParam gf_param(gauge);
      gf_param.reconstruct = QUDA_RECONSTRUCT_NO;
      gf_param.setPrecision(gf_param.precision);
      U = new cudaGaugeField(gf_param);

      U->copy(gauge);
    }

    CloverFieldParam cf_param;
    cf_param.nDim = 4;
    cf_param.pad = 0;
    cf_param.precision = clover ? clover->Precision() : QUDA_INVALID_PRECISION;

    // if we have no clover term then create an empty clover field
    for(int i = 0; i < cf_param.nDim; i++) cf_param.x[i] = clover ? clover->X()[i] : 0;

    cf_param.direct = true;
    cf_param.inverse = true;
    cf_param.clover = NULL;
    cf_param.norm = 0;
    cf_param.cloverInv = NULL;
    cf_param.invNorm = 0;
    cf_param.create = QUDA_NULL_FIELD_CREATE;
    cf_param.siteSubset = QUDA_FULL_SITE_SUBSET;

    if (location == QUDA_CUDA_FIELD_LOCATION && !clover) {
      // create a dummy cudaCloverField if one is not defined
      cf_param.order = QUDA_INVALID_CLOVER_ORDER;
      C = new cudaCloverField(cf_param);
    } else if (location == QUDA_CPU_FIELD_LOCATION) {
      //Create a cpuCloverField from the cudaCloverField
      cf_param.order = QUDA_PACKED_CLOVER_ORDER;
      C = new cpuCloverField(cf_param);
      if (clover) clover->saveCPUField(*static_cast<cpuCloverField*>(C));
    }

    //Create a field UV which holds U*V.  Has the same structure as V.
    ColorSpinorParam UVparam(T.Vectors(location));
    UVparam.create = QUDA_ZERO_FIELD_CREATE;
    UVparam.location = location;
    UVparam.precision = T.Vectors(location).Precision();

    ColorSpinorField *uv = ColorSpinorField::Create(UVparam);

    // if we are coarsening a preconditioned clover or twisted-mass operator we need
    // an additional vector to store the cloverInv * V field, else just alias v
    ColorSpinorField *av = ((matpc != QUDA_MATPC_INVALID && clover) || (dirac == QUDA_TWISTED_MASSPC_DIRAC)) ? ColorSpinorField::Create(UVparam) :
      &const_cast<ColorSpinorField&>(T.Vectors(location));

    calculateY(Y, X, Xinv, *uv, *av, T, *U, *C, kappa, mu, mu_factor, dirac, matpc);

    if (&T.Vectors(location) != av) delete av;
    delete uv;

    if (C != clover) delete C;
    if (U != &gauge) delete U;
  }

} //namespace quda<|MERGE_RESOLUTION|>--- conflicted
+++ resolved
@@ -159,12 +159,8 @@
   //Does the heavy lifting of creating the coarse color matrices Y
   void calculateY(GaugeField &Y, GaugeField &X, GaugeField &Xinv, ColorSpinorField &uv, ColorSpinorField &av, const Transfer &T,
 		  const GaugeField &g, const CloverField &c, double kappa, double mu, double mu_factor, QudaDiracType dirac, QudaMatPCType matpc) {
-<<<<<<< HEAD
-    Precision(X, Y, g);
-    Precision(uv, av, T.Vectors(X.Location()));
-=======
-    checkPrecision(X, Y, uv, T.Vectors(), g);
->>>>>>> 7103f5be
+    checkPrecision(X, Y, g);
+    checkPrecision(uv, av, T.Vectors(X.Location()));
 
     printfQuda("Computing Y field......\n");
 
@@ -199,11 +195,7 @@
 		double kappa, double mu, double mu_factor, QudaDiracType dirac, QudaMatPCType matpc) {
 
     QudaPrecision precision = Y.Precision();
-<<<<<<< HEAD
-    QudaFieldLocation location = Location(Y, X, Xinv);
-=======
-    QudaFieldLocation location = checkLocation(Y, X, Xinv, Yhat);
->>>>>>> 7103f5be
+    QudaFieldLocation location = checkLocation(Y, X, Xinv);
 
     GaugeField *U = location == QUDA_CUDA_FIELD_LOCATION ? const_cast<cudaGaugeField*>(&gauge) : nullptr;
     CloverField *C = location == QUDA_CUDA_FIELD_LOCATION ? const_cast<cudaCloverField*>(clover) : nullptr;
