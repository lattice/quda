--- conflicted
+++ resolved
@@ -16,31 +16,6 @@
   void calculateY(GaugeField &Y, GaugeField &X, GaugeField &Xinv, GaugeField &Yhat, ColorSpinorField &uv, ColorSpinorField &av, const Transfer &T,
 		  const GaugeField &g, const CloverField &c, double kappa, double mu, double mu_factor, QudaDiracType dirac, QudaMatPCType matpc) {
 
-<<<<<<< HEAD
-    typedef typename colorspinor::FieldOrderCB<Float,fineSpin,fineColor,coarseColor,csOrder> F;
-    typedef typename gauge::FieldOrder<Float,fineColor,1,gOrder> gFine;
-    typedef typename gauge::FieldOrder<Float,coarseColor*coarseSpin,coarseSpin,gOrder> gCoarse;
-    typedef typename clover::FieldOrder<Float,fineColor,fineSpin,clOrder> cFine;
-
-    Location(Y,X,Xinv,Yhat,uv,av,g,c);
-
-    const ColorSpinorField &v = T.Vectors(g.Location());
-    int dummy = 0;
-    v.exchangeGhost(QUDA_INVALID_PARITY, dummy);
-
-    F vAccessor(const_cast<ColorSpinorField&>(v));
-    F uvAccessor(const_cast<ColorSpinorField&>(uv));
-    F avAccessor(const_cast<ColorSpinorField&>(av));
-    gFine gAccessor(const_cast<GaugeField&>(g));
-    gCoarse yAccessor(const_cast<GaugeField&>(Y));
-    gCoarse xAccessor(const_cast<GaugeField&>(X));
-    gCoarse xInvAccessor(const_cast<GaugeField&>(Xinv));
-    cFine cAccessor(const_cast<CloverField&>(c), false);
-    cFine cInvAccessor(const_cast<CloverField&>(c), true);
-
-    calculateY<false,Float,fineSpin,fineColor,coarseSpin,coarseColor,gOrder>
-      (yAccessor, xAccessor, xInvAccessor, uvAccessor, avAccessor, vAccessor, gAccessor, cAccessor, cInvAccessor, Y, X, Xinv, Yhat, av, v, kappa, mu, mu_factor, dirac, matpc);
-=======
     QudaFieldLocation location = Y.Location();
 
     if (location == QUDA_CPU_FIELD_LOCATION) {
@@ -74,7 +49,7 @@
       cFine cInvAccessor(const_cast<CloverField&>(c), true);
 
       calculateY<false,Float,fineSpin,fineColor,coarseSpin,coarseColor,gOrder>
-	(yAccessor, xAccessor, xInvAccessor, uvAccessor, avAccessor, vAccessor, gAccessor, cAccessor, cInvAccessor, Y, X, Xinv, Yhat, av, v, kappa, mu, dirac, matpc);
+	(yAccessor, xAccessor, xInvAccessor, uvAccessor, avAccessor, vAccessor, gAccessor, cAccessor, cInvAccessor, Y, X, Xinv, Yhat, av, v, kappa, mu, mu_factor, dirac, matpc);
 
     } else {
 
@@ -107,10 +82,9 @@
       cFine cInvAccessor(const_cast<CloverField&>(c), true);
 
       calculateY<false,Float,fineSpin,fineColor,coarseSpin,coarseColor,gOrder>
-	(yAccessor, xAccessor, xInvAccessor, uvAccessor, avAccessor, vAccessor, gAccessor, cAccessor, cInvAccessor, Y, X, Xinv, Yhat, av, v, kappa, mu, dirac, matpc);
-    }
-
->>>>>>> 4a93209f
+	(yAccessor, xAccessor, xInvAccessor, uvAccessor, avAccessor, vAccessor, gAccessor, cAccessor, cInvAccessor, Y, X, Xinv, Yhat, av, v, kappa, mu, mu_factor, dirac, matpc);
+    }
+
   }
 
   // template on the number of coarse degrees of freedom
@@ -123,45 +97,24 @@
     const int coarseColor = Y.Ncolor() / coarseSpin;
 
     if (coarseColor == 2) {
-<<<<<<< HEAD
-      calculateY<Float,csOrder,gOrder,clOrder,fineColor,fineSpin,2,coarseSpin>(Y, X, Xinv, Yhat, uv, av, T, g, c, kappa, mu, mu_factor, dirac, matpc);
+      calculateY<Float,fineColor,fineSpin,2,coarseSpin>(Y, X, Xinv, Yhat, uv, av, T, g, c, kappa, mu, mu_factor, dirac, matpc);
 #if 0
-    } else if (coarseColor == 4) {
-      calculateY<Float,csOrder,gOrder,clOrder,fineColor,fineSpin,4,coarseSpin>(Y, X, Xinv, Yhat, uv, av, T, g, c, kappa, mu, mu_factor, dirac, matpc);
+    } else if (coarseCoor == 4) {
+      calculateY<Float,fineColor,fineSpin,4,coarseSpin>(Y, X, Xinv, Yhat, uv, av, T, g, c, kappa, mu, mu_factor, dirac, matpc);
     } else if (coarseColor == 8) {
-      calculateY<Float,csOrder,gOrder,clOrder,fineColor,fineSpin,8,coarseSpin>(Y, X, Xinv, Yhat, uv, av, T, g, c, kappa, mu, mu_factor, dirac, matpc);
+      calculateY<Float,fineColor,fineSpin,8,coarseSpin>(Y, X, Xinv, Yhat, uv, av, T, g, c, kappa, mu, mu_factor, dirac, matpc);
     } else if (coarseColor == 12) {
-      calculateY<Float,csOrder,gOrder,clOrder,fineColor,fineSpin,12,coarseSpin>(Y, X, Xinv, Yhat, uv, av, T, g, c, kappa, mu, mu_factor, dirac, matpc);
+      calculateY<Float,fineColor,fineSpin,12,coarseSpin>(Y, X, Xinv, Yhat, uv, av, T, g, c, kappa, mu, mu_factor, dirac, matpc);
     } else if (coarseColor == 16) {
-      calculateY<Float,csOrder,gOrder,clOrder,fineColor,fineSpin,16,coarseSpin>(Y, X, Xinv, Yhat, uv, av, T, g, c, kappa, mu, mu_factor, dirac, matpc);
+      calculateY<Float,fineColor,fineSpin,16,coarseSpin>(Y, X, Xinv, Yhat, uv, av, T, g, c, kappa, mu, mu_factor, dirac, matpc);
     } else if (coarseColor == 20) {
-      calculateY<Float,csOrder,gOrder,clOrder,fineColor,fineSpin,20,coarseSpin>(Y, X, Xinv, Yhat, uv, av, T, g, c, kappa, mu, mu_factor, dirac, matpc);
+      calculateY<Float,fineColor,fineSpin,20,coarseSpin>(Y, X, Xinv, Yhat, uv, av, T, g, c, kappa, mu, mu_factor, dirac, matpc);
 #endif
     } else if (coarseColor == 24) {
-      calculateY<Float,csOrder,gOrder,clOrder,fineColor,fineSpin,24,coarseSpin>(Y, X, Xinv, Yhat, uv, av, T, g, c, kappa, mu, mu_factor, dirac, matpc);
+      calculateY<Float,fineColor,fineSpin,24,coarseSpin>(Y, X, Xinv, Yhat, uv, av, T, g, c, kappa, mu, mu_factor, dirac, matpc);
 #if 0
     } else if (coarseColor == 32) {
-      calculateY<Float,csOrder,gOrder,clOrder,fineColor,fineSpin,32,coarseSpin>(Y, X, Xinv, Yhat, uv, av, T, g, c, kappa, mu, mu_factor, dirac, matpc);
-=======
-      calculateY<Float,fineColor,fineSpin,2,coarseSpin>(Y, X, Xinv, Yhat, uv, av, T, g, c, kappa, mu, dirac, matpc);
-#if 0
-    } else if (coarseCoor == 4) {
-      calculateY<Float,fineColor,fineSpin,4,coarseSpin>(Y, X, Xinv, Yhat, uv, av, T, g, c, kappa, mu, dirac, matpc);
-    } else if (coarseColor == 8) {
-      calculateY<Float,fineColor,fineSpin,8,coarseSpin>(Y, X, Xinv, Yhat, uv, av, T, g, c, kappa, mu, dirac, matpc);
-    } else if (coarseColor == 12) {
-      calculateY<Float,fineColor,fineSpin,12,coarseSpin>(Y, X, Xinv, Yhat, uv, av, T, g, c, kappa, mu, dirac, matpc);
-    } else if (coarseColor == 16) {
-      calculateY<Float,fineColor,fineSpin,16,coarseSpin>(Y, X, Xinv, Yhat, uv, av, T, g, c, kappa, mu, dirac, matpc);
-    } else if (coarseColor == 20) {
-      calculateY<Float,fineColor,fineSpin,20,coarseSpin>(Y, X, Xinv, Yhat, uv, av, T, g, c, kappa, mu, dirac, matpc);
-#endif
-    } else if (coarseColor == 24) {
-      calculateY<Float,fineColor,fineSpin,24,coarseSpin>(Y, X, Xinv, Yhat, uv, av, T, g, c, kappa, mu, dirac, matpc);
-#if 0
-    } else if (coarseColor == 32) {
-      calculateY<Float,fineColor,fineSpin,32,coarseSpin>(Y, X, Xinv, Yhat, uv, av, T, g, c, kappa, mu, dirac, matpc);
->>>>>>> 4a93209f
+      calculateY<Float,fineColor,fineSpin,32,coarseSpin>(Y, X, Xinv, Yhat, uv, av, T, g, c, kappa, mu, mu_factor, dirac, matpc);
 #endif
     } else {
       errorQuda("Unsupported number of coarse dof %d\n", Y.Ncolor());
@@ -173,11 +126,7 @@
   void calculateY(GaugeField &Y, GaugeField &X, GaugeField &Xinv, GaugeField &Yhat, ColorSpinorField &uv, ColorSpinorField &av, const Transfer &T,
 		  const GaugeField &g, const CloverField &c, double kappa, double mu, double mu_factor, QudaDiracType dirac, QudaMatPCType matpc) {
     if (uv.Nspin() == 4) {
-<<<<<<< HEAD
-      calculateY<Float,csOrder,gOrder,clOrder,fineColor,4>(Y, X, Xinv, Yhat, uv, av, T, g, c, kappa, mu, mu_factor, dirac, matpc);
-=======
-      calculateY<Float,fineColor,4>(Y, X, Xinv, Yhat, uv, av, T, g, c, kappa, mu, dirac, matpc);
->>>>>>> 4a93209f
+      calculateY<Float,fineColor,4>(Y, X, Xinv, Yhat, uv, av, T, g, c, kappa, mu, mu_factor, dirac, matpc);
     } else {
       errorQuda("Unsupported number of spins %d\n", uv.Nspin());
     }
@@ -188,66 +137,16 @@
   void calculateY(GaugeField &Y, GaugeField &X, GaugeField &Xinv, GaugeField &Yhat, ColorSpinorField &uv, ColorSpinorField &av, const Transfer &T,
 		  const GaugeField &g, const CloverField &c, double kappa, double mu, double mu_factor, QudaDiracType dirac, QudaMatPCType matpc) {
     if (g.Ncolor() == 3) {
-<<<<<<< HEAD
-      calculateY<Float,csOrder,gOrder,clOrder,3>(Y, X, Xinv, Yhat, uv, av, T, g, c, kappa, mu, mu_factor, dirac, matpc);
-=======
-      calculateY<Float,3>(Y, X, Xinv, Yhat, uv, av, T, g, c, kappa, mu, dirac, matpc);
->>>>>>> 4a93209f
+      calculateY<Float,3>(Y, X, Xinv, Yhat, uv, av, T, g, c, kappa, mu, mu_factor, dirac, matpc);
     } else {
       errorQuda("Unsupported number of colors %d\n", g.Ncolor());
     }
   }
 
-<<<<<<< HEAD
-  template <typename Float, QudaFieldOrder csOrder, QudaGaugeFieldOrder gOrder>
-  void calculateY(GaugeField &Y, GaugeField &X, GaugeField &Xinv, GaugeField &Yhat, ColorSpinorField &uv, ColorSpinorField &av, const Transfer &T,
-		  const GaugeField &g, const CloverField &c, double kappa, double mu, double mu_factor, QudaDiracType dirac, QudaMatPCType matpc) {
-    //If c == NULL, then this is standard Wilson.  csOrder is dummy and will not matter      
-    if (c.Order() == QUDA_PACKED_CLOVER_ORDER) {
-      calculateY<Float,csOrder,gOrder,QUDA_PACKED_CLOVER_ORDER>(Y, X, Xinv, Yhat, uv, av, T, g, c, kappa, mu, mu_factor, dirac, matpc);
-    } else if (c.Order() == QUDA_FLOAT4_CLOVER_ORDER) {
-      calculateY<Float,csOrder,gOrder,QUDA_FLOAT4_CLOVER_ORDER>(Y, X, Xinv, Yhat, uv, av, T, g, c, kappa, mu, mu_factor, dirac, matpc);
-    } else {
-      errorQuda("Unsupported field order %d\n", c.Order());
-    }
-  }
-
-  template <typename Float, QudaFieldOrder csOrder>
-  void calculateY(GaugeField &Y, GaugeField &X, GaugeField &Xinv, GaugeField &Yhat, ColorSpinorField &uv, ColorSpinorField &av, const Transfer &T,
-		  const GaugeField &g, const CloverField &c, double kappa, double mu, double mu_factor, QudaDiracType dirac, QudaMatPCType matpc) {
-    if (g.FieldOrder() == QUDA_QDP_GAUGE_ORDER) {
-      calculateY<Float,csOrder,QUDA_QDP_GAUGE_ORDER>(Y, X, Xinv, Yhat, uv, av, T, g, c, kappa, mu, mu_factor, dirac, matpc);
-    } else if (g.FieldOrder() == QUDA_FLOAT2_GAUGE_ORDER) {
-      calculateY<Float,csOrder,QUDA_FLOAT2_GAUGE_ORDER>(Y, X, Xinv, Yhat, uv, av, T, g, c, kappa, mu, mu_factor, dirac, matpc);
-    } else {
-      errorQuda("Unsupported field order %d\n", g.FieldOrder());
-    }
-  }
-
- template <typename Float>
- void calculateY(GaugeField &Y, GaugeField &X, GaugeField &Xinv, GaugeField &Yhat, ColorSpinorField &uv, ColorSpinorField &av, const Transfer &T,
-		 const GaugeField &g, const CloverField &c, double kappa, double mu, double mu_factor, QudaDiracType dirac, QudaMatPCType matpc) {
-   if (T.Vectors(Y.Location()).FieldOrder() == QUDA_SPACE_SPIN_COLOR_FIELD_ORDER) {
-     calculateY<Float,QUDA_SPACE_SPIN_COLOR_FIELD_ORDER>(Y, X, Xinv, Yhat, uv, av, T, g, c, kappa, mu, mu_factor, dirac, matpc);
-   } else if (T.Vectors(Y.Location()).FieldOrder() == QUDA_FLOAT2_FIELD_ORDER) {
-     calculateY<Float,QUDA_FLOAT2_FIELD_ORDER>(Y, X, Xinv, Yhat, uv, av, T, g, c, kappa, mu, mu_factor, dirac, matpc);
-   } else {
-     errorQuda("Unsupported field order %d\n", T.Vectors(Y.Location()).FieldOrder());
-   }
- }
-
   //Does the heavy lifting of creating the coarse color matrices Y
   void calculateY(GaugeField &Y, GaugeField &X, GaugeField &Xinv, GaugeField &Yhat, ColorSpinorField &uv, ColorSpinorField &av, const Transfer &T,
 		  const GaugeField &g, const CloverField &c, double kappa, double mu, double mu_factor, QudaDiracType dirac, QudaMatPCType matpc) {
-    if (X.Precision() != Y.Precision() || Y.Precision() != uv.Precision() ||
-        Y.Precision() != T.Vectors().Precision() || Y.Precision() != g.Precision())
-      errorQuda("Unsupported precision mix");
-=======
-  //Does the heavy lifting of creating the coarse color matrices Y
-  void calculateY(GaugeField &Y, GaugeField &X, GaugeField &Xinv, GaugeField &Yhat, ColorSpinorField &uv, ColorSpinorField &av, const Transfer &T,
-		  const GaugeField &g, const CloverField &c, double kappa, double mu, QudaDiracType dirac, QudaMatPCType matpc) {
     Precision(X, Y, uv, T.Vectors(), g);
->>>>>>> 4a93209f
 
     printfQuda("Computing Y field......\n");
 
