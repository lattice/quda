#include <stdio.h>
#include <stdlib.h>
#include <math.h>

#include <quda_internal.h>
#include <blas_quda.h>
#include <dslash_quda.h>
#include <invert_quda.h>
#include <util_quda.h>
#include <color_spinor_field.h>

namespace quda
{

  MR::MR(const DiracMatrix &mat, const DiracMatrix &matSloppy, SolverParam &param) :
    Solver(mat, matSloppy, matSloppy, matSloppy, param)
  {
    if (param.schwarz_type == QUDA_MULTIPLICATIVE_SCHWARZ && param.Nsteps % 2 == 1) {
      errorQuda("For multiplicative Schwarz, number of solver steps %d must be even", param.Nsteps);
    }
  }

  void MR::create(cvector_ref<ColorSpinorField> &x, cvector_ref<const ColorSpinorField> &b)
  {
    Solver::create(x, b);

<<<<<<< HEAD
    if (!init) {
      ColorSpinorParam csParam(b);
      csParam.create = QUDA_NULL_FIELD_CREATE;

      // Setting the value of block_dim and checking if blocks are local
      bool local = true;
      for (int i = 0; i < QUDA_MAX_DIM; i++) {
        csParam.dd.block_dim[i] = param.schwarz_block[i];
        local &= (param.do_block_schwarz() && x.full_dim(i) % csParam.dd.block_dim[i] == 0);
      }
      // Disabling global_reduction if blocks are local and we do block_schwarz
      if (param.do_block_schwarz() and param.global_reduction) param.global_reduction = not local;

      r = ColorSpinorField(csParam);
=======
    if (!init || r.size() != b.size()) {
      resize(r, b.size(), QUDA_NULL_FIELD_CREATE, b[0]);
>>>>>>> 7e28c4d4

      // now allocate sloppy fields
      ColorSpinorParam csParam(b[0]);
      csParam.create = QUDA_NULL_FIELD_CREATE;
      csParam.setPrecision(param.precision_sloppy);
      resize(Ar, b.size(), csParam);
      resize(x_sloppy, b.size(), csParam);

      if (param.precision != param.precision_sloppy) { // mixed precision
        resize(r_sloppy, b.size(), csParam);
      } else {
        create_alias(r_sloppy, r);
      }

      init = true;
    } // init
  }

  cvector_ref<const ColorSpinorField> MR::get_residual()
  {
    if (!init) errorQuda("No residual vector present");
    if (!param.return_residual) errorQuda("SolverParam::return_residual not enabled");
    if (param.precision != param.precision_sloppy && !param.compute_true_res) blas::copy(r, r_sloppy);
    return r;
  }

  void MR::operator()(cvector_ref<ColorSpinorField> &x, cvector_ref<const ColorSpinorField> &b)
  {
    if (param.maxiter == 0 || param.Nsteps == 0) {
      if (param.use_init_guess == QUDA_USE_INIT_GUESS_NO) blas::zero(x);
      return;
    }

    create(x, b); // allocate fields

    if (!param.is_preconditioner) getProfile().TPSTART(QUDA_PROFILE_COMPUTE);

    vector<double> b2 = blas::norm2(b); // Save norm of b
    vector<double> r2;

    if (param.use_init_guess == QUDA_USE_INIT_GUESS_YES) {
      mat(r, x);
      r2 = blas::xmyNorm(b, r); // r = b - Ax0
      for (auto i = 0u; i < b.size(); i++)
        if (b2[i] == 0) b2[i] = r2[i];
    } else {
      r2 = b2;
      blas::copy(r, b);
      blas::zero(x); // needed?
    }
    blas::copy(r_sloppy, r);

    auto stop = stopping(param.tol, b2, param.residual_type);

    int iter = 0;
    int step = 0;
    bool converged = false;

    PrintStats("MR", iter, r2, b2);
    while (!converged) {

      int k = 0;
<<<<<<< HEAD
      double scale = 1.0;
      if (!param.do_block_schwarz() && param.schwarz_type == QUDA_MULTIPLICATIVE_SCHWARZ
          && (node_parity + step) % 2 == 0) {
=======
      vector<double> scale(b.size(), 1.0);
      vector<double> scale_inv(b.size(), 1.0);
      vector<double> delta2(b.size(), param.delta * param.delta);

      if ((node_parity + step) % 2 == 0 && param.schwarz_type == QUDA_MULTIPLICATIVE_SCHWARZ) {
>>>>>>> 7e28c4d4
        // for multiplicative Schwarz we alternate updates depending on node parity
      } else {

        commGlobalReductionPush(param.global_reduction); // use local reductions for DD solver

        if (param.do_block_schwarz()) {
          if (param.schwarz_type == QUDA_MULTIPLICATIVE_SCHWARZ) {
            // Red or black active
            Ar.DD(DD::reset, DD::red_black_type, step % 2 == 0 ? DD::red_active : DD::black_active);
            r_sloppy.DD(DD::red_black_type, step % 2 == 0 ? DD::red_active : DD::black_active);
          } else {
            // Both red and black active but no hopping
            Ar.DD(DD::reset, DD::red_black_type, DD::red_active, DD::black_active, DD::no_block_hopping);
            r_sloppy.DD(DD::reset, DD::red_black_type, DD::red_active, DD::black_active, DD::no_block_hopping);
          }
        }

        blas::zero(x_sloppy); // can get rid of this for a special first update kernel
        auto c2 = param.global_reduction == QUDA_BOOLEAN_TRUE ? r2 : blas::norm2(r); // c2 holds the initial r2
        for (auto i = 0u; i < b.size(); i++) {
          scale[i] = c2[i] > 0.0 ? sqrt(c2[i]) : 1.0;
          scale_inv[i] = 1.0 / scale[i];
          // domain-wise normalization of the initial residual to prevent underflow
          if (c2[i] > 0.0) r2[i] = 1.0; // by definition by this is now true
        }
        blas::ax(scale_inv, r_sloppy); // can merge this with the prior copy

        while (k < param.maxiter && r2 > delta2) {

          matSloppy(Ar, r_sloppy);

          if (param.global_reduction) {
            auto Ar4 = blas::cDotProductNormAB(Ar, r_sloppy);
            vector<Complex> alpha(b.size());
            for (auto i = 0u; i < b.size(); i++) {
              alpha[i] = Complex(Ar4[i].x, Ar4[i].y) / Ar4[i].z;
              r2[i] = Ar4[i].w;
            }
            PrintStats("MR (inner)", iter, r2, b2);

            // x += omega*alpha*r, r -= omega*alpha*Ar, r2 = blas::norm2(r)
            blas::caxpyXmaz(param.omega * alpha, r_sloppy, x_sloppy, Ar);
          } else {
            // doing local reductions so can make it asynchronous
            commAsyncReductionSet(true);
<<<<<<< HEAD
            // TODO: make these block aware
            blas::cDotProductNormA(Ar, r_sloppy);
=======
            blas::cDotProductNormAB(Ar, r_sloppy);
>>>>>>> 7e28c4d4

            // omega*alpha is done in the kernel
            blas::caxpyXmazMR(param.omega, r_sloppy, x_sloppy, Ar);
            commAsyncReductionSet(false);
          }

          k++;
          iter++;
        }

        blas::axpy(scale, x_sloppy, x); // Scale and sum to accumulator

        if (param.do_block_schwarz()) {
          // Disable domain decomposition
          Ar.DD(DD::reset);
          r_sloppy.DD(DD::reset);
        }

        commGlobalReductionPop(); // renable global reductions for outer solver
      }

      // FIXME - add over/under relaxation in outer loop
      bool compute_true_res = param.compute_true_res || param.Nsteps > 1;
      if (compute_true_res) {
        mat(r, x);
        r2 = blas::xmyNorm(b, r);
        for (auto i = 0u; i < b2.size(); i++) param.true_res[i] = sqrt(r2[i] / b2[i]);
        converged = (step < param.Nsteps && r2 < stop) ? true : false;
        if (!converged) blas::copy(r_sloppy, r);
        PrintStats("MR (restart)", iter, r2, b2);
      } else {
        blas::ax(scale, r_sloppy);
        r2 = blas::norm2(r_sloppy);
        converged = (step < param.Nsteps && r2 < stop) ? true : false;
        if (!converged) blas::copy(r, r_sloppy);
      }
      step++;
    }

    PrintSummary("MR", iter, r2, b2, stopping(param.tol, b2, param.residual_type));

    if (!param.is_preconditioner) {
      getProfile().TPSTOP(QUDA_PROFILE_COMPUTE);
      param.iter += iter;
    }
  }

} // namespace quda<|MERGE_RESOLUTION|>--- conflicted
+++ resolved
@@ -24,10 +24,14 @@
   {
     Solver::create(x, b);
 
-<<<<<<< HEAD
-    if (!init) {
-      ColorSpinorParam csParam(b);
+    if (!init || r.size() != b.size()) {
+
+      resize(r, b.size(), QUDA_NULL_FIELD_CREATE, b[0]);
+
+      ColorSpinorParam csParam(b[0]);
       csParam.create = QUDA_NULL_FIELD_CREATE;
+      csParam.setPrecision(param.precision_sloppy);
+
 
       // Setting the value of block_dim and checking if blocks are local
       bool local = true;
@@ -38,16 +42,6 @@
       // Disabling global_reduction if blocks are local and we do block_schwarz
       if (param.do_block_schwarz() and param.global_reduction) param.global_reduction = not local;
 
-      r = ColorSpinorField(csParam);
-=======
-    if (!init || r.size() != b.size()) {
-      resize(r, b.size(), QUDA_NULL_FIELD_CREATE, b[0]);
->>>>>>> 7e28c4d4
-
-      // now allocate sloppy fields
-      ColorSpinorParam csParam(b[0]);
-      csParam.create = QUDA_NULL_FIELD_CREATE;
-      csParam.setPrecision(param.precision_sloppy);
       resize(Ar, b.size(), csParam);
       resize(x_sloppy, b.size(), csParam);
 
@@ -105,17 +99,13 @@
     while (!converged) {
 
       int k = 0;
-<<<<<<< HEAD
-      double scale = 1.0;
-      if (!param.do_block_schwarz() && param.schwarz_type == QUDA_MULTIPLICATIVE_SCHWARZ
-          && (node_parity + step) % 2 == 0) {
-=======
+
       vector<double> scale(b.size(), 1.0);
       vector<double> scale_inv(b.size(), 1.0);
       vector<double> delta2(b.size(), param.delta * param.delta);
 
-      if ((node_parity + step) % 2 == 0 && param.schwarz_type == QUDA_MULTIPLICATIVE_SCHWARZ) {
->>>>>>> 7e28c4d4
+      if (!param.do_block_schwarz() && param.schwarz_type == QUDA_MULTIPLICATIVE_SCHWARZ
+	    	      && (node_parity + step) % 2 == 0) {
         // for multiplicative Schwarz we alternate updates depending on node parity
       } else {
 
@@ -161,12 +151,8 @@
           } else {
             // doing local reductions so can make it asynchronous
             commAsyncReductionSet(true);
-<<<<<<< HEAD
-            // TODO: make these block aware
-            blas::cDotProductNormA(Ar, r_sloppy);
-=======
+
             blas::cDotProductNormAB(Ar, r_sloppy);
->>>>>>> 7e28c4d4
 
             // omega*alpha is done in the kernel
             blas::caxpyXmazMR(param.omega, r_sloppy, x_sloppy, Ar);
