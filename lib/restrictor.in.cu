#include <color_spinor_field.h>
#include <multigrid.h>
#include <power_of_two_array.h>
#include <tunable_block_reduction.h>
#include <kernels/restrictor.cuh>

namespace quda {

  // this is a dummy structure for the restrictor to give a compatible
  // interface with TunableBlock2D
  struct Aggregates {
    using array_type = PowerOfTwoArray<1, 1>;
    static constexpr array_type block = array_type();
  };

  template <typename out_t, typename in_t, typename v_t, int fineSpin, int fineColor, int coarseSpin, int coarseColor>
  class RestrictLaunch : public TunableBlock2D
  {
    template <bool from_non_rel>
    using Arg = RestrictArg<out_t, in_t, v_t, fineSpin, fineColor, coarseSpin, coarseColor, from_non_rel>;
    cvector_ref<ColorSpinorField> &out;
    cvector_ref<const ColorSpinorField> &in;
    const ColorSpinorField &v;
    const int *fine_to_coarse;
    const int *coarse_to_fine;
    const int parity;

#if defined(QUDA_TARGET_SYCL)
    unsigned int sharedBytesPerBlock(const TuneParam &tp) const {
      //static constexpr int coarse_color_per_thread = coarse_colors_per_thread<Arg::fineColor, Arg::coarseColor>();
      //using vector = array<complex<typename Arg::real>, Arg::coarseSpin*coarse_color_per_thread>;
      //static constexpr int block_dim = 1;
      //using BlockReduce_t = BlockReduce<vector, block_dim, Arg::n_vector_z>;
      int coarse_color_per_thread = fineColor != 3 ? 2 : coarseColor >= 4 && coarseColor % 4 == 0 ? 4 : 2;
      int vsize = 2 * sizeof(out_t) * coarseSpin * coarse_color_per_thread;
      return vsize * (tp.block.x * tp.block.y * tp.block.z) / device::warp_size();
    }
#else
    bool tuneSharedBytes() const { return false; }
#endif

    bool tuneAuxDim() const { return true; }
    unsigned int minThreads() const { return in.Volume(); } // fine parity is the block y dimension

  public:
    RestrictLaunch(cvector_ref<ColorSpinorField> &out, cvector_ref<const ColorSpinorField> &in, const ColorSpinorField &v,
                   const int *fine_to_coarse, const int *coarse_to_fine, int parity) :
      TunableBlock2D(in[0], false, out.size() * (coarseColor / coarse_colors_per_thread<fineColor, coarseColor>()), max_z_block()),
      out(out), in(in), v(v), fine_to_coarse(fine_to_coarse), coarse_to_fine(coarse_to_fine),
      parity(parity)
    {
      strcat(vol, ",");
      strcat(vol, out.VolString().c_str());
      strcat(aux, ",");
      strcat(aux, out.AuxString().c_str());
      setRHSstring(aux, in.size());
      if (in[0].GammaBasis() == QUDA_UKQCD_GAMMA_BASIS) strcat(aux, ",from_non_rel");

      apply(device::get_default_stream());
    }

    void apply(const qudaStream_t &stream)
    {
      TuneParam tp = tuneLaunch(*this, getTuning(), getVerbosity());
      if (checkNative(out[0], in[0], v)) {
        if constexpr (fineSpin == 4) {
          if (in[0].GammaBasis() == QUDA_UKQCD_GAMMA_BASIS) {
            Arg<true> arg(out, in, v, fine_to_coarse, coarse_to_fine, parity);
            arg.swizzle_factor = tp.aux.x;
            launch<Restrictor, Aggregates>(tp, stream, arg);
          } else {
            Arg<false> arg(out, in, v, fine_to_coarse, coarse_to_fine, parity);
            arg.swizzle_factor = tp.aux.x;
            launch<Restrictor, Aggregates>(tp, stream, arg);
          }
        } else {
          Arg<false> arg(out, in, v, fine_to_coarse, coarse_to_fine, parity);
          arg.swizzle_factor = tp.aux.x;
          launch<Restrictor, Aggregates>(tp, stream, arg);
        }
      }
    }

    bool advanceAux(TuneParam &param) const
    {
      if (Arg<false>::swizzle && in.size() < 8) {
        if (param.aux.x < 2 * (int)device::processor_count()) {
          param.aux.x++;
          return true;
        } else {
          param.aux.x = 1;
          return false;
        }
      } else {
        return false;
      }
    }

    /**
       @brief Find the smallest block size that is larger than the
       aggregate size.  If the aggregate size is larger than the
       maximum, then the maximum is returned and the thread block will
       rake over the aggregate.
     */
    unsigned int blockMapper() const
    {
      auto aggregate_size = in.Volume() / out.Volume();
      // for multi-RHS use minimum block size to allow more srcs per block
      auto max_block = in.size() > 1 ? blockMin() : 64u;
      for (uint32_t b = blockMin(); b < max_block; b += blockStep()) if (aggregate_size <= b) return b;
      return max_block;
    }

    void initTuneParam(TuneParam &param) const
    {
      TunableBlock2D::initTuneParam(param);
      param.block.x = blockMapper();
<<<<<<< HEAD
      param.grid.x = out[0].Volume();
=======
      param.grid.x = out.Volume();
      param.shared_bytes = 0;
>>>>>>> fbbe14c2
      param.aux.x = 2; // swizzle factor
      setSharedBytes(param);
    }

    void defaultTuneParam(TuneParam &param) const
    {
      TunableBlock2D::defaultTuneParam(param);
      param.block.x = blockMapper();
<<<<<<< HEAD
      param.grid.x = out[0].Volume();
=======
      param.grid.x = out.Volume();
      param.shared_bytes = 0;
>>>>>>> fbbe14c2
      param.aux.x = 2; // swizzle factor
      setSharedBytes(param);
    }

    long long flops() const
    {
      return out.size() * 8 * fineSpin * fineColor * coarseColor * in.SiteSubset() * in.VolumeCB();
    }

    long long bytes() const
    {
      size_t v_bytes = v.Bytes() / (v.SiteSubset() == in.SiteSubset() ? 1 : 2);
      return out.size() * (in[0].Bytes() + out[0].Bytes() + v_bytes + in.SiteSubset() * in.VolumeCB() * sizeof(int));
    }
  };

  template <typename store_t, typename in_t, int fineSpin, int fineColor, int coarseColor>
  void Restrict(cvector_ref<ColorSpinorField> &out, cvector_ref<const ColorSpinorField> &in, const ColorSpinorField &v,
                const int *fine_to_coarse, const int *coarse_to_fine, const int *const *spin_map, int parity)
  {
    if (out[0].Nspin() != 2) errorQuda("Unsupported nSpin %d", out[0].Nspin());
    constexpr int coarseSpin = 2;

    // first check that the spin_map matches the spin_mapper
    spin_mapper<fineSpin,coarseSpin> mapper;
    for (int s=0; s<fineSpin; s++)
      for (int p=0; p<2; p++)
        if (mapper(s,p) != spin_map[s][p]) errorQuda("Spin map does not match spin_mapper");

    if (v.Precision() == QUDA_HALF_PRECISION) {
      if constexpr (is_enabled(QUDA_HALF_PRECISION)) {
        RestrictLaunch<store_t, in_t, short, fineSpin, fineColor, coarseSpin, coarseColor> restrictor(
          out, in, v, fine_to_coarse, coarse_to_fine, parity);
      } else {
        errorQuda("QUDA_PRECISION=%d does not enable half precision", QUDA_PRECISION);
      }
    } else if (v.Precision() == in[0].Precision()) {
      RestrictLaunch<store_t, in_t, store_t, fineSpin, fineColor, coarseSpin, coarseColor> restrictor(
        out, in, v, fine_to_coarse, coarse_to_fine, parity);
    } else {
      errorQuda("Unsupported V precision %d", v.Precision());
    }
  }

  template <typename store_t, int fineColor, int coarseColor>
  void Restrict(cvector_ref<ColorSpinorField> &out, cvector_ref<const ColorSpinorField> &in, const ColorSpinorField &v,
                const int *fine_to_coarse, const int *coarse_to_fine, const int *const *spin_map, int parity)
  {
    if (!is_enabled_spin(in[0].Nspin())) errorQuda("nSpin %d has not been built", in[0].Nspin());

    if (in[0].Nspin() == 2) {
      Restrict<store_t, store_t, 2, fineColor, coarseColor>(out, in, v, fine_to_coarse, coarse_to_fine, spin_map, parity);
    } else if constexpr (fineColor == 3) {
      if (in[0].Nspin() == 4) {
        if constexpr (is_enabled_spin(4)) {
          if (in[0].Precision() == out[0].Precision()) {
            Restrict<store_t, store_t, 4, fineColor, coarseColor>(out, in, v, fine_to_coarse, coarse_to_fine, spin_map,
                                                                  parity);
          } else if (in[0].Precision() == QUDA_HALF_PRECISION) {
            if constexpr (is_enabled(QUDA_HALF_PRECISION)) {
              Restrict<store_t, short, 4, fineColor, coarseColor>(out, in, v, fine_to_coarse, coarse_to_fine, spin_map,
                                                                  parity);
            } else {
              errorQuda("QUDA_PRECISION=%d does not enable half precision", QUDA_PRECISION);
            }
          } else {
            errorQuda("Unsupported precision %d", in[0].Precision());
          }
        }
      } else if (in[0].Nspin() == 1) {
        if constexpr (is_enabled_spin(1)) {
          if (in[0].Precision() == out[0].Precision()) {
            Restrict<store_t, store_t, 1, fineColor, coarseColor>(out, in, v, fine_to_coarse, coarse_to_fine, spin_map,
                                                                  parity);
          } else if (in[0].Precision() == QUDA_HALF_PRECISION) {
            if constexpr (is_enabled(QUDA_HALF_PRECISION)) {
              Restrict<store_t, short, 1, fineColor, coarseColor>(out, in, v, fine_to_coarse, coarse_to_fine, spin_map,
                                                                  parity);
            } else {
              errorQuda("QUDA_PRECISION=%d does not enable half precision", QUDA_PRECISION);
            }
          } else {
            errorQuda("Unsupported precision %d", in[0].Precision());
          }
        }
      } else {
        errorQuda("Unexpected nSpin = %d", in[0].Nspin());
      }
    } else {
      errorQuda("Unexpected spin %d and color %d combination", in[0].Nspin(), in[0].Ncolor());
    }
  }

  constexpr int fineColor = @QUDA_MULTIGRID_NC_NVEC@;
  constexpr int coarseColor = @QUDA_MULTIGRID_NVEC2@;

  template <>
  void Restrict<fineColor, coarseColor>(cvector_ref<ColorSpinorField> &out, cvector_ref<const ColorSpinorField> &in, const ColorSpinorField &v,
                                        const int *fine_to_coarse, const int *coarse_to_fine, const int * const * spin_map, int parity)
  {
    if constexpr (is_enabled_multigrid()) {
      if (in.size() > get_max_multi_rhs()) {
        Restrict<fineColor, coarseColor>({out.begin(), out.begin() + out.size() / 2},
                                         {in.begin(), in.begin() + in.size() / 2}, v, fine_to_coarse, coarse_to_fine,
                                         spin_map, parity);
        Restrict<fineColor, coarseColor>({out.begin() + out.size() / 2, out.end()},
                                         {in.begin() + in.size() / 2, in.end()}, v, fine_to_coarse, coarse_to_fine,
                                         spin_map, parity);
        return;
      }

      checkLocation(out, in, v);
      if (in[0].Nspin() == 2) checkPrecision(in, out);
      QudaPrecision precision = out.Precision();

      if (precision == QUDA_DOUBLE_PRECISION) {
        if constexpr (is_enabled_multigrid_double())
          Restrict<double, fineColor, coarseColor>(out, in, v, fine_to_coarse, coarse_to_fine, spin_map, parity);
        else errorQuda("Double precision multigrid has not been enabled");
      } else if (precision == QUDA_SINGLE_PRECISION) {
        Restrict<float, fineColor, coarseColor>(out, in, v, fine_to_coarse, coarse_to_fine, spin_map, parity);
      } else {
        errorQuda("Unsupported precision %d", precision);
      }
    } else {
      errorQuda("Multigrid has not been built");
    }
  }

} // namespace quda<|MERGE_RESOLUTION|>--- conflicted
+++ resolved
@@ -115,12 +115,8 @@
     {
       TunableBlock2D::initTuneParam(param);
       param.block.x = blockMapper();
-<<<<<<< HEAD
-      param.grid.x = out[0].Volume();
-=======
       param.grid.x = out.Volume();
       param.shared_bytes = 0;
->>>>>>> fbbe14c2
       param.aux.x = 2; // swizzle factor
       setSharedBytes(param);
     }
@@ -129,12 +125,8 @@
     {
       TunableBlock2D::defaultTuneParam(param);
       param.block.x = blockMapper();
-<<<<<<< HEAD
-      param.grid.x = out[0].Volume();
-=======
       param.grid.x = out.Volume();
       param.shared_bytes = 0;
->>>>>>> fbbe14c2
       param.aux.x = 2; // swizzle factor
       setSharedBytes(param);
     }
