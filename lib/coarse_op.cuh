--- conflicted
+++ resolved
@@ -887,11 +887,7 @@
       for (int x_cb=0; x_cb<arg.coarseVolumeCB; x_cb++) {
         for(int s = 0; s < nSpin; s++) { //Spin
          for(int c = 0; c < nColor; c++) { //Color
-<<<<<<< HEAD
-	   arg.X(0,parity,x_cb,s,s,c,c) += quda::complex<Float>(1.0, 0.0);
-=======
 	   arg.X_atomic(0,parity,x_cb,s,s,c,c) += static_cast<Float>(1.0);
->>>>>>> 0a0a316e
          } //Color
         } //Spin
       } // x_cb
