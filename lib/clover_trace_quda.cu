#include <quda_internal.h>
#include <quda_matrix.h>
#include <tune_quda.h>
#include <clover_field.h>
#include <gauge_field.h>
#include <gauge_field_order.h>
#include <clover_field_order.h>

namespace quda {

#ifdef GPU_CLOVER_DIRAC

  template<typename Clover1, typename Clover2, typename Gauge>
    struct CloverTraceArg {
      Clover1 clover1;
      Clover2 clover2;
      Gauge gauge;
      int dir1;
      int dir2;

      CloverTraceArg(Clover1 &clover1, Clover2 &clover2, Gauge &gauge, int dir1, int dir2)
        : clover1(clover1), clover2(clover2), gauge(gauge), dir1(dir1), dir2(dir2) {}
    };


  template <typename Float, typename Clover1, typename Clover2, typename Gauge>
    __device__ __host__ void cloverSigmaTraceCompute(CloverTraceArg<Clover1, Clover2, Gauge>& arg, int x, int parity) 
    {

      Float A[72];
      typedef typename ComplexTypeId<Float>::Type Complex;

      Matrix<Complex,3> mat;  
      setZero(&mat);

      // load the clover term into memory

      int dir1 = arg.dir1;
      int dir2 = arg.dir2;


      Float sign = 1;
      if(dir2 < dir1){
        int tmp = dir2;
        dir2 = dir1;
        dir1 = tmp;
        sign = -1;
      }


      Float diag[2][6];
      complex<Float> tri[2][15];
      const int idtab[15]={0,1,3,6,10,2,4,7,11,5,8,12,9,13,14};
      complex<Float> ctmp;

      if(parity==0){
        arg.clover1.load(A,x,parity);
      }else{
        arg.clover2.load(A,x,parity);
      }

      for(int ch=0; ch<2; ++ch){
        // factor of two is inherent to QUDA clover storage
        for (int i=0; i<6; i++) diag[ch][i] = 2.0*A[ch*36+i];
        for (int i=0; i<15; i++) tri[ch][idtab[i]] = complex<Float>(2.0*A[ch*36+6+2*i], 2.0*A[ch*36+6+2*i+1]);
      }


      // X, Y
      if(dir1 == 0){
        if(dir2 == 1){
          for(int j=0; j<3; ++j){
            mat(j,j).y = diag[0][j+3] + diag[1][j+3] - diag[0][j] - diag[1][j];  
          }

          // triangular part
          int jk=0;
          for(int j=1; j<3; ++j){
            int jk2 = (j+3)*(j+2)/2 + 3;
            for(int k=0; k<j; ++k){
              ctmp = tri[0][jk2] + tri[1][jk2] - tri[0][jk] - tri[1][jk];

              mat(j,k).x = -ctmp.imag();
              mat(j,k).y =  ctmp.real();

              mat(k,j).x =  ctmp.imag();
              mat(k,j).y =  ctmp.real();

              jk++; jk2++; 
            }
          } // X Y


        }else if(dir2 == 2){

          for(int j=0; j<3; ++j){
            int jk = (j+3)*(j+2)/2;
            for(int k=0; k<3; ++k){
              int kj = (k+3)*(k+2)/2 + j;
              ctmp = conj(tri[0][kj]) - tri[0][jk] + conj(tri[1][kj]) - tri[1][jk];
              mat(j,k).x = ctmp.real();
              mat(j,k).y = ctmp.imag();
              jk++;
            }
          } // X Z

        }else if(dir2 == 3){
          for(int j=0; j<3; ++j){
            int jk = (j+3)*(j+2)/2;
            for(int k=0; k<3; ++k){
              int kj = (k+3)*(k+2)/2 + j;
              ctmp = conj(tri[0][kj]) + tri[0][jk] - conj(tri[1][kj]) - tri[1][jk]; 
              mat(j,k).x = -ctmp.imag();
              mat(j,k).y =  ctmp.real();
              jk++;
            }
          }

        } // dir2 == 3 // X T

      }else if(dir1 == 1){
        if(dir2 == 2){ // Y Z
          for(int j=0; j<3; ++j){
            int jk = (j+3)*(j+2)/2;
            for(int k=0; k<3; ++k){
              int kj = (k+3)*(k+2)/2 + j;
              ctmp = conj(tri[0][kj]) + tri[0][jk] + conj(tri[1][kj]) + tri[1][jk];
              mat(j,k).x =  ctmp.imag();
              mat(j,k).y = -ctmp.real();
              jk++;
            }
          }
        }else if(dir2 == 3){ // Y T
          for(int j=0; j<3; ++j){
            int jk = (j+3)*(j+2)/2;
            for(int k=0; k<3; ++k){
              int kj = (k+3)*(k+2)/2 + j;
              ctmp = conj(tri[0][kj]) - tri[0][jk] - conj(tri[1][kj]) + tri[1][jk];
              mat(j,k).x = ctmp.real();
              mat(j,k).y = ctmp.imag();
              jk++;
            }
          }
        } // dir2 == 3
      } // dir1 == 1
      else if(dir1 == 2){
        if(dir2 == 3){
          for(int j=0; j<3; ++j){
            mat(j,j).y = diag[0][j] - diag[0][j+3] - diag[1][j] + diag[1][j+3];
          }
          int jk=0;
          for(int j=1; j<3; ++j){
            int jk2 = (j+3)*(j+2)/2 + 3;
            for(int k=0; k<j; ++k){
              ctmp = tri[0][jk] - tri[0][jk2] - tri[1][jk] + tri[1][jk2];
              mat(j,k).x = -ctmp.imag();
              mat(j,k).y =  ctmp.real();

              mat(k,j).x = ctmp.imag();
              mat(k,j).y = ctmp.real();
              jk++; jk2++;
            }
          }
        }
      }
      // if we dir1 and dir2 were swapped, multiply by -1
      mat *= sign;

      arg.gauge.save((Float*)(mat.data), x, 0, parity);

      return;
    }

  template<typename Float, typename Clover1, typename Clover2, typename Gauge>
    void cloverSigmaTrace(CloverTraceArg<Clover1,Clover2,Gauge> arg)
    {
      for(int x=0; x<arg.clover1.volumeCB; x++){
        cloverSigmaTraceCompute<Float,Clover1,Clover2,Gauge>(arg, x, 1);
      }
      return;
    }


  template<typename Float, typename Clover1, typename Clover2, typename Gauge>
    __global__ void cloverSigmaTraceKernel(CloverTraceArg<Clover1,Clover2,Gauge> arg)
    {
      int idx = blockIdx.x*blockDim.x + threadIdx.x;
      if(idx >= arg.clover1.volumeCB) return;
      // odd parity
      cloverSigmaTraceCompute<Float,Clover1,Clover2,Gauge>(arg, idx, 1);
    }

  template<typename Float, typename Clover1, typename Clover2, typename Gauge>
    class CloverSigmaTrace : Tunable {
      CloverTraceArg<Clover1,Clover2,Gauge> arg;
      const GaugeField &meta;
      const QudaFieldLocation location;

      private:
      unsigned int sharedBytesPerThread() const { return 0; }
      unsigned int sharedBytesPerBlock(const TuneParam &param) const { return 0; }

      bool tuneSharedBytes() const { return false; } // Don't tune the shared memory
      bool tuneGridDim() const { return false; } // Don't tune the grid dimensions.
      unsigned int minThreads() const { return arg.clover1.volumeCB; }

      public: 
      CloverSigmaTrace(CloverTraceArg<Clover1,Clover2,Gauge> &arg, const GaugeField &meta, QudaFieldLocation location)
        : arg(arg), meta(meta), location(location) {
	writeAuxString("stride=%d", arg.clover1.stride);
      }
      virtual ~CloverSigmaTrace() {;}

      void apply(const cudaStream_t &stream){
        if(location == QUDA_CUDA_FIELD_LOCATION){
#if (__COMPUTE_CAPABILITY__ >= 200)
	  TuneParam tp = tuneLaunch(*this, getTuning(), getVerbosity());
          cloverSigmaTraceKernel<Float,Clover1,Clover2,Gauge><<<tp.grid,tp.block,0>>>(arg);
#else
	  errorQuda("cloverSigmaTrace not supported on pre-Fermi architecture");
#endif
        }else{
          cloverSigmaTrace<Float,Clover1,Clover2,Gauge>(arg);
        }
      }

      TuneKey tuneKey() const { return TuneKey(meta.VolString(), typeid(*this).name(), aux); }

      std::string paramString(const TuneParam &param) const { // Don't print the grid dim.
        std::stringstream ps;
        ps << "block=(" << param.block.x << "," << param.block.y << "," << param.block.z << "), ";
        ps << "shared=" << param.shared_bytes;
        return ps.str();
      }

      long long flops() const { return 0; } // Fix this
      long long bytes() const { return (arg.clover1.Bytes() + arg.gauge.Bytes()) * arg.clover1.volumeCB; } 

    }; // CloverSigmaTrace


  template<typename Float, typename Clover1, typename Clover2, typename Gauge>
  void computeCloverSigmaTrace(Clover1 clover1, Clover2 clover2, Gauge gauge, int dir1, int dir2,
			       const GaugeField &meta, QudaFieldLocation location)
  {
    CloverTraceArg<Clover1, Clover2, Gauge> arg(clover1, clover2, gauge, dir1, dir2);
    CloverSigmaTrace<Float,Clover1,Clover2,Gauge> traceCompute(arg, meta, location);
    traceCompute.apply(0);
    return;
  }

  template<typename Float>
    void computeCloverSigmaTrace(GaugeField& gauge, const CloverField& clover, int dir1, int dir2,
        QudaFieldLocation location){

<<<<<<< HEAD
      if(clover.Order() == QUDA_FLOAT2_CLOVER_ORDER){
        if(gauge.Order() == QUDA_FLOAT2_GAUGE_ORDER){
          if(gauge.Reconstruct() == QUDA_RECONSTRUCT_NO){
            computeCloverSigmaTrace<Float>(clover::FloatNOrder<Float,72,2>(clover,0),
					   clover::FloatNOrder<Float,72,2>(clover,1),
					   gauge::FloatNOrder<Float, 18, 2, 18>(gauge), dir1, dir2, gauge, location);
          }else if(gauge.Reconstruct() == QUDA_RECONSTRUCT_12){
            computeCloverSigmaTrace<Float>(clover::FloatNOrder<Float,72,2>(clover,0), 
					   clover::FloatNOrder<Float,72,2>(clover,1),
					   gauge::FloatNOrder<Float, 18, 2, 12>(gauge), dir1, dir2, gauge, location);
          }else{
            errorQuda("Reconstruction type %d not supported",gauge.Reconstruct());
          }

        }else if(gauge.Order() == QUDA_FLOAT4_GAUGE_ORDER){
          if(gauge.Reconstruct() == QUDA_RECONSTRUCT_12){
            computeCloverSigmaTrace<Float>(clover::FloatNOrder<Float,72,2>(clover,0),
					   clover::FloatNOrder<Float,72,2>(clover,1),
					   gauge::FloatNOrder<Float,18,4,12>(gauge),  dir1, dir2, gauge, location);
          }else{
            errorQuda("Reconstruction type %d not supported",gauge.Reconstruct());
          }
        }
      }else if(clover.Order() == QUDA_FLOAT4_CLOVER_ORDER){
        if(gauge.Order() == QUDA_FLOAT2_GAUGE_ORDER){
          if(gauge.Reconstruct() == QUDA_RECONSTRUCT_NO){
            computeCloverSigmaTrace<Float>(clover::FloatNOrder<Float,72,4>(clover,0),
					   clover::FloatNOrder<Float,72,4>(clover,1),
					   gauge::FloatNOrder<Float,18,2,18>(gauge),  dir1, dir2, gauge, location);
          }else if(gauge.Reconstruct() == QUDA_RECONSTRUCT_12){
            computeCloverSigmaTrace<Float>(clover::FloatNOrder<Float,72,4>(clover,0),
					   clover::FloatNOrder<Float,72,4>(clover,1),
					   gauge::FloatNOrder<Float,18,2,12>(gauge),  dir1, dir2, gauge, location);
          }else{
            errorQuda("Reconstruction type %d not supported",gauge.Reconstruct());
          }
        }else if(gauge.Order() == QUDA_FLOAT4_GAUGE_ORDER){
          errorQuda("Reconstruction type %d not supported",gauge.Reconstruct());
        }
      } // clover order
    }
=======
    if(clover.isNative()) {
      typedef typename CloverOrder::quda::clover_mapper<Float>::type C;
      if (gauge.isNative()) {
	if (gauge.Reconstruct() == QUDA_RECONSTRUCT_NO) {
	  typedef typename gauge_mapper<Float,QUDA_RECONSTRUCT_NO>::type G;
	  computeCloverSigmaTrace<Float>( C(clover,0), C(clover,1), G(gauge), dir1, dir2, gauge, location);
	} else if(gauge.Reconstruct() == QUDA_RECONSTRUCT_12) {
	  typedef typename gauge_mapper<Float,QUDA_RECONSTRUCT_NO>::type G;
	  computeCloverSigmaTrace<Float>( C(clover,0), C(clover,1), G(gauge), dir1, dir2, gauge, location);
	} else {
	  errorQuda("Reconstruction type %d not supported", gauge.Reconstruct());
	}
      } else {
	errorQuda("Gauge order %d not supported", gauge.Order());
      }
    } else {
      errorQuda("clover order %d not supported", clover.Order());
    } // clover order

  }
>>>>>>> 9cfad35c

#endif

  void computeCloverSigmaTrace(GaugeField& output, const CloverField& clover, int dir1, int dir2, 
      QudaFieldLocation location){

#ifdef GPU_CLOVER_DIRAC
    if(clover.Precision() == QUDA_HALF_PRECISION){
      errorQuda("Half precision not supported\n");
    }  

    if(clover.Precision() == QUDA_SINGLE_PRECISION){
      computeCloverSigmaTrace<float>(output, clover, dir1, dir2, location);
    }else if(clover.Precision() == QUDA_DOUBLE_PRECISION){
      computeCloverSigmaTrace<double>(output, clover, dir1, dir2, location);
    }else{
      errorQuda("Precision %d not supported", clover.Precision());
    }

#else
    errorQuda("Clover has not been built");
#endif

  }     


} // namespace quda<|MERGE_RESOLUTION|>--- conflicted
+++ resolved
@@ -253,51 +253,8 @@
     void computeCloverSigmaTrace(GaugeField& gauge, const CloverField& clover, int dir1, int dir2,
         QudaFieldLocation location){
 
-<<<<<<< HEAD
-      if(clover.Order() == QUDA_FLOAT2_CLOVER_ORDER){
-        if(gauge.Order() == QUDA_FLOAT2_GAUGE_ORDER){
-          if(gauge.Reconstruct() == QUDA_RECONSTRUCT_NO){
-            computeCloverSigmaTrace<Float>(clover::FloatNOrder<Float,72,2>(clover,0),
-					   clover::FloatNOrder<Float,72,2>(clover,1),
-					   gauge::FloatNOrder<Float, 18, 2, 18>(gauge), dir1, dir2, gauge, location);
-          }else if(gauge.Reconstruct() == QUDA_RECONSTRUCT_12){
-            computeCloverSigmaTrace<Float>(clover::FloatNOrder<Float,72,2>(clover,0), 
-					   clover::FloatNOrder<Float,72,2>(clover,1),
-					   gauge::FloatNOrder<Float, 18, 2, 12>(gauge), dir1, dir2, gauge, location);
-          }else{
-            errorQuda("Reconstruction type %d not supported",gauge.Reconstruct());
-          }
-
-        }else if(gauge.Order() == QUDA_FLOAT4_GAUGE_ORDER){
-          if(gauge.Reconstruct() == QUDA_RECONSTRUCT_12){
-            computeCloverSigmaTrace<Float>(clover::FloatNOrder<Float,72,2>(clover,0),
-					   clover::FloatNOrder<Float,72,2>(clover,1),
-					   gauge::FloatNOrder<Float,18,4,12>(gauge),  dir1, dir2, gauge, location);
-          }else{
-            errorQuda("Reconstruction type %d not supported",gauge.Reconstruct());
-          }
-        }
-      }else if(clover.Order() == QUDA_FLOAT4_CLOVER_ORDER){
-        if(gauge.Order() == QUDA_FLOAT2_GAUGE_ORDER){
-          if(gauge.Reconstruct() == QUDA_RECONSTRUCT_NO){
-            computeCloverSigmaTrace<Float>(clover::FloatNOrder<Float,72,4>(clover,0),
-					   clover::FloatNOrder<Float,72,4>(clover,1),
-					   gauge::FloatNOrder<Float,18,2,18>(gauge),  dir1, dir2, gauge, location);
-          }else if(gauge.Reconstruct() == QUDA_RECONSTRUCT_12){
-            computeCloverSigmaTrace<Float>(clover::FloatNOrder<Float,72,4>(clover,0),
-					   clover::FloatNOrder<Float,72,4>(clover,1),
-					   gauge::FloatNOrder<Float,18,2,12>(gauge),  dir1, dir2, gauge, location);
-          }else{
-            errorQuda("Reconstruction type %d not supported",gauge.Reconstruct());
-          }
-        }else if(gauge.Order() == QUDA_FLOAT4_GAUGE_ORDER){
-          errorQuda("Reconstruction type %d not supported",gauge.Reconstruct());
-        }
-      } // clover order
-    }
-=======
     if(clover.isNative()) {
-      typedef typename CloverOrder::quda::clover_mapper<Float>::type C;
+      typedef typename clover_mapper<Float>::type C;
       if (gauge.isNative()) {
 	if (gauge.Reconstruct() == QUDA_RECONSTRUCT_NO) {
 	  typedef typename gauge_mapper<Float,QUDA_RECONSTRUCT_NO>::type G;
@@ -316,7 +273,6 @@
     } // clover order
 
   }
->>>>>>> 9cfad35c
 
 #endif
 
