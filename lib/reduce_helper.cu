#include <quda_internal.h>
#include <malloc_quda.h>
#include <reduce_helper.h>
#include <tune_quda.h>

// These are used for reduction kernels
static device_reduce_t *d_reduce = nullptr;
static device_reduce_t *h_reduce = nullptr;
static device_reduce_t *hd_reduce = nullptr;

static count_t *reduce_count = nullptr;
static qudaEvent_t reduceEnd;

namespace quda
{

  namespace reducer
  {

    // FIXME need to dynamically resize these
    void *get_device_buffer() { return d_reduce; }
    void *get_mapped_buffer() { return hd_reduce; }
    void *get_host_buffer() { return h_reduce; }
    count_t *get_count() { return reduce_count; }
    qudaEvent_t &get_event() { return reduceEnd; }

    size_t buffer_size()
    {
      /* we have these different reductions to cater for:

         - regular reductions (reduce_quda.cu) where are reducing to a
           single vector type (max length 4 presently), and a
           grid-stride loop with max number of blocks = 2 x SM count

         - multi-reductions where we are reducing to a matrix of size
           of size QUDA_MAX_MULTI_REDUCE of vectors (max length 4),
           and a grid-stride loop with maximum number of blocks = 2 x
           SM count
      */

      int reduce_size = 4 * sizeof(device_reduce_t);
      int max_reduce = reduce_size;
      int max_multi_reduce = max_n_reduce() * reduce_size;
      int max_reduce_blocks = 2 * device::processor_count();

      // reduction buffer size
      size_t bytes = max_reduce_blocks * std::max(max_reduce, max_multi_reduce);
      return bytes;
    }

    // need to use placement new constructor to initialize the atomic counters
    template <typename T> __global__ void init_count(T *counter)
    {
      for (int i = 0; i < max_n_reduce(); i++) new (counter + i) T {0};
    }

    void init()
    {
      auto bytes = buffer_size();
      if (!d_reduce) d_reduce = (device_reduce_t *)device_malloc(bytes);

      // these arrays are actually oversized currently (only needs to be device_reduce_t x 3)

      // if the device supports host-mapped memory then use a host-mapped array for the reduction
      if (!h_reduce) {
        h_reduce = (device_reduce_t *)mapped_malloc(bytes);
        hd_reduce = (device_reduce_t *)get_mapped_device_pointer(h_reduce); // set the matching device pointer

#ifdef HETEROGENEOUS_ATOMIC
        using system_atomic_t = device_reduce_t;
        size_t n_reduce = bytes / sizeof(system_atomic_t);
        auto *atomic_buf = reinterpret_cast<system_atomic_t *>(h_reduce);               // FIXME
        for (size_t i = 0; i < n_reduce; i++) new (atomic_buf + i) system_atomic_t {0}; // placement new constructor
#else
        memset(h_reduce, 0, bytes); // added to ensure that valgrind doesn't report h_reduce is unitialised
#endif
      }

      if (!reduce_count) {
        reduce_count = static_cast<count_t *>(device_malloc(max_n_reduce() * sizeof(decltype(*reduce_count))));
        TuneParam tp;
        tp.grid = dim3(1, 1, 1);
        tp.block = dim3(1, 1, 1);

        qudaLaunchKernel(init_count<count_t>, tp, device::get_default_stream(), reduce_count);
      }

<<<<<<< HEAD
      qudaEventCreateDisableTiming(&reduceEnd);

      checkCudaError();
=======
      reduceEnd = qudaEventCreate();
>>>>>>> f36f0ea2
    }

    void destroy()
    {
      qudaEventDestroy(reduceEnd);

      if (reduce_count) {
        device_free(reduce_count);
        reduce_count = nullptr;
      }
      if (d_reduce) {
        device_free(d_reduce);
        d_reduce = 0;
      }
      if (h_reduce) {
        host_free(h_reduce);
        h_reduce = 0;
      }
      hd_reduce = 0;
    }

  } // namespace reducer
} // namespace quda<|MERGE_RESOLUTION|>--- conflicted
+++ resolved
@@ -85,13 +85,7 @@
         qudaLaunchKernel(init_count<count_t>, tp, device::get_default_stream(), reduce_count);
       }
 
-<<<<<<< HEAD
-      qudaEventCreateDisableTiming(&reduceEnd);
-
-      checkCudaError();
-=======
       reduceEnd = qudaEventCreate();
->>>>>>> f36f0ea2
     }
 
     void destroy()
