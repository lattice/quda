--- conflicted
+++ resolved
@@ -222,13 +222,8 @@
      fillFGMResDRInnerSolveParam(Kparam, param);
 
      if (param.inv_type_precondition == QUDA_CG_INVERTER)
-<<<<<<< HEAD
-       K = new CG(matPrecon, matPrecon, Kparam, profile);
-     else if (param.inv_type_precondition == QUDA_BICGSTAB_INVERTER)
-=======
        K = new CG(matPrecon, matPrecon, matPrecon, Kparam, profile);
      else if (param.inv_type_precondition == QUDA_BICGSTAB_INVERTER) 
->>>>>>> fbfa7cac
        K = new BiCGstab(matPrecon, matPrecon, matPrecon, Kparam, profile);
      else if (param.inv_type_precondition == QUDA_MR_INVERTER)
        K = new MR(matPrecon, matPrecon, Kparam, profile);
