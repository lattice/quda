#include <stdio.h>
#include <stdlib.h>
#include <math.h>
#include <string.h>
#include <iostream>

#include <quda_internal.h>
#include <color_spinor_field.h>
#include <blas_quda.h>
#include <dslash_quda.h>
#include <invert_quda.h>
#include <util_quda.h>

#include <algorithm>
#include <memory>

#include <eigen_helper.h>

/*
GMRES-DR algorithm:
R. B. Morgan, "GMRES with deflated restarting", SIAM J. Sci. Comput. 24 (2002) p. 20-37
See also: A.Frommer et al, "Deflation and Flexible SAP-Preconditioning of GMRES in Lattice QCD simulations" ArXiv hep-lat/1204.5463
*/

namespace quda {

    using namespace blas;
    using namespace std;

    using DynamicStride   = Stride<Dynamic, Dynamic>;

    using DenseMatrix     = MatrixXcd;
    using VectorSet       = MatrixXcd;
    using Vector          = VectorXcd;

//special types needed for compatibility with QUDA blas:
    using RowMajorDenseMatrix = Matrix<Complex, Dynamic, Dynamic, RowMajor>;

    // helper for a smart pointer creation

    std::shared_ptr<ColorSpinorField> MakeSharedPtr2(const ColorSpinorParam &param)
    {
      if (param.location == QUDA_CPU_FIELD_LOCATION) {
        auto cpu_sptr = std::make_shared<cpuColorSpinorField>(param);
        return cpu_sptr;
      } else {
        auto gpu_sptr = std::make_shared<cudaColorSpinorField>(param);
        return gpu_sptr;
      }
    }

    class GMResDRArgs{

      public:
       VectorSet   ritzVecs;
       DenseMatrix H;
       Vector      eta;

       MatrixXcd givensH;
       VectorXcd cn;
       VectorXd sn;

       int m;
       int k;
       int restarts;

       ColorSpinorFieldSet* Vkp1; // high-precision accumulation array

       GMResDRArgs(ColorSpinorField &meta, int m, int nev) :
         ritzVecs(VectorSet::Zero(m + 1, nev + 1)),
         H(DenseMatrix::Zero(m + 1, m)),
         eta(Vector::Zero(m)),
         givensH(MatrixXcd::Zero(m + 1, m)),
         cn(VectorXcd::Zero(m)),
         sn(VectorXd::Zero(m)),
         m(m),
         k(nev),
         restarts(0),
         Vkp1(nullptr)
       {
         ColorSpinorParam csParam(meta);

         csParam.composite_dim = (k + 1);
         csParam.setPrecision(QUDA_DOUBLE_PRECISION);

         Vkp1 = ColorSpinorField::Create(csParam);

         printfQuda("GMResDR parameters nKrylov = %d, nDefl = %d\n", m, k);
       }

       inline void ResetArgs() {
         ritzVecs.setZero();
         H.setZero();
         eta.setZero();
         givensH.setZero();
         cn.setZero();
         sn.setZero();
       }

       ~GMResDRArgs() {
         delete Vkp1;
       }

<<<<<<< HEAD
       void Givens(const int j)
       {
         Ref<VectorXcd> c = ritzVecs.col(k);

         Complex h0 = H(0, j - 1);

         for (int i = 1; i < j; i++) {
           givensH(i - 1, j - 1) = conj(cn(i - 1)) * h0 + sn(i - 1) * H(i, j - 1);
           h0 = -sn(i - 1) * h0 + cn(i - 1) * H(i, j - 1);
         }

         const double inv_denom = 1.0 / sqrt(norm(h0) + norm(H(j, j - 1)));

         cn(j - 1) = h0 * inv_denom;
         sn(j - 1) = H(j, j - 1).real() * inv_denom;
         givensH(j - 1, j - 1) = conj(cn(j - 1)) * h0 + sn(j - 1) * H(j, j - 1);

         c(j) = -sn(j - 1) * c(j - 1);
         c(j - 1) *= conj(cn(j - 1));
         //
         printfQuda("Residual %le :: %le \n", c(j).real(), c(j).imag());

         return;
       }

       void LeastSquaresSolve(const Complex c0, const ColorSpinorField &r_sloppy, const ColorSpinorFieldSet &vm,
                              const bool do_givens)
       {
	 Ref<VectorXcd> c = ritzVecs.col(k);

         if (do_givens) {
           // recosntruct the last col
           Complex h0 = H(0, m - 1);

           for (int i = 1; i <= m - 1; i++) {
             givensH(i - 1, m - 1) = conj(cn(i - 1)) * h0 + sn(i - 1) * H(i, m - 1);
             h0 = -sn(i - 1) * h0 + cn(i - 1) * H(i, m - 1);
           }

           const double inv_denom = 1.0 / sqrt(norm(h0) + norm(H(m, m - 1)));
=======
  template <libtype which_lib> void ComputeHarmonicRitz(GMResDRArgs &) { errorQuda("\nUnknown library type.\n"); }
>>>>>>> 8b14691a

           cn(m - 1) = h0 * inv_denom;
           sn(m - 1) = H(m, m - 1).real() * inv_denom;
           givensH(m - 1, m - 1) = conj(cn(m - 1)) * h0 + sn(m - 1) * H(m, m - 1);

           c(m) = -sn(m - 1) * c(m - 1);
           c(m - 1) *= conj(cn(m - 1));
           //
           printfQuda("Last cycle residual %le :: %le \n", c(m).real(), c(m).imag());

           memcpy(eta.data(), c.data(), m * sizeof(Complex));
           c.setZero();
           c(0) = c0;

           givensH.block(0, 0, m, m).triangularView<Upper>().solveInPlace<OnTheLeft>(eta);

         } else {
           c.setZero();

           std::vector<ColorSpinorField *> v_(const_cast<ColorSpinorField &>(vm)(0, k + 1));
           std::vector<ColorSpinorField *> r_;
           r_.push_back(const_cast<ColorSpinorField *>(&r_sloppy));

           blas::cDotProduct(c.data(), v_, r_);
         }

         return;
       }
    };

    void ComputeHarmonicRitz(GMResDRArgs &args)
    {

      DenseMatrix cH = args.H.block(0, 0, args.m, args.m).adjoint();
      DenseMatrix Gk = args.H.block(0, 0, args.m, args.m);

      VectorSet harVecs = MatrixXcd::Zero(args.m, args.m);
      Vector harVals = VectorXcd::Zero(args.m);

      Vector em = VectorXcd::Zero(args.m);

<<<<<<< HEAD
      em(args.m - 1) = norm(args.H(args.m, args.m - 1));
      // Gk.col(args.m-1) += cH.colPivHouseholderQr().solve(em);
      // Gk.col(args.m-1) += cH.fullPivHouseholderQr().solve(em);
      Gk.col(args.m - 1) += cH.householderQr().solve(em);

      ComplexEigenSolver<DenseMatrix> es(Gk);
      harVecs = es.eigenvectors();
      harVals = es.eigenvalues();

      std::vector<std::pair<double, Complex*>> sort_ev(args.m);

      for(int i = 0; i < args.m; i++) sort_ev[i] = std::make_pair(abs(harVals.data()[i]), harVecs.col(i).data());

      std::sort(sort_ev.begin(), sort_ev.end(),
                       [](const std::pair<double, Complex *> &x1, const std::pair<double, Complex *> &x2) {
                            return (x1.first < x2.first);} );

      for(int i = 0; i < args.k; i++) memcpy(args.ritzVecs.col(i).data(), sort_ev[i].second, (args.m) * sizeof(Complex));

      return;
   }

   void ComputeEta(GMResDRArgs &args)
   {

     Ref<VectorXcd> c = args.ritzVecs.col(args.k);
     args.eta = args.H.jacobiSvd(ComputeThinU | ComputeThinV).solve(c);

     return;
   }

   // set the required parameters for the inner solver
   void fillFGMResDRInnerSolveParam(SolverParam &inner, const SolverParam &outer)
   {
     inner.tol = outer.tol_precondition;
     inner.delta = 1e-20; // no reliable updates within the inner solver

     inner.precision = outer.precision_precondition; // precision_sloppy
     inner.precision_sloppy = outer.precision_precondition;

     // this sets a fixed iteration count if we're using the MR solver
     inner.residual_type
       = (outer.inv_type_precondition == QUDA_MR_INVERTER) ? QUDA_INVALID_RESIDUAL : QUDA_L2_RELATIVE_RESIDUAL;
=======
  template <libtype which_lib> void ComputeEta(GMResDRArgs &) { errorQuda("\nUnknown library type.\n"); }
>>>>>>> 8b14691a

     inner.iter = 0;
     inner.gflops = 0;
     inner.secs = 0;

     inner.inv_type_precondition = QUDA_INVALID_INVERTER;
     inner.is_preconditioner = true; // tell inner solver it is a preconditioner

     inner.schwarz_type = outer.schwarz_type;
     inner.global_reduction = inner.schwarz_type == QUDA_INVALID_SCHWARZ ? true : false;

     inner.use_init_guess = QUDA_USE_INIT_GUESS_NO;

     inner.maxiter = outer.maxiter_precondition;
     if (outer.inv_type_precondition == QUDA_CA_GCR_INVERTER) {
       inner.Nkrylov = inner.maxiter / outer.precondition_cycle;
     } else {
       inner.Nsteps = outer.precondition_cycle;
       if (outer.inv_type_precondition == QUDA_GMRESDR_INVERTER) { inner.max_restart_num = outer.precondition_cycle; }
     }

     inner.preserve_source = QUDA_PRESERVE_SOURCE_YES;

     inner.verbosity_precondition = outer.verbosity_precondition;

     inner.compute_true_res = false;
     inner.sloppy_converge = true;
   }

   GMResDR::GMResDR(const DiracMatrix &mat, const DiracMatrix &matSloppy, const DiracMatrix &matPrecon,
                    SolverParam &param, TimeProfile &profile) :
     Solver(mat, matSloppy, matPrecon, matSloppy, param, profile),
     K(nullptr),
     Kparam(param),
     nKrylov(param.Nkrylov),
     gmresdr_args(nullptr),
     Vm(nullptr),
     Zm(nullptr),
     profile(profile),
     init(false)
   {
     fillFGMResDRInnerSolveParam(Kparam, param);

     if (param.inv_type_precondition == QUDA_CG_INVERTER) {
       K = new CG(matPrecon, matPrecon, matPrecon, matPrecon, Kparam, profile);
     } else if (param.inv_type_precondition == QUDA_MR_INVERTER) {
       K = new MR(matPrecon, matPrecon, Kparam, profile);
     } else if (param.inv_type_precondition == QUDA_SD_INVERTER) {
       K = new SD(matPrecon, Kparam, profile);
     } else if (param.inv_type_precondition == QUDA_GMRESDR_INVERTER) {
       K = new GMResDR(matPrecon, matPrecon, matPrecon, Kparam, profile);
     } else if (param.inv_type_precondition != QUDA_INVALID_INVERTER) { // unknown preconditioner
       errorQuda("Unknown inner solver %d", param.inv_type_precondition);
     }

     if (!K) warningQuda("Running without preconditioning...\n");

     return;
 }

 GMResDR::GMResDR(const DiracMatrix &mat, Solver &K_, const DiracMatrix &matSloppy, const DiracMatrix &matPrecon,
                  SolverParam &param, TimeProfile &profile) :
   Solver(mat, matSloppy, matPrecon, matSloppy, param, profile),
   K(&K_),
   Kparam(param),
   nKrylov(param.Nkrylov),
   gmresdr_args(nullptr),
   Vm(nullptr),
   Zm(nullptr),
   profile(profile),
   init(false)
 {
 }

 GMResDR::~GMResDR()
 {
   if (K && param.inv_type_precondition != QUDA_MG_INVERTER) delete K;
 }

 void GMResDR::UpdateSolution(ColorSpinorField &x, ColorSpinorField &r, bool do_gels)
 {
   GMResDRArgs &args = *gmresdr_args;

   if (do_gels) ComputeEta(args);

   std::vector<ColorSpinorField *> zm((*Zm)(0, args.m));
   std::vector<ColorSpinorField *> vm((*Vm)());

   std::vector<ColorSpinorField*> x_, r_;
   x_.push_back(&x), r_.push_back(&r);

   blas::caxpy(static_cast<Complex *>(args.eta.data()), zm, x_);

   VectorXcd minusHeta = - (args.H * args.eta);
   Ref<VectorXcd> c = args.ritzVecs.col(args.k);
   c += minusHeta;

   blas::caxpy(static_cast<Complex *>(minusHeta.data()), vm, r_);

   return;
 }


 void GMResDR::RestartVZH()
 {
   GMResDRArgs &args = *gmresdr_args;

   ComputeHarmonicRitz(args);

   DenseMatrix Qkp1(MatrixXcd::Identity((args.m+1), (args.k+1)));

   HouseholderQR<MatrixXcd> qr(args.ritzVecs);
   Qkp1.applyOnTheLeft( qr.householderQ());

   DenseMatrix Res = Qkp1.adjoint()*args.H*Qkp1.topLeftCorner(args.m, args.k);
   args.H.setZero();
   args.H.topLeftCorner(args.k+1, args.k) = Res;

   blas::zero( *args.Vkp1 );

   std::vector<ColorSpinorField *> vkp1((*args.Vkp1)());
   std::vector<ColorSpinorField *> vm((*Vm)());

   RowMajorDenseMatrix Alpha(Qkp1); // convert Qkp1 to Row-major format first
   blas::caxpy(static_cast<Complex *>(Alpha.data()), vm, vkp1);

   for(int i = 0; i < (args.m+1); i++)
   {
     if(i < (args.k+1) )
     {
       blas::copy((*Vm)[i], (*args.Vkp1)[i]);
       blas::zero((*args.Vkp1)[i]);
     } else
       blas::zero((*Vm)[i]);
   }

   if( Zm->V() != Vm->V() )
   {
     std::vector<ColorSpinorField *> zm((*Zm)());
     std::vector<ColorSpinorField *> vk((*args.Vkp1)(0, args.k));

     RowMajorDenseMatrix Beta(Qkp1.topLeftCorner(args.m,args.k));
     blas::caxpy(static_cast<Complex *>(Beta.data()), zm, vk);

     for(int i = 0; i < (args.m); i++)
     {
       if (i < (args.k))
         blas::copy((*Zm)[i], (*args.Vkp1)[i]);
       else
         blas::zero((*Zm)[i]);
     }
   }

   checkCudaError();

   for(int j = 0; j < args.k; j++)
   {
     Complex alpha = cDotProduct((*Vm)[j], (*Vm)[args.k]);
     caxpy(-alpha, (*Vm)[j], (*Vm)[args.k]);
   }

   blas::ax(1.0 / sqrt(blas::norm2((*Vm)[args.k])), (*Vm)[args.k]);

   args.ritzVecs.setZero();
   return;
 }

 //#define CAOPT_ORTH

 int GMResDR::FlexArnoldiProcedure(const int start_idx, const bool do_givens = false)
 {
   int j = start_idx;

   GMResDRArgs &args = *gmresdr_args;

   ColorSpinorFieldSet &vm = *Vm;
   ColorSpinorFieldSet &zm = *Zm;
   ColorSpinorField &tmp = *tmpp;

   if (do_givens) {
     args.givensH.setZero();
     args.cn.setZero();
     args.sn.setZero();
   }

#ifdef CAOPT_ORTH
   // Advanced Ortho objects:
   MatrixXcd R(MatrixXcd::Identity(args.m + 1, args.m + 1));
   MatrixXcd T(MatrixXcd::Identity(args.m + 1, args.m + 1));
   RowMajorDenseMatrix L(args.m, 2);

   while (j < args.m) {

     if(K) {
       ColorSpinorField &inPre = (param.precision_precondition != param.precision_sloppy) ? *r_pre : vm[j];
       ColorSpinorField &outPre = (param.precision_precondition != param.precision_sloppy) ? *p_pre : zm[j];

       if (param.precision_precondition != param.precision_sloppy) inPre = vm[j];
       zero(outPre);
       pushVerbosity(param.verbosity_precondition);
       (*K)( outPre ,inPre );
       popVerbosity();

       if (param.precision_precondition != param.precision_sloppy) zm[j] = outPre;
     }

     matSloppy(vm[j + 1], zm[j], tmp);

     std::vector<ColorSpinorField *> vmj(vm(0, j + 1));
     std::vector<ColorSpinorField *> vm2(vm(j, j + 2));

     blas::cDotProduct(L.block(0, 0, j + 1, 2).data(), vmj, vm2); // single reduction for the iteration

     if (j > start_idx) { // no need to apply normalization scaling for the first iteration (the first basis vector is already normalized)

       if (L(j, 0).real() <= 0) errorQuda("Breakdown detected at itaration %d", j);

       R(j, j) = sqrt(L(j, 0).real()); // extract norm of vm[j] vector

       L.block(0, 0, j, 2) = L.block(0, 0, j, 2) / R(j, j).real();
       L(j, 1) = L(j, 1) / L(j, 0);
       L(j, 0) = 1.0;

       blas::ax(1.0 / R(j, j).real(), vm2);
       // restore the last entry of the Hessenberg
       args.H(j, j - 1) = R(j, j).real();
     }

     R(j, j + 1) = L(j, 1);

     if (j > 0) {
       T.col(j).head(j) = L.col(0).head(j);
       R.col(j + 1).head(j) = L.col(1).head(j);
       T.col(j).head(j) = (-1.0) * T.block(0, 0, j, j) * T.col(j).head(j);
     }

     R.col(j + 1).head(j + 1) = T.block(0, 0, j + 1, j + 1).adjoint() * R.col(j + 1).head(j + 1);

     VectorXcd Rjp1(R.col(j + 1).head(j + 1));

     for (int i = 0; i <= j; i++) Rjp1[i] = -Rjp1[i];

     std::vector<ColorSpinorField *> vmjp1;
     vmjp1.push_back(&vm[j + 1]);

     blas::caxpy(Rjp1.data(), vmj, vmjp1);

     args.H.col(j).head(j + 1) = R.col(j + 1).head(j + 1);

     if (do_givens && j > start_idx) args.Givens(j);

     j += 1;
   }

   R(args.m, args.m) = sqrt(blas::norm2(vm[args.m]));

   // rescale zm vectors
   if (K) {                                              // works only if we have a preconditioner
     std::vector<ColorSpinorField *> zmj(zm(1, args.m)); // we don't need to rescale the first vector zm[0]
     VectorXd invRii(args.m - 1);
     for (int i = 0; i < args.m - 1; i++) invRii[i] = 1.0 / R(i + 1, i + 1).real();
     blas::ax(invRii.data(), zmj);
   }

   // normalize the last vector
   blas::ax(1.0 / R(args.m, args.m).real(), vm[args.m]);
   // set m+1 entry in the last col of the Hessenberg
   args.H(args.m, args.m - 1) = R(args.m, args.m);
#else
   while (j < args.m) {
     if (K) {
       ColorSpinorField &inPre = (param.precision_precondition != param.precision_sloppy) ? *r_pre : vm[j];
       ColorSpinorField &outPre = (param.precision_precondition != param.precision_sloppy) ? *p_pre : zm[j];

       if (param.precision_precondition != param.precision_sloppy) inPre = vm[j];
       zero(outPre);
       pushVerbosity(param.verbosity_precondition);
       (*K)(outPre, inPre);
       popVerbosity();

       if (param.precision_precondition != param.precision_sloppy) zm[j] = outPre;
     }

     matSloppy(vm[j + 1], zm[j], tmp);

     args.H(0, j) = cDotProduct(vm[0], vm[j + 1]);
     caxpy(-args.H(0, j), vm[0], vm[j + 1]);

     for (int i = 1; i <= j; i++) {
       args.H(i, j) = cDotProduct(vm[i], vm[j + 1]);
       caxpy(-args.H(i, j), vm[i], vm[j + 1]);
     }

     args.H(j + 1, j) = Complex(sqrt(norm2(vm[j + 1])), 0.0);
     blas::ax(1.0 / args.H(j + 1, j).real(), vm[j + 1]);

     if (do_givens && j > start_idx) args.Givens(j);

     j += 1;
   }
#endif
   Ref<VectorXcd> c = args.ritzVecs.col(args.k);
   Complex c0 = c(0);

   args.LeastSquaresSolve(c0, *r_sloppy, *Vm, do_givens);

   return (j-start_idx);
 }

 void GMResDR::operator()(ColorSpinorField &x, ColorSpinorField &b)
 {
   if (!param.is_preconditioner) profile.TPSTART(QUDA_PROFILE_INIT);

   const double tol_threshold = 1.2;
   const double det_max_deviation = 0.4;

   if (!init) {

     ColorSpinorParam csParam(b);
     csParam.create = QUDA_ZERO_FIELD_CREATE;
     rp = ColorSpinorField::Create(csParam);
     yp = ColorSpinorField::Create(csParam);
     ep = ColorSpinorField::Create(csParam);

     csParam.setPrecision(param.precision_sloppy);

     tmpp     = ColorSpinorField::Create(csParam);
     r_sloppy = ColorSpinorField::Create(csParam);

     if (K && (param.precision_precondition != param.precision_sloppy)) {

       csParam.setPrecision(param.precision_precondition);
       p_pre = ColorSpinorField::Create(csParam);
       r_pre = ColorSpinorField::Create(csParam);
     }

     csParam.setPrecision(param.precision_sloppy);
     csParam.is_composite = true;
     csParam.composite_dim = nKrylov + 1;

     Vm = ColorSpinorField::Create(csParam);

     csParam.composite_dim = nKrylov;

     Zm = K ? ColorSpinorField::Create(csParam) : Vm;

     csParam.composite_dim = (param.eig_param.n_ev + 1);

     csParam.setPrecision(QUDA_DOUBLE_PRECISION);

     gmresdr_args = std::make_shared<GMResDRArgs>(*Vm, nKrylov, param.eig_param.n_ev);

     init = true;
   }

   GMResDRArgs &args = *gmresdr_args;
   Ref<VectorXcd> c  = args.ritzVecs.col(args.k);

   ColorSpinorField &r   = *rp;
   ColorSpinorField &y   = *yp;
   ColorSpinorField &e   = *ep;

   ColorSpinorField &rSloppy = *r_sloppy;

   if (!param.is_preconditioner) {
     profile.TPSTOP(QUDA_PROFILE_INIT);
     profile.TPSTART(QUDA_PROFILE_PREAMBLE);
   }

   int tot_iters = 0;

   double normb = norm2( b );
   double stop = param.tol * param.tol * normb;

   mat(r, x);

   double r2 = xmyNorm(b, r);
   double b2 = r2;
   c(0) = Complex(sqrt(r2), 0.0);

   printfQuda("\nInitial residual squared: %1.16e, source %1.16e, tolerance %1.16e\n", r2, sqrt(normb), param.tol);

   rSloppy = r;

   if(param.precision_sloppy != param.precision) {
     blas::axpy(1.0 / c(0).real(), r, y);
     Vm->Component(0) = y;
     blas::zero(y);
   } else {
     blas::axpy(1.0 / c(0).real(), r, Vm->Component(0));
   }

   if (!param.is_preconditioner) {
     profile.TPSTOP(QUDA_PROFILE_PREAMBLE);
     profile.TPSTART(QUDA_PROFILE_COMPUTE);
     blas::flops = 0;
   }

   const bool use_heavy_quark_res = (param.residual_type & QUDA_HEAVY_QUARK_RESIDUAL) ? true : false;

   double heavy_quark_res = 0.0;
   if (use_heavy_quark_res)  heavy_quark_res = sqrt(blas::HeavyQuarkResidualNorm(x, r).z);

   int restart_idx = 0, j = 0, check_interval = 8;

   DenseMatrix Gm = DenseMatrix::Zero(param.eig_param.n_ev + 1, param.eig_param.n_ev + 1);

   while (restart_idx < param.max_restart_num
           && !(convergence(r2, heavy_quark_res, stop, param.tol_hq) || !(r2 > stop))) {
     tot_iters += FlexArnoldiProcedure(j, (j == 0));
     UpdateSolution(e, rSloppy, !(j == 0));

     r2 = norm2(rSloppy);

     bool   do_clean_restart = false;
     double ext_r2 = 1.0;

     if ((restart_idx + 1) % check_interval == 0) {
       mat(y, e);
       ext_r2 = xmyNorm(r, y);

	// can this be done as a single 2-d reduction?
       for (int l = 0; l < param.eig_param.n_ev + 1; l++) {
         Complex *col = Gm.col(l).data();
         std::vector<ColorSpinorField *> v1_(Vm->Components().begin(),
                                              Vm->Components().begin() + param.eig_param.n_ev + 1);
         std::vector<ColorSpinorField*> v2_;
	       v2_.push_back(static_cast<ColorSpinorField*>(&Vm->Component(l)));

	       blas::cDotProduct(col, v1_, v2_);
       } // end l-loop

       Complex detGm = Gm.determinant();

	     PrintStats("FGMResDR:", tot_iters, r2, b2, heavy_quark_res);
	     printfQuda("\nCheck cycle %d, true residual squared %1.15e, Gramm det : (%le, %le)\n", restart_idx, ext_r2, detGm.real(), detGm.imag());

	     Gm.setZero();

	     do_clean_restart = ((sqrt(ext_r2) / sqrt(r2)) > tol_threshold) || fabs(1.0 - (norm(detGm)) > det_max_deviation);
     }

     if ((param.max_restart_num != 1) && ((restart_idx != param.max_restart_num - 1) && !do_clean_restart)) {

       RestartVZH();
	     j = args.k;

     } else {

       printfQuda("\nClean restart for cycle %d, true residual squared %1.15e\n", restart_idx, ext_r2);
       args.ResetArgs();

       // update solution:
       xpy(e, x);
       r = y;
       zero(e);

       c(0) = Complex(sqrt(ext_r2), 0.0);
       blas::zero(Vm->Component(0));
       blas::axpy(1.0 / c(0).real(), rSloppy, Vm->Component(0));

       j = 0;
     }

    restart_idx += 1;
  }

  //final solution:
  xpy(e, x);

  if (!param.is_preconditioner) {
    profile.TPSTOP(QUDA_PROFILE_COMPUTE);
    profile.TPSTART(QUDA_PROFILE_EPILOGUE);

    param.secs = profile.Last(QUDA_PROFILE_COMPUTE);
    double gflops = (blas::flops + mat.flops()) * 1e-9;
    param.gflops = gflops;
    param.iter += tot_iters;
  }

  mat(r, x);

  param.true_res = sqrt(xmyNorm(b, r) / b2);

  PrintSummary("FGMResDR:", tot_iters, r2, b2, stop, param.tol_hq);

  printfQuda("Done with %d cycles..", restart_idx);

  blas::flops = 0;
  mat.flops();

  if (!param.is_preconditioner) profile.TPSTOP(QUDA_PROFILE_EPILOGUE);

  param.rhs_idx += 1;

  if(init) {
    delete rp;
    delete yp;
    delete ep;

    delete tmpp;
    delete r_sloppy;

    delete Vm;
    if(K) {
      if(p_pre) delete p_pre;
      if(r_pre) delete r_pre;
      delete Zm; 
    }
  }

   return;
}

} // namespace quda<|MERGE_RESOLUTION|>--- conflicted
+++ resolved
@@ -101,7 +101,6 @@
          delete Vkp1;
        }
 
-<<<<<<< HEAD
        void Givens(const int j)
        {
          Ref<VectorXcd> c = ritzVecs.col(k);
@@ -142,9 +141,6 @@
            }
 
            const double inv_denom = 1.0 / sqrt(norm(h0) + norm(H(m, m - 1)));
-=======
-  template <libtype which_lib> void ComputeHarmonicRitz(GMResDRArgs &) { errorQuda("\nUnknown library type.\n"); }
->>>>>>> 8b14691a
 
            cn(m - 1) = h0 * inv_denom;
            sn(m - 1) = H(m, m - 1).real() * inv_denom;
@@ -186,7 +182,6 @@
 
       Vector em = VectorXcd::Zero(args.m);
 
-<<<<<<< HEAD
       em(args.m - 1) = norm(args.H(args.m, args.m - 1));
       // Gk.col(args.m-1) += cH.colPivHouseholderQr().solve(em);
       // Gk.col(args.m-1) += cH.fullPivHouseholderQr().solve(em);
@@ -230,9 +225,6 @@
      // this sets a fixed iteration count if we're using the MR solver
      inner.residual_type
        = (outer.inv_type_precondition == QUDA_MR_INVERTER) ? QUDA_INVALID_RESIDUAL : QUDA_L2_RELATIVE_RESIDUAL;
-=======
-  template <libtype which_lib> void ComputeEta(GMResDRArgs &) { errorQuda("\nUnknown library type.\n"); }
->>>>>>> 8b14691a
 
      inner.iter = 0;
      inner.gflops = 0;
@@ -386,7 +378,7 @@
      }
    }
 
-   checkCudaError();
+   //checkCudaError();
 
    for(int j = 0; j < args.k; j++)
    {
