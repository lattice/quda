--- conflicted
+++ resolved
@@ -13,12 +13,10 @@
 #include <dslash_quda.h>
 #include <invert_quda.h>
 #include <util_quda.h>
-<<<<<<< HEAD
-=======
+
 #include <string.h>
 
 
->>>>>>> 2f9d800e
 #include <eigen_helper.h>
 
 /*
@@ -52,7 +50,6 @@
 
    constexpr bool host_flag = false;
 
-<<<<<<< HEAD
    static int init_k = 0;
 
    int Lm = 0;
@@ -60,9 +57,6 @@
    int L2kO = 0;
 
    EigCGArgs *IncEigCG::eigcg_args = nullptr;
-=======
-   enum  class libtype {eigen_lib, lapack_lib, mkl_lib};
->>>>>>> 2f9d800e
 
    class EigCGArgs
    {
@@ -809,7 +803,6 @@
   {
     EigCGArgs &args = *eigcg_args;
 
-<<<<<<< HEAD
     if (param.eig_param.n_conv == 0) return; // nothing to do
 
     std::unique_ptr<Complex[]> vec(new Complex[param.eig_param.n_ev]);
@@ -848,12 +841,6 @@
     if (max_nev == 0 || param.eig_param.n_conv == 0) {
       printfQuda("Deflation space is empty.\n");
       return;
-=======
-    if( param.extlib_type == QUDA_EIGEN_EXTLIB ) {
-      ComputeRitz<libtype::eigen_lib>(args);//if args.m > 128, one may better use libtype::magma_lib
-    } else {
-      errorQuda("Library type %d is currently not supported.", param.extlib_type);
->>>>>>> 2f9d800e
     }
 
     if (param.eig_param.n_conv < max_nev) {
