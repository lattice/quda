--- conflicted
+++ resolved
@@ -84,15 +84,10 @@
   template <>
   void Communicator::comm_allreduce_sum_array<rfa_t<double>>(rfa_t<double> *, size_t) { }
 
-<<<<<<< HEAD
+  void Communicator::comm_allreduce_sum(size_t &) { }
+
   template <>
   void Communicator::comm_allreduce_sum_array<double>(double *, size_t) { }
-=======
-  void Communicator::comm_allreduce_sum(size_t &) { }
-
-  void Communicator::comm_allreduce_max_array(deviation_t<double> *, size_t) { }
->>>>>>> e818659c
-
   template <>
   void Communicator::comm_allreduce_sum_array<doubledouble>(doubledouble *, size_t) { }
 
