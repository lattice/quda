--- conflicted
+++ resolved
@@ -599,8 +599,10 @@
 #undef NEWOPROD_ODD_TEX 
 #undef LOAD_TEX_ENTRY
 
+
+
+
     template<class RealA, class RealB>
-<<<<<<< HEAD
     class MiddleLink : public Tunable {
 
     private:
@@ -618,36 +620,68 @@
 
       int sharedBytesPerThread() const { return 0; }
       int sharedBytesPerBlock() const { return 0; }
-=======
-      static void
-      middle_link_kernel(
-          const RealA* const oprodEven, const RealA* const oprodOdd, 
-          const RealA* const QprevEven, const RealA* const QprevOdd,
-          const RealB* const linkEven,  const RealB* const linkOdd, 
-          const cudaGaugeField &link, int sig, int mu, 
-          typename RealTypeId<RealA>::Type coeff,
-          RealA* const PmuEven,  RealA* const PmuOdd, // write only
-          RealA* const P3Even,   RealA* const P3Odd,  // write only
-          RealA* const QmuEven,  RealA* const QmuOdd,   // write only
-          RealA* const newOprodEven,  RealA* const newOprodOdd,
-	  hisq_kernel_param_t kparam)
-      {
-	QudaReconstructType recon = link.Reconstruct();
-        dim3 blockDim(BLOCK_DIM,1,1);
-        dim3 halfGridDim((kparam.threads+blockDim.x-1)/blockDim.x, 1, 1);
-	int oddness_change = (kparam.base_idx[0] + kparam.base_idx[1]
-			      + kparam.base_idx[2] + kparam.base_idx[3])&1;
-	
-#define CALL_ARGUMENTS(typeA, typeB) <<<halfGridDim, blockDim>>>((typeA*)oprodEven, (typeA*)oprodOdd, \
-								 (typeA*)QprevEven, (typeA*)QprevOdd, \
-								 (typeB*)linkEven, (typeB*)linkOdd, \
-								 sig, mu, (typename RealTypeId<typeA>::Type)coeff, \
-								 (typeA*)PmuEven, (typeA*)PmuOdd, \
-								 (typeA*)P3Even, (typeA*)P3Odd,	\
-								 (typeA*)QmuEven, (typeA*)QmuOdd, \
-								 (typeA*)newOprodEven, (typeA*)newOprodOdd,\
-								 kparam)
-	
+
+
+      // don't tune the grid dimension
+      bool advanceGridDim(TuneParam &param) const { return false; }
+      bool advanceBlockDim(TuneParam &param) const {
+	bool rtn = Tunable::advanceBlockDim(param);
+	param.grid = dim3((kparam.threads+param.block.x-1)/param.block.x, 1, 1);
+	return rtn;
+      }
+
+    public:
+      MiddleLink(const cudaGaugeField &link, 
+		 const cudaGaugeField &oprod,
+		 const cudaGaugeField &Qprev,
+		 int sig, int mu,
+		 typename RealTypeId<RealA>::Type coeff, 
+		 cudaGaugeField &Pmu, // write only
+		 cudaGaugeField &P3,  // write only
+		 cudaGaugeField &Qmu,
+		 cudaGaugeField &newOprod,
+		 const hisq_kernel_param_t &kparam) :
+	link(link), oprod(oprod), Qprev(Qprev), sig(sig), mu(mu), 
+	coeff(coeff), Pmu(Pmu), P3(P3), Qmu(Qmu), newOprod(newOprod), kparam(kparam)
+      {	; }
+      // need alternative constructor to hack around null pointer passing
+      MiddleLink(const cudaGaugeField &link, 
+		 const cudaGaugeField &oprod,
+		 int sig, int mu,
+		 typename RealTypeId<RealA>::Type coeff, 
+		 cudaGaugeField &Pmu, // write only
+		 cudaGaugeField &P3,  // write only
+		 cudaGaugeField &Qmu,
+		 cudaGaugeField &newOprod,
+		 const hisq_kernel_param_t &kparam) :
+	link(link), oprod(oprod), Qprev(link), sig(sig), mu(mu), 
+	coeff(coeff), Pmu(Pmu), P3(P3), Qmu(Qmu), newOprod(newOprod), kparam(kparam)
+      {	; }
+      virtual ~MiddleLink() { ; }
+
+      TuneKey tuneKey() const {
+	std::stringstream vol, aux;
+	vol << kparam.D1 << "x";
+	vol << kparam.D2 << "x";
+	vol << kparam.D3 << "x";
+	vol << kparam.D4;    
+	aux << "threads=" << kparam.threads << ",prec=" << link.Precision();
+	aux << ",recon=" << link.Reconstruct() << ",sig=" << sig << ",mu=" << mu;
+	return TuneKey(vol.str(), typeid(*this).name(), aux.str());
+      }  
+
+      
+#define CALL_ARGUMENTS(typeA, typeB) <<<tp.grid, tp.block>>>		\
+      ((typeA*)oprod.Even_p(), (typeA*)oprod.Odd_p(),			\
+       (typeA*)Qprev_even, (typeA*)Qprev_odd,				\
+       (typeB*)link.Even_p(), (typeB*)link.Odd_p(),			\
+       sig, mu, (typename RealTypeId<typeA>::Type)coeff,		\
+       (typeA*)Pmu.Even_p(), (typeA*)Pmu.Odd_p(),			\
+       (typeA*)P3.Even_p(), (typeA*)P3.Odd_p(),				\
+       (typeA*)Qmu.Even_p(), (typeA*)Qmu.Odd_p(),			\
+       (typeA*)newOprod.Even_p(), (typeA*)newOprod.Odd_p(), kparam)
+      
+
 #define CALL_MIDDLE_LINK_KERNEL(sig_sign, mu_sign)			\
 	if(oddness_change ==0 ){					\
 	  if(sizeof(RealA) == sizeof(float2)){				\
@@ -686,54 +720,129 @@
 	    }								\
 	  }								\
 	}
-	
-        if (GOES_FORWARDS(sig) && GOES_FORWARDS(mu)){	
+
+
+
+      void apply(const cudaStream_t &stream) {
+	TuneParam tp = tuneLaunch(*this, dslashTuning, verbosity);
+	QudaReconstructType recon = link.Reconstruct();
+	int oddness_change = (kparam.base_idx[0] + kparam.base_idx[1]
+			      + kparam.base_idx[2] + kparam.base_idx[3])&1;
+
+	const void *Qprev_even = (&Qprev == &link) ? NULL : Qprev.Even_p();
+	const void *Qprev_odd = (&Qprev == &link) ? NULL : Qprev.Odd_p();
+		
+
+	if (GOES_FORWARDS(sig) && GOES_FORWARDS(mu)){	
 	  CALL_MIDDLE_LINK_KERNEL(1,1);
-        }else if (GOES_FORWARDS(sig) && GOES_BACKWARDS(mu)){
+	}else if (GOES_FORWARDS(sig) && GOES_BACKWARDS(mu)){
 	  CALL_MIDDLE_LINK_KERNEL(1,0);
-        }else if (GOES_BACKWARDS(sig) && GOES_FORWARDS(mu)){
+	}else if (GOES_BACKWARDS(sig) && GOES_FORWARDS(mu)){
 	  CALL_MIDDLE_LINK_KERNEL(0,1);
-        }else{
+	}else{
 	  CALL_MIDDLE_LINK_KERNEL(0,0);
-        }
-	
+	}
+      }
+      
 #undef CALL_ARGUMENTS	
 #undef CALL_MIDDLE_LINK_KERNEL
-        return;
-      }
-
-template<class RealA, class RealB>
-      static void
-  lepage_middle_link_kernel(
-          const RealA* const oprodEven, const RealA* const oprodOdd, 
-          const RealA* const QprevEven, const RealA* const QprevOdd,
-          const RealB* const linkEven,  const RealB* const linkOdd, 
-          const cudaGaugeField &link, int sig, int mu, 
-          typename RealTypeId<RealA>::Type coeff,
-          RealA* const P3Even,   RealA* const P3Odd,  // write only
-          RealA* const newOprodEven,  RealA* const newOprodOdd,
-	  hisq_kernel_param_t kparam)
+      
+      void preTune() {
+	Pmu.backup();
+	P3.backup();
+	Qmu.backup();
+	newOprod.backup();
+      }
+
+      void postTune() {
+	Pmu.restore();
+	P3.restore();
+	Qmu.restore();
+	newOprod.restore();
+      }
+
+      virtual void initTuneParam(TuneParam &param) const
       {
-	QudaReconstructType recon = link.Reconstruct();
-	dim3 blockDim(BLOCK_DIM,1,1);
-        dim3 halfGridDim((kparam.threads+blockDim.x-1)/blockDim.x, 1, 1);
-	int oddness_change = (kparam.base_idx[0] + kparam.base_idx[1]
-			      + kparam.base_idx[2] + kparam.base_idx[3])&1;
-	
-#define CALL_ARGUMENTS(typeA, typeB) <<<halfGridDim, blockDim>>>((typeA*)oprodEven, (typeA*)oprodOdd, \
-								 (typeA*)QprevEven, (typeA*)QprevOdd, \
-								 (typeB*)linkEven, (typeB*)linkOdd, \
-								 sig, mu, (typename RealTypeId<typeA>::Type)coeff, \
-								 (typeA*)P3Even, (typeA*)P3Odd,	\
-								 (typeA*)newOprodEven, (typeA*)newOprodOdd,\
-								 kparam)	
-
-#define CALL_MIDDLE_LINK_KERNEL(sig_sign, mu_sign)			\
-	if(oddness_change == 0){					\
-	  if(sizeof(RealA) == sizeof(float2)){				\
-	    if(recon  == QUDA_RECONSTRUCT_NO){				\
-	      do_lepage_middle_link_sp_18_kernel<float2, float2, sig_sign, mu_sign, 0, 0> CALL_ARGUMENTS(float2, float2); \
-	      do_lepage_middle_link_sp_18_kernel<float2, float2, sig_sign, mu_sign, 1, 0> CALL_ARGUMENTS(float2, float2); \
+	Tunable::initTuneParam(param);
+	param.grid = dim3((kparam.threads+param.block.x-1)/param.block.x, 1, 1);
+      }
+
+      
+      /** sets default values for when tuning is disabled */
+      void defaultTuneParam(TuneParam &param) const
+      {
+	Tunable::defaultTuneParam(param);
+	param.grid = dim3((kparam.threads+param.block.x-1)/param.block.x, 1, 1);
+      }
+
+      long long flops() const { return 0; }
+    };
+
+
+    template<class RealA, class RealB>
+    class LepageMiddleLink : public Tunable {
+
+    private:
+      const cudaGaugeField &link;
+      const cudaGaugeField &oprod;
+      const cudaGaugeField &Qprev;
+      const int sig;
+      const int mu;
+      typename RealTypeId<RealA>::Type &coeff; 
+      cudaGaugeField &P3; // write only
+      cudaGaugeField &newOprod;
+      const hisq_kernel_param_t &kparam;
+
+      int sharedBytesPerThread() const { return 0; }
+      int sharedBytesPerBlock() const { return 0; }
+
+      // don't tune the grid dimension
+      bool advanceGridDim(TuneParam &param) const { return false; }
+      bool advanceBlockDim(TuneParam &param) const {
+	bool rtn = Tunable::advanceBlockDim(param);
+	param.grid = dim3((kparam.threads+param.block.x-1)/param.block.x, 1, 1);
+	return rtn;
+      }
+
+    public:
+      LepageMiddleLink(const cudaGaugeField &link, 
+		       const cudaGaugeField &oprod, 
+		       const cudaGaugeField &Qprev,
+		       int sig, int mu,
+		       typename RealTypeId<RealA>::Type coeff, 
+		       cudaGaugeField &P3, cudaGaugeField &newOprod,
+		       const hisq_kernel_param_t &kparam) :
+	link(link), oprod(oprod), Qprev(Qprev), sig(sig), mu(mu), 
+	coeff(coeff), P3(P3), newOprod(newOprod), kparam(kparam)
+      {	; }
+      virtual ~LepageMiddleLink() { ; }
+
+      TuneKey tuneKey() const {
+	std::stringstream vol, aux;
+	vol << kparam.D1 << "x";
+	vol << kparam.D2 << "x";
+	vol << kparam.D3 << "x";
+	vol << kparam.D4;    
+	aux << "threads=" << kparam.threads << ",prec=" << link.Precision();
+	aux << ",recon=" << link.Reconstruct() << ",sig=" << sig << ",mu=" << mu;
+	return TuneKey(vol.str(), typeid(*this).name(), aux.str());
+      }  
+      
+#define CALL_ARGUMENTS(typeA, typeB) <<<tp.grid, tp.block>>>		\
+      ((typeA*)oprod.Even_p(), (typeA*)oprod.Odd_p(),			\
+       (typeA*)Qprev.Even_p(), (typeA*)Qprev.Odd_p(),			\
+       (typeB*)link.Even_p(), (typeB*)link.Odd_p(),			\
+       sig, mu, (typename RealTypeId<typeA>::Type)coeff,		\
+       (typeA*)P3.Even_p(), (typeA*)P3.Odd_p(),				\
+       (typeA*)newOprod.Even_p(), (typeA*)newOprod.Odd_p(),		\
+       kparam)
+	
+ #define CALL_MIDDLE_LINK_KERNEL(sig_sign, mu_sign)			\
+      if(oddness_change == 0){						\
+	if(sizeof(RealA) == sizeof(float2)){				\
+	  if(recon  == QUDA_RECONSTRUCT_NO){				\
+	    do_lepage_middle_link_sp_18_kernel<float2, float2, sig_sign, mu_sign, 0, 0> CALL_ARGUMENTS(float2, float2); \
+	    do_lepage_middle_link_sp_18_kernel<float2, float2, sig_sign, mu_sign, 1, 0> CALL_ARGUMENTS(float2, float2); \
 	    }else{							\
 	      do_lepage_middle_link_sp_12_kernel<float2, float4, sig_sign, mu_sign, 0, 0> CALL_ARGUMENTS(float2, float4); \
 	      do_lepage_middle_link_sp_12_kernel<float2, float4, sig_sign, mu_sign, 1, 0> CALL_ARGUMENTS(float2, float4); \
@@ -765,24 +874,73 @@
 	      do_lepage_middle_link_dp_12_kernel<double2, double2, sig_sign, mu_sign, 1, 1> CALL_ARGUMENTS(double2, double2); \
 	    }								\
 	  }								\
-	}
+	}     
+      
+      void apply(const cudaStream_t &stream) {
+	TuneParam tp = tuneLaunch(*this, dslashTuning, verbosity);
+	QudaReconstructType recon = link.Reconstruct();
+	int oddness_change = (kparam.base_idx[0] + kparam.base_idx[1]
+			      + kparam.base_idx[2] + kparam.base_idx[3])&1;
 	
 	
 	if (GOES_FORWARDS(sig) && GOES_FORWARDS(mu)){	
 	  CALL_MIDDLE_LINK_KERNEL(1,1);
-        }else if (GOES_FORWARDS(sig) && GOES_BACKWARDS(mu)){
+	}else if (GOES_FORWARDS(sig) && GOES_BACKWARDS(mu)){
 	  CALL_MIDDLE_LINK_KERNEL(1,0);
-        }else if (GOES_BACKWARDS(sig) && GOES_FORWARDS(mu)){
+	}else if (GOES_BACKWARDS(sig) && GOES_FORWARDS(mu)){
 	  CALL_MIDDLE_LINK_KERNEL(0,1);
-        }else{
+	}else{
 	  CALL_MIDDLE_LINK_KERNEL(0,0);
-        }
-	
+	}
+	
+      }
+      
 #undef CALL_ARGUMENTS	
 #undef CALL_MIDDLE_LINK_KERNEL
-        return;
-      }
->>>>>>> 66cb2326
+      
+      void preTune() {
+	P3.backup();
+	newOprod.backup();
+      }
+
+      void postTune() {
+	P3.restore();
+	newOprod.restore();
+      }
+
+      virtual void initTuneParam(TuneParam &param) const
+      {
+	Tunable::initTuneParam(param);
+	param.grid = dim3((kparam.threads+param.block.x-1)/param.block.x, 1, 1);
+      }
+      
+      /** sets default values for when tuning is disabled */
+      void defaultTuneParam(TuneParam &param) const
+      {
+	Tunable::defaultTuneParam(param);
+	param.grid = dim3((kparam.threads+param.block.x-1)/param.block.x, 1, 1);
+      }
+
+      long long flops() const { return 0; }
+    };
+    
+    template<class RealA, class RealB>
+    class SideLink : public Tunable {
+
+    private:
+      const cudaGaugeField &link;
+      const cudaGaugeField &P3;
+      const cudaGaugeField &oprod;
+      const int sig;
+      const int mu;
+      typename RealTypeId<RealA>::Type &coeff; 
+      typename RealTypeId<RealA>::Type &accumu_coeff;
+      cudaGaugeField &shortP;
+      cudaGaugeField &newOprod;
+      const hisq_kernel_param_t &kparam;
+
+      int sharedBytesPerThread() const { return 0; }
+      int sharedBytesPerBlock() const { return 0; }
 
       // don't tune the grid dimension
       bool advanceGridDim(TuneParam &param) const { return false; }
@@ -793,35 +951,21 @@
       }
 
     public:
-      MiddleLink(const cudaGaugeField &link, 
-		 const cudaGaugeField &oprod,
-		 const cudaGaugeField &Qprev,
-		 int sig, int mu,
-		 typename RealTypeId<RealA>::Type coeff, 
-		 cudaGaugeField &Pmu, // write only
-		 cudaGaugeField &P3,  // write only
-		 cudaGaugeField &Qmu,
-		 cudaGaugeField &newOprod,
-		 const hisq_kernel_param_t &kparam) :
-	link(link), oprod(oprod), Qprev(Qprev), sig(sig), mu(mu), 
-	coeff(coeff), Pmu(Pmu), P3(P3), Qmu(Qmu), newOprod(newOprod), kparam(kparam)
+      SideLink(const cudaGaugeField &link, 
+	       const cudaGaugeField &P3,
+	       const cudaGaugeField &oprod,
+	       int sig, int mu, 
+	       typename RealTypeId<RealA>::Type coeff, 
+	       typename RealTypeId<RealA>::Type accumu_coeff,
+	       cudaGaugeField &shortP,
+	       cudaGaugeField &newOprod,
+	       const hisq_kernel_param_t &kparam) :
+	link(link), P3(P3), oprod(oprod), 
+	sig(sig), mu(mu), coeff(coeff), accumu_coeff(accumu_coeff), 
+	shortP(shortP), newOprod(newOprod), kparam(kparam)
       {	; }
-      // need alternative constructor to hack around null pointer passing
-      MiddleLink(const cudaGaugeField &link, 
-		 const cudaGaugeField &oprod,
-		 int sig, int mu,
-		 typename RealTypeId<RealA>::Type coeff, 
-		 cudaGaugeField &Pmu, // write only
-		 cudaGaugeField &P3,  // write only
-		 cudaGaugeField &Qmu,
-		 cudaGaugeField &newOprod,
-		 const hisq_kernel_param_t &kparam) :
-	link(link), oprod(oprod), Qprev(link), sig(sig), mu(mu), 
-	coeff(coeff), Pmu(Pmu), P3(P3), Qmu(Qmu), newOprod(newOprod), kparam(kparam)
-      {	; }
-      virtual ~MiddleLink() { ; }
-
-<<<<<<< HEAD
+      virtual ~SideLink() { ; }
+
       TuneKey tuneKey() const {
 	std::stringstream vol, aux;
 	vol << kparam.D1 << "x";
@@ -832,56 +976,18 @@
 	aux << ",recon=" << link.Reconstruct() << ",sig=" << sig << ",mu=" << mu;
 	return TuneKey(vol.str(), typeid(*this).name(), aux.str());
       }  
-=======
-    template<class RealA, class RealB>
-      static void
-      side_link_kernel(
-          const RealA* const P3Even, const RealA* const P3Odd, 
-          const RealA* const oprodEven, const RealA* const oprodOdd,
-          const RealB* const linkEven,  const RealB* const linkOdd, 
-          const cudaGaugeField &link, int sig, int mu, 
-          typename RealTypeId<RealA>::Type coeff, 
-          typename RealTypeId<RealA>::Type accumu_coeff,
-          RealA* shortPEven,  RealA* shortPOdd,
-          RealA* newOprodEven, RealA* newOprodOdd,
-	  hisq_kernel_param_t kparam)
-    {
-      QudaReconstructType recon =link.Reconstruct();
-      
-      dim3 blockDim(BLOCK_DIM,1,1);
-      dim3 halfGridDim((kparam.threads+blockDim.x-1)/blockDim.x, 1, 1);
-      int oddness_change = (kparam.base_idx[0] + kparam.base_idx[1]
-			    + kparam.base_idx[2] + kparam.base_idx[3])&1;
->>>>>>> 66cb2326
       
 #define CALL_ARGUMENTS(typeA, typeB) <<<tp.grid, tp.block>>>		\
-      ((typeA*)oprod.Even_p(), (typeA*)oprod.Odd_p(),			\
-       (typeA*)Qprev_even, (typeA*)Qprev_odd,				\
+      ((typeA*)P3.Even_p(), (typeA*)P3.Odd_p(),				\
+       (typeA*)oprod.Even_p(),  (typeA*)oprod.Odd_p(),			\
        (typeB*)link.Even_p(), (typeB*)link.Odd_p(),			\
-       sig, mu, (typename RealTypeId<typeA>::Type)coeff,		\
-       (typeA*)Pmu.Even_p(), (typeA*)Pmu.Odd_p(),			\
-       (typeA*)P3.Even_p(), (typeA*)P3.Odd_p(),				\
-       (typeA*)Qmu.Even_p(), (typeA*)Qmu.Odd_p(),			\
-       (typeA*)newOprod.Even_p(), (typeA*)newOprod.Odd_p(), kparam)
-      
-<<<<<<< HEAD
-#define CALL_MIDDLE_LINK_KERNEL(sig_sign, mu_sign)			\
-      if(sizeof(RealA) == sizeof(float2)){				\
-	if(recon  == QUDA_RECONSTRUCT_NO){				\
-	  do_middle_link_sp_18_kernel<float2, float2, sig_sign, mu_sign, 0> CALL_ARGUMENTS(float2, float2); \
-	  do_middle_link_sp_18_kernel<float2, float2, sig_sign, mu_sign, 1> CALL_ARGUMENTS(float2, float2); \
-	}else{								\
-	  do_middle_link_sp_12_kernel<float2, float4, sig_sign, mu_sign, 0> CALL_ARGUMENTS(float2, float4); \
-	  do_middle_link_sp_12_kernel<float2, float4, sig_sign, mu_sign, 1> CALL_ARGUMENTS(float2, float4); \
-	}								\
-      }else{								\
-	if(recon  == QUDA_RECONSTRUCT_NO){				\
-	  do_middle_link_dp_18_kernel<double2, double2, sig_sign, mu_sign, 0> CALL_ARGUMENTS(double2, double2); \
-	  do_middle_link_dp_18_kernel<double2, double2, sig_sign, mu_sign, 1> CALL_ARGUMENTS(double2, double2); \
-	}else{								\
-	  do_middle_link_dp_12_kernel<double2, double2, sig_sign, mu_sign, 0> CALL_ARGUMENTS(double2, double2); \
-	  do_middle_link_dp_12_kernel<double2, double2, sig_sign, mu_sign, 1> CALL_ARGUMENTS(double2, double2); \
-=======
+       sig, mu,								\
+       (typename RealTypeId<typeA>::Type) coeff,			\
+       (typename RealTypeId<typeA>::Type) accumu_coeff,			\
+       (typeA*)shortP.Even_p(), (typeA*)shortP.Odd_p(),			\
+       (typeA*)newOprod.Even_p(), (typeA*)newOprod.Odd_p(),		\
+       kparam)
+
 #define CALL_SIDE_LINK_KERNEL(sig_sign, mu_sign)			\
       if(oddness_change == 0){						\
 	if(sizeof(RealA) == sizeof(float2)){				\
@@ -918,74 +1024,105 @@
 	    do_side_link_dp_12_kernel<double2, double2, sig_sign, mu_sign, 0, 1> CALL_ARGUMENTS(double2, double2); \
 	    do_side_link_dp_12_kernel<double2, double2, sig_sign, mu_sign, 1, 1> CALL_ARGUMENTS(double2, double2); \
 	  }								\
->>>>>>> 66cb2326
 	}								\
       }
       
       void apply(const cudaStream_t &stream) {
 	TuneParam tp = tuneLaunch(*this, dslashTuning, verbosity);
 	QudaReconstructType recon = link.Reconstruct();
-
-	const void *Qprev_even = (&Qprev == &link) ? NULL : Qprev.Even_p();
-	const void *Qprev_odd = (&Qprev == &link) ? NULL : Qprev.Odd_p();
-	
-	if (GOES_FORWARDS(sig) && GOES_FORWARDS(mu)){	
-	  CALL_MIDDLE_LINK_KERNEL(1,1);
+	int oddness_change = (kparam.base_idx[0] + kparam.base_idx[1]
+			      + kparam.base_idx[2] + kparam.base_idx[3])&1;
+	
+	if (GOES_FORWARDS(sig) && GOES_FORWARDS(mu)){
+	  CALL_SIDE_LINK_KERNEL(1,1);
 	}else if (GOES_FORWARDS(sig) && GOES_BACKWARDS(mu)){
-	  CALL_MIDDLE_LINK_KERNEL(1,0);
+	  CALL_SIDE_LINK_KERNEL(1,0); 
 	}else if (GOES_BACKWARDS(sig) && GOES_FORWARDS(mu)){
-	  CALL_MIDDLE_LINK_KERNEL(0,1);
+	  CALL_SIDE_LINK_KERNEL(0,1);
 	}else{
-	  CALL_MIDDLE_LINK_KERNEL(0,0);
+	  CALL_SIDE_LINK_KERNEL(0,0);
 	}
       }
       
-#undef CALL_ARGUMENTS	
-#undef CALL_MIDDLE_LINK_KERNEL
+#undef CALL_SIDE_LINK_KERNEL
+#undef CALL_ARGUMENTS      
       
       void preTune() {
-	Pmu.backup();
-	P3.backup();
-	Qmu.backup();
+	shortP.backup();
 	newOprod.backup();
       }
 
       void postTune() {
-	Pmu.restore();
-	P3.restore();
-	Qmu.restore();
+	shortP.restore();
 	newOprod.restore();
       }
 
-<<<<<<< HEAD
       virtual void initTuneParam(TuneParam &param) const
       {
 	Tunable::initTuneParam(param);
 	param.grid = dim3((kparam.threads+param.block.x-1)/param.block.x, 1, 1);
-=======
-template<class RealA, class RealB>
-      static void
-      side_link_short_kernel(
-          const RealA* const P3Even, const RealA* const P3Odd, 
-          const RealB* const linkEven,  const RealB* const linkOdd, 
-          const cudaGaugeField &link, int sig, int mu, 
-          typename RealTypeId<RealA>::Type coeff, 
-          RealA* newOprodEven, RealA* newOprodOdd,
-	  hisq_kernel_param_t kparam)
-    {
-      QudaReconstructType recon =link.Reconstruct();
-      dim3 blockDim(BLOCK_DIM,1,1);
-      dim3 halfGridDim((kparam.threads+blockDim.x-1)/blockDim.x, 1, 1);      
-      
-      int oddness_change = (kparam.base_idx[0] + kparam.base_idx[1]
-			    + kparam.base_idx[2] + kparam.base_idx[3])&1;
-#define CALL_ARGUMENTS(typeA, typeB) 	<<<halfGridDim, blockDim>>>((typeA*)P3Even, (typeA*)P3Odd, \
-								    (typeB*)linkEven, (typeB*)linkOdd, \
-								    sig, mu, \
-								    (typename RealTypeId<typeA>::Type) coeff, \
-								    (typeA*)newOprodEven, (typeA*)newOprodOdd,\
-								    kparam)
-      
+      }
+      
+      /** sets default values for when tuning is disabled */
+      void defaultTuneParam(TuneParam &param) const
+      {
+	Tunable::defaultTuneParam(param);
+	param.grid = dim3((kparam.threads+param.block.x-1)/param.block.x, 1, 1);
+      }
+
+      long long flops() const { return 0; }
+    };
+
+
+    template<class RealA, class RealB>
+    class SideLinkShort : public Tunable {
+
+    private:
+      const cudaGaugeField &link;
+      const cudaGaugeField &P3; 
+      const int sig;
+      const int mu;
+      typename RealTypeId<RealA>::Type &coeff; 
+      cudaGaugeField &newOprod;
+      const hisq_kernel_param_t &kparam;
+
+      int sharedBytesPerThread() const { return 0; }
+      int sharedBytesPerBlock() const { return 0; }
+
+      // don't tune the grid dimension
+      bool advanceGridDim(TuneParam &param) const { return false; }
+      bool advanceBlockDim(TuneParam &param) const {
+	bool rtn = Tunable::advanceBlockDim(param);
+	param.grid = dim3((kparam.threads+param.block.x-1)/param.block.x, 1, 1);
+	return rtn;
+      }
+
+    public:
+      SideLinkShort(const cudaGaugeField &link, const cudaGaugeField &P3, int sig, int mu, 
+		    typename RealTypeId<RealA>::Type coeff, cudaGaugeField &newOprod,
+		    const hisq_kernel_param_t &kparam) :
+	link(link), P3(P3), sig(sig), mu(mu), coeff(coeff), newOprod(newOprod), kparam(kparam)
+      {	; }
+      virtual ~SideLinkShort() { ; }
+
+      TuneKey tuneKey() const {
+	std::stringstream vol, aux;
+	vol << kparam.D1 << "x";
+	vol << kparam.D2 << "x";
+	vol << kparam.D3 << "x";
+	vol << kparam.D4;    
+	aux << "threads=" << kparam.threads << ",prec=" << link.Precision();
+	aux << ",recon=" << link.Reconstruct() << ",sig=" << sig << ",mu=" << mu;
+	return TuneKey(vol.str(), typeid(*this).name(), aux.str());
+      }  
+      
+#define CALL_ARGUMENTS(typeA, typeB) <<<tp.grid, tp.block>>>		\
+      ((typeA*)P3.Even_p(), (typeA*)P3.Odd_p(),				\
+       (typeB*)link.Even_p(), (typeB*)link.Odd_p(),			\
+       sig, mu,	(typename RealTypeId<typeA>::Type) coeff,		\
+       (typeA*)newOprod.Even_p(), (typeA*)newOprod.Odd_p(), kparam)
+									      
+
 #define CALL_SIDE_LINK_KERNEL(sig_sign, mu_sign)			\
       if(oddness_change == 0){						\
 	if(sizeof(RealA) == sizeof(float2)){				\
@@ -1023,9 +1160,43 @@
 	    do_side_link_short_dp_12_kernel<double2, double2, sig_sign, mu_sign, 1, 1> CALL_ARGUMENTS(double2, double2); \
 	  }								\
 	}								\
->>>>>>> 66cb2326
-      }
-
+      }
+      
+      void apply(const cudaStream_t &stream) {
+	TuneParam tp = tuneLaunch(*this, dslashTuning, verbosity);
+	QudaReconstructType recon = link.Reconstruct();
+	int oddness_change = (kparam.base_idx[0] + kparam.base_idx[1]
+			      + kparam.base_idx[2] + kparam.base_idx[3])&1;
+	
+	if (GOES_FORWARDS(sig) && GOES_FORWARDS(mu)){
+	  CALL_SIDE_LINK_KERNEL(1,1);
+	}else if (GOES_FORWARDS(sig) && GOES_BACKWARDS(mu)){
+	  CALL_SIDE_LINK_KERNEL(1,0);
+	  
+	}else if (GOES_BACKWARDS(sig) && GOES_FORWARDS(mu)){
+	  CALL_SIDE_LINK_KERNEL(0,1);
+	}else{
+	  CALL_SIDE_LINK_KERNEL(0,0);
+	}	
+      }
+      
+#undef CALL_SIDE_LINK_KERNEL
+#undef CALL_ARGUMENTS      
+      
+      
+      void preTune() {
+	newOprod.backup();
+      }
+
+      void postTune() {
+	newOprod.restore();
+      }
+
+      virtual void initTuneParam(TuneParam &param) const
+      {
+	Tunable::initTuneParam(param);
+	param.grid = dim3((kparam.threads+param.block.x-1)/param.block.x, 1, 1);
+      }
       
       /** sets default values for when tuning is disabled */
       void defaultTuneParam(TuneParam &param) const
@@ -1037,9 +1208,8 @@
       long long flops() const { return 0; }
     };
 
-
     template<class RealA, class RealB>
-    class LepageMiddleLink : public Tunable {
+    class AllLink : public Tunable {
 
     private:
       const cudaGaugeField &link;
@@ -1048,7 +1218,8 @@
       const int sig;
       const int mu;
       typename RealTypeId<RealA>::Type &coeff; 
-      cudaGaugeField &P3; // write only
+      typename RealTypeId<RealA>::Type &accumu_coeff;
+      cudaGaugeField &shortP;
       cudaGaugeField &newOprod;
       const hisq_kernel_param_t &kparam;
 
@@ -1064,17 +1235,19 @@
       }
 
     public:
-      LepageMiddleLink(const cudaGaugeField &link, 
-		       const cudaGaugeField &oprod, 
-		       const cudaGaugeField &Qprev,
-		       int sig, int mu,
-		       typename RealTypeId<RealA>::Type coeff, 
-		       cudaGaugeField &P3, cudaGaugeField &newOprod,
-		       const hisq_kernel_param_t &kparam) :
+      AllLink(const cudaGaugeField &link, 
+	      const cudaGaugeField &oprod, 
+	      const cudaGaugeField &Qprev, 
+	      int sig, int mu,
+	      typename RealTypeId<RealA>::Type coeff, 
+	      typename RealTypeId<RealA>::Type  accumu_coeff,
+	      cudaGaugeField &shortP, cudaGaugeField &newOprod, 
+	      const hisq_kernel_param_t &kparam) : 
 	link(link), oprod(oprod), Qprev(Qprev), sig(sig), mu(mu), 
-	coeff(coeff), P3(P3), newOprod(newOprod), kparam(kparam)
-      {	; }
-      virtual ~LepageMiddleLink() { ; }
+	coeff(coeff), accumu_coeff(accumu_coeff), shortP(shortP), 
+	newOprod(newOprod), kparam(kparam)
+      { ; }
+      virtual ~AllLink() { ; }
 
       TuneKey tuneKey() const {
 	std::stringstream vol, aux;
@@ -1087,58 +1260,16 @@
 	return TuneKey(vol.str(), typeid(*this).name(), aux.str());
       }  
       
-<<<<<<< HEAD
 #define CALL_ARGUMENTS(typeA, typeB) <<<tp.grid, tp.block>>>		\
       ((typeA*)oprod.Even_p(), (typeA*)oprod.Odd_p(),			\
        (typeA*)Qprev.Even_p(), (typeA*)Qprev.Odd_p(),			\
-       (typeB*)link.Even_p(), (typeB*)link.Odd_p(),			\
-       sig, mu, (typename RealTypeId<typeA>::Type)coeff,		\
-       (typeA*)P3.Even_p(), (typeA*)P3.Odd_p(),				\
-       (typeA*)newOprod.Even_p(), (typeA*)newOprod.Odd_p(),		\
-       kparam)
-	
-#define CALL_MIDDLE_LINK_KERNEL(sig_sign, mu_sign)			\
-      if(sizeof(RealA) == sizeof(float2)){				\
-	if(recon == QUDA_RECONSTRUCT_NO){				\
-	  do_lepage_middle_link_sp_18_kernel<float2, float2, sig_sign, mu_sign, 0> CALL_ARGUMENTS(float2, float2); \
-	  do_lepage_middle_link_sp_18_kernel<float2, float2, sig_sign, mu_sign, 1> CALL_ARGUMENTS(float2, float2); \
-	}else{								\
-	  do_lepage_middle_link_sp_12_kernel<float2, float4, sig_sign, mu_sign, 0> CALL_ARGUMENTS(float2, float4); \
-	  do_lepage_middle_link_sp_12_kernel<float2, float4, sig_sign, mu_sign, 1> CALL_ARGUMENTS(float2, float4); \
-	}								\
-      }else{								\
-	if(recon == QUDA_RECONSTRUCT_NO){				\
-	  do_lepage_middle_link_dp_18_kernel<double2, double2, sig_sign, mu_sign, 0> CALL_ARGUMENTS(double2, double2); \
-	  do_lepage_middle_link_dp_18_kernel<double2, double2, sig_sign, mu_sign, 1> CALL_ARGUMENTS(double2, double2); \
-	}else{								\
-	  do_lepage_middle_link_dp_12_kernel<double2, double2, sig_sign, mu_sign, 0> CALL_ARGUMENTS(double2, double2); \
-	  do_lepage_middle_link_dp_12_kernel<double2, double2, sig_sign, mu_sign, 1> CALL_ARGUMENTS(double2, double2); \
-	}								\
-      }
-      
-      
-      void apply(const cudaStream_t &stream) {
-	TuneParam tp = tuneLaunch(*this, dslashTuning, verbosity);
-	QudaReconstructType recon = link.Reconstruct();
-	
-	if (GOES_FORWARDS(sig) && GOES_FORWARDS(mu)){	
-	  CALL_MIDDLE_LINK_KERNEL(1,1);
-	}else if (GOES_FORWARDS(sig) && GOES_BACKWARDS(mu)){
-	  CALL_MIDDLE_LINK_KERNEL(1,0);
-	}else if (GOES_BACKWARDS(sig) && GOES_FORWARDS(mu)){
-	  CALL_MIDDLE_LINK_KERNEL(0,1);
-	}else{
-	  CALL_MIDDLE_LINK_KERNEL(0,0);
-=======
-#define CALL_ARGUMENTS(typeA, typeB) <<<tp.grid, tp.block>>>((typeA*)oprodEven, (typeA*)oprodOdd, \
-							     (typeA*)QprevEven, (typeA*)QprevOdd, \
-							     (typeB*)linkEven, (typeB*)linkOdd, sig,  mu, \
-							     (typename RealTypeId<typeA>::Type)coeff, \
-							     (typename RealTypeId<typeA>::Type)accumu_coeff, \
-							     (typeA*)shortPEven,(typeA*)shortPOdd, \
-							     (typeA*)newOprodEven, (typeA*)newOprodOdd, kparam)
-      
-#define CALL_ALL_LINK_KERNEL(sig_sign, mu_sign)	\
+       (typeB*)link.Even_p(), (typeB*)link.Odd_p(), sig,  mu,		\
+       (typename RealTypeId<typeA>::Type)coeff,				\
+       (typename RealTypeId<typeA>::Type)accumu_coeff,			\
+       (typeA*)shortP.Even_p(),(typeA*)shortP.Odd_p(),			\
+       (typeA*)newOprod.Even_p(), (typeA*)newOprod.Odd_p(), kparam)
+      
+#define CALL_ALL_LINK_KERNEL(sig_sign, mu_sign)				\
       if(oddness_change == 0){						\
 	if(sizeof(RealA) == sizeof(float2)){				\
 	  if(recon  == QUDA_RECONSTRUCT_NO){				\
@@ -1175,398 +1306,13 @@
 	    do_all_link_dp_12_kernel<double2, double2, sig_sign, mu_sign, 1, 1> CALL_ARGUMENTS(double2, double2); \
 	  }								\
 	}								\
-      }
-      
-	void apply(const cudaStream_t &stream) {
-	  TuneParam tp = tuneLaunch(*this, QUDA_TUNE_NO, QUDA_VERBOSE);
-	  QudaReconstructType recon = link.Reconstruct();
-	  int oddness_change = (kparam.base_idx[0] + kparam.base_idx[1]
-				+ kparam.base_idx[2] + kparam.base_idx[3])&1;
-	  if (GOES_FORWARDS(sig) && GOES_FORWARDS(mu)){
-	    CALL_ALL_LINK_KERNEL(1, 1);
-	  }else if (GOES_FORWARDS(sig) && GOES_BACKWARDS(mu)){
-	    CALL_ALL_LINK_KERNEL(1, 0);
-	  }else if (GOES_BACKWARDS(sig) && GOES_FORWARDS(mu)){
-	    CALL_ALL_LINK_KERNEL(0, 1);
-	  }else{
-	    CALL_ALL_LINK_KERNEL(0, 0);
-	  }
-	  	  
-	  return;
->>>>>>> 66cb2326
-	}
-	
-      }
-      
-#undef CALL_ARGUMENTS	
-#undef CALL_MIDDLE_LINK_KERNEL
-      
-      void preTune() {
-	P3.backup();
-	newOprod.backup();
-      }
-
-      void postTune() {
-	P3.restore();
-	newOprod.restore();
-      }
-
-      virtual void initTuneParam(TuneParam &param) const
-      {
-	Tunable::initTuneParam(param);
-	param.grid = dim3((kparam.threads+param.block.x-1)/param.block.x, 1, 1);
-      }
-      
-      /** sets default values for when tuning is disabled */
-      void defaultTuneParam(TuneParam &param) const
-      {
-	Tunable::defaultTuneParam(param);
-	param.grid = dim3((kparam.threads+param.block.x-1)/param.block.x, 1, 1);
-      }
-
-      long long flops() const { return 0; }
-    };
-    
-    template<class RealA, class RealB>
-    class SideLink : public Tunable {
-
-    private:
-      const cudaGaugeField &link;
-      const cudaGaugeField &P3;
-      const cudaGaugeField &oprod;
-      const int sig;
-      const int mu;
-      typename RealTypeId<RealA>::Type &coeff; 
-      typename RealTypeId<RealA>::Type &accumu_coeff;
-      cudaGaugeField &shortP;
-      cudaGaugeField &newOprod;
-      const hisq_kernel_param_t &kparam;
-
-      int sharedBytesPerThread() const { return 0; }
-      int sharedBytesPerBlock() const { return 0; }
-
-      // don't tune the grid dimension
-      bool advanceGridDim(TuneParam &param) const { return false; }
-      bool advanceBlockDim(TuneParam &param) const {
-	bool rtn = Tunable::advanceBlockDim(param);
-	param.grid = dim3((kparam.threads+param.block.x-1)/param.block.x, 1, 1);
-	return rtn;
-      }
-
-    public:
-      SideLink(const cudaGaugeField &link, 
-	       const cudaGaugeField &P3,
-	       const cudaGaugeField &oprod,
-	       int sig, int mu, 
-	       typename RealTypeId<RealA>::Type coeff, 
-	       typename RealTypeId<RealA>::Type accumu_coeff,
-	       cudaGaugeField &shortP,
-	       cudaGaugeField &newOprod,
-	       const hisq_kernel_param_t &kparam) :
-	link(link), P3(P3), oprod(oprod), 
-	sig(sig), mu(mu), coeff(coeff), accumu_coeff(accumu_coeff), 
-	shortP(shortP), newOprod(newOprod), kparam(kparam)
-      {	; }
-      virtual ~SideLink() { ; }
-
-      TuneKey tuneKey() const {
-	std::stringstream vol, aux;
-	vol << kparam.D1 << "x";
-	vol << kparam.D2 << "x";
-	vol << kparam.D3 << "x";
-	vol << kparam.D4;    
-	aux << "threads=" << kparam.threads << ",prec=" << link.Precision();
-	aux << ",recon=" << link.Reconstruct() << ",sig=" << sig << ",mu=" << mu;
-	return TuneKey(vol.str(), typeid(*this).name(), aux.str());
-      }  
-      
-#define CALL_ARGUMENTS(typeA, typeB) <<<tp.grid, tp.block>>>		\
-      ((typeA*)P3.Even_p(), (typeA*)P3.Odd_p(),				\
-       (typeA*)oprod.Even_p(),  (typeA*)oprod.Odd_p(),			\
-       (typeB*)link.Even_p(), (typeB*)link.Odd_p(),			\
-       sig, mu,								\
-       (typename RealTypeId<typeA>::Type) coeff,			\
-       (typename RealTypeId<typeA>::Type) accumu_coeff,			\
-       (typeA*)shortP.Even_p(), (typeA*)shortP.Odd_p(),			\
-       (typeA*)newOprod.Even_p(), (typeA*)newOprod.Odd_p(),		\
-       kparam)
-									      
-#define CALL_SIDE_LINK_KERNEL(sig_sign, mu_sign)	\
-      if(sizeof(RealA) == sizeof(float2)){				\
-	if(recon  == QUDA_RECONSTRUCT_NO){				\
-	  do_side_link_sp_18_kernel<float2, float2, sig_sign, mu_sign, 0> CALL_ARGUMENTS(float2, float2); \
-	  do_side_link_sp_18_kernel<float2, float2, sig_sign, mu_sign, 1> CALL_ARGUMENTS(float2, float2); \
-	}else{								\
-	  do_side_link_sp_12_kernel<float2, float4, sig_sign, mu_sign, 0> CALL_ARGUMENTS(float2, float4); \
-	  do_side_link_sp_12_kernel<float2, float4, sig_sign, mu_sign, 1> CALL_ARGUMENTS(float2, float4); \
-	}								\
-      }else{								\
-	if(recon  == QUDA_RECONSTRUCT_NO){				\
-	  do_side_link_dp_18_kernel<double2, double2, sig_sign, mu_sign, 0> CALL_ARGUMENTS(double2, double2); \
-	  do_side_link_dp_18_kernel<double2, double2, sig_sign, mu_sign, 1> CALL_ARGUMENTS(double2, double2); \
-	}else{								\
-	  do_side_link_dp_12_kernel<double2, double2, sig_sign, mu_sign, 0> CALL_ARGUMENTS(double2, double2); \
-	  do_side_link_dp_12_kernel<double2, double2, sig_sign, mu_sign, 1> CALL_ARGUMENTS(double2, double2); \
-	}								\
-      }
-      
+      }     
       void apply(const cudaStream_t &stream) {
 	TuneParam tp = tuneLaunch(*this, dslashTuning, verbosity);
 	QudaReconstructType recon = link.Reconstruct();
-	
-	if (GOES_FORWARDS(sig) && GOES_FORWARDS(mu)){
-	  CALL_SIDE_LINK_KERNEL(1,1);
-	}else if (GOES_FORWARDS(sig) && GOES_BACKWARDS(mu)){
-	  CALL_SIDE_LINK_KERNEL(1,0); 
-	}else if (GOES_BACKWARDS(sig) && GOES_FORWARDS(mu)){
-	  CALL_SIDE_LINK_KERNEL(0,1);
-	}else{
-	  CALL_SIDE_LINK_KERNEL(0,0);
-	}
-      }
-      
-#undef CALL_SIDE_LINK_KERNEL
-#undef CALL_ARGUMENTS      
-      
-      void preTune() {
-	shortP.backup();
-	newOprod.backup();
-      }
-
-      void postTune() {
-	shortP.restore();
-	newOprod.restore();
-      }
-
-<<<<<<< HEAD
-      virtual void initTuneParam(TuneParam &param) const
-      {
-	Tunable::initTuneParam(param);
-	param.grid = dim3((kparam.threads+param.block.x-1)/param.block.x, 1, 1);
-      }
-      
-      /** sets default values for when tuning is disabled */
-      void defaultTuneParam(TuneParam &param) const
-=======
-      template<class RealA,class RealB>
-      void longlink_terms(const RealB* const linkEven, const RealB* const linkOdd,
-			  const RealA* const naikOprodEven, const RealA* const naikOprodOdd,
-			  int sig, typename RealTypeId<RealA>::Type naik_coeff,
-			  const cudaGaugeField& link, 
-			  RealA* const outputEven, RealA* const outputOdd,
-			  hisq_kernel_param_t kparam) 
->>>>>>> 66cb2326
-      {
-	Tunable::defaultTuneParam(param);
-	param.grid = dim3((kparam.threads+param.block.x-1)/param.block.x, 1, 1);
-      }
-
-      long long flops() const { return 0; }
-    };
-
-
-    template<class RealA, class RealB>
-    class SideLinkShort : public Tunable {
-
-    private:
-      const cudaGaugeField &link;
-      const cudaGaugeField &P3; 
-      const int sig;
-      const int mu;
-      typename RealTypeId<RealA>::Type &coeff; 
-      cudaGaugeField &newOprod;
-      const hisq_kernel_param_t &kparam;
-
-      int sharedBytesPerThread() const { return 0; }
-      int sharedBytesPerBlock() const { return 0; }
-
-      // don't tune the grid dimension
-      bool advanceGridDim(TuneParam &param) const { return false; }
-      bool advanceBlockDim(TuneParam &param) const {
-	bool rtn = Tunable::advanceBlockDim(param);
-	param.grid = dim3((kparam.threads+param.block.x-1)/param.block.x, 1, 1);
-	return rtn;
-      }
-
-    public:
-      SideLinkShort(const cudaGaugeField &link, const cudaGaugeField &P3, int sig, int mu, 
-		    typename RealTypeId<RealA>::Type coeff, cudaGaugeField &newOprod,
-		    const hisq_kernel_param_t &kparam) :
-	link(link), P3(P3), sig(sig), mu(mu), coeff(coeff), newOprod(newOprod), kparam(kparam)
-      {	; }
-      virtual ~SideLinkShort() { ; }
-
-      TuneKey tuneKey() const {
-	std::stringstream vol, aux;
-	vol << kparam.D1 << "x";
-	vol << kparam.D2 << "x";
-	vol << kparam.D3 << "x";
-	vol << kparam.D4;    
-	aux << "threads=" << kparam.threads << ",prec=" << link.Precision();
-	aux << ",recon=" << link.Reconstruct() << ",sig=" << sig << ",mu=" << mu;
-	return TuneKey(vol.str(), typeid(*this).name(), aux.str());
-      }  
-      
-#define CALL_ARGUMENTS(typeA, typeB) <<<tp.grid, tp.block>>>		\
-      ((typeA*)P3.Even_p(), (typeA*)P3.Odd_p(),				\
-       (typeB*)link.Even_p(), (typeB*)link.Odd_p(),			\
-       sig, mu,	(typename RealTypeId<typeA>::Type) coeff,		\
-       (typeA*)newOprod.Even_p(), (typeA*)newOprod.Odd_p(), kparam)
-									      
-#define CALL_SIDE_LINK_KERNEL(sig_sign, mu_sign)			\
-      if(sizeof(RealA) == sizeof(float2)){				\
-	if(recon == QUDA_RECONSTRUCT_NO){				\
-	  do_side_link_short_sp_18_kernel<float2, float2, sig_sign, mu_sign, 0> CALL_ARGUMENTS(float2, float2); \
-	  do_side_link_short_sp_18_kernel<float2, float2, sig_sign, mu_sign, 1> CALL_ARGUMENTS(float2, float2); \
-	}else{								\
-	  do_side_link_short_sp_12_kernel<float2, float4, sig_sign, mu_sign, 0> CALL_ARGUMENTS(float2, float4); \
-	  do_side_link_short_sp_12_kernel<float2, float4, sig_sign, mu_sign, 1> CALL_ARGUMENTS(float2, float4); \
-	}								\
-      }else{								\
-	if(recon == QUDA_RECONSTRUCT_NO){				\
-	  do_side_link_short_dp_18_kernel<double2, double2, sig_sign, mu_sign, 0> CALL_ARGUMENTS(double2, double2); \
-	  do_side_link_short_dp_18_kernel<double2, double2, sig_sign, mu_sign, 1> CALL_ARGUMENTS(double2, double2); \
-	}else{								\
-	  do_side_link_short_dp_12_kernel<double2, double2, sig_sign, mu_sign, 0> CALL_ARGUMENTS(double2, double2); \
-	  do_side_link_short_dp_12_kernel<double2, double2, sig_sign, mu_sign, 1> CALL_ARGUMENTS(double2, double2); \
-	}								\
-      }
-      
-      void apply(const cudaStream_t &stream) {
-	TuneParam tp = tuneLaunch(*this, dslashTuning, verbosity);
-	QudaReconstructType recon = link.Reconstruct();
-	
-<<<<<<< HEAD
-	if (GOES_FORWARDS(sig) && GOES_FORWARDS(mu)){
-	  CALL_SIDE_LINK_KERNEL(1,1);
-	}else if (GOES_FORWARDS(sig) && GOES_BACKWARDS(mu)){
-	  CALL_SIDE_LINK_KERNEL(1,0);
-	  
-	}else if (GOES_BACKWARDS(sig) && GOES_FORWARDS(mu)){
-	  CALL_SIDE_LINK_KERNEL(0,1);
-	}else{
-	  CALL_SIDE_LINK_KERNEL(0,0);
-	}
-=======
-	dim3 blockDim(BLOCK_DIM, 1,1);
-        dim3 halfGridDim((kparam.threads + blockDim.x-1)/blockDim.x,1,1);
->>>>>>> 66cb2326
-	
-      }
-      
-#undef CALL_SIDE_LINK_KERNEL
-#undef CALL_ARGUMENTS      
-      
-      
-      void preTune() {
-	newOprod.backup();
-      }
-
-      void postTune() {
-	newOprod.restore();
-      }
-
-      virtual void initTuneParam(TuneParam &param) const
-      {
-	Tunable::initTuneParam(param);
-	param.grid = dim3((kparam.threads+param.block.x-1)/param.block.x, 1, 1);
-      }
-      
-      /** sets default values for when tuning is disabled */
-      void defaultTuneParam(TuneParam &param) const
-      {
-	Tunable::defaultTuneParam(param);
-	param.grid = dim3((kparam.threads+param.block.x-1)/param.block.x, 1, 1);
-      }
-
-      long long flops() const { return 0; }
-    };
-
-    template<class RealA, class RealB>
-    class AllLink : public Tunable {
-
-    private:
-      const cudaGaugeField &link;
-      const cudaGaugeField &oprod;
-      const cudaGaugeField &Qprev;
-      const int sig;
-      const int mu;
-      typename RealTypeId<RealA>::Type &coeff; 
-      typename RealTypeId<RealA>::Type &accumu_coeff;
-      cudaGaugeField &shortP;
-      cudaGaugeField &newOprod;
-      const hisq_kernel_param_t &kparam;
-
-      int sharedBytesPerThread() const { return 0; }
-      int sharedBytesPerBlock() const { return 0; }
-
-      // don't tune the grid dimension
-      bool advanceGridDim(TuneParam &param) const { return false; }
-      bool advanceBlockDim(TuneParam &param) const {
-	bool rtn = Tunable::advanceBlockDim(param);
-	param.grid = dim3((kparam.threads+param.block.x-1)/param.block.x, 1, 1);
-	return rtn;
-      }
-
-    public:
-      AllLink(const cudaGaugeField &link, 
-	      const cudaGaugeField &oprod, 
-	      const cudaGaugeField &Qprev, 
-	      int sig, int mu,
-	      typename RealTypeId<RealA>::Type coeff, 
-	      typename RealTypeId<RealA>::Type  accumu_coeff,
-	      cudaGaugeField &shortP, cudaGaugeField &newOprod, 
-	      const hisq_kernel_param_t &kparam) : 
-	link(link), oprod(oprod), Qprev(Qprev), sig(sig), mu(mu), 
-	coeff(coeff), accumu_coeff(accumu_coeff), shortP(shortP), 
-	newOprod(newOprod), kparam(kparam)
-      { ; }
-      virtual ~AllLink() { ; }
-
-      TuneKey tuneKey() const {
-	std::stringstream vol, aux;
-	vol << kparam.D1 << "x";
-	vol << kparam.D2 << "x";
-	vol << kparam.D3 << "x";
-	vol << kparam.D4;    
-	aux << "threads=" << kparam.threads << ",prec=" << link.Precision();
-	aux << ",recon=" << link.Reconstruct() << ",sig=" << sig << ",mu=" << mu;
-	return TuneKey(vol.str(), typeid(*this).name(), aux.str());
-      }  
-      
-#define CALL_ARGUMENTS(typeA, typeB) <<<tp.grid, tp.block>>>		\
-      ((typeA*)oprod.Even_p(), (typeA*)oprod.Odd_p(),			\
-       (typeA*)Qprev.Even_p(), (typeA*)Qprev.Odd_p(),			\
-       (typeB*)link.Even_p(), (typeB*)link.Odd_p(), sig,  mu,		\
-       (typename RealTypeId<typeA>::Type)coeff,				\
-       (typename RealTypeId<typeA>::Type)accumu_coeff,			\
-       (typeA*)shortP.Even_p(),(typeA*)shortP.Odd_p(),			\
-       (typeA*)newOprod.Even_p(), (typeA*)newOprod.Odd_p(), kparam)
-      
-#define CALL_ALL_LINK_KERNEL(sig_sign, mu_sign)				\
-      if(sizeof(RealA) == sizeof(float2)){				\
-	if(recon  == QUDA_RECONSTRUCT_NO){				\
-	  do_all_link_sp_18_kernel<float2, float2, sig_sign, mu_sign, 0> CALL_ARGUMENTS(float2, float2); \
-	  do_all_link_sp_18_kernel<float2, float2, sig_sign, mu_sign, 1> CALL_ARGUMENTS(float2, float2); \
-	}else{								\
-	  do_all_link_sp_12_kernel<float2, float4, sig_sign, mu_sign, 0> CALL_ARGUMENTS(float2, float4); \
-	  do_all_link_sp_12_kernel<float2, float4, sig_sign, mu_sign, 1> CALL_ARGUMENTS(float2, float4); \
-	}								\
-      }else{								\
-	if(recon  == QUDA_RECONSTRUCT_NO){				\
-	  do_all_link_dp_18_kernel<double2, double2, sig_sign, mu_sign, 0> CALL_ARGUMENTS(double2, double2); \
-	  do_all_link_dp_18_kernel<double2, double2, sig_sign, mu_sign, 1> CALL_ARGUMENTS(double2, double2); \
-	}else{								\
-	  do_all_link_dp_12_kernel<double2, double2, sig_sign, mu_sign, 0> CALL_ARGUMENTS(double2, double2); \
-	  do_all_link_dp_12_kernel<double2, double2, sig_sign, mu_sign, 1> CALL_ARGUMENTS(double2, double2); \
-	}								\
-      }
-      
-      void apply(const cudaStream_t &stream) {
-	TuneParam tp = tuneLaunch(*this, dslashTuning, verbosity);
-	QudaReconstructType recon = link.Reconstruct();
-	
-<<<<<<< HEAD
+	int oddness_change = (kparam.base_idx[0] + kparam.base_idx[1]
+			      + kparam.base_idx[2] + kparam.base_idx[3])&1;
+
 	if (GOES_FORWARDS(sig) && GOES_FORWARDS(mu)){
 	  CALL_ALL_LINK_KERNEL(1, 1);
 	}else if (GOES_FORWARDS(sig) && GOES_BACKWARDS(mu)){
@@ -1576,12 +1322,6 @@
 	}else{
 	  CALL_ALL_LINK_KERNEL(0, 0);
 	}
-=======
-#define CALL_ARGUMENTS(typeA, typeB)	<<<halfGridDim,blockDim>>>((typeB*)linkEven, (typeB*)linkOdd, \
-								   (typeA*)naikOprodEven,  (typeA*)naikOprodOdd, \
-								   sig, naik_coeff, \
-								   (typeA*)outputEven, (typeA*)outputOdd, kparam); 
->>>>>>> 66cb2326
 	
 	return;
       }
@@ -1723,6 +1463,7 @@
       typename RealTypeId<RealA>::Type naik_coeff;
       cudaGaugeField &output;
       const int * X;
+      const hisq_kernel_param_t &kparam;
 
       int sharedBytesPerThread() const { return 0; }
       int sharedBytesPerBlock() const { return 0; }
@@ -1739,9 +1480,9 @@
     public:
     LongLinkTerm(const cudaGaugeField &link, const cudaGaugeField &naikOprod,
 		   int sig, typename RealTypeId<RealA>::Type naik_coeff,
-		   cudaGaugeField &output, const int* _X) :
+		 cudaGaugeField &output, const int* _X, const hisq_kernel_param_t &kparam) :
       link(link), naikOprod(naikOprod), sig(sig), naik_coeff(naik_coeff), output(output),
-	X(_X)
+	X(_X), kparam(kparam)
       { ; }
 
       virtual ~LongLinkTerm() { ; }
@@ -1759,11 +1500,11 @@
       }  
 
 #define CALL_ARGUMENTS(typeA, typeB) <<<tp.grid,tp.block>>>		\
-      ((typeB*)link.Even_p(), (typeB*)link.Odd_p(),			\
+	((typeB*)link.Even_p(), (typeB*)link.Odd_p(),			\
        (typeA*)naikOprod.Even_p(),  (typeA*)naikOprod.Odd_p(),		\
        sig, naik_coeff,							\
        (typeA*)output.Even_p(), (typeA*)output.Odd_p(),			\
-       X[0] * X[1] * X[2] * X[3]/2);		
+       kparam);		
       
       void apply(const cudaStream_t &stream) {
 	TuneParam tp = tuneLaunch(*this, dslashTuning, verbosity);
@@ -1996,27 +1737,45 @@
 	  checkCudaError();
 	} // GOES_FORWARDS(sig)
       }
-	
-<<<<<<< HEAD
+      
+      
+      int ghostDim[4]={
+	commDimPartitioned(0),
+	commDimPartitioned(1),
+	commDimPartitioned(2),
+	commDimPartitioned(3)
+      };
+      
       hisq_kernel_param_t kparam_1g, kparam_2g;
-	
-
+      
+      
 #ifdef MULTI_GPU
-      kparam_1g.D1 = param.X[0]+2;
-      kparam_1g.D2 = param.X[1]+2;
-      kparam_1g.D3 = param.X[2]+2;
-      kparam_1g.D4 = param.X[3]+2;
-      kparam_1g.D1h = (param.X[0]+2)/2;
-      kparam_1g.base_idx=1;
-      kparam_1g.threads = (param.X[0]+2)*(param.X[1]+2)*(param.X[2]+2)*(param.X[3]+2)/2;
-
-      kparam_2g.D1 = param.X[0]+4;
-      kparam_2g.D2 = param.X[1]+4;
-      kparam_2g.D3 = param.X[2]+4;
-      kparam_2g.D4 = param.X[3]+4;
-      kparam_2g.D1h = (param.X[0]+4)/2;
-      kparam_2g.base_idx=0;
-      kparam_2g.threads = (param.X[0]+4)*(param.X[1]+4)*(param.X[2]+4)*(param.X[3]+4)/2;
+      kparam_1g.D1 = commDimPartitioned(0)?(param.X[0]+2):(param.X[0]);
+      kparam_1g.D2 = commDimPartitioned(1)?(param.X[1]+2):(param.X[1]);
+      kparam_1g.D3 = commDimPartitioned(2)?(param.X[2]+2):(param.X[2]);
+      kparam_1g.D4 = commDimPartitioned(3)?(param.X[3]+2):(param.X[3]);
+      kparam_1g.D1h =  kparam_1g.D1/2;
+      kparam_1g.base_idx[0]=commDimPartitioned(0)?1:2;
+      kparam_1g.base_idx[1]=commDimPartitioned(1)?1:2;
+      kparam_1g.base_idx[2]=commDimPartitioned(2)?1:2;
+      kparam_1g.base_idx[3]=commDimPartitioned(3)?1:2;
+      kparam_1g.threads = kparam_1g.D1*kparam_1g.D2*kparam_1g.D3*kparam_1g.D4/2;
+      
+      kparam_2g.D1 = commDimPartitioned(0)?(param.X[0]+4):(param.X[0]);
+      kparam_2g.D2 = commDimPartitioned(1)?(param.X[1]+4):(param.X[1]);
+      kparam_2g.D3 = commDimPartitioned(2)?(param.X[2]+4):(param.X[2]);
+      kparam_2g.D4 = commDimPartitioned(3)?(param.X[3]+4):(param.X[3]);
+      kparam_2g.D1h = kparam_2g.D1/2;
+      kparam_2g.base_idx[0]=commDimPartitioned(0)?0:2;
+      kparam_2g.base_idx[1]=commDimPartitioned(1)?0:2;
+      kparam_2g.base_idx[2]=commDimPartitioned(2)?0:2;
+      kparam_2g.base_idx[3]=commDimPartitioned(3)?0:2;
+      kparam_2g.threads = kparam_2g.D1*kparam_2g.D2*kparam_2g.D3*kparam_2g.D4/2;
+      
+      
+      for(int i=0;i < 4; i++){
+	kparam_1g.ghostDim[i] = kparam_2g.ghostDim[i]=kparam_1g.ghostDim[i]=kparam_2g.ghostDim[i] = ghostDim[i];
+      }
 #else
       hisq_kernel_param_t kparam;
       kparam.D1 = param.X[0];
@@ -2025,64 +1784,16 @@
       kparam.D4 = param.X[3];
       kparam.D1h = param.X[0]/2;
       kparam.threads=param.X[0]*param.X[1]*param.X[2]*param.X[3]/2;
-      kparam.base_idx=0;
+      kparam.base_idx[0]=0;
+      kparam.base_idx[1]=0;
+      kparam.base_idx[2]=0;
+      kparam.base_idx[3]=0;
       kparam_2g = kparam_1g = kparam;
-=======
-	int ghostDim[4]={
-	  commDimPartitioned(0),
-	  commDimPartitioned(1),
-	  commDimPartitioned(2),
-	  commDimPartitioned(3)
-	};
-        hisq_kernel_param_t kparam_1g, kparam_2g;
-	
-
-#ifdef MULTI_GPU
-        kparam_1g.D1 = commDimPartitioned(0)?(param.X[0]+2):(param.X[0]);
-        kparam_1g.D2 = commDimPartitioned(1)?(param.X[1]+2):(param.X[1]);
-        kparam_1g.D3 = commDimPartitioned(2)?(param.X[2]+2):(param.X[2]);
-        kparam_1g.D4 = commDimPartitioned(3)?(param.X[3]+2):(param.X[3]);
-        kparam_1g.D1h =  kparam_1g.D1/2;
-	kparam_1g.base_idx[0]=commDimPartitioned(0)?1:2;
-	kparam_1g.base_idx[1]=commDimPartitioned(1)?1:2;
-	kparam_1g.base_idx[2]=commDimPartitioned(2)?1:2;
-	kparam_1g.base_idx[3]=commDimPartitioned(3)?1:2;
-        kparam_1g.threads = kparam_1g.D1*kparam_1g.D2*kparam_1g.D3*kparam_1g.D4/2;
-	
-        kparam_2g.D1 = commDimPartitioned(0)?(param.X[0]+4):(param.X[0]);
-        kparam_2g.D2 = commDimPartitioned(1)?(param.X[1]+4):(param.X[1]);
-        kparam_2g.D3 = commDimPartitioned(2)?(param.X[2]+4):(param.X[2]);
-        kparam_2g.D4 = commDimPartitioned(3)?(param.X[3]+4):(param.X[3]);
-        kparam_2g.D1h = kparam_2g.D1/2;
-        kparam_2g.base_idx[0]=commDimPartitioned(0)?0:2;
-        kparam_2g.base_idx[1]=commDimPartitioned(1)?0:2;
-        kparam_2g.base_idx[2]=commDimPartitioned(2)?0:2;
-        kparam_2g.base_idx[3]=commDimPartitioned(3)?0:2;
-        kparam_2g.threads = kparam_2g.D1*kparam_2g.D2*kparam_2g.D3*kparam_2g.D4/2;
-
-	
-	for(int i=0;i < 4; i++){
-	  kparam_1g.ghostDim[i] = kparam_2g.ghostDim[i]=kparam_1g.ghostDim[i]=kparam_2g.ghostDim[i] = ghostDim[i];
-	}
-#else
-	hisq_kernel_param_t kparam;
-	kparam.D1 = param.X[0];
-        kparam.D2 = param.X[1];
-        kparam.D3 = param.X[2];
-        kparam.D4 = param.X[3];
-        kparam.D1h = param.X[0]/2;
-        kparam.threads=param.X[0]*param.X[1]*param.X[2]*param.X[3]/2;
-	kparam.base_idx[0]=0;
-	kparam.base_idx[1]=0;
-	kparam.base_idx[2]=0;
-	kparam.base_idx[3]=0;
-	kparam_2g = kparam_1g = kparam;
->>>>>>> 66cb2326
+      
 #endif
       dim3 gridDim_1g((kparam_1g.threads+blockDim.x-1)/blockDim.x, 1, 1);
       dim3 gridDim_2g((kparam_2g.threads+blockDim.x-1)/blockDim.x, 1, 1);
-	
-<<<<<<< HEAD
+      
       for(int sig=0; sig<8; sig++){
 	for(int mu=0; mu<8; mu++){
 	  if ( (mu == sig) || (mu == OPP_DIR(sig))){
@@ -2140,94 +1851,9 @@
 	    checkCudaError();
 
 	  } //nu 
-=======
-        for(int sig=0; sig<8; sig++){
-          for(int mu=0; mu<8; mu++){
-            if ( (mu == sig) || (mu == OPP_DIR(sig))){
-              continue;
-            }
-            //3-link
-            //Kernel A: middle link
-
-            middle_link_kernel( 
-                (RealA*)oprod.Even_p(), (RealA*)oprod.Odd_p(),                            // read only
-                (RealA*)NULL,         (RealA*)NULL,                                       // read only
-                (RealB*)link.Even_p(), (RealB*)link.Odd_p(),	                          // read only 
-                link,  // read only
-                sig, mu, mThreeSt,
-                (RealA*)Pmu.even.data, (RealA*)Pmu.odd.data,                               // write only
-                (RealA*)P3.even.data, (RealA*)P3.odd.data,                                 // write only
-                (RealA*)Qmu.even.data, (RealA*)Qmu.odd.data,                               // write only
-                (RealA*)newOprod.Even_p(), (RealA*)newOprod.Odd_p(), kparam_2g);
-
-
-            checkCudaError();
-            for(int nu=0; nu < 8; nu++){
-              if (nu == sig || nu == OPP_DIR(sig)
-                  || nu == mu || nu == OPP_DIR(mu)){
-                continue;
-              }
-
-              //5-link: middle link
-              //Kernel B
-              middle_link_kernel( 
-                  (RealA*)Pmu.even.data, (RealA*)Pmu.odd.data,      // read only
-                  (RealA*)Qmu.even.data, (RealA*)Qmu.odd.data,      // read only
-                  (RealB*)link.Even_p(), (RealB*)link.Odd_p(), 
-                  link, 
-                  sig, nu, FiveSt,
-                  (RealA*)Pnumu.even.data, (RealA*)Pnumu.odd.data,  // write only
-                  (RealA*)P5.even.data, (RealA*)P5.odd.data,        // write only
-                  (RealA*)Qnumu.even.data, (RealA*)Qnumu.odd.data,  // write only
-                  (RealA*)newOprod.Even_p(), (RealA*)newOprod.Odd_p(), kparam_1g);
-
-              checkCudaError();
-
-
-              for(int rho = 0; rho < 8; rho++){
-                if (rho == sig || rho == OPP_DIR(sig)
-                    || rho == mu || rho == OPP_DIR(mu)
-                    || rho == nu || rho == OPP_DIR(nu)){
-                  continue;
-                }
-                //7-link: middle link and side link
-                if(FiveSt != 0)coeff = SevenSt/FiveSt; else coeff = 0;
-                AllLink<RealA,RealB> allLink((RealA*)Pnumu.even.data, (RealA*)Pnumu.odd.data,
-					     (RealA*)Qnumu.even.data, (RealA*)Qnumu.odd.data,
-					     (RealB*)link.Even_p(), (RealB*)link.Odd_p(), 
-					     link, sig, rho, SevenSt, coeff,
-					     (RealA*)P5.even.data, (RealA*)P5.odd.data, 
-					     (RealA*)newOprod.Even_p(), (RealA*)newOprod.Odd_p(), kparam_1g);
-
-		allLink.apply(0);
-
-		checkCudaError();
-
-
-		//return;
-              }//rho  		
-
-
-              //5-link: side link
-              if(ThreeSt != 0)coeff = FiveSt/ThreeSt; else coeff = 0;
-              side_link_kernel(
-                  (RealA*)P5.even.data, (RealA*)P5.odd.data,    // read only
-                  (RealA*)Qmu.even.data, (RealA*)Qmu.odd.data,  // read only
-                  (RealB*)link.Even_p(), (RealB*)link.Odd_p(), 
-                  link,
-                  sig, nu, mFiveSt, coeff,
-                  (RealA*)P3.even.data, (RealA*)P3.odd.data,    // write
-                  (RealA*)newOprod.Even_p(), (RealA*)newOprod.Odd_p(), kparam_1g);
-                 
- 	          checkCudaError();
-
-				
-            } //nu 
->>>>>>> 66cb2326
 
 
             //lepage
-<<<<<<< HEAD
 	  if(Lepage != 0.){
 	    LepageMiddleLink<RealA,RealB> 
 	      lepageMiddleLink ( link, Pmu, Qmu, // read only
@@ -2247,35 +1873,6 @@
 	    sideLink.apply(0);
 	    checkCudaError();		
 	  } // Lepage != 0.0
-=======
-	    if(Lepage != 0.){
-              lepage_middle_link_kernel( 
-                  (RealA*)Pmu.even.data, (RealA*)Pmu.odd.data,     // read only
-                  (RealA*)Qmu.even.data, (RealA*)Qmu.odd.data,     // read only
-                  (RealB*)link.Even_p(), (RealB*)link.Odd_p(), 
-                  link, 
-                  sig, mu, Lepage,
-                  (RealA*)P5.even.data, (RealA*)P5.odd.data,       // write only
-		  (RealA*)newOprod.Even_p(), (RealA*)newOprod.Odd_p(),
-		  kparam_2g);
-
-
-              if(ThreeSt != 0)coeff = Lepage/ThreeSt ; else coeff = 0;
-
-              side_link_kernel(
-		  (RealA*)P5.even.data, (RealA*)P5.odd.data,           // read only
-                  (RealA*)Qmu.even.data, (RealA*)Qmu.odd.data,         // read only
-                  (RealB*)link.Even_p(), (RealB*)link.Odd_p(), 
-                  link,
-                  sig, mu, mLepage, coeff,
-                  (RealA*)P3.even.data, (RealA*)P3.odd.data,           // write only
-                  (RealA*)newOprod.Even_p(), (RealA*)newOprod.Odd_p(),
-		  kparam_2g);
-	      
-                  checkCudaError();		
-            } // Lepage != 0.0
->>>>>>> 66cb2326
-
 
             //3-link side link
 	  SideLinkShort<RealA,RealB> sideLinkShort(link, P3, // read only
@@ -2325,11 +1922,7 @@
       return;
     }
 
-   
-
-
-
-<<<<<<< HEAD
+  
     void hisqLongLinkForceCuda(double coeff,
 			       const QudaGaugeParam &param,
 			       const cudaGaugeField &oldOprod,
@@ -2337,51 +1930,28 @@
 			       cudaGaugeField  *newOprod)
     {
       bind_tex_link(link, *newOprod);
+
+      const int volume = param.X[0]*param.X[1]*param.X[2]*param.X[3];
+      hisq_kernel_param_t kparam;
+      for(int i =0;i < 4;i++){
+	kparam.ghostDim[i] = commDimPartitioned(i);
+      }
+      kparam.threads = volume/2;
       
       for(int sig=0; sig<4; ++sig){
 	if(param.cuda_prec == QUDA_DOUBLE_PRECISION){
-	  LongLinkTerm<double2,double2> longLink(link, oldOprod, sig, coeff, *newOprod, param.X);
+	  LongLinkTerm<double2,double2> longLink(link, oldOprod, sig, coeff, *newOprod, param.X, kparam);
 	  longLink.apply(0);
 	  checkCudaError();
 	}else if(param.cuda_prec == QUDA_SINGLE_PRECISION){
 	  LongLinkTerm<float2,float2> longLink(link, oldOprod, sig, static_cast<float>(coeff), 
-					       *newOprod, param.X);
+					       *newOprod, param.X, kparam);
 	  longLink.apply(0);
 	  checkCudaError();
 	}else{
 	  errorQuda("Unsupported precision");
 	}
       } // loop over directions
-=======
-     hisq_kernel_param_t kparam;
-     for(int i =0;i < 4;i++){
-       kparam.ghostDim[i] = commDimPartitioned(i);
-     }
-     kparam.threads = volume/2;
-
-     bind_tex_link(link, *newOprod);
-     
-     for(int sig=0; sig<4; ++sig){
-       if(param.cuda_prec == QUDA_DOUBLE_PRECISION){
-	 longlink_terms((double2*)link.Even_p(), (double2*)link.Odd_p(),
-			(double2*)oldOprod.Even_p(), (double2*)oldOprod.Odd_p(),
-			sig, coeff, 
-			link, 
-			(double2*)newOprod->Even_p(), (double2*)newOprod->Odd_p(),
-			kparam);
-       }else if(param.cuda_prec == QUDA_SINGLE_PRECISION){
-	 longlink_terms((float2*)link.Even_p(), (float2*)link.Odd_p(),
-			(float2*)oldOprod.Even_p(), (float2*)oldOprod.Odd_p(),
-			sig, static_cast<float>(coeff), 
-			link,
-			(float2*)newOprod->Even_p(), (float2*)newOprod->Odd_p(),
-			kparam);
-       }else{
-	 errorQuda("Unsupported precision");
-       }
-     } // loop over directions
->>>>>>> 66cb2326
-     
       unbind_tex_link(link, *newOprod);
       return;
     }
