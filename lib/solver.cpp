#include <quda_internal.h>
#include <invert_quda.h>
#include <multigrid.h>
#include <cmath>

namespace quda {

  static void report(const char *type) {
    if (getVerbosity() >= QUDA_VERBOSE) printfQuda("Creating a %s solver\n", type);
  }

  Solver::Solver(SolverParam &param, TimeProfile &profile) : param(param), profile(profile), node_parity(0) {
    // compute parity of the node
    for (int i=0; i<4; i++) node_parity += commCoords(i);
    node_parity = node_parity % 2;
  }

  // solver factory
  Solver* Solver::create(SolverParam &param, DiracMatrix &mat, DiracMatrix &matSloppy,
			 DiracMatrix &matPrecon, TimeProfile &profile)
  {
    Solver *solver=0;

    if (param.preconditioner && param.inv_type != QUDA_GCR_INVERTER)
      errorQuda("Explicit preconditoner not supported for %d solver", param.inv_type);

    if (param.preconditioner && param.inv_type_precondition != QUDA_MG_INVERTER)
      errorQuda("Explicit preconditoner not supported for %d preconditioner", param.inv_type_precondition);

    switch (param.inv_type) {
    case QUDA_CG_INVERTER:
      report("CG");
      solver = new CG(mat, matSloppy, param, profile);
      break;
    case QUDA_BICGSTAB_INVERTER:
      report("BiCGstab");
      solver = new BiCGstab(mat, matSloppy, matPrecon, param, profile);
      break;
    case QUDA_GCR_INVERTER:
      report("GCR");
      if (param.preconditioner) {
	Solver *mg = param.mg_instance ? static_cast<MG*>(param.preconditioner) : static_cast<multigrid_solver*>(param.preconditioner)->mg;
	// FIXME dirty hack to ensure that preconditioner precision set in interface isn't used in the outer GCR-MG solver
	if (!param.mg_instance) param.precision_precondition = param.precision_sloppy;
	solver = new GCR(mat, *(mg), matSloppy, matPrecon, param, profile);
      } else {
	solver = new GCR(mat, matSloppy, matPrecon, param, profile);
      }
      break;
    case QUDA_CA_CG_INVERTER:
      report("CA-CG");
      solver = new CACG(mat, matSloppy, param, profile);
      break;
    case QUDA_CA_CGNE_INVERTER:
      report("CA-CGNE");
      solver = new CACGNE(mat, matSloppy, param, profile);
      break;
    case QUDA_CA_CGNR_INVERTER:
      report("CA-CGNR");
      solver = new CACGNR(mat, matSloppy, param, profile);
      break;
    case QUDA_CA_GCR_INVERTER:
      report("CA-GCR");
      solver = new CAGCR(mat, matSloppy, param, profile);
      break;
    case QUDA_MR_INVERTER:
      report("MR");
      solver = new MR(mat, matSloppy, param, profile);
      break;
    case QUDA_SD_INVERTER:
      report("SD");
      solver = new SD(mat, param, profile);
      break;
    case QUDA_XSD_INVERTER:
#ifdef MULTI_GPU
      report("XSD");
      solver = new XSD(mat, param, profile);
#else
      errorQuda("Extended Steepest Descent is multi-gpu only");
#endif
      break;
    case QUDA_PCG_INVERTER:
      report("PCG");
      solver = new PreconCG(mat, matSloppy, matPrecon, param, profile);
      break;
    case QUDA_MPCG_INVERTER:
      report("MPCG");
      solver = new MPCG(mat, param, profile);
      break;
    case QUDA_MPBICGSTAB_INVERTER:
      report("MPBICGSTAB");
      solver = new MPBiCGstab(mat, param, profile);
      break;
    case QUDA_BICGSTABL_INVERTER:
      report("BICGSTABL");
      solver = new BiCGstabL(mat, matSloppy, param, profile);
      break;
    case QUDA_EIGCG_INVERTER:
      report("EIGCG");
      solver = new IncEigCG(mat, matSloppy, matPrecon, param, profile);
      break;
    case QUDA_INC_EIGCG_INVERTER:
      report("INC EIGCG");
      solver = new IncEigCG(mat, matSloppy, matPrecon, param, profile);
      break;
    case QUDA_GMRESDR_INVERTER:
      report("GMRESDR");
      if (param.preconditioner) {
	multigrid_solver *mg = static_cast<multigrid_solver*>(param.preconditioner);
	// FIXME dirty hack to ensure that preconditioner precision set in interface isn't used in the outer GCR-MG solver
	param.precision_precondition = param.precision_sloppy;
	solver = new GMResDR(mat, *(mg->mg), matSloppy, matPrecon, param, profile);
      } else {
	solver = new GMResDR(mat, matSloppy, matPrecon, param, profile);
      }
      break;
    case QUDA_CGNE_INVERTER:
      report("CGNE");
      solver = new CGNE(mat, matSloppy, param, profile);
      break;
    case QUDA_CGNR_INVERTER:
      report("CGNR");
      solver = new CGNR(mat, matSloppy, param, profile);
      break;
    case QUDA_CG3_INVERTER:
      report("CG3");
      solver = new CG3(mat, matSloppy, param, profile);
      break;
    case QUDA_CG3NE_INVERTER:
      report("CG3NE");
      solver = new CG3NE(mat, matSloppy, param, profile);
      break;
    case QUDA_CG3NR_INVERTER:
      report("CG3NR");
      // CG3NR is included in CG3NE
      solver = new CG3NE(mat, matSloppy, param, profile);
      break;
    default:
      errorQuda("Invalid solver type %d", param.inv_type);
    }

    return solver;
  }

  void Solver::blocksolve(ColorSpinorField& out, ColorSpinorField& in){
    for (int i = 0; i < param.num_src; i++) {
      (*this)(out.Component(i), in.Component(i));
      param.true_res_offset[i] = param.true_res;
      param.true_res_hq_offset[i] = param.true_res_hq;
    }
  }

  double Solver::stopping(double tol, double b2, QudaResidualType residual_type) {

    double stop=0.0;
    if ( (residual_type & QUDA_L2_ABSOLUTE_RESIDUAL) &&
	 (residual_type & QUDA_L2_RELATIVE_RESIDUAL) ) {
      // use the most stringent stopping condition
      double lowest = (b2 < 1.0) ? b2 : 1.0;
      stop = lowest*tol*tol;
    } else if (residual_type & QUDA_L2_ABSOLUTE_RESIDUAL) {
      stop = tol*tol;
    } else {
      stop = b2*tol*tol;
    }

    return stop;
  }

  bool Solver::convergence(double r2, double hq2, double r2_tol, double hq_tol) {

    // check the heavy quark residual norm if necessary
    if ( (param.residual_type & QUDA_HEAVY_QUARK_RESIDUAL) && (hq2 > hq_tol) )
      return false;

    // check the L2 relative residual norm if necessary
    if ( ((param.residual_type & QUDA_L2_RELATIVE_RESIDUAL) ||
	  (param.residual_type & QUDA_L2_ABSOLUTE_RESIDUAL)) && (r2 > r2_tol) )
      return false;

    return true;
  }

  bool Solver::convergenceHQ(double r2, double hq2, double r2_tol, double hq_tol) {

    // check the heavy quark residual norm if necessary
    if ( (param.residual_type & QUDA_HEAVY_QUARK_RESIDUAL) && (hq2 > hq_tol) )
      return false;

    return true;
  }

  bool Solver::convergenceL2(double r2, double hq2, double r2_tol, double hq_tol) {

    // check the L2 relative residual norm if necessary
    if ( ((param.residual_type & QUDA_L2_RELATIVE_RESIDUAL) ||
    (param.residual_type & QUDA_L2_ABSOLUTE_RESIDUAL)) && (r2 > r2_tol) )
      return false;

    return true;
  }

  void Solver::PrintStats(const char* name, int k, double r2, double b2, double hq2) {
    if (getVerbosity() >= QUDA_VERBOSE) {
      if (param.residual_type & QUDA_HEAVY_QUARK_RESIDUAL) {
	printfQuda("%s: %d iterations, <r,r> = %e, |r|/|b| = %e, heavy-quark residual = %e\n",
		   name, k, r2, sqrt(r2/b2), hq2);
      } else {
	printfQuda("%s: %d iterations, <r,r> = %e, |r|/|b| = %e\n",
		   name, k, r2, sqrt(r2/b2));
      }
    }

    if (std::isnan(r2)) errorQuda("Solver appears to have diverged");
  }

  void Solver::PrintSummary(const char *name, int k, double r2, double b2,
                            double r2_tol, double hq_tol) {
    if (getVerbosity() >= QUDA_SUMMARIZE) {
      if (param.compute_true_res) {
	if (param.residual_type & QUDA_HEAVY_QUARK_RESIDUAL) {
<<<<<<< HEAD
	  printfQuda("%s: Convergence at %d iterations, L2 relative residual: iterated = %e, true = %e, heavy-quark residual = %e, GFLOPS: %lf, time: %lf secs\n",
		     name, k, sqrt(r2/b2), param.true_res, param.true_res_hq, param.gflops/param.secs, param.secs);
	} else {
	  printfQuda("%s: Convergence at %d iterations, L2 relative residual: iterated = %e, true = %e, GFLOPS: %lf, time: %lf secs\n",
		     name, k, sqrt(r2/b2), param.true_res, param.gflops/param.secs, param.secs);
	}
      } else {
	if (param.residual_type & QUDA_HEAVY_QUARK_RESIDUAL) {
	  printfQuda("%s: Convergence at %d iterations, L2 relative residual: iterated = %e, heavy-quark residual = %e, GFLOPS: %lf, time: %lf secs\n",
		     name, k, sqrt(r2/b2), param.true_res_hq, param.gflops/param.secs, param.secs);
	} else {
	  printfQuda("%s: Convergence at %d iterations, L2 relative residual: iterated = %e, GFLOPS: %lf, time: %lf secs\n", name, k, sqrt(r2/b2), param.gflops/param.secs, param.secs);
=======
	  printfQuda("%s: Convergence at %d iterations, L2 relative residual: iterated = %e, true = %e "
                     "(requested = %e), heavy-quark residual = %e (requested = %e)\n",
		     name, k, sqrt(r2/b2), param.true_res, sqrt(r2_tol/b2), param.true_res_hq, hq_tol);
	} else {
	  printfQuda("%s: Convergence at %d iterations, L2 relative residual: iterated = %e, true = %e (requested = %e)\n",
		     name, k, sqrt(r2/b2), param.true_res, sqrt(r2_tol/b2));
	}
      } else {
	if (param.residual_type & QUDA_HEAVY_QUARK_RESIDUAL) {
	  printfQuda("%s: Convergence at %d iterations, L2 relative residual: iterated = %e "
                     "(requested = %e), heavy-quark residual = %e (requested = %e)\n",
		     name, k, sqrt(r2/b2), sqrt(r2_tol/b2), param.true_res_hq, hq_tol);
	} else {
	  printfQuda("%s: Convergence at %d iterations, L2 relative residual: iterated = %e (requested = %e)\n",
                     name, k, sqrt(r2/b2), sqrt(r2_tol/b2));
>>>>>>> 8e9b6a32
	}
      }
    }
  }


  bool MultiShiftSolver::convergence(const double *r2, const double *r2_tol, int n) const {

    for (int i=0; i<n; i++) {
      // check the L2 relative residual norm if necessary
      if ( ((param.residual_type & QUDA_L2_RELATIVE_RESIDUAL) ||
	    (param.residual_type & QUDA_L2_ABSOLUTE_RESIDUAL)) && (r2[i] > r2_tol[i]) && r2_tol[i] != 0.0)
	return false;
    }

    return true;
  }

} // namespace quda<|MERGE_RESOLUTION|>--- conflicted
+++ resolved
@@ -219,36 +219,21 @@
     if (getVerbosity() >= QUDA_SUMMARIZE) {
       if (param.compute_true_res) {
 	if (param.residual_type & QUDA_HEAVY_QUARK_RESIDUAL) {
-<<<<<<< HEAD
-	  printfQuda("%s: Convergence at %d iterations, L2 relative residual: iterated = %e, true = %e, heavy-quark residual = %e, GFLOPS: %lf, time: %lf secs\n",
-		     name, k, sqrt(r2/b2), param.true_res, param.true_res_hq, param.gflops/param.secs, param.secs);
+	  printfQuda("%s: Convergence at %d iterations, L2 relative residual: iterated = %e, true = %e "
+                     "(requested = %e), heavy-quark residual = %e (requested = %e), GFLOPS: %lf, time: %lf secs\n",
+		     name, k, sqrt(r2/b2), param.true_res, sqrt(r2_tol/b2), param.true_res_hq, hq_tol, param.gflops/param.secs, param.secs);
 	} else {
-	  printfQuda("%s: Convergence at %d iterations, L2 relative residual: iterated = %e, true = %e, GFLOPS: %lf, time: %lf secs\n",
-		     name, k, sqrt(r2/b2), param.true_res, param.gflops/param.secs, param.secs);
-	}
-      } else {
-	if (param.residual_type & QUDA_HEAVY_QUARK_RESIDUAL) {
-	  printfQuda("%s: Convergence at %d iterations, L2 relative residual: iterated = %e, heavy-quark residual = %e, GFLOPS: %lf, time: %lf secs\n",
-		     name, k, sqrt(r2/b2), param.true_res_hq, param.gflops/param.secs, param.secs);
-	} else {
-	  printfQuda("%s: Convergence at %d iterations, L2 relative residual: iterated = %e, GFLOPS: %lf, time: %lf secs\n", name, k, sqrt(r2/b2), param.gflops/param.secs, param.secs);
-=======
-	  printfQuda("%s: Convergence at %d iterations, L2 relative residual: iterated = %e, true = %e "
-                     "(requested = %e), heavy-quark residual = %e (requested = %e)\n",
-		     name, k, sqrt(r2/b2), param.true_res, sqrt(r2_tol/b2), param.true_res_hq, hq_tol);
-	} else {
-	  printfQuda("%s: Convergence at %d iterations, L2 relative residual: iterated = %e, true = %e (requested = %e)\n",
-		     name, k, sqrt(r2/b2), param.true_res, sqrt(r2_tol/b2));
+	  printfQuda("%s: Convergence at %d iterations, L2 relative residual: iterated = %e, true = %e (requested = %e), , GFLOPS: %lf, time: %lf secs\n",
+		     name, k, sqrt(r2/b2), param.true_res, sqrt(r2_tol/b2), param.gflops/param.secs, param.secs);
 	}
       } else {
 	if (param.residual_type & QUDA_HEAVY_QUARK_RESIDUAL) {
 	  printfQuda("%s: Convergence at %d iterations, L2 relative residual: iterated = %e "
-                     "(requested = %e), heavy-quark residual = %e (requested = %e)\n",
-		     name, k, sqrt(r2/b2), sqrt(r2_tol/b2), param.true_res_hq, hq_tol);
+                     "(requested = %e), heavy-quark residual = %e (requested = %e), GFLOPS: %lf, time: %lf secs\n",
+		     name, k, sqrt(r2/b2), sqrt(r2_tol/b2), param.true_res_hq, hq_tol, param.gflops/param.secs, param.secs);
 	} else {
-	  printfQuda("%s: Convergence at %d iterations, L2 relative residual: iterated = %e (requested = %e)\n",
-                     name, k, sqrt(r2/b2), sqrt(r2_tol/b2));
->>>>>>> 8e9b6a32
+	  printfQuda("%s: Convergence at %d iterations, L2 relative residual: iterated = %e (requested = %e), GFLOPS: %lf, time: %lf secs\n",
+                     name, k, sqrt(r2/b2), sqrt(r2_tol/b2), param.gflops/param.secs, param.secs);
 	}
       }
     }
