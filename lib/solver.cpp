--- conflicted
+++ resolved
@@ -105,12 +105,8 @@
     case QUDA_PCG_INVERTER:
       report("PCG");
       if (param.preconditioner) {
-<<<<<<< HEAD
-        Solver *mg = param.mg_instance ? static_cast<MG*>(param.preconditioner) : static_cast<multigrid_solver*>(param.preconditioner)->mg;
-=======
         Solver *mg = param.mg_instance ? static_cast<MG *>(param.preconditioner) :
                                          static_cast<multigrid_solver *>(param.preconditioner)->mg;
->>>>>>> abbf137d
         // FIXME dirty hack to ensure that preconditioner precision set in interface isn't used in the outer GCR-MG solver
         if (!param.mg_instance) param.precision_precondition = param.precision_sloppy;
         solver = new PreconCG(mat, *(mg), matSloppy, matPrecon, matEig, param, profile);
@@ -170,14 +166,9 @@
   }
 
   // preconditioner solver factory
-<<<<<<< HEAD
-  std::shared_ptr<Solver> Solver::createPreconditioner(const DiracMatrix& mat, const DiracMatrix &matSloppy, const DiracMatrix &matPrecon, const DiracMatrix &matEig,
-                                                SolverParam &param, SolverParam &Kparam, TimeProfile &profile)
-=======
   std::shared_ptr<Solver> Solver::createPreconditioner(const DiracMatrix &mat, const DiracMatrix &matSloppy,
                                                        const DiracMatrix &matPrecon, const DiracMatrix &matEig,
                                                        SolverParam &param, SolverParam &Kparam, TimeProfile &profile)
->>>>>>> abbf137d
   {
     Solver *K = nullptr;
     if (param.accelerator_type_precondition == QUDA_MADWF_ACCELERATOR) {
@@ -207,21 +198,6 @@
   }
 
   // set the required parameters for the inner solver
-<<<<<<< HEAD
-  void Solver::fillInnerSolverParam(SolverParam &inner, const SolverParam &outer) {
-    inner.tol = outer.tol_precondition;
-    inner.delta = 1e-20; // no reliable updates within the inner solver
-
-    inner.precision
-      = ((outer.inv_type_precondition == QUDA_CG_INVERTER || outer.inv_type_precondition == QUDA_CA_CG_INVERTER || outer.inv_type_precondition == QUDA_MG_INVERTER)
-         && !outer.precondition_no_advanced_feature) ?
-      outer.precision_sloppy :
-      outer.precision_precondition;
-    inner.precision_sloppy = outer.precision_precondition;
-
-    // this sets a fixed iteration count if we're using the MR solver
-    inner.residual_type = (outer.inv_type_precondition == QUDA_MR_INVERTER) ? QUDA_INVALID_RESIDUAL : QUDA_L2_RELATIVE_RESIDUAL;
-=======
   void Solver::fillInnerSolverParam(SolverParam &inner, const SolverParam &outer)
   {
     inner.tol = outer.tol_precondition;
@@ -245,7 +221,6 @@
     // this sets a fixed iteration count if we're using the MR solver
     inner.residual_type
       = (outer.inv_type_precondition == QUDA_MR_INVERTER) ? QUDA_INVALID_RESIDUAL : QUDA_L2_RELATIVE_RESIDUAL;
->>>>>>> abbf137d
 
     inner.iter = 0;
     inner.gflops = 0;
@@ -279,26 +254,16 @@
   void Solver::extractInnerSolverParam(SolverParam &outer, const SolverParam &inner)
   {
     // extract a_max, which may have been determined via power iterations
-<<<<<<< HEAD
-    if ((outer.inv_type_precondition == QUDA_CA_CG_INVERTER || outer.inv_type_precondition == QUDA_CA_GCR_INVERTER) && outer.ca_basis_precondition == QUDA_CHEBYSHEV_BASIS) {
-=======
     if ((outer.inv_type_precondition == QUDA_CA_CG_INVERTER || outer.inv_type_precondition == QUDA_CA_GCR_INVERTER)
         && outer.ca_basis_precondition == QUDA_CHEBYSHEV_BASIS) {
->>>>>>> abbf137d
       outer.ca_lambda_max_precondition = inner.ca_lambda_max;
     }
   }
 
   // preconditioner solver wrapper
-<<<<<<< HEAD
-  std::shared_ptr<Solver> Solver::wrapExternalPreconditioner(const Solver& K)
-  {
-    return std::shared_ptr<Solver>(&const_cast<Solver&>(K), [](Solver*) { });
-=======
   std::shared_ptr<Solver> Solver::wrapExternalPreconditioner(const Solver &K)
   {
     return std::shared_ptr<Solver>(&const_cast<Solver &>(K), [](Solver *) {});
->>>>>>> abbf137d
   }
 
   void Solver::constructDeflationSpace(const ColorSpinorField &meta, const DiracMatrix &mat)
