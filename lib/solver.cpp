--- conflicted
+++ resolved
@@ -76,8 +76,6 @@
       report("BICGSTABL");
       solver = new BiCGstabL(mat, matSloppy, param, profile);
       break;
-<<<<<<< HEAD
-=======
     case QUDA_EIGCG_INVERTER:
       report("EIGCG");
       solver = new IncEigCG(mat, matSloppy, matPrecon, param, profile);
@@ -97,7 +95,6 @@
 	solver = new GMResDR(mat, matSloppy, matPrecon, param, profile);
       }
       break;
->>>>>>> 0543c593
     case QUDA_CGNE_INVERTER:
       report("CGNE");
       solver = new CGNE(mat, matSloppy, param, profile);
