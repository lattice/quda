--- conflicted
+++ resolved
@@ -528,22 +528,16 @@
   checkSpinor(x, w);
   checkSpinor(x, v);
 
-<<<<<<< HEAD
-=======
-  if (!x.isNative()) {
-    warningQuda("Reductions on non-native fields is not supported\n");
-    doubleN value;
-    zero(value);
-    return value;
-  }
-
-  for (int d=0; d<QUDA_MAX_DIM; d++) blasConstants.x[d] = x.X()[d];
-  blasConstants.stride = x.Stride();
-
-  int reduce_length = siteUnroll ? x.RealLength() : x.Length();
->>>>>>> 0575781a
   doubleN value;
   if (Location(x, y, z, w, v) == QUDA_CUDA_FIELD_LOCATION) {
+
+    if (!x.isNative()) {
+      warningQuda("Device reductions on non-native fields is not supported\n");
+      doubleN value;
+      zero(value);
+      return value;
+    }
+
     // FIXME this condition should be outside of the Location test but
     // Even and Odd must be implemented for cpu fields first
     if (x.SiteSubset() == QUDA_FULL_SITE_SUBSET) {
