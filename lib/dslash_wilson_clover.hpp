#include <gauge_field.h>
#include <color_spinor_field.h>
#include <clover_field.h>
#include <dslash.h>
#include <worker.h>

#include <dslash_policy.hpp>
#include <kernels/dslash_wilson_clover.cuh>

/**
   This is the Wilson-clover linear operator
*/

namespace quda
{

  template <typename Arg> class WilsonClover : public Dslash<wilsonClover, Arg>
  {
    using Dslash = Dslash<wilsonClover, Arg>;
    using Dslash::arg;
    using Dslash::halo;
    using Dslash::in;
    const CloverField &A;

  public:
    WilsonClover(Arg &arg, cvector_ref<ColorSpinorField> &out, cvector_ref<const ColorSpinorField> &in,
                 const ColorSpinorField &halo, const CloverField &A) :
      Dslash(arg, out, in, halo), A(A)
    {
    }

    void apply(const qudaStream_t &stream)
    {
      TuneParam tp = tuneLaunch(*this, getTuning(), getVerbosity());
      Dslash::setParam(tp);
      if (arg.xpay)
        Dslash::template instantiate<packShmem, true>(tp, stream);
      else
        errorQuda("Wilson-clover operator only defined for xpay=true");
    }

    long long flops() const
    {
      int n = (in.Nspin() / 2) * in.Ncolor();
      int mv_flops = 8 * n * n - 2 * n;
      long long flops = Dslash::flops();

      switch (arg.kernel_type) {
      case INTERIOR_KERNEL:
      case UBER_KERNEL:
      case KERNEL_POLICY: flops += 2 * mv_flops * halo.Volume(); break;
      default: break; // all clover flops are in the interior kernel
      }
      return flops;
    }

    long long bytes() const
    {
      long long bytes = Dslash::bytes();

      switch (arg.kernel_type) {
      case INTERIOR_KERNEL:
      case KERNEL_POLICY: bytes += in.size() * A.Bytes(); break;
      default: break;
      }

      return bytes;
    }
  };

  template <bool distance_pc> struct DistanceType {
  };

  template <typename Float, int nColor, typename DDArg, QudaReconstructType recon> struct WilsonCloverApply {

    template <bool distance_pc>
    WilsonCloverApply(cvector_ref<ColorSpinorField> &out, cvector_ref<const ColorSpinorField> &in,
                      cvector_ref<const ColorSpinorField> &x, const GaugeField &U, const CloverField &A, double a,
                      double alpha0, int t0, int parity, bool dagger, const int *comm_override,
                      DistanceType<distance_pc>, TimeProfile &profile)
    {
      constexpr int nDim = 4;
<<<<<<< HEAD
      WilsonCloverArg<Float, nColor, nDim, DDArg, recon, false, distance_pc> arg(out, in, U, A, a, 0.0, x, parity,
                                                                                 dagger, comm_override, alpha0, t0);
      WilsonClover<decltype(arg)> wilson(arg, out, in);
=======
      auto halo = ColorSpinorField::create_comms_batch(in);
      WilsonCloverArg<Float, nColor, nDim, recon, false, distance_pc> arg(out, in, halo, U, A, a, 0.0, x, parity,
                                                                          dagger, comm_override, alpha0, t0);
      WilsonClover<decltype(arg)> wilson(arg, out, in, halo, A);
>>>>>>> fbbe14c2

      dslash::DslashPolicyTune<decltype(wilson)> policy(wilson, in, halo, profile);
    }
  };

} // namespace quda<|MERGE_RESOLUTION|>--- conflicted
+++ resolved
@@ -80,16 +80,10 @@
                       DistanceType<distance_pc>, TimeProfile &profile)
     {
       constexpr int nDim = 4;
-<<<<<<< HEAD
-      WilsonCloverArg<Float, nColor, nDim, DDArg, recon, false, distance_pc> arg(out, in, U, A, a, 0.0, x, parity,
+      auto halo = ColorSpinorField::create_comms_batch(in);
+      WilsonCloverArg<Float, nColor, nDim, DDArg, recon, false, distance_pc> arg(out, in, halo, U, A, a, 0.0, x, parity,
                                                                                  dagger, comm_override, alpha0, t0);
-      WilsonClover<decltype(arg)> wilson(arg, out, in);
-=======
-      auto halo = ColorSpinorField::create_comms_batch(in);
-      WilsonCloverArg<Float, nColor, nDim, recon, false, distance_pc> arg(out, in, halo, U, A, a, 0.0, x, parity,
-                                                                          dagger, comm_override, alpha0, t0);
       WilsonClover<decltype(arg)> wilson(arg, out, in, halo, A);
->>>>>>> fbbe14c2
 
       dslash::DslashPolicyTune<decltype(wilson)> policy(wilson, in, halo, profile);
     }
