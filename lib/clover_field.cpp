#include <stdlib.h>
#include <stdio.h>
#include <string.h>
#include <math.h>
#include <typeinfo>

#include <quda_internal.h>
#include <clover_field.h>
#include <gauge_field.h>
#include <color_spinor_field.h>
#include <blas_quda.h>

namespace quda {

  CloverFieldParam::CloverFieldParam(const CloverField &a) :
      LatticeFieldParam(a),
      direct(false),
      inverse(false),
      clover(NULL),
      norm(NULL),
      cloverInv(NULL),
      invNorm(NULL),
      csw(a.Csw()),
      twisted(a.Twisted()),
      mu2(a.Mu2()),
      rho(a.Rho()),
      order(a.Order()),
      create(QUDA_NULL_FIELD_CREATE)
  {
    precision = a.Precision();
    nDim = a.Ndim();
    pad = a.Pad();
    siteSubset = QUDA_FULL_SITE_SUBSET;
    for (int dir = 0; dir < nDim; ++dir) x[dir] = a.X()[dir];
  }

  CloverField::CloverField(const CloverFieldParam &param) :
    LatticeField(param), bytes(0), norm_bytes(0), nColor(3), nSpin(4), 
    clover(0), norm(0), cloverInv(0), invNorm(0), csw(param.csw), rho(param.rho),
    order(param.order), create(param.create), trlog{0, 0}
  {
    if (nDim != 4) errorQuda("Number of dimensions must be 4, not %d", nDim);

    if (order == QUDA_QDPJIT_CLOVER_ORDER && create != QUDA_REFERENCE_FIELD_CREATE)
      errorQuda("QDPJIT ordered clover fields only supported for reference fields");

    real_length = 2 * ((size_t)volumeCB) * nColor * nColor * nSpin * nSpin / 2; // block-diagonal Hermitian (72 reals)
    length = 2 * ((size_t)stride) * nColor * nColor * nSpin * nSpin / 2;

    bytes = length * precision;
    if (isNative()) bytes = 2*ALIGNMENT_ADJUST(bytes/2);
    if (precision == QUDA_HALF_PRECISION || precision == QUDA_QUARTER_PRECISION) {
      norm_bytes = sizeof(float)*2*stride*2; // 2 chirality
      if (isNative()) norm_bytes = 2*ALIGNMENT_ADJUST(norm_bytes/2);
    }
//for twisted mass only:
    twisted = false;//param.twisted;
    mu2 = 0.0; //param.mu2;

    setTuningString();
  }
  
  CloverField::~CloverField() { }

  void CloverField::setTuningString() {
    LatticeField::setTuningString();
    int aux_string_n = TuneKey::aux_n / 2;
    int check = snprintf(aux_string, aux_string_n, "vol=%lu,stride=%lu,precision=%d,Nc=%d", volume, stride,
                         precision, nColor);
    if (check < 0 || check >= aux_string_n) errorQuda("Error writing aux string");
  }

  /**
     @brief Backup the field to the host when tuning
  */
  void CloverField::backup() const {
    if (backup_h) errorQuda("Already allocated host backup");
    backup_h = static_cast<char*>(safe_malloc(2 * bytes));
    if (norm_bytes) backup_norm_h = static_cast<char*>(safe_malloc(2 * norm_bytes));

    if (Location() == QUDA_CUDA_FIELD_LOCATION) {
<<<<<<< HEAD
      qudaMemcpy(backup_h, clover, bytes, cudaMemcpyDeviceToHost);
      qudaMemcpy(backup_h + bytes, cloverInv, bytes, cudaMemcpyDeviceToHost);
      if (norm_bytes) {
        qudaMemcpy(backup_norm_h, norm, norm_bytes, cudaMemcpyDeviceToHost);
        qudaMemcpy(backup_norm_h + norm_bytes, invNorm, norm_bytes, cudaMemcpyDeviceToHost);
=======
      qudaMemcpy(backup_h, clover, bytes, qudaMemcpyDeviceToHost);
      qudaMemcpy(backup_h + bytes, cloverInv, bytes, qudaMemcpyDeviceToHost);
      if (norm_bytes) {
        qudaMemcpy(backup_norm_h, norm, norm_bytes, qudaMemcpyDeviceToHost);
        qudaMemcpy(backup_norm_h + norm_bytes, invNorm, norm_bytes, qudaMemcpyDeviceToHost);
>>>>>>> 19346a58
      }
      checkCudaError();
    } else {
      memcpy(backup_h, clover, bytes);
      memcpy(backup_h + bytes, cloverInv, bytes);
      if (norm_bytes) {
        memcpy(backup_norm_h, norm, norm_bytes);
        memcpy(backup_norm_h + norm_bytes, invNorm, norm_bytes);
      }
    }
  }

  /**
     @brief Restore the field from the host after tuning
  */
  void CloverField::restore() const {
    if (Location() == QUDA_CUDA_FIELD_LOCATION) {
<<<<<<< HEAD
      qudaMemcpy(clover, backup_h, bytes, cudaMemcpyHostToDevice);
      qudaMemcpy(cloverInv, backup_h + bytes, bytes, cudaMemcpyHostToDevice);
      if (norm_bytes) {
        qudaMemcpy(norm, backup_norm_h, norm_bytes, cudaMemcpyHostToDevice);
        qudaMemcpy(invNorm, backup_norm_h + norm_bytes, norm_bytes, cudaMemcpyHostToDevice);
=======
      qudaMemcpy(clover, backup_h, bytes, qudaMemcpyHostToDevice);
      qudaMemcpy(cloverInv, backup_h + bytes, bytes, qudaMemcpyHostToDevice);
      if (norm_bytes) {
        qudaMemcpy(norm, backup_norm_h, norm_bytes, qudaMemcpyHostToDevice);
        qudaMemcpy(invNorm, backup_norm_h + norm_bytes, norm_bytes, qudaMemcpyHostToDevice);
>>>>>>> 19346a58
      }
      checkCudaError();
    } else {
      memcpy(clover, backup_h, bytes);
      memcpy(cloverInv, backup_h + bytes, bytes);
      if (norm_bytes) {
        memcpy(norm, backup_norm_h, norm_bytes);
        memcpy(invNorm, backup_norm_h + norm_bytes, norm_bytes);
      }
    }

    host_free(backup_h);
    backup_h = nullptr;
    if (norm_bytes) {
      host_free(backup_norm_h);
      backup_norm_h = nullptr;
    }
  }

  void CloverField::setRho(double rho_)
  {
    rho = rho_;
  }

  cudaCloverField::cudaCloverField(const CloverFieldParam &param) : CloverField(param) {
    
    if (create != QUDA_NULL_FIELD_CREATE && create != QUDA_REFERENCE_FIELD_CREATE) 
      errorQuda("Create type %d not supported", create);

    if (param.direct) {
      if (create != QUDA_REFERENCE_FIELD_CREATE) {
	clover = bytes ? pool_device_malloc(bytes) : nullptr;
        if (precision == QUDA_HALF_PRECISION || precision == QUDA_QUARTER_PRECISION)
          norm = norm_bytes ? pool_device_malloc(norm_bytes) : nullptr;
      } else {
	clover = param.clover;
	norm = param.norm;
      }

      even = clover;
      odd = static_cast<char*>(clover) + bytes/2;
    
      evenNorm = norm;
      oddNorm = static_cast<char*>(norm) + norm_bytes/2;

      total_bytes += bytes + norm_bytes;

      // this is a hack to prevent us allocating a texture object for an unallocated inverse field
      if (!param.inverse) {
	cloverInv = clover;
	evenInv = even;
	oddInv = odd;
	invNorm = norm;
	evenInvNorm = evenNorm;
	oddInvNorm = oddNorm;
      }
    } 

    if (param.inverse) {
      if (create != QUDA_REFERENCE_FIELD_CREATE) {
	cloverInv = bytes ? pool_device_malloc(bytes) : nullptr;
        if (precision == QUDA_HALF_PRECISION || precision == QUDA_QUARTER_PRECISION)
          invNorm = norm_bytes ? pool_device_malloc(norm_bytes) : nullptr;
      } else {
	cloverInv = param.cloverInv;
	invNorm = param.invNorm;
      }

      evenInv = cloverInv;
      oddInv = static_cast<char*>(cloverInv) + bytes/2;
    
      evenInvNorm = invNorm;
      oddInvNorm = static_cast<char*>(invNorm) + norm_bytes/2;

      total_bytes += bytes + norm_bytes;

      // this is a hack to ensure that we can autotune the clover
      // operator when just using symmetric preconditioning
      if (!param.direct) {
	clover = cloverInv;
	even = evenInv;
	odd = oddInv;
	norm = invNorm;
	evenNorm = evenInvNorm;
	oddNorm = oddInvNorm;
      }
    }

    if (!param.inverse) {
      cloverInv = clover;
      evenInv = even;
      oddInv = odd;
      invNorm = norm;
      evenInvNorm = evenNorm;
      oddInvNorm = oddNorm;
    }

    twisted = param.twisted;
    mu2 = param.mu2;
  }

  cudaCloverField::~cudaCloverField()
  {
    if (create != QUDA_REFERENCE_FIELD_CREATE) {
      if (clover != cloverInv) {
	if (clover) pool_device_free(clover);
	if (norm) pool_device_free(norm);
      }
      if (cloverInv) pool_device_free(cloverInv);
      if (invNorm) pool_device_free(invNorm);
    }
  }

  void cudaCloverField::copy(const CloverField &src, bool inverse) {

    checkField(src);
    
    if (typeid(src) == typeid(cudaCloverField)) {
      if (src.V(false))	copyGenericClover(*this, src, false, QUDA_CUDA_FIELD_LOCATION);
      if (src.V(true)) copyGenericClover(*this, src, true, QUDA_CUDA_FIELD_LOCATION);
    } else if (reorder_location() == QUDA_CPU_FIELD_LOCATION && typeid(src) == typeid(cpuCloverField)) {
      void *packClover = pool_pinned_malloc(bytes + norm_bytes);
      void *packCloverNorm = (precision == QUDA_HALF_PRECISION || precision == QUDA_QUARTER_PRECISION) ?
          static_cast<char *>(packClover) + bytes :
          0;

      if (src.V(false)) {
	copyGenericClover(*this, src, false, QUDA_CPU_FIELD_LOCATION, packClover, 0, packCloverNorm, 0);
	qudaMemcpy(clover, packClover, bytes, qudaMemcpyHostToDevice);
        if (precision == QUDA_HALF_PRECISION || precision == QUDA_QUARTER_PRECISION)
          qudaMemcpy(norm, packCloverNorm, norm_bytes, qudaMemcpyHostToDevice);
      }
      
      if (src.V(true) && inverse) {
	copyGenericClover(*this, src, true, QUDA_CPU_FIELD_LOCATION, packClover, 0, packCloverNorm, 0);
	qudaMemcpy(cloverInv, packClover, bytes, qudaMemcpyHostToDevice);
        if (precision == QUDA_HALF_PRECISION || precision == QUDA_QUARTER_PRECISION)
          qudaMemcpy(invNorm, packCloverNorm, norm_bytes, qudaMemcpyHostToDevice);
      }

      pool_pinned_free(packClover);
    } else if (reorder_location() == QUDA_CUDA_FIELD_LOCATION && typeid(src) == typeid(cpuCloverField)) {
      void *packClover = pool_device_malloc(src.Bytes() + src.NormBytes());
      void *packCloverNorm = (precision == QUDA_HALF_PRECISION || precision == QUDA_QUARTER_PRECISION) ?
          static_cast<char *>(packClover) + src.Bytes() :
          0;

      if (src.V(false)) {
	qudaMemcpy(packClover, src.V(false), src.Bytes(), qudaMemcpyHostToDevice);
        if (precision == QUDA_HALF_PRECISION || precision == QUDA_QUARTER_PRECISION)
          qudaMemcpy(packCloverNorm, src.Norm(false), src.NormBytes(), qudaMemcpyHostToDevice);

	copyGenericClover(*this, src, false, QUDA_CUDA_FIELD_LOCATION, 0, packClover, 0, packCloverNorm);
      }

      if (src.V(true) && inverse) {
	qudaMemcpy(packClover, src.V(true), src.Bytes(), qudaMemcpyHostToDevice);
        if (precision == QUDA_HALF_PRECISION || precision == QUDA_QUARTER_PRECISION)
          qudaMemcpy(packCloverNorm, src.Norm(true), src.NormBytes(), qudaMemcpyHostToDevice);

	copyGenericClover(*this, src, true, QUDA_CUDA_FIELD_LOCATION, 0, packClover, 0, packCloverNorm);
      }

      pool_device_free(packClover);
    } else {
      errorQuda("Invalid clover field type");
    }

    qudaDeviceSynchronize();
  }

  void cudaCloverField::loadCPUField(const cpuCloverField &cpu) { copy(cpu); }

  void cudaCloverField::saveCPUField(cpuCloverField &cpu) const {
    checkField(cpu);

    // we know we are copying from GPU to CPU here, so for now just
    // assume that reordering is on CPU
    void *packClover = pool_pinned_malloc(bytes + norm_bytes);
    void *packCloverNorm = (precision == QUDA_HALF_PRECISION) ? static_cast<char*>(packClover) + bytes : 0;

    // first copy over the direct part (if it exists)
    if (V(false) && cpu.V(false)) {
      qudaMemcpy(packClover, clover, bytes, qudaMemcpyDeviceToHost);
      if (precision == QUDA_HALF_PRECISION)
	qudaMemcpy(packCloverNorm, norm, norm_bytes, qudaMemcpyDeviceToHost);
      copyGenericClover(cpu, *this, false, QUDA_CPU_FIELD_LOCATION, 0, packClover, 0, packCloverNorm);
    } else if((V(false) && !cpu.V(false)) || (!V(false) && cpu.V(false))) {
      errorQuda("Mismatch between Clover field GPU V(false) and CPU.V(false)");
    }

    // now copy the inverse part (if it exists)
    if (V(true) && cpu.V(true)) {
      qudaMemcpy(packClover, cloverInv, bytes, qudaMemcpyDeviceToHost);
	if (precision == QUDA_HALF_PRECISION)
	  qudaMemcpy(packCloverNorm, invNorm, norm_bytes, qudaMemcpyDeviceToHost);
      copyGenericClover(cpu, *this, true, QUDA_CPU_FIELD_LOCATION, 0, packClover, 0, packCloverNorm);
    } else if ((V(true) && !cpu.V(true)) || (!V(true) && cpu.V(true))) {
      errorQuda("Mismatch between Clover field GPU V(true) and CPU.V(true)");
    } 

    pool_pinned_free(packClover);

    qudaDeviceSynchronize();
  }

  void cudaCloverField::prefetch(QudaFieldLocation mem_space, qudaStream_t stream) const
  {
    prefetch(mem_space, stream, CloverPrefetchType::BOTH_CLOVER_PREFETCH_TYPE);
  }

  void cudaCloverField::prefetch(QudaFieldLocation mem_space, qudaStream_t stream, CloverPrefetchType type,
                                 QudaParity parity) const
  {
    if (is_prefetch_enabled()) {
      auto clover_parity = clover;
      auto norm_parity = norm;
      auto cloverInv_parity = cloverInv;
      auto invNorm_parity = invNorm;
      auto bytes_parity = bytes;
      auto norm_bytes_parity = norm_bytes;
      if (parity != QUDA_INVALID_PARITY) {
        bytes_parity /= 2;
        norm_bytes_parity /= 2;
        if (parity == QUDA_EVEN_PARITY) {
          clover_parity = even;
          norm_parity = evenNorm;
          cloverInv_parity = evenInv;
          invNorm_parity = evenInvNorm;
        } else { // odd
          clover_parity = odd;
          norm_parity = oddNorm;
          cloverInv_parity = oddInv;
          invNorm_parity = oddInvNorm;
        }
      }

      switch (type) {
      case CloverPrefetchType::BOTH_CLOVER_PREFETCH_TYPE:
        if (clover_parity) qudaMemPrefetchAsync(clover_parity, bytes_parity, mem_space, stream);
        if (norm_parity) qudaMemPrefetchAsync(norm_parity, norm_bytes_parity, mem_space, stream);
        if (clover_parity != cloverInv_parity) {
          if (cloverInv_parity) qudaMemPrefetchAsync(cloverInv_parity, bytes_parity, mem_space, stream);
          if (invNorm_parity) qudaMemPrefetchAsync(invNorm_parity, norm_bytes_parity, mem_space, stream);
        }
        break;
      case CloverPrefetchType::CLOVER_CLOVER_PREFETCH_TYPE:
        if (clover_parity) qudaMemPrefetchAsync(clover_parity, bytes_parity, mem_space, stream);
        if (norm_parity) qudaMemPrefetchAsync(norm_parity, norm_bytes_parity, mem_space, stream);
        break;
      case CloverPrefetchType::INVERSE_CLOVER_PREFETCH_TYPE:
        if (cloverInv_parity) qudaMemPrefetchAsync(cloverInv_parity, bytes_parity, mem_space, stream);
        if (invNorm_parity) qudaMemPrefetchAsync(invNorm_parity, norm_bytes_parity, mem_space, stream);
        break;
      default: errorQuda("Invalid CloverPrefetchType.");
      }
    }
  }

  /**
     Computes Fmunu given the gauge field U
  */
  void cudaCloverField::compute(const cudaGaugeField &gauge)
  {
    computeClover(*this, gauge, 1.0);
  }

  cpuCloverField::cpuCloverField(const CloverFieldParam &param) : CloverField(param) {

    if (create == QUDA_NULL_FIELD_CREATE || create == QUDA_ZERO_FIELD_CREATE) {
      if(order != QUDA_PACKED_CLOVER_ORDER) {errorQuda("cpuCloverField only supports QUDA_PACKED_CLOVER_ORDER");}
      clover = (void *) safe_malloc(bytes);
      if (precision == QUDA_HALF_PRECISION) norm = (void *) safe_malloc(norm_bytes);
      if(param.inverse) {
	cloverInv = (void *) safe_malloc(bytes);
	if (precision == QUDA_HALF_PRECISION) invNorm = (void *) safe_malloc(norm_bytes);
      }

      if(create == QUDA_ZERO_FIELD_CREATE) {
	memset(clover, '\0', bytes);
	if(param.inverse) memset(cloverInv, '\0', bytes);
	if(precision == QUDA_HALF_PRECISION) memset(norm, '\0', norm_bytes);
	if(param.inverse && precision ==QUDA_HALF_PRECISION) memset(invNorm, '\0', norm_bytes);
      }
    } else if (create == QUDA_REFERENCE_FIELD_CREATE) {
      clover = param.clover;
      norm = param.norm;
      cloverInv = param.cloverInv;
      invNorm = param.invNorm;
    } else {
      errorQuda("Create type %d not supported", create);
    }

    if (param.pad != 0) errorQuda("%s pad must be zero", __func__);
  }

  cpuCloverField::~cpuCloverField() { 
    if (create != QUDA_REFERENCE_FIELD_CREATE) {
      if (clover) host_free(clover);
      if (norm) host_free(norm);
      if (cloverInv) host_free(cloverInv);
      if (invNorm) host_free(invNorm);      
    }
  }

  // This doesn't really live here, but is fine for the moment
  std::ostream& operator<<(std::ostream& output, const CloverFieldParam& param)
  {
    output << static_cast<const LatticeFieldParam&>(param);
    output << "direct = "    << param.direct << std::endl;
    output << "inverse = "   << param.inverse << std::endl;
    output << "clover = "    << param.clover << std::endl;
    output << "norm = "      << param.norm << std::endl;
    output << "cloverInv = " << param.cloverInv << std::endl;
    output << "invNorm = "   << param.invNorm << std::endl;
    output << "csw = "       << param.csw << std::endl;
    output << "twisted = "   << param.twisted << std::endl;
    output << "mu2 = "       << param.mu2 << std::endl;
    output << "rho = "       << param.rho << std::endl;
    output << "order = "     << param.order << std::endl;
    output << "create = "    << param.create << std::endl;
    return output;  // for multiple << operators.
  }

  ColorSpinorParam colorSpinorParam(const CloverField &a, bool inverse) {

    if (a.Precision() == QUDA_HALF_PRECISION)
      errorQuda("Casting a CloverField into ColorSpinorField not possible in half precision");

    ColorSpinorParam spinor_param;
    // 72 = 9 * 4 * 2
    spinor_param.nColor = 9;
    spinor_param.nSpin = 4;
    spinor_param.nDim = a.Ndim();
    for (int d=0; d<a.Ndim(); d++) spinor_param.x[d] = a.X()[d];
    spinor_param.setPrecision(a.Precision());
    spinor_param.pad = a.Pad();
    spinor_param.siteSubset = QUDA_FULL_SITE_SUBSET;
    spinor_param.siteOrder = QUDA_EVEN_ODD_SITE_ORDER;
    spinor_param.fieldOrder = a.Precision() == QUDA_DOUBLE_PRECISION ?
      QUDA_FLOAT2_FIELD_ORDER : QUDA_FLOAT4_FIELD_ORDER;
    spinor_param.gammaBasis = QUDA_UKQCD_GAMMA_BASIS;
    spinor_param.create = QUDA_REFERENCE_FIELD_CREATE;
    spinor_param.v = (void*)a.V(inverse);
    spinor_param.location = a.Location();
    return spinor_param;
  }

  // Return the L2 norm squared of the clover field
  double norm2(const CloverField &a, bool inverse) {
    ColorSpinorField *b = ColorSpinorField::Create(colorSpinorParam(a, inverse));
    double nrm2 = blas::norm2(*b);
    delete b;
    return nrm2;
  }

  // Return the L1 norm of the clover field
  double norm1(const CloverField &a, bool inverse) {
    ColorSpinorField *b = ColorSpinorField::Create(colorSpinorParam(a, inverse));
    double nrm1 = blas::norm1(*b);
    delete b;
    return nrm1;
  }

} // namespace quda<|MERGE_RESOLUTION|>--- conflicted
+++ resolved
@@ -79,19 +79,11 @@
     if (norm_bytes) backup_norm_h = static_cast<char*>(safe_malloc(2 * norm_bytes));
 
     if (Location() == QUDA_CUDA_FIELD_LOCATION) {
-<<<<<<< HEAD
-      qudaMemcpy(backup_h, clover, bytes, cudaMemcpyDeviceToHost);
-      qudaMemcpy(backup_h + bytes, cloverInv, bytes, cudaMemcpyDeviceToHost);
-      if (norm_bytes) {
-        qudaMemcpy(backup_norm_h, norm, norm_bytes, cudaMemcpyDeviceToHost);
-        qudaMemcpy(backup_norm_h + norm_bytes, invNorm, norm_bytes, cudaMemcpyDeviceToHost);
-=======
       qudaMemcpy(backup_h, clover, bytes, qudaMemcpyDeviceToHost);
       qudaMemcpy(backup_h + bytes, cloverInv, bytes, qudaMemcpyDeviceToHost);
       if (norm_bytes) {
         qudaMemcpy(backup_norm_h, norm, norm_bytes, qudaMemcpyDeviceToHost);
         qudaMemcpy(backup_norm_h + norm_bytes, invNorm, norm_bytes, qudaMemcpyDeviceToHost);
->>>>>>> 19346a58
       }
       checkCudaError();
     } else {
@@ -109,19 +101,11 @@
   */
   void CloverField::restore() const {
     if (Location() == QUDA_CUDA_FIELD_LOCATION) {
-<<<<<<< HEAD
-      qudaMemcpy(clover, backup_h, bytes, cudaMemcpyHostToDevice);
-      qudaMemcpy(cloverInv, backup_h + bytes, bytes, cudaMemcpyHostToDevice);
-      if (norm_bytes) {
-        qudaMemcpy(norm, backup_norm_h, norm_bytes, cudaMemcpyHostToDevice);
-        qudaMemcpy(invNorm, backup_norm_h + norm_bytes, norm_bytes, cudaMemcpyHostToDevice);
-=======
       qudaMemcpy(clover, backup_h, bytes, qudaMemcpyHostToDevice);
       qudaMemcpy(cloverInv, backup_h + bytes, bytes, qudaMemcpyHostToDevice);
       if (norm_bytes) {
         qudaMemcpy(norm, backup_norm_h, norm_bytes, qudaMemcpyHostToDevice);
         qudaMemcpy(invNorm, backup_norm_h + norm_bytes, norm_bytes, qudaMemcpyHostToDevice);
->>>>>>> 19346a58
       }
       checkCudaError();
     } else {
