#include <stdlib.h>
#include <stdio.h>
#include <string.h>
#include <math.h>
#include <typeinfo>

#include <quda_internal.h>
#include <clover_field.h>
#include <gauge_field.h>
#include <color_spinor_field.h>
#include <blas_quda.h>

namespace quda {

  CloverFieldParam::CloverFieldParam(const CloverField &a) :
    LatticeFieldParam(a),
    direct(a.V(false)),
    inverse(a.V(true)),
    clover(nullptr),
    norm(nullptr),
    cloverInv(nullptr),
    invNorm(nullptr),
<<<<<<< HEAD
    //c_sw(a.Csw()),
=======
    csw(a.Csw()),
>>>>>>> f1624af0
    twisted(a.Twisted()),
    mu2(a.Mu2()),
    rho(a.Rho()),
    order(a.Order()),
    create(QUDA_NULL_FIELD_CREATE),
    location(a.Location())
  {
    precision = a.Precision();
    nDim = a.Ndim();
    pad = a.Pad();
    siteSubset = QUDA_FULL_SITE_SUBSET;
    for (int dir = 0; dir < nDim; ++dir) x[dir] = a.X()[dir];
  }

  CloverField::CloverField(const CloverFieldParam &param) :
    LatticeField(param), bytes(0), norm_bytes(0), nColor(3), nSpin(4), 
    clover(0), norm(0), cloverInv(0), invNorm(0), csw(param.csw), coeff(param.coeff),
    rho(param.rho), order(param.order), create(param.create), trlog{0, 0}
  {
    if (nDim != 4) errorQuda("Number of dimensions must be 4, not %d", nDim);

    if (order == QUDA_QDPJIT_CLOVER_ORDER && create != QUDA_REFERENCE_FIELD_CREATE)
      errorQuda("QDPJIT ordered clover fields only supported for reference fields");

    real_length = 2 * ((size_t)volumeCB) * nColor * nColor * nSpin * nSpin / 2; // block-diagonal Hermitian (72 reals)
    length = 2 * ((size_t)stride) * nColor * nColor * nSpin * nSpin / 2;

    bytes = length * precision;
    if (isNative()) bytes = 2*ALIGNMENT_ADJUST(bytes/2);
    if (precision == QUDA_HALF_PRECISION || precision == QUDA_QUARTER_PRECISION) {
      norm_bytes = sizeof(float)*2*stride*2; // 2 chirality
      if (isNative()) norm_bytes = 2*ALIGNMENT_ADJUST(norm_bytes/2);
    }
//for twisted mass only:
    twisted = false;//param.twisted;
    mu2 = 0.0; //param.mu2;

    setTuningString();
  }

  CloverField::~CloverField() { }

  void CloverField::setTuningString()
  {
    LatticeField::setTuningString();
    int aux_string_n = TuneKey::aux_n / 2;
    int check = snprintf(aux_string, aux_string_n, "vol=%lu,stride=%lu,precision=%d,Nc=%d", volume, stride,
                         precision, nColor);
    if (check < 0 || check >= aux_string_n) errorQuda("Error writing aux string");
  }

  void CloverField::backup() const
  {
    if (backup_h) errorQuda("Already allocated host backup");
    backup_h = static_cast<char*>(safe_malloc(2 * bytes));
    if (norm_bytes) backup_norm_h = static_cast<char*>(safe_malloc(2 * norm_bytes));

    if (Location() == QUDA_CUDA_FIELD_LOCATION) {
      qudaMemcpy(backup_h, clover, bytes, qudaMemcpyDeviceToHost);
      qudaMemcpy(backup_h + bytes, cloverInv, bytes, qudaMemcpyDeviceToHost);
      if (norm_bytes) {
        qudaMemcpy(backup_norm_h, norm, norm_bytes, qudaMemcpyDeviceToHost);
        qudaMemcpy(backup_norm_h + norm_bytes, invNorm, norm_bytes, qudaMemcpyDeviceToHost);
      }
    } else {
      memcpy(backup_h, clover, bytes);
      memcpy(backup_h + bytes, cloverInv, bytes);
      if (norm_bytes) {
        memcpy(backup_norm_h, norm, norm_bytes);
        memcpy(backup_norm_h + norm_bytes, invNorm, norm_bytes);
      }
    }
  }

  void CloverField::restore() const
  {
    if (Location() == QUDA_CUDA_FIELD_LOCATION) {
      qudaMemcpy(clover, backup_h, bytes, qudaMemcpyHostToDevice);
      qudaMemcpy(cloverInv, backup_h + bytes, bytes, qudaMemcpyHostToDevice);
      if (norm_bytes) {
        qudaMemcpy(norm, backup_norm_h, norm_bytes, qudaMemcpyHostToDevice);
        qudaMemcpy(invNorm, backup_norm_h + norm_bytes, norm_bytes, qudaMemcpyHostToDevice);
      }
    } else {
      memcpy(clover, backup_h, bytes);
      memcpy(cloverInv, backup_h + bytes, bytes);
      if (norm_bytes) {
        memcpy(norm, backup_norm_h, norm_bytes);
        memcpy(invNorm, backup_norm_h + norm_bytes, norm_bytes);
      }
    }

    host_free(backup_h);
    backup_h = nullptr;
    if (norm_bytes) {
      host_free(backup_norm_h);
      backup_norm_h = nullptr;
    }
  }

  CloverField *CloverField::Create(const CloverFieldParam &param)
  {
    CloverField *field = nullptr;
    if (param.location == QUDA_CPU_FIELD_LOCATION) {
      field = new cpuCloverField(param);
    } else if (param.location == QUDA_CUDA_FIELD_LOCATION) {
      field = new cudaCloverField(param);
    } else {
      errorQuda("Invalid field location %d", param.location);
    }

    return field;
  }

  void CloverField::setRho(double rho_)
  {
    rho = rho_;
  }

  cudaCloverField::cudaCloverField(const CloverFieldParam &param) : CloverField(param) {

    if (create != QUDA_NULL_FIELD_CREATE && create != QUDA_REFERENCE_FIELD_CREATE) 
      errorQuda("Create type %d not supported", create);

    if (param.direct) {
      if (create != QUDA_REFERENCE_FIELD_CREATE) {
	clover = bytes ? pool_device_malloc(bytes) : nullptr;
        if (precision == QUDA_HALF_PRECISION || precision == QUDA_QUARTER_PRECISION)
          norm = norm_bytes ? pool_device_malloc(norm_bytes) : nullptr;
      } else {
	clover = param.clover;
	norm = param.norm;
      }

      even = clover;
      odd = static_cast<char*>(clover) + bytes/2;

      evenNorm = norm;
      oddNorm = static_cast<char*>(norm) + norm_bytes/2;

      total_bytes += bytes + norm_bytes;

      // this is a hack to prevent us allocating a texture object for an unallocated inverse field
      if (!param.inverse) {
	cloverInv = clover;
	evenInv = even;
	oddInv = odd;
	invNorm = norm;
	evenInvNorm = evenNorm;
	oddInvNorm = oddNorm;
      }
    }

    if (param.inverse) {
      if (create != QUDA_REFERENCE_FIELD_CREATE) {
	cloverInv = bytes ? pool_device_malloc(bytes) : nullptr;
        if (precision == QUDA_HALF_PRECISION || precision == QUDA_QUARTER_PRECISION)
          invNorm = norm_bytes ? pool_device_malloc(norm_bytes) : nullptr;
      } else {
	cloverInv = param.cloverInv;
	invNorm = param.invNorm;
      }

      evenInv = cloverInv;
      oddInv = static_cast<char*>(cloverInv) + bytes/2;

      evenInvNorm = invNorm;
      oddInvNorm = static_cast<char*>(invNorm) + norm_bytes/2;

      total_bytes += bytes + norm_bytes;

      // this is a hack to ensure that we can autotune the clover
      // operator when just using symmetric preconditioning
      if (!param.direct) {
	clover = cloverInv;
	even = evenInv;
	odd = oddInv;
	norm = invNorm;
	evenNorm = evenInvNorm;
	oddNorm = oddInvNorm;
      }
    }

    if (!param.inverse) {
      cloverInv = clover;
      evenInv = even;
      oddInv = odd;
      invNorm = norm;
      evenInvNorm = evenNorm;
      oddInvNorm = oddNorm;
    }

    twisted = param.twisted;
    mu2 = param.mu2;
  }

  cudaCloverField::~cudaCloverField()
  {
    if (create != QUDA_REFERENCE_FIELD_CREATE) {
      if (clover != cloverInv) {
	if (clover) pool_device_free(clover);
	if (norm) pool_device_free(norm);
      }
      if (cloverInv) pool_device_free(cloverInv);
      if (invNorm) pool_device_free(invNorm);
    }
  }

  void cudaCloverField::copy(const CloverField &src, bool inverse) {

    checkField(src);

    if (typeid(src) == typeid(cudaCloverField)) {
      if (src.V(false))	copyGenericClover(*this, src, false, QUDA_CUDA_FIELD_LOCATION);
      if (src.V(true)) copyGenericClover(*this, src, true, QUDA_CUDA_FIELD_LOCATION);
    } else if (reorder_location() == QUDA_CPU_FIELD_LOCATION && typeid(src) == typeid(cpuCloverField)) {
      void *packClover = pool_pinned_malloc(bytes + norm_bytes);
      void *packCloverNorm = (precision == QUDA_HALF_PRECISION || precision == QUDA_QUARTER_PRECISION) ?
          static_cast<char *>(packClover) + bytes :
          0;

      if (src.V(false)) {
	copyGenericClover(*this, src, false, QUDA_CPU_FIELD_LOCATION, packClover, 0, packCloverNorm, 0);
	qudaMemcpy(clover, packClover, bytes, qudaMemcpyHostToDevice);
        if (precision == QUDA_HALF_PRECISION || precision == QUDA_QUARTER_PRECISION)
          qudaMemcpy(norm, packCloverNorm, norm_bytes, qudaMemcpyHostToDevice);
      }

      if (src.V(true) && inverse) {
	copyGenericClover(*this, src, true, QUDA_CPU_FIELD_LOCATION, packClover, 0, packCloverNorm, 0);
	qudaMemcpy(cloverInv, packClover, bytes, qudaMemcpyHostToDevice);
        if (precision == QUDA_HALF_PRECISION || precision == QUDA_QUARTER_PRECISION)
          qudaMemcpy(invNorm, packCloverNorm, norm_bytes, qudaMemcpyHostToDevice);
      }

      pool_pinned_free(packClover);
    } else if (reorder_location() == QUDA_CUDA_FIELD_LOCATION && typeid(src) == typeid(cpuCloverField)) {
      void *packClover = pool_device_malloc(src.Bytes() + src.NormBytes());
      void *packCloverNorm = (precision == QUDA_HALF_PRECISION || precision == QUDA_QUARTER_PRECISION) ?
          static_cast<char *>(packClover) + src.Bytes() :
          0;

      if (src.V(false)) {
	qudaMemcpy(packClover, src.V(false), src.Bytes(), qudaMemcpyHostToDevice);
        if (precision == QUDA_HALF_PRECISION || precision == QUDA_QUARTER_PRECISION)
          qudaMemcpy(packCloverNorm, src.Norm(false), src.NormBytes(), qudaMemcpyHostToDevice);

	copyGenericClover(*this, src, false, QUDA_CUDA_FIELD_LOCATION, 0, packClover, 0, packCloverNorm);
      }

      if (src.V(true) && inverse) {
	qudaMemcpy(packClover, src.V(true), src.Bytes(), qudaMemcpyHostToDevice);
        if (precision == QUDA_HALF_PRECISION || precision == QUDA_QUARTER_PRECISION)
          qudaMemcpy(packCloverNorm, src.Norm(true), src.NormBytes(), qudaMemcpyHostToDevice);

	copyGenericClover(*this, src, true, QUDA_CUDA_FIELD_LOCATION, 0, packClover, 0, packCloverNorm);
      }

      pool_device_free(packClover);
    } else {
      errorQuda("Invalid clover field type");
    }

    qudaDeviceSynchronize();
  }

  void cudaCloverField::loadCPUField(const cpuCloverField &cpu) { copy(cpu); }

  void cudaCloverField::saveCPUField(cpuCloverField &cpu) const {
    checkField(cpu);

    // we know we are copying from GPU to CPU here, so for now just
    // assume that reordering is on CPU
    void *packClover = pool_pinned_malloc(bytes + norm_bytes);
    void *packCloverNorm = (precision == QUDA_HALF_PRECISION) ? static_cast<char*>(packClover) + bytes : 0;

    // first copy over the direct part (if it exists)
    if (V(false) && cpu.V(false)) {
      qudaMemcpy(packClover, clover, bytes, qudaMemcpyDeviceToHost);
      if (precision == QUDA_HALF_PRECISION)
	qudaMemcpy(packCloverNorm, norm, norm_bytes, qudaMemcpyDeviceToHost);
      copyGenericClover(cpu, *this, false, QUDA_CPU_FIELD_LOCATION, 0, packClover, 0, packCloverNorm);
    } else if((V(false) && !cpu.V(false)) || (!V(false) && cpu.V(false))) {
      errorQuda("Mismatch between Clover field GPU V(false) and CPU.V(false)");
    }

    // now copy the inverse part (if it exists)
    if (V(true) && cpu.V(true)) {
      qudaMemcpy(packClover, cloverInv, bytes, qudaMemcpyDeviceToHost);
	if (precision == QUDA_HALF_PRECISION)
	  qudaMemcpy(packCloverNorm, invNorm, norm_bytes, qudaMemcpyDeviceToHost);
      copyGenericClover(cpu, *this, true, QUDA_CPU_FIELD_LOCATION, 0, packClover, 0, packCloverNorm);
    } else if ((V(true) && !cpu.V(true)) || (!V(true) && cpu.V(true))) {
      errorQuda("Mismatch between Clover field GPU V(true) and CPU.V(true)");
    }

    pool_pinned_free(packClover);

    qudaDeviceSynchronize();
  }

  void cudaCloverField::copy_to_buffer(void *buffer) const
  {

    size_t buffer_offset = 0;
    if (V(false)) { // direct
      qudaMemcpy(buffer, clover, bytes, qudaMemcpyDeviceToHost);
      if (precision < QUDA_SINGLE_PRECISION) {
        qudaMemcpy(static_cast<char *>(buffer) + bytes, norm, norm_bytes, qudaMemcpyDeviceToHost);
      }
      buffer_offset += bytes + norm_bytes;
    }

    if (V(true)) { // inverse
      qudaMemcpy(static_cast<char *>(buffer) + buffer_offset, cloverInv, bytes, qudaMemcpyDeviceToHost);
      if (precision < QUDA_SINGLE_PRECISION) {
        qudaMemcpy(static_cast<char *>(buffer) + buffer_offset + bytes, invNorm, norm_bytes, qudaMemcpyDeviceToHost);
      }
    }
  }

  void cudaCloverField::copy_from_buffer(void *buffer)
  {

    size_t buffer_offset = 0;
    if (V(false)) { // direct
      qudaMemcpy(clover, static_cast<char *>(buffer), bytes, qudaMemcpyHostToDevice);
      if (precision < QUDA_SINGLE_PRECISION) {
        qudaMemcpy(norm, static_cast<char *>(buffer) + bytes, norm_bytes, qudaMemcpyHostToDevice);
      }
      buffer_offset += bytes + norm_bytes;
    }

    if (V(true)) { // inverse
      qudaMemcpy(cloverInv, static_cast<char *>(buffer) + buffer_offset, bytes, qudaMemcpyHostToDevice);
      if (precision < QUDA_SINGLE_PRECISION) {
        qudaMemcpy(invNorm, static_cast<char *>(buffer) + buffer_offset + bytes, norm_bytes, qudaMemcpyHostToDevice);
      }
    }
  }

  void cudaCloverField::prefetch(QudaFieldLocation mem_space, qudaStream_t stream) const
  {
    prefetch(mem_space, stream, CloverPrefetchType::BOTH_CLOVER_PREFETCH_TYPE);
  }

  void cudaCloverField::prefetch(QudaFieldLocation mem_space, qudaStream_t stream, CloverPrefetchType type,
                                 QudaParity parity) const
  {
    if (is_prefetch_enabled()) {
      auto clover_parity = clover;
      auto norm_parity = norm;
      auto cloverInv_parity = cloverInv;
      auto invNorm_parity = invNorm;
      auto bytes_parity = bytes;
      auto norm_bytes_parity = norm_bytes;
      if (parity != QUDA_INVALID_PARITY) {
        bytes_parity /= 2;
        norm_bytes_parity /= 2;
        if (parity == QUDA_EVEN_PARITY) {
          clover_parity = even;
          norm_parity = evenNorm;
          cloverInv_parity = evenInv;
          invNorm_parity = evenInvNorm;
        } else { // odd
          clover_parity = odd;
          norm_parity = oddNorm;
          cloverInv_parity = oddInv;
          invNorm_parity = oddInvNorm;
        }
      }

      switch (type) {
      case CloverPrefetchType::BOTH_CLOVER_PREFETCH_TYPE:
        if (clover_parity) qudaMemPrefetchAsync(clover_parity, bytes_parity, mem_space, stream);
        if (norm_parity) qudaMemPrefetchAsync(norm_parity, norm_bytes_parity, mem_space, stream);
        if (clover_parity != cloverInv_parity) {
          if (cloverInv_parity) qudaMemPrefetchAsync(cloverInv_parity, bytes_parity, mem_space, stream);
          if (invNorm_parity) qudaMemPrefetchAsync(invNorm_parity, norm_bytes_parity, mem_space, stream);
        }
        break;
      case CloverPrefetchType::CLOVER_CLOVER_PREFETCH_TYPE:
        if (clover_parity) qudaMemPrefetchAsync(clover_parity, bytes_parity, mem_space, stream);
        if (norm_parity) qudaMemPrefetchAsync(norm_parity, norm_bytes_parity, mem_space, stream);
        break;
      case CloverPrefetchType::INVERSE_CLOVER_PREFETCH_TYPE:
        if (cloverInv_parity) qudaMemPrefetchAsync(cloverInv_parity, bytes_parity, mem_space, stream);
        if (invNorm_parity) qudaMemPrefetchAsync(invNorm_parity, norm_bytes_parity, mem_space, stream);
        break;
      default: errorQuda("Invalid CloverPrefetchType.");
      }
    }
  }

  /**
     Computes Fmunu given the gauge field U
  */
  void cudaCloverField::compute(const cudaGaugeField &gauge) { computeClover(*this, gauge, 1.0); }

  cpuCloverField::cpuCloverField(const CloverFieldParam &param) : CloverField(param) {

    if (create == QUDA_NULL_FIELD_CREATE || create == QUDA_ZERO_FIELD_CREATE) {
      if(order != QUDA_PACKED_CLOVER_ORDER) {errorQuda("cpuCloverField only supports QUDA_PACKED_CLOVER_ORDER");}
      clover = (void *) safe_malloc(bytes);
      if (precision == QUDA_HALF_PRECISION) norm = (void *) safe_malloc(norm_bytes);
      if(param.inverse) {
	cloverInv = (void *) safe_malloc(bytes);
	if (precision == QUDA_HALF_PRECISION) invNorm = (void *) safe_malloc(norm_bytes);
      }

      if(create == QUDA_ZERO_FIELD_CREATE) {
	memset(clover, '\0', bytes);
	if(param.inverse) memset(cloverInv, '\0', bytes);
	if(precision == QUDA_HALF_PRECISION) memset(norm, '\0', norm_bytes);
	if(param.inverse && precision ==QUDA_HALF_PRECISION) memset(invNorm, '\0', norm_bytes);
      }
    } else if (create == QUDA_REFERENCE_FIELD_CREATE) {
      clover = param.clover;
      norm = param.norm;
      cloverInv = param.cloverInv;
      invNorm = param.invNorm;
    } else {
      errorQuda("Create type %d not supported", create);
    }

    if (param.pad != 0) errorQuda("%s pad must be zero", __func__);
  }

  cpuCloverField::~cpuCloverField()
  {
    if (create != QUDA_REFERENCE_FIELD_CREATE) {
      if (clover) host_free(clover);
      if (norm) host_free(norm);
      if (cloverInv) host_free(cloverInv);
      if (invNorm) host_free(invNorm);
    }
  }

  void cpuCloverField::copy_to_buffer(void *buffer) const
  {

    size_t buffer_offset = 0;
    if (V(false)) { // direct
      std::memcpy(static_cast<char *>(buffer), clover, bytes);
      if (precision < QUDA_SINGLE_PRECISION) { std::memcpy(static_cast<char *>(buffer) + bytes, norm, norm_bytes); }
      buffer_offset += bytes + norm_bytes;
    }

    if (V(true)) { // inverse
      std::memcpy(static_cast<char *>(buffer) + buffer_offset, cloverInv, bytes);
      if (precision < QUDA_SINGLE_PRECISION) {
        std::memcpy(static_cast<char *>(buffer) + buffer_offset + bytes, invNorm, norm_bytes);
      }
    }
  }

  void cpuCloverField::copy_from_buffer(void *buffer)
  {

    size_t buffer_offset = 0;
    if (V(false)) { // direct
      std::memcpy(clover, static_cast<char *>(buffer), bytes);
      if (precision < QUDA_SINGLE_PRECISION) { std::memcpy(norm, static_cast<char *>(buffer) + bytes, norm_bytes); }
      buffer_offset += bytes + norm_bytes;
    }

    if (V(true)) { // inverse
      std::memcpy(cloverInv, static_cast<char *>(buffer) + buffer_offset, bytes);
      if (precision < QUDA_SINGLE_PRECISION) {
        std::memcpy(invNorm, static_cast<char *>(buffer) + buffer_offset + bytes, norm_bytes);
      }
    }
  }

  // This doesn't really live here, but is fine for the moment
  std::ostream& operator<<(std::ostream& output, const CloverFieldParam& param)
  {
    output << static_cast<const LatticeFieldParam&>(param);
    output << "direct = "    << param.direct << std::endl;
    output << "inverse = "   << param.inverse << std::endl;
    output << "clover = "    << param.clover << std::endl;
    output << "norm = "      << param.norm << std::endl;
    output << "cloverInv = " << param.cloverInv << std::endl;
    output << "invNorm = "   << param.invNorm << std::endl;
    output << "csw = "       << param.csw << std::endl;
    output << "coeff = "     << param.coeff << std::endl;
    output << "twisted = "   << param.twisted << std::endl;
    output << "mu2 = "       << param.mu2 << std::endl;
    output << "rho = "       << param.rho << std::endl;
    output << "order = "     << param.order << std::endl;
    output << "create = "    << param.create << std::endl;
    return output;  // for multiple << operators.
  }

  ColorSpinorParam colorSpinorParam(const CloverField &a, bool inverse) {

    if (a.Precision() == QUDA_HALF_PRECISION)
      errorQuda("Casting a CloverField into ColorSpinorField not possible in half precision");

    ColorSpinorParam spinor_param;
    // 72 = 9 * 4 * 2
    spinor_param.nColor = 9;
    spinor_param.nSpin = 4;
    spinor_param.nDim = a.Ndim();
    for (int d=0; d<a.Ndim(); d++) spinor_param.x[d] = a.X()[d];
    spinor_param.setPrecision(a.Precision());
    spinor_param.pad = a.Pad();
    spinor_param.siteSubset = QUDA_FULL_SITE_SUBSET;
    spinor_param.siteOrder = QUDA_EVEN_ODD_SITE_ORDER;
    spinor_param.fieldOrder = a.Precision() == QUDA_DOUBLE_PRECISION ?
      QUDA_FLOAT2_FIELD_ORDER : QUDA_FLOAT4_FIELD_ORDER;
    spinor_param.gammaBasis = QUDA_UKQCD_GAMMA_BASIS;
    spinor_param.create = QUDA_REFERENCE_FIELD_CREATE;
    spinor_param.v = (void*)a.V(inverse);
    spinor_param.location = a.Location();
    return spinor_param;
  }

  // Return the L2 norm squared of the clover field
  double norm2(const CloverField &a, bool inverse) {
    ColorSpinorField *b = ColorSpinorField::Create(colorSpinorParam(a, inverse));
    double nrm2 = blas::norm2(*b);
    delete b;
    return nrm2;
  }

  // Return the L1 norm of the clover field
  double norm1(const CloverField &a, bool inverse) {
    ColorSpinorField *b = ColorSpinorField::Create(colorSpinorParam(a, inverse));
    double nrm1 = blas::norm1(*b);
    delete b;
    return nrm1;
  }

} // namespace quda<|MERGE_RESOLUTION|>--- conflicted
+++ resolved
@@ -20,11 +20,7 @@
     norm(nullptr),
     cloverInv(nullptr),
     invNorm(nullptr),
-<<<<<<< HEAD
-    //c_sw(a.Csw()),
-=======
     csw(a.Csw()),
->>>>>>> f1624af0
     twisted(a.Twisted()),
     mu2(a.Mu2()),
     rho(a.Rho()),
