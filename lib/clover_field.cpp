#include <stdlib.h>
#include <stdio.h>
#include <string.h>
#include <math.h>
#include <typeinfo>

#include <quda_internal.h>
#include <clover_field.h>
#include <gauge_field.h>
#include <color_spinor_field.h>
#include <blas_quda.h>

namespace quda {

  CloverFieldParam::CloverFieldParam(const CloverField &a) :
    LatticeFieldParam(a),
    direct(a.V(false)),
    inverse(a.V(true)),
    clover(nullptr),
    norm(nullptr),
    cloverInv(nullptr),
    invNorm(nullptr),
    csw(a.Csw()),
    coeff(a.Coeff()),
    twisted(a.Twisted()),
    mu2(a.Mu2()),
    rho(a.Rho()),
    order(a.Order()),
    create(QUDA_NULL_FIELD_CREATE),
    location(a.Location())
  {
    precision = a.Precision();
    nDim = a.Ndim();
    pad = a.Pad();
    siteSubset = QUDA_FULL_SITE_SUBSET;
    for (int dir = 0; dir < nDim; ++dir) x[dir] = a.X()[dir];
  }

  CloverField::CloverField(const CloverFieldParam &param) :
<<<<<<< HEAD
    LatticeField(param), bytes(0), norm_bytes(0), nColor(3), nSpin(4), 
    clover(0), norm(0), cloverInv(0), invNorm(0), csw(param.csw), coeff(param.coeff),
    rho(param.rho), order(param.order), create(param.create), trlog{0, 0}
=======
    LatticeField(param),
    bytes(0),
    norm_bytes(0),
    nColor(3),
    nSpin(4),
    clover(0),
    norm(0),
    cloverInv(0),
    invNorm(0),
    csw(param.csw),
    coeff(param.coeff),
    rho(param.rho),
    order(param.order),
    create(param.create),
    trlog {0, 0}
>>>>>>> 4db78e6e
  {
    if (nDim != 4) errorQuda("Number of dimensions must be 4, not %d", nDim);

    if (order == QUDA_QDPJIT_CLOVER_ORDER && create != QUDA_REFERENCE_FIELD_CREATE)
      errorQuda("QDPJIT ordered clover fields only supported for reference fields");

    real_length = 2 * ((size_t)volumeCB) * nColor * nColor * nSpin * nSpin / 2; // block-diagonal Hermitian (72 reals)
    length = 2 * ((size_t)stride) * nColor * nColor * nSpin * nSpin / 2;

    bytes = length * precision;
    if (isNative()) bytes = 2*ALIGNMENT_ADJUST(bytes/2);
    if (precision == QUDA_HALF_PRECISION || precision == QUDA_QUARTER_PRECISION) {
      norm_bytes = sizeof(float)*2*stride*2; // 2 chirality
      if (isNative()) norm_bytes = 2*ALIGNMENT_ADJUST(norm_bytes/2);
    }
//for twisted mass only:
    twisted = false;//param.twisted;
    mu2 = 0.0; //param.mu2;

    setTuningString();
  }

  CloverField::~CloverField() { }

  void CloverField::setTuningString()
  {
    LatticeField::setTuningString();
    int aux_string_n = TuneKey::aux_n / 2;
    int check
      = snprintf(aux_string, aux_string_n, "vol=%lu,stride=%lu,precision=%d,Nc=%d", volume, stride, precision, nColor);
    if (check < 0 || check >= aux_string_n) errorQuda("Error writing aux string");
  }

  void CloverField::backup() const
  {
    if (backup_h) errorQuda("Already allocated host backup");
    backup_h = static_cast<char *>(safe_malloc(2 * bytes));
    if (norm_bytes) backup_norm_h = static_cast<char *>(safe_malloc(2 * norm_bytes));

    if (Location() == QUDA_CUDA_FIELD_LOCATION) {
      qudaMemcpy(backup_h, clover, bytes, qudaMemcpyDeviceToHost);
      qudaMemcpy(backup_h + bytes, cloverInv, bytes, qudaMemcpyDeviceToHost);
      if (norm_bytes) {
        qudaMemcpy(backup_norm_h, norm, norm_bytes, qudaMemcpyDeviceToHost);
        qudaMemcpy(backup_norm_h + norm_bytes, invNorm, norm_bytes, qudaMemcpyDeviceToHost);
      }
    } else {
      memcpy(backup_h, clover, bytes);
      memcpy(backup_h + bytes, cloverInv, bytes);
      if (norm_bytes) {
        memcpy(backup_norm_h, norm, norm_bytes);
        memcpy(backup_norm_h + norm_bytes, invNorm, norm_bytes);
      }
    }
  }

  void CloverField::restore() const
  {
    if (Location() == QUDA_CUDA_FIELD_LOCATION) {
      qudaMemcpy(clover, backup_h, bytes, qudaMemcpyHostToDevice);
      qudaMemcpy(cloverInv, backup_h + bytes, bytes, qudaMemcpyHostToDevice);
      if (norm_bytes) {
        qudaMemcpy(norm, backup_norm_h, norm_bytes, qudaMemcpyHostToDevice);
        qudaMemcpy(invNorm, backup_norm_h + norm_bytes, norm_bytes, qudaMemcpyHostToDevice);
      }
    } else {
      memcpy(clover, backup_h, bytes);
      memcpy(cloverInv, backup_h + bytes, bytes);
      if (norm_bytes) {
        memcpy(norm, backup_norm_h, norm_bytes);
        memcpy(invNorm, backup_norm_h + norm_bytes, norm_bytes);
      }
    }

    host_free(backup_h);
    backup_h = nullptr;
    if (norm_bytes) {
      host_free(backup_norm_h);
      backup_norm_h = nullptr;
    }
  }

  CloverField *CloverField::Create(const CloverFieldParam &param)
  {
    CloverField *field = nullptr;
    if (param.location == QUDA_CPU_FIELD_LOCATION) {
      field = new cpuCloverField(param);
    } else if (param.location == QUDA_CUDA_FIELD_LOCATION) {
      field = new cudaCloverField(param);
    } else {
      errorQuda("Invalid field location %d", param.location);
    }

    return field;
  }

  void CloverField::setRho(double rho_)
  {
    rho = rho_;
  }

  cudaCloverField::cudaCloverField(const CloverFieldParam &param) : CloverField(param) {

    if (create != QUDA_NULL_FIELD_CREATE && create != QUDA_REFERENCE_FIELD_CREATE) 
      errorQuda("Create type %d not supported", create);

    if (param.direct) {
      if (create != QUDA_REFERENCE_FIELD_CREATE) {
	clover = bytes ? pool_device_malloc(bytes) : nullptr;
        if (precision == QUDA_HALF_PRECISION || precision == QUDA_QUARTER_PRECISION)
          norm = norm_bytes ? pool_device_malloc(norm_bytes) : nullptr;
      } else {
	clover = param.clover;
	norm = param.norm;
      }

      even = clover;
      odd = static_cast<char*>(clover) + bytes/2;

      evenNorm = norm;
      oddNorm = static_cast<char*>(norm) + norm_bytes/2;

      total_bytes += bytes + norm_bytes;

      // this is a hack to prevent us allocating a texture object for an unallocated inverse field
      if (!param.inverse) {
	cloverInv = clover;
	evenInv = even;
	oddInv = odd;
	invNorm = norm;
	evenInvNorm = evenNorm;
	oddInvNorm = oddNorm;
      }
    }

    if (param.inverse) {
      if (create != QUDA_REFERENCE_FIELD_CREATE) {
	cloverInv = bytes ? pool_device_malloc(bytes) : nullptr;
        if (precision == QUDA_HALF_PRECISION || precision == QUDA_QUARTER_PRECISION)
          invNorm = norm_bytes ? pool_device_malloc(norm_bytes) : nullptr;
      } else {
	cloverInv = param.cloverInv;
	invNorm = param.invNorm;
      }

      evenInv = cloverInv;
      oddInv = static_cast<char*>(cloverInv) + bytes/2;

      evenInvNorm = invNorm;
      oddInvNorm = static_cast<char*>(invNorm) + norm_bytes/2;

      total_bytes += bytes + norm_bytes;

      // this is a hack to ensure that we can autotune the clover
      // operator when just using symmetric preconditioning
      if (!param.direct) {
	clover = cloverInv;
	even = evenInv;
	odd = oddInv;
	norm = invNorm;
	evenNorm = evenInvNorm;
	oddNorm = oddInvNorm;
      }
    }

    if (!param.inverse) {
      cloverInv = clover;
      evenInv = even;
      oddInv = odd;
      invNorm = norm;
      evenInvNorm = evenNorm;
      oddInvNorm = oddNorm;
    }

    twisted = param.twisted;
    mu2 = param.mu2;
  }

  cudaCloverField::~cudaCloverField()
  {
    if (create != QUDA_REFERENCE_FIELD_CREATE) {
      if (clover != cloverInv) {
	if (clover) pool_device_free(clover);
	if (norm) pool_device_free(norm);
      }
      if (cloverInv) pool_device_free(cloverInv);
      if (invNorm) pool_device_free(invNorm);
    }
  }

  void cudaCloverField::copy(const CloverField &src, bool inverse) {

    checkField(src);

    if (typeid(src) == typeid(cudaCloverField)) {
      if (src.V(false))	copyGenericClover(*this, src, false, QUDA_CUDA_FIELD_LOCATION);
      if (src.V(true)) copyGenericClover(*this, src, true, QUDA_CUDA_FIELD_LOCATION);
    } else if (reorder_location() == QUDA_CPU_FIELD_LOCATION && typeid(src) == typeid(cpuCloverField)) {
      void *packClover = pool_pinned_malloc(bytes + norm_bytes);
      void *packCloverNorm = (precision == QUDA_HALF_PRECISION || precision == QUDA_QUARTER_PRECISION) ?
          static_cast<char *>(packClover) + bytes :
          0;

      if (src.V(false)) {
	copyGenericClover(*this, src, false, QUDA_CPU_FIELD_LOCATION, packClover, 0, packCloverNorm, 0);
        qudaMemcpy(clover, packClover, bytes, qudaMemcpyHostToDevice);
        if (precision == QUDA_HALF_PRECISION || precision == QUDA_QUARTER_PRECISION)
          qudaMemcpy(norm, packCloverNorm, norm_bytes, qudaMemcpyHostToDevice);
      }

      if (src.V(true) && inverse) {
	copyGenericClover(*this, src, true, QUDA_CPU_FIELD_LOCATION, packClover, 0, packCloverNorm, 0);
        qudaMemcpy(cloverInv, packClover, bytes, qudaMemcpyHostToDevice);
        if (precision == QUDA_HALF_PRECISION || precision == QUDA_QUARTER_PRECISION)
          qudaMemcpy(invNorm, packCloverNorm, norm_bytes, qudaMemcpyHostToDevice);
      }

      pool_pinned_free(packClover);
    } else if (reorder_location() == QUDA_CUDA_FIELD_LOCATION && typeid(src) == typeid(cpuCloverField)) {
      void *packClover = pool_device_malloc(src.Bytes() + src.NormBytes());
      void *packCloverNorm = (precision == QUDA_HALF_PRECISION || precision == QUDA_QUARTER_PRECISION) ?
          static_cast<char *>(packClover) + src.Bytes() :
          0;

      if (src.V(false)) {
        qudaMemcpy(packClover, src.V(false), src.Bytes(), qudaMemcpyHostToDevice);
        if (precision == QUDA_HALF_PRECISION || precision == QUDA_QUARTER_PRECISION)
          qudaMemcpy(packCloverNorm, src.Norm(false), src.NormBytes(), qudaMemcpyHostToDevice);

        copyGenericClover(*this, src, false, QUDA_CUDA_FIELD_LOCATION, 0, packClover, 0, packCloverNorm);
      }

      if (src.V(true) && inverse) {
        qudaMemcpy(packClover, src.V(true), src.Bytes(), qudaMemcpyHostToDevice);
        if (precision == QUDA_HALF_PRECISION || precision == QUDA_QUARTER_PRECISION)
          qudaMemcpy(packCloverNorm, src.Norm(true), src.NormBytes(), qudaMemcpyHostToDevice);

        copyGenericClover(*this, src, true, QUDA_CUDA_FIELD_LOCATION, 0, packClover, 0, packCloverNorm);
      }

      pool_device_free(packClover);
    } else {
      errorQuda("Invalid clover field type");
    }

    qudaDeviceSynchronize();
  }

  void cudaCloverField::loadCPUField(const cpuCloverField &cpu) { copy(cpu); }

  void cudaCloverField::saveCPUField(cpuCloverField &cpu) const {
    checkField(cpu);

    // we know we are copying from GPU to CPU here, so for now just
    // assume that reordering is on CPU
    void *packClover = pool_pinned_malloc(bytes + norm_bytes);
    void *packCloverNorm = (precision == QUDA_HALF_PRECISION) ? static_cast<char*>(packClover) + bytes : 0;

    // first copy over the direct part (if it exists)
    if (V(false) && cpu.V(false)) {
      qudaMemcpy(packClover, clover, bytes, qudaMemcpyDeviceToHost);
      if (precision == QUDA_HALF_PRECISION) qudaMemcpy(packCloverNorm, norm, norm_bytes, qudaMemcpyDeviceToHost);
      copyGenericClover(cpu, *this, false, QUDA_CPU_FIELD_LOCATION, 0, packClover, 0, packCloverNorm);
    } else if((V(false) && !cpu.V(false)) || (!V(false) && cpu.V(false))) {
      errorQuda("Mismatch between Clover field GPU V(false) and CPU.V(false)");
    }

    // now copy the inverse part (if it exists)
    if (V(true) && cpu.V(true)) {
      qudaMemcpy(packClover, cloverInv, bytes, qudaMemcpyDeviceToHost);
      if (precision == QUDA_HALF_PRECISION) qudaMemcpy(packCloverNorm, invNorm, norm_bytes, qudaMemcpyDeviceToHost);
      copyGenericClover(cpu, *this, true, QUDA_CPU_FIELD_LOCATION, 0, packClover, 0, packCloverNorm);
    } else if ((V(true) && !cpu.V(true)) || (!V(true) && cpu.V(true))) {
      errorQuda("Mismatch between Clover field GPU V(true) and CPU.V(true)");
    }

    pool_pinned_free(packClover);

    qudaDeviceSynchronize();
  }

  void cudaCloverField::copy_to_buffer(void *buffer) const
  {

    size_t buffer_offset = 0;
    if (V(false)) { // direct
      qudaMemcpy(buffer, clover, bytes, qudaMemcpyDeviceToHost);
      if (precision < QUDA_SINGLE_PRECISION) {
        qudaMemcpy(static_cast<char *>(buffer) + bytes, norm, norm_bytes, qudaMemcpyDeviceToHost);
      }
      buffer_offset += bytes + norm_bytes;
    }

    if (V(true)) { // inverse
      qudaMemcpy(static_cast<char *>(buffer) + buffer_offset, cloverInv, bytes, qudaMemcpyDeviceToHost);
      if (precision < QUDA_SINGLE_PRECISION) {
        qudaMemcpy(static_cast<char *>(buffer) + buffer_offset + bytes, invNorm, norm_bytes, qudaMemcpyDeviceToHost);
      }
    }
  }

  void cudaCloverField::copy_from_buffer(void *buffer)
  {

    size_t buffer_offset = 0;
    if (V(false)) { // direct
      qudaMemcpy(clover, static_cast<char *>(buffer), bytes, qudaMemcpyHostToDevice);
      if (precision < QUDA_SINGLE_PRECISION) {
        qudaMemcpy(norm, static_cast<char *>(buffer) + bytes, norm_bytes, qudaMemcpyHostToDevice);
      }
      buffer_offset += bytes + norm_bytes;
    }

    if (V(true)) { // inverse
      qudaMemcpy(cloverInv, static_cast<char *>(buffer) + buffer_offset, bytes, qudaMemcpyHostToDevice);
      if (precision < QUDA_SINGLE_PRECISION) {
        qudaMemcpy(invNorm, static_cast<char *>(buffer) + buffer_offset + bytes, norm_bytes, qudaMemcpyHostToDevice);
      }
    }
  }

  void cudaCloverField::prefetch(QudaFieldLocation mem_space, qudaStream_t stream) const
  {
    prefetch(mem_space, stream, CloverPrefetchType::BOTH_CLOVER_PREFETCH_TYPE);
  }

  void cudaCloverField::prefetch(QudaFieldLocation mem_space, qudaStream_t stream, CloverPrefetchType type,
                                 QudaParity parity) const
  {
    if (is_prefetch_enabled()) {
      auto clover_parity = clover;
      auto norm_parity = norm;
      auto cloverInv_parity = cloverInv;
      auto invNorm_parity = invNorm;
      auto bytes_parity = bytes;
      auto norm_bytes_parity = norm_bytes;
      if (parity != QUDA_INVALID_PARITY) {
        bytes_parity /= 2;
        norm_bytes_parity /= 2;
        if (parity == QUDA_EVEN_PARITY) {
          clover_parity = even;
          norm_parity = evenNorm;
          cloverInv_parity = evenInv;
          invNorm_parity = evenInvNorm;
        } else { // odd
          clover_parity = odd;
          norm_parity = oddNorm;
          cloverInv_parity = oddInv;
          invNorm_parity = oddInvNorm;
        }
      }

      switch (type) {
      case CloverPrefetchType::BOTH_CLOVER_PREFETCH_TYPE:
        if (clover_parity) qudaMemPrefetchAsync(clover_parity, bytes_parity, mem_space, stream);
        if (norm_parity) qudaMemPrefetchAsync(norm_parity, norm_bytes_parity, mem_space, stream);
        if (clover_parity != cloverInv_parity) {
          if (cloverInv_parity) qudaMemPrefetchAsync(cloverInv_parity, bytes_parity, mem_space, stream);
          if (invNorm_parity) qudaMemPrefetchAsync(invNorm_parity, norm_bytes_parity, mem_space, stream);
        }
        break;
      case CloverPrefetchType::CLOVER_CLOVER_PREFETCH_TYPE:
        if (clover_parity) qudaMemPrefetchAsync(clover_parity, bytes_parity, mem_space, stream);
        if (norm_parity) qudaMemPrefetchAsync(norm_parity, norm_bytes_parity, mem_space, stream);
        break;
      case CloverPrefetchType::INVERSE_CLOVER_PREFETCH_TYPE:
        if (cloverInv_parity) qudaMemPrefetchAsync(cloverInv_parity, bytes_parity, mem_space, stream);
        if (invNorm_parity) qudaMemPrefetchAsync(invNorm_parity, norm_bytes_parity, mem_space, stream);
        break;
      default: errorQuda("Invalid CloverPrefetchType.");
      }
    }
  }

  /**
     Computes Fmunu given the gauge field U
  */
  void cudaCloverField::compute(const cudaGaugeField &gauge) { computeClover(*this, gauge, 1.0); }

  cpuCloverField::cpuCloverField(const CloverFieldParam &param) : CloverField(param) {

    if (create == QUDA_NULL_FIELD_CREATE || create == QUDA_ZERO_FIELD_CREATE) {
      if(order != QUDA_PACKED_CLOVER_ORDER) {errorQuda("cpuCloverField only supports QUDA_PACKED_CLOVER_ORDER");}
      clover = (void *) safe_malloc(bytes);
      if (precision == QUDA_HALF_PRECISION) norm = (void *) safe_malloc(norm_bytes);
      if(param.inverse) {
	cloverInv = (void *) safe_malloc(bytes);
	if (precision == QUDA_HALF_PRECISION) invNorm = (void *) safe_malloc(norm_bytes);
      }

      if(create == QUDA_ZERO_FIELD_CREATE) {
	memset(clover, '\0', bytes);
	if(param.inverse) memset(cloverInv, '\0', bytes);
	if(precision == QUDA_HALF_PRECISION) memset(norm, '\0', norm_bytes);
	if(param.inverse && precision ==QUDA_HALF_PRECISION) memset(invNorm, '\0', norm_bytes);
      }
    } else if (create == QUDA_REFERENCE_FIELD_CREATE) {
      clover = param.clover;
      norm = param.norm;
      cloverInv = param.cloverInv;
      invNorm = param.invNorm;
    } else {
      errorQuda("Create type %d not supported", create);
    }

    if (param.pad != 0) errorQuda("%s pad must be zero", __func__);
  }

  cpuCloverField::~cpuCloverField()
  {
    if (create != QUDA_REFERENCE_FIELD_CREATE) {
      if (clover) host_free(clover);
      if (norm) host_free(norm);
      if (cloverInv) host_free(cloverInv);
      if (invNorm) host_free(invNorm);
    }
  }

  void cpuCloverField::copy_to_buffer(void *buffer) const
  {

    size_t buffer_offset = 0;
    if (V(false)) { // direct
      std::memcpy(static_cast<char *>(buffer), clover, bytes);
      if (precision < QUDA_SINGLE_PRECISION) { std::memcpy(static_cast<char *>(buffer) + bytes, norm, norm_bytes); }
      buffer_offset += bytes + norm_bytes;
    }

    if (V(true)) { // inverse
      std::memcpy(static_cast<char *>(buffer) + buffer_offset, cloverInv, bytes);
      if (precision < QUDA_SINGLE_PRECISION) {
        std::memcpy(static_cast<char *>(buffer) + buffer_offset + bytes, invNorm, norm_bytes);
      }
    }
  }

  void cpuCloverField::copy_from_buffer(void *buffer)
  {

    size_t buffer_offset = 0;
    if (V(false)) { // direct
      std::memcpy(clover, static_cast<char *>(buffer), bytes);
      if (precision < QUDA_SINGLE_PRECISION) { std::memcpy(norm, static_cast<char *>(buffer) + bytes, norm_bytes); }
      buffer_offset += bytes + norm_bytes;
    }

    if (V(true)) { // inverse
      std::memcpy(cloverInv, static_cast<char *>(buffer) + buffer_offset, bytes);
      if (precision < QUDA_SINGLE_PRECISION) {
        std::memcpy(invNorm, static_cast<char *>(buffer) + buffer_offset + bytes, norm_bytes);
      }
    }
  }

  // This doesn't really live here, but is fine for the moment
  std::ostream& operator<<(std::ostream& output, const CloverFieldParam& param)
  {
    output << static_cast<const LatticeFieldParam&>(param);
    output << "direct = "    << param.direct << std::endl;
    output << "inverse = "   << param.inverse << std::endl;
    output << "clover = "    << param.clover << std::endl;
    output << "norm = "      << param.norm << std::endl;
    output << "cloverInv = " << param.cloverInv << std::endl;
    output << "invNorm = "   << param.invNorm << std::endl;
    output << "csw = "       << param.csw << std::endl;
<<<<<<< HEAD
    output << "coeff = "     << param.coeff << std::endl;
=======
    output << "coeff = " << param.coeff << std::endl;
>>>>>>> 4db78e6e
    output << "twisted = "   << param.twisted << std::endl;
    output << "mu2 = "       << param.mu2 << std::endl;
    output << "rho = "       << param.rho << std::endl;
    output << "order = "     << param.order << std::endl;
    output << "create = "    << param.create << std::endl;
    return output;  // for multiple << operators.
  }

  ColorSpinorParam colorSpinorParam(const CloverField &a, bool inverse) {

    if (a.Precision() == QUDA_HALF_PRECISION)
      errorQuda("Casting a CloverField into ColorSpinorField not possible in half precision");

    ColorSpinorParam spinor_param;
    // 72 = 9 * 4 * 2
    spinor_param.nColor = 9;
    spinor_param.nSpin = 4;
    spinor_param.nDim = a.Ndim();
    for (int d=0; d<a.Ndim(); d++) spinor_param.x[d] = a.X()[d];
    spinor_param.setPrecision(a.Precision());
    spinor_param.pad = a.Pad();
    spinor_param.siteSubset = QUDA_FULL_SITE_SUBSET;
    spinor_param.siteOrder = QUDA_EVEN_ODD_SITE_ORDER;
    spinor_param.fieldOrder = a.Precision() == QUDA_DOUBLE_PRECISION ?
      QUDA_FLOAT2_FIELD_ORDER : QUDA_FLOAT4_FIELD_ORDER;
    spinor_param.gammaBasis = QUDA_UKQCD_GAMMA_BASIS;
    spinor_param.create = QUDA_REFERENCE_FIELD_CREATE;
    spinor_param.v = (void*)a.V(inverse);
    spinor_param.location = a.Location();
    return spinor_param;
  }

  // Return the L2 norm squared of the clover field
  double norm2(const CloverField &a, bool inverse) {
    ColorSpinorField *b = ColorSpinorField::Create(colorSpinorParam(a, inverse));
    double nrm2 = blas::norm2(*b);
    delete b;
    return nrm2;
  }

  // Return the L1 norm of the clover field
  double norm1(const CloverField &a, bool inverse) {
    ColorSpinorField *b = ColorSpinorField::Create(colorSpinorParam(a, inverse));
    double nrm1 = blas::norm1(*b);
    delete b;
    return nrm1;
  }

} // namespace quda<|MERGE_RESOLUTION|>--- conflicted
+++ resolved
@@ -37,11 +37,6 @@
   }
 
   CloverField::CloverField(const CloverFieldParam &param) :
-<<<<<<< HEAD
-    LatticeField(param), bytes(0), norm_bytes(0), nColor(3), nSpin(4), 
-    clover(0), norm(0), cloverInv(0), invNorm(0), csw(param.csw), coeff(param.coeff),
-    rho(param.rho), order(param.order), create(param.create), trlog{0, 0}
-=======
     LatticeField(param),
     bytes(0),
     norm_bytes(0),
@@ -57,7 +52,6 @@
     order(param.order),
     create(param.create),
     trlog {0, 0}
->>>>>>> 4db78e6e
   {
     if (nDim != 4) errorQuda("Number of dimensions must be 4, not %d", nDim);
 
@@ -523,11 +517,7 @@
     output << "cloverInv = " << param.cloverInv << std::endl;
     output << "invNorm = "   << param.invNorm << std::endl;
     output << "csw = "       << param.csw << std::endl;
-<<<<<<< HEAD
-    output << "coeff = "     << param.coeff << std::endl;
-=======
     output << "coeff = " << param.coeff << std::endl;
->>>>>>> 4db78e6e
     output << "twisted = "   << param.twisted << std::endl;
     output << "mu2 = "       << param.mu2 << std::endl;
     output << "rho = "       << param.rho << std::endl;
