--- conflicted
+++ resolved
@@ -37,27 +37,21 @@
   }
 
   CloverField::CloverField(const CloverFieldParam &param) :
-<<<<<<< HEAD
-    LatticeField(param), bytes(0), norm_bytes(0), nColor(N_COLORS), nSpin(4), 
-    clover(0), norm(0), cloverInv(0), invNorm(0), csw(param.csw), coeff(param.coeff), 
-    rho(param.rho), order(param.order), create(param.create), trlog{0, 0}
-=======
     LatticeField(param),
     bytes(0),
     norm_bytes(0),
-    nColor(3),
-    nSpin(4),
+    nColor(N_COLORS),
+    nSpin(4), 
     clover(0),
     norm(0),
     cloverInv(0),
     invNorm(0),
     csw(param.csw),
-    coeff(param.coeff),
+    coeff(param.coeff), 
     rho(param.rho),
     order(param.order),
     create(param.create),
-    trlog {0, 0}
->>>>>>> 30f67f3e
+    trlog{0, 0}
   {
     if (nDim != 4) errorQuda("Number of dimensions must be 4, not %d", nDim);
 
