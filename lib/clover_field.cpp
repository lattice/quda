--- conflicted
+++ resolved
@@ -13,21 +13,6 @@
 namespace quda {
 
   CloverFieldParam::CloverFieldParam(const CloverField &a) :
-<<<<<<< HEAD
-      LatticeFieldParam(a),
-      direct(false),
-      inverse(false),
-      clover(NULL),
-      norm(NULL),
-      cloverInv(NULL),
-      invNorm(NULL),
-      c_sw(a.Csw()),
-      twisted(a.Twisted()),
-      mu2(a.Mu2()),
-      rho(a.Rho()),
-      order(a.Order()),
-      create(QUDA_NULL_FIELD_CREATE)
-=======
     LatticeFieldParam(a),
     direct(a.V(false)),
     inverse(a.V(true)),
@@ -35,14 +20,13 @@
     norm(nullptr),
     cloverInv(nullptr),
     invNorm(nullptr),
-    csw(a.Csw()),
+    c_sw(a.Csw()),
     twisted(a.Twisted()),
     mu2(a.Mu2()),
     rho(a.Rho()),
     order(a.Order()),
     create(QUDA_NULL_FIELD_CREATE),
     location(a.Location())
->>>>>>> 2cf844de
   {
     precision = a.Precision();
     nDim = a.Ndim();
@@ -434,14 +418,7 @@
   /**
      Computes the clover field given the tensore field Fmunu
   */
-<<<<<<< HEAD
-  void cudaCloverField::compute(const cudaGaugeField &Fmunu)
-  {
-    computeClover(*this, Fmunu, 1.0, 1.0);
-  }
-=======
-  void cudaCloverField::compute(const cudaGaugeField &gauge) { computeClover(*this, gauge, 1.0); }
->>>>>>> 2cf844de
+  void cudaCloverField::compute(const cudaGaugeField &Fmunu) { computeClover(*this, Fmunu, 1.0, 1.0); }
 
   cpuCloverField::cpuCloverField(const CloverFieldParam &param) : CloverField(param) {
 
