
#include <gauge_field.h>
#include <color_spinor_field.h>
#include <uint_to_char.h>
#include <worker.h>
#include <tunable_nd.h>
#include <kernels/dslash_coarse.cuh>

namespace quda {

  template <typename Float, typename yFloat, typename ghostFloat, int Ns, int Nc, bool dslash, bool clover, bool dagger,
            DslashType type>
  class DslashCoarse : public TunableKernel3D
  {

    static constexpr int nDim = 4;

    ColorSpinorField &out;
    const ColorSpinorField &inA;
    const ColorSpinorField &inB;
    const GaugeField &Y;
    const GaugeField &X;
    const double kappa;
    const int parity;
    const int nParity;
    const int nSrc;

    const int max_color_col_stride = 8;
    mutable int color_col_stride;
    mutable int dim_threads;

    long long flops() const
    {
      return ((dslash*2*nDim+clover*1)*(8*Ns*Nc*Ns*Nc)-2*Ns*Nc)*nParity*(long long)out.VolumeCB();
    }
    long long bytes() const
    {
     return (dslash||clover) * out.Bytes() + dslash*8*inA.Bytes() + clover*inB.Bytes() +
       nSrc*nParity*(dslash*Y.Bytes()*Y.VolumeCB()/(2*Y.Stride()) + clover*X.Bytes()/2);
    }

    unsigned int sharedBytesPerThread() const { return (sizeof(complex<Float>) * colors_per_thread(Nc, dim_threads)); }
    bool tuneAuxDim() const { return true; } // Do tune the aux dimensions
    unsigned int minThreads() const { return color_col_stride * X.VolumeCB(); }

    /**
       @param Helper function to check that the present launch parameters are valid
    */
    bool checkParam(const TuneParam &param) const
    {
      return ((color_col_stride == 1 || minThreads() % (unsigned)device::warp_size() == 0)
              &&                                          // active threads must be a multiple of the warp
              param.block.x % device::warp_size() == 0 && // block size must be a multiple of the warp
              Nc % color_col_stride == 0 &&               // number of colors must be divisible by the split
              param.grid.x < device::max_grid_size(0));   // ensure the resulting grid size valid
    }

    bool advanceColorStride(TuneParam &param) const
    {
      bool valid = false;

      while (param.aux.x < max_color_col_stride) {
        param.aux.x *= 2;
        color_col_stride = param.aux.x;
        param.grid.x
          = (minThreads() + param.block.x - 1) / param.block.x; // grid size changed since minThreads has been updated
        valid = checkParam(param);
        if (valid) break;
      }

      if (!valid) {
        // reset color column stride if too large or not divisible
        param.aux.x = 1;
        color_col_stride = param.aux.x;
        param.grid.x
          = (minThreads() + param.block.x - 1) / param.block.x; // grid size changed since minThreads has been updated
      }

      return valid;
    }

    bool advanceDimThreads(TuneParam &param) const
    {
      bool rtn;
      if (2 * param.aux.y <= nDim && param.block.x * param.block.y * dim_threads * 2 <= device::max_threads_per_block()) {
        param.aux.y *= 2;
        rtn = true;
      } else {
        param.aux.y = 1;
        rtn = false;
      }

      dim_threads = param.aux.y;
      // need to reset z-block/grid size/shared_bytes since dim_threads has changed
      resizeStep(step_y, 2 * dim_threads);
      resizeVector(vector_length_y, 2 * dim_threads * 2 * (Nc / colors_per_thread(Nc, dim_threads)));
      TunableKernel3D::initTuneParam(param);

      return rtn;
    }

#ifndef QUDA_FAST_COMPILE_DSLASH
    bool advanceAux(TuneParam &param) const { return advanceColorStride(param) || advanceDimThreads(param); }
#else
    bool advanceAux(TuneParam &) const { return false; }
#endif

    void initTuneParam(TuneParam &param) const
    {
      color_col_stride = 1;
      dim_threads = 1;
      resizeStep(step_y, 2 * dim_threads); // 2 is forwards/backwards
      resizeVector(vector_length_y, 2 * dim_threads * 2 * (Nc / colors_per_thread(Nc, dim_threads)));
      TunableKernel3D::initTuneParam(param);
      param.aux = make_int4(color_col_stride, dim_threads, 1, 1);
    }

    /** sets default values for when tuning is disabled */
    void defaultTuneParam(TuneParam &param) const
    {
      color_col_stride = 1;
      dim_threads = 1;
      resizeStep(step_y, 2 * dim_threads); // 2 is forwards/backwards
      resizeVector(vector_length_y, 2 * dim_threads * 2 * (Nc / colors_per_thread(Nc, dim_threads)));
      TunableKernel3D::defaultTuneParam(param);
      param.aux = make_int4(color_col_stride, dim_threads, 1, 1);

      // ensure that the default x block size is divisible by the warpSize
      param.block.x = device::warp_size();
      param.grid.x = (minThreads() + param.block.x - 1) / param.block.x;
      param.shared_bytes = sharedBytesPerThread() * param.block.x * param.block.y * param.block.z;
    }

  public:
<<<<<<< HEAD
    DslashCoarse(ColorSpinorField &out, const ColorSpinorField &inA, const ColorSpinorField &inB,
                 const GaugeField &Y, const GaugeField &X, double kappa, int parity, MemoryLocation *halo_location)
      : TunableKernel3D(out, out.SiteSubset() * (out.Ndim()==5 ? out.X(4) : 1), 1),
        out(out), inA(inA), inB(inB), Y(Y), X(X), kappa(kappa), parity(parity),
        nParity(out.SiteSubset()), nSrc(out.Ndim()==5 ? out.X(4) : 1), color_col_stride(-1)
=======
    DslashCoarse(ColorSpinorField &out, const ColorSpinorField &inA, const ColorSpinorField &inB, const GaugeField &Y,
                 const GaugeField &X, double kappa, int parity, MemoryLocation *halo_location) :
      TunableKernel3D(out, out.SiteSubset() * (out.Ndim() == 5 ? out.X(4) : 1), 1),
      out(out),
      inA(inA),
      inB(inB),
      Y(Y),
      X(X),
      kappa(kappa),
      parity(parity),
      nParity(out.SiteSubset()),
      nSrc(out.Ndim() == 5 ? out.X(4) : 1),
      color_col_stride(-1)
>>>>>>> 69b1d839
    {
      strcpy(aux, (std::string("policy_kernel,") + aux).c_str());
      strcat(aux, comm_dim_partitioned_string());

      switch(type) {
      case DSLASH_INTERIOR: strcat(aux,",interior"); break;
      case DSLASH_EXTERIOR: strcat(aux,",exterior"); break;
      case DSLASH_FULL:     strcat(aux,",full"); break;
      }

      // record the location of where each pack buffer is in [2*dim+dir] ordering
      // 0 - no packing
      // 1 - pack to local GPU memory
      // 2 - pack to local mapped CPU memory
      // 3 - pack to remote mapped GPU memory
      if (doHalo<type>()) {
        char label[15] = ",halo=";
        for (int dim=0; dim<4; dim++) {
          for (int dir=0; dir<2; dir++) {
            label[2*dim+dir+6] = !comm_dim_partitioned(dim) ? '0' : halo_location[2*dim+dir] == Device ? '1' : halo_location[2*dim+dir] == Host ? '2' : '3';
          }
        }
        label[14] = '\0';
        strcat(aux,label);
      }

#ifdef QUDA_FAST_COMPILE_DSLASH
      strcat(aux, ",fast_compile");
#endif

      apply(device::get_default_stream());
    }

    template <int color_stride, int dim_stride, QudaFieldOrder csOrder = QUDA_FLOAT2_FIELD_ORDER,
              QudaGaugeFieldOrder gOrder = QUDA_FLOAT2_GAUGE_ORDER>
    using Arg = DslashCoarseArg<dslash, clover, dagger, type, color_stride, dim_stride, Float, yFloat, ghostFloat, Ns,
                                Nc, csOrder, gOrder>;

    void apply(const qudaStream_t &stream)
    {
      const TuneParam tp = tuneLaunch(*this, getTuning(), getVerbosity());
      color_col_stride = tp.aux.x;
      dim_threads = tp.aux.y;
      resizeVector(vector_length_y, 2 * dim_threads * 2 * (Nc / colors_per_thread(Nc, dim_threads)));
      if (!checkParam(tp)) errorQuda("Invalid launch param");

      if (out.Location() == QUDA_CPU_FIELD_LOCATION) {
        if (out.FieldOrder() != QUDA_SPACE_SPIN_COLOR_FIELD_ORDER || Y.FieldOrder() != QUDA_QDP_GAUGE_ORDER)
          errorQuda("Unsupported field order colorspinor=%d gauge=%d combination\n", inA.FieldOrder(), Y.FieldOrder());

<<<<<<< HEAD
        launch_host<CoarseDslash>
          (tp, stream, Arg<1, 1, QUDA_SPACE_SPIN_COLOR_FIELD_ORDER, QUDA_QDP_GAUGE_ORDER>(out, inA, inB, Y, X, (Float)kappa, parity));
=======
        launch_host<CoarseDslash>(
          tp, stream,
          Arg<1, 1, QUDA_SPACE_SPIN_COLOR_FIELD_ORDER, QUDA_QDP_GAUGE_ORDER>(out, inA, inB, Y, X, (Float)kappa, parity));
>>>>>>> 69b1d839
      } else {
        if (out.FieldOrder() != QUDA_FLOAT2_FIELD_ORDER || Y.FieldOrder() != QUDA_FLOAT2_GAUGE_ORDER)
          errorQuda("Unsupported field order colorspinor=%d gauge=%d combination\n", inA.FieldOrder(), Y.FieldOrder());

        switch (tp.aux.y) { // dimension gather parallelisation
        case 1:
          switch (tp.aux.x) { // this is color_col_stride
          case 1: launch_device<CoarseDslash>(tp, stream, Arg<1, 1>(out, inA, inB, Y, X, (Float)kappa, parity)); break;
#ifndef QUDA_FAST_COMPILE_DSLASH
          case 2: launch_device<CoarseDslash>(tp, stream, Arg<2, 1>(out, inA, inB, Y, X, (Float)kappa, parity)); break;
          case 4: launch_device<CoarseDslash>(tp, stream, Arg<4, 1>(out, inA, inB, Y, X, (Float)kappa, parity)); break;
          case 8: launch_device<CoarseDslash>(tp, stream, Arg<8, 1>(out, inA, inB, Y, X, (Float)kappa, parity)); break;
#endif
          default: errorQuda("Color column stride %d not valid", tp.aux.x);
          }
          break;
#ifndef QUDA_FAST_COMPILE_DSLASH
        case 2:
          switch (tp.aux.x) { // this is color_col_stride
          case 1: launch_device<CoarseDslash>(tp, stream, Arg<1, 2>(out, inA, inB, Y, X, (Float)kappa, parity)); break;
          case 2: launch_device<CoarseDslash>(tp, stream, Arg<2, 2>(out, inA, inB, Y, X, (Float)kappa, parity)); break;
          case 4: launch_device<CoarseDslash>(tp, stream, Arg<4, 2>(out, inA, inB, Y, X, (Float)kappa, parity)); break;
          case 8: launch_device<CoarseDslash>(tp, stream, Arg<8, 2>(out, inA, inB, Y, X, (Float)kappa, parity)); break;
          default: errorQuda("Color column stride %d not valid", tp.aux.x);
          }
          break;
        case 4:
          switch (tp.aux.x) { // this is color_col_stride
          case 1: launch_device<CoarseDslash>(tp, stream, Arg<1, 4>(out, inA, inB, Y, X, (Float)kappa, parity)); break;
          case 2: launch_device<CoarseDslash>(tp, stream, Arg<2, 4>(out, inA, inB, Y, X, (Float)kappa, parity)); break;
          case 4: launch_device<CoarseDslash>(tp, stream, Arg<4, 4>(out, inA, inB, Y, X, (Float)kappa, parity)); break;
          case 8: launch_device<CoarseDslash>(tp, stream, Arg<8, 4>(out, inA, inB, Y, X, (Float)kappa, parity)); break;
          default: errorQuda("Color column stride %d not valid", tp.aux.x);
          }
          break;
#endif
        default:
          errorQuda("Invalid dimension thread splitting %d", tp.aux.y);
        }
      }
    }

    void preTune() { out.backup(); }
    void postTune() { out.restore(); }
  };

  template <typename Float, typename yFloat, typename ghostFloat, bool dagger, int coarseColor, int coarseSpin>
  inline void ApplyCoarse(ColorSpinorField &out, const ColorSpinorField &inA, const ColorSpinorField &inB,
			  const GaugeField &Y, const GaugeField &X, double kappa, int parity, bool dslash,
			  bool clover, DslashType type, MemoryLocation *halo_location)
  {
    // for now we never instantiate any template except DSLASH_FULL, since never overlap comms and compute and do not properly support additive Schwarz here
    if (dslash) {
      if (clover) {

        if (type == DSLASH_FULL) {
          DslashCoarse<Float, yFloat, ghostFloat, coarseSpin, coarseColor, true, true, dagger, DSLASH_FULL> dslash(
            out, inA, inB, Y, X, kappa, parity, halo_location);
        } else { errorQuda("Dslash type %d not instantiated", type); }

      } else { // plain dslash

        if (type == DSLASH_FULL) {
          DslashCoarse<Float, yFloat, ghostFloat, coarseSpin, coarseColor, true, false, dagger, DSLASH_FULL> dslash(
            out, inA, inB, Y, X, kappa, parity, halo_location);
        } else { errorQuda("Dslash type %d not instantiated", type); }

      }
    } else {

      if (type == DSLASH_EXTERIOR) errorQuda("Cannot call halo on pure clover kernel");
      if (clover) {
        DslashCoarse<Float, yFloat, ghostFloat, coarseSpin, coarseColor, false, true, dagger, DSLASH_FULL> dslash(
          out, inA, inB, Y, X, kappa, parity, halo_location);
      } else {
        errorQuda("Unsupported dslash=false clover=false");
      }

    }
  }

  // template on the number of coarse colors
  template <typename Float, typename yFloat, typename ghostFloat, bool dagger>
  inline void ApplyCoarse(ColorSpinorField &out, const ColorSpinorField &inA, const ColorSpinorField &inB,
			  const GaugeField &Y, const GaugeField &X, double kappa, int parity, bool dslash,
			  bool clover, DslashType type, MemoryLocation *halo_location)
  {
    if (Y.FieldOrder() != X.FieldOrder())
      errorQuda("Field order mismatch Y = %d, X = %d", Y.FieldOrder(), X.FieldOrder());

    if (inA.FieldOrder() != out.FieldOrder())
      errorQuda("Field order mismatch inA = %d, out = %d", inA.FieldOrder(), out.FieldOrder());

    if (inA.Nspin() != 2)
      errorQuda("Unsupported number of coarse spins %d\n", inA.Nspin());

#ifdef NSPIN4
    if (inA.Ncolor() == 6) { // free field Wilson
      ApplyCoarse<Float,yFloat,ghostFloat,dagger,6,2>(out, inA, inB, Y, X, kappa, parity, dslash, clover, type, halo_location);
    } else
#endif // NSPIN4
    if (inA.Ncolor() == 24) {
      ApplyCoarse<Float,yFloat,ghostFloat,dagger,24,2>(out, inA, inB, Y, X, kappa, parity, dslash, clover, type, halo_location);
#ifdef NSPIN4
    } else if (inA.Ncolor() == 32) {
      ApplyCoarse<Float,yFloat,ghostFloat,dagger,32,2>(out, inA, inB, Y, X, kappa, parity, dslash, clover, type, halo_location);
#endif // NSPIN4
#ifdef NSPIN1
    } else if (inA.Ncolor() == 64) {
      ApplyCoarse<Float,yFloat,ghostFloat,dagger,64,2>(out, inA, inB, Y, X, kappa, parity, dslash, clover, type, halo_location);
    } else if (inA.Ncolor() == 96) {
      ApplyCoarse<Float,yFloat,ghostFloat,dagger,96,2>(out, inA, inB, Y, X, kappa, parity, dslash, clover, type, halo_location);
#endif // NSPIN1
    } else {
      errorQuda("Unsupported number of coarse dof %d\n", Y.Ncolor());
    }
  }

  // this is the Worker pointer that may have issue additional work
  // while we're waiting on communication to finish
  namespace dslash {
    extern Worker* aux_worker;
  }

  enum class DslashCoarsePolicy {
    DSLASH_COARSE_BASIC,          // stage both sends and recvs in host memory using memcpys
    DSLASH_COARSE_ZERO_COPY_PACK, // zero copy write pack buffers
    DSLASH_COARSE_ZERO_COPY_READ, // zero copy read halos in dslash kernel
    DSLASH_COARSE_ZERO_COPY,      // full zero copy
    DSLASH_COARSE_GDR_SEND,       // GDR send
    DSLASH_COARSE_GDR_RECV,       // GDR recv
    DSLASH_COARSE_GDR,             // full GDR
    DSLASH_COARSE_ZERO_COPY_PACK_GDR_RECV, // zero copy write and GDR recv
    DSLASH_COARSE_GDR_SEND_ZERO_COPY_READ, // GDR send and zero copy read
    DSLASH_COARSE_POLICY_DISABLED
  };

  template <bool dagger>
  struct DslashCoarseLaunch {

    ColorSpinorField &out;
    const ColorSpinorField &inA;
    const ColorSpinorField &inB;
    const GaugeField &Y;
    const GaugeField &X;
    double kappa;
    int parity;
    bool dslash;
    bool clover;
    const int *commDim;
    const QudaPrecision halo_precision;

    inline DslashCoarseLaunch(ColorSpinorField &out, const ColorSpinorField &inA, const ColorSpinorField &inB,
			      const GaugeField &Y, const GaugeField &X, double kappa, int parity,
			      bool dslash, bool clover, const int *commDim, QudaPrecision halo_precision)
      : out(out), inA(inA), inB(inB), Y(Y), X(X), kappa(kappa), parity(parity),
	dslash(dslash), clover(clover), commDim(commDim),
        halo_precision(halo_precision == QUDA_INVALID_PRECISION ? Y.Precision() : halo_precision) { }

    /**
       @brief Execute the coarse dslash using the given policy
     */
    inline void operator()(DslashCoarsePolicy policy)
    {
      if (inA.V() == out.V()) errorQuda("Aliasing pointers");

      // check all precisions match
      QudaPrecision precision = checkPrecision(out, inA, inB);
      checkPrecision(Y, X);

      // check all locations match
      checkLocation(out, inA, inB, Y, X);

      int comm_sum = 4;
      if (commDim) for (int i=0; i<4; i++) comm_sum -= (1-commDim[i]);
      if (comm_sum != 4 && comm_sum != 0) errorQuda("Unsupported comms %d", comm_sum);
      bool comms = comm_sum;

      MemoryLocation pack_destination[2*QUDA_MAX_DIM]; // where we will pack the ghost buffer to
      MemoryLocation halo_location[2*QUDA_MAX_DIM]; // where we load the halo from
      for (int i=0; i<2*QUDA_MAX_DIM; i++) {
	pack_destination[i] = (policy == DslashCoarsePolicy::DSLASH_COARSE_ZERO_COPY_PACK || policy == DslashCoarsePolicy::DSLASH_COARSE_ZERO_COPY ||
			       policy == DslashCoarsePolicy::DSLASH_COARSE_ZERO_COPY_PACK_GDR_RECV) ? Host : Device;
	halo_location[i] = (policy == DslashCoarsePolicy::DSLASH_COARSE_ZERO_COPY_READ || policy == DslashCoarsePolicy::DSLASH_COARSE_ZERO_COPY ||
			    policy == DslashCoarsePolicy::DSLASH_COARSE_GDR_SEND_ZERO_COPY_READ) ? Host : Device;
      }
      bool gdr_send = (policy == DslashCoarsePolicy::DSLASH_COARSE_GDR_SEND || policy == DslashCoarsePolicy::DSLASH_COARSE_GDR ||
		       policy == DslashCoarsePolicy::DSLASH_COARSE_GDR_SEND_ZERO_COPY_READ) ? true : false;
      bool gdr_recv = (policy == DslashCoarsePolicy::DSLASH_COARSE_GDR_RECV || policy == DslashCoarsePolicy::DSLASH_COARSE_GDR ||
		       policy == DslashCoarsePolicy::DSLASH_COARSE_ZERO_COPY_PACK_GDR_RECV) ? true : false;

      // disable peer-to-peer if doing a zero-copy policy (temporary)
      if ( policy == DslashCoarsePolicy::DSLASH_COARSE_ZERO_COPY_PACK ||
	   policy == DslashCoarsePolicy::DSLASH_COARSE_ZERO_COPY_READ ||
	   policy == DslashCoarsePolicy::DSLASH_COARSE_ZERO_COPY ||
	   policy == DslashCoarsePolicy::DSLASH_COARSE_ZERO_COPY_PACK_GDR_RECV ||
	   policy == DslashCoarsePolicy::DSLASH_COARSE_GDR_SEND_ZERO_COPY_READ) comm_enable_peer2peer(false);

      if (dslash && comm_partitioned() && comms) {
	const int nFace = 1;
        inA.exchangeGhost((QudaParity)(inA.SiteSubset() == QUDA_PARITY_SITE_SUBSET ? (1 - parity) : 0), nFace, dagger,
                          pack_destination, halo_location, gdr_send, gdr_recv, halo_precision);
      }

      if (dslash::aux_worker) dslash::aux_worker->apply(device::get_default_stream());

      if (precision == QUDA_DOUBLE_PRECISION) {
#ifdef GPU_MULTIGRID_DOUBLE
	if (Y.Precision() != QUDA_DOUBLE_PRECISION)
          errorQuda("Y Precision %d not supported", Y.Precision());
	if (halo_precision != QUDA_DOUBLE_PRECISION)
          errorQuda("Halo precision %d not supported with field precision %d and link precision %d", halo_precision, precision, Y.Precision());
	ApplyCoarse<double,double,double,dagger>(out, inA, inB, Y, X, kappa, parity, dslash, clover,
                                                 comms ? DSLASH_FULL : DSLASH_INTERIOR, halo_location);
#else
	errorQuda("Double precision multigrid has not been enabled");
#endif
      } else if (precision == QUDA_SINGLE_PRECISION) {
        if (Y.Precision() == QUDA_SINGLE_PRECISION) {
          if (halo_precision == QUDA_SINGLE_PRECISION) {
            ApplyCoarse<float,float,float,dagger>(out, inA, inB, Y, X, kappa, parity, dslash, clover,
                                                  comms ? DSLASH_FULL : DSLASH_INTERIOR, halo_location);
          } else {
            errorQuda("Halo precision %d not supported with field precision %d and link precision %d", halo_precision, precision, Y.Precision());
          }
        } else if (Y.Precision() == QUDA_HALF_PRECISION) {
#if QUDA_PRECISION & 2
          if (halo_precision == QUDA_HALF_PRECISION) {
            ApplyCoarse<float,short,short,dagger>(out, inA, inB, Y, X, kappa, parity, dslash, clover,
                                                  comms ? DSLASH_FULL : DSLASH_INTERIOR, halo_location);
          } else if (halo_precision == QUDA_QUARTER_PRECISION) {
#if QUDA_PRECISION & 1
            ApplyCoarse<float, short, int8_t, dagger>(out, inA, inB, Y, X, kappa, parity, dslash, clover,
                                                      comms ? DSLASH_FULL : DSLASH_INTERIOR, halo_location);
#else
            errorQuda("QUDA_PRECISION=%d does not enable quarter precision", QUDA_PRECISION);
#endif
          } else {
            errorQuda("Halo precision %d not supported with field precision %d and link precision %d", halo_precision, precision, Y.Precision());
          }
#else
          errorQuda("QUDA_PRECISION=%d does not enable half precision", QUDA_PRECISION);
#endif
        } else {
          errorQuda("Unsupported precision %d\n", Y.Precision());
        }
      } else {
	errorQuda("Unsupported precision %d\n", Y.Precision());
      }

      if (dslash && comm_partitioned() && comms) inA.bufferIndex = (1 - inA.bufferIndex);
      comm_enable_peer2peer(true);
    }
  };

  static bool dslash_init = false;
  static std::vector<DslashCoarsePolicy> policies(static_cast<int>(DslashCoarsePolicy::DSLASH_COARSE_POLICY_DISABLED), DslashCoarsePolicy::DSLASH_COARSE_POLICY_DISABLED);
  static int first_active_policy=static_cast<int>(DslashCoarsePolicy::DSLASH_COARSE_POLICY_DISABLED);

  // string used as a tunekey to ensure we retune if the dslash policy env changes
  static char policy_string[TuneKey::aux_n];

  static inline void enable_policy(DslashCoarsePolicy p) { policies[static_cast<std::size_t>(p)] = p; }

  static inline void disable_policy(DslashCoarsePolicy p)
  {
    policies[static_cast<std::size_t>(p)] = DslashCoarsePolicy::DSLASH_COARSE_POLICY_DISABLED;
  }

  template <typename Launch>
  class DslashCoarsePolicyTune : public Tunable {

   Launch &dslash;

   bool tuneGridDim() const { return false; } // Don't tune the grid dimensions.
   bool tuneAuxDim() const { return true; } // Do tune the aux dimensions.
   unsigned int sharedBytesPerThread() const { return 0; }
   unsigned int sharedBytesPerBlock(const TuneParam &) const { return 0; }

 public:
   inline DslashCoarsePolicyTune(Launch &dslash) : dslash(dslash)
   {
      if (!dslash_init) {

	static char *dslash_policy_env = getenv("QUDA_ENABLE_DSLASH_COARSE_POLICY");

	if (dslash_policy_env) { // set the policies to tune for explicitly
	  std::stringstream policy_list(dslash_policy_env);

	  int policy_;
	  while (policy_list >> policy_) {
	    DslashCoarsePolicy dslash_policy = static_cast<DslashCoarsePolicy>(policy_);

	    // check this is a valid policy choice
	    if ( (dslash_policy == DslashCoarsePolicy::DSLASH_COARSE_GDR_SEND ||
            dslash_policy == DslashCoarsePolicy::DSLASH_COARSE_GDR_RECV ||
		        dslash_policy == DslashCoarsePolicy::DSLASH_COARSE_GDR ||
            dslash_policy == DslashCoarsePolicy::DSLASH_COARSE_ZERO_COPY_PACK_GDR_RECV ||
		        dslash_policy == DslashCoarsePolicy::DSLASH_COARSE_GDR_SEND_ZERO_COPY_READ) && !comm_gdr_enabled() ) {
	      errorQuda("Cannot select a GDR policy %d unless QUDA_ENABLE_GDR is set", static_cast<int>(dslash_policy));
	    }

	    enable_policy(dslash_policy);
	    first_active_policy = policy_ < first_active_policy ? policy_ : first_active_policy;
	    if (policy_list.peek() == ',') policy_list.ignore();
	  }
	  if(first_active_policy == static_cast<int>(DslashCoarsePolicy::DSLASH_COARSE_POLICY_DISABLED)) errorQuda("No valid policy found in QUDA_ENABLE_DSLASH_COARSE_POLICY");
	} else {
	  first_active_policy = 0;
	  enable_policy(DslashCoarsePolicy::DSLASH_COARSE_BASIC);
	  enable_policy(DslashCoarsePolicy::DSLASH_COARSE_ZERO_COPY_PACK);
	  enable_policy(DslashCoarsePolicy::DSLASH_COARSE_ZERO_COPY_READ);
	  enable_policy(DslashCoarsePolicy::DSLASH_COARSE_ZERO_COPY);
	  if (comm_gdr_enabled()) {
	    enable_policy(DslashCoarsePolicy::DSLASH_COARSE_GDR_SEND);
	    enable_policy(DslashCoarsePolicy::DSLASH_COARSE_GDR_RECV);
	    enable_policy(DslashCoarsePolicy::DSLASH_COARSE_GDR);
	    enable_policy(DslashCoarsePolicy::DSLASH_COARSE_ZERO_COPY_PACK_GDR_RECV);
	    enable_policy(DslashCoarsePolicy::DSLASH_COARSE_GDR_SEND_ZERO_COPY_READ);
	  }
	}

        // construct string specifying which policies have been enabled
        strcat(policy_string, ",pol=");
        for (int i = 0; i < (int)DslashCoarsePolicy::DSLASH_COARSE_POLICY_DISABLED; i++) {
          strcat(policy_string, (int)policies[i] == i ? "1" : "0");
        }

        dslash_init = true;
      }

      strcpy(aux, "policy,");
      if (dslash.dslash) strcat(aux, "dslash");
      strcat(aux, dslash.clover ? "clover," : ",");
      strcat(aux, dslash.inA.AuxString());
      strcat(aux, ",gauge_prec=");

      char prec_str[8];
      i32toa(prec_str, dslash.Y.Precision());
      strcat(aux, prec_str);
      strcat(aux, ",halo_prec=");
      i32toa(prec_str, dslash.halo_precision);
      strcat(aux, prec_str);
      strcat(aux, comm_dim_partitioned_string(dslash.commDim));
      strcat(aux, comm_dim_topology_string());
      strcat(aux, comm_config_string()); // and change in P2P/GDR will be stored as a separate tunecache entry
      strcat(aux, policy_string);        // any change in policies enabled will be stored as a separate entry

      int comm_sum = 4;
      if (dslash.commDim)
        for (int i = 0; i < 4; i++) comm_sum -= (1 - dslash.commDim[i]);
      strcat(aux, comm_sum ? ",full" : ",interior");

#ifdef QUDA_FAST_COMPILE_DSLASH
      strcat(aux, ",fast_compile");
#endif

      // before we do policy tuning we must ensure the kernel
      // constituents have been tuned since we can't do nested tuning
      if (!tuned()) {
        disableProfileCount();
	for (auto &i : policies) if(i!= DslashCoarsePolicy::DSLASH_COARSE_POLICY_DISABLED) dslash(i);
	enableProfileCount();
	setPolicyTuning(true);
      }
   }

   virtual ~DslashCoarsePolicyTune() { setPolicyTuning(false); }

   inline void apply(const qudaStream_t &)
   {
     TuneParam tp = tuneLaunch(*this, getTuning(), getVerbosity());

     if (tp.aux.x >= (int)policies.size()) errorQuda("Requested policy that is outside of range");
     if (policies[tp.aux.x] == DslashCoarsePolicy::DSLASH_COARSE_POLICY_DISABLED ) errorQuda("Requested policy is disabled");
     dslash(policies[tp.aux.x]);
   }

   int tuningIter() const { return 10; }

   bool advanceAux(TuneParam &param) const
   {
    while ((unsigned)param.aux.x < policies.size()-1) {
      param.aux.x++;
      if (policies[param.aux.x] != DslashCoarsePolicy::DSLASH_COARSE_POLICY_DISABLED) return true;
    }
    param.aux.x = 0;
    return false;
   }

   bool advanceTuneParam(TuneParam &param) const { return advanceAux(param); }

<<<<<<< HEAD
   void initTuneParam(TuneParam &param) const {
=======
   void initTuneParam(TuneParam &param) const
   {
>>>>>>> 69b1d839
     Tunable::initTuneParam(param);
     param.aux = make_int4(first_active_policy, 0, 0, 0);
   }

<<<<<<< HEAD
   void defaultTuneParam(TuneParam &param) const {
=======
   void defaultTuneParam(TuneParam &param) const
   {
>>>>>>> 69b1d839
     Tunable::defaultTuneParam(param);
     param.aux = make_int4(first_active_policy, 0, 0, 0);
   }

   TuneKey tuneKey() const {
     return TuneKey(dslash.inA.VolString(), typeid(*this).name(), aux);
   }

   long long flops() const {
     int nDim = 4;
     int Ns = dslash.inA.Nspin();
     int Nc = dslash.inA.Ncolor();
     int nParity = dslash.inA.SiteSubset();
     long long volumeCB = dslash.inA.VolumeCB();
     return ((dslash.dslash*2*nDim+dslash.clover*1)*(8*Ns*Nc*Ns*Nc)-2*Ns*Nc)*nParity*volumeCB;
   }

   long long bytes() const {
     int nParity = dslash.inA.SiteSubset();
     return (dslash.dslash||dslash.clover) * dslash.out.Bytes() +
       dslash.dslash*8*dslash.inA.Bytes() + dslash.clover*dslash.inB.Bytes() +
       nParity*(dslash.dslash*dslash.Y.Bytes()*dslash.Y.VolumeCB()/(2*dslash.Y.Stride())
		+ dslash.clover*dslash.X.Bytes()/2);
     // multiply Y by volume / stride to correct for pad
   }
  };

} // namespace quda<|MERGE_RESOLUTION|>--- conflicted
+++ resolved
@@ -132,13 +132,6 @@
     }
 
   public:
-<<<<<<< HEAD
-    DslashCoarse(ColorSpinorField &out, const ColorSpinorField &inA, const ColorSpinorField &inB,
-                 const GaugeField &Y, const GaugeField &X, double kappa, int parity, MemoryLocation *halo_location)
-      : TunableKernel3D(out, out.SiteSubset() * (out.Ndim()==5 ? out.X(4) : 1), 1),
-        out(out), inA(inA), inB(inB), Y(Y), X(X), kappa(kappa), parity(parity),
-        nParity(out.SiteSubset()), nSrc(out.Ndim()==5 ? out.X(4) : 1), color_col_stride(-1)
-=======
     DslashCoarse(ColorSpinorField &out, const ColorSpinorField &inA, const ColorSpinorField &inB, const GaugeField &Y,
                  const GaugeField &X, double kappa, int parity, MemoryLocation *halo_location) :
       TunableKernel3D(out, out.SiteSubset() * (out.Ndim() == 5 ? out.X(4) : 1), 1),
@@ -152,7 +145,6 @@
       nParity(out.SiteSubset()),
       nSrc(out.Ndim() == 5 ? out.X(4) : 1),
       color_col_stride(-1)
->>>>>>> 69b1d839
     {
       strcpy(aux, (std::string("policy_kernel,") + aux).c_str());
       strcat(aux, comm_dim_partitioned_string());
@@ -203,14 +195,9 @@
         if (out.FieldOrder() != QUDA_SPACE_SPIN_COLOR_FIELD_ORDER || Y.FieldOrder() != QUDA_QDP_GAUGE_ORDER)
           errorQuda("Unsupported field order colorspinor=%d gauge=%d combination\n", inA.FieldOrder(), Y.FieldOrder());
 
-<<<<<<< HEAD
-        launch_host<CoarseDslash>
-          (tp, stream, Arg<1, 1, QUDA_SPACE_SPIN_COLOR_FIELD_ORDER, QUDA_QDP_GAUGE_ORDER>(out, inA, inB, Y, X, (Float)kappa, parity));
-=======
         launch_host<CoarseDslash>(
           tp, stream,
           Arg<1, 1, QUDA_SPACE_SPIN_COLOR_FIELD_ORDER, QUDA_QDP_GAUGE_ORDER>(out, inA, inB, Y, X, (Float)kappa, parity));
->>>>>>> 69b1d839
       } else {
         if (out.FieldOrder() != QUDA_FLOAT2_FIELD_ORDER || Y.FieldOrder() != QUDA_FLOAT2_GAUGE_ORDER)
           errorQuda("Unsupported field order colorspinor=%d gauge=%d combination\n", inA.FieldOrder(), Y.FieldOrder());
@@ -603,22 +590,14 @@
 
    bool advanceTuneParam(TuneParam &param) const { return advanceAux(param); }
 
-<<<<<<< HEAD
-   void initTuneParam(TuneParam &param) const {
-=======
    void initTuneParam(TuneParam &param) const
    {
->>>>>>> 69b1d839
      Tunable::initTuneParam(param);
      param.aux = make_int4(first_active_policy, 0, 0, 0);
    }
 
-<<<<<<< HEAD
-   void defaultTuneParam(TuneParam &param) const {
-=======
    void defaultTuneParam(TuneParam &param) const
    {
->>>>>>> 69b1d839
      Tunable::defaultTuneParam(param);
      param.aux = make_int4(first_active_policy, 0, 0, 0);
    }
