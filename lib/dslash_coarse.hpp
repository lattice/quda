--- conflicted
+++ resolved
@@ -221,12 +221,7 @@
           case 2: launch_device<CoarseDslash>(tp, stream, Arg<2, 2>(out, inA, inB, Y, X, (Float)kappa, parity)); break;
           case 4: launch_device<CoarseDslash>(tp, stream, Arg<4, 2>(out, inA, inB, Y, X, (Float)kappa, parity)); break;
           case 8: launch_device<CoarseDslash>(tp, stream, Arg<8, 2>(out, inA, inB, Y, X, (Float)kappa, parity)); break;
-<<<<<<< HEAD
-#endif
           default: errorQuda("Color column stride %d not valid", int(tp.aux.x));
-=======
-          default: errorQuda("Color column stride %d not valid", tp.aux.x);
->>>>>>> 30f67f3e
           }
           break;
         case 4:
@@ -235,12 +230,7 @@
           case 2: launch_device<CoarseDslash>(tp, stream, Arg<2, 4>(out, inA, inB, Y, X, (Float)kappa, parity)); break;
           case 4: launch_device<CoarseDslash>(tp, stream, Arg<4, 4>(out, inA, inB, Y, X, (Float)kappa, parity)); break;
           case 8: launch_device<CoarseDslash>(tp, stream, Arg<8, 4>(out, inA, inB, Y, X, (Float)kappa, parity)); break;
-<<<<<<< HEAD
-#endif
           default: errorQuda("Color column stride %d not valid", int(tp.aux.x));
-=======
-          default: errorQuda("Color column stride %d not valid", tp.aux.x);
->>>>>>> 30f67f3e
           }
           break;
 #endif
