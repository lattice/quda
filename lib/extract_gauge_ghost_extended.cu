--- conflicted
+++ resolved
@@ -3,11 +3,8 @@
 
 namespace quda {
 
-<<<<<<< HEAD
   using namespace gauge;
 
-=======
->>>>>>> 794e10a3
   template <typename Order, int nDim>
   struct ExtractGhostExArg {
     Order order;
@@ -66,8 +63,7 @@
 
     // need dir dependence in write
     // srcIdx is used here to determine boundary condition
-    arg.order.saveGhostEx(u, dstIdx, srcIdx, dir, dim, g, 
-			  (parity+arg.localParity[dim])&1, arg.R);
+    arg.order.saveGhostEx(u, dstIdx, srcIdx, dir, dim, g, (parity+arg.localParity[dim])&1, arg.R);
   }
 
 
@@ -81,11 +77,12 @@
     
     int dstIdx = (a*arg.fBody[dim][0] + b*arg.fBody[dim][1] + 
 		  c*arg.fBody[dim][2] + d*arg.fBody[dim][3]) >> 1;
+
+    int oddness = (parity+arg.localParity[dim])&1;
     
     // need dir dependence in read
     // dstIdx is used here to determine boundary condition
-    arg.order.loadGhostEx(u, srcIdx, dstIdx, dir, dim, g, 
-			  (parity+arg.localParity[dim])&1, arg.R);
+    arg.order.loadGhostEx(u, srcIdx, dstIdx, dir, dim, g, oddness, arg.R);
     
     arg.order.save(u, dstIdx, g, parity); // save the ghost element into the bulk
   }
