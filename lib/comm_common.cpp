--- conflicted
+++ resolved
@@ -149,13 +149,13 @@
 static bool intranode_enabled[2][4] = { {false,false,false,false},
 					{false,false,false,false} };
 
-<<<<<<< HEAD
 /** this records whether there is any peer-2-peer capability
     (regardless whether it is enabled or not) */
 static bool peer2peer_present = false;
-=======
-static int enable_peer_to_peer = 3; // by default enable both copy engines and load/store access
->>>>>>> 53d4c712
+
+/** by default enable both copy engines and load/store access */
+static int enable_peer_to_peer = 3; 
+
 
 void comm_peer2peer_init(const char* hostname_recv_buf)
 {
