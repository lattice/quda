#include <unistd.h> // for gethostname()
#include <assert.h>
#include <limits>

#include <quda_internal.h>
#include <comm_quda.h>
#include <csignal>

#ifdef QUDA_BACKEND_OMPTARGET
#define CUDA_SUCCESS QUDA_SUCCESS
struct cudaDeviceProp{int unifiedAddressing;};
enum {cudaDevP2PAttrPerformanceRank};
enum CUpointer_attribute {CU_POINTER_ATTRIBUTE_MEMORY_TYPE};
using CUdeviceptr = void *;
#define cudaGetDeviceProperties(a,b) ompwip([&](){(a)->unifiedAddressing=0;})
#define cudaDeviceCanAccessPeer(a,b,c) ompwip([&](){(*(a))=0;})
#define cudaDeviceGetP2PAttribute(a,b,c,d) ompwip([&](){(*(a))=0;})
#define cudaGetDeviceCount(a) ompwip([&](){(*(a))=omp_get_num_devices();})
enum CUmemorytype {CU_MEMORYTYPE_DEVICE,CU_MEMORYTYPE_ARRAY,CU_MEMORYTYPE_UNIFIED,CU_MEMORYTYPE_HOST};
#define cuPointerGetAttributes(a,b,c,d) ompwip([=](){*((CUmemorytype *)(c[0]))=CU_MEMORYTYPE_HOST;})

#endif  // QUDA_BACKEND_OMPTARGET

#ifdef QUDA_BACKWARDSCPP
#include "backward.hpp"
namespace backward {
  static backward::SignalHandling sh;
} // namespace backward
#endif

struct Topology_s {
  int ndim;
  int dims[QUDA_MAX_DIM];
  int *ranks;
  int (*coords)[QUDA_MAX_DIM];
  int my_rank;
  int my_coords[QUDA_MAX_DIM];
  // It might be worth adding communicators to allow for efficient reductions:
  //   #if defined(MPI_COMMS)
  //     MPI_Comm comm;
  //   #elif defined(QMP_COMMS)
  //     QMP_communicator_t comm; // currently only supported by qmp-2.4.0-alpha
  //   #endif
};


/**
 * Utility function for indexing into Topology::ranks[]
 *
 * @param ndim  Number of grid dimensions in the network topology
 * @param dims  Array of grid dimensions
 * @param x     Node coordinates
 * @return      Linearized index cooresponding to the node coordinates
 */
static inline int index(int ndim, const int *dims, const int *x)
{
  int idx = x[0];
  for (int i = 1; i < ndim; i++) {
    idx = dims[i]*idx + x[i];
  }
  return idx;
}


static inline bool advance_coords(int ndim, const int *dims, int *x)
{
  bool valid = false;
  for (int i = ndim-1; i >= 0; i--) {
    if (x[i] < dims[i]-1) {
      x[i]++;
      valid = true;
      break;
    } else {
      x[i] = 0;
    }
  }
  return valid;
}


char *comm_hostname(void)
{
  static bool cached = false;
  static char hostname[128];

  if (!cached) {
    gethostname(hostname, 128);
    hostname[127] = '\0';
    cached = true;
  }

  return hostname;
}


static unsigned long int rand_seed = 137;

/**
 * We provide our own random number generator to avoid re-seeding
 * rand(), which might also be used by the calling application.  This
 * is a clone of rand48(), provided by stdlib.h on UNIX.
 *
 * @return a random double in the interval [0,1)
 */
double comm_drand(void)
{
  const double twoneg48 = 0.35527136788005009e-14;
  const unsigned long int m = 25214903917, a = 11, mask = 281474976710655;
  rand_seed = (m * rand_seed + a) & mask;
  return (twoneg48 * rand_seed);
}


// QudaCommsMap is declared in quda.h:
//   typedef int (*QudaCommsMap)(const int *coords, void *fdata);

Topology *comm_create_topology(int ndim, const int *dims, QudaCommsMap rank_from_coords, void *map_data)
{
  if (ndim > QUDA_MAX_DIM) {
    errorQuda("ndim exceeds QUDA_MAX_DIM");
  }

  Topology *topo = (Topology *) safe_malloc(sizeof(Topology));

  topo->ndim = ndim;

  int nodes = 1;
  for (int i=0; i<ndim; i++) {
    topo->dims[i] = dims[i];
    nodes *= dims[i];
  }

  topo->ranks = (int *) safe_malloc(nodes*sizeof(int));
  topo->coords = (int (*)[QUDA_MAX_DIM]) safe_malloc(nodes*sizeof(int[QUDA_MAX_DIM]));

  int x[QUDA_MAX_DIM];
  for (int i = 0; i < QUDA_MAX_DIM; i++) x[i] = 0;

  do {
    int rank = rank_from_coords(x, map_data);
    topo->ranks[index(ndim, dims, x)] = rank;
    for (int i=0; i<ndim; i++) {
      topo->coords[rank][i] = x[i];
    }
  } while (advance_coords(ndim, dims, x));

  int my_rank = comm_rank();
  topo->my_rank = my_rank;
  for (int i = 0; i < ndim; i++) {
    topo->my_coords[i] = topo->coords[my_rank][i];
  }

  // initialize the random number generator with a rank-dependent seed
  rand_seed = 17*my_rank + 137;

  return topo;
}


void comm_destroy_topology(Topology *topo)
{
  host_free(topo->ranks);
  host_free(topo->coords);
  host_free(topo);
}

static int gpuid = -1;

int comm_gpuid(void) { return gpuid; }

static bool peer2peer_enabled[2][4] = { {false,false,false,false},
                                        {false,false,false,false} };
static bool peer2peer_init = false;

static bool intranode_enabled[2][4] = { {false,false,false,false},
					{false,false,false,false} };

/** this records whether there is any peer-2-peer capability
    (regardless whether it is enabled or not) */
static bool peer2peer_present = false;

/** by default enable both copy engines and load/store access */
static int enable_peer_to_peer = 3;

/** sets whether we cap which peers can use peer-to-peer */
static int enable_p2p_max_access_rank = std::numeric_limits<int>::max();

void comm_peer2peer_init(const char* hostname_recv_buf)
{
  if (peer2peer_init) return;

  // set gdr enablement
  if (comm_gdr_enabled()) {
    if (getVerbosity() > QUDA_SILENT) printfQuda("Enabling GPU-Direct RDMA access\n");
    comm_gdr_blacklist(); // set GDR blacklist
    // by default, if GDR is enabled we disable non-p2p policies to
    // prevent possible conflict between MPI and QUDA opening the same
    // IPC memory handles when using CUDA-aware MPI
    enable_peer_to_peer += 4;
  } else {
    if (getVerbosity() > QUDA_SILENT) printfQuda("Disabling GPU-Direct RDMA access\n");
  }

  char *enable_peer_to_peer_env = getenv("QUDA_ENABLE_P2P");

  // disable peer-to-peer comms in one direction if QUDA_ENABLE_P2P=-1
  // and comm_dim(dim) == 2 (used for perf benchmarking)
  bool disable_peer_to_peer_bidir = false;

  if (enable_peer_to_peer_env) {
    enable_peer_to_peer = atoi(enable_peer_to_peer_env);

    switch ( std::abs(enable_peer_to_peer) ) {
    case 0: if (getVerbosity() > QUDA_SILENT) printfQuda("Disabling peer-to-peer access\n"); break;
    case 1: if (getVerbosity() > QUDA_SILENT) printfQuda("Enabling peer-to-peer copy engine access (disabling direct load/store)\n"); break;
    case 2: if (getVerbosity() > QUDA_SILENT) printfQuda("Enabling peer-to-peer direct load/store access (disabling copy engines)\n"); break;
    case 3: if (getVerbosity() > QUDA_SILENT) printfQuda("Enabling peer-to-peer copy engine and direct load/store access\n"); break;
    case 5: if (getVerbosity() > QUDA_SILENT) printfQuda("Enabling peer-to-peer copy engine access (disabling direct load/store and non-p2p policies)\n"); break;
    case 6: if (getVerbosity() > QUDA_SILENT) printfQuda("Enabling peer-to-peer direct load/store access (disabling copy engines and non-p2p policies)\n"); break;
    case 7: if (getVerbosity() > QUDA_SILENT) printfQuda("Enabling peer-to-peer copy engine and direct load/store access (disabling non-p2p policies)\n"); break;
    default: errorQuda("Unexpected value QUDA_ENABLE_P2P=%d\n", enable_peer_to_peer);
    }

    if (enable_peer_to_peer < 0) { // only values -1, -2, -3 can make it here
      if (getVerbosity() > QUDA_SILENT) printfQuda("Disabling bi-directional peer-to-peer access\n");
      disable_peer_to_peer_bidir = true;
    }

    enable_peer_to_peer = abs(enable_peer_to_peer);

  } else { // !enable_peer_to_peer_env
    if (getVerbosity() > QUDA_SILENT) printfQuda("Enabling peer-to-peer copy engine and direct load/store access\n");
  }

  if (!peer2peer_init && enable_peer_to_peer) {

    // set whether we are limiting p2p enablement
    char *enable_p2p_max_access_rank_env = getenv("QUDA_ENABLE_P2P_MAX_ACCESS_RANK");
    if (enable_p2p_max_access_rank_env) {
      enable_p2p_max_access_rank = atoi(enable_p2p_max_access_rank_env);
      if (enable_p2p_max_access_rank < 0)
        errorQuda("Invalid QUDA_ENABLE_P2P_MAX_ACCESS_RANK=%d\n", enable_p2p_max_access_rank);
      if (getVerbosity() > QUDA_SILENT)
        printfQuda(
          "Limiting peer-to-peer communication to a maximum access rank of %d (lower ranks have higher bandwidth)\n",
          enable_p2p_max_access_rank);
    }

    // first check that the local GPU supports UVA
    const int gpuid = comm_gpuid();

    comm_set_neighbor_ranks();

    char *hostname = comm_hostname();
    int *gpuid_recv_buf = (int *)safe_malloc(sizeof(int)*comm_size());

    comm_gather_gpuid(gpuid_recv_buf);

    for(int dir=0; dir<2; ++dir){ // forward/backward directions
      for(int dim=0; dim<4; ++dim){
	int neighbor_rank = comm_neighbor_rank(dir,dim);
	if (neighbor_rank == comm_rank()) continue;

        if ((unsigned)neighbor_rank >= comm_size()) errorQuda("neighbor rank %d > number of ranks %lu", neighbor_rank, comm_size());

        // disable peer-to-peer comms in one direction
	if ( ((comm_rank() > neighbor_rank && dir == 0) || (comm_rank() < neighbor_rank && dir == 1)) &&
	     disable_peer_to_peer_bidir && comm_dim(dim) == 2 ) continue;

	// if the neighbors are on the same
	if (!strncmp(hostname, &hostname_recv_buf[128*neighbor_rank], 128)) {
	  int neighbor_gpuid = gpuid_recv_buf[neighbor_rank];

          bool can_access_peer = comm_peer2peer_possible(gpuid, neighbor_gpuid);
          int access_rank = comm_peer2peer_performance(gpuid, neighbor_gpuid);

	  // enable P2P if we can access the peer
          if ((can_access_peer && access_rank <= enable_p2p_max_access_rank) || gpuid == neighbor_gpuid) {
            peer2peer_enabled[dir][dim] = true;
            if (getVerbosity() > QUDA_SILENT) {
              printf("Peer-to-peer enabled for rank %d (gpu=%d) with neighbor %d (gpu=%d) dir=%d, dim=%d, access rank "
                     "= %d\n",
                     comm_rank(), gpuid, neighbor_rank, neighbor_gpuid, dir, dim, access_rank);
            }
          } else {
            intranode_enabled[dir][dim] = true;
            if (getVerbosity() > QUDA_SILENT) {
              printf(
                "Intra-node (non peer-to-peer) enabled for rank %d (gpu=%d) with neighbor %d (gpu=%d) dir=%d, dim=%d\n",
                comm_rank(), gpuid, neighbor_rank, neighbor_gpuid, dir, dim);
            }
          }
        } // on the same node
      } // different dimensions - x, y, z, t
    } // different directions - forward/backward

    host_free(gpuid_recv_buf);
  }

  peer2peer_init = true;

  comm_barrier();

  peer2peer_present = comm_peer2peer_enabled_global();
}

bool comm_peer2peer_present() { return peer2peer_present; }

static bool enable_p2p = true;

bool comm_peer2peer_enabled(int dir, int dim){
  return enable_p2p ? peer2peer_enabled[dir][dim] : false;
}

int comm_peer2peer_enabled_global() {
  if (!enable_p2p) return false;

  static bool init = false;
  static bool p2p_global = false;

  if (!init) {
    int p2p = 0;
    for (int dim=0; dim<4; dim++)
      for (int dir=0; dir<2; dir++)
	p2p += (int)comm_peer2peer_enabled(dir,dim);

    comm_allreduce_int(&p2p);
    init = true;
    p2p_global = p2p > 0 ? true : false;
  }
  return p2p_global * enable_peer_to_peer;
}

void comm_enable_peer2peer(bool enable) {
  enable_p2p = enable;
}

static bool enable_intranode = true;

bool comm_intranode_enabled(int dir, int dim){
  return enable_intranode ? intranode_enabled[dir][dim] : false;
}

void comm_enable_intranode(bool enable) {
  enable_intranode = enable;
}

int comm_ndim(const Topology *topo)
{
  return topo->ndim;
}


const int *comm_dims(const Topology *topo)
{
  return topo->dims;
}


const int *comm_coords(const Topology *topo)
{
  return topo->my_coords;
}


const int *comm_coords_from_rank(const Topology *topo, int rank)
{
  return topo->coords[rank];
}


int comm_rank_from_coords(const Topology *topo, const int *coords)
{
  return topo->ranks[index(topo->ndim, topo->dims, coords)];
}


static inline int mod(int a, int b)
{
  return ((a % b) + b) % b;
}

int comm_rank_displaced(const Topology *topo, const int displacement[])
{
  int coords[QUDA_MAX_DIM];

  for (int i = 0; i < QUDA_MAX_DIM; i++) {
    coords[i] = (i < topo->ndim) ?
      mod(comm_coords(topo)[i] + displacement[i], comm_dims(topo)[i]) : 0;
  }

  return comm_rank_from_coords(topo, coords);
}

// FIXME: The following routines rely on a "default" topology.
// They should probably be reworked or eliminated eventually.

Topology *default_topo = NULL;

void comm_set_default_topology(Topology *topo)
{
  default_topo = topo;
}


Topology *comm_default_topology(void)
{
  if (!default_topo) {
    errorQuda("Default topology has not been declared");
  }
  return default_topo;
}

static int neighbor_rank[2][4] = { {-1,-1,-1,-1},
                                          {-1,-1,-1,-1} };

static bool neighbors_cached = false;

void comm_set_neighbor_ranks(Topology *topo)
{
  if(neighbors_cached) return;

  Topology *topology = topo ? topo : default_topo; // use default topology if topo is NULL
  if (!topology) errorQuda("Topology not specified");

  for(int d=0; d<4; ++d){
    int pos_displacement[QUDA_MAX_DIM] = { };
    int neg_displacement[QUDA_MAX_DIM] = { };
    pos_displacement[d] = +1;
    neg_displacement[d] = -1;
    neighbor_rank[0][d] = comm_rank_displaced(topology, neg_displacement);
    neighbor_rank[1][d] = comm_rank_displaced(topology, pos_displacement);
  }
  neighbors_cached = true;
}

int comm_neighbor_rank(int dir, int dim){
  if(!neighbors_cached){
    comm_set_neighbor_ranks();
  }
  return neighbor_rank[dir][dim];
}


int comm_dim(int dim)
{
  Topology *topo = comm_default_topology();
  return comm_dims(topo)[dim];
}


int comm_coord(int dim)
{
  Topology *topo = comm_default_topology();
  return comm_coords(topo)[dim];
}

/**
 * Send to the "dir" direction in the "dim" dimension
 */
MsgHandle *comm_declare_send_relative_(const char *func, const char *file, int line,
				       void *buffer, int dim, int dir, size_t nbytes)
{
  if (getVerbosity() >= QUDA_DEBUG_VERBOSE) printfQuda("%s called (%s:%d in %s())\n", __func__, file, line, func);

  int disp[QUDA_MAX_DIM] = {0};
  disp[dim] = dir;

  return comm_declare_send_displaced(buffer, disp, nbytes);
}

/**
 * Receive from the "dir" direction in the "dim" dimension
 */
MsgHandle *comm_declare_receive_relative_(const char *func, const char *file, int line,
					  void *buffer, int dim, int dir, size_t nbytes)
{
  if (getVerbosity() >= QUDA_DEBUG_VERBOSE) printfQuda("%s called (%s:%d in %s())\n", __func__, file, line, func);

  int disp[QUDA_MAX_DIM] = {0};
  disp[dim] = dir;

  return comm_declare_receive_displaced(buffer, disp, nbytes);
}

/**
 * Strided send to the "dir" direction in the "dim" dimension
 */
MsgHandle *comm_declare_strided_send_relative_(const char *func, const char *file, int line,
					       void *buffer, int dim, int dir, size_t blksize, int nblocks, size_t stride)
{
  if (getVerbosity() >= QUDA_DEBUG_VERBOSE) printfQuda("%s called (%s:%d in %s())\n", __func__, file, line, func);

  int disp[QUDA_MAX_DIM] = {0};
  disp[dim] = dir;

  return comm_declare_strided_send_displaced(buffer, disp, blksize, nblocks, stride);
}


/**
 * Strided receive from the "dir" direction in the "dim" dimension
 */
MsgHandle *comm_declare_strided_receive_relative_(const char *func, const char *file, int line,
						  void *buffer, int dim, int dir, size_t blksize, int nblocks, size_t stride)
{
  if (getVerbosity() >= QUDA_DEBUG_VERBOSE) printfQuda("%s called (%s:%d in %s())\n", __func__, file, line, func);

  int disp[QUDA_MAX_DIM] = {0};
  disp[dim] = dir;

  return comm_declare_strided_receive_displaced(buffer, disp, blksize, nblocks, stride);
}

void comm_finalize(void)
{
  Topology *topo = comm_default_topology();
  comm_destroy_topology(topo);
  comm_set_default_topology(NULL);
}

static char partition_string[16];          /** string that contains the job partitioning */
static char topology_string[128];          /** string that contains the job topology */
static char partition_override_string[16]; /** string that contains any overridden partitioning */

static int manual_set_partition[QUDA_MAX_DIM] = {0};

#ifdef MULTI_GPU
void comm_dim_partitioned_set(int dim)
{
  manual_set_partition[dim] = 1;

  snprintf(partition_string, 16, ",comm=%d%d%d%d", comm_dim_partitioned(0),
           comm_dim_partitioned(1), comm_dim_partitioned(2), comm_dim_partitioned(3));
}
#else
void comm_dim_partitioned_set(int)
{
  snprintf(partition_string, 16, ",comm=%d%d%d%d", comm_dim_partitioned(0),
           comm_dim_partitioned(1), comm_dim_partitioned(2), comm_dim_partitioned(3));
}
#endif

void comm_dim_partitioned_reset()
{
  for (int i = 0; i < QUDA_MAX_DIM; i++) manual_set_partition[i] = 0;

  snprintf(partition_string, 16, ",comm=%d%d%d%d", comm_dim_partitioned(0),
           comm_dim_partitioned(1), comm_dim_partitioned(2), comm_dim_partitioned(3));
}

int comm_dim_partitioned(int dim)
{
  return (manual_set_partition[dim] || (default_topo && comm_dim(dim) > 1));
}

int comm_partitioned()
{
  int partitioned = 0;
  for (int i=0; i<4; i++) {
    partitioned = partitioned || comm_dim_partitioned(i);
  }
  return partitioned;
}

bool comm_gdr_enabled() {
  static bool gdr_enabled = false;
#ifdef MULTI_GPU
  static bool gdr_init = false;

  if (!gdr_init) {
    char *enable_gdr_env = getenv("QUDA_ENABLE_GDR");
    if (enable_gdr_env && strcmp(enable_gdr_env, "1") == 0) {
      gdr_enabled = true;
    }
    gdr_init = true;
  }
#endif
  return gdr_enabled;
}

bool comm_gdr_blacklist() {
  static bool blacklist = false;
  static bool blacklist_init = false;

  if (!blacklist_init) {
    char *blacklist_env = getenv("QUDA_ENABLE_GDR_BLACKLIST");

    if (blacklist_env) { // set the policies to tune for explicitly
      std::stringstream blacklist_list(blacklist_env);

      int excluded_device;
      while (blacklist_list >> excluded_device) {
	// check this is a valid device
	if ( excluded_device < 0 || excluded_device >= quda::device::get_device_count() ) {
	  errorQuda("Cannot blacklist invalid GPU device ordinal %d", excluded_device);
	}

	if (blacklist_list.peek() == ',') blacklist_list.ignore();
	if (excluded_device == comm_gpuid()) blacklist = true;
      }
      comm_barrier();
      if (getVerbosity() > QUDA_SILENT && blacklist) printf("Blacklisting GPU-Direct RDMA for rank %d (GPU %d)\n", comm_rank(), comm_gpuid());
    }
    blacklist_init = true;

  }

  return blacklist;
}

static bool deterministic_reduce = false;

void comm_init_common(int ndim, const int *dims, QudaCommsMap rank_from_coords, void *map_data)
{
  Topology *topo = comm_create_topology(ndim, dims, rank_from_coords, map_data);
  comm_set_default_topology(topo);

  // determine which GPU this rank will use
  char *hostname_recv_buf = (char *)safe_malloc(128 * comm_size());
  comm_gather_hostname(hostname_recv_buf);

  gpuid = 0;
  for (int i = 0; i < comm_rank(); i++) {
    if (!strncmp(comm_hostname(), &hostname_recv_buf[128 * i], 128)) { gpuid++; }
  }

  int device_count = quda::device::get_device_count();
<<<<<<< HEAD
  if (device_count == 0) { warningQuda("No devices found"); }
=======
  if (device_count == 0) { errorQuda("No devices found"); }
>>>>>>> c054b82a
  if (gpuid >= device_count) {
    char *enable_mps_env = getenv("QUDA_ENABLE_MPS");
    if (enable_mps_env && strcmp(enable_mps_env, "1") == 0) {
      gpuid = gpuid % device_count;
      printf("MPS enabled, rank=%d -> gpu=%d\n", comm_rank(), gpuid);
    } else {
      warningQuda("Too few GPUs available on %s", comm_hostname());
    }
  }

  comm_peer2peer_init(hostname_recv_buf);

  host_free(hostname_recv_buf);

  char *enable_reduce_env = getenv("QUDA_DETERMINISTIC_REDUCE");
  if (enable_reduce_env && strcmp(enable_reduce_env, "1") == 0) { deterministic_reduce = true; }

  snprintf(partition_string, 16, ",comm=%d%d%d%d", comm_dim_partitioned(0), comm_dim_partitioned(1),
           comm_dim_partitioned(2), comm_dim_partitioned(3));

  // if CUDA_VISIBLE_DEVICES is set, we include this information in the topology_string
  char *device_order_env = getenv("CUDA_VISIBLE_DEVICES");
  if (device_order_env) {

    // to ensure we have process consistency define using rank 0
    if (comm_rank() == 0) {
      std::stringstream device_list_raw(device_order_env); // raw input
      std::stringstream device_list;                       // formatted (no commas)

      int device;
      while (device_list_raw >> device) {
        // check this is a valid policy choice
        if (device < 0) { errorQuda("Invalid CUDA_VISIBLE_DEVICE ordinal %d", device); }

        device_list << device;
        if (device_list_raw.peek() == ',') device_list_raw.ignore();
      }
      snprintf(topology_string, 128, ",topo=%d%d%d%d,order=%s", comm_dim(0), comm_dim(1), comm_dim(2), comm_dim(3),
               device_list.str().c_str());
    }

    comm_broadcast(topology_string, 128);
  } else {
    snprintf(topology_string, 128, ",topo=%d%d%d%d", comm_dim(0), comm_dim(1), comm_dim(2), comm_dim(3));
  }
}

const char *comm_config_string()
{
  static char config_string[64];
  static bool config_init = false;

  if (!config_init) {
    strcpy(config_string, ",p2p=");
    strcat(config_string, std::to_string(comm_peer2peer_enabled_global()).c_str());
    if (enable_p2p_max_access_rank != std::numeric_limits<int>::max()) {
      strcat(config_string, ",p2p_max_access_rank=");
      strcat(config_string, std::to_string(enable_p2p_max_access_rank).c_str());
    }
    strcat(config_string, ",gdr=");
    strcat(config_string, std::to_string(comm_gdr_enabled()).c_str());
    config_init = true;
  }

  return config_string;
}

const char *comm_dim_partitioned_string(const int *comm_dim_override)
{
  if (comm_dim_override) {
    char comm[5] = {(!comm_dim_partitioned(0) ? '0' : comm_dim_override[0] ? '1' : '0'),
                    (!comm_dim_partitioned(1) ? '0' : comm_dim_override[1] ? '1' : '0'),
                    (!comm_dim_partitioned(2) ? '0' : comm_dim_override[2] ? '1' : '0'),
                    (!comm_dim_partitioned(3) ? '0' : comm_dim_override[3] ? '1' : '0'), '\0'};
    strcpy(partition_override_string, ",comm=");
    strcat(partition_override_string, comm);
    return partition_override_string;
  } else {
    return partition_string;
  }
}

const char *comm_dim_topology_string() { return topology_string; }

bool comm_deterministic_reduce() { return deterministic_reduce; }

static bool globalReduce = true;
static bool asyncReduce = false;

void reduceMaxDouble(double &max) { comm_allreduce_max(&max); }

void reduceDouble(double &sum) { if (globalReduce) comm_allreduce(&sum); }

void reduceDoubleArray(double *sum, const int len)
{ if (globalReduce) comm_allreduce_array(sum, len); }

int commDim(int dir) { return comm_dim(dir); }

int commCoords(int dir) { return comm_coord(dir); }

int commDimPartitioned(int dir){ return comm_dim_partitioned(dir);}

void commDimPartitionedSet(int dir) { comm_dim_partitioned_set(dir);}

void commDimPartitionedReset(){ comm_dim_partitioned_reset();}

bool commGlobalReduction() { return globalReduce; }

void commGlobalReductionSet(bool global_reduction) { globalReduce = global_reduction; }

bool commAsyncReduction() { return asyncReduce; }

void commAsyncReductionSet(bool async_reduction) { asyncReduce = async_reduction; }

void comm_abort(int status)
{
#ifdef HOST_DEBUG
  raise(SIGABRT);
#endif
#ifdef QUDA_BACKWARDSCPP
  backward::StackTrace st;
  st.load_here(32);
  backward::Printer p;
  p.print(st, getOutputFile());
#endif
  comm_abort_(status);
}<|MERGE_RESOLUTION|>--- conflicted
+++ resolved
@@ -626,11 +626,8 @@
   }
 
   int device_count = quda::device::get_device_count();
-<<<<<<< HEAD
   if (device_count == 0) { warningQuda("No devices found"); }
-=======
   if (device_count == 0) { errorQuda("No devices found"); }
->>>>>>> c054b82a
   if (gpuid >= device_count) {
     char *enable_mps_env = getenv("QUDA_ENABLE_MPS");
     if (enable_mps_env && strcmp(enable_mps_env, "1") == 0) {
