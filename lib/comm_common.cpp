--- conflicted
+++ resolved
@@ -5,15 +5,7 @@
 #include <quda_internal.h>
 #include <communicator_quda.h>
 #include <comm_quda.h>
-#include <csignal>
-
-#ifdef QUDA_BACKWARDSCPP
-#include "backward.hpp"
-namespace backward
-{
-  static backward::SignalHandling sh;
-} // namespace backward
-#endif
+
 
 char *comm_hostname(void)
 {
@@ -178,123 +170,7 @@
   return comm_declare_strided_receive_displaced(buffer, disp, blksize, nblocks, stride);
 }
 
-<<<<<<< HEAD
-void comm_finalize(void)
-{
-  Topology *topo = comm_default_topology();
-  comm_destroy_topology(topo);
-  comm_set_default_topology(NULL);
-}
-
-static char partition_string[16];          /** string that contains the job partitioning */
-static char topology_string[128];          /** string that contains the job topology */
-static char partition_override_string[16]; /** string that contains any overridden partitioning */
-
-static int manual_set_partition[QUDA_MAX_DIM] = {0};
-
-void comm_dim_partitioned_set(int dim)
-{ 
-#ifdef MULTI_GPU
-  manual_set_partition[dim] = 1;
-#endif
-
-  snprintf(partition_string, 16, ",comm=%d%d%d%d", comm_dim_partitioned(0),
-           comm_dim_partitioned(1), comm_dim_partitioned(2), comm_dim_partitioned(3));
-}
-
-void comm_dim_partitioned_reset(){
-  for (int i = 0; i < QUDA_MAX_DIM; i++) manual_set_partition[i] = 0;
-
-  snprintf(partition_string, 16, ",comm=%d%d%d%d", comm_dim_partitioned(0),
-           comm_dim_partitioned(1), comm_dim_partitioned(2), comm_dim_partitioned(3));
-}
-
-int comm_dim_partitioned(int dim)
-{
-  return (manual_set_partition[dim] || (default_topo && comm_dim(dim) > 1));
-}
-
-int comm_partitioned()
-{
-  int partitioned = 0;
-  for (int i=0; i<4; i++) {
-    partitioned = partitioned || comm_dim_partitioned(i);
-  }
-  return partitioned;
-}
-
-bool comm_gdr_enabled() {
-  static bool gdr_enabled = false;
-#ifdef MULTI_GPU
-  static bool gdr_init = false;
-
-  if (!gdr_init) {
-    char *enable_gdr_env = getenv("QUDA_ENABLE_GDR");
-    if (enable_gdr_env && strcmp(enable_gdr_env, "1") == 0) {
-      gdr_enabled = true;
-    }
-    gdr_init = true;
-  }
-#endif
-  return gdr_enabled;
-}
-
-bool comm_gdr_blacklist() {
-  static bool blacklist = false;
-  static bool blacklist_init = false;
-
-  if (!blacklist_init) {
-    char *blacklist_env = getenv("QUDA_ENABLE_GDR_BLACKLIST");
-
-    if (blacklist_env) { // set the policies to tune for explicitly
-      std::stringstream blacklist_list(blacklist_env);
-
-      int device_count;
-      cudaGetDeviceCount(&device_count);
-
-      int excluded_device;
-      while (blacklist_list >> excluded_device) {
-	// check this is a valid device
-	if ( excluded_device < 0 || excluded_device >= device_count ) {
-	  errorQuda("Cannot blacklist invalid GPU device ordinal %d", excluded_device);
-	}
-
-	if (blacklist_list.peek() == ',') blacklist_list.ignore();
-	if (excluded_device == comm_gpuid()) blacklist = true;
-      }
-      comm_barrier();
-      if (getVerbosity() > QUDA_SILENT && blacklist) printf("Blacklisting GPU-Direct RDMA for rank %d (GPU %d)\n", comm_rank(), comm_gpuid());
-    }
-    blacklist_init = true;
-
-  }
-
-  return blacklist;
-}
-
-bool comm_nvshmem_enabled()
-{
-#if (defined MULTI_GPU) && (defined NVSHMEM_COMMS)
-  static bool nvshmem_enabled = true;
-  static bool nvshmem_init = false;
-  if (!nvshmem_init) {
-    char *enable_nvshmem_env = getenv("QUDA_ENABLE_NVSHMEM");
-    if (enable_nvshmem_env && strcmp(enable_nvshmem_env, "1") == 0) { nvshmem_enabled = true; }
-    if (enable_nvshmem_env && strcmp(enable_nvshmem_env, "0") == 0) { nvshmem_enabled = false; }
-    nvshmem_init = true;
-  }
-#else
-  static bool nvshmem_enabled = false;
-#endif
-  return nvshmem_enabled;
-}
-
-static bool deterministic_reduce = false;
-
-void comm_init_common(int ndim, const int *dims, QudaCommsMap rank_from_coords, void *map_data)
-=======
 Topology *comm_create_topology(int ndim, const int *dims, QudaCommsMap rank_from_coords, void *map_data, int my_rank)
->>>>>>> b689670b
 {
   if (ndim > QUDA_MAX_DIM) { errorQuda("ndim exceeds QUDA_MAX_DIM"); }
 
@@ -320,29 +196,8 @@
     for (int i = 0; i < ndim; i++) { topo->coords[rank][i] = x[i]; }
   } while (advance_coords(ndim, dims, x));
 
-<<<<<<< HEAD
-const char *comm_config_string()
-{
-  static char config_string[64];
-  static bool config_init = false;
-
-  if (!config_init) {
-    strcpy(config_string, ",p2p=");
-    strcat(config_string, std::to_string(comm_peer2peer_enabled_global()).c_str());
-    if (enable_p2p_max_access_rank != std::numeric_limits<int>::max()) {
-      strcat(config_string, ",p2p_max_access_rank=");
-      strcat(config_string, std::to_string(enable_p2p_max_access_rank).c_str());
-    }
-    strcat(config_string, ",gdr=");
-    strcat(config_string, std::to_string(comm_gdr_enabled()).c_str());
-    strcat(config_string, ",nvshmem=");
-    strcat(config_string, std::to_string(comm_nvshmem_enabled()).c_str());
-    config_init = true;
-  }
-=======
   topo->my_rank = my_rank;
   for (int i = 0; i < ndim; i++) { topo->my_coords[i] = topo->coords[my_rank][i]; }
->>>>>>> b689670b
 
   // initialize the random number generator with a rank-dependent seed and initialized it only once.
   if (comm_gpuid() < 0) { rand_seed = 17 * my_rank + 137; }
