#pragma once

#include <quda_internal.h>
#include <quda_matrix.h>
#include <atomic.cuh>
#include <shared_memory_cache_helper.cuh>

namespace quda {

  /**
   * Retrieve the SU(N) indices for the current block number
   * @param[in] block, current block number, from 0 to (NCOLORS * (NCOLORS - 1) / 2)
   * @param[out] p, row index pointing to the SU(N) matrix 
   * @param[out] q, column index pointing to the SU(N) matrix
  */
  template<int NCOLORS>
  static __host__ __device__ inline void IndexBlock(int block, int &p, int &q)
  {
    if ( NCOLORS == 3 ) {
      if ( block == 0 ) { p = 0; q = 1; }
      else if ( block == 1 ) { p = 1; q = 2; }
      else{ p = 0; q = 2; }
    }
    else{
      int i1;
      int found = 0;
      int del_i = 0;
      int index = -1;
      while ( del_i < (NCOLORS - 1) && found == 0 ) {
        del_i++;
        for ( i1 = 0; i1 < (NCOLORS - del_i); i1++ ) {
          index++;
          if ( index == block ) {
            found = 1;
            break;
          }
        }
      }
      q = i1 + del_i;
      p = i1;
    }
  }

  /**
   * Device function to perform gauge fixing with overrelxation.
   * Uses 8 treads per lattice site, the reduction is performed by shared memory without using atomicadd.
   * This implementation needs 8x more shared memory than the implementation using atomicadd 
   */
  template<int blockSize, typename Float, int gauge_dir, int NCOLORS>
<<<<<<< HEAD
  __forceinline__ __device__ void GaugeFixHit_AtomicAdd(Matrix<complex<Float>,NCOLORS> &link, const Float relax_boost, const int tid){
    QUDA_RT_CONSTS;

=======
  __forceinline__ __device__ void GaugeFixHit_AtomicAdd(Matrix<complex<Float>,NCOLORS> &link, const Float relax_boost, const int tid)
  {
>>>>>>> 74107e92
    //Container for the four real parameters of SU(2) subgroup in shared memory
    SharedMemoryCache<Float> cache;
    auto elems = cache.data();

    //initialize shared memory
    if ( threadIdx.x < blockSize * 4 ) elems[threadIdx.x] = 0.0;
    cache.sync();

    //Loop over all SU(2) subroups of SU(N)
    //#pragma unroll
    for ( int block = 0; block < (NCOLORS * (NCOLORS - 1) / 2); block++ ) {
      int p, q;
      //Get the two indices for the SU(N) matrix
      IndexBlock<NCOLORS>(block, p, q);
      Float asq = 1.0;
      if ( threadIdx.x < blockSize * 4 ) asq = -1.0;
      //FOR COULOMB AND LANDAU!!!!!!!!
      //if(nu0<gauge_dir){
      //In terms of thread index
      if ( threadIdx.x < blockSize * gauge_dir || (threadIdx.x >= blockSize * 4 && threadIdx.x < blockSize * (gauge_dir + 4))) {
        //Retrieve the four SU(2) parameters...
        // a0
        atomicAdd(elems + tid, (link(p,p)).x + (link(q,q)).x); //a0
        // a1
        atomicAdd(elems + tid + blockSize, (link(p,q).y + link(q,p).y) * asq); //a1
        // a2
        atomicAdd(elems + tid + blockSize * 2, (link(p,q).x - link(q,p).x) * asq); //a2
        // a3
        atomicAdd(elems + tid + blockSize * 3, (link(p,p).y - link(q,q).y) * asq); //a3
      } //FLOP per lattice site = gauge_dir * 2 * (4 + 7) = gauge_dir * 22

      cache.sync();

      if ( threadIdx.x < blockSize ) {
        //Over-relaxation boost
        asq =  elems[threadIdx.x + blockSize] * elems[threadIdx.x + blockSize];
        asq += elems[threadIdx.x + blockSize * 2] * elems[threadIdx.x + blockSize * 2];
        asq += elems[threadIdx.x + blockSize * 3] * elems[threadIdx.x + blockSize * 3];
        Float a0sq = elems[threadIdx.x] * elems[threadIdx.x];
        Float x = (relax_boost * a0sq + asq) / (a0sq + asq);
        Float r = rsqrt((a0sq + x * x * asq));
        elems[threadIdx.x] *= r;
        elems[threadIdx.x + blockSize] *= x * r;
        elems[threadIdx.x + blockSize * 2] *= x * r;
        elems[threadIdx.x + blockSize * 3] *= x * r;
      } //FLOP per lattice site = 22CUB: "Collective" Software Primitives for CUDA Kernel Development

      cache.sync();

      //_____________
      if ( threadIdx.x < blockSize * 4 ) {
        complex<Float> m0;
        //Do SU(2) hit on all upward links
        //left multiply an su3_matrix by an su2 matrix
        //link <- u * link
        //#pragma unroll
        for ( int j = 0; j < NCOLORS; j++ ) {
          m0 = link(p,j);
          link(p,j) = complex<Float>( elems[tid], elems[tid + blockSize * 3] ) * m0 + complex<Float>( elems[tid + blockSize * 2], elems[tid + blockSize] ) * link(q,j);
          link(q,j) = complex<Float>(-elems[tid + blockSize * 2], elems[tid + blockSize]) * m0 + complex<Float>( elems[tid],-elems[tid + blockSize * 3] ) * link(q,j);
        }
      }
      else{
        complex<Float> m0;
        //Do SU(2) hit on all downward links
        //right multiply an su3_matrix by an su2 matrix
        //link <- link * u_adj
        //#pragma unroll
        for ( int j = 0; j < NCOLORS; j++ ) {
          m0 = link(j,p);
          link(j,p) = complex<Float>( elems[tid], -elems[tid + blockSize * 3] ) * m0 + complex<Float>( elems[tid + blockSize * 2], -elems[tid + blockSize] ) * link(j,q);
          link(j,q) = complex<Float>(-elems[tid + blockSize * 2], -elems[tid + blockSize]) * m0 + complex<Float>( elems[tid],elems[tid + blockSize * 3] ) * link(j,q);
        }
      }
      //_____________ //FLOP per lattice site = 8 * NCOLORS * 2 * (2*6+2) = NCOLORS * 224
      if ( block < (NCOLORS * (NCOLORS - 1) / 2) - 1 ) {
        cache.sync();
        //reset shared memory SU(2) elements
        if ( threadIdx.x < blockSize * 4 ) elems[threadIdx.x] = 0.0;
        cache.sync();
      }
    } //FLOP per lattice site = (block < NCOLORS * ( NCOLORS - 1) / 2) * (22 + 28 gauge_dir + 224 NCOLORS)
     //write updated link to global memory
  }

  /**
   * Device function to perform gauge fixing with overrelxation.
   * Uses 4 treads per lattice site, the reduction is performed by shared memory using atomicadd.
   */
  template<int blockSize, typename Float, int gauge_dir, int NCOLORS>
<<<<<<< HEAD
  __forceinline__ __device__ void GaugeFixHit_NoAtomicAdd(Matrix<complex<Float>,NCOLORS> &link, const Float relax_boost, const int tid){
    QUDA_RT_CONSTS;

=======
  __forceinline__ __device__ void GaugeFixHit_NoAtomicAdd(Matrix<complex<Float>,NCOLORS> &link, const Float relax_boost, const int tid)
  {
>>>>>>> 74107e92
    //Container for the four real parameters of SU(2) subgroup in shared memory
    SharedMemoryCache<Float> cache;
    auto elems = cache.data();

    //Loop over all SU(2) subroups of SU(N)
    //#pragma unroll
    for ( int block = 0; block < (NCOLORS * (NCOLORS - 1) / 2); block++ ) {
      int p, q;
      //Get the two indices for the SU(N) matrix
      IndexBlock<NCOLORS>(block, p, q);
      /*Float asq = 1.0;
         if(threadIdx.x < blockSize * 4) asq = -1.0;
         if(threadIdx.x < blockSize * gauge_dir || (threadIdx.x >= blockSize * 4 && threadIdx.x < blockSize * (gauge_dir + 4))){
         elems[threadIdx.x] = link(p,p).x + link(q,q).x;
         elems[threadIdx.x + blockSize * 8] = (link(p,q).y + link(q,p).y) * asq;
         elems[threadIdx.x + blockSize * 8 * 2] = (link(p,q).x - link(q,p).x) * asq;
         elems[threadIdx.x + blockSize * 8 * 3] = (link(p,p).y - link(q,q).y) * asq;
         }*/
      //FLOP per lattice site = gauge_dir * 2 * 7 = gauge_dir * 14
      if ( threadIdx.x < blockSize * gauge_dir ) {
        elems[threadIdx.x] = link(p,p).x + link(q,q).x;
        elems[threadIdx.x + blockSize * 8] = -(link(p,q).y + link(q,p).y);
        elems[threadIdx.x + blockSize * 8 * 2] = -(link(p,q).x - link(q,p).x);
        elems[threadIdx.x + blockSize * 8 * 3] = -(link(p,p).y - link(q,q).y);
      }
      if ((threadIdx.x >= blockSize * 4 && threadIdx.x < blockSize * (gauge_dir + 4))) {
        elems[threadIdx.x] = link(p,p).x + link(q,q).x;
        elems[threadIdx.x + blockSize * 8] = (link(p,q).y + link(q,p).y);
        elems[threadIdx.x + blockSize * 8 * 2] = (link(p,q).x - link(q,p).x);
        elems[threadIdx.x + blockSize * 8 * 3] = (link(p,p).y - link(q,q).y);
      }
      //FLOP per lattice site = gauge_dir * 2 * 7 = gauge_dir * 14
      cache.sync();

      if ( threadIdx.x < blockSize ) {
        Float a0, a1, a2, a3;
        a0 = 0.0; a1 = 0.0; a2 = 0.0; a3 = 0.0;
      #pragma unroll
        for ( int i = 0; i < gauge_dir; i++ ) {
          a0 += elems[tid + i * blockSize] + elems[tid + (i + 4) * blockSize];
          a1 += elems[tid + i * blockSize + blockSize * 8] + elems[tid + (i + 4) * blockSize + blockSize * 8];
          a2 += elems[tid + i * blockSize + blockSize * 8 * 2] + elems[tid + (i + 4) * blockSize + blockSize * 8 * 2];
          a3 += elems[tid + i * blockSize + blockSize * 8 * 3] + elems[tid + (i + 4) * blockSize + blockSize * 8 * 3];
        }
        //Over-relaxation boost
        Float asq =  a1 * a1 + a2 * a2 + a3 * a3;
        Float a0sq = a0 * a0;
        Float x = (relax_boost * a0sq + asq) / (a0sq + asq);
        Float r = rsqrt((a0sq + x * x * asq));
        elems[threadIdx.x] = a0 * r;
        elems[threadIdx.x + blockSize] = a1 * x * r;
        elems[threadIdx.x + blockSize * 2] = a2 * x * r;
        elems[threadIdx.x + blockSize * 3] = a3 * x * r;
      } //FLOP per lattice site = 22 + 8 * 4
      cache.sync();
      //_____________
      if ( threadIdx.x < blockSize * 4 ) {
        complex<Float> m0;
        //Do SU(2) hit on all upward links
        //left multiply an su3_matrix by an su2 matrix
        //link <- u * link
        //#pragma unroll
        for ( int j = 0; j < NCOLORS; j++ ) {
          m0 = link(p,j);
          link(p,j) = complex<Float>( elems[tid], elems[tid + blockSize * 3] ) * m0 + complex<Float>( elems[tid + blockSize * 2], elems[tid + blockSize] ) * link(q,j);
          link(q,j) = complex<Float>(-elems[tid + blockSize * 2], elems[tid + blockSize]) * m0 + complex<Float>( elems[tid],-elems[tid + blockSize * 3] ) * link(q,j);
        }
      }
      else{
        complex<Float> m0;
        //Do SU(2) hit on all downward links
        //right multiply an su3_matrix by an su2 matrix
        //link <- link * u_adj
        //#pragma unroll
        for ( int j = 0; j < NCOLORS; j++ ) {
          m0 = link(j,p);
          link(j,p) = complex<Float>( elems[tid], -elems[tid + blockSize * 3] ) * m0 + complex<Float>( elems[tid + blockSize * 2], -elems[tid + blockSize] ) * link(j,q);
          link(j,q) = complex<Float>(-elems[tid + blockSize * 2], -elems[tid + blockSize]) * m0 + complex<Float>(elems[tid],elems[tid + blockSize * 3] ) * link(j,q);
        }
      }
      //_____________ //FLOP per lattice site = 8 * NCOLORS * 2 * (2*6+2) = NCOLORS * 224
      if ( block < (NCOLORS * (NCOLORS - 1) / 2) - 1 ) { cache.sync(); }
    } //FLOP per lattice site = (NCOLORS * ( NCOLORS - 1) / 2) * (22 + 28 gauge_dir + 224 NCOLORS)
     //write updated link to global memory
  }

  /**
   * Device function to perform gauge fixing with overrelxation.
   * Uses 8 treads per lattice site, the reduction is performed by shared memory without using atomicadd.
   * This implementation uses the same amount of shared memory as the atomicadd implementation with more thread block synchronization
   */
  template<int blockSize, typename Float, int gauge_dir, int NCOLORS>
<<<<<<< HEAD
  __forceinline__ __device__ void GaugeFixHit_NoAtomicAdd_LessSM(Matrix<complex<Float>,NCOLORS> &link, const Float relax_boost, const int tid){
    QUDA_RT_CONSTS;

=======
  __forceinline__ __device__ void GaugeFixHit_NoAtomicAdd_LessSM(Matrix<complex<Float>,NCOLORS> &link, const Float relax_boost, const int tid)
  {
>>>>>>> 74107e92
    //Container for the four real parameters of SU(2) subgroup in shared memory
    SharedMemoryCache<Float> cache;
    auto elems = cache.data();

    //Loop over all SU(2) subroups of SU(N)
    //#pragma unroll
    for ( int block = 0; block < (NCOLORS * (NCOLORS - 1) / 2); block++ ) {
      int p, q;
      //Get the two indices for the SU(N) matrix
      IndexBlock<NCOLORS>(block, p, q);

      if ( threadIdx.x < blockSize ) {
        elems[tid] = link(p,p).x + link(q,q).x;
        elems[tid + blockSize] = -(link(p,q).y + link(q,p).y);
        elems[tid + blockSize * 2] = -(link(p,q).x - link(q,p).x);
        elems[tid + blockSize * 3] = -(link(p,p).y - link(q,q).y);
      }
      cache.sync();
      if ( threadIdx.x < blockSize * 2 && threadIdx.x >= blockSize ) {
        elems[tid] += link(p,p).x + link(q,q).x;
        elems[tid + blockSize] -= (link(p,q).y + link(q,p).y);
        elems[tid + blockSize * 2] -= (link(p,q).x - link(q,p).x);
        elems[tid + blockSize * 3] -= (link(p,p).y - link(q,q).y);
      }
      cache.sync();
      if ( threadIdx.x < blockSize * 3 && threadIdx.x >= blockSize * 2 ) {
        elems[tid] += link(p,p).x + link(q,q).x;
        elems[tid + blockSize] -= (link(p,q).y + link(q,p).y);
        elems[tid + blockSize * 2] -= (link(p,q).x - link(q,p).x);
        elems[tid + blockSize * 3] -= (link(p,p).y - link(q,q).y);
      }
      if ( gauge_dir == 4 ) {
        cache.sync();
        if ( threadIdx.x < blockSize * 4 && threadIdx.x >= blockSize * 3 ) {
          elems[tid] += link(p,p).x + link(q,q).x;
          elems[tid + blockSize] -= (link(p,q).y + link(q,p).y);
          elems[tid + blockSize * 2] -= (link(p,q).x - link(q,p).x);
          elems[tid + blockSize * 3] -= (link(p,p).y - link(q,q).y);
        }
      }
      cache.sync();
      if ( threadIdx.x < blockSize * 5 && threadIdx.x >= blockSize * 4 ) {
        elems[tid] += link(p,p).x + link(q,q).x;
        elems[tid + blockSize] += (link(p,q).y + link(q,p).y);
        elems[tid + blockSize * 2] += (link(p,q).x - link(q,p).x);
        elems[tid + blockSize * 3] += (link(p,p).y - link(q,q).y);
      }
      cache.sync();
      if ( threadIdx.x < blockSize * 6 && threadIdx.x >= blockSize * 5 ) {
        elems[tid] += link(p,p).x + link(q,q).x;
        elems[tid + blockSize] += (link(p,q).y + link(q,p).y);
        elems[tid + blockSize * 2] += (link(p,q).x - link(q,p).x);
        elems[tid + blockSize * 3] += (link(p,p).y - link(q,q).y);
      }
      cache.sync();
      if ( threadIdx.x < blockSize * 7 && threadIdx.x >= blockSize * 6 ) {
        elems[tid] += link(p,p).x + link(q,q).x;
        elems[tid + blockSize] += (link(p,q).y + link(q,p).y);
        elems[tid + blockSize * 2] += (link(p,q).x - link(q,p).x);
        elems[tid + blockSize * 3] += (link(p,p).y - link(q,q).y);
      }
      if ( gauge_dir == 4 ) {
        cache.sync();
        if ( threadIdx.x < blockSize * 8 && threadIdx.x >= blockSize * 7 ) {
          elems[tid] += link(p,p).x + link(q,q).x;
          elems[tid + blockSize] += (link(p,q).y + link(q,p).y);
          elems[tid + blockSize * 2] += (link(p,q).x - link(q,p).x);
          elems[tid + blockSize * 3] += (link(p,p).y - link(q,q).y);
        }
      }
      //FLOP per lattice site = gauge_dir * 2 * 7 = gauge_dir * 14
      cache.sync();
      if ( threadIdx.x < blockSize ) {
        Float asq =  elems[tid + blockSize] * elems[tid + blockSize];
        asq += elems[tid + blockSize * 2] * elems[tid + blockSize * 2];
        asq += elems[tid + blockSize * 3] * elems[tid + blockSize * 3];
        Float a0sq = elems[tid] * elems[tid];
        Float x = (relax_boost * a0sq + asq) / (a0sq + asq);
        Float r = rsqrt((a0sq + x * x * asq));
        elems[tid] *= r;
        elems[tid + blockSize] *= x * r;
        elems[tid + blockSize * 2] *= x * r;
        elems[tid + blockSize * 3] *= x * r;
      } //FLOP per lattice site = 22 + 8 * 4
      cache.sync();
      //_____________
      if ( threadIdx.x < blockSize * 4 ) {
        complex<Float> m0;
        //Do SU(2) hit on all upward links
        //left multiply an su3_matrix by an su2 matrix
        //link <- u * link
        //#pragma unroll
        for ( int j = 0; j < NCOLORS; j++ ) {
          m0 = link(p,j);
          link(p,j) = complex<Float>( elems[tid], elems[tid + blockSize * 3] ) * m0 + complex<Float>( elems[tid + blockSize * 2], elems[tid + blockSize] ) * link(q,j);
          link(q,j) = complex<Float>(-elems[tid + blockSize * 2], elems[tid + blockSize]) * m0 + complex<Float>( elems[tid],-elems[tid + blockSize * 3] ) * link(q,j);
        }
      }
      else{
        complex<Float> m0;
        //Do SU(2) hit on all downward links
        //right multiply an su3_matrix by an su2 matrix
        //link <- link * u_adj
        //#pragma unroll
        for ( int j = 0; j < NCOLORS; j++ ) {
          m0 = link(j,p);
          link(j,p) = complex<Float>( elems[tid], -elems[tid + blockSize * 3] ) * m0 + complex<Float>( elems[tid + blockSize * 2], -elems[tid + blockSize] ) * link(j,q);
          link(j,q) = complex<Float>(-elems[tid + blockSize * 2], -elems[tid + blockSize]) * m0 + complex<Float>( elems[tid],elems[tid + blockSize * 3] ) * link(j,q);
        }
      }
      //_____________ //FLOP per lattice site = 8 * NCOLORS * 2 * (2*6+2) = NCOLORS * 224
      if ( block < (NCOLORS * (NCOLORS - 1) / 2) - 1 ) { cache.sync(); }
    } //FLOP per lattice site = (NCOLORS * ( NCOLORS - 1) / 2) * (22 + 28 gauge_dir + 224 NCOLORS)
     //write updated link to global memory
  }

  /**
   * Device function to perform gauge fixing with overrelxation.
   * Uses 8 treads per lattice site, the reduction is performed by shared memory without using atomicadd.
   * This implementation needs 8x more shared memory than the implementation using atomicadd 
   */
  template<int blockSize, typename Float, int gauge_dir, int NCOLORS>
  __forceinline__ __device__ void GaugeFixHit_AtomicAdd(Matrix<complex<Float>,NCOLORS> &link, Matrix<complex<Float>,NCOLORS> &link1,
<<<<<<< HEAD
							const Float relax_boost, const int tid){
    QUDA_RT_CONSTS;

=======
							const Float relax_boost, const int tid)
  {
>>>>>>> 74107e92
    //Container for the four real parameters of SU(2) subgroup in shared memory
    SharedMemoryCache<Float> cache;
    auto elems = cache.data();

    //initialize shared memory
    if ( threadIdx.x < blockSize * 4 ) elems[threadIdx.x] = 0.0;
    cache.sync();

    //Loop over all SU(2) subroups of SU(N)
    //#pragma unroll
    for ( int block = 0; block < (NCOLORS * (NCOLORS - 1) / 2); block++ ) {
      int p, q;
      //Get the two indices for the SU(N) matrix
      IndexBlock<NCOLORS>(block, p, q);
      if ( threadIdx.x < blockSize * gauge_dir ) {
        //Retrieve the four SU(2) parameters...
        // a0
        atomicAdd(elems + tid, (link1(p,p)).x + (link1(q,q)).x + (link(p,p)).x + (link(q,q)).x); //a0
        // a1
        atomicAdd(elems + tid + blockSize, (link1(p,q).y + link1(q,p).y) - (link(p,q).y + link(q,p).y)); //a1
        // a2
        atomicAdd(elems + tid + blockSize * 2, (link1(p,q).x - link1(q,p).x) - (link(p,q).x - link(q,p).x)); //a2
        // a3
        atomicAdd(elems + tid + blockSize * 3, (link1(p,p).y - link1(q,q).y) - (link(p,p).y - link(q,q).y)); //a3
      }
      cache.sync();
      if ( threadIdx.x < blockSize ) {
        //Over-relaxation boost
        Float asq =  elems[threadIdx.x + blockSize] * elems[threadIdx.x + blockSize];
        asq += elems[threadIdx.x + blockSize * 2] * elems[threadIdx.x + blockSize * 2];
        asq += elems[threadIdx.x + blockSize * 3] * elems[threadIdx.x + blockSize * 3];
        Float a0sq = elems[threadIdx.x] * elems[threadIdx.x];
        Float x = (relax_boost * a0sq + asq) / (a0sq + asq);
        Float r = rsqrt((a0sq + x * x * asq));
        elems[threadIdx.x] *= r;
        elems[threadIdx.x + blockSize] *= x * r;
        elems[threadIdx.x + blockSize * 2] *= x * r;
        elems[threadIdx.x + blockSize * 3] *= x * r;
      } //FLOP per lattice site = 22CUB: "Collective" Software Primitives for CUDA Kernel Development
      cache.sync();
      complex<Float> m0;
      //Do SU(2) hit on all upward links
      //left multiply an su3_matrix by an su2 matrix
      //link <- u * link
      //#pragma unroll
      for ( int j = 0; j < NCOLORS; j++ ) {
        m0 = link(p,j);
        link(p,j) = complex<Float>( elems[tid], elems[tid + blockSize * 3] ) * m0 +
	  complex<Float>( elems[tid + blockSize * 2], elems[tid + blockSize] ) * link(q,j);
        link(q,j) = complex<Float>(-elems[tid + blockSize * 2], elems[tid + blockSize]) * m0 +
	  complex<Float>( elems[tid],-elems[tid + blockSize * 3] ) * link(q,j);
      }
      //Do SU(2) hit on all downward links
      //right multiply an su3_matrix by an su2 matrix
      //link <- link * u_adj
      //#pragma unroll
      for ( int j = 0; j < NCOLORS; j++ ) {
        m0 = link1(j,p);
        link1(j,p) = complex<Float>( elems[tid], -elems[tid + blockSize * 3] ) * m0 +
	  complex<Float>( elems[tid + blockSize * 2], -elems[tid + blockSize] ) * link1(j,q);
        link1(j,q) = complex<Float>(-elems[tid + blockSize * 2], -elems[tid + blockSize]) * m0 +
	  complex<Float>( elems[tid],elems[tid + blockSize * 3] ) * link1(j,q);
      }
      if ( block < (NCOLORS * (NCOLORS - 1) / 2) - 1 ) {
        cache.sync();
        //reset shared memory SU(2) elements
        if ( threadIdx.x < blockSize * 4 ) elems[threadIdx.x] = 0.0;
        cache.sync();
      }
    }
  }

  /**
   * Device function to perform gauge fixing with overrelxation.
   * Uses 4 treads per lattice site, the reduction is performed by shared memory using atomicadd.
   */
  template<int blockSize, typename Float, int gauge_dir, int NCOLORS>
  __forceinline__ __device__ void GaugeFixHit_NoAtomicAdd(Matrix<complex<Float>,NCOLORS> &link, Matrix<complex<Float>,NCOLORS> &link1,
<<<<<<< HEAD
							  const Float relax_boost, const int tid){
    QUDA_RT_CONSTS;

=======
							  const Float relax_boost, const int tid)
  {
>>>>>>> 74107e92
    //Container for the four real parameters of SU(2) subgroup in shared memory
    SharedMemoryCache<Float> cache;
    auto elems = cache.data();

    //Loop over all SU(2) subroups of SU(N)
    //#pragma unroll
    for ( int block = 0; block < (NCOLORS * (NCOLORS - 1) / 2); block++ ) {
      int p, q;
      //Get the two indices for the SU(N) matrix
      IndexBlock<NCOLORS>(block, p, q);
      if ( threadIdx.x < blockSize * gauge_dir ) {
        elems[threadIdx.x] = link1(p,p).x + link1(q,q).x + link(p,p).x + link(q,q).x;
        elems[threadIdx.x + blockSize * 4] = (link1(p,q).y + link1(q,p).y) - (link(p,q).y + link(q,p).y);
        elems[threadIdx.x + blockSize * 4 * 2] = (link1(p,q).x - link1(q,p).x) - (link(p,q).x - link(q,p).x);
        elems[threadIdx.x + blockSize * 4 * 3] = (link1(p,p).y - link1(q,q).y) - (link(p,p).y - link(q,q).y);
      }
      cache.sync();
      if ( threadIdx.x < blockSize ) {
        Float a0, a1, a2, a3;
        a0 = 0.0; a1 = 0.0; a2 = 0.0; a3 = 0.0;
      #pragma unroll
        for ( int i = 0; i < gauge_dir; i++ ) {
          a0 += elems[tid + i * blockSize];
          a1 += elems[tid + i * blockSize + blockSize * 4];
          a2 += elems[tid + i * blockSize + blockSize * 4 * 2];
          a3 += elems[tid + i * blockSize + blockSize * 4 * 3];
        }
        //Over-relaxation boost
        Float asq =  a1 * a1 + a2 * a2 + a3 * a3;
        Float a0sq = a0 * a0;
        Float x = (relax_boost * a0sq + asq) / (a0sq + asq);
        Float r = rsqrt((a0sq + x * x * asq));
        elems[threadIdx.x] = a0 * r;
        elems[threadIdx.x + blockSize] = a1 * x * r;
        elems[threadIdx.x + blockSize * 2] = a2 * x * r;
        elems[threadIdx.x + blockSize * 3] = a3 * x * r;
      } //FLOP per lattice site = 22 + 8 * 4
      cache.sync();
      complex<Float> m0;
      //Do SU(2) hit on all upward links
      //left multiply an su3_matrix by an su2 matrix
      //link <- u * link
      //#pragma unroll
      for ( int j = 0; j < NCOLORS; j++ ) {
        m0 = link(p,j);
        link(p,j) = complex<Float>( elems[tid], elems[tid + blockSize * 3] ) * m0 +
	  complex<Float>( elems[tid + blockSize * 2], elems[tid + blockSize] ) * link(q,j);
        link(q,j) = complex<Float>(-elems[tid + blockSize * 2], elems[tid + blockSize]) * m0 +
	  complex<Float>( elems[tid],-elems[tid + blockSize * 3] ) * link(q,j);
      }
      //Do SU(2) hit on all downward links
      //right multiply an su3_matrix by an su2 matrix
      //link <- link * u_adj
      //#pragma unroll
      for ( int j = 0; j < NCOLORS; j++ ) {
        m0 = link1(j,p);
        link1(j,p) = complex<Float>( elems[tid], -elems[tid + blockSize * 3] ) * m0 +
	  complex<Float>( elems[tid + blockSize * 2], -elems[tid + blockSize] ) * link1(j,q);
        link1(j,q) = complex<Float>(-elems[tid + blockSize * 2], -elems[tid + blockSize]) * m0 +
	  complex<Float>( elems[tid],elems[tid + blockSize * 3] ) * link1(j,q);
      }
      if ( block < (NCOLORS * (NCOLORS - 1) / 2) - 1 ) { cache.sync(); }
    }
  }

  /**
   * Device function to perform gauge fixing with overrelxation.
   * Uses 4 treads per lattice site, the reduction is performed by shared memory without using atomicadd.
   * This implementation uses the same amount of shared memory as the atomicadd implementation with more thread block synchronization
   */
  template<int blockSize, typename Float, int gauge_dir, int NCOLORS>
<<<<<<< HEAD
  __forceinline__ __device__ void GaugeFixHit_NoAtomicAdd_LessSM(Matrix<complex<Float>,NCOLORS> &link, Matrix<complex<Float>,NCOLORS> &link1, const Float relax_boost, const int tid){
    QUDA_RT_CONSTS;

=======
  __forceinline__ __device__ void GaugeFixHit_NoAtomicAdd_LessSM(Matrix<complex<Float>,NCOLORS> &link, Matrix<complex<Float>,NCOLORS> &link1, const Float relax_boost, const int tid)
  {
>>>>>>> 74107e92
    //Container for the four real parameters of SU(2) subgroup in shared memory
    SharedMemoryCache<Float> cache;
    auto elems = cache.data();

    //Loop over all SU(2) subroups of SU(N)
    //#pragma unroll
    for ( int block = 0; block < (NCOLORS * (NCOLORS - 1) / 2); block++ ) {
      int p, q;
      //Get the two indices for the SU(N) matrix
      IndexBlock<NCOLORS>(block, p, q);
      if ( threadIdx.x < blockSize ) {
        elems[tid] = link1(p,p).x + link1(q,q).x + link(p,p).x + link(q,q).x;
        elems[tid + blockSize] = (link1(p,q).y + link1(q,p).y) - (link(p,q).y + link(q,p).y);
        elems[tid + blockSize * 2] = (link1(p,q).x - link1(q,p).x) - (link(p,q).x - link(q,p).x);
        elems[tid + blockSize * 3] = (link1(p,p).y - link1(q,q).y) - (link(p,p).y - link(q,q).y);
      }
      cache.sync();
      if ( threadIdx.x < blockSize * 2 && threadIdx.x >= blockSize ) {
        elems[tid] += link1(p,p).x + link1(q,q).x + link(p,p).x + link(q,q).x;
        elems[tid + blockSize] += (link1(p,q).y + link1(q,p).y) - (link(p,q).y + link(q,p).y);
        elems[tid + blockSize * 2] += (link1(p,q).x - link1(q,p).x) - (link(p,q).x - link(q,p).x);
        elems[tid + blockSize * 3] += (link1(p,p).y - link1(q,q).y) - (link(p,p).y - link(q,q).y);
      }
      cache.sync();
      if ( threadIdx.x < blockSize * 3 && threadIdx.x >= blockSize * 2 ) {
        elems[tid] += link1(p,p).x + link1(q,q).x + link(p,p).x + link(q,q).x;
        elems[tid + blockSize] += (link1(p,q).y + link1(q,p).y) - (link(p,q).y + link(q,p).y);
        elems[tid + blockSize * 2] += (link1(p,q).x - link1(q,p).x) - (link(p,q).x - link(q,p).x);
        elems[tid + blockSize * 3] += (link1(p,p).y - link1(q,q).y) - (link(p,p).y - link(q,q).y);
      }
      if ( gauge_dir == 4 ) {
        cache.sync();
        if ( threadIdx.x < blockSize * 4 && threadIdx.x >= blockSize * 3 ) {
          elems[tid] += link1(p,p).x + link1(q,q).x + link(p,p).x + link(q,q).x;
          elems[tid + blockSize] += (link1(p,q).y + link1(q,p).y) - (link(p,q).y + link(q,p).y);
          elems[tid + blockSize * 2] += (link1(p,q).x - link1(q,p).x) - (link(p,q).x - link(q,p).x);
          elems[tid + blockSize * 3] += (link1(p,p).y - link1(q,q).y) - (link(p,p).y - link(q,q).y);
        }
      }
      cache.sync();
      if ( threadIdx.x < blockSize ) {
        Float asq =  elems[tid + blockSize] * elems[tid + blockSize];
        asq += elems[tid + blockSize * 2] * elems[tid + blockSize * 2];
        asq += elems[tid + blockSize * 3] * elems[tid + blockSize * 3];
        Float a0sq = elems[tid] * elems[tid];
        Float x = (relax_boost * a0sq + asq) / (a0sq + asq);
        Float r = rsqrt((a0sq + x * x * asq));
        elems[tid] *= r;
        elems[tid + blockSize] *= x * r;
        elems[tid + blockSize * 2] *= x * r;
        elems[tid + blockSize * 3] *= x * r;
      }
      cache.sync();
      complex<Float> m0;
      //Do SU(2) hit on all upward links
      //left multiply an su3_matrix by an su2 matrix
      //link <- u * link
      //#pragma unroll
      for ( int j = 0; j < NCOLORS; j++ ) {
        m0 = link(p,j);
        link(p,j) = complex<Float>( elems[tid], elems[tid + blockSize * 3] ) * m0 +
	  complex<Float>( elems[tid + blockSize * 2], elems[tid + blockSize] ) * link(q,j);
        link(q,j) = complex<Float>(-elems[tid + blockSize * 2], elems[tid + blockSize]) * m0 +
	  complex<Float>( elems[tid],-elems[tid + blockSize * 3] ) * link(q,j);
      }
      //Do SU(2) hit on all downward links
      //right multiply an su3_matrix by an su2 matrix
      //link <- link * u_adj
      //#pragma unroll
      for ( int j = 0; j < NCOLORS; j++ ) {
        m0 = link1(j,p);
        link1(j,p) = complex<Float>( elems[tid], -elems[tid + blockSize * 3] ) * m0 +
	  complex<Float>( elems[tid + blockSize * 2], -elems[tid + blockSize] ) * link1(j,q);
        link1(j,q) = complex<Float>(-elems[tid + blockSize * 2], -elems[tid + blockSize]) * m0 +
	  complex<Float>( elems[tid],elems[tid + blockSize * 3] ) * link1(j,q);
      }
      if ( block < (NCOLORS * (NCOLORS - 1) / 2) - 1 ) { cache.sync(); }
    }
  }

}<|MERGE_RESOLUTION|>--- conflicted
+++ resolved
@@ -47,14 +47,9 @@
    * This implementation needs 8x more shared memory than the implementation using atomicadd 
    */
   template<int blockSize, typename Float, int gauge_dir, int NCOLORS>
-<<<<<<< HEAD
-  __forceinline__ __device__ void GaugeFixHit_AtomicAdd(Matrix<complex<Float>,NCOLORS> &link, const Float relax_boost, const int tid){
-    QUDA_RT_CONSTS;
-
-=======
   __forceinline__ __device__ void GaugeFixHit_AtomicAdd(Matrix<complex<Float>,NCOLORS> &link, const Float relax_boost, const int tid)
   {
->>>>>>> 74107e92
+    QUDA_RT_CONSTS;
     //Container for the four real parameters of SU(2) subgroup in shared memory
     SharedMemoryCache<Float> cache;
     auto elems = cache.data();
@@ -145,14 +140,9 @@
    * Uses 4 treads per lattice site, the reduction is performed by shared memory using atomicadd.
    */
   template<int blockSize, typename Float, int gauge_dir, int NCOLORS>
-<<<<<<< HEAD
-  __forceinline__ __device__ void GaugeFixHit_NoAtomicAdd(Matrix<complex<Float>,NCOLORS> &link, const Float relax_boost, const int tid){
-    QUDA_RT_CONSTS;
-
-=======
   __forceinline__ __device__ void GaugeFixHit_NoAtomicAdd(Matrix<complex<Float>,NCOLORS> &link, const Float relax_boost, const int tid)
   {
->>>>>>> 74107e92
+    QUDA_RT_CONSTS;
     //Container for the four real parameters of SU(2) subgroup in shared memory
     SharedMemoryCache<Float> cache;
     auto elems = cache.data();
@@ -245,14 +235,9 @@
    * This implementation uses the same amount of shared memory as the atomicadd implementation with more thread block synchronization
    */
   template<int blockSize, typename Float, int gauge_dir, int NCOLORS>
-<<<<<<< HEAD
-  __forceinline__ __device__ void GaugeFixHit_NoAtomicAdd_LessSM(Matrix<complex<Float>,NCOLORS> &link, const Float relax_boost, const int tid){
-    QUDA_RT_CONSTS;
-
-=======
   __forceinline__ __device__ void GaugeFixHit_NoAtomicAdd_LessSM(Matrix<complex<Float>,NCOLORS> &link, const Float relax_boost, const int tid)
   {
->>>>>>> 74107e92
+    QUDA_RT_CONSTS;
     //Container for the four real parameters of SU(2) subgroup in shared memory
     SharedMemoryCache<Float> cache;
     auto elems = cache.data();
@@ -376,14 +361,9 @@
    */
   template<int blockSize, typename Float, int gauge_dir, int NCOLORS>
   __forceinline__ __device__ void GaugeFixHit_AtomicAdd(Matrix<complex<Float>,NCOLORS> &link, Matrix<complex<Float>,NCOLORS> &link1,
-<<<<<<< HEAD
-							const Float relax_boost, const int tid){
-    QUDA_RT_CONSTS;
-
-=======
 							const Float relax_boost, const int tid)
   {
->>>>>>> 74107e92
+    QUDA_RT_CONSTS;
     //Container for the four real parameters of SU(2) subgroup in shared memory
     SharedMemoryCache<Float> cache;
     auto elems = cache.data();
@@ -462,14 +442,9 @@
    */
   template<int blockSize, typename Float, int gauge_dir, int NCOLORS>
   __forceinline__ __device__ void GaugeFixHit_NoAtomicAdd(Matrix<complex<Float>,NCOLORS> &link, Matrix<complex<Float>,NCOLORS> &link1,
-<<<<<<< HEAD
-							  const Float relax_boost, const int tid){
-    QUDA_RT_CONSTS;
-
-=======
 							  const Float relax_boost, const int tid)
   {
->>>>>>> 74107e92
+    QUDA_RT_CONSTS;
     //Container for the four real parameters of SU(2) subgroup in shared memory
     SharedMemoryCache<Float> cache;
     auto elems = cache.data();
@@ -541,14 +516,9 @@
    * This implementation uses the same amount of shared memory as the atomicadd implementation with more thread block synchronization
    */
   template<int blockSize, typename Float, int gauge_dir, int NCOLORS>
-<<<<<<< HEAD
-  __forceinline__ __device__ void GaugeFixHit_NoAtomicAdd_LessSM(Matrix<complex<Float>,NCOLORS> &link, Matrix<complex<Float>,NCOLORS> &link1, const Float relax_boost, const int tid){
-    QUDA_RT_CONSTS;
-
-=======
   __forceinline__ __device__ void GaugeFixHit_NoAtomicAdd_LessSM(Matrix<complex<Float>,NCOLORS> &link, Matrix<complex<Float>,NCOLORS> &link1, const Float relax_boost, const int tid)
   {
->>>>>>> 74107e92
+    QUDA_RT_CONSTS;
     //Container for the four real parameters of SU(2) subgroup in shared memory
     SharedMemoryCache<Float> cache;
     auto elems = cache.data();
