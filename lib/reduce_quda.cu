#include <atomic>
#include <blas_quda.h>
#include <tune_quda.h>
#include <float_vector.h>
#include <color_spinor_field_order.h>

#include <launch_kernel.cuh>
#include <jitify_helper.cuh>
#include <kernels/reduce_core.cuh>

// These are used for reduction kernels
static device_reduce_t *d_reduce = nullptr;
static device_reduce_t *h_reduce = nullptr;
static device_reduce_t *hd_reduce = nullptr;
static cudaEvent_t reduceEnd;
static bool fast_reduce_enabled = false;

namespace quda {

  namespace blas {

#include <generic_reduce.cuh>

    qudaStream_t* getStream();

    void* getDeviceReduceBuffer() { return d_reduce; }
    void* getMappedHostReduceBuffer() { return hd_reduce; }
    void* getHostReduceBuffer() { return h_reduce; }
    cudaEvent_t* getReduceEvent() { return &reduceEnd; }
    bool getFastReduce() { return fast_reduce_enabled; }

    void initFastReduce(int32_t words)
    {
      // initialize the reduction values in 32-bit increments to INT_MIN
      for (int32_t i = 0; i < words; i++) {
        reinterpret_cast<int32_t *>(h_reduce)[i] = std::numeric_limits<int32_t>::min();
      }

      // ensure that the host memory write is complete before we launch the kernel
      atomic_thread_fence(std::memory_order_release);
    }

    void completeFastReduce(int32_t words)
    {
      volatile int32_t *check = reinterpret_cast<int32_t *>(h_reduce);
      int count = 0;
      int complete = 0;
      while (complete < words) {
        // ensure visiblity to any changes in memory
        atomic_thread_fence(std::memory_order_acquire);

        complete = 0;
        for (int32_t i = 0; i < words; i++) {
          // spin-wait until all values have been updated
          if (check[i] != std::numeric_limits<int32_t>::min()) complete++;
        }
        if (count++ % 10000 == 0) { // check error every 10000 iterations
          // if there is an error in the kernel then we need to exit the spin-wait
          if (cudaSuccess != cudaPeekAtLastError()) break;
        }
      }
    }

    void initReduce()
    {
      /* we have these different reductions to cater for:

         - regular reductions (reduce_quda.cu) where are reducing to a
           single vector type (max length 4 presently), with possibly
           parity dimension, and a grid-stride loop with max number of
           blocks = 2 x SM count

         - multi-reductions where we are reducing to a matrix of size
           of size QUDA_MAX_MULTI_REDUCE of vectors (max length 4), with
           possible parity dimension, and a grid-stride loop with
           maximum number of blocks = 2 x SM count
      */

      const int reduce_size = 4 * sizeof(device_reduce_t);
      const int max_reduce_blocks = 2*deviceProp.multiProcessorCount;

      const int max_reduce = 2 * max_reduce_blocks * reduce_size;
      const int max_multi_reduce = 2 * QUDA_MAX_MULTI_REDUCE * max_reduce_blocks * reduce_size;

      // reduction buffer size
      size_t bytes = max_reduce > max_multi_reduce ? max_reduce : max_multi_reduce;

      if (!d_reduce) d_reduce = (device_reduce_t *) device_malloc(bytes);

      // these arrays are actually oversized currently (only needs to be device_reduce_t x 3)

      // if the device supports host-mapped memory then use a host-mapped array for the reduction
      if (!h_reduce) {
	// only use zero copy reductions when using 64-bit
#if (defined(_MSC_VER) && defined(_WIN64)) || defined(__LP64__)
	if(deviceProp.canMapHostMemory) {
	  h_reduce = (device_reduce_t *) mapped_malloc(bytes);
	  cudaHostGetDevicePointer(&hd_reduce, h_reduce, 0); // set the matching device pointer
	} else
#endif
	  {
	    h_reduce = (device_reduce_t *) pinned_malloc(bytes);
	    hd_reduce = d_reduce;
	  }
	memset(h_reduce, 0, bytes); // added to ensure that valgrind doesn't report h_reduce is unitialised
      }

      cudaEventCreateWithFlags(&reduceEnd, cudaEventDisableTiming);

      // enable fast reductions with CPU spin waiting as opposed to using CUDA events
      char *fast_reduce_env = getenv("QUDA_ENABLE_FAST_REDUCE");
      if (fast_reduce_env && strcmp(fast_reduce_env,"1") == 0) {
        warningQuda("Experimental fast reductions enabled");
        fast_reduce_enabled = true;
      }

      checkCudaError();
    }

    void endReduce(void)
    {
      if (d_reduce) {
	device_free(d_reduce);
	d_reduce = 0;
      }
      if (h_reduce) {
	host_free(h_reduce);
	h_reduce = 0;
      }
      hd_reduce = 0;

      cudaEventDestroy(reduceEnd);
    }

    /**
       Generic reduction kernel launcher
    */
<<<<<<< HEAD
    template <typename host_reduce_t, typename FloatN, int M, typename Arg>
    auto reduceLaunch(Arg &arg, const TuneParam &tp, const cudaStream_t &stream, Tunable &tunable)
=======
    template <typename doubleN, typename ReduceType, typename FloatN, int M, typename Arg>
    doubleN reduceLaunch(Arg &arg, const TuneParam &tp, const qudaStream_t &stream, Tunable &tunable)
>>>>>>> ab945051
    {
      using device_reduce_t = typename Arg::Reducer::reduce_t;
      if (tp.grid.x > (unsigned int)deviceProp.maxGridSize[0])
        errorQuda("Grid size %d greater than maximum %d\n", tp.grid.x, deviceProp.maxGridSize[0]);

      const int32_t words = tp.grid.y * sizeof(device_reduce_t) / sizeof(int32_t);
      if (getFastReduce() && !commAsyncReduction()) initFastReduce(words);

#ifdef JITIFY
      using namespace jitify::reflection;
      tunable.jitifyError() = program->kernel("quda::blas::reduceKernel")
                                  .instantiate((int)tp.block.x, Type<FloatN>(), M, Type<Arg>())
                                  .configure(tp.grid, tp.block, tp.shared_bytes, stream)
                                  .launch(arg);
#else
      LAUNCH_KERNEL(reduceKernel, tunable, tp, stream, arg, FloatN, M);
#endif

      if (!commAsyncReduction()) {
#if (defined(_MSC_VER) && defined(_WIN64)) || defined(__LP64__)
        if (deviceProp.canMapHostMemory) {
          if (getFastReduce()) {
            completeFastReduce(words);
          } else {
            qudaEventRecord(reduceEnd, stream);
            while (cudaSuccess != qudaEventQuery(reduceEnd)) { ; }
          }
        } else
#endif
        {
          qudaMemcpy(h_reduce, hd_reduce, sizeof(device_reduce_t), cudaMemcpyDeviceToHost);
        }
      }

      host_reduce_t cpu_sum = set(((device_reduce_t *)h_reduce)[0]);
      if (tp.grid.y == 2) sum(cpu_sum, ((device_reduce_t *)h_reduce)[1]); // add other parity if needed
      return cpu_sum;
    }

    template <typename host_reduce_t, typename FloatN, int M, typename SpinorX, typename SpinorY,
              typename SpinorZ, typename SpinorW, typename SpinorV, typename Reducer>
    class ReduceCuda : public Tunable
    {
      const int nParity; // for composite fields this includes the number of composites
      mutable ReductionArg<SpinorX, SpinorY, SpinorZ, SpinorW, SpinorV, Reducer> arg;
      host_reduce_t &result;

      const ColorSpinorField &x, &y, &z, &w, &v;

      // host pointers used for backing up fields when tuning
      // these can't be curried into the Spinors because of Tesla argument length restriction
      char *X_h, *Y_h, *Z_h, *W_h, *V_h;
      char *Xnorm_h, *Ynorm_h, *Znorm_h, *Wnorm_h, *Vnorm_h;

      unsigned int sharedBytesPerThread() const { return 0; }
      unsigned int sharedBytesPerBlock(const TuneParam &param) const { return 0; }

      virtual bool advanceSharedBytes(TuneParam &param) const
      {
        TuneParam next(param);
        advanceBlockDim(next); // to get next blockDim
        int nthreads = next.block.x * next.block.y * next.block.z;
        param.shared_bytes = sharedBytesPerThread() * nthreads > sharedBytesPerBlock(param) ?
            sharedBytesPerThread() * nthreads :
            sharedBytesPerBlock(param);
        return false;
      }

  public:
      ReduceCuda(host_reduce_t &result, SpinorX &X, SpinorY &Y, SpinorZ &Z, SpinorW &W, SpinorV &V, Reducer &r,
                 ColorSpinorField &x, ColorSpinorField &y, ColorSpinorField &z, ColorSpinorField &w, ColorSpinorField &v,
          int length) :
          nParity((x.IsComposite() ? x.CompositeDim() : 1) * (x.SiteSubset())),
          arg(X, Y, Z, W, V, r, length / nParity),
          x(x),
          y(y),
          z(z),
          w(w),
          v(v),
          result(result),
          X_h(0),
          Y_h(0),
          Z_h(0),
          W_h(0),
          V_h(0),
          Xnorm_h(0),
          Ynorm_h(0),
          Znorm_h(0),
          Wnorm_h(0),
          Vnorm_h(0)
      {
        strcpy(aux, x.AuxString());
        if (x.Precision() != z.Precision()) {
          strcat(aux, ",");
          strcat(aux, z.AuxString());
        }
        if (getFastReduce()) strcat(aux, ",fast_reduce");

#ifdef JITIFY
        ::quda::create_jitify_program("kernels/reduce_core.cuh");
#endif
      }
      virtual ~ReduceCuda() {}

      inline TuneKey tuneKey() const { return TuneKey(x.VolString(), typeid(arg.r).name(), aux); }

      void apply(const qudaStream_t &stream)
      {
        TuneParam tp = tuneLaunch(*this, getTuning(), getVerbosity());
        result = reduceLaunch<host_reduce_t, FloatN, M>(arg, tp, stream, *this);
      }

      void preTune()
      {
        if (arg.r.write.X) arg.X.backup(&X_h, &Xnorm_h, x.Bytes(), x.NormBytes());
        if (arg.r.write.Y) arg.Y.backup(&Y_h, &Ynorm_h, y.Bytes(), y.NormBytes());
        if (arg.r.write.Z) arg.Z.backup(&Z_h, &Znorm_h, z.Bytes(), z.NormBytes());
        if (arg.r.write.W) arg.W.backup(&W_h, &Wnorm_h, w.Bytes(), w.NormBytes());
        if (arg.r.write.V) arg.V.backup(&V_h, &Vnorm_h, v.Bytes(), v.NormBytes());
      }

      void postTune()
      {
        if (arg.r.write.X) arg.X.restore(&X_h, &Xnorm_h, x.Bytes(), x.NormBytes());
        if (arg.r.write.Y) arg.Y.restore(&Y_h, &Ynorm_h, y.Bytes(), y.NormBytes()); 
        if (arg.r.write.Z) arg.Z.restore(&Z_h, &Znorm_h, z.Bytes(), z.NormBytes());
        if (arg.r.write.W) arg.W.restore(&W_h, &Wnorm_h, w.Bytes(), w.NormBytes());
        if (arg.r.write.V) arg.V.restore(&V_h, &Vnorm_h, v.Bytes(), v.NormBytes());
      }

      void initTuneParam(TuneParam &param) const
      {
        Tunable::initTuneParam(param);
        param.grid.y = nParity;
      }

      void defaultTuneParam(TuneParam &param) const
      {
        Tunable::defaultTuneParam(param);
        param.grid.y = nParity;
      }

      long long flops() const { return arg.r.flops() * vec_length<FloatN>::value * arg.length * nParity * M; }

      long long bytes() const
      {
        // the factor two here assumes we are reading and writing to the high precision vector
        // this will evaluate correctly for non-mixed kernels since the +2/-2 will cancel out
        return (arg.r.streams() - 2) * x.Bytes() + 2 * z.Bytes();
      }

      int tuningIter() const { return 3; }
    };

    template <typename RegType, typename StoreType, typename zType, int M,
              template <typename ReducerType, typename real> class Reducer, typename coeff_t>
    auto nativeReduce(const coeff_t &a, const coeff_t &b, ColorSpinorField &x, ColorSpinorField &y,
                      ColorSpinorField &z, ColorSpinorField &w, ColorSpinorField &v, int length)
    {
      checkLength(x, y);
      checkLength(x, z);
      checkLength(x, w);
      checkLength(x, v);

      using real = typename scalar<RegType>::type;
      using host_reduce_t = typename Reducer<double, real>::reduce_t;
      Reducer<device_reduce_t, real> r(a, b);

      Spinor<RegType, StoreType, M> X(x);
      Spinor<RegType, StoreType, M> Y(y);
      Spinor<RegType, zType, M> Z(z);
      Spinor<RegType, StoreType, M> W(w);
      Spinor<RegType, StoreType, M> V(v);

      host_reduce_t value;
      ReduceCuda<host_reduce_t, RegType, M, decltype(X), decltype(Y), decltype(Z), decltype(W), decltype(V), decltype(r)>
        reduce(value, X, Y, Z, W, V, r, x, y, z, w, v, length);
      reduce.apply(*(blas::getStream()));

      blas::bytes += reduce.bytes();
      blas::flops += reduce.flops();

      checkCudaError();
      return value;
    }

    /*
      Wilson
      double double2 M = 1/12
      single float4  M = 1/6
      half   short4  M = 6/6

      Staggered
      double double2 M = 1/3
      single float2  M = 1/3
      half   short2  M = 3/3
    */

    /**
       Driver for generic reduction routine with five loads.
       @param ReduceType
    */
    template <template <typename reduce_t, typename real> class Reducer, typename coeff_t>
    auto uni_reduce(const coeff_t &a, const coeff_t &b, ColorSpinorField &x, ColorSpinorField &y,
                    ColorSpinorField &z, ColorSpinorField &w, ColorSpinorField &v)
    {
      checkPrecision(x, y, z, w, v);

      constexpr bool siteUnroll = Reducer<double, double>::site_unroll;
      using host_reduce_t = typename Reducer<double, double>::reduce_t;
      host_reduce_t value;

      if (checkLocation(x, y, z, w, v) == QUDA_CUDA_FIELD_LOCATION) {

        if (!x.isNative() && x.FieldOrder() != QUDA_FLOAT2_FIELD_ORDER && x.FieldOrder() != QUDA_FLOAT8_FIELD_ORDER) {
<<<<<<< HEAD
          warningQuda("Device reductions on non-native fields is not supported\n");
          host_reduce_t value;
=======
          warningQuda("Device reductions on non-native fields is not supported (prec = %d, order = %d)", x.Precision(),
                      x.FieldOrder());
          doubleN value;
>>>>>>> ab945051
          ::quda::zero(value);
          return value;
        }

        // cannot do site unrolling for arbitrary color (needs JIT)
        if (siteUnroll && x.Ncolor() != 3) errorQuda("Not supported");

        int reduce_length = siteUnroll ? x.RealLength() : x.Length();

        if (x.Precision() == QUDA_DOUBLE_PRECISION) {

#if QUDA_PRECISION & 8
          if (x.Nspin() == 4 || x.Nspin() == 2) { // wilson
#if defined(NSPIN4) || defined(NSPIN2)
            const int M = siteUnroll ? 12 : 1; // determines how much work per thread to do
            if (x.Nspin() == 2 && siteUnroll) errorQuda("siteUnroll not supported for nSpin==2");
            value = nativeReduce<double2, double2, double2, M, Reducer>(a, b, x, y, z, w, v, reduce_length / (2 * M));
#else
            errorQuda("blas has not been built for Nspin=%d order=%d fields", x.Nspin(), x.FieldOrder());
#endif
          } else if (x.Nspin() == 1) { // staggered
#if defined(NSPIN1)
            const int M = siteUnroll ? 3 : 1; // determines how much work per thread to do
            value = nativeReduce<double2, double2, double2, M, Reducer>(a, b, x, y, z, w, v, reduce_length / (2 * M));
#else
            errorQuda("blas has not been built for Nspin=%d order=%d fields", x.Nspin(), x.FieldOrder());
#endif
          } else {
            errorQuda("ERROR: nSpin=%d is not supported\n", x.Nspin());
          }
#else
          errorQuda("QUDA_PRECISION=%d does not enable precision %d", QUDA_PRECISION, x.Precision());
#endif

        } else if (x.Precision() == QUDA_SINGLE_PRECISION) {

#if QUDA_PRECISION & 4
          if (x.Nspin() == 4 && x.FieldOrder() == QUDA_FLOAT4_FIELD_ORDER) { // wilson
#if defined(NSPIN4)
            const int M = siteUnroll ? 6 : 1; // determines how much work per thread to do
            value = nativeReduce<float4, float4, float4, M, Reducer>(a, b, x, y, z, w, v, reduce_length / (4 * M));
#else
            errorQuda("blas has not been built for Nspin=%d order=%d fields", x.Nspin(), x.FieldOrder());
#endif
          } else if (x.Nspin() == 1 || x.Nspin() == 2 || (x.Nspin() == 4 && x.FieldOrder() == QUDA_FLOAT2_FIELD_ORDER)) {
#if defined(NSPIN1) || defined(NSPIN2) || defined(GPU_MULTIGRID)
            const int M = siteUnroll ? 3 : 1; // determines how much work per thread to do
            if ((x.Nspin() == 2 || x.Nspin() == 4) && siteUnroll) errorQuda("siteUnroll not supported here for nSpin=%d", x.Nspin());
            value = nativeReduce<float2, float2, float2, M, Reducer>(a, b, x, y, z, w, v, reduce_length / (2 * M));
#else
            errorQuda("blas has not been built for Nspin=%d order=%d fields", x.Nspin(), x.FieldOrder());
#endif
          } else {
            errorQuda("ERROR: nSpin=%d is not supported\n", x.Nspin());
          }
#else
          errorQuda("QUDA_PRECISION=%d does not enable precision %d", QUDA_PRECISION, x.Precision());
#endif

        } else if (x.Precision() == QUDA_HALF_PRECISION) { // half precision

#if QUDA_PRECISION & 2
          if (x.Nspin() == 4 && x.FieldOrder() == QUDA_FLOAT4_FIELD_ORDER) { // wilson
#if defined(NSPIN4)
            const int M = 6; // determines how much work per thread to do
            value = nativeReduce<float4, short4, short4, M, Reducer>(a, b, x, y, z, w, v, y.Volume());
#else
            errorQuda("blas has not been built for Nspin=%d order=%d fields", x.Nspin(), x.FieldOrder());
#endif
          } else if (x.Nspin() == 4 && x.FieldOrder() == QUDA_FLOAT2_FIELD_ORDER) { // wilson
#if defined(GPU_MULTIGRID)  // FIXME eventually we should get rid of this and use float4 ordering
            const int M = 12; // determines how much work per thread to do
            value = nativeReduce<float2, short2, short2, M, Reducer>(a, b, x, y, z, w, v, y.Volume());
#else
            errorQuda("blas has not been built for Nspin=%d order=%d fields", x.Nspin(), x.FieldOrder());
#endif
          } else if (x.Nspin() == 4 && x.FieldOrder() == QUDA_FLOAT8_FIELD_ORDER) { // wilson
#if defined(NSPIN4) && defined(FLOAT8)
            const int M = 3; // determines how much work per thread to do
            value = nativeReduce<float8, short8, short8, M, Reducer>(a, b, x, y, z, w, v, y.Volume());
#else
            errorQuda("blas has not been built for Nspin=%d order=%d fields", x.Nspin(), x.FieldOrder());
#endif
          } else if (x.Nspin() == 1) { // staggered
#if defined(NSPIN1)
            const int M = 3; // determines how much work per thread to do
            value = nativeReduce<float2, short2, short2, M, Reducer>(a, b, x, y, z, w, v, y.Volume());
#else
            errorQuda("blas has not been built for Nspin=%d order=%d fields", x.Nspin(), x.FieldOrder());
#endif
          } else {
            errorQuda("nSpin=%d is not supported\n", x.Nspin());
          }
#else
          errorQuda("QUDA_PRECISION=%d does not enable precision %d", QUDA_PRECISION, x.Precision());
#endif

        } else if (x.Precision() == QUDA_QUARTER_PRECISION) { // quarter precision

#if QUDA_PRECISION & 1
          if (x.Nspin() == 4 && x.FieldOrder() == QUDA_FLOAT4_FIELD_ORDER) { // wilson
#if defined(NSPIN4)
            const int M = 6; // determines how much work per thread to do
            value = nativeReduce<float4, char4, char4, M, Reducer>(a, b, x, y, z, w, v, y.Volume());
#else
            errorQuda("blas has not been built for Nspin=%d order=%d fields", x.Nspin(), x.FieldOrder());
#endif
          } else if (x.Nspin() == 4 && x.FieldOrder() == QUDA_FLOAT2_FIELD_ORDER) { // wilson
#if defined(GPU_MULTIGRID)  // FIXME eventually we should get rid of this and use float4 ordering
            const int M = 12; // determines how much work per thread to do
            value = nativeReduce<float2, char2, char2, M, Reducer>(a, b, x, y, z, w, v, y.Volume());
#else
            errorQuda("blas has not been built for Nspin=%d order=%d fields", x.Nspin(), x.FieldOrder());
#endif
          } else if (x.Nspin() == 4 && x.FieldOrder() == QUDA_FLOAT8_FIELD_ORDER) { // wilson
#if defined(NSPIN4) && defined(FLOAT8)
            const int M = 3;
            value = nativeReduce<float8, char8, char8, M, Reducer>(a, b, x, y, z, w, v, y.Volume());
#else
            errorQuda("blas has not been built for Nspin=%d order=%d fields", x.Nspin(), x.FieldOrder());
#endif
          } else if (x.Nspin() == 1) { // staggered
#ifdef NSPIN1
            const int M = 3; // determines how much work per thread to do
            value = nativeReduce<float2, char2, char2, M, Reducer>(a, b, x, y, z, w, v, y.Volume());
#else
            errorQuda("blas has not been built for Nspin=%d order=%d fields", x.Nspin(), x.FieldOrder());
#endif
          } else {
            errorQuda("nSpin=%d is not supported\n", x.Nspin());
          }
#else
          errorQuda("QUDA_PRECISION=%d does not enable precision %d", QUDA_PRECISION, x.Precision());
#endif

        } else {
          errorQuda("precision=%d is not supported\n", x.Precision());
        }
      } else { // fields are on the CPU
        if (x.Precision() == QUDA_DOUBLE_PRECISION) {
          Reducer<double, double> r(a, b);
          value = genericReduce<host_reduce_t, double, double, decltype(r)>(x, y, z, w, v, r);
        } else if (x.Precision() == QUDA_SINGLE_PRECISION) {
          Reducer<double, float> r(a, b);
          value = genericReduce<host_reduce_t, float, float, decltype(r)>(x, y, z, w, v, r);
        } else {
          errorQuda("Precision %d not implemented", x.Precision());
        }
      }

      const int Nreduce = sizeof(host_reduce_t) / sizeof(double);
      reduceDoubleArray((double *)&value, Nreduce);

      return value;
    }

    template <template <typename ReducerType, typename real> class Reducer, typename coeff_t>
    auto mixed_reduce(const coeff_t &a, const coeff_t &b, ColorSpinorField &x, ColorSpinorField &y,
                      ColorSpinorField &z, ColorSpinorField &w, ColorSpinorField &v)
    {
      checkPrecision(x, y, w, v);

      constexpr bool siteUnroll = Reducer<double, double>::site_unroll;
      using host_reduce_t = typename Reducer<double, double>::reduce_t;
      host_reduce_t value;

      if (checkLocation(x, y, z, w, v) == QUDA_CUDA_FIELD_LOCATION) {

        if (!x.isNative() && !(x.Nspin() == 4 && x.FieldOrder() == QUDA_FLOAT2_FIELD_ORDER && x.Precision() == QUDA_SINGLE_PRECISION)) {
<<<<<<< HEAD
          warningQuda("Device reductions on non-native fields is not supported\n");
          host_reduce_t value;
=======
          warningQuda("Device reductions on non-native fields is not supported (prec = %d, order = %d)", x.Precision(),
                      x.FieldOrder());
          doubleN value;
>>>>>>> ab945051
          ::quda::zero(value);
          return value;
        }

        // cannot do site unrolling for arbitrary color (needs JIT)
        if (x.Ncolor() != 3) errorQuda("Not supported");

        if (z.Precision() == QUDA_DOUBLE_PRECISION) {

#if QUDA_PRECISION & 8
          if (x.Precision() == QUDA_SINGLE_PRECISION) {

#if QUDA_PRECISION & 4
            if (x.Nspin() == 4) { // wilson
#if defined(NSPIN4)
              const int M = 12; // determines how much work per thread to do
              value = nativeReduce<double2, float4, double2, M, Reducer>(a, b, x, y, z, w, v, x.Volume());
#else
              errorQuda("blas has not been built for Nspin=%d order=%d fields", x.Nspin(), x.FieldOrder());
#endif
            } else if (x.Nspin() == 1) { // staggered
#if defined(NSPIN1)
              const int M = siteUnroll ? 3 : 1; // determines how much work per thread to do
              const int reduce_length = siteUnroll ? x.RealLength() : x.Length();
              value = nativeReduce<double2, float2, double2, M, Reducer>(a, b, x, y, z, w, v, reduce_length / (2 * M));
#else
              errorQuda("blas has not been built for Nspin=%d order=%d fields", x.Nspin(), x.FieldOrder());
#endif
            } else {
              errorQuda("ERROR: nSpin=%d is not supported\n", x.Nspin());
            }
#else
            errorQuda("QUDA_PRECISION=%d does not enable precision %d", QUDA_PRECISION, x.Precision());
#endif

          } else if (x.Precision() == QUDA_HALF_PRECISION) {

#if QUDA_PRECISION & 2
            if (x.Nspin() == 4) { // wilson
#if defined(NSPIN4)
              const int M = 12; // determines how much work per thread to do
              value = nativeReduce<double2, short4, double2, M, Reducer>(a, b, x, y, z, w, v, x.Volume());
#else
              errorQuda("blas has not been built for Nspin=%d order=%d fields", x.Nspin(), x.FieldOrder());
#endif
            } else if (x.Nspin() == 1) { // staggered
#if defined(NSPIN1)
              const int M = 3; // determines how much work per thread to do
              value = nativeReduce<double2, short2, double2, M, Reducer>(a, b, x, y, z, w, v, x.Volume());
#else
              errorQuda("blas has not been built for Nspin=%d order=%d fields", x.Nspin(), x.FieldOrder());
#endif
            } else {
              errorQuda("ERROR: nSpin=%d is not supported\n", x.Nspin());
            }
#else
            errorQuda("QUDA_PRECISION=%d does not enable precision %d", QUDA_PRECISION, x.Precision());
#endif

          } else if (x.Precision() == QUDA_QUARTER_PRECISION) {

#if QUDA_PRECISION & 1
            if (x.Nspin() == 4) { // wilson
#if defined(NSPIN4)
              const int M = 12; // determines how much work per thread to do
              value = nativeReduce<double2, char4, double2, M, Reducer>(a, b, x, y, z, w, v, x.Volume());
#else
              errorQuda("blas has not been built for Nspin=%d order=%d fields", x.Nspin(), x.FieldOrder());
#endif
            } else if (x.Nspin() == 1) { // staggered
#if defined(NSPIN1)
              const int M = 3; // determines how much work per thread to do
              value = nativeReduce<double2, char2, double2, M, Reducer>(a, b, x, y, z, w, v, x.Volume());
#else
              errorQuda("blas has not been built for Nspin=%d order=%d fields", x.Nspin(), x.FieldOrder());
#endif
            } else {
              errorQuda("ERROR: nSpin=%d is not supported\n", x.Nspin());
            }
#else
            errorQuda("QUDA_PRECISION=%d does not enable precision %d", QUDA_PRECISION, x.Precision());
#endif

          } else {
            errorQuda("Not implemented for this precision combination %d %d", x.Precision(), z.Precision());
          }
#else
          errorQuda("QUDA_PRECISION=%d does not enable precision %d", QUDA_PRECISION, z.Precision());
#endif

        } else if (z.Precision() == QUDA_SINGLE_PRECISION) {

#if QUDA_PRECISION & 4
          if (x.Precision() == QUDA_HALF_PRECISION) {

#if QUDA_PRECISION & 2
            if (x.Nspin() == 4) { // wilson
#if defined(NSPIN4)
              const int M = 6;
              value = nativeReduce<float4, short4, float4, M, Reducer>(a, b, x, y, z, w, v, x.Volume());
#else
              errorQuda("blas has not been built for Nspin=%d order=%d fields", x.Nspin(), x.FieldOrder());
#endif
            } else if (x.Nspin() == 1) { // staggered
#if defined(NSPIN1)
              const int M = 3;
              value = nativeReduce<float2, short2, float2, M, Reducer>(a, b, x, y, z, w, v, x.Volume());
#else
              errorQuda("blas has not been built for Nspin=%d order=%d fields", x.Nspin(), x.FieldOrder());
#endif
            } else {
              errorQuda("ERROR: nSpin=%d is not supported\n", x.Nspin());
            }
#else
            errorQuda("QUDA_PRECISION=%d does not enable precision %d", QUDA_PRECISION, x.Precision());
#endif

          } else if (x.Precision() == QUDA_QUARTER_PRECISION) {
#if QUDA_PRECISION & 1
            if (x.Nspin() == 4) { // wilson
#if defined(NSPIN4)
              const int M = 6;
              value = nativeReduce<float4, char4, float4, M, Reducer>(a, b, x, y, z, w, v, x.Volume());
#else
              errorQuda("blas has not been built for Nspin=%d order=%d fields", x.Nspin(), x.FieldOrder());
#endif
            } else if (x.Nspin() == 1) { // staggered
#if defined(NSPIN1)
              const int M = 3;
              value = nativeReduce<float2, char2, float2, M, Reducer>(a, b, x, y, z, w, v, x.Volume());
#else
              errorQuda("blas has not been built for Nspin=%d order=%d fields", x.Nspin(), x.FieldOrder());
#endif
            } else {
              errorQuda("ERROR: nSpin=%d is not supported\n", x.Nspin());
            }
#else
            errorQuda("QUDA_PRECISION=%d does not enable precision %d", QUDA_PRECISION, x.Precision());
#endif
          } else {
            errorQuda("Not implemented for this precision combination %d %d", x.Precision(), z.Precision());
          }
#else
          errorQuda("QUDA_PRECISION=%d does not enable precision %d", QUDA_PRECISION, x.Precision());
#endif

        } else {
          errorQuda("Not implemented for this precision combination %d %d", x.Precision(), z.Precision());
        }

      } else {
        if (x.Precision() == QUDA_SINGLE_PRECISION && z.Precision() == QUDA_DOUBLE_PRECISION) {
          Reducer<double, double> r(a, b);
          value = genericReduce<host_reduce_t, float, double, decltype(r)>(x, y, z, w, v, r);
        } else {
          errorQuda("Precision %d not implemented", x.Precision());
        }
      }

      const int Nreduce = sizeof(host_reduce_t) / sizeof(double);
      reduceDoubleArray((double *)&value, Nreduce);

      return value;
    }

    double norm1(const ColorSpinorField &x)
    {
      ColorSpinorField &y = const_cast<ColorSpinorField &>(x); // FIXME
      return uni_reduce<Norm1>(0.0, 0.0, y, y, y, y, y);
    }

    double norm2(const ColorSpinorField &x)
    {
      ColorSpinorField &y = const_cast<ColorSpinorField &>(x);
      return uni_reduce<Norm2>(0.0, 0.0, y, y, y, y, y);
    }

    double reDotProduct(ColorSpinorField &x, ColorSpinorField &y)
    {
      return uni_reduce<Dot>(0.0, 0.0, x, y, x, x, x);
    }

    double axpbyzNorm(double a, ColorSpinorField &x, double b, ColorSpinorField &y, ColorSpinorField &z)
    {
      return uni_reduce<axpbyzNorm2>(a, b, x, y, z, x, x);
    }

    double axpyReDot(double a, ColorSpinorField &x, ColorSpinorField &y)
    {
      return uni_reduce<AxpyReDot>(a, 0.0, x, y, x, x, x);
    }

    double caxpyNorm(const Complex &a, ColorSpinorField &x, ColorSpinorField &y)
    {
      return uni_reduce<caxpyNorm2>(a, Complex(0.0), x, y, x, x, x);
    }

    double caxpyXmazNormX(const Complex &a, ColorSpinorField &x, ColorSpinorField &y, ColorSpinorField &z)
    {
      return uni_reduce<caxpyxmaznormx>(a, Complex(0.0), x, y, z, x, x);
    }

    double cabxpyzAxNorm(double a, const Complex &b, ColorSpinorField &x, ColorSpinorField &y, ColorSpinorField &z)
    {
      return uni_reduce<cabxpyzaxnorm>(Complex(a), b, x, y, z, x, x);
    }

    Complex cDotProduct(ColorSpinorField &x, ColorSpinorField &y)
    {
      auto cdot = uni_reduce<Cdot>(0.0, 0.0, x, y, x, x, x);
      return Complex(cdot.x, cdot.y);
    }

    Complex caxpyDotzy(const Complex &a, ColorSpinorField &x, ColorSpinorField &y, ColorSpinorField &z)
    {
      double2 cdot = uni_reduce<caxpydotzy>(a, Complex(0.0), x, y, z, x, x);
      return Complex(cdot.x, cdot.y);
    }

    double3 cDotProductNormA(ColorSpinorField &x, ColorSpinorField &y)
    {
      return uni_reduce<CdotNormA>(0.0, 0.0, x, y, x, x, x);
    }

    double3 caxpbypzYmbwcDotProductUYNormY(const Complex &a, ColorSpinorField &x, const Complex &b, ColorSpinorField &y,
                                           ColorSpinorField &z, ColorSpinorField &w, ColorSpinorField &u)
    {
      if (x.Precision() != z.Precision()) {
        return mixed_reduce<caxpbypzYmbwcDotProductUYNormY_>(a, b, x, y, z, w, u);
      } else {
        return uni_reduce<caxpbypzYmbwcDotProductUYNormY_>(a, b, x, y, z, w, u);
      }
    }

    Complex axpyCGNorm(double a, ColorSpinorField &x, ColorSpinorField &y)
    {
      // swizzle since mixed is on z
      double2 cg_norm ;
      if (x.Precision() != y.Precision()) {
        cg_norm = mixed_reduce<axpyCGNorm2>(a, 0.0, x, x, y, x, x);
      } else {
        cg_norm = uni_reduce<axpyCGNorm2>(a, 0.0, x, x, y, x, x);
      }
      return Complex(cg_norm.x, cg_norm.y);
    }

    double3 HeavyQuarkResidualNorm(ColorSpinorField &x, ColorSpinorField &r)
    {
      // in case of x.Ncolor()!=3 (MG mainly) reduce_core do not support this function.
      if (x.Ncolor()!=3) return make_double3(0.0, 0.0, 0.0);
      double3 rtn = uni_reduce<HeavyQuarkResidualNorm_>(0.0, 0.0, x, r, r, r, r);
      rtn.z /= (x.Volume()*comm_size());
      return rtn;
    }

    double3 xpyHeavyQuarkResidualNorm(ColorSpinorField &x, ColorSpinorField &y, ColorSpinorField &r)
    {
      // in case of x.Ncolor()!=3 (MG mainly) reduce_core do not support this function.
      if (x.Ncolor()!=3) return make_double3(0.0, 0.0, 0.0);
      double3 rtn = uni_reduce<xpyHeavyQuarkResidualNorm_>(0.0, 0.0, x, y, r, r, r);
      rtn.z /= (x.Volume()*comm_size());
      return rtn;
    }

    double3 tripleCGReduction(ColorSpinorField &x, ColorSpinorField &y, ColorSpinorField &z)
    {
      return uni_reduce<tripleCGReduction_>(0.0, 0.0, x, y, z, x, x);
    }

    double4 quadrupleCGReduction(ColorSpinorField &x, ColorSpinorField &y, ColorSpinorField &z)
    {
      return uni_reduce<quadrupleCGReduction_>(0.0, 0.0, x, y, z, x, x);
    }

    double quadrupleCG3InitNorm(double a, ColorSpinorField &x, ColorSpinorField &y, ColorSpinorField &z, ColorSpinorField &w, ColorSpinorField &v) {
      return uni_reduce<quadrupleCG3InitNorm_>(a, 0.0, x, y, z, w, v);
    }

    double quadrupleCG3UpdateNorm(double a, double b, ColorSpinorField &x, ColorSpinorField &y,
                                  ColorSpinorField &z, ColorSpinorField &w, ColorSpinorField &v)
    {
      return uni_reduce<quadrupleCG3UpdateNorm_>(a, b, x, y, z, w, v);
    }

    double doubleCG3InitNorm(double a, ColorSpinorField &x, ColorSpinorField &y, ColorSpinorField &z)
    {
      return uni_reduce<doubleCG3InitNorm_>(a, 0.0, x, y, z, z, z);
    }

    double doubleCG3UpdateNorm(double a, double b, ColorSpinorField &x, ColorSpinorField &y, ColorSpinorField &z)
    {
      return uni_reduce<doubleCG3UpdateNorm_>(a, b, x, y, z, z, z);
    }

  } // namespace blas

} // namespace quda<|MERGE_RESOLUTION|>--- conflicted
+++ resolved
@@ -135,13 +135,8 @@
     /**
        Generic reduction kernel launcher
     */
-<<<<<<< HEAD
     template <typename host_reduce_t, typename FloatN, int M, typename Arg>
-    auto reduceLaunch(Arg &arg, const TuneParam &tp, const cudaStream_t &stream, Tunable &tunable)
-=======
-    template <typename doubleN, typename ReduceType, typename FloatN, int M, typename Arg>
-    doubleN reduceLaunch(Arg &arg, const TuneParam &tp, const qudaStream_t &stream, Tunable &tunable)
->>>>>>> ab945051
+    auto reduceLaunch(Arg &arg, const TuneParam &tp, const qudaStream_t &stream, Tunable &tunable)
     {
       using device_reduce_t = typename Arg::Reducer::reduce_t;
       if (tp.grid.x > (unsigned int)deviceProp.maxGridSize[0])
@@ -357,14 +352,9 @@
       if (checkLocation(x, y, z, w, v) == QUDA_CUDA_FIELD_LOCATION) {
 
         if (!x.isNative() && x.FieldOrder() != QUDA_FLOAT2_FIELD_ORDER && x.FieldOrder() != QUDA_FLOAT8_FIELD_ORDER) {
-<<<<<<< HEAD
-          warningQuda("Device reductions on non-native fields is not supported\n");
-          host_reduce_t value;
-=======
           warningQuda("Device reductions on non-native fields is not supported (prec = %d, order = %d)", x.Precision(),
                       x.FieldOrder());
-          doubleN value;
->>>>>>> ab945051
+          host_reduce_t value;
           ::quda::zero(value);
           return value;
         }
@@ -534,14 +524,9 @@
       if (checkLocation(x, y, z, w, v) == QUDA_CUDA_FIELD_LOCATION) {
 
         if (!x.isNative() && !(x.Nspin() == 4 && x.FieldOrder() == QUDA_FLOAT2_FIELD_ORDER && x.Precision() == QUDA_SINGLE_PRECISION)) {
-<<<<<<< HEAD
-          warningQuda("Device reductions on non-native fields is not supported\n");
-          host_reduce_t value;
-=======
           warningQuda("Device reductions on non-native fields is not supported (prec = %d, order = %d)", x.Precision(),
                       x.FieldOrder());
-          doubleN value;
->>>>>>> ab945051
+          host_reduce_t value;
           ::quda::zero(value);
           return value;
         }
