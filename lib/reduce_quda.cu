#include <atomic>
#include <blas_quda.h>
#include <tune_quda.h>
#include <float_vector.h>
#include <color_spinor_field_order.h>

#include <launch_kernel.cuh>
#include <jitify_helper.cuh>
#include <kernels/reduce_core.cuh>

// These are used for reduction kernels
static QudaSumFloat *d_reduce=0;
static QudaSumFloat *h_reduce=0;
static QudaSumFloat *hd_reduce=0;
static qudaEvent_t reduceEnd;
static bool fast_reduce_enabled = false;

namespace quda {

  namespace blas {

#include <generic_reduce.cuh>

    qudaStream_t* getStream();

    void* getDeviceReduceBuffer() { return d_reduce; }
    void* getMappedHostReduceBuffer() { return hd_reduce; }
    void* getHostReduceBuffer() { return h_reduce; }
    qudaEvent_t* getReduceEvent() { return &reduceEnd; }
    bool getFastReduce() { return fast_reduce_enabled; }

    void initFastReduce(int32_t words)
    {
      // initialize the reduction values in 32-bit increments to INT_MIN
      for (int32_t i = 0; i < words; i++) {
        reinterpret_cast<int32_t *>(h_reduce)[i] = std::numeric_limits<int32_t>::min();
      }

      // ensure that the host memory write is complete before we launch the kernel
      atomic_thread_fence(std::memory_order_release);
    }

    void completeFastReduce(int32_t words)
    {
      volatile int32_t *check = reinterpret_cast<int32_t *>(h_reduce);
      int count = 0;
      int complete = 0;
      while (complete < words) {
        // ensure visiblity to any changes in memory
        atomic_thread_fence(std::memory_order_acquire);

        complete = 0;
        for (int32_t i = 0; i < words; i++) {
          // spin-wait until all values have been updated
          if (check[i] != std::numeric_limits<int32_t>::min()) complete++;
        }
        if (count++ % 10000 == 0) { // check error every 10000 iterations
          // if there is an error in the kernel then we need to exit the spin-wait
          if (qudaSuccess != cudaPeekAtLastError()) break;
        }
      }
    }

    void initReduce()
    {
      /* we have these different reductions to cater for:

         - regular reductions (reduce_quda.cu) where are reducing to a
           single vector type (max length 4 presently), with possibly
           parity dimension, and a grid-stride loop with max number of
           blocks = 2 x SM count

         - multi-reductions where we are reducing to a matrix of size
           of size QUDA_MAX_MULTI_REDUCE of vectors (max length 4), with
           possible parity dimension, and a grid-stride loop with
           maximum number of blocks = 2 x SM count
      */

      const int reduce_size = 4 * sizeof(QudaSumFloat);
      const int max_reduce_blocks = 2*deviceProp.multiProcessorCount;

      const int max_reduce = 2 * max_reduce_blocks * reduce_size;
      const int max_multi_reduce = 2 * QUDA_MAX_MULTI_REDUCE * max_reduce_blocks * reduce_size;

      // reduction buffer size
      size_t bytes = max_reduce > max_multi_reduce ? max_reduce : max_multi_reduce;

      if (!d_reduce) d_reduce = (QudaSumFloat *) device_malloc(bytes);

      // these arrays are actually oversized currently (only needs to be QudaSumFloat3)

      // if the device supports host-mapped memory then use a host-mapped array for the reduction
      if (!h_reduce) {
	// only use zero copy reductions when using 64-bit
#if (defined(_MSC_VER) && defined(_WIN64)) || defined(__LP64__)
	if(deviceProp.canMapHostMemory) {
	  h_reduce = (QudaSumFloat *) mapped_malloc(bytes);
<<<<<<< HEAD
	  qudaHostGetDevicePointer((void**)&hd_reduce, (void*)h_reduce, 0); // set the matching device pointer
=======
	  qudaHostGetDevicePointer((void**)&hd_reduce, h_reduce, 0); // set the matching device pointer
>>>>>>> a2543a25
	} else
#endif
	  {
	    h_reduce = (QudaSumFloat *) pinned_malloc(bytes);
	    hd_reduce = d_reduce;
	  }
	memset(h_reduce, 0, bytes); // added to ensure that valgrind doesn't report h_reduce is unitialised
      }

      qudaEventCreateWithFlags(&reduceEnd, qudaEventDisableTiming);

      // enable fast reductions with CPU spin waiting as opposed to using CUDA events
      char *fast_reduce_env = getenv("QUDA_ENABLE_FAST_REDUCE");
      if (fast_reduce_env && strcmp(fast_reduce_env,"1") == 0) {
        warningQuda("Experimental fast reductions enabled");
        fast_reduce_enabled = true;
      }

      checkQudaError();
    }

    void endReduce(void)
    {
      if (d_reduce) {
	device_free(d_reduce);
	d_reduce = 0;
      }
      if (h_reduce) {
	host_free(h_reduce);
	h_reduce = 0;
      }
      hd_reduce = 0;

      qudaEventDestroy(reduceEnd);
    }

    /**
       Generic reduction kernel launcher
    */
    template <typename doubleN, typename ReduceType, typename FloatN, int M, typename Arg>
    doubleN reduceLaunch(Arg &arg, const TuneParam &tp, const qudaStream_t &stream, Tunable &tunable)
    {
      if (tp.grid.x > (unsigned int)deviceProp.maxGridSize[0])
        errorQuda("Grid size %d greater than maximum %d\n", tp.grid.x, deviceProp.maxGridSize[0]);

      const int32_t words = tp.grid.y * sizeof(ReduceType) / sizeof(int32_t);
      if (getFastReduce() && !commAsyncReduction()) initFastReduce(words);

#ifdef JITIFY
      using namespace jitify::reflection;
      tunable.jitifyError() = program->kernel("quda::blas::reduceKernel")
                                  .instantiate((int)tp.block.x, Type<ReduceType>(), Type<FloatN>(), M, Type<Arg>())
                                  .configure(tp.grid, tp.block, tp.shared_bytes, stream)
                                  .launch(arg);
#else
      LAUNCH_KERNEL(reduceKernel, tunable, tp, stream, arg, ReduceType, FloatN, M);
#endif

      if (!commAsyncReduction()) {
#if (defined(_MSC_VER) && defined(_WIN64)) || defined(__LP64__)
        if (deviceProp.canMapHostMemory) {
          if (getFastReduce()) {
            completeFastReduce(words);
          } else {
            qudaEventRecord(reduceEnd, stream);
            while (qudaSuccess != cudaEventQuery(reduceEnd)) { ; }
          }
        } else
#endif
        {
          qudaMemcpy(h_reduce, hd_reduce, sizeof(ReduceType), qudaMemcpyDeviceToHost);
        }
      }
      doubleN cpu_sum = set(((ReduceType *)h_reduce)[0]);
      if (tp.grid.y == 2) sum(cpu_sum, ((ReduceType *)h_reduce)[1]); // add other parity if needed
      return cpu_sum;
    }

    template <typename doubleN, typename ReduceType, typename FloatN, int M, typename SpinorX, typename SpinorY,
        typename SpinorZ, typename SpinorW, typename SpinorV, typename Reducer>
    class ReduceCuda : public Tunable
    {

  private:
      const int nParity; // for composite fields this includes the number of composites
      mutable ReductionArg<ReduceType, SpinorX, SpinorY, SpinorZ, SpinorW, SpinorV, Reducer> arg;
      doubleN &result;

      const ColorSpinorField &x, &y, &z, &w, &v;

      // host pointers used for backing up fields when tuning
      // these can't be curried into the Spinors because of Tesla argument length restriction
      char *X_h, *Y_h, *Z_h, *W_h, *V_h;
      char *Xnorm_h, *Ynorm_h, *Znorm_h, *Wnorm_h, *Vnorm_h;

      unsigned int sharedBytesPerThread() const { return 0; }
      unsigned int sharedBytesPerBlock(const TuneParam &param) const { return 0; }

      virtual bool advanceSharedBytes(TuneParam &param) const
      {
        TuneParam next(param);
        advanceBlockDim(next); // to get next blockDim
        int nthreads = next.block.x * next.block.y * next.block.z;
        param.shared_bytes = sharedBytesPerThread() * nthreads > sharedBytesPerBlock(param) ?
            sharedBytesPerThread() * nthreads :
            sharedBytesPerBlock(param);
        return false;
      }

  public:
      ReduceCuda(doubleN &result, SpinorX &X, SpinorY &Y, SpinorZ &Z, SpinorW &W, SpinorV &V, Reducer &r,
          ColorSpinorField &x, ColorSpinorField &y, ColorSpinorField &z, ColorSpinorField &w, ColorSpinorField &v,
          int length) :
          nParity((x.IsComposite() ? x.CompositeDim() : 1) * (x.SiteSubset())),
          arg(X, Y, Z, W, V, r, length / nParity),
          x(x),
          y(y),
          z(z),
          w(w),
          v(v),
          result(result),
          X_h(0),
          Y_h(0),
          Z_h(0),
          W_h(0),
          V_h(0),
          Xnorm_h(0),
          Ynorm_h(0),
          Znorm_h(0),
          Wnorm_h(0),
          Vnorm_h(0)
      {
        strcpy(aux, x.AuxString());
        if (x.Precision() != z.Precision()) {
          strcat(aux, ",");
          strcat(aux, z.AuxString());
        }
        if (getFastReduce()) strcat(aux, ",fast_reduce");

#ifdef JITIFY
        ::quda::create_jitify_program("kernels/reduce_core.cuh");
#endif
      }
      virtual ~ReduceCuda() {}

      inline TuneKey tuneKey() const { return TuneKey(x.VolString(), typeid(arg.r).name(), aux); }

      void apply(const qudaStream_t &stream)
      {
        TuneParam tp = tuneLaunch(*this, getTuning(), getVerbosity());
        result = reduceLaunch<doubleN, ReduceType, FloatN, M>(arg, tp, stream, *this);
      }

      void preTune()
      {
        arg.X.backup(&X_h, &Xnorm_h, x.Bytes(), x.NormBytes());
        arg.Y.backup(&Y_h, &Ynorm_h, y.Bytes(), y.NormBytes());
        arg.Z.backup(&Z_h, &Znorm_h, z.Bytes(), z.NormBytes());
        arg.W.backup(&W_h, &Wnorm_h, w.Bytes(), w.NormBytes());
        arg.V.backup(&V_h, &Vnorm_h, v.Bytes(), v.NormBytes());
      }

      void postTune()
      {
        arg.X.restore(&X_h, &Xnorm_h, x.Bytes(), x.NormBytes());
        arg.Y.restore(&Y_h, &Ynorm_h, y.Bytes(), y.NormBytes());
        arg.Z.restore(&Z_h, &Znorm_h, z.Bytes(), z.NormBytes());
        arg.W.restore(&W_h, &Wnorm_h, w.Bytes(), w.NormBytes());
        arg.V.restore(&V_h, &Vnorm_h, v.Bytes(), v.NormBytes());
      }

      void initTuneParam(TuneParam &param) const
      {
        Tunable::initTuneParam(param);
        param.grid.y = nParity;
      }

      void defaultTuneParam(TuneParam &param) const
      {
        Tunable::defaultTuneParam(param);
        param.grid.y = nParity;
      }

      long long flops() const { return arg.r.flops() * vec_length<FloatN>::value * arg.length * nParity * M; }

      long long bytes() const
      {
        // the factor two here assumes we are reading and writing to the high precision vector
        // this will evaluate correctly for non-mixed kernels since the +2/-2 will cancel out
        return (arg.r.streams() - 2) * x.Bytes() + 2 * z.Bytes();
      }

      int tuningIter() const { return 3; }
    };

    template <typename doubleN, typename ReduceType, typename RegType, typename StoreType, typename zType, int M,
        template <typename ReducerType, typename Float, typename FloatN> class Reducer, int writeX, int writeY,
        int writeZ, int writeW, int writeV>
    doubleN nativeReduce(const double2 &a, const double2 &b, ColorSpinorField &x, ColorSpinorField &y,
        ColorSpinorField &z, ColorSpinorField &w, ColorSpinorField &v, int length)
    {

      checkLength(x, y);
      checkLength(x, z);
      checkLength(x, w);
      checkLength(x, v);

      Spinor<RegType, StoreType, M, writeX> X(x);
      Spinor<RegType, StoreType, M, writeY> Y(y);
      Spinor<RegType, zType, M, writeZ> Z(z);
      Spinor<RegType, StoreType, M, writeW> W(w);
      Spinor<RegType, StoreType, M, writeV> V(v);

      doubleN value;
      typedef typename scalar<RegType>::type Float;
      typedef typename vector<Float, 2>::type Float2;
      typedef vector<Float, 2> vec2;

      Reducer<ReduceType, Float2, RegType> r((Float2)vec2(a), (Float2)vec2(b));
      ReduceCuda<doubleN, ReduceType, RegType, M, decltype(X), decltype(Y), decltype(Z), decltype(W), decltype(V),
          Reducer<ReduceType, Float2, RegType>>
          reduce(value, X, Y, Z, W, V, r, x, y, z, w, v, length);
      reduce.apply(*(blas::getStream()));

      blas::bytes += reduce.bytes();
      blas::flops += reduce.flops();

      checkQudaError();
      return value;
    }

    /*
      Wilson
      double double2 M = 1/12
      single float4  M = 1/6
      half   short4  M = 6/6

      Staggered
      double double2 M = 1/3
      single float2  M = 1/3
      half   short2  M = 3/3
    */

    /**
       Driver for generic reduction routine with five loads.
       @param ReduceType
       @param siteUnroll - if this is true, then one site corresponds to exactly one thread
    */
    template <typename doubleN, typename ReduceType, template <typename ReducerType, typename Float, typename FloatN> class Reducer,
        int writeX, int writeY, int writeZ, int writeW, int writeV, bool siteUnroll>
    doubleN uni_reduce(const double2 &a, const double2 &b, ColorSpinorField &x, ColorSpinorField &y,
        ColorSpinorField &z, ColorSpinorField &w, ColorSpinorField &v)
    {

      checkPrecision(x, y, z, w, v);

      doubleN value;
      if (checkLocation(x, y, z, w, v) == QUDA_CUDA_FIELD_LOCATION) {

        if (!x.isNative() && x.FieldOrder() != QUDA_FLOAT2_FIELD_ORDER && x.FieldOrder() != QUDA_FLOAT8_FIELD_ORDER) {
          warningQuda("Device reductions on non-native fields is not supported\n");
          doubleN value;
          ::quda::zero(value);
          return value;
        }

        // cannot do site unrolling for arbitrary color (needs JIT)
        if (siteUnroll && x.Ncolor() != 3) errorQuda("Not supported");

        int reduce_length = siteUnroll ? x.RealLength() : x.Length();

        if (x.Precision() == QUDA_DOUBLE_PRECISION) {

#if QUDA_PRECISION & 8
          if (x.Nspin() == 4 || x.Nspin() == 2) { // wilson
#if defined(NSPIN4) || defined(NSPIN2)
            const int M = siteUnroll ? 12 : 1; // determines how much work per thread to do
            if (x.Nspin() == 2 && siteUnroll) errorQuda("siteUnroll not supported for nSpin==2");
            value = nativeReduce<doubleN, ReduceType, double2, double2, double2, M, Reducer, writeX, writeY, writeZ,
                writeW, writeV>(a, b, x, y, z, w, v, reduce_length / (2 * M));
#else
            errorQuda("blas has not been built for Nspin=%d order=%d fields", x.Nspin(), x.FieldOrder());
#endif
          } else if (x.Nspin() == 1) { // staggered
#if defined(NSPIN1)
            const int M = siteUnroll ? 3 : 1; // determines how much work per thread to do
            value = nativeReduce<doubleN, ReduceType, double2, double2, double2, M, Reducer, writeX, writeY, writeZ,
                writeW, writeV>(a, b, x, y, z, w, v, reduce_length / (2 * M));
#else
            errorQuda("blas has not been built for Nspin=%d order=%d fields", x.Nspin(), x.FieldOrder());
#endif
          } else {
            errorQuda("ERROR: nSpin=%d is not supported\n", x.Nspin());
          }
#else
          errorQuda("QUDA_PRECISION=%d does not enable precision %d", QUDA_PRECISION, x.Precision());
#endif

        } else if (x.Precision() == QUDA_SINGLE_PRECISION) {

#if QUDA_PRECISION & 4
          if (x.Nspin() == 4 && x.FieldOrder() == QUDA_FLOAT4_FIELD_ORDER) { // wilson
#if defined(NSPIN4)
            const int M = siteUnroll ? 6 : 1; // determines how much work per thread to do
            value = nativeReduce<doubleN, ReduceType, float4, float4, float4, M, Reducer, writeX, writeY, writeZ,
                writeW, writeV>(a, b, x, y, z, w, v, reduce_length / (4 * M));
#else
            errorQuda("blas has not been built for Nspin=%d order=%d fields", x.Nspin(), x.FieldOrder());
#endif
          } else if (x.Nspin() == 1 || x.Nspin() == 2 || (x.Nspin() == 4 && x.FieldOrder() == QUDA_FLOAT2_FIELD_ORDER)) {
#if defined(NSPIN1) || defined(NSPIN2) || defined(GPU_MULTIGRID)
            const int M = siteUnroll ? 3 : 1; // determines how much work per thread to do
            if ((x.Nspin() == 2 || x.Nspin() == 4) && siteUnroll) errorQuda("siteUnroll not supported here for nSpin=%d", x.Nspin());
            value = nativeReduce<doubleN, ReduceType, float2, float2, float2, M, Reducer, writeX, writeY, writeZ,
                writeW, writeV>(a, b, x, y, z, w, v, reduce_length / (2 * M));
#else
            errorQuda("blas has not been built for Nspin=%d order=%d fields", x.Nspin(), x.FieldOrder());
#endif
          } else {
            errorQuda("ERROR: nSpin=%d is not supported\n", x.Nspin());
          }
#else
          errorQuda("QUDA_PRECISION=%d does not enable precision %d", QUDA_PRECISION, x.Precision());
#endif

        } else if (x.Precision() == QUDA_HALF_PRECISION) { // half precision

#if QUDA_PRECISION & 2
          if (x.Nspin() == 4 && x.FieldOrder() == QUDA_FLOAT4_FIELD_ORDER) { // wilson
#if defined(NSPIN4)
            const int M = 6; // determines how much work per thread to do
            value = nativeReduce<doubleN, ReduceType, float4, short4, short4, M, Reducer, writeX, writeY, writeZ,
                writeW, writeV>(a, b, x, y, z, w, v, y.Volume());
#else
            errorQuda("blas has not been built for Nspin=%d order=%d fields", x.Nspin(), x.FieldOrder());
#endif
          } else if (x.Nspin() == 4 && x.FieldOrder() == QUDA_FLOAT2_FIELD_ORDER) { // wilson
#if defined(GPU_MULTIGRID)  // FIXME eventually we should get rid of this and use float4 ordering
            const int M = 12; // determines how much work per thread to do
            value
                = nativeReduce<doubleN, ReduceType, float2, short2, short2, M, Reducer, writeX, writeY, writeZ, writeW, writeV>(
                    a, b, x, y, z, w, v, y.Volume());
#else
            errorQuda("blas has not been built for Nspin=%d order=%d fields", x.Nspin(), x.FieldOrder());
#endif
          } else if (x.Nspin() == 4 && x.FieldOrder() == QUDA_FLOAT8_FIELD_ORDER) { // wilson
#if defined(NSPIN4) && defined(FLOAT8)
            const int M = 3; // determines how much work per thread to do
            value
                = nativeReduce<doubleN, ReduceType, float8, short8, short8, M, Reducer, writeX, writeY, writeZ, writeW, writeV>(
                    a, b, x, y, z, w, v, y.Volume());
#else
            errorQuda("blas has not been built for Nspin=%d order=%d fields", x.Nspin(), x.FieldOrder());
#endif
          } else if (x.Nspin() == 1) { // staggered
#if defined(NSPIN1)
            const int M = 3; // determines how much work per thread to do
            value = nativeReduce<doubleN, ReduceType, float2, short2, short2, M, Reducer, writeX, writeY, writeZ,
                writeW, writeV>(a, b, x, y, z, w, v, y.Volume());
#else
            errorQuda("blas has not been built for Nspin=%d order=%d fields", x.Nspin(), x.FieldOrder());
#endif
          } else {
            errorQuda("nSpin=%d is not supported\n", x.Nspin());
          }
#else
          errorQuda("QUDA_PRECISION=%d does not enable precision %d", QUDA_PRECISION, x.Precision());
#endif

        } else if (x.Precision() == QUDA_QUARTER_PRECISION) { // quarter precision

#if QUDA_PRECISION & 1
          if (x.Nspin() == 4 && x.FieldOrder() == QUDA_FLOAT4_FIELD_ORDER) { // wilson
#if defined(NSPIN4)
            const int M = 6; // determines how much work per thread to do
            value
                = nativeReduce<doubleN, ReduceType, float4, char4, char4, M, Reducer, writeX, writeY, writeZ, writeW, writeV>(
                    a, b, x, y, z, w, v, y.Volume());
#else
            errorQuda("blas has not been built for Nspin=%d order=%d fields", x.Nspin(), x.FieldOrder());
#endif
          } else if (x.Nspin() == 4 && x.FieldOrder() == QUDA_FLOAT2_FIELD_ORDER) { // wilson
#if defined(GPU_MULTIGRID)  // FIXME eventually we should get rid of this and use float4 ordering
            const int M = 12; // determines how much work per thread to do
            value
              = nativeReduce<doubleN, ReduceType, float2, char2, char2, M, Reducer, writeX, writeY, writeZ, writeW, writeV>(
                a, b, x, y, z, w, v, y.Volume());
#else
            errorQuda("blas has not been built for Nspin=%d order=%d fields", x.Nspin(), x.FieldOrder());
#endif
          } else if (x.Nspin() == 4 && x.FieldOrder() == QUDA_FLOAT8_FIELD_ORDER) { // wilson
#if defined(NSPIN4) && defined(FLOAT8)
            const int M = 3;
            value
              = nativeReduce<doubleN, ReduceType, float8, char8, char8, M, Reducer, writeX, writeY, writeZ, writeW, writeV>(
                a, b, x, y, z, w, v, y.Volume());
#else
            errorQuda("blas has not been built for Nspin=%d order=%d fields", x.Nspin(), x.FieldOrder());
#endif
          } else if (x.Nspin() == 1) { // staggered
#ifdef NSPIN1
            const int M = 3; // determines how much work per thread to do
            value
                = nativeReduce<doubleN, ReduceType, float2, char2, char2, M, Reducer, writeX, writeY, writeZ, writeW, writeV>(
                    a, b, x, y, z, w, v, y.Volume());
#else
            errorQuda("blas has not been built for Nspin=%d order=%d fields", x.Nspin(), x.FieldOrder());
#endif
          } else {
            errorQuda("nSpin=%d is not supported\n", x.Nspin());
          }
#else
          errorQuda("QUDA_PRECISION=%d does not enable precision %d", QUDA_PRECISION, x.Precision());
#endif

        } else {
          errorQuda("precision=%d is not supported\n", x.Precision());
        }
      } else { // fields are on the CPU
        // we don't have quad precision support on the GPU so use doubleN instead of ReduceType
        if (x.Precision() == QUDA_DOUBLE_PRECISION) {
          Reducer<doubleN, double2, double2> r(a, b);
          value = genericReduce<doubleN, doubleN, double, double, writeX, writeY, writeZ, writeW, writeV,
              Reducer<doubleN, double2, double2>>(x, y, z, w, v, r);
        } else if (x.Precision() == QUDA_SINGLE_PRECISION) {
          Reducer<doubleN, float2, float2> r(make_float2(a.x, a.y), make_float2(b.x, b.y));
          value = genericReduce<doubleN, doubleN, float, float, writeX, writeY, writeZ, writeW, writeV,
              Reducer<doubleN, float2, float2>>(x, y, z, w, v, r);
        } else {
          errorQuda("Precision %d not implemented", x.Precision());
        }
      }

      const int Nreduce = sizeof(doubleN) / sizeof(double);
      reduceDoubleArray((double *)&value, Nreduce);

      return value;
    }

    /**
       Driver for generic reduction routine with two loads.
       @param ReduceType
       @param siteUnroll - if this is true, then one site corresponds to exactly one thread
    */
    template <typename doubleN, typename ReduceType, template <typename ReducerType, typename Float, typename FloatN> class Reducer,
        int writeX, int writeY, int writeZ, int writeW, int writeV, bool siteUnroll>
    doubleN mixed_reduce(const double2 &a, const double2 &b, ColorSpinorField &x, ColorSpinorField &y,
        ColorSpinorField &z, ColorSpinorField &w, ColorSpinorField &v)
    {
      checkPrecision(x, y, w, v);

      doubleN value;
      if (checkLocation(x, y, z, w, v) == QUDA_CUDA_FIELD_LOCATION) {

        if (!x.isNative() && !(x.Nspin() == 4 && x.FieldOrder() == QUDA_FLOAT2_FIELD_ORDER && x.Precision() == QUDA_SINGLE_PRECISION)) {
          warningQuda("Device reductions on non-native fields is not supported\n");
          doubleN value;
          ::quda::zero(value);
          return value;
        }

        // cannot do site unrolling for arbitrary color (needs JIT)
        if (x.Ncolor() != 3) errorQuda("Not supported");

        if (z.Precision() == QUDA_DOUBLE_PRECISION) {

#if QUDA_PRECISION & 8
          if (x.Precision() == QUDA_SINGLE_PRECISION) {

#if QUDA_PRECISION & 4
            if (x.Nspin() == 4) { // wilson
#if defined(NSPIN4)
              const int M = 12; // determines how much work per thread to do
              value = nativeReduce<doubleN, ReduceType, double2, float4, double2, M, Reducer, writeX, writeY, writeZ,
                  writeW, writeV>(a, b, x, y, z, w, v, x.Volume());
#else
              errorQuda("blas has not been built for Nspin=%d order=%d fields", x.Nspin(), x.FieldOrder());
#endif
            } else if (x.Nspin() == 1) { // staggered
#if defined(NSPIN1)
              const int M = siteUnroll ? 3 : 1; // determines how much work per thread to do
              const int reduce_length = siteUnroll ? x.RealLength() : x.Length();
              value = nativeReduce<doubleN, ReduceType, double2, float2, double2, M, Reducer, writeX, writeY, writeZ,
                  writeW, writeV>(a, b, x, y, z, w, v, reduce_length / (2 * M));
#else
              errorQuda("blas has not been built for Nspin=%d order=%d fields", x.Nspin(), x.FieldOrder());
#endif
            } else {
              errorQuda("ERROR: nSpin=%d is not supported\n", x.Nspin());
            }
#else
            errorQuda("QUDA_PRECISION=%d does not enable precision %d", QUDA_PRECISION, x.Precision());
#endif

          } else if (x.Precision() == QUDA_HALF_PRECISION) {

#if QUDA_PRECISION & 2
            if (x.Nspin() == 4) { // wilson
#if defined(NSPIN4)
              const int M = 12; // determines how much work per thread to do
              value = nativeReduce<doubleN, ReduceType, double2, short4, double2, M, Reducer, writeX, writeY, writeZ,
                  writeW, writeV>(a, b, x, y, z, w, v, x.Volume());
#else
              errorQuda("blas has not been built for Nspin=%d order=%d fields", x.Nspin(), x.FieldOrder());
#endif
            } else if (x.Nspin() == 1) { // staggered
#if defined(NSPIN1)
              const int M = 3; // determines how much work per thread to do
              value = nativeReduce<doubleN, ReduceType, double2, short2, double2, M, Reducer, writeX, writeY, writeZ,
                  writeW, writeV>(a, b, x, y, z, w, v, x.Volume());
#else
              errorQuda("blas has not been built for Nspin=%d order=%d fields", x.Nspin(), x.FieldOrder());
#endif
            } else {
              errorQuda("ERROR: nSpin=%d is not supported\n", x.Nspin());
            }
#else
            errorQuda("QUDA_PRECISION=%d does not enable precision %d", QUDA_PRECISION, x.Precision());
#endif

          } else if (x.Precision() == QUDA_QUARTER_PRECISION) {

#if QUDA_PRECISION & 1
            if (x.Nspin() == 4) { // wilson
#if defined(NSPIN4)
              const int M = 12; // determines how much work per thread to do
              value = nativeReduce<doubleN, ReduceType, double2, char4, double2, M, Reducer, writeX, writeY, writeZ,
                  writeW, writeV>(a, b, x, y, z, w, v, x.Volume());
#else
              errorQuda("blas has not been built for Nspin=%d order=%d fields", x.Nspin(), x.FieldOrder());
#endif
            } else if (x.Nspin() == 1) { // staggered
#if defined(NSPIN1)
              const int M = 3; // determines how much work per thread to do
              value = nativeReduce<doubleN, ReduceType, double2, char2, double2, M, Reducer, writeX, writeY, writeZ,
                  writeW, writeV>(a, b, x, y, z, w, v, x.Volume());
#else
              errorQuda("blas has not been built for Nspin=%d order=%d fields", x.Nspin(), x.FieldOrder());
#endif
            } else {
              errorQuda("ERROR: nSpin=%d is not supported\n", x.Nspin());
            }
#else
            errorQuda("QUDA_PRECISION=%d does not enable precision %d", QUDA_PRECISION, x.Precision());
#endif

          } else {
            errorQuda("Not implemented for this precision combination %d %d", x.Precision(), z.Precision());
          }
#else
          errorQuda("QUDA_PRECISION=%d does not enable precision %d", QUDA_PRECISION, z.Precision());
#endif

        } else if (z.Precision() == QUDA_SINGLE_PRECISION) {

#if QUDA_PRECISION & 4
          if (x.Precision() == QUDA_HALF_PRECISION) {

#if QUDA_PRECISION & 2
            if (x.Nspin() == 4) { // wilson
#if defined(NSPIN4)
              const int M = 6;
              value = nativeReduce<doubleN, ReduceType, float4, short4, float4, M, Reducer, writeX, writeY, writeZ,
                  writeW, writeV>(a, b, x, y, z, w, v, x.Volume());
#else
              errorQuda("blas has not been built for Nspin=%d order=%d fields", x.Nspin(), x.FieldOrder());
#endif
            } else if (x.Nspin() == 1) { // staggered
#if defined(NSPIN1)
              const int M = 3;
              value = nativeReduce<doubleN, ReduceType, float2, short2, float2, M, Reducer, writeX, writeY, writeZ,
                  writeW, writeV>(a, b, x, y, z, w, v, x.Volume());
#else
              errorQuda("blas has not been built for Nspin=%d order=%d fields", x.Nspin(), x.FieldOrder());
#endif
            } else {
              errorQuda("ERROR: nSpin=%d is not supported\n", x.Nspin());
            }
            blas::bytes
                += Reducer<ReduceType, double2, double2>::streams() * (unsigned long long)x.Volume() * sizeof(float);
#else
            errorQuda("QUDA_PRECISION=%d does not enable precision %d", QUDA_PRECISION, x.Precision());
#endif

          } else if (x.Precision() == QUDA_QUARTER_PRECISION) {
#if QUDA_PRECISION & 1
            if (x.Nspin() == 4) { // wilson
#if defined(NSPIN4)
              const int M = 6;
              value = nativeReduce<doubleN, ReduceType, float4, char4, float4, M, Reducer, writeX, writeY, writeZ,
                  writeW, writeV>(a, b, x, y, z, w, v, x.Volume());
#else
              errorQuda("blas has not been built for Nspin=%d order=%d fields", x.Nspin(), x.FieldOrder());
#endif
            } else if (x.Nspin() == 1) { // staggered
#if defined(NSPIN1)
              const int M = 3;
              value = nativeReduce<doubleN, ReduceType, float2, char2, float2, M, Reducer, writeX, writeY, writeZ,
                  writeW, writeV>(a, b, x, y, z, w, v, x.Volume());
#else
              errorQuda("blas has not been built for Nspin=%d order=%d fields", x.Nspin(), x.FieldOrder());
#endif
            } else {
              errorQuda("ERROR: nSpin=%d is not supported\n", x.Nspin());
            }
            blas::bytes
                += Reducer<ReduceType, double2, double2>::streams() * (unsigned long long)x.Volume() * sizeof(float);
#else
            errorQuda("QUDA_PRECISION=%d does not enable precision %d", QUDA_PRECISION, x.Precision());
#endif
          } else {
            errorQuda("Not implemented for this precision combination %d %d", x.Precision(), z.Precision());
          }
#else
          errorQuda("QUDA_PRECISION=%d does not enable precision %d", QUDA_PRECISION, x.Precision());
#endif

        } else {
          errorQuda("Not implemented for this precision combination %d %d", x.Precision(), z.Precision());
        }

      } else {
        // we don't have quad precision support on the GPU so use doubleN instead of ReduceType
        if (x.Precision() == QUDA_SINGLE_PRECISION && z.Precision() == QUDA_DOUBLE_PRECISION) {
          Reducer<doubleN, double2, double2> r(a, b);
          value = genericReduce<doubleN, doubleN, float, double, writeX, writeY, writeZ, writeW, writeV,
              Reducer<doubleN, double2, double2>>(x, y, z, w, v, r);
        } else {
          errorQuda("Precision %d not implemented", x.Precision());
        }
      }

      const int Nreduce = sizeof(doubleN) / sizeof(double);
      reduceDoubleArray((double *)&value, Nreduce);

      return value;
    }

    double norm1(const ColorSpinorField &x)
    {
      ColorSpinorField &y = const_cast<ColorSpinorField &>(x); // FIXME
      return uni_reduce<double, QudaSumFloat, Norm1, 0, 0, 0, 0, 0, false>(
          make_double2(0.0, 0.0), make_double2(0.0, 0.0), y, y, y, y, y);
    }

    double norm2(const ColorSpinorField &x)
    {
      ColorSpinorField &y = const_cast<ColorSpinorField &>(x);
      return uni_reduce<double, QudaSumFloat, Norm2, 0, 0, 0, 0, 0, false>(
          make_double2(0.0, 0.0), make_double2(0.0, 0.0), y, y, y, y, y);
    }

    double reDotProduct(ColorSpinorField &x, ColorSpinorField &y)
    {
      return uni_reduce<double, QudaSumFloat, Dot, 0, 0, 0, 0, 0, false>(
          make_double2(0.0, 0.0), make_double2(0.0, 0.0), x, y, x, x, x);
    }

    double axpbyzNorm(double a, ColorSpinorField &x, double b, ColorSpinorField &y, ColorSpinorField &z)
    {
      return uni_reduce<double, QudaSumFloat, axpbyzNorm2, 0, 0, 1, 0, 0, false>(
          make_double2(a, 0.0), make_double2(b, 0.0), x, y, z, x, x);
    }

    double axpyReDot(double a, ColorSpinorField &x, ColorSpinorField &y)
    {
      return uni_reduce<double, QudaSumFloat, AxpyReDot, 0, 1, 0, 0, 0, false>(
          make_double2(a, 0.0), make_double2(0.0, 0.0), x, y, x, x, x);
    }

    double caxpyNorm(const Complex &a, ColorSpinorField &x, ColorSpinorField &y)
    {
      return uni_reduce<double, QudaSumFloat, caxpyNorm2, 0, 1, 0, 0, 0, false>(
          make_double2(REAL(a), IMAG(a)), make_double2(0.0, 0.0), x, y, x, x, x);
    }

    double caxpyXmazNormX(const Complex &a, ColorSpinorField &x, ColorSpinorField &y, ColorSpinorField &z)
    {
      return uni_reduce<double, QudaSumFloat, caxpyxmaznormx, 1, 1, 0, 0, 0, false>(
          make_double2(REAL(a), IMAG(a)), make_double2(0.0, 0.0), x, y, z, x, x);
    }

    double cabxpyzAxNorm(double a, const Complex &b, ColorSpinorField &x, ColorSpinorField &y, ColorSpinorField &z)
    {
      return uni_reduce<double, QudaSumFloat, cabxpyzaxnorm, 1, 0, 1, 0, 0, false>(
          make_double2(a, 0.0), make_double2(REAL(b), IMAG(b)), x, y, z, x, x);
    }

    Complex cDotProduct(ColorSpinorField &x, ColorSpinorField &y)
    {
      double2 cdot = uni_reduce<double2, QudaSumFloat2, Cdot, 0, 0, 0, 0, 0, false>(
          make_double2(0.0, 0.0), make_double2(0.0, 0.0), x, y, x, x, x);
      return Complex(cdot.x, cdot.y);
    }

    Complex caxpyDotzy(const Complex &a, ColorSpinorField &x, ColorSpinorField &y, ColorSpinorField &z)
    {
      double2 cdot = uni_reduce<double2, QudaSumFloat2, caxpydotzy, 0, 1, 0, 0, 0, false>(
          make_double2(REAL(a), IMAG(a)), make_double2(0.0, 0.0), x, y, z, x, x);
      return Complex(cdot.x, cdot.y);
    }

    double3 cDotProductNormA(ColorSpinorField &x, ColorSpinorField &y) {
      return uni_reduce<double3, QudaSumFloat3, CdotNormA, 0, 0, 0, 0, 0, false>(
          make_double2(0.0, 0.0), make_double2(0.0, 0.0), x, y, x, x, x);
    }

    double3 caxpbypzYmbwcDotProductUYNormY(const Complex &a, ColorSpinorField &x,
					   const Complex &b, ColorSpinorField &y,
					   ColorSpinorField &z, ColorSpinorField &w,
					   ColorSpinorField &u) {
      if (x.Precision() != z.Precision()) {
        return mixed_reduce<double3, QudaSumFloat3, caxpbypzYmbwcDotProductUYNormY_, 0, 1, 1, 0, 0, false>(
            make_double2(REAL(a), IMAG(a)), make_double2(REAL(b), IMAG(b)), x, y, z, w, u);
      } else {
        return uni_reduce<double3, QudaSumFloat3, caxpbypzYmbwcDotProductUYNormY_, 0, 1, 1, 0, 0, false>(
            make_double2(REAL(a), IMAG(a)), make_double2(REAL(b), IMAG(b)), x, y, z, w, u);
      }
    }

    Complex axpyCGNorm(double a, ColorSpinorField &x, ColorSpinorField &y) {
      // swizzle since mixed is on z
      double2 cg_norm ;
      if (x.Precision() != y.Precision()) {
        cg_norm = mixed_reduce<double2, QudaSumFloat2, axpyCGNorm2, 0, 0, 1, 0, 0, false>(
            make_double2(a, 0.0), make_double2(0.0, 0.0), x, x, y, x, x);
      } else {
        cg_norm = uni_reduce<double2, QudaSumFloat2, axpyCGNorm2, 0, 0, 1, 0, 0, false>(
            make_double2(a, 0.0), make_double2(0.0, 0.0), x, x, y, x, x);
      }
      return Complex(cg_norm.x, cg_norm.y);
    }

    double3 HeavyQuarkResidualNorm(ColorSpinorField &x, ColorSpinorField &r) {
      // in case of x.Ncolor()!=3 (MG mainly) reduce_core do not support this function.
      if (x.Ncolor()!=3) return make_double3(0.0, 0.0, 0.0);
      double3 rtn = uni_reduce<double3, QudaSumFloat3, HeavyQuarkResidualNorm_, 0, 0, 0, 0, 0, true>(
          make_double2(0.0, 0.0), make_double2(0.0, 0.0), x, r, r, r, r);
      rtn.z /= (x.Volume()*comm_size());
      return rtn;
    }

    double3 xpyHeavyQuarkResidualNorm(ColorSpinorField &x, ColorSpinorField &y,
				      ColorSpinorField &r) {
      // in case of x.Ncolor()!=3 (MG mainly) reduce_core do not support this function.
      if (x.Ncolor()!=3) return make_double3(0.0, 0.0, 0.0);
      double3 rtn = uni_reduce<double3, QudaSumFloat3, xpyHeavyQuarkResidualNorm_, 0, 0, 0, 0, 0, true>(
          make_double2(0.0, 0.0), make_double2(0.0, 0.0), x, y, r, r, r);
      rtn.z /= (x.Volume()*comm_size());
      return rtn;
    }

    double3 tripleCGReduction(ColorSpinorField &x, ColorSpinorField &y, ColorSpinorField &z) {
      return uni_reduce<double3, QudaSumFloat3, tripleCGReduction_, 0, 0, 0, 0, 0, false>(
          make_double2(0.0, 0.0), make_double2(0.0, 0.0), x, y, z, x, x);
    }

    double4 quadrupleCGReduction(ColorSpinorField &x, ColorSpinorField &y, ColorSpinorField &z) {
      return uni_reduce<double4, QudaSumFloat4, quadrupleCGReduction_, 0, 0, 0, 0, 0, false>(
          make_double2(0.0, 0.0), make_double2(0.0, 0.0), x, y, z, x, x);
    }

    double quadrupleCG3InitNorm(double a, ColorSpinorField &x, ColorSpinorField &y, ColorSpinorField &z, ColorSpinorField &w, ColorSpinorField &v) {
      return uni_reduce<double, QudaSumFloat, quadrupleCG3InitNorm_, 1, 1, 1, 1, 0, false>(
          make_double2(a, 0.0), make_double2(0.0, 0.0), x, y, z, w, v);
    }

    double quadrupleCG3UpdateNorm(double a, double b, ColorSpinorField &x, ColorSpinorField &y, ColorSpinorField &z, ColorSpinorField &w, ColorSpinorField &v) {
      return uni_reduce<double, QudaSumFloat, quadrupleCG3UpdateNorm_, 1, 1, 1, 1, 0, false>(
          make_double2(a, 0.0), make_double2(b, 1. - b), x, y, z, w, v);
    }

    double doubleCG3InitNorm(double a, ColorSpinorField &x, ColorSpinorField &y, ColorSpinorField &z) {
      return uni_reduce<double, QudaSumFloat, doubleCG3InitNorm_, 1, 1, 0, 0, 0, false>(
          make_double2(a, 0.0), make_double2(0.0, 0.0), x, y, z, z, z);
    }

    double doubleCG3UpdateNorm(double a, double b, ColorSpinorField &x, ColorSpinorField &y, ColorSpinorField &z) {
      return uni_reduce<double, QudaSumFloat, doubleCG3UpdateNorm_, 1, 1, 0, 0, 0, false>(
          make_double2(a, 0.0), make_double2(b, 1.0 - b), x, y, z, z, z);
    }

   } // namespace blas

} // namespace quda<|MERGE_RESOLUTION|>--- conflicted
+++ resolved
@@ -95,11 +95,7 @@
 #if (defined(_MSC_VER) && defined(_WIN64)) || defined(__LP64__)
 	if(deviceProp.canMapHostMemory) {
 	  h_reduce = (QudaSumFloat *) mapped_malloc(bytes);
-<<<<<<< HEAD
-	  qudaHostGetDevicePointer((void**)&hd_reduce, (void*)h_reduce, 0); // set the matching device pointer
-=======
 	  qudaHostGetDevicePointer((void**)&hd_reduce, h_reduce, 0); // set the matching device pointer
->>>>>>> a2543a25
 	} else
 #endif
 	  {
@@ -118,7 +114,7 @@
         fast_reduce_enabled = true;
       }
 
-      checkQudaError();
+      checkCudaError();
     }
 
     void endReduce(void)
@@ -327,7 +323,7 @@
       blas::bytes += reduce.bytes();
       blas::flops += reduce.flops();
 
-      checkQudaError();
+      checkCudaError();
       return value;
     }
 
