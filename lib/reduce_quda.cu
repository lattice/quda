#include <blas_quda.h>
#include <tune_quda.h>
#include <color_spinor_field_order.h>
#include <jitify_helper.cuh>
#include <kernels/reduce_core.cuh>

namespace quda {

  namespace blas {

    qudaStream_t* getStream();

    template <int block_size, typename real, int len, typename Arg>
    typename std::enable_if<block_size!=device::warp_size(), qudaError_t>::type launch(Arg &arg, const TuneParam &tp, const qudaStream_t &stream)
    {
      if (tp.block.x == block_size)
        return qudaLaunchKernel(reduceKernel<block_size, real, len, Arg>, tp, stream, arg);
      else
        return launch<block_size - device::warp_size(), real, len>(arg, tp, stream);
    }

    template <int block_size, typename real, int len, typename Arg>
    typename std::enable_if<block_size==device::warp_size(), qudaError_t>::type launch(Arg &arg, const TuneParam &tp, const qudaStream_t &stream)
    {
      if (block_size != tp.block.x) errorQuda("Unexpected block size %d\n", tp.block.x);
      return qudaLaunchKernel(reduceKernel<block_size, real, len, Arg>, tp, stream, arg);
    }

<<<<<<< HEAD
    /**
=======
#ifdef QUDA_FAST_COMPILE_REDUCE
    constexpr static unsigned int max_block_size() { return 32; }
#else
    constexpr static unsigned int max_block_size() { return 1024; }
#endif

   /**
>>>>>>> 9d3d0d85
       Generic reduction kernel launcher
    */
    template <typename host_reduce_t, typename real, int len, typename Arg>
    auto reduceLaunch(Arg &arg, const TuneParam &tp, const qudaStream_t &stream, Tunable &tunable)
    {
      using device_reduce_t = typename Arg::Reducer::reduce_t;
      if (tp.grid.x > (unsigned int)deviceProp.maxGridSize[0])
        errorQuda("Grid size %d greater than maximum %d\n", tp.grid.x, deviceProp.maxGridSize[0]);

#ifdef JITIFY
      using namespace jitify::reflection;
      tunable.jitifyError() = program->kernel("quda::blas::reduceKernel")
                                  .instantiate((int)tp.block.x, Type<real>(), len, Type<Arg>())
                                  .configure(tp.grid, tp.block, tp.shared_bytes, stream)
                                  .launch(arg);
      arg.launch_error = tunable.jitifyError() == CUDA_SUCCESS ? QUDA_SUCCESS : QUDA_ERROR;
#else
      arg.launch_error = launch<device::max_reduce_block_size(), real, len>(arg, tp, stream);
#endif

      host_reduce_t result;
      ::quda::zero(result);
      if (!commAsyncReduction()) arg.complete(result, stream);
      return result;
    }

    template <template <typename ReducerType, typename real> class Reducer,
              typename store_t, typename y_store_t, int nSpin, typename coeff_t>
    class Reduce : public Tunable
    {
      using real = typename mapper<y_store_t>::type;
      using host_reduce_t = typename Reducer<double, real>::reduce_t;
      Reducer<device_reduce_t, real> r;
      const int nParity; // for composite fields this includes the number of composites
      host_reduce_t &result;

      const coeff_t &a, &b;
      ColorSpinorField &x, &y, &z, &w, &v;
      QudaFieldLocation location;

      unsigned int sharedBytesPerThread() const { return 0; }
      unsigned int sharedBytesPerBlock(const TuneParam &param) const { return 0; }

      bool advanceSharedBytes(TuneParam &param) const
      {
        TuneParam next(param);
        advanceBlockDim(next); // to get next blockDim
        int nthreads = next.block.x * next.block.y * next.block.z;
        param.shared_bytes = sharedBytesPerThread() * nthreads > sharedBytesPerBlock(param) ?
            sharedBytesPerThread() * nthreads :
            sharedBytesPerBlock(param);
        return false;
      }

      unsigned int maxBlockSize(const TuneParam &param) const { return device::max_reduce_block_size(); }

    public:
      Reduce(const coeff_t &a, const coeff_t &b, const coeff_t &c, ColorSpinorField &x, ColorSpinorField &y,
             ColorSpinorField &z, ColorSpinorField &w, ColorSpinorField &v, host_reduce_t &result) :
        r(a, b),
        nParity((x.IsComposite() ? x.CompositeDim() : 1) * (x.SiteSubset())),
        a(a),
        b(b),
        x(x),
        y(y),
        z(z),
        w(w),
        v(v),
        result(result),
        location(checkLocation(x, y, z, w, v))
      {
        checkLength(x, y, z, w, v);
        auto x_prec = checkPrecision(x, z, w, v);
        auto y_prec = y.Precision();
        auto x_order = checkOrder(x, z, w, v);
        auto y_order = y.FieldOrder();
        if (sizeof(store_t) != x_prec) errorQuda("Expected precision %lu but received %d", sizeof(store_t), x_prec);
        if (sizeof(y_store_t) != y_prec) errorQuda("Expected precision %lu but received %d", sizeof(y_store_t), y_prec);
        if (x_prec == y_prec && x_order != y_order) errorQuda("Orders %d %d do not match", x_order, y_order);

        strcpy(aux, x.AuxString());
        if (x_prec != y_prec) {
          strcat(aux, ",");
          strcat(aux, y.AuxString());
        }
        strcat(aux, nParity == 2 ? ",nParity=2" : ",nParity=1");
        if (location == QUDA_CPU_FIELD_LOCATION) strcat(aux, ",CPU");
        if (commAsyncReduction()) strcat(aux, ",async");

#ifdef JITIFY
        ::quda::create_jitify_program("kernels/reduce_core.cuh");
#endif

        apply(*(blas::getStream()));

        blas::bytes += bytes();
        blas::flops += flops();

        const int Nreduce = sizeof(host_reduce_t) / sizeof(double);
        reduceDoubleArray((double *)&result, Nreduce);
      }

      TuneKey tuneKey() const { return TuneKey(x.VolString(), typeid(r).name(), aux); }

      void apply(const qudaStream_t &stream)
      {
        constexpr bool site_unroll_check = !std::is_same<store_t, y_store_t>::value || isFixed<store_t>::value || decltype(r)::site_unroll;
        if (site_unroll_check && (x.Ncolor() != 3 || x.Nspin() == 2))
          errorQuda("site unroll not supported for nSpin = %d nColor = %d", x.Nspin(), x.Ncolor());

        TuneParam tp = tuneLaunch(*this, getTuning(), getVerbosity());
        if (location == QUDA_CUDA_FIELD_LOCATION) {
          if (site_unroll_check) checkNative(x, y, z, w, v); // require native order when using site_unroll
          using device_store_t = typename device_type_mapper<store_t>::type;
          using device_y_store_t = typename device_type_mapper<y_store_t>::type;
          using device_real_t = typename mapper<device_y_store_t>::type;
          Reducer<device_reduce_t, device_real_t> r_(a, b);

          // redefine site_unroll with device_store types to ensure we have correct N/Ny/M values
          constexpr bool site_unroll = !std::is_same<device_store_t, device_y_store_t>::value || isFixed<device_store_t>::value || decltype(r)::site_unroll;
          constexpr int N = n_vector<device_store_t, true, nSpin, site_unroll>();
          constexpr int Ny = n_vector<device_y_store_t, true, nSpin, site_unroll>();
          constexpr int M = site_unroll ? (nSpin == 4 ? 24 : 6) : N; // real numbers per thread
          const int length = x.Length() / (nParity * M);

          ReductionArg<device_store_t, N, device_y_store_t, Ny, decltype(r_)> arg(x, y, z, w, v, r_, length, nParity, tp);
          result = reduceLaunch<host_reduce_t, device_real_t, M>(arg, tp, stream, *this);
        } else {
          if (checkOrder(x, y, z, w, v) != QUDA_SPACE_SPIN_COLOR_FIELD_ORDER) {
            warningQuda("CPU Blas functions expect AoS field order");
            return;
          }

          using host_store_t = typename host_type_mapper<store_t>::type;
          using host_y_store_t = typename host_type_mapper<y_store_t>::type;
          using host_real_t = typename mapper<host_y_store_t>::type;
          Reducer<double, host_real_t> r_(a, b);

          // redefine site_unroll with host_store types to ensure we have correct N/Ny/M values
          constexpr bool site_unroll = !std::is_same<host_store_t, host_y_store_t>::value || isFixed<host_store_t>::value || decltype(r)::site_unroll;
          constexpr int N = n_vector<host_store_t, false, nSpin, site_unroll>();
          constexpr int Ny = n_vector<host_y_store_t, false, nSpin, site_unroll>();
          constexpr int M = N; // if site unrolling then M=N will be 24/6, e.g., full AoS
          const int length = x.Length() / (nParity * M);

          ReductionArg<host_store_t, N, host_y_store_t, Ny, decltype(r_)> arg(x, y, z, w, v, r_, length, nParity, tp);
          result = reduceCPU<host_real_t, M>(arg);
        }
      }

      void preTune()
      {
        if (r.write.X) x.backup();
        if (r.write.Y) y.backup();
        if (r.write.Z) z.backup();
        if (r.write.W) w.backup();
        if (r.write.V) v.backup();
      }

      void postTune()
      {
        if (r.write.X) x.restore();
        if (r.write.Y) y.restore();
        if (r.write.Z) z.restore();
        if (r.write.W) w.restore();
        if (r.write.V) v.restore();
      }

      bool advanceTuneParam(TuneParam &param) const
      {
        return location == QUDA_CPU_FIELD_LOCATION ? false : Tunable::advanceTuneParam(param);
      }

      void initTuneParam(TuneParam &param) const
      {
        Tunable::initTuneParam(param);
      }

      void defaultTuneParam(TuneParam &param) const
      {
        Tunable::defaultTuneParam(param);
      }

      long long flops() const { return r.flops() * x.Length(); }

      long long bytes() const
      {
        return (r.read.X + r.write.X) * x.Bytes() + (r.read.Y + r.write.Y) * y.Bytes() +
          (r.read.Z + r.write.Z) * z.Bytes() + (r.read.W + r.write.W) * w.Bytes() + (r.read.V + r.write.V) * v.Bytes();
      }

      int tuningIter() const { return 3; }
    };

    template <template <typename reduce_t, typename real> class Functor, bool mixed, typename... Args>
    auto instantiateReduce(Args &&... args)
    {
      using host_reduce_t = typename Functor<double, double>::reduce_t;
      host_reduce_t value;
      ::quda::zero(value); // no default constructor so we need to explicitly zero
      instantiate<Functor, Reduce, mixed>(args..., value);
      return value;
    }

    double norm1(const ColorSpinorField &x)
    {
      ColorSpinorField &y = const_cast<ColorSpinorField &>(x); // FIXME
      return instantiateReduce<Norm1, false>(0.0, 0.0, 0.0, y, y, y, y, y);
    }

    double norm2(const ColorSpinorField &x)
    {
      ColorSpinorField &y = const_cast<ColorSpinorField &>(x);
      return instantiateReduce<Norm2, false>(0.0, 0.0, 0.0, y, y, y, y, y);
    }

    double reDotProduct(ColorSpinorField &x, ColorSpinorField &y)
    {
      return instantiateReduce<Dot, false>(0.0, 0.0, 0.0, x, y, x, x, x);
    }

    double axpbyzNorm(double a, ColorSpinorField &x, double b, ColorSpinorField &y, ColorSpinorField &z)
    {
      return instantiateReduce<axpbyzNorm2, false>(a, b, 0.0, x, y, z, x, x);
    }

    double axpyReDot(double a, ColorSpinorField &x, ColorSpinorField &y)
    {
      return instantiateReduce<AxpyReDot, false>(a, 0.0, 0.0, x, y, x, x, x);
    }

    double caxpyNorm(const Complex &a, ColorSpinorField &x, ColorSpinorField &y)
    {
      return instantiateReduce<caxpyNorm2, false>(a, Complex(0.0), Complex(0.0), x, y, x, x, x);
    }

    double caxpyXmazNormX(const Complex &a, ColorSpinorField &x, ColorSpinorField &y, ColorSpinorField &z)
    {
      return instantiateReduce<caxpyxmaznormx, false>(a, Complex(0.0), Complex(0.0), x, y, z, x, x);
    }

    double cabxpyzAxNorm(double a, const Complex &b, ColorSpinorField &x, ColorSpinorField &y, ColorSpinorField &z)
    {
      return instantiateReduce<cabxpyzaxnorm, false>(Complex(a), b, Complex(0.0), x, y, z, x, x);
    }

    Complex cDotProduct(ColorSpinorField &x, ColorSpinorField &y)
    {
      auto cdot = instantiateReduce<Cdot, false>(0.0, 0.0, 0.0, x, y, x, x, x);
      return Complex(cdot.x, cdot.y);
    }

    Complex caxpyDotzy(const Complex &a, ColorSpinorField &x, ColorSpinorField &y, ColorSpinorField &z)
    {
      auto cdot = instantiateReduce<caxpydotzy, false>(a, Complex(0.0), Complex(0.0), x, y, z, x, x);
      return Complex(cdot.x, cdot.y);
    }

    double3 cDotProductNormA(ColorSpinorField &x, ColorSpinorField &y)
    {
      return instantiateReduce<CdotNormA, false>(0.0, 0.0, 0.0, x, y, x, x, x);
    }

    double3 caxpbypzYmbwcDotProductUYNormY(const Complex &a, ColorSpinorField &x, const Complex &b, ColorSpinorField &y,
                                           ColorSpinorField &z, ColorSpinorField &w, ColorSpinorField &u)
    {
      return instantiateReduce<caxpbypzYmbwcDotProductUYNormY_, true>(a, b, Complex(0.0), x, z, y, w, u);
    }

    Complex axpyCGNorm(double a, ColorSpinorField &x, ColorSpinorField &y)
    {
      double2 cg_norm = instantiateReduce<axpyCGNorm2, true>(a, 0.0, 0.0, x, y, x, x, x);
      return Complex(cg_norm.x, cg_norm.y);
    }

    double3 HeavyQuarkResidualNorm(ColorSpinorField &x, ColorSpinorField &r)
    {
      // in case of x.Ncolor()!=3 (MG mainly) reduce_core do not support this function.
      if (x.Ncolor() != 3) return make_double3(0.0, 0.0, 0.0);
      double3 rtn = instantiateReduce<HeavyQuarkResidualNorm_, false>(0.0, 0.0, 0.0, x, r, r, r, r);
      rtn.z /= (x.Volume()*comm_size());
      return rtn;
    }

    double3 xpyHeavyQuarkResidualNorm(ColorSpinorField &x, ColorSpinorField &y, ColorSpinorField &r)
    {
      // in case of x.Ncolor()!=3 (MG mainly) reduce_core do not support this function.
      if (x.Ncolor()!=3) return make_double3(0.0, 0.0, 0.0);
      double3 rtn = instantiateReduce<xpyHeavyQuarkResidualNorm_, false>(0.0, 0.0, 0.0, x, y, r, r, r);
      rtn.z /= (x.Volume()*comm_size());
      return rtn;
    }

    double3 tripleCGReduction(ColorSpinorField &x, ColorSpinorField &y, ColorSpinorField &z)
    {
      return instantiateReduce<tripleCGReduction_, false>(0.0, 0.0, 0.0, x, y, z, x, x);
    }

    double4 quadrupleCGReduction(ColorSpinorField &x, ColorSpinorField &y, ColorSpinorField &z)
    {
      return instantiateReduce<quadrupleCGReduction_, false>(0.0, 0.0, 0.0, x, y, z, x, x);
    }

    double quadrupleCG3InitNorm(double a, ColorSpinorField &x, ColorSpinorField &y,
                                ColorSpinorField &z, ColorSpinorField &w, ColorSpinorField &v)
    {
      return instantiateReduce<quadrupleCG3InitNorm_, false>(a, 0.0, 0.0, x, y, z, w, v);
    }

    double quadrupleCG3UpdateNorm(double a, double b, ColorSpinorField &x, ColorSpinorField &y,
                                  ColorSpinorField &z, ColorSpinorField &w, ColorSpinorField &v)
    {
      return instantiateReduce<quadrupleCG3UpdateNorm_, false>(a, b, 0.0, x, y, z, w, v);
    }

  } // namespace blas

} // namespace quda<|MERGE_RESOLUTION|>--- conflicted
+++ resolved
@@ -26,17 +26,7 @@
       return qudaLaunchKernel(reduceKernel<block_size, real, len, Arg>, tp, stream, arg);
     }
 
-<<<<<<< HEAD
     /**
-=======
-#ifdef QUDA_FAST_COMPILE_REDUCE
-    constexpr static unsigned int max_block_size() { return 32; }
-#else
-    constexpr static unsigned int max_block_size() { return 1024; }
-#endif
-
-   /**
->>>>>>> 9d3d0d85
        Generic reduction kernel launcher
     */
     template <typename host_reduce_t, typename real, int len, typename Arg>
