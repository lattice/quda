--- conflicted
+++ resolved
@@ -37,16 +37,12 @@
     checkParitySpinor(in, out);
     checkSpinorAlias(in, out);
 
-<<<<<<< HEAD
     if (distance_pc_alpha0 != 0 && distance_pc_t0 >= 0) {
       ApplyWilsonCloverDistance(out, in, *gauge, *clover, k, distance_pc_alpha0, distance_pc_t0, x, parity, dagger,
-                                commDim, profile);
-    } else {
-      ApplyWilsonClover(out, in, *gauge, *clover, k, x, parity, dagger, commDim, profile);
-    }
-=======
-    ApplyWilsonClover(out, in, *gauge, *clover, k, x, parity, dagger, commDim.data, profile);
->>>>>>> 40b91035
+                                commDim.data, profile);
+    } else {
+      ApplyWilsonClover(out, in, *gauge, *clover, k, x, parity, dagger, commDim.data, profile);
+    }
   }
 
   // Public method to apply the clover term only
@@ -59,16 +55,12 @@
 
   void DiracClover::M(ColorSpinorField &out, const ColorSpinorField &in) const
   {
-<<<<<<< HEAD
     if (distance_pc_alpha0 != 0 && distance_pc_t0 >= 0) {
       ApplyWilsonCloverDistance(out, in, *gauge, *clover, -kappa, distance_pc_alpha0, distance_pc_t0, in,
-                                QUDA_INVALID_PARITY, dagger, commDim, profile);
-    } else {
-      ApplyWilsonClover(out, in, *gauge, *clover, -kappa, in, QUDA_INVALID_PARITY, dagger, commDim, profile);
-    }
-=======
-    ApplyWilsonClover(out, in, *gauge, *clover, -kappa, in, QUDA_INVALID_PARITY, dagger, commDim.data, profile);
->>>>>>> 40b91035
+                                QUDA_INVALID_PARITY, dagger, commDim.data, profile);
+    } else {
+      ApplyWilsonClover(out, in, *gauge, *clover, -kappa, in, QUDA_INVALID_PARITY, dagger, commDim.data, profile);
+    }
   }
 
   void DiracClover::MdagM(ColorSpinorField &out, const ColorSpinorField &in) const
@@ -88,17 +80,6 @@
       errorQuda("Preconditioned solution requires a preconditioned solve_type");
     }
 
-<<<<<<< HEAD
-    if (distance_pc_alpha0 != 0 && distance_pc_t0 >= 0) {
-      spinorDistanceReweight(b, -distance_pc_alpha0, distance_pc_t0);
-    }
-
-    src = &b;
-    sol = &x;
-  }
-
-  void DiracClover::reconstruct(ColorSpinorField &x, const ColorSpinorField &, const QudaSolutionType) const
-=======
     for (auto i = 0u; i < b.size(); i++) {
       src[i] = const_cast<ColorSpinorField &>(b[i]).create_alias();
       sol[i] = x[i].create_alias();
@@ -107,11 +88,7 @@
 
   void DiracClover::reconstruct(cvector_ref<ColorSpinorField> &, cvector_ref<const ColorSpinorField> &,
                                 const QudaSolutionType) const
->>>>>>> 40b91035
-  {
-    if (distance_pc_alpha0 != 0 && distance_pc_t0 >= 0) {
-      spinorDistanceReweight(x, distance_pc_alpha0, distance_pc_t0);
-    }
+  {
   }
 
   void DiracClover::createCoarseOp(GaugeField &Y, GaugeField &X, const Transfer &T, double kappa, double, double mu,
@@ -170,16 +147,12 @@
     checkParitySpinor(in, out);
     checkSpinorAlias(in, out);
 
-<<<<<<< HEAD
     if (distance_pc_alpha0 != 0 && distance_pc_t0 >= 0) {
       ApplyWilsonCloverDistancePreconditioned(out, in, *gauge, *clover, 0.0, distance_pc_alpha0, distance_pc_t0, in,
-                                              parity, dagger, commDim, profile);
-    } else {
-      ApplyWilsonCloverPreconditioned(out, in, *gauge, *clover, 0.0, in, parity, dagger, commDim, profile);
-    }
-=======
-    ApplyWilsonCloverPreconditioned(out, in, *gauge, *clover, 0.0, in, parity, dagger, commDim.data, profile);
->>>>>>> 40b91035
+                                              parity, dagger, commDim.data, profile);
+    } else {
+      ApplyWilsonCloverPreconditioned(out, in, *gauge, *clover, 0.0, in, parity, dagger, commDim.data, profile);
+    }
   }
 
   // xpay version of the above
@@ -190,16 +163,12 @@
     checkParitySpinor(in, out);
     checkSpinorAlias(in, out);
 
-<<<<<<< HEAD
     if (distance_pc_alpha0 != 0 && distance_pc_t0 >= 0) {
       ApplyWilsonCloverDistancePreconditioned(out, in, *gauge, *clover, k, distance_pc_alpha0, distance_pc_t0, x,
-                                              parity, dagger, commDim, profile);
-    } else {
-      ApplyWilsonCloverPreconditioned(out, in, *gauge, *clover, k, x, parity, dagger, commDim, profile);
-    }
-=======
-    ApplyWilsonCloverPreconditioned(out, in, *gauge, *clover, k, x, parity, dagger, commDim.data, profile);
->>>>>>> 40b91035
+                                              parity, dagger, commDim.data, profile);
+    } else {
+      ApplyWilsonCloverPreconditioned(out, in, *gauge, *clover, k, x, parity, dagger, commDim.data, profile);
+    }
   }
 
   // Apply the even-odd preconditioned clover-improved Dirac operator
@@ -254,10 +223,6 @@
                               cvector_ref<ColorSpinorField> &x, cvector_ref<const ColorSpinorField> &b,
                               const QudaSolutionType solType) const
   {
-    if (distance_pc_alpha0 != 0 && distance_pc_t0 >= 0) {
-      spinorDistanceReweight(b, -distance_pc_alpha0, distance_pc_t0);
-    }
-
     // we desire solution to preconditioned system
     if (solType == QUDA_MATPC_SOLUTION || solType == QUDA_MATPCDAG_MATPC_SOLUTION) {
       for (auto i = 0u; i < b.size(); i++) {
@@ -299,10 +264,6 @@
       DiracWilson::DslashXpay(tmp, x[i][this_parity], other_parity, b[i][other_parity], kappa);
       CloverInv(x[i][other_parity], tmp, other_parity);
     }
-
-    if (distance_pc_alpha0 != 0 && distance_pc_t0 >= 0) {
-      spinorDistanceReweight(x, distance_pc_alpha0, distance_pc_t0);
-    }
   }
 
   void DiracCloverPC::createCoarseOp(GaugeField &Y, GaugeField &X, const Transfer &T, double kappa, double, double mu,
