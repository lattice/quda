--- conflicted
+++ resolved
@@ -72,47 +72,53 @@
     if (getVerbosity() >= QUDA_SUMMARIZE) printfQuda("Done loading vectors\n");
   }
 
-<<<<<<< HEAD
 #ifdef HAVE_QIO
-  void VectorIO::loadProp(std::vector<ColorSpinorField *> &vecs)
-  {
+  void VectorIO::loadProp(vector_ref<ColorSpinorField> &vecs)
+  {
+    const ColorSpinorField &v0 = vecs[0];	  
+
     if (vecs.size() != 12) errorQuda("Must have 12 vectors in propagator, passed %lu", vecs.size());
     const int Nvec = vecs.size();
-    auto spinor_parity = vecs[0]->SuggestedParity();
+    auto spinor_parity = v0.SuggestedParity();
     if (getVerbosity() >= QUDA_SUMMARIZE) printfQuda("Start loading %04d vectors from %s\n", Nvec, filename.c_str());
 
-    std::vector<ColorSpinorField *> tmp;
-    tmp.reserve(Nvec);
-    if (vecs[0]->Location() == QUDA_CUDA_FIELD_LOCATION) {
-      ColorSpinorParam csParam(*vecs[0]);
+    std::vector<ColorSpinorField> tmp(Nvec);
+
+    if (vecs[0].Location() == QUDA_CUDA_FIELD_LOCATION) {
+      ColorSpinorParam csParam(v0);
       csParam.fieldOrder = QUDA_SPACE_SPIN_COLOR_FIELD_ORDER;
-      csParam.setPrecision(vecs[0]->Precision() < QUDA_SINGLE_PRECISION ? QUDA_SINGLE_PRECISION : vecs[0]->Precision());
+      csParam.setPrecision(v0.Precision() < QUDA_SINGLE_PRECISION ? QUDA_SINGLE_PRECISION : v0.Precision());
       csParam.location = QUDA_CPU_FIELD_LOCATION;
       csParam.create = QUDA_NULL_FIELD_CREATE;
       if (csParam.siteSubset == QUDA_PARITY_SITE_SUBSET && parity_inflate) {
         csParam.x[0] *= 2;
         csParam.siteSubset = QUDA_FULL_SITE_SUBSET;
       }
-      for (int i = 0; i < Nvec; i++) { tmp.push_back(ColorSpinorField::Create(csParam)); }
-    } else {
-      ColorSpinorParam csParam(*vecs[0]);
+      for (int i = 0; i < Nvec; i++) { 
+	 tmp[i] = ColorSpinorField(csParam); 
+      }
+    } else {
+      ColorSpinorParam csParam(v0);
       if (csParam.siteSubset == QUDA_PARITY_SITE_SUBSET && parity_inflate) {
         csParam.x[0] *= 2;
         csParam.siteSubset = QUDA_FULL_SITE_SUBSET;
-        for (int i = 0; i < Nvec; i++) { tmp.push_back(ColorSpinorField::Create(csParam)); }
+        for (int i = 0; i < Nvec; i++) { tmp[i] = ColorSpinorField(csParam); }
       } else {
-        for (int i = 0; i < Nvec; i++) { tmp.push_back(vecs[i]); }
-      }
-    }
-
-    if (vecs[0]->Ndim() == 4 || vecs[0]->Ndim() == 5) {
+        for (int i = 0; i < Nvec; i++) { 
+	  tmp[i] = ColorSpinorField(csParam);	
+	  tmp[i] = vecs[i]; 
+	}
+      }
+    }
+
+    if (v0.Ndim() == 4 || v0.Ndim() == 5) {
       // since QIO routines presently assume we have 4-d fields, we need to convert to array of 4-d fields
-      auto Ls = vecs[0]->Ndim() == 5 ? tmp[0]->X(4) : 1;
-      auto V4 = tmp[0]->Volume() / Ls;
-      auto stride = V4 * tmp[0]->Ncolor() * tmp[0]->Nspin() * 2 * tmp[0]->Precision();
+      auto Ls = v0.Ndim() == 5 ? tmp[0].X(4) : 1;
+      auto V4 = tmp[0].Volume() / Ls;
+      auto stride = V4 * tmp[0].Ncolor() * tmp[0].Nspin() * 2 * tmp[0].Precision();
       void **V = static_cast<void **>(safe_malloc(Nvec * Ls * sizeof(void *)));
       for (int i = 0; i < Nvec; i++) {
-        for (int j = 0; j < Ls; j++) { V[i * Ls + j] = static_cast<char *>(tmp[i]->V()) + j * stride; }
+        for (int j = 0; j < Ls; j++) { V[i * Ls + j] = static_cast<char *>(tmp[i].V()) + j * stride; }
       }
 
       //read_propagator_field(filename.c_str(), &V[0], tmp[0]->Precision(), tmp[0]->X(), tmp[0]->SiteSubset(),
@@ -120,64 +126,55 @@
 
       host_free(V);
     } else {
-      errorQuda("Unexpected field dimension %d", vecs[0]->Ndim());
-    }
-
-    if (vecs[0]->Location() == QUDA_CUDA_FIELD_LOCATION) {
-
-      ColorSpinorParam csParam(*vecs[0]);
+      errorQuda("Unexpected field dimension %d", vecs[0].Ndim());
+    }
+
+    if (v0.Location() == QUDA_CUDA_FIELD_LOCATION) {
+
+      ColorSpinorParam csParam(v0);
       if (csParam.siteSubset == QUDA_FULL_SITE_SUBSET || !parity_inflate) {
         for (int i = 0; i < Nvec; i++) {
-          *vecs[i] = *tmp[i];
-          delete tmp[i];
+          vecs[i] = tmp[i];
         }
       } else {
         // Create a temporary single-parity CPU field
         csParam.fieldOrder = QUDA_SPACE_SPIN_COLOR_FIELD_ORDER;
-        csParam.setPrecision(vecs[0]->Precision() < QUDA_SINGLE_PRECISION ? QUDA_SINGLE_PRECISION : vecs[0]->Precision());
+        csParam.setPrecision(v0.Precision() < QUDA_SINGLE_PRECISION ? QUDA_SINGLE_PRECISION : v0.Precision());
         csParam.location = QUDA_CPU_FIELD_LOCATION;
         csParam.create = QUDA_NULL_FIELD_CREATE;
 
-        ColorSpinorField *tmp_intermediate = ColorSpinorField::Create(csParam);
+        ColorSpinorField tmp_intermediate = ColorSpinorField(csParam);
 
         for (int i = 0; i < Nvec; i++) {
           if (spinor_parity == QUDA_EVEN_PARITY)
-            blas::copy(*tmp_intermediate, tmp[i]->Even());
+            blas::copy(tmp_intermediate, tmp[i].Even());
           else if (spinor_parity == QUDA_ODD_PARITY)
-            blas::copy(*tmp_intermediate, tmp[i]->Odd());
+            blas::copy(tmp_intermediate, tmp[i].Odd());
           else
             errorQuda("When loading single parity vectors, the suggested parity must be set.");
 
-          *vecs[i] = *tmp_intermediate;
-          delete tmp[i];
-        }
-
-        delete tmp_intermediate;
-      }
-    } else if (vecs[0]->Location() == QUDA_CPU_FIELD_LOCATION && vecs[0]->SiteSubset() == QUDA_PARITY_SITE_SUBSET) {
+          vecs[i] = tmp_intermediate;
+        }
+      }
+    } else if (v0.Location() == QUDA_CPU_FIELD_LOCATION && v0.SiteSubset() == QUDA_PARITY_SITE_SUBSET) {
       for (int i = 0; i < Nvec; i++) {
         if (spinor_parity == QUDA_EVEN_PARITY)
-          blas::copy(*vecs[i], tmp[i]->Even());
+          blas::copy(vecs[i], tmp[i].Even());
         else if (spinor_parity == QUDA_ODD_PARITY)
-          blas::copy(*vecs[i], tmp[i]->Odd());
+          blas::copy(vecs[i], tmp[i].Odd());
         else
           errorQuda("When loading single parity vectors, the suggested parity must be set.");
-
-        delete tmp[i];
       }
     }
 
     if (getVerbosity() >= QUDA_SUMMARIZE) printfQuda("Done loading vectors\n");
   }
 #else
-  void VectorIO::loadProp(std::vector<ColorSpinorField *> &) { errorQuda("\nQIO library was not built.\n"); }
+  void VectorIO::loadProp(vector_ref<ColorSpinorField> &) { errorQuda("\nQIO library was not built.\n"); }
 #endif
-
+////
 #ifdef HAVE_QIO
-  void VectorIO::save(const std::vector<ColorSpinorField *> &vecs)
-=======
   void VectorIO::save(cvector_ref<const ColorSpinorField> &vecs, QudaPrecision prec, uint32_t size)
->>>>>>> 7d88b615
   {
     const ColorSpinorField &v0 = vecs[0];
     const int Nvec = (size != 0 && size < vecs.size()) ? size : vecs.size();
@@ -241,85 +238,86 @@
 
     if (getVerbosity() >= QUDA_SUMMARIZE) printfQuda("Done saving vectors\n");
   }
-
+#endif
 #ifdef HAVE_QIO
-  void VectorIO::saveProp(const std::vector<ColorSpinorField *> &vecs)
+  void VectorIO::saveProp(cvector_ref<ColorSpinorField> &vecs)
   {
     if (vecs.size() != 12) errorQuda("Must have 12 vectors in propagator, passed %lu", vecs.size());
 
     const int Nvec = vecs.size();
-    std::vector<ColorSpinorField *> tmp;
-    tmp.reserve(Nvec);
-    auto spinor_parity = vecs[0]->SuggestedParity();
-    if (vecs[0]->Location() == QUDA_CUDA_FIELD_LOCATION) {
-      ColorSpinorParam csParam(*vecs[0]);
+    std::vector<ColorSpinorField> tmp(Nvec);
+    auto spinor_parity = vecs[0].SuggestedParity();
+    if (vecs[0].Location() == QUDA_CUDA_FIELD_LOCATION) {
+      ColorSpinorParam csParam(vecs[0]);
       csParam.fieldOrder = QUDA_SPACE_SPIN_COLOR_FIELD_ORDER;
-      csParam.setPrecision(vecs[0]->Precision() < QUDA_SINGLE_PRECISION ? QUDA_SINGLE_PRECISION : vecs[0]->Precision());
+      csParam.setPrecision(vecs[0].Precision() < QUDA_SINGLE_PRECISION ? QUDA_SINGLE_PRECISION : vecs[0].Precision());
       csParam.location = QUDA_CPU_FIELD_LOCATION;
 
       if (csParam.siteSubset == QUDA_FULL_SITE_SUBSET || !parity_inflate) {
         // We're good, copy as is.
         csParam.create = QUDA_NULL_FIELD_CREATE;
         for (int i = 0; i < Nvec; i++) {
-          tmp.push_back(ColorSpinorField::Create(csParam));
-          *tmp[i] = *vecs[i];
+          tmp[i] = ColorSpinorField(csParam);
+          tmp[i] = vecs[i];
         }
       } else { // QUDA_PARITY_SITE_SUBSET
         csParam.create = QUDA_NULL_FIELD_CREATE;
 
         // intermediate host single-parity field
-        ColorSpinorField *tmp_intermediate = ColorSpinorField::Create(csParam);
+        ColorSpinorField tmp_intermediate = ColorSpinorField(csParam);
 
         csParam.x[0] *= 2;                          // corrects for the factor of two in the X direction
         csParam.siteSubset = QUDA_FULL_SITE_SUBSET; // create a full-parity field.
         csParam.create = QUDA_ZERO_FIELD_CREATE;    // to explicitly zero the odd sites.
         for (int i = 0; i < Nvec; i++) {
-          tmp.push_back(ColorSpinorField::Create(csParam));
+          tmp[i] = ColorSpinorField(csParam);
 
           // copy the single parity eigen/singular vector into an
           // intermediate device-side vector
-          *tmp_intermediate = *vecs[i];
+          tmp_intermediate = vecs[i];
 
           // copy the single parity only eigen/singular vector into the even components of the full parity vector
           if (spinor_parity == QUDA_EVEN_PARITY)
-            blas::copy(tmp[i]->Even(), *tmp_intermediate);
+            blas::copy(tmp[i].Even(), tmp_intermediate);
           else if (spinor_parity == QUDA_ODD_PARITY)
-            blas::copy(tmp[i]->Odd(), *tmp_intermediate);
+            blas::copy(tmp[i].Odd(), tmp_intermediate);
           else
             errorQuda("When saving single parity vectors, the suggested parity must be set.");
         }
-        delete tmp_intermediate;
-      }
-    } else {
-      ColorSpinorParam csParam(*vecs[0]);
+      }
+    } else {
+      ColorSpinorParam csParam(vecs[0]);
       if (csParam.siteSubset == QUDA_PARITY_SITE_SUBSET && parity_inflate) {
         csParam.x[0] *= 2;
         csParam.siteSubset = QUDA_FULL_SITE_SUBSET;
         csParam.create = QUDA_ZERO_FIELD_CREATE;
         for (int i = 0; i < Nvec; i++) {
-          tmp.push_back(ColorSpinorField::Create(csParam));
+          tmp[i] = ColorSpinorField(csParam);
           if (spinor_parity == QUDA_EVEN_PARITY)
-            blas::copy(tmp[i]->Even(), *vecs[i]);
+            blas::copy(tmp[i].Even(), vecs[i]);
           else if (spinor_parity == QUDA_ODD_PARITY)
-            blas::copy(tmp[i]->Odd(), *vecs[i]);
+            blas::copy(tmp[i].Odd(), vecs[i]);
           else
             errorQuda("When saving single parity vectors, the suggested parity must be set.");
         }
-      } else {
-        for (int i = 0; i < Nvec; i++) { tmp.push_back(vecs[i]); }
+      } else {      
+        for (int i = 0; i < Nvec; i++) { 
+          tmp[i] = ColorSpinorField(csParam); 
+	  tmp[i] = vecs[i]; 
+	}
       }
     }
 
     if (getVerbosity() >= QUDA_SUMMARIZE) printfQuda("Start saving %d vectors to %s\n", Nvec, filename.c_str());
 
-    if (vecs[0]->Ndim() == 4 || vecs[0]->Ndim() == 5) {
+    if (vecs[0].Ndim() == 4 || vecs[0].Ndim() == 5) {
       // since QIO routines presently assume we have 4-d fields, we need to convert to array of 4-d fields
-      auto Ls = vecs[0]->Ndim() == 5 ? tmp[0]->X(4) : 1;
-      auto V4 = tmp[0]->Volume() / Ls;
-      auto stride = V4 * tmp[0]->Ncolor() * tmp[0]->Nspin() * 2 * tmp[0]->Precision();
+      auto Ls = vecs[0].Ndim() == 5 ? tmp[0].X(4) : 1;
+      auto V4 = tmp[0].Volume() / Ls;
+      auto stride = V4 * tmp[0].Ncolor() * tmp[0].Nspin() * 2 * tmp[0].Precision();
       void **V = static_cast<void **>(safe_malloc(Nvec * Ls * sizeof(void *)));
       for (int i = 0; i < Nvec; i++) {
-        for (int j = 0; j < Ls; j++) { V[i * Ls + j] = static_cast<char *>(tmp[i]->V()) + j * stride; }
+        for (int j = 0; j < Ls; j++) { V[i * Ls + j] = static_cast<char *>(tmp[i].V()) + j * stride; }
       }
 
       //write_propagator_field(filename.c_str(), &V[0], tmp[0]->Precision(), tmp[0]->X(), tmp[0]->SiteSubset(),
@@ -327,36 +325,33 @@
 
       host_free(V);
     } else {
-      errorQuda("Unexpected field dimension %d", vecs[0]->Ndim());
+      errorQuda("Unexpected field dimension %d", vecs[0].Ndim());
     }
 
     if (getVerbosity() >= QUDA_SUMMARIZE) printfQuda("Done saving vectors\n");
-    if (vecs[0]->Location() == QUDA_CUDA_FIELD_LOCATION
-        || (vecs[0]->Location() == QUDA_CPU_FIELD_LOCATION && vecs[0]->SiteSubset() == QUDA_PARITY_SITE_SUBSET)) {
-      for (int i = 0; i < Nvec; i++) delete tmp[i];
-    }
   }
 #else
-  void VectorIO::saveProp(const std::vector<ColorSpinorField *> &) { errorQuda("\nQIO library was not built.\n"); }
+  void VectorIO::saveProp(cvector_ref<ColorSpinorField> &) { errorQuda("\nQIO library was not built.\n"); }
 #endif
 
-  void VectorIO::downPrec(const std::vector<ColorSpinorField *> &vecs_high_prec,
-                          std::vector<ColorSpinorField *> &vecs_low_prec, const QudaPrecision low_prec)
-  {
-    if (low_prec >= vecs_high_prec[0]->Precision()) {
-      errorQuda("Attempting to down-prec from precision %d to %d", vecs_high_prec[0]->Precision(), low_prec);
-    }
-
-    ColorSpinorParam csParamClone(*vecs_high_prec[0]);
+  void VectorIO::downPrec(cvector_ref<ColorSpinorField> &vecs_high_prec,
+                          vector_ref<ColorSpinorField> &vecs_low_prec, const QudaPrecision low_prec)
+  {
+    if (low_prec >= vecs_high_prec[0].Precision()) {
+      errorQuda("Attempting to down-prec from precision %d to %d", vecs_high_prec[0].Precision(), low_prec);
+    }
+#if 0
+    ColorSpinorParam csParamClone(vecs_high_prec[0]);
     csParamClone.create = QUDA_REFERENCE_FIELD_CREATE;
     csParamClone.setPrecision(low_prec);
     for (unsigned int i = 0; i < vecs_high_prec.size(); i++) {
-      vecs_low_prec.push_back(vecs_high_prec[i]->CreateAlias(csParamClone));
+      vecs_low_prec[i] = vecs_high_prec[i].CreateAlias(csParamClone);
     }
     if (getVerbosity() >= QUDA_SUMMARIZE) {
-      printfQuda("Vector space successfully down copied from prec %d to prec %d\n", vecs_high_prec[0]->Precision(),
-                 vecs_low_prec[0]->Precision());
-    }
+      printfQuda("Vector space successfully down copied from prec %d to prec %d\n", vecs_high_prec[0].Precision(),
+                 vecs_low_prec[0].Precision());
+    }
+#endif    
   }
 
 } // namespace quda