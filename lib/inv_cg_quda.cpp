#include <cstdio>
#include <cstdlib>
#include <cmath>
#include <limits>
#include <memory>
#include <iostream>

#ifdef BLOCKSOLVER
#include <Eigen/Dense>
#endif

#include <quda_internal.h>
#include <color_spinor_field.h>
#include <blas_quda.h>
#include <dslash_quda.h>
#include <invert_quda.h>
#include <util_quda.h>
#include <eigensolve_quda.h>

namespace quda {

  CG::CG(const DiracMatrix &mat, const DiracMatrix &matSloppy, const DiracMatrix &matPrecon, SolverParam &param, TimeProfile &profile) :
    Solver(mat, matSloppy, matPrecon, param, profile),
    yp(nullptr),
    rp(nullptr),
    rnewp(nullptr),
    pp(nullptr),
    App(nullptr),
    tmpp(nullptr),
    tmp2p(nullptr),
    tmp3p(nullptr),
    rSloppyp(nullptr),
    xSloppyp(nullptr),
    init(false)
  {
  }


  CG::~CG()
  {
    if (!param.is_preconditioner) profile.TPSTART(QUDA_PROFILE_FREE);
    if ( init ) {
      for (auto pi : p) if (pi) delete pi;
      if (rp) delete rp;
      if (pp) delete pp;
      if (yp) delete yp;
      if (App) delete App;
      if (param.precision != param.precision_sloppy) {
        if (rSloppyp) delete rSloppyp;
        if (xSloppyp) delete xSloppyp;
      }
      if (tmpp) delete tmpp;
      if (!mat.isStaggered()) {
        if (tmp2p && tmpp != tmp2p) delete tmp2p;
        if (tmp3p && tmpp != tmp3p && param.precision != param.precision_sloppy) delete tmp3p;
      }
      if (rnewp) delete rnewp;
      init = false;

      destroyDeflationSpace();
    }
<<<<<<< HEAD
    // TODO: remove this if, bring the logic outside of CG
    if(profile.isRunning(QUDA_PROFILE_FREE))
      profile.TPSTOP(QUDA_PROFILE_FREE);
=======
    if (!param.is_preconditioner) profile.TPSTOP(QUDA_PROFILE_FREE);
>>>>>>> ab937d9e
  }

  CGNE::CGNE(const DiracMatrix &mat, const DiracMatrix &matSloppy, const DiracMatrix &matPrecon, SolverParam &param, TimeProfile &profile) :
    CG(mmdag, mmdagSloppy, mmdagPrecon, param, profile),
    mmdag(mat.Expose()),
    mmdagSloppy(matSloppy.Expose()),
    mmdagPrecon(matPrecon.Expose()),
    xp(nullptr),
    yp(nullptr),
    init(false)
  {
  }

  CGNE::~CGNE() {
    if ( init ) {
      if (xp) delete xp;
      if (yp) delete yp;
      init = false;
    }
  }

  // CGNE: M Mdag y = b is solved; x = Mdag y is returned as solution.
  void CGNE::operator()(ColorSpinorField &x, ColorSpinorField &b) {
    if (param.maxiter == 0 || param.Nsteps == 0) {
      if (param.use_init_guess == QUDA_USE_INIT_GUESS_NO) blas::zero(x);
      return;
    }

    const int iter0 = param.iter;

    if (!init) {
      ColorSpinorParam csParam(x);
      csParam.create = QUDA_NULL_FIELD_CREATE;
      xp = ColorSpinorField::Create(x, csParam);
      csParam.create = QUDA_ZERO_FIELD_CREATE;
      yp = ColorSpinorField::Create(x, csParam);
      init = true;
    }

    double b2 = blas::norm2(b);

    if (param.use_init_guess == QUDA_USE_INIT_GUESS_YES) {

      // compute initial residual
      mmdag.Expose()->M(*xp,x);
      double r2 = blas::xmyNorm(b,*xp);
      if (b2 == 0.0) b2 = r2;

      // compute solution to residual equation
      CG::operator()(*yp,*xp);

      mmdag.Expose()->Mdag(*xp,*yp);

      // compute full solution
      blas::xpy(*xp, x);

    } else {

      CG::operator()(*yp,b);
      mmdag.Expose()->Mdag(x,*yp);

    }

    // future optimization: with preserve_source == QUDA_PRESERVE_SOURCE_NO; b is already
    // expected to be the CG residual which matches the CGNE residual
    // (but only with zero initial guess).  at the moment, CG does not respect this convention
    if (param.compute_true_res || param.preserve_source == QUDA_PRESERVE_SOURCE_NO) {

      // compute the true residual
      mmdag.Expose()->M(*xp, x);

      ColorSpinorField &A = param.preserve_source == QUDA_PRESERVE_SOURCE_YES ? b : *xp;
      ColorSpinorField &B = param.preserve_source == QUDA_PRESERVE_SOURCE_YES ? *xp : b;
      blas::axpby(-1.0, A, 1.0, B);

      double r2;
      if (param.residual_type & QUDA_HEAVY_QUARK_RESIDUAL) {
        double3 h3 = blas::HeavyQuarkResidualNorm(x, B);
        r2 = h3.y;
        param.true_res_hq = sqrt(h3.z);
      } else {
        r2 = blas::norm2(B);
      }
      param.true_res = sqrt(r2 / b2);

      PrintSummary("CGNE", param.iter - iter0, r2, b2, stopping(param.tol, b2, param.residual_type), param.tol_hq);
    }

  }

  CGNR::CGNR(const DiracMatrix &mat, const DiracMatrix &matSloppy, const DiracMatrix &matPrecon, SolverParam &param, TimeProfile &profile) :
    CG(mdagm, mdagmSloppy, mdagmPrecon, param, profile),
    mdagm(mat.Expose()),
    mdagmSloppy(matSloppy.Expose()),
    mdagmPrecon(matPrecon.Expose()),
    bp(nullptr),
    init(false)
  {
  }

  CGNR::~CGNR() {
    if ( init ) {
      if (bp) delete bp;
      init = false;
    }
  }

  // CGNR: Mdag M x = Mdag b is solved.
  void CGNR::operator()(ColorSpinorField &x, ColorSpinorField &b) {
    if (param.maxiter == 0 || param.Nsteps == 0) {
      if (param.use_init_guess == QUDA_USE_INIT_GUESS_NO) blas::zero(x);
      return;
    }

    const int iter0 = param.iter;

    if (!init) {
      ColorSpinorParam csParam(b);
      csParam.create = QUDA_ZERO_FIELD_CREATE;
      bp = ColorSpinorField::Create(csParam);
      init = true;
    }

    double b2 = blas::norm2(b);
    if (b2 == 0.0) { // compute initial residual vector
      mdagm.Expose()->M(*bp,x);
      b2 = blas::norm2(*bp);
    }

    mdagm.Expose()->Mdag(*bp,b);
    CG::operator()(x,*bp);

    if ( param.compute_true_res || param.preserve_source == QUDA_PRESERVE_SOURCE_NO ) {

      // compute the true residual
      mdagm.Expose()->M(*bp, x);

      ColorSpinorField &A = param.preserve_source == QUDA_PRESERVE_SOURCE_YES ? b : *bp;
      ColorSpinorField &B = param.preserve_source == QUDA_PRESERVE_SOURCE_YES ? *bp : b;
      blas::axpby(-1.0, A, 1.0, B);

      double r2;
      if (param.residual_type & QUDA_HEAVY_QUARK_RESIDUAL) {
        double3 h3 = blas::HeavyQuarkResidualNorm(x, B);
        r2 = h3.y;
        param.true_res_hq = sqrt(h3.z);
      } else {
        r2 = blas::norm2(B);
      }
      param.true_res = sqrt(r2 / b2);
      PrintSummary("CGNR", param.iter - iter0, r2, b2, stopping(param.tol, b2, param.residual_type), param.tol_hq);

    } else if (param.preserve_source == QUDA_PRESERVE_SOURCE_NO) {
      mdagm.Expose()->M(*bp, x);
      blas::axpby(-1.0, *bp, 1.0, b);
    }

  }

  void CG::operator()(ColorSpinorField &x, ColorSpinorField &b, ColorSpinorField *p_init, double r2_old_init)
  {
    if (checkLocation(x, b) != QUDA_CUDA_FIELD_LOCATION)
      errorQuda("Not supported");
    if (checkPrecision(x, b) != param.precision)
      errorQuda("Precision mismatch: expected=%d, received=%d", param.precision, x.Precision());

    if (param.maxiter == 0 || param.Nsteps == 0) {
      if (param.use_init_guess == QUDA_USE_INIT_GUESS_NO) blas::zero(x);
      return;
    }

    const int Np = (param.solution_accumulator_pipeline == 0 ? 1 : param.solution_accumulator_pipeline);
    if (Np < 0 || Np > 16) errorQuda("Invalid value %d for solution_accumulator_pipeline\n", Np);

    // whether to select alternative reliable updates
    bool alternative_reliable = param.use_alternative_reliable;

<<<<<<< HEAD
    // TODO: remove this if, bring the logic outside of CG
    if(!profile.isRunning(QUDA_PROFILE_INIT))
      profile.TPSTART(QUDA_PROFILE_INIT);
=======
    if (!param.is_preconditioner) profile.TPSTART(QUDA_PROFILE_INIT);
>>>>>>> ab937d9e

    // Check to see that we're not trying to invert on a zero-field source
    double b2 = blas::norm2(b);

    // Check to see that we're not trying to invert on a zero-field source
    if (b2 == 0 && param.compute_null_vector == QUDA_COMPUTE_NULL_VECTOR_NO) {
<<<<<<< HEAD
      // TODO: remove this if, bring the logic outside of CG
      if(profile.isRunning(QUDA_PROFILE_INIT))
        profile.TPSTOP(QUDA_PROFILE_INIT);
=======
      if (!param.is_preconditioner) profile.TPSTOP(QUDA_PROFILE_INIT);
>>>>>>> ab937d9e
      printfQuda("Warning: inverting on zero-field source\n");
      x = b;
      param.true_res = 0.0;
      param.true_res_hq = 0.0;
      return;
    }

    if (!init) {
      ColorSpinorParam csParam(x);
      csParam.create = QUDA_NULL_FIELD_CREATE;
      rp = ColorSpinorField::Create(csParam);
      yp = ColorSpinorField::Create(csParam);

      // sloppy fields
      csParam.setPrecision(param.precision_sloppy);
      App = ColorSpinorField::Create(csParam);
      if(param.precision != param.precision_sloppy) {
	rSloppyp = ColorSpinorField::Create(csParam);
	xSloppyp = ColorSpinorField::Create(csParam);
      } else {
	rSloppyp = rp;
	param.use_sloppy_partial_accumulator = false;
      }

      // temporary fields
      tmpp = ColorSpinorField::Create(csParam);
      if(!mat.isStaggered()) {
	// tmp2 only needed for multi-gpu Wilson-like kernels
	tmp2p = ColorSpinorField::Create(csParam);
	// additional high-precision temporary if Wilson and mixed-precision
	csParam.setPrecision(param.precision);
	tmp3p = (param.precision != param.precision_sloppy) ?
	  ColorSpinorField::Create(csParam) : tmpp;
      } else {
	tmp3p = tmp2p = tmpp;
      }

      init = true;
    }

    if (param.deflate) {
      // Construct the eigensolver and deflation space if requested.
      constructDeflationSpace(b, matPrecon);
      if (deflate_compute) {
        // compute the deflation space.
        if (!param.is_preconditioner) profile.TPSTOP(QUDA_PROFILE_INIT);
        (*eig_solve)(evecs, evals);
        if (!param.is_preconditioner) profile.TPSTART(QUDA_PROFILE_INIT);
        deflate_compute = false;
      }
      if (recompute_evals) {
        eig_solve->computeEvals(matPrecon, evecs, evals);
        recompute_evals = false;
      }
    }

    ColorSpinorField &r = *rp;
    ColorSpinorField &y = *yp;
    ColorSpinorField &Ap = *App;
    ColorSpinorField &tmp = *tmpp;
    ColorSpinorField &tmp2 = *tmp2p;
    ColorSpinorField &tmp3 = *tmp3p;
    ColorSpinorField &rSloppy = *rSloppyp;
    ColorSpinorField &xSloppy = param.use_sloppy_partial_accumulator ? *xSloppyp : x;

    {
      ColorSpinorParam csParam(r);
      csParam.create = QUDA_NULL_FIELD_CREATE;
      csParam.setPrecision(param.precision_sloppy);

      if (Np != (int)p.size()) {
	for (auto &pi : p) delete pi;
	p.resize(Np);
	for (auto &pi : p) pi = ColorSpinorField::Create(csParam);
      }
    }

    // alternative reliable updates
    // alternative reliable updates - set precision - does not hurt performance here

    const double u = param.precision_sloppy == 8 ?
      std::numeric_limits<double>::epsilon() / 2. :
      param.precision_sloppy == 4 ? std::numeric_limits<float>::epsilon() / 2. :
                                    param.precision_sloppy == 2 ? pow(2., -13) : pow(2., -6);
    const double uhigh = param.precision == 8 ? std::numeric_limits<double>::epsilon() / 2. :
                                                param.precision == 4 ? std::numeric_limits<float>::epsilon() / 2. :
                                                                       param.precision == 2 ? pow(2., -13) : pow(2., -6);
    const double deps=sqrt(u);
    constexpr double dfac = 1.1;
    double d_new = 0;
    double d = 0;
    double dinit = 0;
    double xNorm = 0;
    double xnorm = 0;
    double pnorm = 0;
    double ppnorm = 0;
    double Anorm = 0;
    double beta = 0.0;

    // for alternative reliable updates
    if(alternative_reliable){
      // estimate norm for reliable updates
      mat(r, b, y, tmp3);
      Anorm = sqrt(blas::norm2(r)/b2);
    }

    // compute initial residual
    double r2 = 0.0;
    if (param.use_init_guess == QUDA_USE_INIT_GUESS_YES) {
      // Compute r = b - A * x
      mat(r, x, y, tmp3);
      r2 = blas::xmyNorm(b, r);
      if (b2 == 0) b2 = r2;
      // y contains the original guess.
      blas::copy(y, x);
    } else {
      if (&r != &b) blas::copy(r, b);
      r2 = b2;
      blas::zero(y);
    }

    if (param.deflate && param.maxiter > 1) {
      // Deflate and accumulate to solution vector
      eig_solve->deflate(y, r, evecs, evals, true);
      mat(r, y, x, tmp3);
      r2 = blas::xmyNorm(b, r);
    }

    blas::zero(x);
    if (&x != &xSloppy) blas::zero(xSloppy);
    blas::copy(rSloppy,r);

    if (Np != (int)p.size()) {
      for (auto &pi : p) delete pi;
      p.resize(Np);
      ColorSpinorParam csParam(rSloppy);
      csParam.create = QUDA_COPY_FIELD_CREATE;
      for (auto &pi : p)
        pi = p_init ? ColorSpinorField::Create(*p_init, csParam) : ColorSpinorField::Create(rSloppy, csParam);
    } else {
      for (auto &p_i : p) *p_i = p_init ? *p_init : rSloppy;
    }

    double r2_old=0.0;
    if (r2_old_init != 0.0 and p_init) {
      r2_old = r2_old_init;
      Complex rp = blas::cDotProduct(rSloppy, *p[0]) / (r2);
      blas::caxpy(-rp, rSloppy, *p[0]);
      beta = r2 / r2_old;
      blas::xpayz(rSloppy, beta, *p[0], *p[0]);
    }

    const bool use_heavy_quark_res =
      (param.residual_type & QUDA_HEAVY_QUARK_RESIDUAL) ? true : false;
    bool heavy_quark_restart = false;

<<<<<<< HEAD
    // TODO: remove this if, bring the logic outside of CG
    if(profile.isRunning(QUDA_PROFILE_INIT))
      profile.TPSTOP(QUDA_PROFILE_INIT);
    // TODO: remove this if, bring the logic outside of CG
    if(!profile.isRunning(QUDA_PROFILE_PREAMBLE))
      profile.TPSTART(QUDA_PROFILE_PREAMBLE);
=======
    if (!param.is_preconditioner) {
      profile.TPSTOP(QUDA_PROFILE_INIT);
      profile.TPSTART(QUDA_PROFILE_PREAMBLE);
    }
>>>>>>> ab937d9e

    double stop = stopping(param.tol, b2, param.residual_type);  // stopping condition of solver

    double heavy_quark_res = 0.0;  // heavy quark res idual
    double heavy_quark_res_old = 0.0;  // heavy quark residual

    if (use_heavy_quark_res) {
      heavy_quark_res = sqrt(blas::HeavyQuarkResidualNorm(x, r).z);
      heavy_quark_res_old = heavy_quark_res;   // heavy quark residual
    }
    const int heavy_quark_check = param.heavy_quark_check; // how often to check the heavy quark residual

    double alpha[Np];
    double pAp;
    int rUpdate = 0;

    double rNorm = sqrt(r2);
    double r0Norm = rNorm;
    double maxrx = rNorm;
    double maxrr = rNorm;
    double maxr_deflate = rNorm; // The maximum residual since the last deflation
    double delta = param.delta;

    // this parameter determines how many consective reliable update
    // residual increases we tolerate before terminating the solver,
    // i.e., how long do we want to keep trying to converge
    const int maxResIncrease = param.max_res_increase; //  check if we reached the limit of our tolerance
    const int maxResIncreaseTotal = param.max_res_increase_total;

    // this means when using heavy quarks we will switch to simple hq restarts as soon as the reliable strategy fails
    const int hqmaxresIncrease = param.max_hq_res_increase;
    const int hqmaxresRestartTotal
      = param.max_hq_res_restart_total; // this limits the number of heavy quark restarts we can do

    int resIncrease = 0;
    int resIncreaseTotal = 0;
    int hqresIncrease = 0;
    int hqresRestartTotal = 0;

    // set this to true if maxResIncrease has been exceeded but when we use heavy quark residual we still want to continue the CG
    // only used if we use the heavy_quark_res
    bool L2breakdown = false;
    const double L2breakdown_eps = 100. * uhigh;

<<<<<<< HEAD
    // TODO: remove this if, bring the logic outside of CG
    if(profile.isRunning(QUDA_PROFILE_PREAMBLE))
      profile.TPSTOP(QUDA_PROFILE_PREAMBLE);
    // TODO: remove this if, bring the logic outside of CG
    if(!profile.isRunning(QUDA_PROFILE_COMPUTE))
      profile.TPSTART(QUDA_PROFILE_COMPUTE);
    blas::flops = 0;
=======
    if (!param.is_preconditioner) {
      profile.TPSTOP(QUDA_PROFILE_PREAMBLE);
      profile.TPSTART(QUDA_PROFILE_COMPUTE);
      blas::flops = 0;
    }
>>>>>>> ab937d9e

    int k = 0;
    int j = 0;

    PrintStats("CG", k, r2, b2, heavy_quark_res);

    int steps_since_reliable = 1;
    bool converged = convergence(r2, heavy_quark_res, stop, param.tol_hq);

    // alternative reliable updates
    if(alternative_reliable){
      dinit = uhigh * (rNorm + Anorm * xNorm);
      d = dinit;
    }

    while ( !converged && k < param.maxiter ) {
      matSloppy(Ap, *p[j], tmp, tmp2);  // tmp as tmp
      double sigma;

      bool breakdown = false;
      if (param.pipeline) {
        double Ap2;
        //TODO: alternative reliable updates - need r2, Ap2, pAp, p norm
        if(alternative_reliable){
          double4 quadruple = blas::quadrupleCGReduction(rSloppy, Ap, *p[j]);
          r2 = quadruple.x; Ap2 = quadruple.y; pAp = quadruple.z; ppnorm= quadruple.w;
        }
        else{
          double3 triplet = blas::tripleCGReduction(rSloppy, Ap, *p[j]);
          r2 = triplet.x; Ap2 = triplet.y; pAp = triplet.z;
        }
        r2_old = r2;
        alpha[j] = r2 / pAp;
        sigma = alpha[j]*(alpha[j] * Ap2 - pAp);
        if (sigma < 0.0 || steps_since_reliable == 0) { // sigma condition has broken down
          r2 = blas::axpyNorm(-alpha[j], Ap, rSloppy);
          sigma = r2;
          breakdown = true;
        }

        r2 = sigma;
      } else {
        r2_old = r2;

        // alternative reliable updates,
        if (alternative_reliable) {
          double3 pAppp = blas::cDotProductNormA(*p[j],Ap);
          pAp = pAppp.x;
          ppnorm = pAppp.z;
        } else {
          pAp = blas::reDotProduct(*p[j], Ap);
        }

        alpha[j] = r2 / pAp;

        // here we are deploying the alternative beta computation
        Complex cg_norm = blas::axpyCGNorm(-alpha[j], Ap, rSloppy);
        r2 = real(cg_norm);  // (r_new, r_new)
        sigma = imag(cg_norm) >= 0.0 ? imag(cg_norm) : r2;  // use r2 if (r_k+1, r_k+1-r_k) breaks
      }

      // reliable update conditions
      rNorm = sqrt(r2);
      int updateX;
      int updateR;

      if (alternative_reliable) {
        // alternative reliable updates
        updateX = ( (d <= deps*sqrt(r2_old)) or (dfac * dinit > deps * r0Norm) ) and (d_new > deps*rNorm) and (d_new > dfac * dinit);
        updateR = 0;
      } else {
        if (rNorm > maxrx) maxrx = rNorm;
        if (rNorm > maxrr) maxrr = rNorm;
        updateX = (rNorm < delta * r0Norm && r0Norm <= maxrx) ? 1 : 0;
        updateR = ((rNorm < delta * maxrr && r0Norm <= maxrr) || updateX) ? 1 : 0;
      }

      // force a reliable update if we are within target tolerance (only if doing reliable updates)
      if ( convergence(r2, heavy_quark_res, stop, param.tol_hq) && param.delta >= param.tol ) updateX = 1;

      // For heavy-quark inversion force a reliable update if we continue after
      if ( use_heavy_quark_res and L2breakdown and convergenceHQ(r2, heavy_quark_res, stop, param.tol_hq) and param.delta >= param.tol ) {
        updateX = 1;
      }

      if ( !(updateR || updateX )) {
        beta = sigma / r2_old;  // use the alternative beta computation


        if (param.pipeline && !breakdown) {

	  if (Np == 1) {
	    blas::tripleCGUpdate(alpha[j], beta, Ap, xSloppy, rSloppy, *p[j]);
	  } else {
	    errorQuda("Not implemented pipelined CG with Np > 1");
	  }
	} else {
	  if (Np == 1) {
	    // with Np=1 we just run regular fusion between x and p updates
	    blas::axpyZpbx(alpha[k%Np], *p[k%Np], xSloppy, rSloppy, beta);
	  } else {

	    if ( (j+1)%Np == 0 ) {
	      const auto alpha_ = std::unique_ptr<Complex[]>(new Complex[Np]);
	      for (int i=0; i<Np; i++) alpha_[i] = alpha[i];
	      std::vector<ColorSpinorField*> x_;
	      x_.push_back(&xSloppy);
	      blas::caxpy(alpha_.get(), p, x_);
	      blas::flops -= 4*j*xSloppy.RealLength(); // correct for over flop count since using caxpy
	    }

	    //p[(k+1)%Np] = r + beta * p[k%Np]
	    blas::xpayz(rSloppy, beta, *p[j], *p[(j+1)%Np]);
	  }
	}

	if (use_heavy_quark_res && k%heavy_quark_check==0) {
	  if (&x != &xSloppy) {
	    blas::copy(tmp,y);
	    heavy_quark_res = sqrt(blas::xpyHeavyQuarkResidualNorm(xSloppy, tmp, rSloppy).z);
	  } else {
	    blas::copy(r, rSloppy);
	    heavy_quark_res = sqrt(blas::xpyHeavyQuarkResidualNorm(x, y, r).z);
	  }
	}

	// alternative reliable updates
	if (alternative_reliable) {
	  d = d_new;
	  pnorm = pnorm + alpha[j] * alpha[j]* (ppnorm);
	  xnorm = sqrt(pnorm);
	  d_new = d + u*rNorm + uhigh*Anorm * xnorm;
	  if (steps_since_reliable==0 && getVerbosity() >= QUDA_DEBUG_VERBOSE)
            printfQuda("New dnew: %e (r %e , y %e)\n",d_new,u*rNorm,uhigh*Anorm * sqrt(blas::norm2(y)) );
	}
	steps_since_reliable++;

      } else {

	{
	  const auto alpha_ = std::unique_ptr<Complex[]>(new Complex[Np]);
	  for (int i=0; i<=j; i++) alpha_[i] = alpha[i];
	  std::vector<ColorSpinorField*> x_;
	  x_.push_back(&xSloppy);
	  std::vector<ColorSpinorField*> p_;
	  for (int i=0; i<=j; i++) p_.push_back(p[i]);
	  blas::caxpy(alpha_.get(), p_, x_);
	  blas::flops -= 4*j*xSloppy.RealLength(); // correct for over flop count since using caxpy
	}

        blas::copy(x, xSloppy); // nop when these pointers alias

        blas::xpy(x, y); // swap these around?
        mat(r, y, x, tmp3); //  here we can use x as tmp
        r2 = blas::xmyNorm(b, r);

        if (param.deflate && sqrt(r2) < maxr_deflate * param.tol_restart) {
          // Deflate and accumulate to solution vector
          eig_solve->deflate(y, r, evecs, evals, true);

          // Compute r_defl = RHS - A * LHS
          mat(r, y, x, tmp3);
          r2 = blas::xmyNorm(b, r);

          maxr_deflate = sqrt(r2);
        }

        blas::copy(rSloppy, r); //nop when these pointers alias
        blas::zero(xSloppy);

        // alternative reliable updates
        if (alternative_reliable) {
          dinit = uhigh*(sqrt(r2) + Anorm * sqrt(blas::norm2(y)));
          d = d_new;
          xnorm = 0;//sqrt(norm2(x));
          pnorm = 0;//pnorm + alpha * sqrt(norm2(p));
          if (getVerbosity() >= QUDA_DEBUG_VERBOSE) printfQuda("New dinit: %e (r %e , y %e)\n",dinit,uhigh*sqrt(r2),uhigh*Anorm*sqrt(blas::norm2(y)));
          d_new = dinit;
        } else {
          rNorm = sqrt(r2);
          maxrr = rNorm;
          maxrx = rNorm;
        }

        // calculate new reliable HQ resididual
        if (use_heavy_quark_res) heavy_quark_res = sqrt(blas::HeavyQuarkResidualNorm(y, r).z);

        // break-out check if we have reached the limit of the precision
        if (sqrt(r2) > r0Norm && updateX and not L2breakdown) { // reuse r0Norm for this
          resIncrease++;
          resIncreaseTotal++;
          warningQuda(
            "CG: new reliable residual norm %e is greater than previous reliable residual norm %e (total #inc %i)",
            sqrt(r2), r0Norm, resIncreaseTotal);

          if ((use_heavy_quark_res and sqrt(r2) < L2breakdown_eps) or resIncrease > maxResIncrease
              or resIncreaseTotal > maxResIncreaseTotal or r2 < stop) {
            if (use_heavy_quark_res) {
              L2breakdown = true;
              warningQuda("CG: L2 breakdown %e, %e", sqrt(r2), L2breakdown_eps);
            } else {
              if (resIncrease > maxResIncrease or resIncreaseTotal > maxResIncreaseTotal or r2 < stop) {
                warningQuda("CG: solver exiting due to too many true residual norm increases");
                break;
              }
            }
          }
        } else {
          resIncrease = 0;
        }

        // if L2 broke down already we turn off reliable updates and restart the CG
        if (use_heavy_quark_res and L2breakdown) {
          hqresRestartTotal++; // count the number of heavy quark restarts we've done
          delta = 0;
          warningQuda("CG: Restarting without reliable updates for heavy-quark residual (total #inc %i)",
                      hqresRestartTotal);
          heavy_quark_restart = true;

          if (heavy_quark_res > heavy_quark_res_old) { // check if new hq residual is greater than previous
            hqresIncrease++;                           // count the number of consecutive increases
            warningQuda("CG: new reliable HQ residual norm %e is greater than previous reliable residual norm %e",
                        heavy_quark_res, heavy_quark_res_old);
            // break out if we do not improve here anymore
            if (hqresIncrease > hqmaxresIncrease) {
              warningQuda("CG: solver exiting due to too many heavy quark residual norm increases (%i/%i)",
                          hqresIncrease, hqmaxresIncrease);
              break;
            }
          } else {
            hqresIncrease = 0;
          }

          if (hqresRestartTotal > hqmaxresRestartTotal) {
            warningQuda("CG: solver exiting due to too many heavy quark residual restarts (%i/%i)", hqresRestartTotal,
                        hqmaxresRestartTotal);
            break;
          }
        }

        if (use_heavy_quark_res and heavy_quark_restart) {
          // perform a restart
          blas::copy(*p[0], rSloppy);
          heavy_quark_restart = false;
        } else {
          // explicitly restore the orthogonality of the gradient vector
          Complex rp = blas::cDotProduct(rSloppy, *p[j]) / (r2);
          blas::caxpy(-rp, rSloppy, *p[j]);

          beta = r2 / r2_old;
          blas::xpayz(rSloppy, beta, *p[j], *p[0]);
        }

        steps_since_reliable = 0;
        r0Norm = sqrt(r2);
        rUpdate++;

        heavy_quark_res_old = heavy_quark_res;
      }

      breakdown = false;
      k++;

      PrintStats("CG", k, r2, b2, heavy_quark_res);
      // check convergence, if convergence is satisfied we only need to check that we had a reliable update for the heavy quarks recently
      converged = convergence(r2, heavy_quark_res, stop, param.tol_hq);

      // check for recent enough reliable updates of the HQ residual if we use it
      if (use_heavy_quark_res) {
        // L2 is converged or precision maxed out for L2
        bool L2done = L2breakdown or convergenceL2(r2, heavy_quark_res, stop, param.tol_hq);
        // HQ is converged and if we do reliable update the HQ residual has been calculated using a reliable update
        bool HQdone = (steps_since_reliable == 0 and param.delta > 0) and convergenceHQ(r2, heavy_quark_res, stop, param.tol_hq);
        converged = L2done and HQdone;
      }

      // if we have converged and need to update any trailing solutions
      if (converged && steps_since_reliable > 0 && (j+1)%Np != 0 ) {
	const auto alpha_ = std::unique_ptr<Complex[]>(new Complex[Np]);
	for (int i=0; i<=j; i++) alpha_[i] = alpha[i];
	std::vector<ColorSpinorField*> x_;
	x_.push_back(&xSloppy);
	std::vector<ColorSpinorField*> p_;
	for (int i=0; i<=j; i++) p_.push_back(p[i]);
	blas::caxpy(alpha_.get(), p_, x_);
	blas::flops -= 4*j*xSloppy.RealLength(); // correct for over flop count since using caxpy
      }

      j = steps_since_reliable == 0 ? 0 : (j+1)%Np; // if just done a reliable update then reset j
    }

    blas::copy(x, xSloppy);
    blas::xpy(y, x);

<<<<<<< HEAD
    // TODO: remove this if, bring the logic outside of CG
    if(profile.isRunning(QUDA_PROFILE_COMPUTE))
      profile.TPSTOP(QUDA_PROFILE_COMPUTE);
    // TODO: remove this if, bring the logic outside of CG
    if(!profile.isRunning(QUDA_PROFILE_EPILOGUE))
=======
    if (!param.is_preconditioner) {
      profile.TPSTOP(QUDA_PROFILE_COMPUTE);
>>>>>>> ab937d9e
      profile.TPSTART(QUDA_PROFILE_EPILOGUE);

      param.secs = profile.Last(QUDA_PROFILE_COMPUTE);
      double gflops = (blas::flops + mat.flops() + matSloppy.flops() + matPrecon.flops()) * 1e-9;
      param.gflops = gflops;
      param.iter += k;

      if (k == param.maxiter) warningQuda("Exceeded maximum iterations %d", param.maxiter);
    }

    if (getVerbosity() >= QUDA_VERBOSE)
      printfQuda("CG: Reliable updates = %d\n", rUpdate);

    if (param.compute_true_res) {
      // compute the true residuals
      mat(r, x, y, tmp3);
      param.true_res = sqrt(blas::xmyNorm(b, r) / b2);
      param.true_res_hq = sqrt(blas::HeavyQuarkResidualNorm(x, r).z);
    }

    PrintSummary("CG", k, r2, b2, stop, param.tol_hq);

    if (!param.is_preconditioner) {
      // reset the flops counters
      blas::flops = 0;
      mat.flops();
      matSloppy.flops();
      matPrecon.flops();

<<<<<<< HEAD
    // TODO: remove this if, bring the logic outside of CG
    if(profile.isRunning(QUDA_PROFILE_EPILOGUE))
      profile.TPSTOP(QUDA_PROFILE_EPILOGUE);

    return;
=======
      profile.TPSTOP(QUDA_PROFILE_EPILOGUE);
    }
>>>>>>> ab937d9e
  }

// use BlockCGrQ algortithm or BlockCG (with / without GS, see BLOCKCG_GS option)
#define BCGRQ 1
#if BCGRQ
void CG::blocksolve(ColorSpinorField& x, ColorSpinorField& b) {
  #ifndef BLOCKSOLVER
  errorQuda("QUDA_BLOCKSOLVER not built.");
  #else

  if (checkLocation(x, b) != QUDA_CUDA_FIELD_LOCATION)
  errorQuda("Not supported");

  // TODO: remove this if, bring the logic outside of CG
  if(!profile.isRunning(QUDA_PROFILE_INIT))
    profile.TPSTART(QUDA_PROFILE_INIT);

  using Eigen::MatrixXcd;

  // Check to see that we're not trying to invert on a zero-field source
  //MW: it might be useful to check what to do here.
  double b2[QUDA_MAX_MULTI_SHIFT];
  double b2avg=0;
  for(int i=0; i< param.num_src; i++){
    b2[i]=blas::norm2(b.Component(i));
    b2avg += b2[i];
    if(b2[i] == 0){
      // TODO: remove this if, bring the logic outside of CG
      if(profile.isRunning(QUDA_PROFILE_INIT))
        profile.TPSTOP(QUDA_PROFILE_INIT);
      errorQuda("Warning: inverting on zero-field source - undefined for block solver\n");
      x=b;
      param.true_res = 0.0;
      param.true_res_hq = 0.0;
      return;
    }
  }

  b2avg = b2avg / param.num_src;

  ColorSpinorParam csParam(x);
  if (!init) {
    csParam.setPrecision(param.precision);
    csParam.create = QUDA_ZERO_FIELD_CREATE;
    rp = ColorSpinorField::Create(csParam);
    yp = ColorSpinorField::Create(csParam);

    // sloppy fields
    csParam.setPrecision(param.precision_sloppy);
    pp = ColorSpinorField::Create(csParam);
    App = ColorSpinorField::Create(csParam);
    if(param.precision != param.precision_sloppy) {
      rSloppyp = ColorSpinorField::Create(csParam);
      xSloppyp = ColorSpinorField::Create(csParam);
    } else {
      rSloppyp = rp;
      param.use_sloppy_partial_accumulator = false;
    }

    // temporary fields
    tmpp = ColorSpinorField::Create(csParam);
    if(!mat.isStaggered()) {
      // tmp2 only needed for multi-gpu Wilson-like kernels
      tmp2p = ColorSpinorField::Create(csParam);
      // additional high-precision temporary if Wilson and mixed-precision
      csParam.setPrecision(param.precision);
      tmp3p = (param.precision != param.precision_sloppy) ?
	ColorSpinorField::Create(csParam) : tmpp;
    } else {
      tmp3p = tmp2p = tmpp;
    }

    init = true;
  }

  if(!rnewp) {
    csParam.create = QUDA_ZERO_FIELD_CREATE;
    csParam.setPrecision(param.precision_sloppy);
    // ColorSpinorField *rpnew = ColorSpinorField::Create(csParam);
  }

  ColorSpinorField &r = *rp;
  ColorSpinorField &y = *yp;
  ColorSpinorField &p = *pp;
  ColorSpinorField &Ap = *App;
  ColorSpinorField &rnew = *rnewp;
  ColorSpinorField &tmp = *tmpp;
  ColorSpinorField &tmp2 = *tmp2p;
  ColorSpinorField &tmp3 = *tmp3p;
  ColorSpinorField &rSloppy = *rSloppyp;
  ColorSpinorField &xSloppy = param.use_sloppy_partial_accumulator ? *xSloppyp : x;

  // calculate residuals for all vectors
  // and initialize r2 matrix
  double r2avg=0;
  MatrixXcd r2(param.num_src, param.num_src);
  for(int i=0; i<param.num_src; i++){
    mat(r.Component(i), x.Component(i), y.Component(i));
    r2(i,i) = blas::xmyNorm(b.Component(i), r.Component(i));
    r2avg += r2(i,i).real();
    printfQuda("r2[%i] %e\n", i, r2(i,i).real());
  }
  for(int i=0; i<param.num_src; i++){
    for(int j=i+1; j < param.num_src; j++){
      r2(i,j) = blas::cDotProduct(r.Component(i),r.Component(j));
      r2(j,i) = std::conj(r2(i,j));
    }
  }

  blas::copy(rSloppy, r);
  blas::copy(p, rSloppy);
  blas::copy(rnew, rSloppy);

  if (&x != &xSloppy) {
    blas::copy(y, x);
    blas::zero(xSloppy);
  } else {
    blas::zero(y);
  }

  const bool use_heavy_quark_res =
  (param.residual_type & QUDA_HEAVY_QUARK_RESIDUAL) ? true : false;
  if(use_heavy_quark_res) errorQuda("ERROR: heavy quark residual not supported in block solver");

  // TODO: remove this if, bring the logic outside of CG
  if(profile.isRunning(QUDA_PROFILE_INIT))
    profile.TPSTOP(QUDA_PROFILE_INIT);
  // TODO: remove this if, bring the logic outside of CG
  if(!profile.isRunning(QUDA_PROFILE_PREAMBLE))
    profile.TPSTART(QUDA_PROFILE_PREAMBLE);

  double stop[QUDA_MAX_MULTI_SHIFT];

  for(int i = 0; i < param.num_src; i++){
    stop[i] = stopping(param.tol, b2[i], param.residual_type);  // stopping condition of solver
  }

  // Eigen Matrices instead of scalars
  MatrixXcd alpha = MatrixXcd::Zero(param.num_src,param.num_src);
  MatrixXcd beta = MatrixXcd::Zero(param.num_src,param.num_src);
  MatrixXcd C = MatrixXcd::Zero(param.num_src,param.num_src);
  MatrixXcd S = MatrixXcd::Identity(param.num_src,param.num_src);
  MatrixXcd pAp = MatrixXcd::Identity(param.num_src,param.num_src);
  quda::Complex * AC = new quda::Complex[param.num_src*param.num_src];

  #ifdef MWVERBOSE
  MatrixXcd pTp =  MatrixXcd::Identity(param.num_src,param.num_src);
  #endif




  //FIXME:reliable updates currently not implemented
  /*
  double rNorm[QUDA_MAX_MULTI_SHIFT];
  double r0Norm[QUDA_MAX_MULTI_SHIFT];
  double maxrx[QUDA_MAX_MULTI_SHIFT];
  double maxrr[QUDA_MAX_MULTI_SHIFT];

  for(int i = 0; i < param.num_src; i++){
    rNorm[i] = sqrt(r2(i,i).real());
    r0Norm[i] = rNorm[i];
    maxrx[i] = rNorm[i];
    maxrr[i] = rNorm[i];
  }
  bool L2breakdown = false;
  int rUpdate = 0;
  nt steps_since_reliable = 1;
  */

  // TODO: remove this if, bring the logic outside of CG
  if(profile.isRunning(QUDA_PROFILE_PREAMBLE))
    profile.TPSTOP(QUDA_PROFILE_PREAMBLE);
  // TODO: remove this if, bring the logic outside of CG
  if(!profile.isRunning(QUDA_PROFILE_COMPUTE))
    profile.TPSTART(QUDA_PROFILE_COMPUTE);
  blas::flops = 0;

  int k = 0;

  PrintStats("CG", k, r2avg / param.num_src, b2avg, 0.);
  bool allconverged = true;
  bool converged[QUDA_MAX_MULTI_SHIFT];
  for(int i=0; i<param.num_src; i++){
    converged[i] = convergence(r2(i,i).real(), 0., stop[i], param.tol_hq);
    allconverged = allconverged && converged[i];
  }

  // CHolesky decomposition
  MatrixXcd L = r2.llt().matrixL();//// retrieve factor L  in the decomposition
  C = L.adjoint();
  MatrixXcd Linv = C.inverse();

  #ifdef MWVERBOSE
  std::cout << "r2\n " << r2 << std::endl;
  std::cout << "L\n " << L.adjoint() << std::endl;
  #endif

  // set p to QR decompsition of r
  // temporary hack - use AC to pass matrix arguments to multiblas
  for(int i=0; i<param.num_src; i++){
    blas::zero(p.Component(i));
    for(int j=0;j<param.num_src; j++){
      AC[i*param.num_src + j] = Linv(i,j);
    }
  }
  blas::caxpy(AC,r,p);

  // set rsloppy to to QR decompoistion of r (p)
  for(int i=0; i< param.num_src; i++){
    blas::copy(rSloppy.Component(i), p.Component(i));
  }

  #ifdef MWVERBOSE
  for(int i=0; i<param.num_src; i++){
    for(int j=0; j<param.num_src; j++){
      pTp(i,j) = blas::cDotProduct(p.Component(i), p.Component(j));
    }
  }
  std::cout << " pTp  " << std::endl << pTp << std::endl;
  std::cout << " L " << std::endl << L.adjoint() << std::endl;
  std::cout << " C " << std::endl << C << std::endl;
  #endif

  while ( !allconverged && k < param.maxiter ) {
    // apply matrix
    for(int i=0; i<param.num_src; i++){
      matSloppy(Ap.Component(i), p.Component(i), tmp.Component(i), tmp2.Component(i));  // tmp as tmp
    }

    // calculate pAp
    for(int i=0; i<param.num_src; i++){
      for(int j=i; j < param.num_src; j++){
        pAp(i,j) = blas::cDotProduct(p.Component(i), Ap.Component(j));
        if (i!=j) pAp(j,i) = std::conj(pAp(i,j));
      }
    }

    // update Xsloppy
    alpha = pAp.inverse() * C;
    // temporary hack using AC
    for(int i=0; i<param.num_src; i++){
      for(int j=0;j<param.num_src; j++){
        AC[i*param.num_src + j] = alpha(i,j);
      }
    }
    blas::caxpy(AC,p,xSloppy);

    // update rSloppy
    beta = pAp.inverse();
    // temporary hack
    for(int i=0; i<param.num_src; i++){
      for(int j=0;j<param.num_src; j++){
        AC[i*param.num_src + j] = -beta(i,j);
      }
    }
    blas::caxpy(AC,Ap,rSloppy);

    // orthorgonalize R
    // copy rSloppy to rnew as temporary
    for(int i=0; i< param.num_src; i++){
      blas::copy(rnew.Component(i), rSloppy.Component(i));
    }
    for(int i=0; i<param.num_src; i++){
      for(int j=i; j < param.num_src; j++){
        r2(i,j) = blas::cDotProduct(r.Component(i),r.Component(j));
        if (i!=j) r2(j,i) = std::conj(r2(i,j));
      }
    }
    // Cholesky decomposition
    L = r2.llt().matrixL();// retrieve factor L  in the decomposition
    S = L.adjoint();
    Linv = S.inverse();
    // temporary hack
    for(int i=0; i<param.num_src; i++){
      blas::zero(rSloppy.Component(i));
      for(int j=0;j<param.num_src; j++){
        AC[i*param.num_src + j] = Linv(i,j);
      }
    }
    blas::caxpy(AC,rnew,rSloppy);

    #ifdef MWVERBOSE
    for(int i=0; i<param.num_src; i++){
      for(int j=0; j<param.num_src; j++){
        pTp(i,j) = blas::cDotProduct(rSloppy.Component(i), rSloppy.Component(j));
      }
    }
    std::cout << " rTr " << std::endl << pTp << std::endl;
    std::cout <<  "QR" << S<<  std::endl << "QP " << S.inverse()*S << std::endl;;
    #endif

    // update p
    // use rnew as temporary again for summing up
    for(int i=0; i<param.num_src; i++){
      blas::copy(rnew.Component(i),rSloppy.Component(i));
    }
    // temporary hack
    for(int i=0; i<param.num_src; i++){
      for(int j=0;j<param.num_src; j++){
        AC[i*param.num_src + j] = std::conj(S(j,i));
      }
    }
    blas::caxpy(AC,p,rnew);
    // set p = rnew
    for(int i=0; i < param.num_src; i++){
      blas::copy(p.Component(i),rnew.Component(i));
    }

    // update C
    C = S * C;

    #ifdef MWVERBOSE
    for(int i=0; i<param.num_src; i++){
      for(int j=0; j<param.num_src; j++){
        pTp(i,j) = blas::cDotProduct(p.Component(i), p.Component(j));
      }
    }
    std::cout << " pTp " << std::endl << pTp << std::endl;
    std::cout <<  "S " << S<<  std::endl << "C " << C << std::endl;
    #endif

    // calculate the residuals for all shifts
    r2avg=0;
    for (int j=0; j<param.num_src; j++ ){
      r2(j,j) = C(0,j)*conj(C(0,j));
      for(int i=1; i < param.num_src; i++)
      r2(j,j) += C(i,j) * conj(C(i,j));
      r2avg += r2(j,j).real();
    }

    k++;
    PrintStats("CG", k, r2avg / param.num_src, b2avg, 0);
    // check convergence
    allconverged = true;
    for(int i=0; i<param.num_src; i++){
      converged[i] = convergence(r2(i,i).real(), 0, stop[i], param.tol_hq);
      allconverged = allconverged && converged[i];
    }


  }

  for(int i=0; i<param.num_src; i++){
    blas::xpy(y.Component(i), xSloppy.Component(i));
  }

  // TODO: remove this if, bring the logic outside of CG
  if(profile.isRunning(QUDA_PROFILE_COMPUTE))
    profile.TPSTOP(QUDA_PROFILE_COMPUTE);
  // TODO: remove this if, bring the logic outside of CG
  if(!profile.isRunning(QUDA_PROFILE_EPILOGUE))
    profile.TPSTART(QUDA_PROFILE_EPILOGUE);

  param.secs = profile.Last(QUDA_PROFILE_COMPUTE);
  double gflops = (blas::flops + mat.flops() + matSloppy.flops())*1e-9;
  param.gflops = gflops;
  param.iter += k;

  if (k == param.maxiter)
  warningQuda("Exceeded maximum iterations %d", param.maxiter);

  // if (getVerbosity() >= QUDA_VERBOSE)
  // printfQuda("CG: Reliable updates = %d\n", rUpdate);

  // compute the true residuals
  for(int i=0; i<param.num_src; i++){
    mat(r.Component(i), x.Component(i), y.Component(i), tmp3.Component(i));
    param.true_res = sqrt(blas::xmyNorm(b.Component(i), r.Component(i)) / b2[i]);
    param.true_res_hq = sqrt(blas::HeavyQuarkResidualNorm(x.Component(i), r.Component(i)).z);
    param.true_res_offset[i] = param.true_res;
    param.true_res_hq_offset[i] = param.true_res_hq;

    PrintSummary("CG", k, r2(i,i).real(), b2[i], stop[i], 0.0);
  }

  // reset the flops counters
  blas::flops = 0;
  mat.flops();
  matSloppy.flops();

  // TODO: remove this if, bring the logic outside of CG
  if(profile.isRunning(QUDA_PROFILE_EPILOGUE))
    profile.TPSTOP(QUDA_PROFILE_EPILOGUE);
  // TODO: remove this if, bring the logic outside of CG
  if(!profile.isRunning(QUDA_PROFILE_FREE))
    profile.TPSTART(QUDA_PROFILE_FREE);

  delete[] AC;
  // TODO: remove this if, bring the logic outside of CG
  if(profile.isRunning(QUDA_PROFILE_FREE))
    profile.TPSTOP(QUDA_PROFILE_FREE);

  return;

  #endif
}

#else

// use Gram Schmidt in Block CG ?
#define BLOCKCG_GS 1
void CG::solve(ColorSpinorField& x, ColorSpinorField& b) {
  #ifndef BLOCKSOLVER
  errorQuda("QUDA_BLOCKSOLVER not built.");
  #else
  #ifdef BLOCKCG_GS
  printfQuda("BCGdQ Solver\n");
  #else
  printfQuda("BCQ Solver\n");
  #endif
  const bool use_block = true;
  if (checkLocation(x, b) != QUDA_CUDA_FIELD_LOCATION)
  errorQuda("Not supported");

  // TODO: remove this if, bring the logic outside of CG
  if(!profile.isRunning(QUDA_PROFILE_INIT))
    profile.TPSTART(QUDA_PROFILE_INIT);

  using Eigen::MatrixXcd;
  MatrixXcd mPAP(param.num_src,param.num_src);
  MatrixXcd mRR(param.num_src,param.num_src);


  // Check to see that we're not trying to invert on a zero-field source
  //MW: it might be useful to check what to do here.
  double b2[QUDA_MAX_MULTI_SHIFT];
  double b2avg=0;
  double r2avg=0;
  for(int i=0; i< param.num_src; i++){
    b2[i]=blas::norm2(b.Component(i));
    b2avg += b2[i];
    if(b2[i] == 0){
      // TODO: remove this if, bring the logic outside of CG
      if(profile.isRunning(QUDA_PROFILE_INIT))
        profile.TPSTOP(QUDA_PROFILE_INIT);
      errorQuda("Warning: inverting on zero-field source\n");
      x=b;
      param.true_res = 0.0;
      param.true_res_hq = 0.0;
      return;
    }
  }

  #ifdef MWVERBOSE
  MatrixXcd b2m(param.num_src,param.num_src);
  // just to check details of b
  for(int i=0; i<param.num_src; i++){
    for(int j=0; j<param.num_src; j++){
      b2m(i,j) = blas::cDotProduct(b.Component(i), b.Component(j));
    }
  }
  std::cout << "b2m\n" <<  b2m << std::endl;
  #endif

  ColorSpinorParam csParam(x);
  if (!init) {
    csParam.setPrecision(param.precision);
    csParam.create = QUDA_ZERO_FIELD_CREATE;
    rp = ColorSpinorField::Create(csParam);
    yp = ColorSpinorField::Create(csParam);

    // sloppy fields
    csParam.setPrecision(param.precision_sloppy);
    pp = ColorSpinorField::Create(csParam);
    App = ColorSpinorField::Create(csParam);
    if(param.precision != param.precision_sloppy) {
      rSloppyp = ColorSpinorField::Create(csParam);
      xSloppyp = ColorSpinorField::Create(csParam);
    } else {
      rSloppyp = rp;
      param.use_sloppy_partial_accumulator = false;
    }

    // temporary fields
    tmpp = ColorSpinorField::Create(csParam);
    if(!mat.isStaggered()) {
      // tmp2 only needed for multi-gpu Wilson-like kernels
      tmp2p = ColorSpinorField::Create(csParam);
      // additional high-precision temporary if Wilson and mixed-precision
      csParam.setPrecision(param.precision);
      tmp3p = (param.precision != param.precision_sloppy) ?
	ColorSpinorField::Create(csParam) : tmpp;
    } else {
      tmp3p = tmp2p = tmpp;
    }

    init = true;
  }

  if(!rnewp) {
    csParam.create = QUDA_ZERO_FIELD_CREATE;
    csParam.setPrecision(param.precision_sloppy);
    // ColorSpinorField *rpnew = ColorSpinorField::Create(csParam);
  }

  ColorSpinorField &r = *rp;
  ColorSpinorField &y = *yp;
  ColorSpinorField &p = *pp;
  ColorSpinorField &pnew = *rnewp;
  ColorSpinorField &Ap = *App;
  ColorSpinorField &tmp = *tmpp;
  ColorSpinorField &tmp2 = *tmp2p;
  ColorSpinorField &tmp3 = *tmp3p;
  ColorSpinorField &rSloppy = *rSloppyp;
  ColorSpinorField &xSloppy = param.use_sloppy_partial_accumulator ? *xSloppyp : x;

  //  const int i = 0;  // MW: hack to be able to write Component(i) instead and try with i=0 for now

  for(int i=0; i<param.num_src; i++){
    mat(r.Component(i), x.Component(i), y.Component(i));
  }

  // double r2[QUDA_MAX_MULTI_SHIFT];
  MatrixXcd r2(param.num_src,param.num_src);
  for(int i=0; i<param.num_src; i++){
    r2(i,i) = blas::xmyNorm(b.Component(i), r.Component(i));
    printfQuda("r2[%i] %e\n", i, r2(i,i).real());
  }
  if(use_block){
    // MW need to initalize the full r2 matrix here
    for(int i=0; i<param.num_src; i++){
      for(int j=i+1; j<param.num_src; j++){
        r2(i,j) = blas::cDotProduct(r.Component(i), r.Component(j));
        r2(j,i) = std::conj(r2(i,j));
      }
    }
  }

  blas::copy(rSloppy, r);
  blas::copy(p, rSloppy);
  blas::copy(pnew, rSloppy);

  if (&x != &xSloppy) {
    blas::copy(y, x);
    blas::zero(xSloppy);
  } else {
    blas::zero(y);
  }

  const bool use_heavy_quark_res =
  (param.residual_type & QUDA_HEAVY_QUARK_RESIDUAL) ? true : false;
  bool heavy_quark_restart = false;

  // TODO: remove this if, bring the logic outside of CG
  if(profile.isRunning(QUDA_PROFILE_INIT))
    profile.TPSTOP(QUDA_PROFILE_INIT);
  // TODO: remove this if, bring the logic outside of CG
  if(!profile.isRunning(QUDA_PROFILE_PREAMBLE))
    profile.TPSTART(QUDA_PROFILE_PREAMBLE);

  MatrixXcd r2_old(param.num_src, param.num_src);
  double heavy_quark_res[QUDA_MAX_MULTI_SHIFT] = {0.0};  // heavy quark res idual
  double heavy_quark_res_old[QUDA_MAX_MULTI_SHIFT] = {0.0};  // heavy quark residual
  double stop[QUDA_MAX_MULTI_SHIFT];

  for(int i = 0; i < param.num_src; i++){
    stop[i] = stopping(param.tol, b2[i], param.residual_type);  // stopping condition of solver
    if (use_heavy_quark_res) {
      heavy_quark_res[i] = sqrt(blas::HeavyQuarkResidualNorm(x.Component(i), r.Component(i)).z);
      heavy_quark_res_old[i] = heavy_quark_res[i];   // heavy quark residual
    }
  }
  const int heavy_quark_check = param.heavy_quark_check; // how often to check the heavy quark residual

  MatrixXcd alpha = MatrixXcd::Zero(param.num_src,param.num_src);
  MatrixXcd beta = MatrixXcd::Zero(param.num_src,param.num_src);
  MatrixXcd gamma = MatrixXcd::Identity(param.num_src,param.num_src);
  //  gamma = gamma * 2.0;

  MatrixXcd pAp(param.num_src, param.num_src);
  MatrixXcd pTp(param.num_src, param.num_src);
  int rUpdate = 0;

  double rNorm[QUDA_MAX_MULTI_SHIFT];
  double r0Norm[QUDA_MAX_MULTI_SHIFT];
  double maxrx[QUDA_MAX_MULTI_SHIFT];
  double maxrr[QUDA_MAX_MULTI_SHIFT];

  for(int i = 0; i < param.num_src; i++){
    rNorm[i] = sqrt(r2(i,i).real());
    r0Norm[i] = rNorm[i];
    maxrx[i] = rNorm[i];
    maxrr[i] = rNorm[i];
  }

  double delta = param.delta;//MW: hack no reliable updates param.delta;

  // this parameter determines how many consective reliable update
  // reisudal increases we tolerate before terminating the solver,
  // i.e., how long do we want to keep trying to converge
  const int maxResIncrease = (use_heavy_quark_res ? 0 : param.max_res_increase); //  check if we reached the limit of our tolerance
  const int maxResIncreaseTotal = param.max_res_increase_total;
  // 0 means we have no tolerance
  // maybe we should expose this as a parameter
  const int hqmaxresIncrease = maxResIncrease + 1;

  int resIncrease = 0;
  int resIncreaseTotal = 0;
  int hqresIncrease = 0;

  // set this to true if maxResIncrease has been exceeded but when we use heavy quark residual we still want to continue the CG
  // only used if we use the heavy_quark_res
  bool L2breakdown = false;

  // TODO: remove this if, bring the logic outside of CG
  if(profile.isRunning(QUDA_PROFILE_PREAMBLE))
    profile.TPSTOP(QUDA_PROFILE_PREAMBLE);
  // TODO: remove this if, bring the logic outside of CG
  if(!profile.isRunning(QUDA_PROFILE_COMPUTE))
    profile.TPSTART(QUDA_PROFILE_COMPUTE);
  blas::flops = 0;

  int k = 0;

  for(int i=0; i<param.num_src; i++){
    r2avg+=r2(i,i).real();
  }
  PrintStats("CG", k, r2avg, b2avg, heavy_quark_res[0]);
  int steps_since_reliable = 1;
  bool allconverged = true;
  bool converged[QUDA_MAX_MULTI_SHIFT];
  for(int i=0; i<param.num_src; i++){
    converged[i] = convergence(r2(i,i).real(), heavy_quark_res[i], stop[i], param.tol_hq);
    allconverged = allconverged && converged[i];
  }
  MatrixXcd sigma(param.num_src,param.num_src);

  #ifdef BLOCKCG_GS
  // begin ignore Gram-Schmidt for now

  for(int i=0; i < param.num_src; i++){
    double n = blas::norm2(p.Component(i));
    blas::ax(1/sqrt(n),p.Component(i));
    for(int j=i+1; j < param.num_src; j++) {
      std::complex<double> ri=blas::cDotProduct(p.Component(i),p.Component(j));
      blas::caxpy(-ri,p.Component(i),p.Component(j));
    }
  }

  gamma = MatrixXcd::Zero(param.num_src,param.num_src);
  for ( int i = 0; i < param.num_src; i++){
    for (int j=i; j < param.num_src; j++){
      gamma(i,j) = blas::cDotProduct(p.Component(i),pnew.Component(j));
    }
  }
  #endif
  // end ignore Gram-Schmidt for now

  #ifdef MWVERBOSE
  for(int i=0; i<param.num_src; i++){
    for(int j=0; j<param.num_src; j++){
      pTp(i,j) = blas::cDotProduct(p.Component(i), p.Component(j));
    }
  }

  std::cout << " pTp " << std::endl << pTp << std::endl;
  std::cout <<  "QR" << gamma<<  std::endl << "QP " << gamma.inverse()*gamma << std::endl;;
  #endif
  while ( !allconverged && k < param.maxiter ) {
    for(int i=0; i<param.num_src; i++){
      matSloppy(Ap.Component(i), p.Component(i), tmp.Component(i), tmp2.Component(i));  // tmp as tmp
    }


    bool breakdown = false;
    // FIXME: need to check breakdown
    // current implementation sets breakdown to true for pipelined CG if one rhs triggers breakdown
    // this is probably ok


    if (param.pipeline) {
      errorQuda("pipeline not implemented");
    } else {
      r2_old = r2;
      for(int i=0; i<param.num_src; i++){
        for(int j=0; j < param.num_src; j++){
          if(use_block or i==j)
          pAp(i,j) = blas::cDotProduct(p.Component(i), Ap.Component(j));
          else
          pAp(i,j) = 0.;
        }
      }

      alpha = pAp.inverse() * gamma.adjoint().inverse() * r2;
      #ifdef MWVERBOSE
      std::cout << "alpha\n" << alpha << std::endl;

      if(k==1){
        std::cout << "pAp " << std::endl <<pAp << std::endl;
        std::cout << "pAp^-1 " << std::endl <<pAp.inverse() << std::endl;
        std::cout << "r2 " << std::endl <<r2 << std::endl;
        std::cout << "alpha " << std::endl <<alpha << std::endl;
        std::cout << "pAp^-1r2" << std::endl << pAp.inverse()*r2 << std::endl;
      }
      #endif
      // here we are deploying the alternative beta computation
      for(int i=0; i<param.num_src; i++){
        for(int j=0; j < param.num_src; j++){

          blas::caxpy(-alpha(j,i), Ap.Component(j), rSloppy.Component(i));
        }
      }
      // MW need to calculate the full r2 matrix here, after update. Not sure how to do alternative sigma yet ...
      for(int i=0; i<param.num_src; i++){
        for(int j=0; j<param.num_src; j++){
          if(use_block or i==j)
          r2(i,j) = blas::cDotProduct(r.Component(i), r.Component(j));
          else
          r2(i,j) = 0.;
        }
      }
      sigma = r2;
    }


    bool updateX=false;
    bool updateR=false;
    //      int updateX = (rNorm < delta*r0Norm && r0Norm <= maxrx) ? true : false;
    //      int updateR = ((rNorm < delta*maxrr && r0Norm <= maxrr) || updateX) ? true : false;
    //
    // printfQuda("Checking reliable update %i %i\n",updateX,updateR);
    // reliable update conditions
    for(int i=0; i<param.num_src; i++){
      rNorm[i] = sqrt(r2(i,i).real());
      if (rNorm[i] > maxrx[i]) maxrx[i] = rNorm[i];
      if (rNorm[i] > maxrr[i]) maxrr[i] = rNorm[i];
      updateX = (rNorm[i] < delta * r0Norm[i] && r0Norm[i] <= maxrx[i]) ? true : false;
      updateR = ((rNorm[i] < delta * maxrr[i] && r0Norm[i] <= maxrr[i]) || updateX) ? true : false;
    }
    if ( (updateR || updateX )) {
      // printfQuda("Suppressing reliable update %i %i\n",updateX,updateR);
      updateX=false;
      updateR=false;
      // printfQuda("Suppressing reliable update %i %i\n",updateX,updateR);
    }

    if ( !(updateR || updateX )) {

      beta = gamma * r2_old.inverse() * sigma;
      #ifdef MWVERBOSE
      std::cout << "beta\n" << beta << std::endl;
      #endif
      if (param.pipeline && !breakdown)
      errorQuda("pipeline not implemented");

      else{
        for(int i=0; i<param.num_src; i++){
          for(int j=0; j<param.num_src; j++){
            blas::caxpy(alpha(j,i),p.Component(j),xSloppy.Component(i));
          }
        }

        // set to zero
        for(int i=0; i < param.num_src; i++){
          blas::ax(0,pnew.Component(i)); // do we need components here?
        }
        // add r
        for(int i=0; i<param.num_src; i++){
          // for(int j=0;j<param.num_src; j++){
          // order of updating p might be relevant here
          blas::axpy(1.0,r.Component(i),pnew.Component(i));
          // blas::axpby(rcoeff,rSloppy.Component(i),beta(i,j),p.Component(j));
          // }
        }
        // beta = beta * gamma.inverse();
        for(int i=0; i<param.num_src; i++){
          for(int j=0;j<param.num_src; j++){
            double rcoeff= (j==0?1.0:0.0);
            // order of updating p might be relevant hereq
            blas::caxpy(beta(j,i),p.Component(j),pnew.Component(i));
            // blas::axpby(rcoeff,rSloppy.Component(i),beta(i,j),p.Component(j));
          }
        }
        // now need to do something with the p's

        for(int i=0; i< param.num_src; i++){
          blas::copy(p.Component(i), pnew.Component(i));
        }


        #ifdef BLOCKCG_GS
        for(int i=0; i < param.num_src; i++){
          double n = blas::norm2(p.Component(i));
          blas::ax(1/sqrt(n),p.Component(i));
          for(int j=i+1; j < param.num_src; j++) {
            std::complex<double> ri=blas::cDotProduct(p.Component(i),p.Component(j));
            blas::caxpy(-ri,p.Component(i),p.Component(j));

          }
        }


        gamma = MatrixXcd::Zero(param.num_src,param.num_src);
        for ( int i = 0; i < param.num_src; i++){
          for (int j=i; j < param.num_src; j++){
            gamma(i,j) = blas::cDotProduct(p.Component(i),pnew.Component(j));
          }
        }
        #endif

        #ifdef MWVERBOSE
        for(int i=0; i<param.num_src; i++){
          for(int j=0; j<param.num_src; j++){
            pTp(i,j) = blas::cDotProduct(p.Component(i), p.Component(j));
          }
        }
        std::cout << " pTp " << std::endl << pTp << std::endl;
        std::cout <<  "QR" << gamma<<  std::endl << "QP " << gamma.inverse()*gamma << std::endl;;
        #endif
      }


      if (use_heavy_quark_res && (k % heavy_quark_check) == 0) {
        if (&x != &xSloppy) {
          blas::copy(tmp, y);   //  FIXME: check whether copy works here
          for(int i=0; i<param.num_src; i++){
            heavy_quark_res[i] = sqrt(blas::xpyHeavyQuarkResidualNorm(xSloppy.Component(i), tmp.Component(i), rSloppy.Component(i)).z);
          }
        } else {
          blas::copy(r, rSloppy);  //  FIXME: check whether copy works here
          for(int i=0; i<param.num_src; i++){
            heavy_quark_res[i] = sqrt(blas::xpyHeavyQuarkResidualNorm(x.Component(i), y.Component(i), r.Component(i)).z);
          }
        }
      }

      steps_since_reliable++;
    } else {
      printfQuda("reliable update\n");
      for(int i=0; i<param.num_src; i++){
        blas::axpy(alpha(i,i).real(), p.Component(i), xSloppy.Component(i));
      }
      blas::copy(x, xSloppy); // nop when these pointers alias

      for(int i=0; i<param.num_src; i++){
        blas::xpy(x.Component(i), y.Component(i)); // swap these around?
      }
      for(int i=0; i<param.num_src; i++){
        mat(r.Component(i), y.Component(i), x.Component(i), tmp3.Component(i)); //  here we can use x as tmp
      }
      for(int i=0; i<param.num_src; i++){
        r2(i,i) = blas::xmyNorm(b.Component(i), r.Component(i));
      }

      for(int i=0; i<param.num_src; i++){
        blas::copy(rSloppy.Component(i), r.Component(i)); //nop when these pointers alias
        blas::zero(xSloppy.Component(i));
      }

      // calculate new reliable HQ resididual
      if (use_heavy_quark_res){
        for(int i=0; i<param.num_src; i++){
          heavy_quark_res[i] = sqrt(blas::HeavyQuarkResidualNorm(y.Component(i), r.Component(i)).z);
        }
      }

      // MW: FIXME as this probably goes terribly wrong right now
      for(int i = 0; i<param.num_src; i++){
        // break-out check if we have reached the limit of the precision
        if (sqrt(r2(i,i).real()) > r0Norm[i] && updateX) { // reuse r0Norm for this
          resIncrease++;
          resIncreaseTotal++;
          warningQuda("CG: new reliable residual norm %e is greater than previous reliable residual norm %e (total #inc %i)",
          sqrt(r2(i,i).real()), r0Norm[i], resIncreaseTotal);
          if ( resIncrease > maxResIncrease or resIncreaseTotal > maxResIncreaseTotal) {
            if (use_heavy_quark_res) {
              L2breakdown = true;
            } else {
              warningQuda("CG: solver exiting due to too many true residual norm increases");
              break;
            }
          }
        } else {
          resIncrease = 0;
        }
      }
      // if L2 broke down already we turn off reliable updates and restart the CG
      for(int i = 0; i<param.num_src; i++){
        if (use_heavy_quark_res and L2breakdown) {
          delta = 0;
          warningQuda("CG: Restarting without reliable updates for heavy-quark residual");
          heavy_quark_restart = true;
          if (heavy_quark_res[i] > heavy_quark_res_old[i]) {
            hqresIncrease++;
            warningQuda("CG: new reliable HQ residual norm %e is greater than previous reliable residual norm %e", heavy_quark_res[i], heavy_quark_res_old[i]);
            // break out if we do not improve here anymore
            if (hqresIncrease > hqmaxresIncrease) {
              warningQuda("CG: solver exiting due to too many heavy quark residual norm increases");
              break;
            }
          }
        }
      }

      for(int i=0; i<param.num_src; i++){
        rNorm[i] = sqrt(r2(i,i).real());
        maxrr[i] = rNorm[i];
        maxrx[i] = rNorm[i];
        r0Norm[i] = rNorm[i];
        heavy_quark_res_old[i] = heavy_quark_res[i];
      }
      rUpdate++;

      if (use_heavy_quark_res and heavy_quark_restart) {
        // perform a restart
        blas::copy(p, rSloppy);
        heavy_quark_restart = false;
      } else {
        // explicitly restore the orthogonality of the gradient vector
        for(int i=0; i<param.num_src; i++){
          double rp = blas::reDotProduct(rSloppy.Component(i), p.Component(i)) / (r2(i,i).real());
          blas::axpy(-rp, rSloppy.Component(i), p.Component(i));

          beta(i,i) = r2(i,i) / r2_old(i,i);
          blas::xpay(rSloppy.Component(i), beta(i,i).real(), p.Component(i));
        }
      }

      steps_since_reliable = 0;
    }

    breakdown = false;
    k++;

    allconverged = true;
    r2avg=0;
    for(int i=0; i<param.num_src; i++){
      r2avg+= r2(i,i).real();
      // check convergence, if convergence is satisfied we only need to check that we had a reliable update for the heavy quarks recently
      converged[i] = convergence(r2(i,i).real(), heavy_quark_res[i], stop[i], param.tol_hq);
      allconverged = allconverged && converged[i];
    }
    PrintStats("CG", k, r2avg, b2avg, heavy_quark_res[0]);

    // check for recent enough reliable updates of the HQ residual if we use it
    if (use_heavy_quark_res) {
      for(int i=0; i<param.num_src; i++){
        // L2 is concverged or precision maxed out for L2
        bool L2done = L2breakdown or convergenceL2(r2(i,i).real(), heavy_quark_res[i], stop[i], param.tol_hq);
        // HQ is converged and if we do reliable update the HQ residual has been calculated using a reliable update
        bool HQdone = (steps_since_reliable == 0 and param.delta > 0) and convergenceHQ(r2(i,i).real(), heavy_quark_res[i], stop[i], param.tol_hq);
        converged[i] = L2done and HQdone;
      }
    }

  }

  blas::copy(x, xSloppy);
  for(int i=0; i<param.num_src; i++){
    blas::xpy(y.Component(i), x.Component(i));
  }

  // TODO: remove this if, bring the logic outside of CG
  if(profile.isRunning(QUDA_PROFILE_COMPUTE))
    profile.TPSTOP(QUDA_PROFILE_COMPUTE);
  // TODO: remove this if, bring the logic outside of CG
  if(!profile.isRunning(QUDA_PROFILE_EPILOGUE))
    profile.TPSTART(QUDA_PROFILE_EPILOGUE);

  param.secs = profile.Last(QUDA_PROFILE_COMPUTE);
  double gflops = (blas::flops + mat.flops() + matSloppy.flops())*1e-9;
  param.gflops = gflops;
  param.iter += k;

  if (k == param.maxiter)
  warningQuda("Exceeded maximum iterations %d", param.maxiter);

  if (getVerbosity() >= QUDA_VERBOSE)
  printfQuda("CG: Reliable updates = %d\n", rUpdate);

  // compute the true residuals
  for(int i=0; i<param.num_src; i++){
    mat(r.Component(i), x.Component(i), y.Component(i), tmp3.Component(i));
    param.true_res = sqrt(blas::xmyNorm(b.Component(i), r.Component(i)) / b2[i]);
    param.true_res_hq = sqrt(blas::HeavyQuarkResidualNorm(x.Component(i), r.Component(i)).z);
    param.true_res_offset[i] = param.true_res;
    param.true_res_hq_offset[i] = param.true_res_hq;

    PrintSummary("CG", k, r2(i,i).real(), b2[i], stop[i], 0.0);
  }

  // reset the flops counters
  blas::flops = 0;
  mat.flops();
  matSloppy.flops();

  // TODO: remove this if, bring the logic outside of CG
  if(profile.isRunning(QUDA_PROFILE_EPILOGUE))
    profile.TPSTOP(QUDA_PROFILE_EPILOGUE);
  // TODO: remove this if, bring the logic outside of CG
  if(!profile.isRunning(QUDA_PROFILE_FREE))
    profile.TPSTART(QUDA_PROFILE_FREE);

  // TODO: remove this if, bring the logic outside of CG
  if(profile.isRunning(QUDA_PROFILE_FREE))
    profile.TPSTOP(QUDA_PROFILE_FREE);

  return;

  #endif

}
#endif


}  // namespace quda<|MERGE_RESOLUTION|>--- conflicted
+++ resolved
@@ -59,13 +59,7 @@
 
       destroyDeflationSpace();
     }
-<<<<<<< HEAD
-    // TODO: remove this if, bring the logic outside of CG
-    if(profile.isRunning(QUDA_PROFILE_FREE))
-      profile.TPSTOP(QUDA_PROFILE_FREE);
-=======
     if (!param.is_preconditioner) profile.TPSTOP(QUDA_PROFILE_FREE);
->>>>>>> ab937d9e
   }
 
   CGNE::CGNE(const DiracMatrix &mat, const DiracMatrix &matSloppy, const DiracMatrix &matPrecon, SolverParam &param, TimeProfile &profile) :
@@ -243,26 +237,14 @@
     // whether to select alternative reliable updates
     bool alternative_reliable = param.use_alternative_reliable;
 
-<<<<<<< HEAD
-    // TODO: remove this if, bring the logic outside of CG
-    if(!profile.isRunning(QUDA_PROFILE_INIT))
-      profile.TPSTART(QUDA_PROFILE_INIT);
-=======
     if (!param.is_preconditioner) profile.TPSTART(QUDA_PROFILE_INIT);
->>>>>>> ab937d9e
 
     // Check to see that we're not trying to invert on a zero-field source
     double b2 = blas::norm2(b);
 
     // Check to see that we're not trying to invert on a zero-field source
     if (b2 == 0 && param.compute_null_vector == QUDA_COMPUTE_NULL_VECTOR_NO) {
-<<<<<<< HEAD
-      // TODO: remove this if, bring the logic outside of CG
-      if(profile.isRunning(QUDA_PROFILE_INIT))
-        profile.TPSTOP(QUDA_PROFILE_INIT);
-=======
       if (!param.is_preconditioner) profile.TPSTOP(QUDA_PROFILE_INIT);
->>>>>>> ab937d9e
       printfQuda("Warning: inverting on zero-field source\n");
       x = b;
       param.true_res = 0.0;
@@ -419,19 +401,10 @@
       (param.residual_type & QUDA_HEAVY_QUARK_RESIDUAL) ? true : false;
     bool heavy_quark_restart = false;
 
-<<<<<<< HEAD
-    // TODO: remove this if, bring the logic outside of CG
-    if(profile.isRunning(QUDA_PROFILE_INIT))
-      profile.TPSTOP(QUDA_PROFILE_INIT);
-    // TODO: remove this if, bring the logic outside of CG
-    if(!profile.isRunning(QUDA_PROFILE_PREAMBLE))
-      profile.TPSTART(QUDA_PROFILE_PREAMBLE);
-=======
     if (!param.is_preconditioner) {
       profile.TPSTOP(QUDA_PROFILE_INIT);
       profile.TPSTART(QUDA_PROFILE_PREAMBLE);
     }
->>>>>>> ab937d9e
 
     double stop = stopping(param.tol, b2, param.residual_type);  // stopping condition of solver
 
@@ -476,21 +449,11 @@
     bool L2breakdown = false;
     const double L2breakdown_eps = 100. * uhigh;
 
-<<<<<<< HEAD
-    // TODO: remove this if, bring the logic outside of CG
-    if(profile.isRunning(QUDA_PROFILE_PREAMBLE))
-      profile.TPSTOP(QUDA_PROFILE_PREAMBLE);
-    // TODO: remove this if, bring the logic outside of CG
-    if(!profile.isRunning(QUDA_PROFILE_COMPUTE))
-      profile.TPSTART(QUDA_PROFILE_COMPUTE);
-    blas::flops = 0;
-=======
     if (!param.is_preconditioner) {
       profile.TPSTOP(QUDA_PROFILE_PREAMBLE);
       profile.TPSTART(QUDA_PROFILE_COMPUTE);
       blas::flops = 0;
     }
->>>>>>> ab937d9e
 
     int k = 0;
     int j = 0;
@@ -785,16 +748,8 @@
     blas::copy(x, xSloppy);
     blas::xpy(y, x);
 
-<<<<<<< HEAD
-    // TODO: remove this if, bring the logic outside of CG
-    if(profile.isRunning(QUDA_PROFILE_COMPUTE))
-      profile.TPSTOP(QUDA_PROFILE_COMPUTE);
-    // TODO: remove this if, bring the logic outside of CG
-    if(!profile.isRunning(QUDA_PROFILE_EPILOGUE))
-=======
     if (!param.is_preconditioner) {
       profile.TPSTOP(QUDA_PROFILE_COMPUTE);
->>>>>>> ab937d9e
       profile.TPSTART(QUDA_PROFILE_EPILOGUE);
 
       param.secs = profile.Last(QUDA_PROFILE_COMPUTE);
@@ -824,16 +779,8 @@
       matSloppy.flops();
       matPrecon.flops();
 
-<<<<<<< HEAD
-    // TODO: remove this if, bring the logic outside of CG
-    if(profile.isRunning(QUDA_PROFILE_EPILOGUE))
       profile.TPSTOP(QUDA_PROFILE_EPILOGUE);
-
-    return;
-=======
-      profile.TPSTOP(QUDA_PROFILE_EPILOGUE);
-    }
->>>>>>> ab937d9e
+    }
   }
 
 // use BlockCGrQ algortithm or BlockCG (with / without GS, see BLOCKCG_GS option)
