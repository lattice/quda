#include <cstdio>
#include <cstdlib>
#include <cmath>
#include <limits>
#include <memory>
#include <iostream>

#include <quda_internal.h>
#include <color_spinor_field.h>
#include <blas_quda.h>
#include <dslash_quda.h>
#include <invert_quda.h>
#include <util_quda.h>
#include <eigensolve_quda.h>
#include <eigen_helper.h>

#include <reliable_updates.h>
#include <invert_x_update.h>

namespace quda {

  CG::CG(const DiracMatrix &mat, const DiracMatrix &matSloppy, const DiracMatrix &matPrecon, const DiracMatrix &matEig,
         SolverParam &param, TimeProfile &profile) :
    Solver(mat, matSloppy, matPrecon, matEig, param, profile),
    yp(nullptr),
    rp(nullptr),
    rnewp(nullptr),
    pp(nullptr),
    App(nullptr),
    tmpp(nullptr),
    tmp2p(nullptr),
    tmp3p(nullptr),
    rSloppyp(nullptr),
    xSloppyp(nullptr),
    init(false)
  {
  }

  CG::~CG()
  {
    if (!param.is_preconditioner) profile.TPSTART(QUDA_PROFILE_FREE);
    if ( init ) {
      for (auto pi : p) if (pi) delete pi;
      if (rp) delete rp;
      if (pp) delete pp;
      if (yp) delete yp;
      if (App) delete App;
      if (param.precision != param.precision_sloppy) {
        if (rSloppyp) delete rSloppyp;
        if (xSloppyp) delete xSloppyp;
      }
      if (tmpp) delete tmpp;
      if (!mat.isStaggered()) {
        if (tmp2p && tmpp != tmp2p) delete tmp2p;
        if (tmp3p && tmpp != tmp3p && param.precision != param.precision_sloppy) delete tmp3p;
      }
      if (rnewp) delete rnewp;
      init = false;

      destroyDeflationSpace();
    }
    if (!param.is_preconditioner) profile.TPSTOP(QUDA_PROFILE_FREE);
  }

  CGNE::CGNE(const DiracMatrix &mat, const DiracMatrix &matSloppy, const DiracMatrix &matPrecon,
             const DiracMatrix &matEig, SolverParam &param, TimeProfile &profile) :
    CG(mmdag, mmdagSloppy, mmdagPrecon, mmdagEig, param, profile),
    mmdag(mat.Expose()),
    mmdagSloppy(matSloppy.Expose()),
    mmdagPrecon(matPrecon.Expose()),
    mmdagEig(matEig.Expose()),
    xp(nullptr),
    yp(nullptr),
    init(false)
  {
  }

  CGNE::~CGNE() {
    if ( init ) {
      if (xp) delete xp;
      if (yp) delete yp;
      init = false;
    }
  }

  // CGNE: M Mdag y = b is solved; x = Mdag y is returned as solution.
  void CGNE::operator()(ColorSpinorField &x, ColorSpinorField &b) {
    if (param.maxiter == 0 || param.Nsteps == 0) {
      if (param.use_init_guess == QUDA_USE_INIT_GUESS_NO) blas::zero(x);
      return;
    }

    const int iter0 = param.iter;

    if (!init) {
      ColorSpinorParam csParam(x);
      csParam.create = QUDA_NULL_FIELD_CREATE;
      xp = ColorSpinorField::Create(csParam);
      csParam.create = QUDA_ZERO_FIELD_CREATE;
      yp = ColorSpinorField::Create(csParam);
      init = true;
    }

    double b2 = blas::norm2(b);

    if (param.use_init_guess == QUDA_USE_INIT_GUESS_YES) {

      // compute initial residual
      mmdag.Expose()->M(*xp,x);
      double r2 = blas::xmyNorm(b,*xp);
      if (b2 == 0.0) b2 = r2;

      // compute solution to residual equation
      CG::operator()(*yp,*xp);

      mmdag.Expose()->Mdag(*xp,*yp);

      // compute full solution
      blas::xpy(*xp, x);

    } else {

      CG::operator()(*yp,b);
      mmdag.Expose()->Mdag(x,*yp);

    }

    // future optimization: with preserve_source == QUDA_PRESERVE_SOURCE_NO; b is already
    // expected to be the CG residual which matches the CGNE residual
    // (but only with zero initial guess).  at the moment, CG does not respect this convention
    if (param.compute_true_res || param.preserve_source == QUDA_PRESERVE_SOURCE_NO) {

      // compute the true residual
      mmdag.Expose()->M(*xp, x);

      ColorSpinorField &A = param.preserve_source == QUDA_PRESERVE_SOURCE_YES ? b : *xp;
      ColorSpinorField &B = param.preserve_source == QUDA_PRESERVE_SOURCE_YES ? *xp : b;
      blas::axpby(-1.0, A, 1.0, B);

      double r2;
      if (param.residual_type & QUDA_HEAVY_QUARK_RESIDUAL) {
        double3 h3 = blas::HeavyQuarkResidualNorm(x, B);
        r2 = h3.y;
        param.true_res_hq = sqrt(h3.z);
      } else {
        r2 = blas::norm2(B);
      }
      param.true_res = sqrt(r2 / b2);

      PrintSummary("CGNE", param.iter - iter0, r2, b2, stopping(param.tol, b2, param.residual_type), param.tol_hq);
    }

  }

  CGNR::CGNR(const DiracMatrix &mat, const DiracMatrix &matSloppy, const DiracMatrix &matPrecon,
             const DiracMatrix &matEig, SolverParam &param, TimeProfile &profile) :
    CG(mdagm, mdagmSloppy, mdagmPrecon, mdagmEig, param, profile),
    mdagm(mat.Expose()),
    mdagmSloppy(matSloppy.Expose()),
    mdagmPrecon(matPrecon.Expose()),
    mdagmEig(matEig.Expose()),
    bp(nullptr),
    init(false)
  {
  }

  CGNR::~CGNR() {
    if ( init ) {
      if (bp) delete bp;
      init = false;
    }
  }

  // CGNR: Mdag M x = Mdag b is solved.
  void CGNR::operator()(ColorSpinorField &x, ColorSpinorField &b) {
    if (param.maxiter == 0 || param.Nsteps == 0) {
      if (param.use_init_guess == QUDA_USE_INIT_GUESS_NO) blas::zero(x);
      return;
    }

    const int iter0 = param.iter;

    if (!init) {
      ColorSpinorParam csParam(b);
      csParam.create = QUDA_ZERO_FIELD_CREATE;
      bp = ColorSpinorField::Create(csParam);
      init = true;
    }

    double b2 = blas::norm2(b);
    if (b2 == 0.0) { // compute initial residual vector
      mdagm.Expose()->M(*bp,x);
      b2 = blas::norm2(*bp);
    }

    mdagm.Expose()->Mdag(*bp,b);
    CG::operator()(x,*bp);

    if ( param.compute_true_res || param.preserve_source == QUDA_PRESERVE_SOURCE_NO ) {

      // compute the true residual
      mdagm.Expose()->M(*bp, x);

      ColorSpinorField &A = param.preserve_source == QUDA_PRESERVE_SOURCE_YES ? b : *bp;
      ColorSpinorField &B = param.preserve_source == QUDA_PRESERVE_SOURCE_YES ? *bp : b;
      blas::axpby(-1.0, A, 1.0, B);

      double r2;
      if (param.residual_type & QUDA_HEAVY_QUARK_RESIDUAL) {
        double3 h3 = blas::HeavyQuarkResidualNorm(x, B);
        r2 = h3.y;
        param.true_res_hq = sqrt(h3.z);
      } else {
        r2 = blas::norm2(B);
      }
      param.true_res = sqrt(r2 / b2);
      PrintSummary("CGNR", param.iter - iter0, r2, b2, stopping(param.tol, b2, param.residual_type), param.tol_hq);

    } else if (param.preserve_source == QUDA_PRESERVE_SOURCE_NO) {
      mdagm.Expose()->M(*bp, x);
      blas::axpby(-1.0, *bp, 1.0, b);
    }

  }

  void CG::operator()(ColorSpinorField &x, ColorSpinorField &b, ColorSpinorField *p_init, double r2_old_init)
  {
    if (param.is_preconditioner) commGlobalReductionPush(param.global_reduction);

    if (checkLocation(x, b) != QUDA_CUDA_FIELD_LOCATION)
      errorQuda("Not supported");
    if (checkPrecision(x, b) != param.precision)
      errorQuda("Precision mismatch: expected=%d, received=%d", param.precision, x.Precision());

    if (param.maxiter == 0 || param.Nsteps == 0) {
      if (param.use_init_guess == QUDA_USE_INIT_GUESS_NO) blas::zero(x);
      return;
    }

    const int Np = (param.solution_accumulator_pipeline == 0 ? 1 : param.solution_accumulator_pipeline);
    if (Np < 0 || Np > 16) errorQuda("Invalid value %d for solution_accumulator_pipeline\n", Np);

    // Detect whether this is a pure double solve or not; informs the necessity of some stability checks
    bool is_pure_double = (param.precision == QUDA_DOUBLE_PRECISION && param.precision_sloppy == QUDA_DOUBLE_PRECISION);

    // whether to select alternative reliable updates
    bool alternative_reliable = param.use_alternative_reliable;
    /**
      When CG is used as a preconditioner, and we disable the `advanced features`, these features are turned off:
      - Reliable updates
      - Pipelining
      - Always use zero as the initial guess
      - Heavy quark residual
    */
    bool advanced_feature = !(param.precondition_no_advanced_feature && param.is_preconditioner);

    if (!param.is_preconditioner) profile.TPSTART(QUDA_PROFILE_INIT);

    double b2 = blas::norm2(b);

    // Check to see that we're not trying to invert on a zero-field source
    if (b2 == 0 && param.compute_null_vector == QUDA_COMPUTE_NULL_VECTOR_NO) {
      if (!param.is_preconditioner) profile.TPSTOP(QUDA_PROFILE_INIT);
      printfQuda("Warning: inverting on zero-field source\n");
      x = b;
      param.true_res = 0.0;
      param.true_res_hq = 0.0;
      return;
    }

    if (!init) {
      ColorSpinorParam csParam(x);
      csParam.create = QUDA_NULL_FIELD_CREATE;
      rp = ColorSpinorField::Create(csParam);
      yp = ColorSpinorField::Create(csParam);

      // sloppy fields
      csParam.setPrecision(param.precision_sloppy);
      App = ColorSpinorField::Create(csParam);
      if(param.precision != param.precision_sloppy) {
        rSloppyp = ColorSpinorField::Create(csParam);
        xSloppyp = ColorSpinorField::Create(csParam);
      } else {
        rSloppyp = rp;
        param.use_sloppy_partial_accumulator = false;
      }

      // temporary fields
      tmpp = ColorSpinorField::Create(csParam);
      if(!mat.isStaggered()) {
        // tmp2 only needed for multi-gpu Wilson-like kernels
        tmp2p = ColorSpinorField::Create(csParam);
        // additional high-precision temporary if Wilson and mixed-precision
        csParam.setPrecision(param.precision);
        tmp3p = (param.precision != param.precision_sloppy) ? ColorSpinorField::Create(csParam) : tmpp;
      } else {
        tmp3p = tmp2p = tmpp;
      }

      init = true;
    }

    if (param.deflate) {
       // Construct the eigensolver and deflation space if requested.
      constructDeflationSpace(b, matEig);
      if (deflate_compute) {
        // compute the deflation space.
        if (!param.is_preconditioner) profile.TPSTOP(QUDA_PROFILE_INIT);
        (*eig_solve)(evecs, evals);
        if (!param.is_preconditioner) profile.TPSTART(QUDA_PROFILE_INIT);
        deflate_compute = false;
      }
      if (recompute_evals) {
        eig_solve->computeEvals(matEig, evecs, evals);
        recompute_evals = false;
      }
    }

    ColorSpinorField &r = *rp;
    ColorSpinorField &y = *yp;
    ColorSpinorField &Ap = *App;
    ColorSpinorField &tmp = *tmpp;
    ColorSpinorField &tmp2 = *tmp2p;
    ColorSpinorField &tmp3 = *tmp3p;
    ColorSpinorField &rSloppy = *rSloppyp;
    ColorSpinorField &xSloppy = param.use_sloppy_partial_accumulator ? *xSloppyp : x;

    const double u = precisionEpsilon(param.precision_sloppy);
    const double uhigh = precisionEpsilon(); // solver precision

    double Anorm = 0;
    double beta = 0;

    // for alternative reliable updates
    if (advanced_feature && alternative_reliable) {
      // estimate norm for reliable updates
      mat(r, b, y, tmp3);
      Anorm = sqrt(blas::norm2(r)/b2);
    }

    // for detecting HQ residual stalls
    // let |r2/b2| drop to epsilon tolerance * 1e-30, semi-arbitrarily, but
    // with the intent of letting the solve grind as long as possible before
    // triggering a `NaN`. Ignored for pure double solves because if
    // pure double has stability issues, bigger problems are at hand.
    const double hq_res_stall_check = is_pure_double ? 0. : uhigh * uhigh * 1e-60;

    // compute initial residual
    double r2 = 0.0;
<<<<<<< HEAD
    if (param.use_init_guess == QUDA_USE_INIT_GUESS_YES) {
      //printfQuda("SOLVER IG norm r pre %.16e\n", blas::norm2(r));
      //printfQuda("SOLVER IG norm x pre %.16e\n", blas::norm2(x));
      //printfQuda("SOLVER IG norm b pre %.16ee\n", blas::norm2(b));
      // Compute r = b - Ax0
=======
    if (advanced_feature && param.use_init_guess == QUDA_USE_INIT_GUESS_YES) {
      // Compute r = b - A * x
>>>>>>> 47ae6f83
      mat(r, x, y, tmp3);
      r2 = blas::xmyNorm(b, r);
      //printfQuda("SOLVER IG norm r post %.16e\n", blas::norm2(r));
      //printfQuda("SOLVER IG norm x post %.16e\n", blas::norm2(x));
      //printfQuda("SOLVER IG norm b post %.16e\n", blas::norm2(b));
      if (b2 == 0) b2 = r2;
      // y = x0 
      blas::copy(y, x);
      //printfQuda("SOLVER IG norm y post %.16e\n", blas::norm2(y));   
    } else {
      // r = b 
      if (&r != &b) blas::copy(r, b);
      r2 = b2;
      // y = 0
      blas::zero(y);
    }

    if (param.deflate && param.maxiter > 1) {
      // Deflate and accumulate to solution vector
      //printfQuda("SOLVER DEFL INIT norm r pre %.16e\n", blas::norm2(r));
      //printfQuda("SOLVER DEFL INIT norm b pre %.16e\n", blas::norm2(b));
      //printfQuda("SOLVER DEFL INIT norm x (not used) pre %.16e\n", blas::norm2(x));
      //printfQuda("SOLVER DEFL INIT norm y pre %.16e\n", blas::norm2(y));
      eig_solve->deflate(y, r, evecs, evals, true);
      // if using an initial guess
      // y = V(L^1)Vdag (b - Ax0) 
      // else
      // y = V(L^1)Vdag b
      mat(r, y, x, tmp3);
      // If an initial guess was supplied,
      // r = b - AV(L^1)Vdag (b - Ax0)
      // r = b - AV(L^1)Vdag b + AV(L^1)Vdag Ax0
      // else
      // r = b - AV(L^1)Vdag b
      r2 = blas::xmyNorm(b, r);
      //printfQuda("SOLVER DEFL INIT norm r post %.16e\n", blas::norm2(r));
      //printfQuda("SOLVER DEFL INIT norm b post %.16e\n", blas::norm2(b));
      //printfQuda("SOLVER DEFL INIT norm y post %.16e\n", blas::norm2(y));
    }
    
    blas::zero(x);
    if (&x != &xSloppy) blas::zero(xSloppy);
    blas::copy(rSloppy,r);

    ColorSpinorParam csParam(rSloppy);
    csParam.create = QUDA_NULL_FIELD_CREATE;
    XUpdateBatch x_update_batch(Np, p_init ? *p_init : rSloppy, csParam);

    double r2_old = 0.0;
    if (r2_old_init != 0.0 and p_init) {
      r2_old = r2_old_init;
      Complex rp = blas::cDotProduct(rSloppy, *p[0]) / (r2);
      blas::caxpy(-rp, rSloppy, *p[0]);
      beta = r2 / r2_old;
      blas::xpayz(rSloppy, beta, *p[0], *p[0]);
    }

    const bool use_heavy_quark_res =
      (param.residual_type & QUDA_HEAVY_QUARK_RESIDUAL) ? true : false;
    bool heavy_quark_restart = false;

    if (!param.is_preconditioner) {
      profile.TPSTOP(QUDA_PROFILE_INIT);
      profile.TPSTART(QUDA_PROFILE_PREAMBLE);
    }

    double stop = stopping(param.tol, b2, param.residual_type);  // stopping condition of solver

    double heavy_quark_res = 0.0;  // heavy quark res idual
    double heavy_quark_res_old = 0.0;  // heavy quark residual

    if (use_heavy_quark_res) {
      heavy_quark_res = sqrt(blas::HeavyQuarkResidualNorm(x, r).z);
      heavy_quark_res_old = heavy_quark_res;   // heavy quark residual
    }
    const int heavy_quark_check = param.heavy_quark_check; // how often to check the heavy quark residual

    auto alpha = std::make_unique<double[]>(Np);
    double pAp;

    // set this to true if maxResIncrease has been exceeded but when we use heavy quark residual we still want to continue the CG
    // only used if we use the heavy_quark_res
    bool L2breakdown = false;
    const double L2breakdown_eps = 100. * uhigh;

    if (!param.is_preconditioner) {
      profile.TPSTOP(QUDA_PROFILE_PREAMBLE);
      profile.TPSTART(QUDA_PROFILE_COMPUTE);
      blas::flops = 0;
    }

    int k = 0;

    PrintStats("CG", k, r2, b2, heavy_quark_res);

    bool converged = convergence(r2, heavy_quark_res, stop, param.tol_hq);

    ReliableUpdatesParams ru_params;

    ru_params.alternative_reliable = alternative_reliable;
    ru_params.u = u;
    ru_params.uhigh = uhigh; // solver precision
    ru_params.Anorm = Anorm;
    ru_params.delta = param.delta;

    ru_params.maxResIncrease = param.max_res_increase;
    ru_params.maxResIncreaseTotal = param.max_res_increase_total;
    ru_params.use_heavy_quark_res = use_heavy_quark_res;
    ru_params.hqmaxresIncrease = param.max_hq_res_increase;
    ru_params.hqmaxresRestartTotal = param.max_hq_res_restart_total;

    ReliableUpdates ru(ru_params, r2);

    while ( !converged && k < param.maxiter ) {
      matSloppy(Ap, x_update_batch.get_current_field(), tmp, tmp2); // tmp as tmp
      double sigma;

      bool breakdown = false;
      if (advanced_feature && param.pipeline) {
        double Ap2;
        if(alternative_reliable){
          double4 quadruple = blas::quadrupleCGReduction(rSloppy, Ap, x_update_batch.get_current_field());
          r2 = quadruple.x;
          Ap2 = quadruple.y;
          pAp = quadruple.z;
          ru.update_ppnorm(quadruple.w);
        } else {
          double3 triplet = blas::tripleCGReduction(rSloppy, Ap, x_update_batch.get_current_field());
          r2 = triplet.x; Ap2 = triplet.y; pAp = triplet.z;
        }
        r2_old = r2;
        x_update_batch.get_current_alpha() = r2 / pAp;
        sigma = x_update_batch.get_current_alpha() * (x_update_batch.get_current_alpha() * Ap2 - pAp);
        if (sigma < 0.0 || ru.steps_since_reliable == 0) { // sigma condition has broken down
          r2 = blas::axpyNorm(-x_update_batch.get_current_alpha(), Ap, rSloppy);
          sigma = r2;
          breakdown = true;
        }

        r2 = sigma;
      } else {
        r2_old = r2;

        // alternative reliable updates,
        if (advanced_feature && alternative_reliable) {
          double3 pAppp = blas::cDotProductNormA(x_update_batch.get_current_field(), Ap);
          pAp = pAppp.x;
          ru.update_ppnorm(pAppp.z);
        } else {
          pAp = blas::reDotProduct(x_update_batch.get_current_field(), Ap);
        }

        x_update_batch.get_current_alpha() = r2 / pAp;

        // here we are deploying the alternative beta computation
        Complex cg_norm = blas::axpyCGNorm(-x_update_batch.get_current_alpha(), Ap, rSloppy);
        r2 = real(cg_norm);  // (r_new, r_new)
        sigma = imag(cg_norm) >= 0.0 ? imag(cg_norm) : r2;  // use r2 if (r_k+1, r_k+1-r_k) breaks
      }

      // reliable update conditions
      ru.update_rNorm(sqrt(r2));

      if (advanced_feature) {
        ru.evaluate(r2_old);
        // force a reliable update if we are within target tolerance (only if doing reliable updates)
        if (convergence(r2, heavy_quark_res, stop, param.tol_hq) && param.delta >= param.tol) ru.set_updateX();

        if (use_heavy_quark_res and L2breakdown
            and (convergenceHQ(r2, heavy_quark_res, stop, param.tol_hq) or (r2 / b2) < hq_res_stall_check)
            and param.delta >= param.tol) {
          ru.set_updateX();
        }
      }

      if (!ru.trigger()) {
        beta = sigma / r2_old;  // use the alternative beta computation

        if (advanced_feature && param.pipeline && !breakdown) {

          if (Np == 1) {
            blas::tripleCGUpdate(x_update_batch.get_current_alpha(), beta, Ap, xSloppy, rSloppy,
                                 x_update_batch.get_current_field());
          } else {
            errorQuda("Not implemented pipelined CG with Np > 1");
          }
        } else {
          if (Np == 1) {
            // with Np=1 we just run regular fusion between x and p updates
            blas::axpyZpbx(x_update_batch.get_current_alpha(), x_update_batch.get_current_field(), xSloppy, rSloppy,
                           beta);
          } else {

            if (x_update_batch.is_container_full()) { x_update_batch.accumulate_x(xSloppy); }

            // p[(k+1)%Np] = r + beta * p[k%Np]
            blas::xpayz(rSloppy, beta, x_update_batch.get_current_field(), x_update_batch.get_next_field());
          }
        }

        if (use_heavy_quark_res && k % heavy_quark_check == 0) {
          if (&x != &xSloppy) {
            blas::copy(tmp, y);
            heavy_quark_res = sqrt(blas::xpyHeavyQuarkResidualNorm(xSloppy, tmp, rSloppy).z);
          } else {
            blas::copy(r, rSloppy);
            heavy_quark_res = sqrt(blas::xpyHeavyQuarkResidualNorm(x, y, r).z);
          }
        }

        // alternative reliable updates
        if (advanced_feature) { ru.accumulate_norm(x_update_batch.get_current_alpha()); }
      } else {

        x_update_batch.accumulate_x(xSloppy);
        x_update_batch.reset_next();

	blas::copy(x, xSloppy); // nop when these pointers alias

        blas::xpy(x, y); // swap these around?
        mat(r, y, x, tmp3); //  here we can use x as tmp
        r2 = blas::xmyNorm(b, r);

<<<<<<< HEAD
        if (param.deflate && sqrt(r2) < maxr_deflate * param.tol_restart) {	  
=======
        if (param.deflate && sqrt(r2) < ru.maxr_deflate * param.tol_restart) {
>>>>>>> 47ae6f83
          // Deflate and accumulate to solution vector
	  //printfQuda("SOLVER DEFL MID norm r pre %.16e\n", blas::norm2(r));
	  //printfQuda("SOLVER DEFL MID norm b pre %.16e\n", blas::norm2(b));
	  //printfQuda("SOLVER DEFL MID norm (not used) x pre %.16e\n", blas::norm2(x));
	  //printfQuda("SOLVER DEFL MID norm y pre %.16e\n", blas::norm2(y));
          eig_solve->deflate(y, r, evecs, evals, true);
	  mat(r, y, x, tmp3);
          r2 = blas::xmyNorm(b, r);
<<<<<<< HEAD
	  //printfQuda("SOLVER DEFL MID norm r post %.16e\n", blas::norm2(r));
	  //printfQuda("SOLVER DEFL MID norm b post %.16e\n", blas::norm2(b));
	  //printfQuda("SOLVER DEFL MID norm y post %.16e\n", blas::norm2(y));	  
          maxr_deflate = sqrt(r2);
=======

          ru.update_maxr_deflate(r2);
>>>>>>> 47ae6f83
        }

	// If performing split grid deflation, we trigger the convergence
	// procedure so that we may exit to perfrom deflation.
	if(sqrt(r2) < maxr_deflate * param.tol_restart &&
	   param.split_grid_deflate &&
	   sqrt(r2 / b2) > 1e-6) {
	  if (getVerbosity() >= QUDA_VERBOSE) printfQuda("Exit split grid to deflate on the global grid: %e < %e * %e. Residual %e\n",
							 sqrt(r2), maxr_deflate, param.tol_restart, sqrt(r2 / b2));
	  converged = true;
	}
	
        blas::copy(rSloppy, r); //nop when these pointers alias
        blas::zero(xSloppy);

        if (advanced_feature) { ru.update_norm(r2, y); }

        // calculate new reliable HQ resididual
        if (use_heavy_quark_res) heavy_quark_res = sqrt(blas::HeavyQuarkResidualNorm(y, r).z);

        if (advanced_feature) {
          if (ru.reliable_break(r2, stop, L2breakdown, L2breakdown_eps)) { break; }
        }

        // if L2 broke down already we turn off reliable updates and restart the CG
        if (ru.reliable_heavy_quark_break(L2breakdown, heavy_quark_res, heavy_quark_res_old, heavy_quark_restart)) {
          break;
        }

        if (use_heavy_quark_res and heavy_quark_restart) {
          // perform a restart
          x_update_batch.reset();
          blas::copy(x_update_batch.get_current_field(), rSloppy);
          heavy_quark_restart = false;
        } else {
          // explicitly restore the orthogonality of the gradient vector
          Complex rp = blas::cDotProduct(rSloppy, x_update_batch.get_current_field()) / (r2);
          blas::caxpy(-rp, rSloppy, x_update_batch.get_current_field());

          beta = r2 / r2_old;
          blas::xpayz(rSloppy, beta, x_update_batch.get_current_field(), x_update_batch.get_next_field());
        }

        ru.reset(r2);

        heavy_quark_res_old = heavy_quark_res;
      }

      breakdown = false;
      k++;

      PrintStats("CG", k, r2, b2, heavy_quark_res);
      // check convergence, if convergence is satisfied we only need to check that we had a reliable update for the heavy quarks recently
      bool true_converged = convergence(r2, heavy_quark_res, stop, param.tol_hq);
      if(true_converged) converged = true;
      
      // check for recent enough reliable updates of the HQ residual if we use it
      if (use_heavy_quark_res) {
        // L2 is converged or precision maxed out for L2
        bool L2done = L2breakdown or convergenceL2(r2, heavy_quark_res, stop, param.tol_hq);
        // HQ is converged and if we do reliable update the HQ residual has been calculated using a reliable update
        bool HQdone = (ru.steps_since_reliable == 0 and param.delta > 0)
          and convergenceHQ(r2, heavy_quark_res, stop, param.tol_hq);
        converged = L2done and HQdone;
      }

      // if we have converged and need to update any trailing solutions
      if (converged && ru.steps_since_reliable > 0 && !x_update_batch.is_container_full()) {
        x_update_batch.accumulate_x(xSloppy);
      }

      if (ru.steps_since_reliable == 0) {
        x_update_batch.reset();
      } else {
        ++x_update_batch;
      }
    }

    blas::copy(x, xSloppy);
    blas::xpy(y, x);

    if (!param.is_preconditioner) {
      profile.TPSTOP(QUDA_PROFILE_COMPUTE);
      profile.TPSTART(QUDA_PROFILE_EPILOGUE);

      param.secs = profile.Last(QUDA_PROFILE_COMPUTE);
      double gflops = (blas::flops + mat.flops() + matSloppy.flops() + matPrecon.flops() + matEig.flops()) * 1e-9;
      param.gflops = gflops;
      param.iter += k;

      if (k == param.maxiter) warningQuda("Exceeded maximum iterations %d", param.maxiter);
    }

    if (getVerbosity() >= QUDA_VERBOSE) printfQuda("CG: Reliable updates = %d\n", ru.rUpdate);

    if (advanced_feature && param.compute_true_res) {
      // compute the true residuals
      mat(r, x, y, tmp3);
      param.true_res = sqrt(blas::xmyNorm(b, r) / b2);
      param.true_res_hq = sqrt(blas::HeavyQuarkResidualNorm(x, r).z);
    }

    PrintSummary("CG", k, r2, b2, stop, param.tol_hq);

    if (!param.is_preconditioner) {
      // reset the flops counters
      blas::flops = 0;
      mat.flops();
      matSloppy.flops();
      matPrecon.flops();

      profile.TPSTOP(QUDA_PROFILE_EPILOGUE);
    }

    if (param.is_preconditioner) commGlobalReductionPop();
  }

// use BlockCGrQ algortithm or BlockCG (with / without GS, see BLOCKCG_GS option)
#define BCGRQ 1
#if BCGRQ

#ifndef BLOCKSOLVER

  void CG::blocksolve(ColorSpinorField &, ColorSpinorField &) { errorQuda("QUDA_BLOCKSOLVER not built."); }

#else

  void CG::blocksolve(ColorSpinorField &x, ColorSpinorField &b)
  {
    if (checkLocation(x, b) != QUDA_CUDA_FIELD_LOCATION) errorQuda("Not supported");

    profile.TPSTART(QUDA_PROFILE_INIT);

    using Eigen::MatrixXcd;

    // Check to see that we're not trying to invert on a zero-field source
    // MW: it might be useful to check what to do here.
    double b2[QUDA_MAX_MULTI_SHIFT];
    double b2avg = 0;
    for (int i = 0; i < param.num_src; i++) {
      b2[i] = blas::norm2(b.Component(i));
      b2avg += b2[i];
      if (b2[i] == 0) {
        profile.TPSTOP(QUDA_PROFILE_INIT);
        errorQuda("Warning: inverting on zero-field source - undefined for block solver\n");
        x = b;
        param.true_res = 0.0;
        param.true_res_hq = 0.0;
        return;
      }
    }

    b2avg = b2avg / param.num_src;

    ColorSpinorParam csParam(x);
    if (!init) {
      csParam.setPrecision(param.precision);
      csParam.create = QUDA_ZERO_FIELD_CREATE;
      rp = ColorSpinorField::Create(csParam);
      yp = ColorSpinorField::Create(csParam);

      // sloppy fields
      csParam.setPrecision(param.precision_sloppy);
      pp = ColorSpinorField::Create(csParam);
      App = ColorSpinorField::Create(csParam);
      if (param.precision != param.precision_sloppy) {
        rSloppyp = ColorSpinorField::Create(csParam);
        xSloppyp = ColorSpinorField::Create(csParam);
      } else {
        rSloppyp = rp;
        param.use_sloppy_partial_accumulator = false;
      }

      // temporary fields
      tmpp = ColorSpinorField::Create(csParam);
      if (!mat.isStaggered()) {
        // tmp2 only needed for multi-gpu Wilson-like kernels
        tmp2p = ColorSpinorField::Create(csParam);
        // additional high-precision temporary if Wilson and mixed-precision
        csParam.setPrecision(param.precision);
        tmp3p = (param.precision != param.precision_sloppy) ? ColorSpinorField::Create(csParam) : tmpp;
      } else {
        tmp3p = tmp2p = tmpp;
      }

      init = true;
    }

    if (!rnewp) {
      csParam.create = QUDA_ZERO_FIELD_CREATE;
      csParam.setPrecision(param.precision_sloppy);
      // ColorSpinorField *rpnew = ColorSpinorField::Create(csParam);
    }

    ColorSpinorField &r = *rp;
    ColorSpinorField &y = *yp;
    ColorSpinorField &p = *pp;
    ColorSpinorField &Ap = *App;
    ColorSpinorField &rnew = *rnewp;
    ColorSpinorField &tmp = *tmpp;
    ColorSpinorField &tmp2 = *tmp2p;
    ColorSpinorField &tmp3 = *tmp3p;
    ColorSpinorField &rSloppy = *rSloppyp;
    ColorSpinorField &xSloppy = param.use_sloppy_partial_accumulator ? *xSloppyp : x;

    // calculate residuals for all vectors
    // and initialize r2 matrix
    double r2avg = 0;
    MatrixXcd r2(param.num_src, param.num_src);
    for (int i = 0; i < param.num_src; i++) {
      mat(r.Component(i), x.Component(i), y.Component(i));
      r2(i, i) = blas::xmyNorm(b.Component(i), r.Component(i));
      r2avg += r2(i, i).real();
      printfQuda("r2[%i] %e\n", i, r2(i, i).real());
    }
    for (int i = 0; i < param.num_src; i++) {
      for (int j = i + 1; j < param.num_src; j++) {
        r2(i, j) = blas::cDotProduct(r.Component(i), r.Component(j));
        r2(j, i) = std::conj(r2(i, j));
      }
    }

    blas::copy(rSloppy, r);
    blas::copy(p, rSloppy);
    blas::copy(rnew, rSloppy);

    if (&x != &xSloppy) {
      blas::copy(y, x);
      blas::zero(xSloppy);
    } else {
      blas::zero(y);
    }

    const bool use_heavy_quark_res = (param.residual_type & QUDA_HEAVY_QUARK_RESIDUAL) ? true : false;
    if (use_heavy_quark_res) errorQuda("ERROR: heavy quark residual not supported in block solver");

    profile.TPSTOP(QUDA_PROFILE_INIT);
    profile.TPSTART(QUDA_PROFILE_PREAMBLE);

    double stop[QUDA_MAX_MULTI_SHIFT];

    for (int i = 0; i < param.num_src; i++) {
      stop[i] = stopping(param.tol, b2[i], param.residual_type); // stopping condition of solver
    }

    // Eigen Matrices instead of scalars
    MatrixXcd alpha = MatrixXcd::Zero(param.num_src, param.num_src);
    MatrixXcd beta = MatrixXcd::Zero(param.num_src, param.num_src);
    MatrixXcd C = MatrixXcd::Zero(param.num_src, param.num_src);
    MatrixXcd S = MatrixXcd::Identity(param.num_src, param.num_src);
    MatrixXcd pAp = MatrixXcd::Identity(param.num_src, param.num_src);
    quda::Complex *AC = new quda::Complex[param.num_src * param.num_src];

#ifdef MWVERBOSE
    MatrixXcd pTp = MatrixXcd::Identity(param.num_src, param.num_src);
#endif

    // FIXME:reliable updates currently not implemented
    /*
    double rNorm[QUDA_MAX_MULTI_SHIFT];
    double r0Norm[QUDA_MAX_MULTI_SHIFT];
    double maxrx[QUDA_MAX_MULTI_SHIFT];
    double maxrr[QUDA_MAX_MULTI_SHIFT];

    for(int i = 0; i < param.num_src; i++){
      rNorm[i] = sqrt(r2(i,i).real());
      r0Norm[i] = rNorm[i];
      maxrx[i] = rNorm[i];
      maxrr[i] = rNorm[i];
    }
    bool L2breakdown = false;
    int rUpdate = 0;
    nt steps_since_reliable = 1;
    */

    profile.TPSTOP(QUDA_PROFILE_PREAMBLE);
    profile.TPSTART(QUDA_PROFILE_COMPUTE);
    blas::flops = 0;

    int k = 0;

    PrintStats("CG", k, r2avg / param.num_src, b2avg, 0.);
    bool allconverged = true;
    bool converged[QUDA_MAX_MULTI_SHIFT];
    for (int i = 0; i < param.num_src; i++) {
      converged[i] = convergence(r2(i, i).real(), 0., stop[i], param.tol_hq);
      allconverged = allconverged && converged[i];
    }

    // CHolesky decomposition
    MatrixXcd L = r2.llt().matrixL(); //// retrieve factor L  in the decomposition
    C = L.adjoint();
    MatrixXcd Linv = C.inverse();

#ifdef MWVERBOSE
    std::cout << "r2\n " << r2 << std::endl;
    std::cout << "L\n " << L.adjoint() << std::endl;
#endif

    // set p to QR decompsition of r
    // temporary hack - use AC to pass matrix arguments to multiblas
    for (int i = 0; i < param.num_src; i++) {
      blas::zero(p.Component(i));
      for (int j = 0; j < param.num_src; j++) { AC[i * param.num_src + j] = Linv(i, j); }
    }
    blas::caxpy(AC, r, p);

    // set rsloppy to to QR decompoistion of r (p)
    for (int i = 0; i < param.num_src; i++) { blas::copy(rSloppy.Component(i), p.Component(i)); }

#ifdef MWVERBOSE
    for (int i = 0; i < param.num_src; i++) {
      for (int j = 0; j < param.num_src; j++) { pTp(i, j) = blas::cDotProduct(p.Component(i), p.Component(j)); }
    }
    std::cout << " pTp  " << std::endl << pTp << std::endl;
    std::cout << " L " << std::endl << L.adjoint() << std::endl;
    std::cout << " C " << std::endl << C << std::endl;
#endif

    while (!allconverged && k < param.maxiter) {
      // apply matrix
      for (int i = 0; i < param.num_src; i++) {
        matSloppy(Ap.Component(i), p.Component(i), tmp.Component(i), tmp2.Component(i)); // tmp as tmp
      }

      // calculate pAp
      for (int i = 0; i < param.num_src; i++) {
        for (int j = i; j < param.num_src; j++) {
          pAp(i, j) = blas::cDotProduct(p.Component(i), Ap.Component(j));
          if (i != j) pAp(j, i) = std::conj(pAp(i, j));
        }
      }

      // update Xsloppy
      alpha = pAp.inverse() * C;
      // temporary hack using AC
      for (int i = 0; i < param.num_src; i++) {
        for (int j = 0; j < param.num_src; j++) { AC[i * param.num_src + j] = alpha(i, j); }
      }
      blas::caxpy(AC, p, xSloppy);

      // update rSloppy
      beta = pAp.inverse();
      // temporary hack
      for (int i = 0; i < param.num_src; i++) {
        for (int j = 0; j < param.num_src; j++) { AC[i * param.num_src + j] = -beta(i, j); }
      }
      blas::caxpy(AC, Ap, rSloppy);

      // orthorgonalize R
      // copy rSloppy to rnew as temporary
      for (int i = 0; i < param.num_src; i++) { blas::copy(rnew.Component(i), rSloppy.Component(i)); }
      for (int i = 0; i < param.num_src; i++) {
        for (int j = i; j < param.num_src; j++) {
          r2(i, j) = blas::cDotProduct(r.Component(i), r.Component(j));
          if (i != j) r2(j, i) = std::conj(r2(i, j));
        }
      }
      // Cholesky decomposition
      L = r2.llt().matrixL(); // retrieve factor L  in the decomposition
      S = L.adjoint();
      Linv = S.inverse();
      // temporary hack
      for (int i = 0; i < param.num_src; i++) {
        blas::zero(rSloppy.Component(i));
        for (int j = 0; j < param.num_src; j++) { AC[i * param.num_src + j] = Linv(i, j); }
      }
      blas::caxpy(AC, rnew, rSloppy);

#ifdef MWVERBOSE
      for (int i = 0; i < param.num_src; i++) {
        for (int j = 0; j < param.num_src; j++) {
          pTp(i, j) = blas::cDotProduct(rSloppy.Component(i), rSloppy.Component(j));
        }
      }
      std::cout << " rTr " << std::endl << pTp << std::endl;
      std::cout << "QR" << S << std::endl << "QP " << S.inverse() * S << std::endl;
      ;
#endif

      // update p
      // use rnew as temporary again for summing up
      for (int i = 0; i < param.num_src; i++) { blas::copy(rnew.Component(i), rSloppy.Component(i)); }
      // temporary hack
      for (int i = 0; i < param.num_src; i++) {
        for (int j = 0; j < param.num_src; j++) { AC[i * param.num_src + j] = std::conj(S(j, i)); }
      }
      blas::caxpy(AC, p, rnew);
      // set p = rnew
      for (int i = 0; i < param.num_src; i++) { blas::copy(p.Component(i), rnew.Component(i)); }

      // update C
      C = S * C;

#ifdef MWVERBOSE
      for (int i = 0; i < param.num_src; i++) {
        for (int j = 0; j < param.num_src; j++) { pTp(i, j) = blas::cDotProduct(p.Component(i), p.Component(j)); }
      }
      std::cout << " pTp " << std::endl << pTp << std::endl;
      std::cout << "S " << S << std::endl << "C " << C << std::endl;
#endif

      // calculate the residuals for all shifts
      r2avg = 0;
      for (int j = 0; j < param.num_src; j++) {
        r2(j, j) = C(0, j) * conj(C(0, j));
        for (int i = 1; i < param.num_src; i++) r2(j, j) += C(i, j) * conj(C(i, j));
        r2avg += r2(j, j).real();
      }

      k++;
      PrintStats("CG", k, r2avg / param.num_src, b2avg, 0);
      // check convergence
      allconverged = true;
      for (int i = 0; i < param.num_src; i++) {
        converged[i] = convergence(r2(i, i).real(), 0, stop[i], param.tol_hq);
        allconverged = allconverged && converged[i];
      }
    }

    for (int i = 0; i < param.num_src; i++) { blas::xpy(y.Component(i), xSloppy.Component(i)); }

    profile.TPSTOP(QUDA_PROFILE_COMPUTE);
    profile.TPSTART(QUDA_PROFILE_EPILOGUE);

    param.secs = profile.Last(QUDA_PROFILE_COMPUTE);
    double gflops = (blas::flops + mat.flops() + matSloppy.flops()) * 1e-9;
    param.gflops = gflops;
    param.iter += k;

    if (k == param.maxiter) warningQuda("Exceeded maximum iterations %d", param.maxiter);

    // if (getVerbosity() >= QUDA_VERBOSE)
    // printfQuda("CG: Reliable updates = %d\n", rUpdate);

    // compute the true residuals
    for (int i = 0; i < param.num_src; i++) {
      mat(r.Component(i), x.Component(i), y.Component(i), tmp3.Component(i));
      param.true_res = sqrt(blas::xmyNorm(b.Component(i), r.Component(i)) / b2[i]);
      param.true_res_hq = sqrt(blas::HeavyQuarkResidualNorm(x.Component(i), r.Component(i)).z);
      param.true_res_offset[i] = param.true_res;
      param.true_res_hq_offset[i] = param.true_res_hq;

      PrintSummary("CG", k, r2(i, i).real(), b2[i], stop[i], 0.0);
    }

    // reset the flops counters
    blas::flops = 0;
    mat.flops();
    matSloppy.flops();

    profile.TPSTOP(QUDA_PROFILE_EPILOGUE);
    profile.TPSTART(QUDA_PROFILE_FREE);

    delete[] AC;
    profile.TPSTOP(QUDA_PROFILE_FREE);

    return;
  }
#endif

#else

// use Gram Schmidt in Block CG ?
#define BLOCKCG_GS 1
void CG::solve(ColorSpinorField& x, ColorSpinorField& b) {
  #ifndef BLOCKSOLVER
  errorQuda("QUDA_BLOCKSOLVER not built.");
  #else
  #ifdef BLOCKCG_GS
  printfQuda("BCGdQ Solver\n");
  #else
  printfQuda("BCQ Solver\n");
  #endif
  const bool use_block = true;
  if (checkLocation(x, b) != QUDA_CUDA_FIELD_LOCATION)
  errorQuda("Not supported");

  profile.TPSTART(QUDA_PROFILE_INIT);

  using Eigen::MatrixXcd;
  MatrixXcd mPAP(param.num_src,param.num_src);
  MatrixXcd mRR(param.num_src,param.num_src);


  // Check to see that we're not trying to invert on a zero-field source
  //MW: it might be useful to check what to do here.
  double b2[QUDA_MAX_MULTI_SHIFT];
  double b2avg=0;
  double r2avg=0;
  for(int i=0; i< param.num_src; i++){
    b2[i]=blas::norm2(b.Component(i));
    b2avg += b2[i];
    if(b2[i] == 0){
      profile.TPSTOP(QUDA_PROFILE_INIT);
      errorQuda("Warning: inverting on zero-field source\n");
      x=b;
      param.true_res = 0.0;
      param.true_res_hq = 0.0;
      return;
    }
  }

  #ifdef MWVERBOSE
  MatrixXcd b2m(param.num_src,param.num_src);
  // just to check details of b
  for(int i=0; i<param.num_src; i++){
    for(int j=0; j<param.num_src; j++){
      b2m(i,j) = blas::cDotProduct(b.Component(i), b.Component(j));
    }
  }
  std::cout << "b2m\n" <<  b2m << std::endl;
  #endif

  ColorSpinorParam csParam(x);
  if (!init) {
    csParam.setPrecision(param.precision);
    csParam.create = QUDA_ZERO_FIELD_CREATE;
    rp = ColorSpinorField::Create(csParam);
    yp = ColorSpinorField::Create(csParam);

    // sloppy fields
    csParam.setPrecision(param.precision_sloppy);
    pp = ColorSpinorField::Create(csParam);
    App = ColorSpinorField::Create(csParam);
    if(param.precision != param.precision_sloppy) {
      rSloppyp = ColorSpinorField::Create(csParam);
      xSloppyp = ColorSpinorField::Create(csParam);
    } else {
      rSloppyp = rp;
      param.use_sloppy_partial_accumulator = false;
    }

    // temporary fields
    tmpp = ColorSpinorField::Create(csParam);
    if(!mat.isStaggered()) {
      // tmp2 only needed for multi-gpu Wilson-like kernels
      tmp2p = ColorSpinorField::Create(csParam);
      // additional high-precision temporary if Wilson and mixed-precision
      csParam.setPrecision(param.precision);
      tmp3p = (param.precision != param.precision_sloppy) ?
	ColorSpinorField::Create(csParam) : tmpp;
    } else {
      tmp3p = tmp2p = tmpp;
    }

    init = true;
  }

  if(!rnewp) {
    csParam.create = QUDA_ZERO_FIELD_CREATE;
    csParam.setPrecision(param.precision_sloppy);
    // ColorSpinorField *rpnew = ColorSpinorField::Create(csParam);
  }

  ColorSpinorField &r = *rp;
  ColorSpinorField &y = *yp;
  ColorSpinorField &p = *pp;
  ColorSpinorField &pnew = *rnewp;
  ColorSpinorField &Ap = *App;
  ColorSpinorField &tmp = *tmpp;
  ColorSpinorField &tmp2 = *tmp2p;
  ColorSpinorField &tmp3 = *tmp3p;
  ColorSpinorField &rSloppy = *rSloppyp;
  ColorSpinorField &xSloppy = param.use_sloppy_partial_accumulator ? *xSloppyp : x;

  //  const int i = 0;  // MW: hack to be able to write Component(i) instead and try with i=0 for now

  for(int i=0; i<param.num_src; i++){
    mat(r.Component(i), x.Component(i), y.Component(i));
  }

  // double r2[QUDA_MAX_MULTI_SHIFT];
  MatrixXcd r2(param.num_src,param.num_src);
  for(int i=0; i<param.num_src; i++){
    r2(i,i) = blas::xmyNorm(b.Component(i), r.Component(i));
    printfQuda("r2[%i] %e\n", i, r2(i,i).real());
  }
  if(use_block){
    // MW need to initalize the full r2 matrix here
    for(int i=0; i<param.num_src; i++){
      for(int j=i+1; j<param.num_src; j++){
        r2(i,j) = blas::cDotProduct(r.Component(i), r.Component(j));
        r2(j,i) = std::conj(r2(i,j));
      }
    }
  }

  blas::copy(rSloppy, r);
  blas::copy(p, rSloppy);
  blas::copy(pnew, rSloppy);

  if (&x != &xSloppy) {
    blas::copy(y, x);
    blas::zero(xSloppy);
  } else {
    blas::zero(y);
  }

  const bool use_heavy_quark_res =
  (param.residual_type & QUDA_HEAVY_QUARK_RESIDUAL) ? true : false;
  bool heavy_quark_restart = false;

  profile.TPSTOP(QUDA_PROFILE_INIT);
  profile.TPSTART(QUDA_PROFILE_PREAMBLE);

  MatrixXcd r2_old(param.num_src, param.num_src);
  double heavy_quark_res[QUDA_MAX_MULTI_SHIFT] = {0.0};  // heavy quark res idual
  double heavy_quark_res_old[QUDA_MAX_MULTI_SHIFT] = {0.0};  // heavy quark residual
  double stop[QUDA_MAX_MULTI_SHIFT];

  for(int i = 0; i < param.num_src; i++){
    stop[i] = stopping(param.tol, b2[i], param.residual_type);  // stopping condition of solver
    if (use_heavy_quark_res) {
      heavy_quark_res[i] = sqrt(blas::HeavyQuarkResidualNorm(x.Component(i), r.Component(i)).z);
      heavy_quark_res_old[i] = heavy_quark_res[i];   // heavy quark residual
    }
  }
  const int heavy_quark_check = param.heavy_quark_check; // how often to check the heavy quark residual

  MatrixXcd alpha = MatrixXcd::Zero(param.num_src,param.num_src);
  MatrixXcd beta = MatrixXcd::Zero(param.num_src,param.num_src);
  MatrixXcd gamma = MatrixXcd::Identity(param.num_src,param.num_src);
  //  gamma = gamma * 2.0;

  MatrixXcd pAp(param.num_src, param.num_src);
  MatrixXcd pTp(param.num_src, param.num_src);
  int rUpdate = 0;

  double rNorm[QUDA_MAX_MULTI_SHIFT];
  double r0Norm[QUDA_MAX_MULTI_SHIFT];
  double maxrx[QUDA_MAX_MULTI_SHIFT];
  double maxrr[QUDA_MAX_MULTI_SHIFT];

  for(int i = 0; i < param.num_src; i++){
    rNorm[i] = sqrt(r2(i,i).real());
    r0Norm[i] = rNorm[i];
    maxrx[i] = rNorm[i];
    maxrr[i] = rNorm[i];
  }

  double delta = param.delta;//MW: hack no reliable updates param.delta;

  // this parameter determines how many consective reliable update
  // reisudal increases we tolerate before terminating the solver,
  // i.e., how long do we want to keep trying to converge
  const int maxResIncrease = (use_heavy_quark_res ? 0 : param.max_res_increase); //  check if we reached the limit of our tolerance
  const int maxResIncreaseTotal = param.max_res_increase_total;
  // 0 means we have no tolerance
  // maybe we should expose this as a parameter
  const int hqmaxresIncrease = maxResIncrease + 1;

  int resIncrease = 0;
  int resIncreaseTotal = 0;
  int hqresIncrease = 0;

  // set this to true if maxResIncrease has been exceeded but when we use heavy quark residual we still want to continue the CG
  // only used if we use the heavy_quark_res
  bool L2breakdown = false;

  profile.TPSTOP(QUDA_PROFILE_PREAMBLE);
  profile.TPSTART(QUDA_PROFILE_COMPUTE);
  blas::flops = 0;

  int k = 0;

  for(int i=0; i<param.num_src; i++){
    r2avg+=r2(i,i).real();
  }
  PrintStats("CG", k, r2avg, b2avg, heavy_quark_res[0]);
  int steps_since_reliable = 1;
  bool allconverged = true;
  bool converged[QUDA_MAX_MULTI_SHIFT];
  for(int i=0; i<param.num_src; i++){
    converged[i] = convergence(r2(i,i).real(), heavy_quark_res[i], stop[i], param.tol_hq);
    allconverged = allconverged && converged[i];
  }
  MatrixXcd sigma(param.num_src,param.num_src);

  #ifdef BLOCKCG_GS
  // begin ignore Gram-Schmidt for now

  for(int i=0; i < param.num_src; i++){
    double n = blas::norm2(p.Component(i));
    blas::ax(1/sqrt(n),p.Component(i));
    for(int j=i+1; j < param.num_src; j++) {
      auto ri = blas::cDotProduct(p.Component(i), p.Component(j));
      blas::caxpy(-ri,p.Component(i),p.Component(j));
    }
  }

  gamma = MatrixXcd::Zero(param.num_src,param.num_src);
  for ( int i = 0; i < param.num_src; i++){
    for (int j=i; j < param.num_src; j++){
      gamma(i,j) = blas::cDotProduct(p.Component(i),pnew.Component(j));
    }
  }
  #endif
  // end ignore Gram-Schmidt for now

  #ifdef MWVERBOSE
  for(int i=0; i<param.num_src; i++){
    for(int j=0; j<param.num_src; j++){
      pTp(i,j) = blas::cDotProduct(p.Component(i), p.Component(j));
    }
  }

  std::cout << " pTp " << std::endl << pTp << std::endl;
  std::cout <<  "QR" << gamma<<  std::endl << "QP " << gamma.inverse()*gamma << std::endl;;
  #endif
  while ( !allconverged && k < param.maxiter ) {
    for(int i=0; i<param.num_src; i++){
      matSloppy(Ap.Component(i), p.Component(i), tmp.Component(i), tmp2.Component(i));  // tmp as tmp
    }


    bool breakdown = false;
    // FIXME: need to check breakdown
    // current implementation sets breakdown to true for pipelined CG if one rhs triggers breakdown
    // this is probably ok


    if (param.pipeline) {
      errorQuda("pipeline not implemented");
    } else {
      r2_old = r2;
      for(int i=0; i<param.num_src; i++){
        for(int j=0; j < param.num_src; j++){
          if(use_block or i==j)
          pAp(i,j) = blas::cDotProduct(p.Component(i), Ap.Component(j));
          else
          pAp(i,j) = 0.;
        }
      }

      alpha = pAp.inverse() * gamma.adjoint().inverse() * r2;
      #ifdef MWVERBOSE
      std::cout << "alpha\n" << alpha << std::endl;

      if(k==1){
        std::cout << "pAp " << std::endl <<pAp << std::endl;
        std::cout << "pAp^-1 " << std::endl <<pAp.inverse() << std::endl;
        std::cout << "r2 " << std::endl <<r2 << std::endl;
        std::cout << "alpha " << std::endl <<alpha << std::endl;
        std::cout << "pAp^-1r2" << std::endl << pAp.inverse()*r2 << std::endl;
      }
      #endif
      // here we are deploying the alternative beta computation
      for(int i=0; i<param.num_src; i++){
        for(int j=0; j < param.num_src; j++){

          blas::caxpy(-alpha(j,i), Ap.Component(j), rSloppy.Component(i));
        }
      }
      // MW need to calculate the full r2 matrix here, after update. Not sure how to do alternative sigma yet ...
      for(int i=0; i<param.num_src; i++){
        for(int j=0; j<param.num_src; j++){
          if(use_block or i==j)
          r2(i,j) = blas::cDotProduct(r.Component(i), r.Component(j));
          else
          r2(i,j) = 0.;
        }
      }
      sigma = r2;
    }


    bool updateX=false;
    bool updateR=false;
    //      int updateX = (rNorm < delta*r0Norm && r0Norm <= maxrx) ? true : false;
    //      int updateR = ((rNorm < delta*maxrr && r0Norm <= maxrr) || updateX) ? true : false;
    //
    // printfQuda("Checking reliable update %i %i\n",updateX,updateR);
    // reliable update conditions
    for(int i=0; i<param.num_src; i++){
      rNorm[i] = sqrt(r2(i,i).real());
      if (rNorm[i] > maxrx[i]) maxrx[i] = rNorm[i];
      if (rNorm[i] > maxrr[i]) maxrr[i] = rNorm[i];
      updateX = (rNorm[i] < delta * r0Norm[i] && r0Norm[i] <= maxrx[i]) ? true : false;
      updateR = ((rNorm[i] < delta * maxrr[i] && r0Norm[i] <= maxrr[i]) || updateX) ? true : false;
    }
    if ( (updateR || updateX )) {
      // printfQuda("Suppressing reliable update %i %i\n",updateX,updateR);
      updateX=false;
      updateR=false;
      // printfQuda("Suppressing reliable update %i %i\n",updateX,updateR);
    }

    if ( !(updateR || updateX )) {

      beta = gamma * r2_old.inverse() * sigma;
      #ifdef MWVERBOSE
      std::cout << "beta\n" << beta << std::endl;
      #endif
      if (param.pipeline && !breakdown)
      errorQuda("pipeline not implemented");

      else{
        for(int i=0; i<param.num_src; i++){
          for(int j=0; j<param.num_src; j++){
            blas::caxpy(alpha(j,i),p.Component(j),xSloppy.Component(i));
          }
        }

        // set to zero
        for(int i=0; i < param.num_src; i++){
          blas::ax(0,pnew.Component(i)); // do we need components here?
        }
        // add r
        for(int i=0; i<param.num_src; i++){
          // for(int j=0;j<param.num_src; j++){
          // order of updating p might be relevant here
          blas::axpy(1.0,r.Component(i),pnew.Component(i));
          // blas::axpby(rcoeff,rSloppy.Component(i),beta(i,j),p.Component(j));
          // }
        }
        // beta = beta * gamma.inverse();
        for(int i=0; i<param.num_src; i++){
          for(int j=0;j<param.num_src; j++){
            double rcoeff= (j==0?1.0:0.0);
            // order of updating p might be relevant hereq
            blas::caxpy(beta(j,i),p.Component(j),pnew.Component(i));
            // blas::axpby(rcoeff,rSloppy.Component(i),beta(i,j),p.Component(j));
          }
        }
        // now need to do something with the p's

        for(int i=0; i< param.num_src; i++){
          blas::copy(p.Component(i), pnew.Component(i));
        }


        #ifdef BLOCKCG_GS
        for(int i=0; i < param.num_src; i++){
          double n = blas::norm2(p.Component(i));
          blas::ax(1/sqrt(n),p.Component(i));
          for(int j=i+1; j < param.num_src; j++) {
            auto ri = blas::cDotProduct(p.Component(i), p.Component(j));
            blas::caxpy(-ri,p.Component(i),p.Component(j));

          }
        }


        gamma = MatrixXcd::Zero(param.num_src,param.num_src);
        for ( int i = 0; i < param.num_src; i++){
          for (int j=i; j < param.num_src; j++){
            gamma(i,j) = blas::cDotProduct(p.Component(i),pnew.Component(j));
          }
        }
        #endif

        #ifdef MWVERBOSE
        for(int i=0; i<param.num_src; i++){
          for(int j=0; j<param.num_src; j++){
            pTp(i,j) = blas::cDotProduct(p.Component(i), p.Component(j));
          }
        }
        std::cout << " pTp " << std::endl << pTp << std::endl;
        std::cout <<  "QR" << gamma<<  std::endl << "QP " << gamma.inverse()*gamma << std::endl;;
        #endif
      }


      if (use_heavy_quark_res && (k % heavy_quark_check) == 0) {
        if (&x != &xSloppy) {
          blas::copy(tmp, y);   //  FIXME: check whether copy works here
          for(int i=0; i<param.num_src; i++){
            heavy_quark_res[i] = sqrt(blas::xpyHeavyQuarkResidualNorm(xSloppy.Component(i), tmp.Component(i), rSloppy.Component(i)).z);
          }
        } else {
          blas::copy(r, rSloppy);  //  FIXME: check whether copy works here
          for(int i=0; i<param.num_src; i++){
            heavy_quark_res[i] = sqrt(blas::xpyHeavyQuarkResidualNorm(x.Component(i), y.Component(i), r.Component(i)).z);
          }
        }
      }

      steps_since_reliable++;
    } else {
      printfQuda("reliable update\n");
      for(int i=0; i<param.num_src; i++){
        blas::axpy(alpha(i,i).real(), p.Component(i), xSloppy.Component(i));
      }
      blas::copy(x, xSloppy); // nop when these pointers alias

      for(int i=0; i<param.num_src; i++){
        blas::xpy(x.Component(i), y.Component(i)); // swap these around?
      }
      for(int i=0; i<param.num_src; i++){
        mat(r.Component(i), y.Component(i), x.Component(i), tmp3.Component(i)); //  here we can use x as tmp
      }
      for(int i=0; i<param.num_src; i++){
        r2(i,i) = blas::xmyNorm(b.Component(i), r.Component(i));
      }

      for(int i=0; i<param.num_src; i++){
        blas::copy(rSloppy.Component(i), r.Component(i)); //nop when these pointers alias
        blas::zero(xSloppy.Component(i));
      }

      // calculate new reliable HQ resididual
      if (use_heavy_quark_res){
        for(int i=0; i<param.num_src; i++){
          heavy_quark_res[i] = sqrt(blas::HeavyQuarkResidualNorm(y.Component(i), r.Component(i)).z);
        }
      }

      // MW: FIXME as this probably goes terribly wrong right now
      for(int i = 0; i<param.num_src; i++){
        // break-out check if we have reached the limit of the precision
        if (sqrt(r2(i,i).real()) > r0Norm[i] && updateX) { // reuse r0Norm for this
          resIncrease++;
          resIncreaseTotal++;
          warningQuda("CG: new reliable residual norm %e is greater than previous reliable residual norm %e (total #inc %i)",
          sqrt(r2(i,i).real()), r0Norm[i], resIncreaseTotal);
          if ( resIncrease > maxResIncrease or resIncreaseTotal > maxResIncreaseTotal) {
            if (use_heavy_quark_res) {
              L2breakdown = true;
            } else {
              warningQuda("CG: solver exiting due to too many true residual norm increases");
              break;
            }
          }
        } else {
          resIncrease = 0;
        }
      }
      // if L2 broke down already we turn off reliable updates and restart the CG
      for(int i = 0; i<param.num_src; i++){
        if (use_heavy_quark_res and L2breakdown) {
          delta = 0;
          warningQuda("CG: Restarting without reliable updates for heavy-quark residual");
          heavy_quark_restart = true;
          if (heavy_quark_res[i] > heavy_quark_res_old[i]) {
            hqresIncrease++;
            warningQuda("CG: new reliable HQ residual norm %e is greater than previous reliable residual norm %e", heavy_quark_res[i], heavy_quark_res_old[i]);
            // break out if we do not improve here anymore
            if (hqresIncrease > hqmaxresIncrease) {
              warningQuda("CG: solver exiting due to too many heavy quark residual norm increases");
              break;
            }
          }
        }
      }

      for(int i=0; i<param.num_src; i++){
        rNorm[i] = sqrt(r2(i,i).real());
        maxrr[i] = rNorm[i];
        maxrx[i] = rNorm[i];
        r0Norm[i] = rNorm[i];
        heavy_quark_res_old[i] = heavy_quark_res[i];
      }
      rUpdate++;

      if (use_heavy_quark_res and heavy_quark_restart) {
        // perform a restart
        blas::copy(p, rSloppy);
        heavy_quark_restart = false;
      } else {
        // explicitly restore the orthogonality of the gradient vector
        for(int i=0; i<param.num_src; i++){
          double rp = blas::reDotProduct(rSloppy.Component(i), p.Component(i)) / (r2(i,i).real());
          blas::axpy(-rp, rSloppy.Component(i), p.Component(i));

          beta(i,i) = r2(i,i) / r2_old(i,i);
          blas::xpay(rSloppy.Component(i), beta(i,i).real(), p.Component(i));
        }
      }

      steps_since_reliable = 0;
    }

    breakdown = false;
    k++;

    allconverged = true;
    r2avg=0;
    for(int i=0; i<param.num_src; i++){
      r2avg+= r2(i,i).real();
      // check convergence, if convergence is satisfied we only need to check that we had a reliable update for the heavy quarks recently
      converged[i] = convergence(r2(i,i).real(), heavy_quark_res[i], stop[i], param.tol_hq);
      allconverged = allconverged && converged[i];
    }
    PrintStats("CG", k, r2avg, b2avg, heavy_quark_res[0]);

    // check for recent enough reliable updates of the HQ residual if we use it
    if (use_heavy_quark_res) {
      for(int i=0; i<param.num_src; i++){
        // L2 is concverged or precision maxed out for L2
        bool L2done = L2breakdown or convergenceL2(r2(i,i).real(), heavy_quark_res[i], stop[i], param.tol_hq);
        // HQ is converged and if we do reliable update the HQ residual has been calculated using a reliable update
        bool HQdone = (ru.steps_since_reliable == 0 and param.delta > 0)
          and convergenceHQ(r2(i, i).real(), heavy_quark_res[i], stop[i], param.tol_hq);
        converged[i] = L2done and HQdone;
      }
    }

  }

  blas::copy(x, xSloppy);
  for(int i=0; i<param.num_src; i++){
    blas::xpy(y.Component(i), x.Component(i));
  }

  profile.TPSTOP(QUDA_PROFILE_COMPUTE);
  profile.TPSTART(QUDA_PROFILE_EPILOGUE);

  param.secs = profile.Last(QUDA_PROFILE_COMPUTE);
  double gflops = (blas::flops + mat.flops() + matSloppy.flops())*1e-9;
  param.gflops = gflops;
  param.iter += k;

  if (k == param.maxiter)
  warningQuda("Exceeded maximum iterations %d", param.maxiter);

  if (getVerbosity() >= QUDA_VERBOSE)
  printfQuda("CG: Reliable updates = %d\n", rUpdate);

  // compute the true residuals
  for(int i=0; i<param.num_src; i++){
    mat(r.Component(i), x.Component(i), y.Component(i), tmp3.Component(i));
    param.true_res = sqrt(blas::xmyNorm(b.Component(i), r.Component(i)) / b2[i]);
    param.true_res_hq = sqrt(blas::HeavyQuarkResidualNorm(x.Component(i), r.Component(i)).z);
    param.true_res_offset[i] = param.true_res;
    param.true_res_hq_offset[i] = param.true_res_hq;

    PrintSummary("CG", k, r2(i,i).real(), b2[i], stop[i], 0.0);
  }

  // reset the flops counters
  blas::flops = 0;
  mat.flops();
  matSloppy.flops();

  profile.TPSTOP(QUDA_PROFILE_EPILOGUE);
  profile.TPSTART(QUDA_PROFILE_FREE);

  profile.TPSTOP(QUDA_PROFILE_FREE);

  return;

  #endif

}
#endif


}  // namespace quda<|MERGE_RESOLUTION|>--- conflicted
+++ resolved
@@ -347,16 +347,12 @@
 
     // compute initial residual
     double r2 = 0.0;
-<<<<<<< HEAD
-    if (param.use_init_guess == QUDA_USE_INIT_GUESS_YES) {
+    if ((advanced_feature         && param.use_init_guess == QUDA_USE_INIT_GUESS_YES) ||
+	(param.split_grid_deflate && param.use_init_guess == QUDA_USE_INIT_GUESS_YES)) {
       //printfQuda("SOLVER IG norm r pre %.16e\n", blas::norm2(r));
       //printfQuda("SOLVER IG norm x pre %.16e\n", blas::norm2(x));
       //printfQuda("SOLVER IG norm b pre %.16ee\n", blas::norm2(b));
-      // Compute r = b - Ax0
-=======
-    if (advanced_feature && param.use_init_guess == QUDA_USE_INIT_GUESS_YES) {
       // Compute r = b - A * x
->>>>>>> 47ae6f83
       mat(r, x, y, tmp3);
       r2 = blas::xmyNorm(b, r);
       //printfQuda("SOLVER IG norm r post %.16e\n", blas::norm2(r));
@@ -580,11 +576,7 @@
         mat(r, y, x, tmp3); //  here we can use x as tmp
         r2 = blas::xmyNorm(b, r);
 
-<<<<<<< HEAD
-        if (param.deflate && sqrt(r2) < maxr_deflate * param.tol_restart) {	  
-=======
         if (param.deflate && sqrt(r2) < ru.maxr_deflate * param.tol_restart) {
->>>>>>> 47ae6f83
           // Deflate and accumulate to solution vector
 	  //printfQuda("SOLVER DEFL MID norm r pre %.16e\n", blas::norm2(r));
 	  //printfQuda("SOLVER DEFL MID norm b pre %.16e\n", blas::norm2(b));
@@ -593,24 +585,19 @@
           eig_solve->deflate(y, r, evecs, evals, true);
 	  mat(r, y, x, tmp3);
           r2 = blas::xmyNorm(b, r);
-<<<<<<< HEAD
 	  //printfQuda("SOLVER DEFL MID norm r post %.16e\n", blas::norm2(r));
 	  //printfQuda("SOLVER DEFL MID norm b post %.16e\n", blas::norm2(b));
 	  //printfQuda("SOLVER DEFL MID norm y post %.16e\n", blas::norm2(y));	  
-          maxr_deflate = sqrt(r2);
-=======
-
           ru.update_maxr_deflate(r2);
->>>>>>> 47ae6f83
         }
 
 	// If performing split grid deflation, we trigger the convergence
 	// procedure so that we may exit to perfrom deflation.
-	if(sqrt(r2) < maxr_deflate * param.tol_restart &&
+	if(sqrt(r2) < ru.maxr_deflate * param.tol_restart &&
 	   param.split_grid_deflate &&
 	   sqrt(r2 / b2) > 1e-6) {
 	  if (getVerbosity() >= QUDA_VERBOSE) printfQuda("Exit split grid to deflate on the global grid: %e < %e * %e. Residual %e\n",
-							 sqrt(r2), maxr_deflate, param.tol_restart, sqrt(r2 / b2));
+							 sqrt(r2), ru.maxr_deflate, param.tol_restart, sqrt(r2 / b2));
 	  converged = true;
 	}
 	
