--- conflicted
+++ resolved
@@ -363,19 +363,6 @@
 
     auto stop = stopping(param.tol, b2, param.residual_type);  // stopping condition of solver
 
-<<<<<<< HEAD
-    real_t heavy_quark_res = 0.0;  // heavy quark res idual
-    real_t heavy_quark_res_old = 0.0;  // heavy quark residual
-
-    if (use_heavy_quark_res) {
-      heavy_quark_res = sqrt(blas::HeavyQuarkResidualNorm(x, r)[2]);
-      heavy_quark_res_old = heavy_quark_res;   // heavy quark residual
-    }
-    const int heavy_quark_check = param.heavy_quark_check; // how often to check the heavy quark residual
-
-=======
->>>>>>> e818659c
-    auto alpha = std::make_unique<double[]>(Np);
     real_t pAp;
 
     if (!param.is_preconditioner) {
@@ -485,19 +472,6 @@
           }
         }
 
-<<<<<<< HEAD
-        if (use_heavy_quark_res && k % heavy_quark_check == 0) {
-          if (&x != &xSloppy) {
-            blas::copy(tmp, y);
-            heavy_quark_res = sqrt(blas::xpyHeavyQuarkResidualNorm(xSloppy, tmp, rSloppy)[2]);
-          } else {
-            blas::copy(r, rSloppy);
-            heavy_quark_res = sqrt(blas::xpyHeavyQuarkResidualNorm(x, y, r)[2]);
-          }
-        }
-
-=======
->>>>>>> e818659c
         // alternative reliable updates
         if (advanced_feature) { ru.accumulate_norm(x_update_batch.get_current_alpha()); }
       } else {
@@ -527,12 +501,6 @@
 
         if (advanced_feature) { ru.update_norm(r2, y); }
 
-<<<<<<< HEAD
-        // calculate new reliable HQ resididual
-        if (use_heavy_quark_res) heavy_quark_res = sqrt(blas::HeavyQuarkResidualNorm(y, r)[2]);
-
-=======
->>>>>>> e818659c
         if (advanced_feature) {
           // needed as a "dummy parameter" to reliable_break.
           bool L2breakdown = false;
@@ -540,27 +508,11 @@
         }
 
         // explicitly restore the orthogonality of the gradient vector
-        Complex rp = blas::cDotProduct(rSloppy, x_update_batch.get_current_field()) / (r2);
+        auto rp = blas::cDotProduct(rSloppy, x_update_batch.get_current_field()) / (r2);
         blas::caxpy(-rp, rSloppy, x_update_batch.get_current_field());
 
-<<<<<<< HEAD
-        if (use_heavy_quark_res and heavy_quark_restart) {
-          // perform a restart
-          x_update_batch.reset();
-          blas::copy(x_update_batch.get_current_field(), rSloppy);
-          heavy_quark_restart = false;
-        } else {
-          // explicitly restore the orthogonality of the gradient vector
-          auto rp = blas::cDotProduct(rSloppy, x_update_batch.get_current_field()) / (r2);
-          blas::caxpy(-rp, rSloppy, x_update_batch.get_current_field());
-
-          beta = r2 / r2_old;
-          blas::xpayz(rSloppy, beta, x_update_batch.get_current_field(), x_update_batch.get_next_field());
-        }
-=======
         beta = r2 / r2_old;
         blas::xpayz(rSloppy, beta, x_update_batch.get_current_field(), x_update_batch.get_next_field());
->>>>>>> e818659c
 
         ru.reset(r2);
       }
@@ -641,7 +593,7 @@
 
     profile.TPSTART(QUDA_PROFILE_INIT);
 
-    double b2 = blas::norm2(b);
+    auto b2 = blas::norm2(b);
 
     // Detect whether this is a pure double solve or not; informs the necessity of some stability checks
     bool is_pure_double = (param.precision == QUDA_DOUBLE_PRECISION && param.precision_sloppy == QUDA_DOUBLE_PRECISION);
@@ -698,7 +650,7 @@
     const double hq_res_stall_check = is_pure_double ? 0. : uhigh * uhigh * 1e-60;
 
     // compute initial residual
-    double r2 = 0.0;
+    real_t r2 = 0.0;
     if (param.use_init_guess == QUDA_USE_INIT_GUESS_YES) {
       // Compute r = b - A * x
       mat(r, x);
@@ -717,17 +669,17 @@
     blas::copy(rSloppy, r);
     blas::copy(p, rSloppy);
 
-    double r2_old = 0.0;
+    real_t r2_old = 0.0;
 
     profile.TPSTOP(QUDA_PROFILE_INIT);
     profile.TPSTART(QUDA_PROFILE_PREAMBLE);
 
-    double stop = stopping(param.tol, b2, param.residual_type); // stopping condition of solver
+    auto stop = stopping(param.tol, b2, param.residual_type); // stopping condition of solver
 
     // compute the initial heavy quark residual
-    double hq_res = sqrt(blas::HeavyQuarkResidualNorm(x, r).z);
-
-    double alpha, beta, sigma, pAp;
+    real_t hq_res = sqrt(blas::HeavyQuarkResidualNorm(x, r)[2]);
+
+    real_t alpha, beta, sigma, pAp;
 
     // Whether or not we also need to compute the L2 norm
     const bool L2_required = param.residual_type & (QUDA_L2_RELATIVE_RESIDUAL | QUDA_L2_ABSOLUTE_RESIDUAL);
@@ -752,13 +704,13 @@
     // Trackers for the L2 norm:
     //  rNorm: current iterated |r|
     // r0Norm: computed |r| at the last reliable update
-    double rNorm = sqrt(r2);
-    double r0Norm = rNorm;
+    auto rNorm = sqrt(r2);
+    auto r0Norm = rNorm;
 
     // If the computed |r| goes above r0Norm between reliable updates,
     // update this ceiling. This goes into "R" type reliable updates.
-    double maxrx = L2breakdown ? hq_res : rNorm;
-    double maxrr = L2breakdown ? hq_res : rNorm;
+    auto maxrx = L2breakdown ? hq_res : rNorm;
+    auto maxrr = L2breakdown ? hq_res : rNorm;
 
     // Triggers for explicitly counting residual updates and checking for L2breakdown.
     // * updateX broadly maps to if the iterated residual has dropped by a factor of delta
@@ -779,7 +731,7 @@
 
     // Trackers for the HQ residual
     // hq0Res: computed HQ residual at the last reliable updated
-    double hq0Res = hq_res;
+    auto hq0Res = hq_res;
 
     // Counter for the number of times in a row the computed heavy quark residual has
     // jumped above the previously computed heavy quark residual.
@@ -806,8 +758,8 @@
 
       // here we are deploying the alternative beta computation
       auto cg_norm = blas::axpyCGNorm(-alpha, Ap, rSloppy);
-      r2 = cg_norm.x;                            // (r_new, r_new)
-      sigma = cg_norm.y >= 0.0 ? cg_norm.y : r2; // use r2 if (r_k+1, r_k+1-r_k) breaks
+      r2 = cg_norm[0];                            // (r_new, r_new)
+      sigma = cg_norm[1] >= 0.0 ? cg_norm[1] : r2; // use r2 if (r_k+1, r_k+1-r_k) breaks
       rNorm = sqrt(r2);
 
       // If the iterated norm has dropped by more than a factor of delta, trigger
@@ -864,10 +816,10 @@
         if (k % param.heavy_quark_check == 0) {
           if (&x != &xSloppy) {
             blas::copy(tmp, y);
-            hq_res = sqrt(blas::xpyHeavyQuarkResidualNorm(xSloppy, tmp, rSloppy).z);
+            hq_res = sqrt(blas::xpyHeavyQuarkResidualNorm(xSloppy, tmp, rSloppy)[2]);
           } else {
             blas::copy(r, rSloppy);
-            hq_res = sqrt(blas::xpyHeavyQuarkResidualNorm(x, y, r).z);
+            hq_res = sqrt(blas::xpyHeavyQuarkResidualNorm(x, y, r)[2]);
           }
         }
 
@@ -887,7 +839,7 @@
         // Recompute the exact residual and heavy quark residual
         r2 = blas::xmyNorm(b, r);
         rNorm = sqrt(r2);
-        hq_res = sqrt(blas::HeavyQuarkResidualNorm(y, r).z);
+        hq_res = sqrt(blas::HeavyQuarkResidualNorm(y, r)[2]);
 
         // Check and see if we're "done" with the L2 norm. This could be because
         // we were already done with it, we never needed it, or the L2 norm has finally converged.
@@ -941,7 +893,7 @@
           // ...tell the world about it too.
           warningQuda(
             "new reliable residual norm %e is greater than previous reliable residual norm %e (total #inc %i)",
-            sqrt(r2), r0Norm, resIncreaseTotal);
+            double(sqrt(r2)), double(r0Norm), resIncreaseTotal);
 
           // If the norm is ridiculously small in magnitude, we've exceeded the maximums on various
           // ways we keep track of residual increases, or the L2 norm converged, we say "we're good here"
@@ -949,7 +901,7 @@
           if (rNorm < L2breakdown_eps || resIncrease > param.max_res_increase
               || resIncreaseTotal > param.max_res_increase_total || r2 < stop) {
             L2breakdown = true;
-            warningQuda("L2 breakdown %e, %e", rNorm, L2breakdown_eps);
+            warningQuda("L2 breakdown %e, %e", double(rNorm), double(L2breakdown_eps));
 
             // We also have to do a logic correction, switching the reliable update baselines we set above
             // from the L2 norm over to the HQ residual.
@@ -969,8 +921,8 @@
           hqresIncrease++;
 
           // Tell the world about it
-          warningQuda("CG: new reliable HQ residual norm %e is greater than previous reliable residual norm %e", hq_res,
-                      hq0Res);
+          warningQuda("CG: new reliable HQ residual norm %e is greater than previous reliable residual norm %e",
+                      double(hq_res), double(hq0Res));
 
           // And if it's increased too many times in a row, flunk out of the solve.
           if (hqresIncrease > param.max_hq_res_increase) {
@@ -995,7 +947,7 @@
           // If we're still in the L2 norm part of the solve, we explicitly restore
           // the orthogonality of the gradient vector, recompute beta, update `p`, and carry on with our lives.
           logQuda(QUDA_SUMMARIZE, "Regular restart == explicit gradient vector re-orthogonalization\n");
-          Complex rp = blas::cDotProduct(rSloppy, p) / (r2);
+          auto rp = blas::cDotProduct(rSloppy, p) / (r2);
           blas::caxpy(-rp, rSloppy, p);
 
           beta = r2 / r2_old;
@@ -1046,7 +998,7 @@
       // compute the true residuals
       mat(r, x);
       param.true_res = sqrt(blas::xmyNorm(b, r) / b2);
-      param.true_res_hq = sqrt(blas::HeavyQuarkResidualNorm(x, r).z);
+      param.true_res_hq = sqrt(blas::HeavyQuarkResidualNorm(x, r)[2]);
     }
 
     PrintSummary("CG", k, r2, b2, stop, param.tol_hq);
