#include <transfer.h>
#include <color_spinor_field.h>
#include <gauge_field.h>

// This define controls which kernels get compiled in `coarse_op.cuh`.
// This ensures only kernels relevant for coarsening a coarse operator
// get built, saving compile time.
#define COARSECOARSE
#include <coarse_op.cuh>

namespace quda
{

  template <bool use_mma, typename Float, typename vFloat, int fineColor, int fineSpin, int coarseColor, int coarseSpin>
  std::enable_if_t<!use_mma, void>
  calculateYcoarse(GaugeField &Y, GaugeField &X, GaugeField &Yatomic, GaugeField &Xatomic, ColorSpinorField &uv,
                   const Transfer &T, const GaugeField &g, const GaugeField &clover, const GaugeField &cloverInv,
                   double kappa, double mass, double mu, double mu_factor, QudaDiracType dirac, QudaMatPCType matpc,
                   bool need_bidirectional)
  {
    constexpr bool allow_truncation = false;

    if (Y.Location() == QUDA_CPU_FIELD_LOCATION) {
      constexpr QudaFieldOrder csOrder = QUDA_SPACE_SPIN_COLOR_FIELD_ORDER;
      constexpr QudaGaugeFieldOrder gOrder = QUDA_QDP_GAUGE_ORDER;

      if (T.Vectors(Y.Location()).FieldOrder() != csOrder)
        errorQuda("Unsupported field order %d\n", T.Vectors(Y.Location()).FieldOrder());
      if (g.FieldOrder() != gOrder) errorQuda("Unsupported field order %d\n", g.FieldOrder());

      using V = typename colorspinor::FieldOrderCB<Float, fineSpin, fineColor, coarseColor, csOrder, vFloat>;
      using F = typename colorspinor::FieldOrderCB<Float, 2 * fineSpin, fineColor, coarseColor, csOrder, vFloat>;
      using gFine = typename gauge::FieldOrder<Float, fineColor * fineSpin, fineSpin, gOrder, true, vFloat>;
      using cFine = typename gauge::FieldOrder<Float, fineColor * fineSpin, fineSpin, gOrder, true, vFloat>;
      using gCoarse = typename gauge::FieldOrder<Float, coarseColor * coarseSpin, coarseSpin, gOrder, true, vFloat>;
      using gCoarseAtomic =
        typename gauge::FieldOrder<Float, coarseColor * coarseSpin, coarseSpin, gOrder, true, storeType>;

      const ColorSpinorField &v = T.Vectors(Y.Location());

      V vAccessor(const_cast<ColorSpinorField &>(v));
      F uvAccessor(const_cast<ColorSpinorField &>(uv));
      gFine gAccessor(const_cast<GaugeField &>(g));
      cFine cAccessor(const_cast<GaugeField &>(clover));
      cFine cInvAccessor(const_cast<GaugeField &>(cloverInv));
      gCoarse yAccessor(const_cast<GaugeField &>(Y));
      gCoarse xAccessor(const_cast<GaugeField &>(X));
      gCoarseAtomic yAccessorAtomic(const_cast<GaugeField &>(Yatomic));
      gCoarseAtomic xAccessorAtomic(const_cast<GaugeField &>(Xatomic));

      calculateY<use_mma, QUDA_CPU_FIELD_LOCATION, true, Float, fineSpin, fineColor, coarseSpin, coarseColor>(
        yAccessor, xAccessor, yAccessorAtomic, xAccessorAtomic, uvAccessor, vAccessor, vAccessor, gAccessor, gAccessor, gAccessor, cAccessor,
        cInvAccessor, Y, X, Yatomic, Xatomic, uv, const_cast<ColorSpinorField &>(v), v, kappa, mass, mu, mu_factor, allow_truncation,
        dirac, matpc, need_bidirectional, T.fineToCoarse(Y.Location()), T.coarseToFine(Y.Location()));

    } else {

      constexpr QudaFieldOrder csOrder = QUDA_FLOAT2_FIELD_ORDER;
      constexpr QudaGaugeFieldOrder gOrder = QUDA_FLOAT2_GAUGE_ORDER;

      if (T.Vectors(Y.Location()).FieldOrder() != csOrder)
        errorQuda("Unsupported field order %d\n", T.Vectors(Y.Location()).FieldOrder());
      if (g.FieldOrder() != gOrder) errorQuda("Unsupported field order %d\n", g.FieldOrder());

      using V = typename colorspinor::FieldOrderCB<Float, fineSpin, fineColor, coarseColor, csOrder, vFloat>;
      using F = typename colorspinor::FieldOrderCB<Float, 2 * fineSpin, fineColor, coarseColor, csOrder, vFloat>;
      using gFine = typename gauge::FieldOrder<Float, fineColor * fineSpin, fineSpin, gOrder, true, vFloat>;
      using cFine = typename gauge::FieldOrder<Float, fineColor * fineSpin, fineSpin, gOrder, true, vFloat>;
      using gCoarse = typename gauge::FieldOrder<Float, coarseColor * coarseSpin, coarseSpin, gOrder, true, vFloat>;
      using gCoarseAtomic =
        typename gauge::FieldOrder<Float, coarseColor * coarseSpin, coarseSpin, gOrder, true, storeType>;

      const ColorSpinorField &v = T.Vectors(Y.Location());

      V vAccessor(const_cast<ColorSpinorField &>(v));
      F uvAccessor(const_cast<ColorSpinorField &>(uv));
      gFine gAccessor(const_cast<GaugeField &>(g));
      cFine cAccessor(const_cast<GaugeField &>(clover));
      cFine cInvAccessor(const_cast<GaugeField &>(cloverInv));
      gCoarse yAccessor(const_cast<GaugeField &>(Y));
      gCoarse xAccessor(const_cast<GaugeField &>(X));
      gCoarseAtomic yAccessorAtomic(const_cast<GaugeField &>(Yatomic));
      gCoarseAtomic xAccessorAtomic(const_cast<GaugeField &>(Xatomic));

      // create a dummy clover field to allow us to call the external clover reduction routines elsewhere
      calculateY<use_mma, QUDA_CUDA_FIELD_LOCATION, true, Float, fineSpin, fineColor, coarseSpin, coarseColor>(
        yAccessor, xAccessor, yAccessorAtomic, xAccessorAtomic, uvAccessor, vAccessor, vAccessor, gAccessor, gAccessor, gAccessor, cAccessor,
        cInvAccessor, Y, X, Yatomic, Xatomic, uv, const_cast<ColorSpinorField &>(v), v, kappa, mass, mu, mu_factor, allow_truncation,
        dirac, matpc, need_bidirectional, T.fineToCoarse(Y.Location()), T.coarseToFine(Y.Location()));
    }
  }

  template <bool use_mma, typename Float, typename vFloat, int fineColor, int fineSpin, int coarseColor, int coarseSpin>
  std::enable_if_t<use_mma, void> calculateYcoarse(GaugeField &Y, GaugeField &X, GaugeField &Yatomic, GaugeField &Xatomic,
                                                   ColorSpinorField &uv, const Transfer &T, const GaugeField &g,
                                                   const GaugeField &clover, const GaugeField &cloverInv, double kappa,
                                                   double mass, double mu, double mu_factor, QudaDiracType dirac,
                                                   QudaMatPCType matpc, bool need_bidirectional)
  {
    constexpr bool allow_truncation = false;
    
    if (Y.Location() == QUDA_CPU_FIELD_LOCATION) {
      errorQuda("use_mma not supported on the CPU");
    } else {

      constexpr QudaFieldOrder csOrder = QUDA_SPACE_SPIN_COLOR_FIELD_ORDER;
      constexpr QudaGaugeFieldOrder gOrder = QUDA_MILC_GAUGE_ORDER;

      using V = typename colorspinor::FieldOrderCB<Float, fineSpin, fineColor, coarseColor, csOrder, vFloat>;
      using F = typename colorspinor::FieldOrderCB<Float, 2 * fineSpin, fineColor, coarseColor, csOrder, vFloat>;
      using gFine = typename gauge::FieldOrder<Float, fineColor * fineSpin, fineSpin, gOrder, true, vFloat>;
      using cFine = typename gauge::FieldOrder<Float, fineColor * fineSpin, fineSpin, gOrder, true, vFloat>;
      using gCoarse = typename gauge::FieldOrder<Float, coarseColor * coarseSpin, coarseSpin, gOrder, true, vFloat>;
      using gCoarseAtomic =
        typename gauge::FieldOrder<Float, coarseColor * coarseSpin, coarseSpin, gOrder, true, storeType>;

      const ColorSpinorField &v = T.Vectors(Y.Location());
      ColorSpinorParam param_v(v);
      param_v.fieldOrder = csOrder;
      param_v.setPrecision(v.Precision());
      ColorSpinorField v_(param_v);
      v_.copy(v);

      V vAccessor(v_);
      F uvAccessor(const_cast<ColorSpinorField &>(uv));
      gFine gAccessor(const_cast<GaugeField &>(g));
      cFine cAccessor(const_cast<GaugeField &>(clover));
      cFine cInvAccessor(const_cast<GaugeField &>(cloverInv));

      gCoarse yAccessor(const_cast<GaugeField &>(Y));
      gCoarse xAccessor(const_cast<GaugeField &>(X));
      gCoarseAtomic yAccessorAtomic(const_cast<GaugeField &>(Yatomic));
      gCoarseAtomic xAccessorAtomic(const_cast<GaugeField &>(Xatomic));

      // create a dummy clover field to allow us to call the external clover reduction routines elsewhere
      calculateY<use_mma, QUDA_CUDA_FIELD_LOCATION, true, Float, fineSpin, fineColor, coarseSpin, coarseColor>(
<<<<<<< HEAD
        yAccessor, xAccessor, yAccessorAtomic, xAccessorAtomic, uvAccessor, vAccessor, vAccessor, gAccessor, gAccessor, gAccessor, cAccessor,
        cInvAccessor, Y, X, Yatomic, Xatomic, uv, const_cast<cudaColorSpinorField &>(v_), v_, kappa, mass, mu,
        mu_factor, allow_truncation, dirac, matpc, need_bidirectional, T.fineToCoarse(Y.Location()), T.coarseToFine(Y.Location()));
=======
        yAccessor, xAccessor, yAccessorAtomic, xAccessorAtomic, uvAccessor, vAccessor, vAccessor, gAccessor, cAccessor,
        cInvAccessor, Y, X, Yatomic, Xatomic, uv, const_cast<ColorSpinorField &>(v_), v_, kappa, mass, mu, mu_factor,
        dirac, matpc, need_bidirectional, T.fineToCoarse(Y.Location()), T.coarseToFine(Y.Location()));
>>>>>>> 8da76877
    }
  }

  // template on fine colors
  template <bool use_mma, typename Float, typename vFloat, int fineSpin>
  void calculateYcoarse(GaugeField &Y, GaugeField &X, GaugeField &Yatomic, GaugeField &Xatomic, ColorSpinorField &uv,
                        const Transfer &T, const GaugeField &g, const GaugeField &clover, const GaugeField &cloverInv,
                        double kappa, double mass, double mu, double mu_factor, QudaDiracType dirac,
                        QudaMatPCType matpc, bool need_bidirectional)
  {
    if (T.Vectors().Nspin() / T.Spin_bs() != 2)
      errorQuda("Unsupported number of coarse spins %d\n", T.Vectors().Nspin() / T.Spin_bs());
    const int fineColor = g.Ncolor() / fineSpin;
    const int coarseSpin = 2;
    const int coarseColor = Y.Ncolor() / coarseSpin;
#ifdef NSPIN4
    if (fineColor == 6) { // free field Wilson
      if (coarseColor == 6) {
        calculateYcoarse<use_mma, Float, vFloat, 6, fineSpin, 6, coarseSpin>(Y, X, Yatomic, Xatomic, uv, T, g, clover,
                                                                             cloverInv, kappa, mass, mu, mu_factor,
                                                                             dirac, matpc, need_bidirectional);
      } else {
        errorQuda("Unsupported fineColor = %d coarseColor = %d\n", fineColor, coarseColor);
      }
    } else
#endif
    if (fineColor == 24) { // coarsened Wilson or free field staggered
      if (coarseColor == 24) {
        calculateYcoarse<use_mma, Float, vFloat, 24, fineSpin, 24, coarseSpin>(Y, X, Yatomic, Xatomic, uv, T, g, clover,
                                                                               cloverInv, kappa, mass, mu, mu_factor,
                                                                               dirac, matpc, need_bidirectional);
      } else
#ifdef NSPIN4
        if (coarseColor == 32) {
        calculateYcoarse<use_mma, Float, vFloat, 24, fineSpin, 32, coarseSpin>(Y, X, Yatomic, Xatomic, uv, T, g, clover,
                                                                               cloverInv, kappa, mass, mu, mu_factor,
                                                                               dirac, matpc, need_bidirectional);
      } else
#endif // NSPIN4
#ifdef NSPIN1
        if (coarseColor == 64) {
        calculateYcoarse<use_mma, Float, vFloat, 24, fineSpin, 64, coarseSpin>(Y, X, Yatomic, Xatomic, uv, T, g, clover,
                                                                               cloverInv, kappa, mass, mu, mu_factor,
                                                                               dirac, matpc, need_bidirectional);
      } else // --- note, coarsening Nc == 24 -> Nc == 96 for staggered is worth revisiting in the future
#endif
      {
        errorQuda("Unsupported fineColor = %d coarseColor = %d\n", fineColor, coarseColor);
      }
#ifdef NSPIN4
    } else if (fineColor == 32) {
      if (coarseColor == 32) {
        calculateYcoarse<use_mma, Float, vFloat, 32, fineSpin, 32, coarseSpin>(Y, X, Yatomic, Xatomic, uv, T, g, clover,
                                                                               cloverInv, kappa, mass, mu, mu_factor,
                                                                               dirac, matpc, need_bidirectional);
      } else {
        errorQuda("Unsupported fineColor = %d coarseColor = %d\n", fineColor, coarseColor);
      }
#endif // NSPIN4
#ifdef NSPIN1
    } else if (fineColor == 64) {
      //if (coarseColor == 64) {
      //  calculateYcoarse<use_mma, Float, vFloat, 64, fineSpin, 64, coarseSpin>(Y, X, Yatomic, Xatomic, uv, T, g, clover,
      //                                                                         cloverInv, kappa, mass, mu, mu_factor,
      //                                                                         dirac, matpc, need_bidirectional);
      //} else
      if (coarseColor == 96) {
        calculateYcoarse<use_mma, Float, vFloat, 64, fineSpin, 96, coarseSpin>(Y, X, Yatomic, Xatomic, uv, T, g, clover,
                                                                               cloverInv, kappa, mass, mu, mu_factor,
                                                                               dirac, matpc, need_bidirectional);
      } else {
        errorQuda("Unsupported fineColor = %d coarseColor = %d\n", fineColor, coarseColor);
      }
    } else if (fineColor == 96) {
      if (coarseColor == 96) {
        calculateYcoarse<use_mma, Float, vFloat, 96, fineSpin, 96, coarseSpin>(Y, X, Yatomic, Xatomic, uv, T, g, clover,
                                                                               cloverInv, kappa, mass, mu, mu_factor,
                                                                               dirac, matpc, need_bidirectional);
      } else {
        errorQuda("Unsupported fineColor = %d coarseColor = %d\n", fineColor, coarseColor);
      }
#endif // NSPIN1
    } else {
      errorQuda("Unsupported number of colors %d\n", g.Ncolor());
    }
  }

  // template on fine spin
  template <bool use_mma, typename Float, typename vFloat>
  void calculateYcoarse(GaugeField &Y, GaugeField &X, GaugeField &Yatomic, GaugeField &Xatomic, ColorSpinorField &uv,
                        const Transfer &T, const GaugeField &g, const GaugeField &clover, const GaugeField &cloverInv,
                        double kappa, double mass, double mu, double mu_factor, QudaDiracType dirac,
                        QudaMatPCType matpc, bool need_bidirectional)
  {
    if (T.Vectors().Nspin() == 2) {
      calculateYcoarse<use_mma, Float, vFloat, 2>(Y, X, Yatomic, Xatomic, uv, T, g, clover, cloverInv, kappa, mass, mu,
                                                  mu_factor, dirac, matpc, need_bidirectional);
    } else {
      errorQuda("Unsupported number of spins %d\n", T.Vectors().Nspin());
    }
  }

  // Does the heavy lifting of creating the coarse color matrices Y
#ifdef GPU_MULTIGRID
  template <bool use_mma>
  void calculateYcoarse(GaugeField &Y, GaugeField &X, GaugeField &Yatomic, GaugeField &Xatomic, ColorSpinorField &uv,
                        const Transfer &T, const GaugeField &g, const GaugeField &clover, const GaugeField &cloverInv,
                        double kappa, double mass, double mu, double mu_factor, QudaDiracType dirac,
                        QudaMatPCType matpc, bool need_bidirectional)
  {
    checkPrecision(X, Y, g, clover, cloverInv, uv, T.Vectors(X.Location()));
    checkPrecision(Xatomic, Yatomic);

    if (getVerbosity() >= QUDA_SUMMARIZE) printfQuda("Computing Y field......\n");
    if (Y.Precision() == QUDA_DOUBLE_PRECISION) {
#ifdef GPU_MULTIGRID_DOUBLE
      if (use_mma) errorQuda("MG-MMA does not support double precision, yet.");
      if (T.Vectors(X.Location()).Precision() == QUDA_DOUBLE_PRECISION) {
        calculateYcoarse<use_mma, double, double>(Y, X, Yatomic, Xatomic, uv, T, g, clover, cloverInv, kappa, mass, mu,
                                                  mu_factor, dirac, matpc, need_bidirectional);
      } else {
        errorQuda("Unsupported precision %d\n", Y.Precision());
      }
#else
      errorQuda("Double precision multigrid has not been enabled");
#endif
    } else if (Y.Precision() == QUDA_SINGLE_PRECISION) {
#if QUDA_PRECISION & 4
      if (T.Vectors(X.Location()).Precision() == QUDA_SINGLE_PRECISION) {
        calculateYcoarse<use_mma, float, float>(Y, X, Yatomic, Xatomic, uv, T, g, clover, cloverInv, kappa, mass, mu,
                                                mu_factor, dirac, matpc, need_bidirectional);
      } else {
        errorQuda("Unsupported precision %d\n", T.Vectors(X.Location()).Precision());
      }
#else
      errorQuda("QUDA_PRECISION=%d does not enable single precision", QUDA_PRECISION);
#endif
    } else if (Y.Precision() == QUDA_HALF_PRECISION) {
#if QUDA_PRECISION & 2
      if (T.Vectors(X.Location()).Precision() == QUDA_HALF_PRECISION) {
        calculateYcoarse<use_mma, float, short>(Y, X, Yatomic, Xatomic, uv, T, g, clover, cloverInv, kappa, mass, mu,
                                                mu_factor, dirac, matpc, need_bidirectional);
      } else {
        errorQuda("Unsupported precision %d\n", T.Vectors(X.Location()).Precision());
      }
#else
      errorQuda("QUDA_PRECISION=%d does not enable half precision", QUDA_PRECISION);
#endif
    } else {
      errorQuda("Unsupported precision %d\n", Y.Precision());
    }
    if (getVerbosity() >= QUDA_SUMMARIZE) printfQuda("....done computing Y field\n");
  }
#else
  template <bool use_mma>
  void calculateYcoarse(GaugeField &, GaugeField &, GaugeField &, GaugeField &, ColorSpinorField &, const Transfer &,
                        const GaugeField &, const GaugeField &, const GaugeField &, double, double, double, double,
                        QudaDiracType, QudaMatPCType, bool)
  {
    errorQuda("Multigrid has not been built");
  }
#endif // GPU_MULTIGRID

} // namespace quda<|MERGE_RESOLUTION|>--- conflicted
+++ resolved
@@ -134,15 +134,9 @@
 
       // create a dummy clover field to allow us to call the external clover reduction routines elsewhere
       calculateY<use_mma, QUDA_CUDA_FIELD_LOCATION, true, Float, fineSpin, fineColor, coarseSpin, coarseColor>(
-<<<<<<< HEAD
         yAccessor, xAccessor, yAccessorAtomic, xAccessorAtomic, uvAccessor, vAccessor, vAccessor, gAccessor, gAccessor, gAccessor, cAccessor,
-        cInvAccessor, Y, X, Yatomic, Xatomic, uv, const_cast<cudaColorSpinorField &>(v_), v_, kappa, mass, mu,
+        cInvAccessor, Y, X, Yatomic, Xatomic, uv, const_cast<ColorSpinorField &>(v_), v_, kappa, mass, mu,
         mu_factor, allow_truncation, dirac, matpc, need_bidirectional, T.fineToCoarse(Y.Location()), T.coarseToFine(Y.Location()));
-=======
-        yAccessor, xAccessor, yAccessorAtomic, xAccessorAtomic, uvAccessor, vAccessor, vAccessor, gAccessor, cAccessor,
-        cInvAccessor, Y, X, Yatomic, Xatomic, uv, const_cast<ColorSpinorField &>(v_), v_, kappa, mass, mu, mu_factor,
-        dirac, matpc, need_bidirectional, T.fineToCoarse(Y.Location()), T.coarseToFine(Y.Location()));
->>>>>>> 8da76877
     }
   }
 
