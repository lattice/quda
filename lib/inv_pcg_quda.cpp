--- conflicted
+++ resolved
@@ -26,17 +26,11 @@
     inner.delta = 1e-20; // no reliable updates within the inner solver
 
     // most preconditioners are uni-precision solvers, with CG being an exception
-<<<<<<< HEAD
-    inner.precision = ((outer.inv_type_precondition == QUDA_CG_INVERTER || outer.inv_type_precondition == QUDA_CA_CG_INVERTER || outer.inv_type_precondition == QUDA_MG_INVERTER)
-        && !outer.precondition_no_advanced_feature) ?
-        outer.precision_sloppy : outer.precision_precondition;
-=======
     inner.precision
-      = ((outer.inv_type_precondition == QUDA_CG_INVERTER || outer.inv_type_precondition == QUDA_CA_CG_INVERTER)
+      = ((outer.inv_type_precondition == QUDA_CG_INVERTER || outer.inv_type_precondition == QUDA_CA_CG_INVERTER || outer.inv_type_precondition == QUDA_MG_INVERTER)
          && !outer.precondition_no_advanced_feature) ?
       outer.precision_sloppy :
       outer.precision_precondition;
->>>>>>> 3816b96d
     inner.precision_sloppy = outer.precision_precondition;
 
     // this sets a fixed iteration count if we're using the MR solver
