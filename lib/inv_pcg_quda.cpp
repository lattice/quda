--- conflicted
+++ resolved
@@ -23,13 +23,9 @@
 
     // most preconditioners are uni-precision solvers, with CG being an exception
     inner.precision
-<<<<<<< HEAD
-      = (outer.inv_type_precondition == QUDA_CG_INVERTER || outer.inv_type_precondition == QUDA_MG_INVERTER) ? outer.precision_sloppy : outer.precision_precondition;
-=======
-      = (outer.inv_type_precondition == QUDA_CG_INVERTER || outer.inv_type_precondition == QUDA_CA_CG_INVERTER) ?
+      = (outer.inv_type_precondition == QUDA_CG_INVERTER || outer.inv_type_precondition == QUDA_CA_CG_INVERTER || outer.inv_type_precondition == QUDA_MG_INVERTER) ?
       outer.precision_sloppy :
       outer.precision_precondition;
->>>>>>> 0f3b755e
     inner.precision_sloppy = outer.precision_precondition;
 
     // this sets a fixed iteration count if we're using the MR solver
