--- conflicted
+++ resolved
@@ -14,21 +14,6 @@
 #include <iostream>
 
 /***
-<<<<<<< HEAD
-* Experimental PipePCG algorithm
-* Source P. Ghysels and W. Vanroose "Hiding global synchronization latency in the preconditioned Conjugate Gradient algorithm" 
-***/
-
-#define USE_WORKER
-
-#ifndef USE_WORKER
-
-#define NONBLOCK_REDUCE
-#include <comm_quda.h>
-
-#endif
-
-=======
 * IPCG algorithm (nKrylov = 0):
 * G.H. Golub, Q. Ye, "Inexact Preconditioned Conjugate Gradient Method with Inner-Outer Iteration", SIAM J. Sci. Comput., 21(4), 1305–1320
 *
@@ -36,7 +21,6 @@
 * Y. Notay, "Flexible Conjugate Gradients", SIAM J. Sci. Comput., 22(4), 1444–1460
 ***/
 
->>>>>>> f428d1a3
 namespace quda {
 
   using namespace blas;
@@ -64,11 +48,7 @@
 
 
   PreconCG::PreconCG(DiracMatrix &mat, DiracMatrix &matSloppy, DiracMatrix &matPrecon, SolverParam &param, TimeProfile &profile) :
-<<<<<<< HEAD
-    Solver(param, profile), mat(mat), matSloppy(matSloppy), matPrecon(matPrecon), K(0), Kparam(param), init(false)
-=======
     Solver(param, profile), mat(mat), matSloppy(matSloppy), matPrecon(matPrecon), K(0), Kparam(param), nKrylov(param.Nkrylov), init(false)
->>>>>>> f428d1a3
   {
     fillInnerSolverParam(Kparam, param);
 
@@ -107,39 +87,21 @@
     p.reserve(nKrylov+1);
     Ap.reserve(nKrylov+1);
   }
-  
+
   PreconCG::~PreconCG(){
     profile.TPSTART(QUDA_PROFILE_FREE);
 
     if (init) {
-<<<<<<< HEAD
-=======
       if (param.precision_sloppy != param.precision) {
         delete x_sloppy;
         delete r_sloppy;
       }
->>>>>>> f428d1a3
 
       if (param.precision_precondition != param.precision_sloppy) {
         delete p_pre;
         delete r_pre;
       }
 
-<<<<<<< HEAD
-      delete pp;
-
-      delete tmpp;
-      delete rp;
-
-      delete zp;
-      delete qp;
-      delete sp;
-      delete up;
-      delete mp;
-      delete np;
-
-      delete wp;
-=======
       for (int i=0; i<=nKrylov; i++) {
         delete p[i];
         delete Ap[i];
@@ -152,7 +114,6 @@
       if(use_ipcg_iters) delete wp;
 
       delete [] pAp;
->>>>>>> f428d1a3
     }
 
     if(K) delete K;
@@ -160,79 +121,7 @@
     profile.TPSTOP(QUDA_PROFILE_FREE);
   }
 
-  class GlobalMPIallreduce : public Worker {
-     double *buffer;
-     int     size;
-     int     elem;
-     bool    stop; 
-    public:
-    GlobalMPIallreduce(double *buffer, int size) : buffer(buffer), size(size), elem(0), stop(false) { }
-
-<<<<<<< HEAD
-    virtual ~GlobalMPIallreduce() { }
-
-    void reset() { elem = 0; stop = false; }
-
-    void apply(const cudaStream_t &stream) {  //this has nothing to do with GPU streaming but should work as well, we may need non-blocked MPI allreduce, see cooments below
-      if(stop) return;
-      reduceDoubleArray(&buffer[elem], 1);
-      elem +=1;
-      if(elem == size) stop = true;  
-      return;
-    }
-  };
-
-  // this is the Worker pointer 
-  namespace dslash {
-    extern Worker* aux_worker;
-  }
-
-  void PreconCG::operator()(ColorSpinorField &x, ColorSpinorField &b)
-  {
-    profile.TPSTART(QUDA_PROFILE_INIT);
-
-    ColorSpinorParam csParam(b);
-    if (!init) {
-      // high precision fields:
-      csParam.create = QUDA_COPY_FIELD_CREATE;
-      rp = ColorSpinorField::Create(b, csParam);
-
-      csParam.create = QUDA_ZERO_FIELD_CREATE;
-      pp = ColorSpinorField::Create(csParam);
-      zp = ColorSpinorField::Create(csParam);
-      wp = ColorSpinorField::Create(csParam);
-      sp = ColorSpinorField::Create(csParam);
-      qp = ColorSpinorField::Create(csParam);
-      np = ColorSpinorField::Create(csParam);
-      mp = ColorSpinorField::Create(csParam);
-      up = ColorSpinorField::Create(csParam);
-
-      tmpp = ColorSpinorField::Create(csParam); //temporary for sloppy mat-vec
-
-      // these low precision fields are used by the inner solver
-      if (param.precision_precondition != param.precision) {
-        csParam.setPrecision(param.precision_precondition);
-	p_pre = ColorSpinorField::Create(csParam);
-	r_pre = ColorSpinorField::Create(csParam);
-      } else {
-	p_pre = mp;
-	r_pre = wp;
-      }
-
-      init = true;
-    }
-
-    ColorSpinorField &r = *rp;
-    ColorSpinorField &p = *pp;
-    ColorSpinorField &s = *sp;
-    ColorSpinorField &u = *up;
-    ColorSpinorField &w = *wp;
-    ColorSpinorField &q = *qp;
-    ColorSpinorField &n = *np;
-    ColorSpinorField &m = *mp;
-    ColorSpinorField &z = *zp;
-
-=======
+
   void PreconCG::ComputeBeta(double *beta, int begin, int size)
   {
     std::vector<cudaColorSpinorField*> _Ap(size);
@@ -366,7 +255,6 @@
     ColorSpinorField &y = *yp;
     ColorSpinorField &xSloppy = *x_sloppy;
     ColorSpinorField &rSloppy = *r_sloppy;
->>>>>>> f428d1a3
     ColorSpinorField &pPre = *p_pre;
     ColorSpinorField &rPre = *r_pre;
     ColorSpinorField &tmp  = *tmpp;
@@ -378,23 +266,6 @@
       printfQuda("Warning: inverting on zero-field source\n");
       blas::copy(x, b);
       param.true_res = 0.0;
-<<<<<<< HEAD
-    }
-
-    mat(r, x, tmp); // => r = A*x;
-    blas::xpay(b,-1.0, r);
-
-    profile.TPSTOP(QUDA_PROFILE_INIT);
-    profile.TPSTART(QUDA_PROFILE_PREAMBLE);
-
-    const bool precMatch           = (param.precision_precondition != param.precision) ? false : true;
-
-    double stop = stopping(param.tol, b2, param.residual_type); // stopping condition of solver
-
-    double alpha, beta;
-    double gamma, gammajm1;
-    double delta;
-=======
       param.true_res_hq = 0.0;
     }
 
@@ -426,7 +297,6 @@
     double r0Norm = rNorm;
     double maxrx = rNorm;
     double maxrr = rNorm;
->>>>>>> f428d1a3
 
     profile.TPSTOP(QUDA_PROFILE_PREAMBLE);
     //profile.TPSTART(QUDA_PROFILE_COMPUTE);
@@ -437,37 +307,6 @@
     commGlobalReductionSet(true);
     if( !precMatch ) blas::copy(*wp, pPre);
 
-<<<<<<< HEAD
-    if(K) {
-      if( !precMatch )  rPre = r;
-      else w = r;
- 
-      commGlobalReductionSet(false);
-      (*K)(pPre, rPre);
-      commGlobalReductionSet(true);
-
-      if( !precMatch ) u = pPre;
-      else {
-       u = m; 
-       blas::zero(m);
-      }
-    } else {
-      printfQuda("\nNo preconditioning...\n");
-      u = r;
-    }
-
-    mat(w, u, tmp); // => w = A*u;
-
-    //Remark : no overlap here. 
-    gamma = blas::reDotProduct(r,u); 
-    delta = blas::reDotProduct(w,u);
-    double mNorm = blas::norm2(u);
-
-    alpha = gamma / delta;
-    beta  = 0.0;
-
-    blas::flops = 0;
-=======
     blas::copy(*p[0], *wp);
 
     double rMinvr = blas::reDotProduct(rSloppy,*wp);
@@ -572,109 +411,8 @@
           // reuse r0Norm for this 
           warningQuda("PCG: new reliable residual norm %e is greater than previous reliable residual norm %e (total #inc %i)", sqrt(r2), r0Norm, resIncreaseTotal);
 	  if (resIncrease > maxResIncrease or resIncreaseTotal > maxResIncreaseTotal) break;
->>>>>>> f428d1a3
-
-    double3 buffer;
-
-    // now create the worker class for updating the gradient vectors
-#ifdef USE_WORKER
-    GlobalMPIallreduce global_reduce((double*)&buffer, 3);
-    dslash::aux_worker = nullptr;//&global_reduce;
-#else
-    MsgHandle* allreduceHandle = comm_handle();
-    double *recvbuff = new double[3];//mpi buffer for async global reduction
-#endif
-
-    int j = 0;
-
-    double heavy_quark_res = 0.0;
-    //
-    m = w;
-    mat(n, m, tmp);
-
-    PrintStats( "PreconCG", j, mNorm, b2, heavy_quark_res);
-
-    while(!convergence(mNorm, heavy_quark_res, stop, param.tol_hq) && j < param.maxiter){
-
-      if(j > 0) {
-         beta  = gamma / gammajm1;
-         alpha = gamma / (delta - beta / alpha * gamma); 
-      } 
-
-      buffer = pipePCGMergedOp(x,alpha,p,u,r,s,m,beta,q,w,n,z);
-#ifdef USE_WORKER
-      {
-        //global_reduce.apply(0);
-        //Warning! ordering is critical here: fisrt preconditioner and then matvec, since worker uses blocking MPI allreduce
-        //in this approach all reduce is overlapped with matvec only.
-        //more robust way just to call non-blocking allreduce and then synchronize 
-        if(K) {
-          if( !precMatch )  rPre = w;
-         
-          commGlobalReductionSet(false);
-          (*K)(pPre, rPre);
-          commGlobalReductionSet(true);
-
-          if( !precMatch ) u = pPre;
+
         } else {
-<<<<<<< HEAD
-          m = w;
-        }        
-        //
-        dslash::aux_worker = &global_reduce;
-        mat(n, m, tmp);
-        dslash::aux_worker = nullptr;
-        global_reduce.reset();
-      }
-#else
-      {
-#ifdef NONBLOCK_REDUCE
-        comm_allreduce_array_async(recvbuff, (double*)&buffer, 3, allreduceHandle);
-#else
-        reduceDoubleArray((double*)&buffer, 3);
-#endif
-        if(K) {
-          if( !precMatch )  rPre = w;
-         
-          commGlobalReductionSet(false);
-          (*K)(pPre, rPre);
-          commGlobalReductionSet(true);
-
-          if( !precMatch ) u = pPre;
-        } else {
-          m = w;
-        }
-        //
-        mat(n, m, tmp);
-#ifdef NONBLOCK_REDUCE//sync point
-        comm_wait(allreduceHandle);
-        memcpy(&buffer, recvbuff, sizeof(double3));
-#endif
-      }
-#endif
-      gammajm1 = gamma;
-      gamma = buffer.x;
-      delta = buffer.y;
-      mNorm = buffer.z;
-      //
-      m = w;
-      mat(n, m, tmp);
-
-      j += 1;
-      PrintStats( "PipePCG", j, mNorm, b2, heavy_quark_res);
-    }
-
-#ifdef NONBLOCK_REDUCE
-    host_free(allreduceHandle);
-    delete [] recvbuff;
-#endif
-
-    profile.TPSTOP(QUDA_PROFILE_COMPUTE);
-    profile.TPSTART(QUDA_PROFILE_EPILOGUE);
-
-    //param.secs = profile.Last(QUDA_PROFILE_COMPUTE);
-    double gflops = (blas::flops + mat.flops() + matPrecon.flops())*1e-9;
-=======
 	  resIncrease = 0;
 	}
 
@@ -731,38 +469,31 @@
 
     //param.secs = profile.Last(QUDA_PROFILE_COMPUTE);
     double gflops = (blas::flops + mat.flops() + matSloppy.flops() + matPrecon.flops())*1e-9;
->>>>>>> f428d1a3
     param.gflops = gflops;
-    param.iter += j;
-
-    if (j==param.maxiter)
+    param.iter += k;
+
+    if (k==param.maxiter)
       warningQuda("Exceeded maximum iterations %d", param.maxiter);
 
-<<<<<<< HEAD
-    // compute the true residual 
-    mat(r, x, tmp);
-=======
     if (getVerbosity() >= QUDA_VERBOSE)
       printfQuda("PCG: Reliable updates = %d\n", rUpdate);
 
     // compute the true residual 
     mat(r, x, y);
->>>>>>> f428d1a3
     double true_res = blas::xmyNorm(b, r);
     param.true_res = sqrt(true_res / b2);
 
     // reset the flops counters
     blas::flops = 0;
     mat.flops();
+    matSloppy.flops();
     matPrecon.flops();
 
     profile.TPSTOP(QUDA_PROFILE_EPILOGUE);
-
-<<<<<<< HEAD
-=======
+    profile.TPSTART(QUDA_PROFILE_FREE);
+
     profile.TPSTOP(QUDA_PROFILE_FREE);
 
->>>>>>> f428d1a3
     return;
   }
 
