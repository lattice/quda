#include <cstdio>
#include <cstdlib>
#include <cmath>
#include <iostream>

#include <quda_internal.h>
#include <color_spinor_field.h>
#include <blas_quda.h>
#include <dslash_quda.h>
#include <invert_quda.h>
#include <util_quda.h>
#include <reliable_updates.h>

#include <invert_preconditioner.h>
#include <invert_x_update.h>

namespace quda
{

  using namespace blas;

  // set the required parameters for the inner solver
  static void fillInnerSolverParam(SolverParam &inner, const SolverParam &outer)
  {
    inner.tol = outer.tol_precondition;
    inner.delta = 1e-20; // no reliable updates within the inner solver

    // most preconditioners are uni-precision solvers, with CG being an exception
    inner.precision
<<<<<<< HEAD
      = (outer.inv_type_precondition == QUDA_CG_INVERTER || outer.inv_type_precondition == QUDA_CA_CG_INVERTER || outer.inv_type_precondition == QUDA_MG_INVERTER) ?
      outer.precision_sloppy :
      outer.precision_precondition;
=======
      = ((outer.inv_type_precondition == QUDA_CG_INVERTER || outer.inv_type_precondition == QUDA_CA_CG_INVERTER)
        && !outer.precondition_no_advanced_feature) ?
        outer.precision_sloppy : outer.precision_precondition;
>>>>>>> 22aef26a
    inner.precision_sloppy = outer.precision_precondition;

    // this sets a fixed iteration count if we're using the MR solver
    inner.residual_type
      = (outer.inv_type_precondition == QUDA_MR_INVERTER) ? QUDA_INVALID_RESIDUAL : QUDA_L2_RELATIVE_RESIDUAL;

    inner.iter = 0;
    inner.gflops = 0;
    inner.secs = 0;

    inner.inv_type_precondition = QUDA_INVALID_INVERTER;
    inner.is_preconditioner = true; // used to tell the inner solver it is an inner solver
    inner.pipeline = true;

    inner.schwarz_type = outer.schwarz_type;
    inner.global_reduction = inner.schwarz_type == QUDA_INVALID_SCHWARZ ? true : false;

    inner.maxiter = outer.maxiter_precondition;
    if (outer.inv_type_precondition == QUDA_CA_GCR_INVERTER || outer.inv_type_precondition == QUDA_CA_CG_INVERTER) {
      inner.Nkrylov = inner.maxiter / outer.precondition_cycle;
      inner.ca_basis = outer.ca_basis_precondition;
      inner.ca_lambda_min = outer.ca_lambda_min_precondition;
      inner.ca_lambda_max = outer.ca_lambda_max_precondition;
    } else {
      inner.Nsteps = outer.precondition_cycle;
    }

    if (outer.inv_type == QUDA_PCG_INVERTER && outer.precision_sloppy != outer.precision_precondition)
      inner.preserve_source = QUDA_PRESERVE_SOURCE_NO;
    else
      inner.preserve_source = QUDA_PRESERVE_SOURCE_YES;

    inner.verbosity_precondition = outer.verbosity_precondition;

    inner.compute_true_res = false;
    inner.sloppy_converge = true;
  }

  // extract parameters determined while running the inner solver
  static void extractInnerSolverParam(SolverParam &outer, const SolverParam &inner)
  {
    // extract a_max, which may have been determined via power iterations
    if (outer.inv_type_precondition == QUDA_CA_CG_INVERTER && outer.ca_basis_precondition == QUDA_CHEBYSHEV_BASIS) {
      outer.ca_lambda_max_precondition = inner.ca_lambda_max;
    }
  }

  PreconCG::PreconCG(const DiracMatrix &mat, const DiracMatrix &matSloppy, const DiracMatrix &matPrecon,
                     const DiracMatrix &matEig, SolverParam &param, TimeProfile &profile) :
    Solver(mat, matSloppy, matPrecon, matEig, param, profile), K(nullptr), Kparam(param)
  {
    fillInnerSolverParam(Kparam, param);
    // Preconditioners do not need a deflation space,
    // so we explicily set this here.
    Kparam.deflate = false;

    K = create_preconditioner(matPrecon, matEig, param, Kparam, profile);
  }

  PreconCG::PreconCG(const DiracMatrix &mat, Solver& K, const DiracMatrix &matSloppy, const DiracMatrix &matPrecon,
                     const DiracMatrix &matEig, SolverParam &param, TimeProfile &profile) :
    Solver(mat, matSloppy, matPrecon, matEig, param, profile), K(&K), Kparam(param)
  {
    fillInnerSolverParam(Kparam, param);
  }

  PreconCG::~PreconCG()
  {
    profile.TPSTART(QUDA_PROFILE_FREE);
    extractInnerSolverParam(param, Kparam);

<<<<<<< HEAD
    if (K && param.inv_type_precondition != QUDA_MG_INVERTER) delete K;

=======
>>>>>>> 22aef26a
    destroyDeflationSpace();

    profile.TPSTOP(QUDA_PROFILE_FREE);
  }

  void PreconCG::solve_and_collect(ColorSpinorField &x, ColorSpinorField &b, std::vector<ColorSpinorField *> &v_r,
                            int collect_miniter, double collect_tol)
  {
    K->train_param(*this, b);

    profile.TPSTART(QUDA_PROFILE_INIT);

    // whether to select alternative reliable updates
    bool alternative_reliable = param.use_alternative_reliable;

    double b2 = blas::norm2(b);

    // Check to see that we're not trying to invert on a zero-field source
    if (b2 == 0 && param.compute_null_vector == QUDA_COMPUTE_NULL_VECTOR_NO) {
      profile.TPSTOP(QUDA_PROFILE_INIT);
      printfQuda("Warning: inverting on zero-field source\n");
      x = b;
      param.true_res = 0.0;
      param.true_res_hq = 0.0;
      return;
    }

    int k = 0;

    if (param.deflate) {
      // Construct the eigensolver and deflation space if requested.
      constructDeflationSpace(b, matEig);
      if (deflate_compute) {
        // compute the deflation space.
        (*eig_solve)(evecs, evals);
        deflate_compute = false;
      }
      if (recompute_evals) {
        eig_solve->computeEvals(matEig, evecs, evals);
        recompute_evals = false;
      }
    }

    ColorSpinorField *minvrPre = nullptr;
    ColorSpinorField *rPre = nullptr;
    ColorSpinorField *minvr = nullptr;
    ColorSpinorField *minvrSloppy = nullptr;

    const int Np = (param.solution_accumulator_pipeline == 0 ? 1 : param.solution_accumulator_pipeline);
    if (Np < 0 || Np > 16) { errorQuda("Invalid value %d for solution_accumulator_pipeline", Np); }

    ColorSpinorParam csParam(b);
    ColorSpinorField r(b);
    if (K) minvr = new ColorSpinorField(b);
    csParam.create = QUDA_ZERO_FIELD_CREATE;
    ColorSpinorField y(csParam);

    csParam.setPrecision(param.precision_sloppy);

    // temporary fields
    ColorSpinorField *tmpp = ColorSpinorField::Create(csParam);
    ColorSpinorField *tmp2p = nullptr;
    ColorSpinorField *tmp3p = nullptr;
    if (!mat.isStaggered()) {
      // tmp2 only needed for multi-gpu Wilson-like kernels
      tmp2p = ColorSpinorField::Create(csParam);
      // additional high-precision temporary if Wilson and mixed-precision
      csParam.setPrecision(param.precision);
      tmp3p = (param.precision != param.precision_sloppy) ? ColorSpinorField::Create(csParam) : tmpp;
      csParam.setPrecision(param.precision_sloppy);
    } else {
      tmp3p = tmp2p = tmpp;
    }

    ColorSpinorField &tmp = *tmpp;
    ColorSpinorField &tmp2 = *tmp2p;
    ColorSpinorField &tmp3 = *tmp3p;

    double Anorm = 0;

    // for alternative reliable updates
    if (alternative_reliable) {
      // estimate norm for reliable updates
      mat(r, b, y, tmp3);
      Anorm = sqrt(blas::norm2(r) / b2);
    }

    // compute initial residual
    double r2 = 0.0;
    if (param.use_init_guess == QUDA_USE_INIT_GUESS_YES) {
      // Compute r = b - A * x
      mat(r, x, y, tmp3);
      r2 = blas::xmyNorm(b, r);
      if (b2 == 0) b2 = r2;
      // y contains the original guess.
      blas::copy(y, x);
    } else {
      if (&r != &b) blas::copy(r, b);
      r2 = b2;
      blas::zero(y);
    }

    if (param.deflate && param.maxiter > 1) {
      // Deflate and accumulate to solution vector
      eig_solve->deflate(y, r, evecs, evals, true);
      mat(r, y, x, tmp3);
      r2 = blas::xmyNorm(b, r);
    }

    ColorSpinorField Ap(csParam);

    ColorSpinorField *r_sloppy;
    if (param.precision_sloppy == x.Precision()) {
      r_sloppy = &r;
      minvrSloppy = minvr;
    } else {
      csParam.create = QUDA_COPY_FIELD_CREATE;
      csParam.field = &r;
      r_sloppy = new ColorSpinorField(csParam);
      if (K) {
        csParam.field = minvr;
        minvrSloppy = new ColorSpinorField(csParam);
      }
    }

    ColorSpinorField *x_sloppy;
    if (param.precision_sloppy == x.Precision() || !param.use_sloppy_partial_accumulator) {
      x_sloppy = &x;
    } else {
      csParam.create = QUDA_COPY_FIELD_CREATE;
      csParam.field = &x;
      x_sloppy = new ColorSpinorField(csParam);
    }

    ColorSpinorField &xSloppy = *x_sloppy;
    ColorSpinorField &rSloppy = *r_sloppy;

    blas::zero(x);
    if (&x != &xSloppy) blas::zero(xSloppy);

    const bool use_heavy_quark_res = (param.residual_type & QUDA_HEAVY_QUARK_RESIDUAL) ? true : false;

    if (K) {
      csParam.create = QUDA_COPY_FIELD_CREATE;
      csParam.setPrecision(Kparam.precision);
      csParam.field = r_sloppy;
      rPre = new ColorSpinorField(csParam);
      // Create minvrPre
      minvrPre = new ColorSpinorField(*rPre);
      pushVerbosity(param.verbosity_precondition);
      (*K)(*minvrPre, *rPre);
      popVerbosity();
      *minvrSloppy = *minvrPre;
    }

    csParam.create = QUDA_NULL_FIELD_CREATE;
    csParam.setPrecision(param.precision_sloppy);
    XUpdateBatch x_update_batch(Np, K ? *minvrSloppy : rSloppy, csParam);

    profile.TPSTOP(QUDA_PROFILE_INIT);
    profile.TPSTART(QUDA_PROFILE_PREAMBLE);

    double stop = stopping(param.tol, b2, param.residual_type); // stopping condition of solver
    double heavy_quark_res = 0.0;                               // heavy quark residual
    if (use_heavy_quark_res) heavy_quark_res = sqrt(HeavyQuarkResidualNorm(x, r).z);

    double beta = 0.0;
    double pAp;
    double rMinvr = 0;
    double rMinvr_old = 0.0;
    double r_new_Minvr_old = 0.0;
    double r2_old = 0;
    r2 = norm2(r);

    if (K) rMinvr = reDotProduct(rSloppy, *minvrSloppy);

    profile.TPSTOP(QUDA_PROFILE_PREAMBLE);
    profile.TPSTART(QUDA_PROFILE_COMPUTE);

    blas::flops = 0;

    PrintStats("PCG", k, r2, b2, heavy_quark_res);

    int collect = v_r.size();

    ReliableUpdatesParams ru_params;

    ru_params.alternative_reliable = alternative_reliable;
    ru_params.u = precisionEpsilon(param.precision_sloppy);
    ru_params.uhigh = precisionEpsilon(); // solver precision
    ru_params.Anorm = Anorm;
    ru_params.delta = param.delta;

    ru_params.maxResIncrease = param.max_res_increase;
    ru_params.maxResIncreaseTotal = param.max_res_increase_total;
    ru_params.use_heavy_quark_res = use_heavy_quark_res;
    ru_params.hqmaxresIncrease = param.max_hq_res_increase;
    ru_params.hqmaxresRestartTotal = param.max_hq_res_restart_total;

    ReliableUpdates ru(ru_params, r2);

    bool converged = convergence(r2, heavy_quark_res, stop, param.tol_hq);

    while (!converged && k < param.maxiter) {

      matSloppy(Ap, x_update_batch.get_current_field(), tmp, tmp2);

      double sigma;
      // alternative reliable updates,
      if (alternative_reliable) {
        double3 pAppp = blas::cDotProductNormA(x_update_batch.get_current_field(), Ap);
        pAp = pAppp.x;
        ru.update_ppnorm(pAppp.z);
      } else {
        pAp = reDotProduct(x_update_batch.get_current_field(), Ap);
      }

      x_update_batch.get_current_alpha() = (K) ? rMinvr / pAp : r2 / pAp;
      Complex cg_norm = axpyCGNorm(-x_update_batch.get_current_alpha(), Ap, rSloppy);
      // r --> r - alpha*A*p
      r2_old = r2;
      r2 = real(cg_norm);

      sigma = imag(cg_norm) >= 0.0 ? imag(cg_norm) : r2; // use r2 if (r_k+1, r_k-1 - r_k) breaks

      if (K) rMinvr_old = rMinvr;

      ru.update_rNorm(sqrt(r2));

      ru.evaluate(r2_old);

      // force a reliable update if we are within target tolerance (only if doing reliable updates)
      if (convergence(r2, heavy_quark_res, stop, param.tol_hq) && param.delta >= param.tol) ru.set_updateX();

      if (collect > 0 && k > collect_miniter && r2 < collect_tol * collect_tol * b2) {
        *v_r[v_r.size() - collect] = rSloppy;
        printfQuda("Collecting r %2d: r2 / b2 = %12.8e, k = %5d.\n", collect, sqrt(r2 / b2), k);
        collect--;
      }

      if (!ru.trigger()) {

        if (K) {
          // can fuse these two kernels
          r_new_Minvr_old = reDotProduct(rSloppy, *minvrSloppy);
          *rPre = rSloppy;

          pushVerbosity(param.verbosity_precondition);
          (*K)(*minvrPre, *rPre);
          popVerbosity();

          // can fuse these two kernels
          *minvrSloppy = *minvrPre;
          rMinvr = reDotProduct(rSloppy, *minvrSloppy);

          beta = (rMinvr - r_new_Minvr_old) / rMinvr_old;
        } else {
          beta = sigma / r2_old; // use the alternative beta computation
        }

        if (Np == 1) {
          axpyZpbx(x_update_batch.get_current_alpha(), x_update_batch.get_current_field(), xSloppy, K ? *minvrSloppy : rSloppy, beta);
        } else {
          if (x_update_batch.is_container_full()) {
            x_update_batch.accumulate_x(xSloppy);
          }
          blas::xpayz(K ? *minvrSloppy : rSloppy, beta, x_update_batch.get_current_field(), x_update_batch.get_next_field());
        }

        ru.accumulate_norm(x_update_batch.get_current_alpha());

      } else { // reliable update

        // Now that we are performing reliable update, need to update x with the p's that have
        // not been used yet
        x_update_batch.accumulate_x(xSloppy);
        x_update_batch.reset_next();

        xpy(xSloppy, y);          // y += x
        // Now compute r
        mat(r, y, x, tmp3); // x is just a temporary here
        r2 = xmyNorm(b, r);

        if (param.deflate && sqrt(r2) < ru.maxr_deflate * param.tol_restart) {
          // Deflate and accumulate to solution vector
          eig_solve->deflate(y, r, evecs, evals, true);

          // Compute r_defl = RHS - A * LHS
          mat(r, y, x, tmp3);
          r2 = blas::xmyNorm(b, r);

          ru.update_maxr_deflate(r2);
        }

        copy(rSloppy, r); // copy r to rSloppy
        zero(xSloppy);

        bool L2breakdown = false;
        double L2breakdown_eps = 0;
        if (ru.reliable_break(r2, stop, L2breakdown, L2breakdown_eps)) { break; }

        ru.update_norm(r2, y);

        ru.reset(r2);

        if (K) {
          // can fuse these two kernels
          r_new_Minvr_old = reDotProduct(rSloppy, *minvrSloppy);
          *rPre = rSloppy;

          pushVerbosity(param.verbosity_precondition);
          (*K)(*minvrPre, *rPre);
          popVerbosity();

          // can fuse these two kernels
          *minvrSloppy = *minvrPre;
          rMinvr = reDotProduct(rSloppy, *minvrSloppy);

          beta = (rMinvr - r_new_Minvr_old) / rMinvr_old;
        } else {                        // standard CG - no preconditioning

          // explicitly restore the orthogonality of the gradient vector
          double rp = reDotProduct(rSloppy, x_update_batch.get_current_field()) / (r2);
          axpy(-rp, rSloppy, x_update_batch.get_current_field());

          beta = r2 / r2_old;
        } 
        xpayz(K ? *minvrSloppy : rSloppy, beta, x_update_batch.get_current_field(), x_update_batch.get_next_field());
      }

      ++k;
      PrintStats("PCG", k, r2, b2, heavy_quark_res);

      converged = convergence(r2, heavy_quark_res, stop, param.tol_hq);
      // if we have converged and need to update any trailing solutions
      if ((converged || k == param.maxiter) && ru.steps_since_reliable > 0 && !x_update_batch.is_container_full()) {
        x_update_batch.accumulate_x(xSloppy);
      }

      if (ru.steps_since_reliable == 0) {
        x_update_batch.reset();
      } else {
        ++x_update_batch;
      }
    }

    profile.TPSTOP(QUDA_PROFILE_COMPUTE);

    profile.TPSTART(QUDA_PROFILE_EPILOGUE);

    if (x.Precision() != param.precision_sloppy) copy(x, xSloppy);
    xpy(y, x); // x += y

    param.secs = profile.Last(QUDA_PROFILE_COMPUTE);
    double gflops = (blas::flops + mat.flops() + matSloppy.flops() + matPrecon.flops() + matEig.flops()) * 1e-9;
    if (K) gflops += K->flops()*1e-9;
    param.gflops = gflops;
    param.iter += k;

    if (k == param.maxiter) warningQuda("Exceeded maximum iterations %d", param.maxiter);

    if (collect > 0) { warningQuda("%d r vectors still to be collected ...\n", collect); }

    if (getVerbosity() >= QUDA_VERBOSE) printfQuda("PCG: Reliable updates = %d\n", ru.rUpdate);

    // compute the true residual
    mat(r, x, y, tmp3);
    double true_res = xmyNorm(b, r);
    param.true_res = sqrt(true_res / b2);

    // reset the flops counters
    blas::flops = 0;
    mat.flops();
    matSloppy.flops();
    matPrecon.flops();
    matEig.flops();

    profile.TPSTOP(QUDA_PROFILE_EPILOGUE);
    profile.TPSTART(QUDA_PROFILE_FREE);

    if (tmpp) delete tmpp;
    if (!mat.isStaggered()) {
      if (tmp2p && tmpp != tmp2p) delete tmp2p;
      if (tmp3p && tmpp != tmp3p && param.precision != param.precision_sloppy) delete tmp3p;
    }

    if (K) { // These are only needed if preconditioning is used
      delete minvrPre;
      delete rPre;
      delete minvr;
      if (x.Precision() != param.precision_sloppy) delete minvrSloppy;
    }

    if (param.precision_sloppy != x.Precision()) {
      delete r_sloppy;
      if (param.use_sloppy_partial_accumulator) { delete x_sloppy; }
    }

    profile.TPSTOP(QUDA_PROFILE_FREE);
    return;
  }

} // namespace quda<|MERGE_RESOLUTION|>--- conflicted
+++ resolved
@@ -26,16 +26,9 @@
     inner.delta = 1e-20; // no reliable updates within the inner solver
 
     // most preconditioners are uni-precision solvers, with CG being an exception
-    inner.precision
-<<<<<<< HEAD
-      = (outer.inv_type_precondition == QUDA_CG_INVERTER || outer.inv_type_precondition == QUDA_CA_CG_INVERTER || outer.inv_type_precondition == QUDA_MG_INVERTER) ?
-      outer.precision_sloppy :
-      outer.precision_precondition;
-=======
-      = ((outer.inv_type_precondition == QUDA_CG_INVERTER || outer.inv_type_precondition == QUDA_CA_CG_INVERTER)
+    inner.precision = ((outer.inv_type_precondition == QUDA_CG_INVERTER || outer.inv_type_precondition == QUDA_CA_CG_INVERTER || outer.inv_type_precondition == QUDA_MG_INVERTER)
         && !outer.precondition_no_advanced_feature) ?
         outer.precision_sloppy : outer.precision_precondition;
->>>>>>> 22aef26a
     inner.precision_sloppy = outer.precision_precondition;
 
     // this sets a fixed iteration count if we're using the MR solver
@@ -95,11 +88,13 @@
     K = create_preconditioner(matPrecon, matEig, param, Kparam, profile);
   }
 
-  PreconCG::PreconCG(const DiracMatrix &mat, Solver& K, const DiracMatrix &matSloppy, const DiracMatrix &matPrecon,
+  PreconCG::PreconCG(const DiracMatrix &mat, Solver& K_, const DiracMatrix &matSloppy, const DiracMatrix &matPrecon,
                      const DiracMatrix &matEig, SolverParam &param, TimeProfile &profile) :
-    Solver(mat, matSloppy, matPrecon, matEig, param, profile), K(&K), Kparam(param)
+    Solver(mat, matSloppy, matPrecon, matEig, param, profile), K(nullptr), Kparam(param)
   {
     fillInnerSolverParam(Kparam, param);
+
+    K = wrap_external_preconditioner(K_);
   }
 
   PreconCG::~PreconCG()
@@ -107,11 +102,6 @@
     profile.TPSTART(QUDA_PROFILE_FREE);
     extractInnerSolverParam(param, Kparam);
 
-<<<<<<< HEAD
-    if (K && param.inv_type_precondition != QUDA_MG_INVERTER) delete K;
-
-=======
->>>>>>> 22aef26a
     destroyDeflationSpace();
 
     profile.TPSTOP(QUDA_PROFILE_FREE);
