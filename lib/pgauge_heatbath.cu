--- conflicted
+++ resolved
@@ -692,11 +692,7 @@
     }
     void apply(const hipStream_t &stream){
       TuneParam tp = tuneLaunch(*this, getTuning(), getVerbosity());
-<<<<<<< HEAD
-      compute_heatBath<Float, Gauge, NCOLORS, HeatbathOrRelax ><<< tp.grid,tp.block, tp.shared_bytes, stream >>> (arg, mu, parity);
-=======
       compute_heatBath<Float, Gauge, NCOLORS, HeatbathOrRelax > <<< tp.grid,tp.block, tp.shared_bytes, stream >>> (arg, mu, parity);
->>>>>>> 53e85c52
     }
 
     TuneKey tuneKey() const {
