--- conflicted
+++ resolved
@@ -1,6 +1,5 @@
-#include <typeinfo>
 #include <gauge_field.h>
-#include <blas_lapack.h>
+#include <blas_cublas.h>
 #include <blas_quda.h>
 #include <tune_quda.h>
 
@@ -17,12 +16,8 @@
 
   template <QudaFieldLocation location, typename Arg>
   struct Launch {
-<<<<<<< HEAD
-//    Launch(Arg &arg, CUresult &error, bool compute_max_only, TuneParam &tp, const hipStream_t &stream)
-    Launch(Arg &arg, bool compute_max_only, TuneParam &tp, const hipStream_t &stream)
-=======
-    Launch(Arg &arg, CUresult &error, bool compute_max_only, TuneParam &tp, const qudaStream_t &stream)
->>>>>>> 4f390279
+//    Launch(Arg &arg, CUresult &error, bool compute_max_only, TuneParam &tp, const qudaStream_t &stream)
+    Launch(Arg &arg, bool compute_max_only, TuneParam &tp, const qudaStream_t &stream)
     {
 
       if (compute_max_only)
@@ -32,7 +27,7 @@
 
     }
 
-//    Launch(hipError_t &error) {} 
+//    Launch(qudaError_t &error) {} 
  };
 
   /**
@@ -40,19 +35,13 @@
   */
   template <typename Arg>
   struct Launch<QUDA_CUDA_FIELD_LOCATION, Arg> {
-<<<<<<< HEAD
-//   Launch(hipError_t &error) {}
-
-//   Launch(Arg &arg, CUresult &error, bool compute_max_only, TuneParam &tp, const hipStream_t &stream)
-   Launch(Arg &arg, bool compute_max_only, TuneParam &tp, const hipStream_t &stream)
+//   Launch(qudaError_t &error) {}
+
+//   Launch(Arg &arg, CUresult &error, bool compute_max_only, TuneParam &tp, const qudaStream_t &stream)
+   Launch(Arg &arg, bool compute_max_only, TuneParam &tp, const qudaStream_t &stream)
    {
  
      if (compute_max_only) {
-=======
-    Launch(Arg &arg, CUresult &error, bool compute_max_only, TuneParam &tp, const qudaStream_t &stream)
-    {
-      if (compute_max_only) {
->>>>>>> 4f390279
         if (!activeTuning()) {
           qudaMemsetAsync(arg.max_d, 0, sizeof(typename Arg::Float), stream);
         }
@@ -71,13 +60,8 @@
 #endif
       if (compute_max_only) {
         if (!activeTuning()) { // only do copy once tuning is done
-<<<<<<< HEAD
-          qudaMemcpyAsync(arg.max_h, arg.max_d, sizeof(typename Arg::Float), hipMemcpyDeviceToHost, stream);
-          qudaStreamSynchronize(const_cast<hipStream_t&>(stream));
-=======
-          qudaMemcpyAsync(arg.max_h, arg.max_d, sizeof(typename Arg::Float), cudaMemcpyDeviceToHost, stream);
+          qudaMemcpyAsync(arg.max_h, arg.max_d, sizeof(typename Arg::Float), qudaMemcpyDeviceToHost, stream);
           qudaStreamSynchronize(const_cast<qudaStream_t&>(stream));
->>>>>>> 4f390279
         }
       }
     }
@@ -87,41 +71,38 @@
   class CalculateYhat : public TunableVectorYZ {
 
     using Float = typename Arg::Float;
+    static constexpr int n = Arg::n;
     Arg &arg;
     const LatticeField &meta;
-    const int n;
 
     bool compute_max_only;
 
-    long long flops() const { return 2l * arg.Y.VolumeCB() * 8 * n * n * (8*n-2); } // 8 from dir, 8 from complexity,
-    long long bytes() const { return 2l * (arg.Xinv.Bytes() + 8*arg.Y.Bytes() + !compute_max_only * 8*arg.Yhat.Bytes()) * n; }
-
-    unsigned int minThreads() const { return arg.Y.VolumeCB(); }
+    long long flops() const { return 2l * arg.coarseVolumeCB * 8 * n * n * (8*n-2); } // 8 from dir, 8 from complexity,
+    long long bytes() const { return 2l * (arg.Xinv.Bytes() + 8*arg.Y.Bytes() + 8*arg.Yhat.Bytes()) * n; }
+
+    unsigned int minThreads() const { return arg.coarseVolumeCB; }
+
     bool tuneGridDim() const { return false; } // don't tune the grid dimension
 
-    // all the tuning done is only in matrix tile size (Y/Z block.grid)
-    int blockMin() const { return 8; }
-    int blockStep() const { return 8; }
-    unsigned int maxBlockSize(const TuneParam &param) const { return 8u; }
+    unsigned int maxBlockSize(const TuneParam &param) const { return std::min(TunableVectorYZ::maxBlockSize(param), 128u); }
 
   public:
-    CalculateYhat(Arg &arg, const LatticeField &meta) :
-      TunableVectorYZ(2 * arg.tile.M_tiles, 4 * arg.tile.N_tiles),
-      arg(arg),
-      meta(meta),
-      n(arg.tile.n),
-      compute_max_only(false)
-    {
-      if (meta.Location() == QUDA_CUDA_FIELD_LOCATION) {
+      CalculateYhat(Arg &arg, const LatticeField &meta) :
+        TunableVectorYZ(2 * n, 4 * n),
+        arg(arg),
+        meta(meta),
+        compute_max_only(false)
+      {
+        if (meta.Location() == QUDA_CUDA_FIELD_LOCATION) {
 #ifdef JITIFY
-        create_jitify_program("kernels/coarse_op_preconditioned.cuh");
-#endif
-        arg.max_d = static_cast<Float*>(pool_device_malloc(sizeof(Float)));
-      }
-      arg.max_h = static_cast<Float*>(pool_pinned_malloc(sizeof(Float)));
+          create_jitify_program("kernels/coarse_op_preconditioned.cuh");
+#endif
+          arg.max_d = static_cast<Float*>(pool_device_malloc(sizeof(Float)));
+        }
+        arg.max_h = static_cast<Float*>(pool_pinned_malloc(sizeof(Float)));
       strcpy(aux, compile_type_str(meta));
       strcat(aux, comm_dim_partitioned_string());
-    }
+      }
 
     virtual ~CalculateYhat() {
       if (meta.Location() == QUDA_CUDA_FIELD_LOCATION) {
@@ -130,11 +111,7 @@
       pool_pinned_free(arg.max_h);
     }
 
-<<<<<<< HEAD
-    void apply(const hipStream_t &stream)
-=======
     void apply(const qudaStream_t &stream)
->>>>>>> 4f390279
     {
       TuneParam tp = tuneLaunch(*this, getTuning(), getVerbosity());
 //      Launch<location, Arg>(arg, jitify_error, compute_max_only, tp, stream);
@@ -146,6 +123,7 @@
     */
     void setComputeMaxOnly(bool compute_max_only_) { compute_max_only = compute_max_only_; }
 
+    // no locality in this kernel so no point in shared-memory tuning
     bool advanceSharedBytes(TuneParam &param) const { return false; }
 
     bool advanceTuneParam(TuneParam &param) const {
@@ -169,6 +147,7 @@
 
   /**
      @brief Calculate the preconditioned coarse-link field and the clover inverse.
+
      @param Yhat[out] Preconditioned coarse link field
      @param Xinv[out] Coarse clover inverse field
      @param Y[out] Coarse link field
@@ -177,9 +156,6 @@
   template<QudaFieldLocation location, typename storeFloat, typename Float, int N, QudaGaugeFieldOrder gOrder>
   void calculateYhat(GaugeField &Yhat, GaugeField &Xinv, const GaugeField &Y, const GaugeField &X)
   {
-    using namespace blas_lapack;
-    auto invert = use_native() ? native::BatchInvertMatrix : generic::BatchInvertMatrix;
-
     // invert the clover matrix field
     const int n = X.Ncolor();
     if (X.Location() == QUDA_CUDA_FIELD_LOCATION && X.Order() == QUDA_FLOAT2_GAUGE_ORDER) {
@@ -190,17 +166,16 @@
       cudaGaugeField X_(param);
       cudaGaugeField Xinv_(param);
       X_.copy(X);
-
-      blas::flops += invert((void*)Xinv_.Gauge_p(), (void*)X_.Gauge_p(), n, X_.Volume(), X_.Precision(), X.Location());
-      
+      blas::flops += cublas::BatchInvertMatrix((void*)Xinv_.Gauge_p(), (void*)X_.Gauge_p(), n, X_.Volume(), X_.Precision(), X.Location());
+
       if (Xinv.Precision() < QUDA_SINGLE_PRECISION) Xinv.Scale( Xinv_.abs_max() );
-      
+
       Xinv.copy(Xinv_);
 
     } else if (X.Location() == QUDA_CPU_FIELD_LOCATION && X.Order() == QUDA_QDP_GAUGE_ORDER) {
       const cpuGaugeField *X_h = static_cast<const cpuGaugeField*>(&X);
       cpuGaugeField *Xinv_h = static_cast<cpuGaugeField*>(&Xinv);
-      blas::flops += invert((void*)Xinv_h->Gauge_p(), (void*)X_h->Gauge_p(), n, X_h->Volume(), X.Precision(), X.Location());
+      blas::flops += cublas::BatchInvertMatrix(((void**)Xinv_h->Gauge_p())[0], ((void**)X_h->Gauge_p())[0], n, X_h->Volume(), X.Precision(), QUDA_CPU_FIELD_LOCATION);
     } else {
       errorQuda("Unsupported location=%d and order=%d", X.Location(), X.Order());
     }
@@ -226,7 +201,7 @@
 
       int comm_dim[4];
       for (int i=0; i<4; i++) comm_dim[i] = comm_dim_partitioned(i);
-      typedef CalculateYhatArg<Float, gPreconditionedCoarse, gCoarse, N, 4, 2> yHatArg;
+      typedef CalculateYhatArg<Float, gPreconditionedCoarse, gCoarse, N> yHatArg;
       yHatArg arg(yHatAccessor, yAccessor, xInvAccessor, xc_size, comm_dim, 1);
 
       CalculateYhat<location, yHatArg> yHat(arg, Y);
@@ -279,12 +254,11 @@
 
   // template on the number of coarse degrees of freedom
   template <typename storeFloat, typename Float>
-  void calculateYhat(GaugeField &Yhat, GaugeField &Xinv, const GaugeField &Y, const GaugeField &X)
-  {
+  void calculateYhat(GaugeField &Yhat, GaugeField &Xinv, const GaugeField &Y, const GaugeField &X) {
     switch (Y.Ncolor()) {
+    case 12: calculateYhat<storeFloat,Float,12>(Yhat, Xinv, Y, X); break;
     case 48: calculateYhat<storeFloat,Float,48>(Yhat, Xinv, Y, X); break;
 #ifdef NSPIN4
-    case 12: calculateYhat<storeFloat,Float,12>(Yhat, Xinv, Y, X); break;
     case 64: calculateYhat<storeFloat,Float,64>(Yhat, Xinv, Y, X); break;
 #endif // NSPIN4
 #ifdef NSPIN1
@@ -298,8 +272,8 @@
 #endif
 
   //Does the heavy lifting of creating the coarse color matrices Y
-  void calculateYhat(GaugeField &Yhat, GaugeField &Xinv, const GaugeField &Y, const GaugeField &X)
-  {
+  void calculateYhat(GaugeField &Yhat, GaugeField &Xinv, const GaugeField &Y, const GaugeField &X) {
+
 #ifdef GPU_MULTIGRID
     QudaPrecision precision = checkPrecision(Xinv, Y, X);
     if (getVerbosity() >= QUDA_SUMMARIZE) printfQuda("Computing Yhat field......\n");
@@ -332,4 +306,5 @@
     errorQuda("Multigrid has not been built");
 #endif
   }
-} //namespace quda+
+} //namespace quda
