--- conflicted
+++ resolved
@@ -497,17 +497,10 @@
 							   FloatM* fatlink_even, FloatM* fatlink_odd,	
 							   Float mycoeff, llfat_kernel_param_t kparam)
 {
-<<<<<<< HEAD
-  __shared__ FloatM sd_data[64*NUM_FLOATS];
-
-  //FloatM TEMPA0, TEMPA1, TEMPA2, TEMPA3, TEMPA4, TEMPA5, TEMPA6, TEMPA7, TEMPA8;
-  FloatM  TEMPA5, TEMPA6, TEMPA7, TEMPA8;
-=======
   __shared__ FloatM sd_data[NUM_FLOATS*64];
   
   //FloatM TEMPA0, TEMPA1, TEMPA2, TEMPA3, TEMPA4, TEMPA5, TEMPA6, TEMPA7, TEMPA8;
   FloatM TEMPA5, TEMPA6, TEMPA7, TEMPA8;
->>>>>>> 2a4bea84
   FloatM STAPLE0, STAPLE1, STAPLE2, STAPLE3, STAPLE4, STAPLE5, STAPLE6, STAPLE7, STAPLE8;
   //FloatM STAPLE6, STAPLE7, STAPLE8;
     
@@ -643,17 +636,9 @@
 							   FloatM* mulink_even, FloatM* mulink_odd, 
 							   Float mycoeff, llfat_kernel_param_t kparam)
 {
-<<<<<<< HEAD
-  __shared__ FloatM sd_data[64*NUM_FLOATS];
-  
-    
-  //FloatM TEMPA0, TEMPA1, TEMPA2, TEMPA3, TEMPA4, TEMPA5, TEMPA6, TEMPA7, TEMPA8;  
-  FloatM TEMPA5, TEMPA6, TEMPA7, TEMPA8;  
-=======
   __shared__ FloatM sd_data[NUM_FLOATS*64];
   //FloatM TEMPA0, TEMPA1, TEMPA2, TEMPA3, TEMPA4, TEMPA5, TEMPA6, TEMPA7, TEMPA8;  
   FloatM  TEMPA5, TEMPA6, TEMPA7, TEMPA8;  
->>>>>>> 2a4bea84
   FloatM TEMPB0, TEMPB1, TEMPB2, TEMPB3, TEMPB4, TEMPB5, TEMPB6, TEMPB7, TEMPB8;
   FloatM STAPLE0, STAPLE1, STAPLE2, STAPLE3, STAPLE4, STAPLE5, STAPLE6, STAPLE7, STAPLE8;
   //FloatM STAPLE6, STAPLE7, STAPLE8;
@@ -756,11 +741,7 @@
     
     /* load matrix C*/
     if(x[nu] == 0 && x[mu] == Z[mu] - 1){
-<<<<<<< HEAD
       int idx = nu*4+mu; 
-=======
-      int idx = nu*4+mu;
->>>>>>> 2a4bea84
       LLFAT_COMPUTE_NEW_IDX_LOWER_STAPLE_DIAG(nu, mu, dir1_array[idx], dir2_array[idx]);
     }else{
       LLFAT_COMPUTE_NEW_IDX_LOWER_STAPLE(nu, mu);
