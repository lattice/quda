#include <blas_quda.h>
#include <uint_to_char.h>
#include <kernels/multi_reduce_core.cuh>
#include <tunable_reduction.h>

namespace quda {

  namespace blas {

    template <template <typename ...> class Reducer, typename store_t, typename y_store_t, int nSpin, typename T>
    class MultiReduce : public TunableMultiReduction<1>
    {
      using real = typename mapper<y_store_t>::type;
      using host_reduce_t = typename Reducer<double, real>::reduce_t;
      const int NXZ;
      const int NYW;
      Reducer<device_reduce_t, real> r;
      const int nParity;
      const T &a, &b, &c;
      std::vector<ColorSpinorField *> &x, &y, &z, &w;
      host_reduce_t *result;
      QudaFieldLocation location;

      virtual bool advanceSharedBytes(TuneParam &param) const
      {
        TuneParam next(param);
        advanceBlockDim(next); // to get next blockDim
        int nthreads = next.block.x * next.block.y * next.block.z;
        param.shared_bytes = sharedBytesPerThread() * nthreads > sharedBytesPerBlock(param) ?
          sharedBytesPerThread() * nthreads : sharedBytesPerBlock(param);
        return false;
      }

    public:
      MultiReduce(const T &a, const T &b, const T &c, const ColorSpinorField &, const ColorSpinorField &,
                  std::vector<ColorSpinorField *> &x, std::vector<ColorSpinorField *> &y,
                  std::vector<ColorSpinorField *> &z, std::vector<ColorSpinorField *> &w,
                  host_reduce_t *result) :
        TunableMultiReduction(*x[0], y.size()),
        NXZ(x.size()),
        NYW(y.size()),
        r(NXZ, NYW),
        nParity(x[0]->SiteSubset()),
        a(a),
        b(b),
        c(c),
        x(x),
        y(y),
        z(z),
        w(w),
        result(result),
        location(checkLocation(*x[0], *y[0], *z[0], *w[0]))
      {
        checkLength(*x[0], *y[0], *z[0], *w[0]);
        auto x_prec = checkPrecision(*x[0], *z[0], *w[0]);
        auto y_prec = y[0]->Precision();
        auto x_order = checkOrder(*x[0], *z[0], *w[0]);
        auto y_order = y[0]->FieldOrder();
        if (sizeof(store_t) != x_prec) errorQuda("Expected precision %lu but received %d", sizeof(store_t), x_prec);
        if (sizeof(y_store_t) != y_prec) errorQuda("Expected precision %lu but received %d", sizeof(y_store_t), y_prec);
        if (x_prec == y_prec && x_order != y_order) errorQuda("Orders %d %d do not match", x_order, y_order);

        strcpy(aux, "policy_kernel,");
        strcat(aux, x[0]->AuxString());
        if (x_prec != y_prec) {
          strcat(aux, ",");
          strcat(aux, y[0]->AuxString());
        }
        strcat(aux, nParity == 2 ? ",nParity=2" : ",nParity=1");

        // since block dot product and block norm use the same functors, we need to distinguish them
        bool is_norm = false;
        if (NXZ == NYW) {
          is_norm = true;
          for (int i = 0; i < NXZ; i++) {
            if (x[i]->V() != y[i]->V() || x[i]->V() != z[i]->V() || x[i]->V() != w[i]->V()) {
              is_norm = false;
              break;
            }
          }
        }
        if (is_norm) strcat(aux, ",norm");

        apply(device::get_default_stream());

        blas::bytes += bytes();
        blas::flops += flops();
      }

      TuneKey tuneKey() const
      {
        char name[TuneKey::name_n];
        char NXZ_str[8];
        char NYW_str[8];
        u32toa(NXZ_str, NXZ);
        u32toa(NYW_str, NYW);
        strcpy(name, NXZ_str);
        strcat(name, NYW_str);
        strcat(name, typeid(r).name());
        return TuneKey(vol, name, aux);
      }

      template <int NXZ> void compute(const qudaStream_t &stream)
      {
        staticCheck<NXZ, store_t, y_store_t, decltype(r)>(r, x, y);

        constexpr bool site_unroll_check = !std::is_same<store_t, y_store_t>::value || isFixed<store_t>::value;
        if (site_unroll_check && (x[0]->Ncolor() != 3 || x[0]->Nspin() == 2))
          errorQuda("site unroll not supported for nSpin = %d nColor = %d", x[0]->Nspin(), x[0]->Ncolor());

        TuneParam tp = tuneLaunch(*this, getTuning(), getVerbosity());

        if (location == QUDA_CUDA_FIELD_LOCATION) {
          if (site_unroll_check) checkNative(*x[0], *y[0], *z[0], *w[0]); // require native order when using site_unroll
          using device_store_t = typename device_type_mapper<store_t>::type;
          using device_y_store_t = typename device_type_mapper<y_store_t>::type;
          using device_real_t = typename mapper<device_y_store_t>::type;
          Reducer<device_reduce_t, device_real_t> r_(NXZ, NYW);

          // redefine site_unroll with device_store types to ensure we have correct N/Ny/M values
          constexpr bool site_unroll = !std::is_same<device_store_t, device_y_store_t>::value || isFixed<device_store_t>::value;
          constexpr int N = n_vector<device_store_t, true, nSpin, site_unroll>();
          constexpr int Ny = n_vector<device_y_store_t, true, nSpin, site_unroll>();
          constexpr int M = site_unroll ? (nSpin == 4 ? 24 : 6) : N; // real numbers per thread
          const int length = x[0]->Length() / M;

          MultiReduceArg<device_real_t, M, NXZ, device_store_t, N, device_y_store_t, Ny, decltype(r_)> arg(x, y, z, w, r_, NYW, length, nParity);

          std::vector<host_reduce_t> result_(NXZ * arg.NYW);

#if 0 // no parameters to set so far
          constexpr bool multi_1d = false;
          if (a.data) { set_param<multi_1d>(arg, 'a', a); }
          if (b.data) { set_param<multi_1d>(arg, 'b', b); }
          if (c.data) { set_param<multi_1d>(arg, 'c', c); }
#endif
          launch<MultiReduce_>(result_, tp, stream, arg);

          // need to transpose for same order with vector thread reduction
          for (int i = 0; i < NXZ; i++) {
            for (int j = 0; j < arg.NYW; j++) {
              result[i * arg.NYW + j] = result_[j * NXZ + i];
            }
          }

        } else {
          errorQuda("Only implemented for GPU fields");
        }
      }

      template <int n> std::enable_if_t<n!=1, void> instantiateLinear(const qudaStream_t &stream)
      {
        if (NXZ == n) compute<n>(stream);
        else instantiateLinear<n-1>(stream);
      }

      template <int n> std::enable_if_t<n==1, void> instantiateLinear(const qudaStream_t &stream)
      {
        compute<1>(stream);
      }

      template <int n> std::enable_if_t<n!=1, void> instantiatePow2(const qudaStream_t &stream)
      {
        if (NXZ == n) compute<n>(stream);
        else instantiatePow2<n/2>(stream);
      }

      template <int n> std::enable_if_t<n==1, void> instantiatePow2(const qudaStream_t &stream)
      {
        compute<1>(stream);
      }

      void apply(const qudaStream_t &stream)
      {
        constexpr int pow2_max = max_NXZ_power2<true, isFixed<store_t>::value>();
        if (NXZ <= pow2_max && is_power2(NXZ)) instantiatePow2<pow2_max>(stream);
        else if (NXZ <= MAX_MULTI_BLAS_N) instantiateLinear<MAX_MULTI_BLAS_N>(stream);
        else errorQuda("x.size %lu greater than MAX_MULTI_BLAS_N %d", x.size(), MAX_MULTI_BLAS_N);
      }

      void preTune()
      {
        for (int i = 0; i < NYW; ++i) {
          if (r.write.X) x[i]->backup();
          if (r.write.Y) y[i]->backup();
          if (r.write.Z) z[i]->backup();
          if (r.write.W) w[i]->backup();
        }
      }

      void postTune()
      {
        for (int i = 0; i < NYW; ++i) {
          if (r.write.X) x[i]->restore();
          if (r.write.Y) y[i]->restore();
          if (r.write.Z) z[i]->restore();
          if (r.write.W) w[i]->restore();
        }
      }

      long long flops() const
      {
        return NYW * NXZ * r.flops() * x[0]->Length();
      }

      long long bytes() const
      {
        // X and Z reads are repeated (and hopefully cached) across NYW
        // each Y and W read/write is done once
        return NYW * NXZ * (r.read.X + r.write.X) * x[0]->Bytes() +
          NYW * (r.read.Y + r.write.Y) * y[0]->Bytes() +
          NYW * NXZ * (r.read.Z + r.write.Z) * z[0]->Bytes() +
          NYW * (r.read.W + r.write.W) * w[0]->Bytes();
      }

      int tuningIter() const { return 3; }
    };

    template <template <typename ...> class ReducerDiagonal, template <typename ...> class ReducerOffDiagonal, typename T>
    void multiReduce(T result[], const coeff_array<T> &a, const coeff_array<T> &b, const coeff_array<T> &c,
                     CompositeColorSpinorField &x, CompositeColorSpinorField &y, CompositeColorSpinorField &z,
                     CompositeColorSpinorField &w, int i, int j)
    {
      if (i == j) { // we are on the diagonal so invoke the diagonal reducer
        using host_reduce_t = typename ReducerDiagonal<double, double>::reduce_t;
        instantiate<ReducerDiagonal, MultiReduce, true>(a, b, c, *x[0], *y[0], x, y, z, w, (host_reduce_t*)result);
      } else { // we are on the diagonal so invoke the off-diagonal reducer
        using host_reduce_t = typename ReducerOffDiagonal<double, double>::reduce_t;
        instantiate<ReducerOffDiagonal, MultiReduce, true>(a, b, c, *x[0], *y[0], x, y, z, w, (host_reduce_t*)result);
      }
    }

    // This function does the outer product of dot products... in column major.
    // There's a function below called 'cDotProduct' that flips it to row major.
    template <template <typename ...> class ReducerDiagonal,
              template <typename ...> class ReducerOffDiagonal, typename T>
    void multiReduce_recurse(T *result, std::vector<ColorSpinorField *> &x, std::vector<ColorSpinorField *> &y,
                             std::vector<ColorSpinorField *> &z, std::vector<ColorSpinorField *> &w, int i_idx,
                             int j_idx, bool hermitian, uint2 tile_size)
    {
      if (y.size() > tile_size.y) { // if greater than max single-kernel size, split and recurse
        // Do the recurse first.
        T* result0 = &result[0];
        T* result1 = &result[x.size()*(y.size()/2)];
        std::vector<ColorSpinorField*> y0(y.begin(), y.begin() + y.size()/2);
        std::vector<ColorSpinorField*> y1(y.begin() + y.size()/2, y.end());
        multiReduce_recurse<ReducerDiagonal,ReducerOffDiagonal>(result0, x, y0, z, w, i_idx, 2*j_idx+0, hermitian, tile_size);
        multiReduce_recurse<ReducerDiagonal,ReducerOffDiagonal>(result1, x, y1, z, w, i_idx, 2*j_idx+1, hermitian, tile_size);
      } else {
        T* tmp_dot = new T[x.size()*y.size()];

	// if at bottom of recursion, return if on lower left
        if (x.size() <= tile_size.x && is_valid_NXZ(x.size(), true) && hermitian) {
          if (j_idx < i_idx) { return; }
        }

        coeff_array<T> a, b, c;

<<<<<<< HEAD
        if (x.size() <= tile_size.x && is_valid_NXZ(x.size(), true) && x.size() * y.size() <= (unsigned)max_n_reduce()) {
=======
        if (x.size() <= tile_size.x && is_valid_NXZ(x.size(), true) && x.size() * y.size() <= (unsigned int)max_n_reduce()) {
>>>>>>> ff2a4068
          // problem will fit, so do the computation
          multiReduce<ReducerDiagonal, ReducerOffDiagonal>(tmp_dot, a, b, c, x, y, z, w, i_idx, j_idx);
        } else {
          // split the problem and recurse. Splitting in x requires
          // memory reshuffling (unless y = 1).
          // Use a few temporary variables.

          T* tmpmajor = new T[x.size()*y.size()];
          T* result0 = &tmpmajor[0];
          T* result1 = &tmpmajor[(x.size()/2)*y.size()];
          std::vector<ColorSpinorField*> x0(x.begin(), x.begin() + x.size()/2);
          std::vector<ColorSpinorField*> x1(x.begin() + x.size()/2, x.end());
          std::vector<ColorSpinorField*> z0(z.begin(), z.begin() + z.size()/2);
          std::vector<ColorSpinorField*> z1(z.begin() + z.size()/2, z.end());
          std::vector<ColorSpinorField*> w0(w.begin(), w.begin() + w.size()/2);
          std::vector<ColorSpinorField*> w1(w.begin() + w.size()/2, w.end());

          multiReduce_recurse<ReducerDiagonal,ReducerOffDiagonal>(result0, x0, y, z0, w0, 2*i_idx+0, j_idx, hermitian, tile_size);
          multiReduce_recurse<ReducerDiagonal,ReducerOffDiagonal>(result1, x1, y, z1, w1, 2*i_idx+1, j_idx, hermitian, tile_size);

          const unsigned int xlen0 = x.size()/2;
          const unsigned int xlen1 = x.size() - xlen0;
          const unsigned int ylen = y.size();

          // Copy back into result.
          int count = 0, count0 = 0, count1 = 0;
          for (unsigned int i = 0; i < ylen; i++)
          {
            for (unsigned int j = 0; j < xlen0; j++)
              result[count++] = result0[count0++];
            for (unsigned int j = 0; j < xlen1; j++)
              result[count++] = result1[count1++];
          }

          delete[] tmpmajor;
        }

        // we are at the leaf of the binary tree (e.g., we ran the kernel): perform the row-to-column-major transpose here.
<<<<<<< HEAD
        if (x.size() <= tile_size.x && is_valid_NXZ(x.size(), true) && x.size() * y.size() <= (unsigned)max_n_reduce()) {
=======
        if (x.size() <= tile_size.x && is_valid_NXZ(x.size(), true) && x.size() * y.size() <= (unsigned int)max_n_reduce()) {
>>>>>>> ff2a4068
          const unsigned int xlen = x.size();
          const unsigned int ylen = y.size();
          for (unsigned int j = 0; j < xlen; j++)
            for (unsigned int i = 0; i < ylen; i++)
              result[i*xlen+j] = tmp_dot[j*ylen + i];
        }
        delete[] tmp_dot;
      }
    }

    template <template <typename ...> class ReducerDiagonal,
              template <typename ...> class ReducerOffDiagonal, typename T>
    class TileSizeTune : public Tunable
    {
      typedef std::vector<ColorSpinorField*> vec;
      T *result;
      vec &x, &y, &z, &w;
      bool hermitian;
      bool Anorm;

      unsigned int sharedBytesPerThread() const { return 0; }
      unsigned int sharedBytesPerBlock(const TuneParam &) const { return 0; }

      int NYW_max;
      uint2 max_tile_size;

    public:
      TileSizeTune(T *result, vec &x, vec &y, vec &z, vec &w, bool hermitian, bool Anorm = false,
                   bool nested_policy = false) :
        result(result),
        x(x),
        y(y),
        z(z),
        w(w),
        hermitian(hermitian),
        Anorm(Anorm)
      {
        NYW_max = std::min(
          (y[0]->Precision() == QUDA_DOUBLE_PRECISION ?
           max_YW_size<ReducerDiagonal<device_reduce_t, double>>(x.size(), x[0]->Precision(), y[0]->Precision()) :
           max_YW_size<ReducerDiagonal<device_reduce_t, float>>(x.size(), x[0]->Precision(), y[0]->Precision())),
          (y[0]->Precision() == QUDA_DOUBLE_PRECISION ?
           max_YW_size<ReducerOffDiagonal<device_reduce_t, double>>(x.size(), x[0]->Precision(), y[0]->Precision()) :
           max_YW_size<ReducerOffDiagonal<device_reduce_t, float>>(x.size(), x[0]->Precision(), y[0]->Precision()))
                               );

        max_tile_size = make_uint2(1, 1);

        strcpy(aux, nested_policy ? "nested_policy," : "policy,");
        strcat(aux, x[0]->AuxString());
      	strcat(aux, ",");
      	strcat(aux, y[0]->AuxString());
        if (hermitian) strcat(aux, ",hermitian");
        if (Anorm) strcat(aux, ",Anorm");
	strcat(aux,",n=");
	char size[8];
	u64toa(size, x.size());
	strcat(aux,size);
	strcat(aux,",m=");
	u64toa(size, y.size());
	strcat(aux,size);
        u64toa(size, MAX_MULTI_BLAS_N);
        strcat(aux, ",multi-blas-n=");
        strcat(aux, size);

        // before we do policy tuning we must ensure the kernel
        // constituents have been tuned since we can't do nested tuning
        // FIXME this will break if the kernels are destructive - which they aren't here
        if (!tuned()) {
          if (!nested_policy) disableProfileCount(); // purely for profiling reasons, don't want to profile tunings.

          // note the 1-d tuning is all redundant now that we call
          // multiReduce_recurse directly now for 1-d multi
          // reductions, but I'll keep this code here for now
          if (x.size() == 1) { // 1-d reduction

            max_tile_size = make_uint2(1, std::min(NYW_max, (int)y.size()));
            multiReduce_recurse<ReducerDiagonal, ReducerOffDiagonal>(result, x, y, z, w, 0, 0, hermitian, max_tile_size);

          } else if (y.size() == 1) { // 1-d reduction

            max_tile_size = make_uint2(std::min((size_t)max_NXZ_power2(true), x.size()), 1);
            multiReduce_recurse<ReducerDiagonal, ReducerOffDiagonal>(result, x, y, z, w, 0, 0, hermitian, max_tile_size);

          } else { // 2-d reduction

            // max_tile_size should be set to the largest power of 2,
            // since we have a requirement that the tile size is a
            // power of 2.
            // FIXME - we only do simple square tiling here
            max_tile_size = make_uint2(max_NXZ_power2(true), max_NXZ_power2(true));

            // Make sure constituents are tuned.
            for (unsigned int tile_size = 1;
                 tile_size <= max_tile_size.x && tile_size <= x.size() && (tile_size <= y.size() || y.size() == 1);
                 tile_size *= 2) {
              multiReduce_recurse<ReducerDiagonal, ReducerOffDiagonal>(result, x, y, z, w, 0, 0, hermitian, make_uint2(tile_size, tile_size));
            }

            // also test case using a single kernel if both dimensions are less than max
            if (is_valid_NXZ(x.size(), true) && y.size() <= (unsigned int)NYW_max) {
              multiReduce_recurse<ReducerDiagonal, ReducerOffDiagonal>(result, x, y, z, w, 0, 0, hermitian, make_uint2(x.size(), y.size()));
            }
          }

          if (!nested_policy) enableProfileCount();
          setPolicyTuning(true);
        }

        apply(device::get_default_stream());
      }

      virtual ~TileSizeTune() { setPolicyTuning(false); }

      void apply(const qudaStream_t &) {
        TuneParam tp = tuneLaunch(*this, getTuning(), getVerbosity());

        // tp.aux.x is where the tile size is stored. "tp" is the tuning struct.
        // it contains blocksize, grid size, etc. Since we're only tuning
        // a policy, we don't care about those sizes. That's why we only
        // tune "aux.x", which is the tile size.
        multiReduce_recurse<ReducerDiagonal, ReducerOffDiagonal>(result, x, y, z, w, 0, 0, hermitian, make_uint2(tp.aux.x, tp.aux.y));
      }

      // aux.x is the tile size
      bool advanceAux(TuneParam &param) const
      {
        // for 1-d reductions we don't do any tuning and just use the largest tile
        if (x.size() == 1 || y.size() == 1) {
          return false;
        } else { // 2-d reduction

          if ((unsigned int)(2 * param.aux.x) <= max_tile_size.x && (unsigned int)(2 * param.aux.y) <= max_tile_size.y
              && (unsigned int)(2 * param.aux.x) <= x.size() && (unsigned int)(2 * param.aux.y) <= y.size()) {
            // only tune powers of two
            param.aux.x *= 2;
            param.aux.y *= 2;
            return true;
          } else if (is_valid_NXZ(x.size(), true) && y.size() <= (size_t)NYW_max
                     && ((size_t)param.aux.x != x.size() || (size_t)param.aux.y != y.size())) {
            // we've run out of power of two tiles to try, but before
            // we finish, try a single kernel if it fits
            param.aux.x = x.size();
            param.aux.y = y.size();
            return true;
          } else {
            // reset to the beginning (which we'd need for multi-dimensional tuning)
            param.aux.x = 1;
            param.aux.y = 1;
            return false;
          }
        }
      }

      bool advanceTuneParam(TuneParam &param) const { return advanceAux(param); }

      void initTuneParam(TuneParam &param) const  {
        Tunable::initTuneParam(param);
        if (x.size() == 1 || y.size() == 1) {
          param.aux.x = max_tile_size.x;
          param.aux.y = max_tile_size.y;
        } else { // only do non-trivial tuning for 2-d reductions
          param.aux.x = 1;
          param.aux.y = 1;
        }
        param.aux.z = 0;
        param.aux.w = 0;
      }

      void defaultTuneParam(TuneParam &param) const  {
        Tunable::defaultTuneParam(param); // default is max tile size
        param.aux.x = max_tile_size.x;
        param.aux.y = max_tile_size.y;
        param.aux.z = 0;
        param.aux.w = 0;
      }

      TuneKey tuneKey() const {
        return TuneKey(x[0]->VolString(), typeid(*this).name(), aux);
      }

      long long flops() const { return 0; } // FIXME
      long long bytes() const { return 0; } // FIXME

      void preTune() { } // FIXME - use write to determine what needs to be saved
      void postTune() { } // FIXME - use write to determine what needs to be saved
    };

    template <template <typename ...> class ReducerDiagonal,
              template <typename ...> class ReducerOffDiagonal, typename T>
    class TransposeTune : public Tunable
    {
      using TileTuner = TileSizeTune<ReducerDiagonal, ReducerOffDiagonal, T>;
      using vec = std::vector<ColorSpinorField *>;
      T *result;
      vec &x, &y;
      bool hermitian;
      bool Anorm;

      unsigned int sharedBytesPerThread() const { return 0; }
      unsigned int sharedBytesPerBlock(const TuneParam &) const { return 0; }

    public:
      TransposeTune(T *result, vec &x, vec &y, bool hermitian, bool Anorm = false) :
        result(result),
        x(x),
        y(y),
        hermitian(hermitian),
        Anorm(Anorm)
      {
        strcpy(aux, "policy,");
        strcat(aux, x[0]->AuxString());
        strcat(aux, ",");
        strcat(aux, y[0]->AuxString());
        if (hermitian) strcat(aux, ",hermitian");
        if (Anorm) strcat(aux, ",Anorm");
        strcat(aux, ",n=");
        char size[8];
        u64toa(size, x.size());
        strcat(aux, size);
        strcat(aux, ",m=");
        u64toa(size, y.size());
        strcat(aux, size);
        u64toa(size, MAX_MULTI_BLAS_N);
        strcat(aux, ",multi-blas-n=");
        strcat(aux, size);

        // before we do policy tuning we must ensure the kernel
        // constituents have been tuned since we can't do nested tuning
        if (!tuned()) {
          disableProfileCount(); // purely for profiling reasons, don't want to profile tunings.

          // note the 1-d tuning is all redundent now that we call
          // multiReduce_recurse directly now for 1-d multi
          // reductions, but I'll keep this code here for now
          if (x.size() == 1) {
            TileTuner tile(result, x, y, x, x, hermitian, Anorm, true);
          } else if (y.size() == 1) {
            TileTuner tile(result, y, x, y, y, hermitian, Anorm, true);
          } else {

            { // tune regular inner product
              TileTuner tile(result, x, y, x, x, hermitian, Anorm, true);
            }

            { // tune transpose inner product
              TileTuner tile(result, y, x, y, y, hermitian, Anorm, true);
            }
          }

          enableProfileCount();
          setPolicyTuning(true);
        }

        apply(device::get_default_stream());
      }

      virtual ~TransposeTune() { setPolicyTuning(false); }

      void apply(const qudaStream_t &)
      {
        TuneParam tp = tuneLaunch(*this, getTuning(), getVerbosity());

        if (tp.aux.x == 0) {
          TileTuner(result, x, y, x, x, hermitian, Anorm, true);
        } else if (tp.aux.x == 1) {
          T *result_trans = new T[x.size() * y.size()];

          // swap (x<->y and w<-z> when doing transpose calculation)
          TileTuner(result_trans, y, x, y, y, hermitian, Anorm, true);

          // tranpose the result if we are doing the transpose calculation
          const auto xlen = x.size();
          const auto ylen = y.size();
          for (unsigned int j = 0; j < xlen; j++)
            for (unsigned int i = 0; i < ylen; i++) result[i * xlen + j] = conj(result_trans[j * ylen + i]);

          delete[] result_trans;
        } else {
          errorQuda("Unexpected transpose parameter %d", tp.aux.x);
        }
      }

      bool advanceAux(TuneParam &param) const
      {
        if (x.size() == 1 || y.size() == 1) {
          return false;
        } else {
          if (param.aux.x == 0) {
            param.aux.x = 1;
            return true;
          } else {
            param.aux.x = 0;
            return false;
          }
        }
      }

      bool advanceTuneParam(TuneParam &param) const { return advanceAux(param); }

      void initTuneParam(TuneParam &param) const
      {
        Tunable::initTuneParam(param);
        if (x.size() == 1)
          param.aux = make_int4(0, 0, 0, 0);
        else if (y.size() == 1)
          param.aux = make_int4(1, 0, 0, 0);
        else
          param.aux = make_int4(0, 0, 0, 0); // default is not to transpose
      }

      void defaultTuneParam(TuneParam &param) const { initTuneParam(param); }

      TuneKey tuneKey() const { return TuneKey(x[0]->VolString(), typeid(*this).name(), aux); }

      long long flops() const { return 0; } // FIXME
      long long bytes() const { return 0; } // FIXME

      void preTune() {}  // FIXME - use write to determine what needs to be saved
      void postTune() {} // FIXME - use write to determine what needs to be saved
    };

    void reDotProduct(double *result, std::vector<ColorSpinorField *> &x, std::vector<ColorSpinorField *> &y)
    {
      if (x.size() == 0 || y.size() == 0) errorQuda("vector.size() == 0");
      double *result_tmp = new double[x.size() * y.size()];
      for (unsigned int i = 0; i < x.size()*y.size(); i++) result_tmp[i] = 0.0;

      if (x.size() == 1) {
        auto NYW_max = y[0]->Precision() == QUDA_DOUBLE_PRECISION ?
          max_YW_size<multiDot<device_reduce_t, double>>(x.size(), x[0]->Precision(), y[0]->Precision()) :
          max_YW_size<multiDot<device_reduce_t, float>>(x.size(), x[0]->Precision(), y[0]->Precision());

        // if fine-grid then we set max tile size to 32 to avoid unnecessary tuning
        uint2 max_tile_size = make_uint2(1, std::min( {NYW_max, (int)y.size(), x[0]->Ncolor() == 3 ? 32 : NYW_max} ));
        multiReduce_recurse<multiDot, multiDot>(result_tmp, x, y, x, x, 0, 0, false, max_tile_size);
      } else if (y.size() == 1 && x[0]->Precision() == y[0]->Precision()) {

        double *result_trans = new double[x.size() * y.size()];

        // swap (x<->y and w<-z> when doing transpose calculation)
        auto NXZ_max = x[0]->Precision() == QUDA_DOUBLE_PRECISION ?
          max_YW_size<multiDot<device_reduce_t, double>>(y.size(), y[0]->Precision(), x[0]->Precision()) :
          max_YW_size<multiDot<device_reduce_t, float>>(y.size(), y[0]->Precision(), x[0]->Precision());

        // if fine-grid then we set max tile size to 32 to avoid unnecessary tuning
        uint2 max_tile_size = make_uint2(1, std::min( {NXZ_max, (int)x.size(), x[0]->Ncolor() == 3 ? 32 : NXZ_max} ));
        multiReduce_recurse<multiDot, multiDot>(result_trans, y, x, y, y, 0, 0, false, max_tile_size);

        // transpose the result if we are doing the transpose calculation
        const auto xlen = x.size();
        const auto ylen = y.size();
        for (unsigned int j = 0; j < xlen; j++)
          for (unsigned int i = 0; i < ylen; i++) result_tmp[i * xlen + j] = result_trans[j * ylen + i];

        delete[] result_trans;

      } else if (x[0]->Precision() == y[0]->Precision()) {
        TransposeTune<multiDot, multiDot, double>(result_tmp, x, y, false);
      } else {
        TileSizeTune<multiDot, multiDot, double>(result_tmp, x, y, x, x, false);
      }

      // do a single multi-node reduction only once we have computed all local dot products
      const int Nreduce = x.size() * y.size();
      reduceDoubleArray(result_tmp, Nreduce);

      // multiReduce_recurse returns a column-major matrix.
      // To be consistent with the multi-blas functions, we should
      // switch this to row-major.
      const unsigned int xlen = x.size();
      const unsigned int ylen = y.size();
      for (unsigned int j = 0; j < xlen; j++)
        for (unsigned int i = 0; i < ylen; i++) result[j * ylen + i] = result_tmp[i * xlen + j];

      delete[] result_tmp;
    }

    void cDotProduct(Complex *result, std::vector<ColorSpinorField *> &x, std::vector<ColorSpinorField *> &y)
    {
      if (x.size() == 0 || y.size() == 0) errorQuda("vector.size() == 0");
      Complex *result_tmp = new Complex[x.size() * y.size()];
      for (unsigned int i = 0; i < x.size() * y.size(); i++) result_tmp[i] = 0.0;

      if (x.size() == 1) {
        auto NYW_max = y[0]->Precision() == QUDA_DOUBLE_PRECISION ?
          max_YW_size<multiCdot<device_reduce_t, double>>(x.size(), x[0]->Precision(), y[0]->Precision()) :
          max_YW_size<multiCdot<device_reduce_t, float>>(x.size(), x[0]->Precision(), y[0]->Precision());

        // if fine-grid then we set max tile size to 32 to avoid unnecessary tuning
        uint2 max_tile_size = make_uint2(1, std::min( {NYW_max, (int)y.size(), x[0]->Ncolor() == 3 ? 32 : NYW_max} ));
        multiReduce_recurse<multiCdot, multiCdot>(result_tmp, x, y, x, x, 0, 0, false, max_tile_size);
      } else if (y.size() == 1 && x[0]->Precision() == y[0]->Precision()) {

        Complex *result_trans = new Complex[x.size() * y.size()];

        // swap (x<->y and w<-z> when doing transpose calculation)
        auto NXZ_max = x[0]->Precision() == QUDA_DOUBLE_PRECISION ?
          max_YW_size<multiCdot<device_reduce_t, double>>(y.size(), y[0]->Precision(), x[0]->Precision()) :
          max_YW_size<multiCdot<device_reduce_t, float>>(y.size(), y[0]->Precision(), x[0]->Precision());

        // if fine-grid then we set max tile size to 32 to avoid unnecessary tuning
        uint2 max_tile_size = make_uint2(1, std::min( {NXZ_max, (int)x.size(), x[0]->Ncolor() == 3 ? 32 : NXZ_max} ));
        multiReduce_recurse<multiCdot, multiCdot>(result_trans, y, x, y, y, 0, 0, false, max_tile_size);

        // transpose the result if we are doing the transpose calculation
        const auto xlen = x.size();
        const auto ylen = y.size();
        for (unsigned int j = 0; j < xlen; j++)
          for (unsigned int i = 0; i < ylen; i++) result_tmp[i * xlen + j] = conj(result_trans[j * ylen + i]);

        delete[] result_trans;

      } else if (x[0]->Precision() == y[0]->Precision()) {
        TransposeTune<multiCdot, multiCdot, Complex>(result_tmp, x, y, false);
      } else {
        TileSizeTune<multiCdot, multiCdot, Complex>(result_tmp, x, y, x, x, false);
      }

      // do a single multi-node reduction only once we have computed all local dot products
      const int Nreduce = 2*x.size()*y.size();
      reduceDoubleArray((double*)result_tmp, Nreduce);

      // multiReduce_recurse returns a column-major matrix.
      // To be consistent with the multi-blas functions, we should
      // switch this to row-major.
      const unsigned int xlen = x.size();
      const unsigned int ylen = y.size();
      for (unsigned int j = 0; j < xlen; j++)
        for (unsigned int i = 0; i < ylen; i++)
          result[j*ylen+i] = result_tmp[i*xlen + j];

      delete[] result_tmp;
    }

    void hDotProduct(Complex *result, std::vector<ColorSpinorField *> &x, std::vector<ColorSpinorField *> &y)
    {
      if (x.size() == 0 || y.size() == 0) errorQuda("vector.size() == 0");
      if (x.size() != y.size()) errorQuda("Cannot call Hermitian block dot product on non-square inputs");

      Complex* result_tmp = new Complex[x.size()*y.size()];
      for (unsigned int i = 0; i < x.size()*y.size(); i++) result_tmp[i] = 0.0;

      TileSizeTune<multiCdot, multiCdot, Complex>(result_tmp, x, y, x, x, true, false); // last false is b/c L2 norm

      // do a single multi-node reduction only once we have computed all local dot products
      const int Nreduce = 2*x.size()*y.size();
      reduceDoubleArray((double*)result_tmp, Nreduce); // FIXME - could optimize this for Hermiticity as well

      // Switch from col-major to row-major
      const unsigned int xlen = x.size();
      const unsigned int ylen = y.size();
      for (unsigned int j = 0; j < xlen; j++)
        for (unsigned int i = j; i < ylen; i++) {
          result[j*ylen+i] = result_tmp[i*xlen + j];
          result[i*ylen+j] = conj(result_tmp[i*xlen + j]);
	}

      delete[] result_tmp;
    }

    // for (p, Ap) norms in CG which are Hermitian.
    void hDotProduct_Anorm(Complex *result, std::vector<ColorSpinorField *> &x, std::vector<ColorSpinorField *> &y)
    {
      if (x.size() == 0 || y.size() == 0) errorQuda("vector.size() == 0");
      if (x.size() != y.size()) errorQuda("Cannot call Hermitian block A-norm dot product on non-square inputs");

      Complex* result_tmp = new Complex[x.size()*y.size()];
      for (unsigned int i = 0; i < x.size()*y.size(); i++) result_tmp[i] = 0.0;

      TileSizeTune<multiCdot, multiCdot, Complex>(result_tmp, x, y, x, x, true, true); // last true is b/c A norm

      // do a single multi-node reduction only once we have computed all local dot products
      const int Nreduce = 2*x.size()*y.size();
      reduceDoubleArray((double*)result_tmp, Nreduce); // FIXME - could optimize this for Hermiticity as well

      // Switch from col-major to row-major
      const unsigned int xlen = x.size();
      const unsigned int ylen = y.size();
      for (unsigned int j = 0; j < xlen; j++)
        for (unsigned int i = j; i < ylen; i++) {
          result[j*ylen+i] = result_tmp[i*xlen + j];
          result[i*ylen+j] = conj(result_tmp[i*xlen + j]);
        }

      delete[] result_tmp;
    }

    // takes the outer product of inner products between and y and copies y into z
    void cDotProductCopy(Complex* , std::vector<ColorSpinorField*>&, std::vector<ColorSpinorField*>&,
			 std::vector<ColorSpinorField*>&)
    {
#if 0
      // FIXME - if this is enabled we need to ensure that use_w is
      // enabled above.  Also, I think this might break if the diagonal
      // write is different from the off-diagonal write
      if (x.size() == 0 || y.size() == 0) errorQuda("vector.size() == 0");
      if (y.size() != z.size()) errorQuda("Cannot copy input y of size %lu into z of size %lu\n", y.size(), z.size());

      Complex* result_tmp = new Complex[x.size()*y.size()];
      for (unsigned int i = 0; i < x.size()*y.size(); i++) result_tmp[i] = 0.0;

      // When recursing, only the diagonal tiles will do the copy, the rest just do the outer product
      TileSizeTune<double2, typename vector<device_reduce_t,2>::type,multiCdotCopy,multiCdot,Complex>(result_tmp, x, y, x, y, true);

      // do a single multi-node reduction only once we have computed all local dot products
      const int Nreduce = 2*x.size()*y.size();
      reduceDoubleArray((double*)result_tmp, Nreduce);

      // Switch from col-major to row-major.
      const unsigned int xlen = x.size();
      const unsigned int ylen = y.size();
      for (unsigned int j = 0; j < xlen; j++)
        for (unsigned int i = 0; i < ylen; i++)
          result[j*ylen+i] = result_tmp[i*xlen + j];

      delete[] result_tmp;
#else
      errorQuda("cDotProductCopy not enabled");
#endif
    }

   } // namespace blas

} // namespace quda<|MERGE_RESOLUTION|>--- conflicted
+++ resolved
@@ -256,11 +256,8 @@
 
         coeff_array<T> a, b, c;
 
-<<<<<<< HEAD
-        if (x.size() <= tile_size.x && is_valid_NXZ(x.size(), true) && x.size() * y.size() <= (unsigned)max_n_reduce()) {
-=======
+
         if (x.size() <= tile_size.x && is_valid_NXZ(x.size(), true) && x.size() * y.size() <= (unsigned int)max_n_reduce()) {
->>>>>>> ff2a4068
           // problem will fit, so do the computation
           multiReduce<ReducerDiagonal, ReducerOffDiagonal>(tmp_dot, a, b, c, x, y, z, w, i_idx, j_idx);
         } else {
@@ -299,11 +296,7 @@
         }
 
         // we are at the leaf of the binary tree (e.g., we ran the kernel): perform the row-to-column-major transpose here.
-<<<<<<< HEAD
-        if (x.size() <= tile_size.x && is_valid_NXZ(x.size(), true) && x.size() * y.size() <= (unsigned)max_n_reduce()) {
-=======
         if (x.size() <= tile_size.x && is_valid_NXZ(x.size(), true) && x.size() * y.size() <= (unsigned int)max_n_reduce()) {
->>>>>>> ff2a4068
           const unsigned int xlen = x.size();
           const unsigned int ylen = y.size();
           for (unsigned int j = 0; j < xlen; j++)
