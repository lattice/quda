--- conflicted
+++ resolved
@@ -97,24 +97,7 @@
         blas::flops += flops();
       }
 
-<<<<<<< HEAD
-      TuneKey tuneKey() const
-      {
-        char name[TuneKey::name_n];
-        char NXZ_str[8];
-        char NYW_str[8];
-        u32toa(NXZ_str, NXZ);
-        u32toa(NYW_str, NYW);
-        strcpy(name, "Nxz");
-        strcat(name, NXZ_str);
-        strcat(name, "Nyw");
-        strcat(name, NYW_str);
-        strcat(name, typeid(r).name());
-        return TuneKey(vol, name, aux);
-      }
-=======
       TuneKey tuneKey() const { return TuneKey(vol, typeid(r).name(), aux); }
->>>>>>> d63a5001
 
       template <int NXZ> void compute(const qudaStream_t &stream)
       {
