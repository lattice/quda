--- conflicted
+++ resolved
@@ -13,11 +13,7 @@
   namespace blas {
 
     qudaStream_t* getStream();
-<<<<<<< HEAD
-    qudaEvent_t* getReduceEvent();
-=======
     cudaEvent_t* getReduceEvent();
->>>>>>> 4950f600
     bool getFastReduce();
     void initFastReduce(int words);
     void completeFastReduce(int32_t words);
@@ -54,13 +50,13 @@
             completeFastReduce(words);
           } else {
             qudaEventRecord(*getReduceEvent(), stream);
-            while (qudaSuccess != cudaEventQuery(*getReduceEvent())) {}
+            while (cudaSuccess != qudaEventQuery(*getReduceEvent())) {}
           }
         } else
 #endif
         {
           qudaMemcpy(getHostReduceBuffer(), getMappedHostReduceBuffer(), tp.grid.z * sizeof(ReduceType) * NXZ * arg.NYW,
-              qudaMemcpyDeviceToHost);
+              cudaMemcpyDeviceToHost);
         }
       }
 
@@ -295,7 +291,7 @@
         for (int i = 0; i < NXZ; i++)
           for (int j = 0; j < NYW; j++) A[NYW * i + j] = make_Float2<Float2>(Complex(a.data[NYW * i + j]));
 
-        qudaMemcpyToSymbolAsync(Amatrix_d, A, NXZ * NYW * sizeof(decltype(A[0])), 0, qudaMemcpyHostToDevice,
+        cudaMemcpyToSymbolAsync(Amatrix_d, A, NXZ * NYW * sizeof(decltype(A[0])), 0, cudaMemcpyHostToDevice,
                                 *getStream());
         Amatrix_h = reinterpret_cast<signed char *>(const_cast<T *>(a.data));
       }
@@ -307,7 +303,7 @@
         for (int i = 0; i < NXZ; i++)
           for (int j = 0; j < NYW; j++) B[NYW * i + j] = make_Float2<Float2>(Complex(b.data[NYW * i + j]));
 
-        qudaMemcpyToSymbolAsync(Bmatrix_d, B, NXZ * NYW * sizeof(decltype(B[0])), 0, qudaMemcpyHostToDevice,
+        cudaMemcpyToSymbolAsync(Bmatrix_d, B, NXZ * NYW * sizeof(decltype(B[0])), 0, cudaMemcpyHostToDevice,
                                 *getStream());
         Bmatrix_h = reinterpret_cast<signed char *>(const_cast<T *>(b.data));
       }
@@ -319,7 +315,7 @@
         for (int i = 0; i < NXZ; i++)
           for (int j = 0; j < NYW; j++) C[NYW * i + j] = make_Float2<Float2>(Complex(c.data[NYW * i + j]));
 
-        qudaMemcpyToSymbolAsync(Cmatrix_d, C, NXZ * NYW * sizeof(decltype(C[0])), 0, qudaMemcpyHostToDevice,
+        cudaMemcpyToSymbolAsync(Cmatrix_d, C, NXZ * NYW * sizeof(decltype(C[0])), 0, cudaMemcpyHostToDevice,
                                 *getStream());
         Cmatrix_h = reinterpret_cast<signed char *>(const_cast<T *>(c.data));
       }
