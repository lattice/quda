--- conflicted
+++ resolved
@@ -16,15 +16,10 @@
 
 namespace quda {
 
-<<<<<<< HEAD
+#ifdef GPU_MULTIGRID
+
   template <typename Float, typename vFloat, int fineColor, int fineSpin, int coarseColor, int coarseSpin>
   void calculateYcoarse(GaugeField &Y, GaugeField &X,
-=======
-#ifdef GPU_MULTIGRID
-
-  template <typename Float, int fineColor, int fineSpin, int coarseColor, int coarseSpin>
-  void calculateYcoarse(GaugeField &Y, GaugeField &X, GaugeField &Xinv, GaugeField &Yhat,
->>>>>>> 1d8d1bbe
 			ColorSpinorField &uv, const Transfer &T, const GaugeField &g, const GaugeField &clover,
 			const GaugeField &cloverInv, double kappa, double mu, double mu_factor, QudaDiracType dirac, QudaMatPCType matpc) {
 
