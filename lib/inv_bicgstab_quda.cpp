--- conflicted
+++ resolved
@@ -186,14 +186,7 @@
     ColorSpinorField &xSloppy = *x_sloppy;
     ColorSpinorField &r0 = *r_0;
 
-<<<<<<< HEAD
-    SolverParam solve_param_inner(param);
-    fillInnerSolveParam(solve_param_inner, param);
-
     auto stop = stopping(param.tol, b2, param.residual_type); // stopping condition of solver
-=======
-    double stop = stopping(param.tol, b2, param.residual_type); // stopping condition of solver
->>>>>>> e818659c
 
     const bool use_heavy_quark_res =
       (param.residual_type & QUDA_HEAVY_QUARK_RESIDUAL) ? true : false;
