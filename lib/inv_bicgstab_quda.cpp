#include <stdio.h>
#include <stdlib.h>
#include <math.h>

#include <quda_internal.h>
#include <blas_quda.h>
#include <dslash_quda.h>
#include <invert_quda.h>
#include <util_quda.h>
#include <color_spinor_field.h>

namespace quda {

  // set the required parameters for the inner solver
  void fillInnerSolveParam(SolverParam &inner, const SolverParam &outer);

  BiCGstab::BiCGstab(const DiracMatrix &mat, const DiracMatrix &matSloppy, const DiracMatrix &matPrecon,
<<<<<<< HEAD
                     SolverParam &param, TimeProfile &profile) :
    Solver(mat, matSloppy, matPrecon, param, profile),
=======
                     const DiracMatrix &matEig, SolverParam &param, TimeProfile &profile) :
    Solver(mat, matSloppy, matPrecon, matEig, param, profile),
>>>>>>> e32f9cd5
    init(false)
  {
  }

  BiCGstab::~BiCGstab() {
    profile.TPSTART(QUDA_PROFILE_FREE);

    if(init) {
      delete yp;
      delete rp;
      delete pp;
      delete vp;
      delete tmpp;
      delete tp;
    }

    profile.TPSTOP(QUDA_PROFILE_FREE);
  }

  int reliable(double &rNorm, double &maxrx, double &maxrr, const double &r2, const double &delta) {
    // reliable updates
    rNorm = sqrt(r2);
    if (rNorm > maxrx) maxrx = rNorm;
    if (rNorm > maxrr) maxrr = rNorm;
    //int updateR = (rNorm < delta*maxrr && r0Norm <= maxrr) ? 1 : 0;
    //int updateX = (rNorm < delta*r0Norm && r0Norm <= maxrx) ? 1 : 0
    int updateR = (rNorm < delta*maxrr) ? 1 : 0;
    
    //printf("reliable %d %e %e %e %e\n", updateR, rNorm, maxrx, maxrr, r2);

    return updateR;
  }

  void BiCGstab::operator()(ColorSpinorField &x, ColorSpinorField &b) 
  {
    profile.TPSTART(QUDA_PROFILE_PREAMBLE);

    if (!init) {
      ColorSpinorParam csParam(x);
      csParam.create = QUDA_ZERO_FIELD_CREATE;
      yp = ColorSpinorField::Create(csParam);
      rp = ColorSpinorField::Create(csParam);
      csParam.setPrecision(param.precision_sloppy);
      pp = ColorSpinorField::Create(csParam);
      vp = ColorSpinorField::Create(csParam);
      tmpp = ColorSpinorField::Create(csParam);
      tp = ColorSpinorField::Create(csParam);

      init = true;
    }

    ColorSpinorField &y = *yp;
    ColorSpinorField &r = *rp; 
    ColorSpinorField &p = *pp;
    ColorSpinorField &v = *vp;
    ColorSpinorField &tmp = *tmpp;
    ColorSpinorField &t = *tp;

    ColorSpinorField *x_sloppy, *r_sloppy, *r_0;

    double b2 = blas::norm2(b); // norm sq of source
    double r2;               // norm sq of residual

    // compute initial residual depending on whether we have an initial guess or not
    if (param.use_init_guess == QUDA_USE_INIT_GUESS_YES) {
      mat(r, x, y);
      r2 = blas::xmyNorm(b, r);
      blas::copy(y, x);
    } else {
      blas::copy(r, b);
      r2 = b2;
      blas::zero(x);
    }

    // Check to see that we're not trying to invert on a zero-field source
    if (b2 == 0) {
      if (param.compute_null_vector == QUDA_COMPUTE_NULL_VECTOR_NO) {
        warningQuda("inverting on zero-field source");
        x = b;
        param.true_res = 0.0;
        param.true_res_hq = 0.0;
	profile.TPSTOP(QUDA_PROFILE_PREAMBLE);
        return;
      } else if (param.use_init_guess == QUDA_USE_INIT_GUESS_YES) {
        b2 = r2;
      } else {
        errorQuda("Null vector computing requires non-zero guess!");
      }
    }

    // set field aliasing according to whether we are doing mixed precision or not
    if (param.precision_sloppy == x.Precision()) {
      r_sloppy = &r;

      if(param.compute_null_vector == QUDA_COMPUTE_NULL_VECTOR_NO)
      {
        r_0 = &b;
      }
      else
      {
        ColorSpinorParam csParam(r);
        csParam.create = QUDA_ZERO_FIELD_CREATE;
        r_0 = ColorSpinorField::Create(csParam);//remember to delete this pointer.
        *r_0 = r;
      }
    } else {
      ColorSpinorParam csParam(x);
      csParam.setPrecision(param.precision_sloppy);
      csParam.create = QUDA_NULL_FIELD_CREATE;
      r_sloppy = ColorSpinorField::Create(csParam);
      *r_sloppy = r;
      r_0 = ColorSpinorField::Create(csParam);
      *r_0 = r;
    }

    if (param.precision_sloppy == x.Precision() || !param.use_sloppy_partial_accumulator) 
    {
      x_sloppy = &x;
      blas::zero(*x_sloppy);
    } 
    else 
    {
      ColorSpinorParam csParam(x);
      csParam.create = QUDA_ZERO_FIELD_CREATE;
      csParam.setPrecision(param.precision_sloppy);
      x_sloppy = ColorSpinorField::Create(csParam);
    }

    // Syntatic sugar
    ColorSpinorField &rSloppy = *r_sloppy;
    ColorSpinorField &xSloppy = *x_sloppy;
    ColorSpinorField &r0 = *r_0;

    SolverParam solve_param_inner(param);
    fillInnerSolveParam(solve_param_inner, param);

    double stop = stopping(param.tol, b2, param.residual_type); // stopping condition of solver

    const bool use_heavy_quark_res = 
      (param.residual_type & QUDA_HEAVY_QUARK_RESIDUAL) ? true : false;
    double heavy_quark_res = use_heavy_quark_res ? sqrt(blas::HeavyQuarkResidualNorm(x,r).z) : 0.0;
    const int heavy_quark_check = param.heavy_quark_check; // how often to check the heavy quark residual

    double delta = param.delta;

    int k = 0;
    int rUpdate = 0;
  
    Complex rho(1.0, 0.0);
    Complex rho0 = rho;
    Complex alpha(1.0, 0.0);
    Complex omega(1.0, 0.0);
    Complex beta;

    double3 rho_r2;
    double3 omega_t2;
  
    double rNorm = sqrt(r2);
    //double r0Norm = rNorm;
    double maxrr = rNorm;
    double maxrx = rNorm;

    PrintStats("BiCGstab", k, r2, b2, heavy_quark_res);
    
    if (!param.is_preconditioner) { // do not do the below if we this is an inner solver
      blas::flops = 0;    
    }

    profile.TPSTOP(QUDA_PROFILE_PREAMBLE);
    profile.TPSTART(QUDA_PROFILE_COMPUTE);
    
    rho = r2; // cDotProductCuda(r0, r_sloppy); // BiCRstab
    blas::copy(p, rSloppy);

    if (getVerbosity() >= QUDA_DEBUG_VERBOSE) 
      printfQuda("BiCGstab debug: x2=%e, r2=%e, v2=%e, p2=%e, tmp2=%e r0=%e t2=%e\n", 
		 blas::norm2(x), blas::norm2(rSloppy), blas::norm2(v), blas::norm2(p), 
		 blas::norm2(tmp), blas::norm2(r0), blas::norm2(t));

    while ( !convergence(r2, heavy_quark_res, stop, param.tol_hq) && 
	    k < param.maxiter) {
    
      matSloppy(v, p, tmp);

      Complex r0v;
      if (param.pipeline) {
	r0v = blas::cDotProduct(r0, v);
	if (k>0) rho = blas::cDotProduct(r0, r);
      } else {
	r0v = blas::cDotProduct(r0, v);
      }
      if (abs(rho) == 0.0) alpha = 0.0;
      else alpha = rho / r0v;

      // r -= alpha*v
      blas::caxpy(-alpha, v, rSloppy);

      matSloppy(t, rSloppy, tmp);
    
      int updateR = 0;
      if (param.pipeline) {
	// omega = (t, r) / (t, t)
	omega_t2 = blas::cDotProductNormA(t, rSloppy);
	Complex tr = Complex(omega_t2.x, omega_t2.y);
	double t2 = omega_t2.z;
	omega = tr / t2;
	double s2 = blas::norm2(rSloppy);
	Complex r0t = blas::cDotProduct(r0, t);
	beta = -r0t / r0v;
	r2 = s2 - real(omega * conj(tr)) ;

	// now we can work out if we need to do a reliable update
        updateR = reliable(rNorm, maxrx, maxrr, r2, delta);
      } else {
	// omega = (t, r) / (t, t)
	omega_t2 = blas::cDotProductNormA(t, rSloppy);
	omega = Complex(omega_t2.x / omega_t2.z, omega_t2.y / omega_t2.z);
      }

      if (param.pipeline && !updateR) {
	//x += alpha*p + omega*r, r -= omega*t, p = r - beta*omega*v + beta*p
	blas::caxpbypzYmbw(alpha, p, omega, rSloppy, xSloppy, t);
	blas::cxpaypbz(rSloppy, -beta*omega, v, beta, p);
	//tripleBiCGstabUpdate(alpha, p, omega, rSloppy, xSloppy, t, -beta*omega, v, beta, p
      } else {
	//x += alpha*p + omega*r, r -= omega*t, r2 = (r,r), rho = (r0, r)
	rho_r2 = blas::caxpbypzYmbwcDotProductUYNormY(alpha, p, omega, rSloppy, xSloppy, t, r0);
	rho0 = rho;
	rho = Complex(rho_r2.x, rho_r2.y);
	r2 = rho_r2.z;
      }

      if (use_heavy_quark_res && k%heavy_quark_check==0) {
        if (&x != &xSloppy) {
           blas::copy(tmp,y);
           heavy_quark_res = sqrt(blas::xpyHeavyQuarkResidualNorm(xSloppy, tmp, rSloppy).z);
        } else {
           blas::copy(r, rSloppy);
           heavy_quark_res = sqrt(blas::xpyHeavyQuarkResidualNorm(x, y, r).z);
        }
      }

      if (!param.pipeline) updateR = reliable(rNorm, maxrx, maxrr, r2, delta);

      if (updateR) {
	if (x.Precision() != xSloppy.Precision()) blas::copy(x, xSloppy);
      
	blas::xpy(x, y); // swap these around?

	mat(r, y, x);
	r2 = blas::xmyNorm(b, r);

	if (x.Precision() != rSloppy.Precision()) blas::copy(rSloppy, r);            
	blas::zero(xSloppy);

	rNorm = sqrt(r2);
	maxrr = rNorm;
	maxrx = rNorm;
	//r0Norm = rNorm;      
	rUpdate++;
      }
    
      k++;

      PrintStats("BiCGstab", k, r2, b2, heavy_quark_res);
      if (getVerbosity() >= QUDA_DEBUG_VERBOSE) 
	printfQuda("BiCGstab debug: x2=%e, r2=%e, v2=%e, p2=%e, tmp2=%e r0=%e t2=%e\n", 
		   blas::norm2(x), blas::norm2(rSloppy), blas::norm2(v), blas::norm2(p), 
		   blas::norm2(tmp), blas::norm2(r0), blas::norm2(t));

      // update p
      if (!param.pipeline || updateR) {// need to update if not pipeline or did a reliable update
	if (abs(rho*alpha) == 0.0) beta = 0.0;
	else beta = (rho/rho0) * (alpha/omega);      
	blas::cxpaypbz(rSloppy, -beta*omega, v, beta, p);
      }

    }

    if (x.Precision() != xSloppy.Precision()) blas::copy(x, xSloppy);
    blas::xpy(y, x);

    profile.TPSTOP(QUDA_PROFILE_COMPUTE);
    profile.TPSTART(QUDA_PROFILE_EPILOGUE);

    param.secs += profile.Last(QUDA_PROFILE_COMPUTE);
    double gflops = (blas::flops + mat.flops() + matSloppy.flops() + matPrecon.flops())*1e-9;

    param.gflops += gflops;
    param.iter += k;

    if (k==param.maxiter) warningQuda("Exceeded maximum iterations %d", param.maxiter);

    if (getVerbosity() >= QUDA_VERBOSE) printfQuda("BiCGstab: Reliable updates = %d\n", rUpdate);
  
    if (!param.is_preconditioner) { // do not do the below if we this is an inner solver
      // Calculate the true residual
      mat(r, x);
      param.true_res = sqrt(blas::xmyNorm(b, r) / b2);
      param.true_res_hq = use_heavy_quark_res ? sqrt(blas::HeavyQuarkResidualNorm(x,r).z) : 0.0;
 
      PrintSummary("BiCGstab", k, r2, b2, stop, param.tol_hq);
    }

    // reset the flops counters
    blas::flops = 0;
    mat.flops();
    matSloppy.flops();
    matPrecon.flops();

    // copy the residual to b so we can use it outside of the solver
    if (param.preserve_source == QUDA_PRESERVE_SOURCE_NO) blas::copy(b,r);

    profile.TPSTOP(QUDA_PROFILE_EPILOGUE);

    profile.TPSTART(QUDA_PROFILE_FREE);
    if (param.precision_sloppy != x.Precision()) {
      delete r_0;
      delete r_sloppy;
    }
    else if(param.compute_null_vector == QUDA_COMPUTE_NULL_VECTOR_YES) 
    {
      delete r_0;
    }

    if (&x != &xSloppy) delete x_sloppy;

    profile.TPSTOP(QUDA_PROFILE_FREE);
    
    return;
  }

} // namespace quda<|MERGE_RESOLUTION|>--- conflicted
+++ resolved
@@ -15,13 +15,8 @@
   void fillInnerSolveParam(SolverParam &inner, const SolverParam &outer);
 
   BiCGstab::BiCGstab(const DiracMatrix &mat, const DiracMatrix &matSloppy, const DiracMatrix &matPrecon,
-<<<<<<< HEAD
-                     SolverParam &param, TimeProfile &profile) :
-    Solver(mat, matSloppy, matPrecon, param, profile),
-=======
                      const DiracMatrix &matEig, SolverParam &param, TimeProfile &profile) :
     Solver(mat, matSloppy, matPrecon, matEig, param, profile),
->>>>>>> e32f9cd5
     init(false)
   {
   }
