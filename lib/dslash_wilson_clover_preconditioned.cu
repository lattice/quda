#include <dslash_wilson_clover_preconditioned.hpp>

/**
   This is the Wilson-clover preconditioned linear operator
*/

namespace quda
{

<<<<<<< HEAD
  template <typename Arg> class WilsonCloverPreconditioned : public Dslash<wilsonCloverPreconditioned, Arg>
  {
    using Dslash = Dslash<wilsonCloverPreconditioned, Arg>;
    using Dslash::arg;
    using Dslash::in;
    using Dslash::halo;
    const CloverField &A;

  public:
    WilsonCloverPreconditioned(Arg &arg, cvector_ref<ColorSpinorField> &out,
                               cvector_ref<const ColorSpinorField> &in, const ColorSpinorField &halo,
                               const CloverField &A) :
      Dslash(arg, out, in, halo), A(A)
    {
    }

    void apply(const qudaStream_t &stream)
    {
      TuneParam tp = tuneLaunch(*this, getTuning(), getVerbosity());
      Dslash::setParam(tp);
      // specialize here to constrain the template instantiation
      if (arg.nParity == 1) {
        if (arg.xpay) {
          if (arg.dagger) errorQuda("xpay operator only defined for not dagger");
          Dslash::template instantiate<packShmem, 1, false, true>(tp, stream);
        } else {
          if (arg.dagger)
            Dslash::template instantiate<packShmem, 1, true, false>(tp, stream);
          else
            Dslash::template instantiate<packShmem, 1, false, false>(tp, stream);
        }
      } else {
        errorQuda("Preconditioned Wilson-clover operator not defined nParity=%d", arg.nParity);
      }
    }

    long long flops() const
    {
      int n = (in.Nspin() / 2) * in.Ncolor();
      int mv_flops = 8 * n * n - 2 * n;
      int clover_flops = 2 * mv_flops; // 1 m-v product per chiral block
      long long flops = Dslash::flops();
      switch (arg.kernel_type) {
      case EXTERIOR_KERNEL_X:
      case EXTERIOR_KERNEL_Y:
      case EXTERIOR_KERNEL_Z:
      case EXTERIOR_KERNEL_T: flops += clover_flops * 2 * halo.GhostFace()[arg.kernel_type]; break;
      case EXTERIOR_KERNEL_ALL:
        flops
          += clover_flops * 2 * (halo.GhostFace()[0] + halo.GhostFace()[1] + halo.GhostFace()[2] + halo.GhostFace()[3]);
        break;
      case INTERIOR_KERNEL:
      case UBER_KERNEL:
      case KERNEL_POLICY:
        flops += clover_flops * halo.Volume();

        if (arg.kernel_type == KERNEL_POLICY) break;
        // now correct for flops done by exterior kernel
        long long ghost_sites = 0;
        for (int d = 0; d < 4; d++)
          if (arg.commDim[d]) ghost_sites += 2 * halo.GhostFace()[d];
        flops -= clover_flops * ghost_sites;

        break;
      }
      return flops;
    }

    long long bytes() const
    {
      int clover_bytes = A.Bytes() / A.Volume();
      long long bytes = Dslash::bytes();
      switch (arg.kernel_type) {
      case EXTERIOR_KERNEL_X:
      case EXTERIOR_KERNEL_Y:
      case EXTERIOR_KERNEL_Z:
      case EXTERIOR_KERNEL_T: bytes += clover_bytes * 2 * halo.GhostFace()[arg.kernel_type]; break;
      case EXTERIOR_KERNEL_ALL:
        bytes
          += clover_bytes * 2 * (halo.GhostFace()[0] + halo.GhostFace()[1] + halo.GhostFace()[2] + halo.GhostFace()[3]);
        break;
      case INTERIOR_KERNEL:
      case UBER_KERNEL:
      case KERNEL_POLICY:
        bytes += clover_bytes * halo.Volume();

        if (arg.kernel_type == KERNEL_POLICY) break;
        // now correct for bytes done by exterior kernel
        long long ghost_sites = 0;
        for (int d = 0; d < 4; d++)
          if (arg.commDim[d]) ghost_sites += 2 * in[0].GhostFace()[d];
        bytes -= clover_bytes * ghost_sites;

        break;
      }

      return bytes;
    }

  };

  template <typename Float, int nColor, QudaReconstructType recon> struct WilsonCloverPreconditionedApply {

    WilsonCloverPreconditionedApply(cvector_ref<ColorSpinorField> &out, cvector_ref<const ColorSpinorField> &in,
                                    const GaugeField &U, const CloverField &A, double a,
                                    cvector_ref<const ColorSpinorField> &x, int parity, bool dagger,
                                    const int *comm_override, TimeProfile &profile)
    {
      constexpr int nDim = 4;
      auto halo = ColorSpinorField::create_comms_batch(in);
      WilsonCloverArg<Float, nColor, nDim, recon> arg(out, in, halo, U, A, a, x, parity, dagger, comm_override);
      WilsonCloverPreconditioned<decltype(arg)> wilson(arg, out, in, halo, A);

      dslash::DslashPolicyTune<decltype(wilson)> policy(wilson, in, halo, profile);
    }
  };

  // Apply the preconditioned Wilson-clover operator
  // out(x) = M*in = a * A(x)^{-1} (\sum_mu U_{-\mu}(x)in(x+mu) + U^\dagger_mu(x-mu)in(x-mu))
  // Uses the kappa normalization for the Wilson operator.
  void ApplyWilsonCloverPreconditioned(cvector_ref<ColorSpinorField> &out, cvector_ref<const ColorSpinorField> &in,
                                       const GaugeField &U, const CloverField &A, double a,
                                       cvector_ref<const ColorSpinorField> &x, int parity, bool dagger,
                                       const int *comm_override, TimeProfile &profile)
=======
  // Apply the preconditioned Wilson-clover operator
  // out(x) = M*in = a * A(x)^{-1} (\sum_mu U_{-\mu}(x)in(x+mu) + U^\dagger_mu(x-mu)in(x-mu))
  // Uses the kappa normalization for the Wilson operator.
#ifdef GPU_CLOVER_DIRAC
  void ApplyWilsonCloverPreconditioned(ColorSpinorField &out, const ColorSpinorField &in, const GaugeField &U,
                                       const CloverField &A, double a, const ColorSpinorField &x, int parity,
                                       bool dagger, const int *comm_override, TimeProfile &profile)
  {
    auto dummy = DistanceType<false>();
    instantiate<WilsonCloverPreconditionedApply>(out, in, U, A, a, 0, -1, x, parity, dagger, comm_override, dummy,
                                                 profile);
  }
#else
  void ApplyWilsonCloverPreconditioned(ColorSpinorField &, const ColorSpinorField &, const GaugeField &,
                                       const CloverField &, double, const ColorSpinorField &, int, bool, const int *,
                                       TimeProfile &)
>>>>>>> f8855bbe
  {
    if constexpr (is_enabled<QUDA_CLOVER_WILSON_DSLASH>())
      instantiate<WilsonCloverPreconditionedApply>(out, in, U, A, a, x, parity, dagger, comm_override, profile);
  }

} // namespace quda<|MERGE_RESOLUTION|>--- conflicted
+++ resolved
@@ -7,124 +7,6 @@
 namespace quda
 {
 
-<<<<<<< HEAD
-  template <typename Arg> class WilsonCloverPreconditioned : public Dslash<wilsonCloverPreconditioned, Arg>
-  {
-    using Dslash = Dslash<wilsonCloverPreconditioned, Arg>;
-    using Dslash::arg;
-    using Dslash::in;
-    using Dslash::halo;
-    const CloverField &A;
-
-  public:
-    WilsonCloverPreconditioned(Arg &arg, cvector_ref<ColorSpinorField> &out,
-                               cvector_ref<const ColorSpinorField> &in, const ColorSpinorField &halo,
-                               const CloverField &A) :
-      Dslash(arg, out, in, halo), A(A)
-    {
-    }
-
-    void apply(const qudaStream_t &stream)
-    {
-      TuneParam tp = tuneLaunch(*this, getTuning(), getVerbosity());
-      Dslash::setParam(tp);
-      // specialize here to constrain the template instantiation
-      if (arg.nParity == 1) {
-        if (arg.xpay) {
-          if (arg.dagger) errorQuda("xpay operator only defined for not dagger");
-          Dslash::template instantiate<packShmem, 1, false, true>(tp, stream);
-        } else {
-          if (arg.dagger)
-            Dslash::template instantiate<packShmem, 1, true, false>(tp, stream);
-          else
-            Dslash::template instantiate<packShmem, 1, false, false>(tp, stream);
-        }
-      } else {
-        errorQuda("Preconditioned Wilson-clover operator not defined nParity=%d", arg.nParity);
-      }
-    }
-
-    long long flops() const
-    {
-      int n = (in.Nspin() / 2) * in.Ncolor();
-      int mv_flops = 8 * n * n - 2 * n;
-      int clover_flops = 2 * mv_flops; // 1 m-v product per chiral block
-      long long flops = Dslash::flops();
-      switch (arg.kernel_type) {
-      case EXTERIOR_KERNEL_X:
-      case EXTERIOR_KERNEL_Y:
-      case EXTERIOR_KERNEL_Z:
-      case EXTERIOR_KERNEL_T: flops += clover_flops * 2 * halo.GhostFace()[arg.kernel_type]; break;
-      case EXTERIOR_KERNEL_ALL:
-        flops
-          += clover_flops * 2 * (halo.GhostFace()[0] + halo.GhostFace()[1] + halo.GhostFace()[2] + halo.GhostFace()[3]);
-        break;
-      case INTERIOR_KERNEL:
-      case UBER_KERNEL:
-      case KERNEL_POLICY:
-        flops += clover_flops * halo.Volume();
-
-        if (arg.kernel_type == KERNEL_POLICY) break;
-        // now correct for flops done by exterior kernel
-        long long ghost_sites = 0;
-        for (int d = 0; d < 4; d++)
-          if (arg.commDim[d]) ghost_sites += 2 * halo.GhostFace()[d];
-        flops -= clover_flops * ghost_sites;
-
-        break;
-      }
-      return flops;
-    }
-
-    long long bytes() const
-    {
-      int clover_bytes = A.Bytes() / A.Volume();
-      long long bytes = Dslash::bytes();
-      switch (arg.kernel_type) {
-      case EXTERIOR_KERNEL_X:
-      case EXTERIOR_KERNEL_Y:
-      case EXTERIOR_KERNEL_Z:
-      case EXTERIOR_KERNEL_T: bytes += clover_bytes * 2 * halo.GhostFace()[arg.kernel_type]; break;
-      case EXTERIOR_KERNEL_ALL:
-        bytes
-          += clover_bytes * 2 * (halo.GhostFace()[0] + halo.GhostFace()[1] + halo.GhostFace()[2] + halo.GhostFace()[3]);
-        break;
-      case INTERIOR_KERNEL:
-      case UBER_KERNEL:
-      case KERNEL_POLICY:
-        bytes += clover_bytes * halo.Volume();
-
-        if (arg.kernel_type == KERNEL_POLICY) break;
-        // now correct for bytes done by exterior kernel
-        long long ghost_sites = 0;
-        for (int d = 0; d < 4; d++)
-          if (arg.commDim[d]) ghost_sites += 2 * in[0].GhostFace()[d];
-        bytes -= clover_bytes * ghost_sites;
-
-        break;
-      }
-
-      return bytes;
-    }
-
-  };
-
-  template <typename Float, int nColor, QudaReconstructType recon> struct WilsonCloverPreconditionedApply {
-
-    WilsonCloverPreconditionedApply(cvector_ref<ColorSpinorField> &out, cvector_ref<const ColorSpinorField> &in,
-                                    const GaugeField &U, const CloverField &A, double a,
-                                    cvector_ref<const ColorSpinorField> &x, int parity, bool dagger,
-                                    const int *comm_override, TimeProfile &profile)
-    {
-      constexpr int nDim = 4;
-      auto halo = ColorSpinorField::create_comms_batch(in);
-      WilsonCloverArg<Float, nColor, nDim, recon> arg(out, in, halo, U, A, a, x, parity, dagger, comm_override);
-      WilsonCloverPreconditioned<decltype(arg)> wilson(arg, out, in, halo, A);
-
-      dslash::DslashPolicyTune<decltype(wilson)> policy(wilson, in, halo, profile);
-    }
-  };
-
   // Apply the preconditioned Wilson-clover operator
   // out(x) = M*in = a * A(x)^{-1} (\sum_mu U_{-\mu}(x)in(x+mu) + U^\dagger_mu(x-mu)in(x-mu))
   // Uses the kappa normalization for the Wilson operator.
@@ -132,27 +14,14 @@
                                        const GaugeField &U, const CloverField &A, double a,
                                        cvector_ref<const ColorSpinorField> &x, int parity, bool dagger,
                                        const int *comm_override, TimeProfile &profile)
-=======
-  // Apply the preconditioned Wilson-clover operator
-  // out(x) = M*in = a * A(x)^{-1} (\sum_mu U_{-\mu}(x)in(x+mu) + U^\dagger_mu(x-mu)in(x-mu))
-  // Uses the kappa normalization for the Wilson operator.
-#ifdef GPU_CLOVER_DIRAC
-  void ApplyWilsonCloverPreconditioned(ColorSpinorField &out, const ColorSpinorField &in, const GaugeField &U,
-                                       const CloverField &A, double a, const ColorSpinorField &x, int parity,
-                                       bool dagger, const int *comm_override, TimeProfile &profile)
   {
-    auto dummy = DistanceType<false>();
-    instantiate<WilsonCloverPreconditionedApply>(out, in, U, A, a, 0, -1, x, parity, dagger, comm_override, dummy,
-                                                 profile);
-  }
-#else
-  void ApplyWilsonCloverPreconditioned(ColorSpinorField &, const ColorSpinorField &, const GaugeField &,
-                                       const CloverField &, double, const ColorSpinorField &, int, bool, const int *,
-                                       TimeProfile &)
->>>>>>> f8855bbe
-  {
-    if constexpr (is_enabled<QUDA_CLOVER_WILSON_DSLASH>())
-      instantiate<WilsonCloverPreconditionedApply>(out, in, U, A, a, x, parity, dagger, comm_override, profile);
+    if constexpr (is_enabled<QUDA_CLOVER_WILSON_DSLASH>()) {
+      auto dummy = DistanceType<false>();
+      instantiate<WilsonCloverPreconditionedApply>(out, in, U, A, a, 0.0, -1, x, parity, dagger, comm_override, dummy,
+                                                   profile);
+    } else {
+      errorQuda("Wilson-clover operator has not been built");
+    }
   }
 
 } // namespace quda