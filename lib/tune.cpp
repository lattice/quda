#include <tune_quda.h>
#include <comm_quda.h>
#include <quda.h>     // for QUDA_VERSION_STRING
#include <timer.h>
#include <sys/stat.h> // for stat()
#include <fcntl.h>
#include <cfloat> // for FLT_MAX
#include <ctime>
#include <fstream>
#include <typeinfo>
#include <map>
#include <list>
#include <unistd.h>
#include <uint_to_char.h>
#include <target_device.h>

#include <deque>
#include <queue>
#include <functional>
#include <utility>
#include <json_helper.h>

#include <communicator_quda.h>

//#define LAUNCH_TIMER
extern char *gitversion;

namespace quda
{
  static TuneKey last_key;

  TuneKey getLastTuneKey() { return quda::last_key; }

  typedef std::map<TuneKey, TuneParam> map;

  struct TraceKey {

    TuneKey key;
    float time;

    long device_bytes;
    long pinned_bytes;
    long mapped_bytes;
    long host_bytes;

    TraceKey() {}

    TraceKey(const TuneKey &key, float time) :
      key(key),
      time(time),
      device_bytes(device_allocated_peak()),
      pinned_bytes(pinned_allocated_peak()),
      mapped_bytes(mapped_allocated_peak()),
      host_bytes(host_allocated_peak())
    {
    }

    TraceKey(const TraceKey &) = default;
    TraceKey(TraceKey &&) = default;
    TraceKey &operator=(const TraceKey &) = default;
    TraceKey &operator=(TraceKey &&) = default;
  };

  // linked list that is augmented each time we call a kernel
  static std::list<TraceKey> trace_list;
  static int enable_trace = 0;

  int traceEnabled()
  {
    static bool init = false;

    if (!init) {
      char *enable_trace_env = getenv("QUDA_ENABLE_TRACE");
      if (enable_trace_env) {
        if (strcmp(enable_trace_env, "1") == 0) {
          // only explicitly posted trace events are included
          enable_trace = 1;
        } else if (strcmp(enable_trace_env, "2") == 0) {
          // enable full kernel trace and posted trace events
          enable_trace = 2;
        }
      }
      init = true;
    }
    return enable_trace;
  }

  void postTrace_(const char *func, const char *file, int line)
  {
    if (traceEnabled() >= 1) {
      char aux[TuneKey::aux_n];
      strcpy(aux, file);
      strcat(aux, ":");
      char tmp[TuneKey::aux_n];
      i32toa(tmp, line);
      strcat(aux, tmp);
      TuneKey key("", func, aux);
      TraceKey trace_entry(key, 0.0);
      trace_list.push_back(trace_entry);
    }
  }

  static const std::string quda_hash = QUDA_HASH; // defined in lib/Makefile
  static std::string resource_path;
  static map tunecache;
  static map::iterator it;
  static size_t initial_cache_size = 0;

#define STR_(x) #x
#define STR(x) STR_(x)
  static const std::string quda_version
    = STR(QUDA_VERSION_MAJOR) "." STR(QUDA_VERSION_MINOR) "." STR(QUDA_VERSION_SUBMINOR);
#undef STR
#undef STR_

  /** tuning in progress? */
  static bool tuning = false;
  static bool candidatetuning = true;

  bool activeTuning() { return tuning; }

  static bool profile_count = true;

  void disableProfileCount() { profile_count = false; }
  void enableProfileCount() { profile_count = true; }

  const map &getTuneCache() { return tunecache; }

  /**
   * Deserialize tunecache from an istream, useful for reading a file or receiving from other nodes.
   */
  static void deserializeTuneCache(std::istream &in)
  {
    std::string line;
    std::stringstream ls;

    TuneKey key;
    TuneParam param;

    std::string v;
    std::string n;
    std::string a;

    int check;

    while (in.good()) {
      getline(in, line);
      if (!line.length()) continue; // skip blank lines (e.g., at end of file)
      ls.clear();
      ls.str(line);
      ls >> v >> n >> a >> param.block.x >> param.block.y >> param.block.z;
      check = snprintf(key.volume, key.volume_n, "%s", v.c_str());
      if (check < 0 || check >= key.volume_n) errorQuda("Error writing volume string (check = %d)", check);
      check = snprintf(key.name, key.name_n, "%s", n.c_str());
      if (check < 0 || check >= key.name_n) errorQuda("Error writing name string (check=%d)", check);
      check = snprintf(key.aux, key.aux_n, "%s", a.c_str());
      if (check < 0 || check >= key.aux_n) errorQuda("Error writing aux string (check=%d)", check);
      ls >> param.grid.x >> param.grid.y >> param.grid.z >> param.shared_bytes >> param.aux.x >> param.aux.y
        >> param.aux.z >> param.aux.w >> param.time;
      ls.ignore(1);               // throw away tab before comment
      getline(ls, param.comment); // assume anything remaining on the line is a comment
      param.comment += "\n";      // our convention is to include the newline, since ctime() likes to do this
      tunecache[key] = param;
    }
  }

  /**
   * Serialize tunecache to an ostream, useful for writing to a file or sending to other nodes.
   */
  static void serializeTuneCache(std::ostream &out)
  {
    map::iterator entry;

    for (entry = tunecache.begin(); entry != tunecache.end(); entry++) {
      TuneKey key = entry->first;
      TuneParam param = entry->second;

      out << std::setw(16) << key.volume << "\t" << key.name << "\t" << key.aux << "\t";
      out << param.block.x << "\t" << param.block.y << "\t" << param.block.z << "\t";
      out << param.grid.x << "\t" << param.grid.y << "\t" << param.grid.z << "\t";
      out << param.shared_bytes << "\t" << param.aux.x << "\t" << param.aux.y << "\t" << param.aux.z << "\t"
          << param.aux.w << "\t";
      out << param.time << "\t" << param.comment; // param.comment ends with a newline
    }
  }

  template <class T> struct less_significant {
    inline bool operator()(const T &lhs, const T &rhs)
    {
      return lhs.second.time * lhs.second.n_calls < rhs.second.time * rhs.second.n_calls;
    }
  };

  /**
   * Serialize tunecache to an ostream, useful for writing to a file or sending to other nodes.
   */
  static void serializeProfile(std::ostream &out, std::ostream &async_out)
  {
    map::iterator entry;
    double total_time = 0.0;
    double async_total_time = 0.0;

    // first let's sort the entries in decreasing order of significance
    typedef std::pair<TuneKey, TuneParam> profile_t;
    typedef std::priority_queue<profile_t, std::deque<profile_t>, less_significant<profile_t>> queue_t;
    queue_t q(tunecache.begin(), tunecache.end());

    // now compute total time spent in kernels so we can give each kernel a significance
    for (entry = tunecache.begin(); entry != tunecache.end(); entry++) {
      TuneKey key = entry->first;
      TuneParam param = entry->second;

      char tmp[TuneKey::aux_n] = {};
      strncpy(tmp, key.aux, TuneKey::aux_n);
      bool is_policy_kernel = strncmp(tmp, "policy_kernel", 13) == 0 ? true : false;
      bool is_policy = (strncmp(tmp, "policy", 6) == 0 && !is_policy_kernel) ? true : false;
      if (param.n_calls > 0 && !is_policy) total_time += param.n_calls * param.time;
      if (param.n_calls > 0 && is_policy) async_total_time += param.n_calls * param.time;
    }

    double cumulative_percent = 0;
    double cumulative_percent_async = 0;
    while (!q.empty()) {
      TuneKey key = q.top().first;
      TuneParam param = q.top().second;

      char tmp[TuneKey::aux_n] = {};
      strncpy(tmp, key.aux, TuneKey::aux_n);
      bool is_policy_kernel = strncmp(tmp, "policy_kernel", 13) == 0 ? true : false;
      bool is_policy = (strncmp(tmp, "policy", 6) == 0 && !is_policy_kernel) ? true : false;
      bool is_nested_policy = (strncmp(tmp, "nested_policy", 6) == 0) ? true : false; // nested policies not included

      // synchronous profile
      if (param.n_calls > 0 && !is_policy && !is_nested_policy) {
        double time = param.n_calls * param.time;
        double percent = 100 * time / total_time;
        cumulative_percent += percent;

        out << std::setw(12) << time << "\t";
        out << std::setw(12) << percent << "\t";
        out << std::setw(12) << cumulative_percent << "\t";
        out << std::setw(12) << param.n_calls << "\t";
        out << std::setw(12) << param.time << "\t";
        out << std::setw(16) << key.volume << "\t";
        out << key.name << "\t" << key.aux << "\t" << param.comment; // param.comment ends with a newline
      }

      // async policy profile
      if (param.n_calls > 0 && is_policy) {
        double time = param.n_calls * param.time;
        double percent = 100 * time / async_total_time;
        cumulative_percent_async += percent;

        async_out << std::setw(12) << time << "\t";
        async_out << std::setw(12) << percent << "\t";
        async_out << std::setw(12) << cumulative_percent_async << "\t";
        async_out << std::setw(12) << param.n_calls << "\t";
        async_out << std::setw(12) << param.time << "\t";
        async_out << std::setw(16) << key.volume << "\t";
        async_out << key.name << "\t" << key.aux << "\t" << param.comment; // param.comment ends with a newline
      }

      q.pop();
    }

    out << std::endl << "# Total time spent in kernels = " << total_time << " seconds" << std::endl;
    async_out << std::endl
              << "# Total time spent in asynchronous execution = " << async_total_time << " seconds" << std::endl;
  }

  /**
   * Serialize trace to an ostream, useful for writing to a file or sending to other nodes.
   */
  static void serializeTrace(std::ostream &out)
  {
    for (auto it = trace_list.begin(); it != trace_list.end(); it++) {

      TuneKey &key = it->key;

      // special case kernel members of a policy
      char tmp[TuneKey::aux_n] = {};
      strncpy(tmp, key.aux, TuneKey::aux_n);
      bool is_policy_kernel = strcmp(tmp, "policy_kernel") == 0 ? true : false;

      out << std::setw(12) << it->time << "\t";
      out << std::setw(12) << it->device_bytes << "\t";
      out << std::setw(12) << it->pinned_bytes << "\t";
      out << std::setw(12) << it->mapped_bytes << "\t";
      out << std::setw(12) << it->host_bytes << "\t";
      out << std::setw(16) << key.volume << "\t";
      if (is_policy_kernel) out << "\t";
      out << key.name << "\t";
      if (!is_policy_kernel) out << "\t";
      out << key.aux << std::endl;
    }
  }

  /**
   * Distribute the tunecache from node 0 to all other nodes.
   */
  static void broadcastTuneCache()
  {
    std::stringstream serialized;
    size_t size;

    if (comm_rank_global() == 0) {
      serializeTuneCache(serialized);
      size = serialized.str().length();
    }
    comm_broadcast_global(&size, sizeof(size_t));

    if (size > 0) {
      if (comm_rank_global() == 0) {
        comm_broadcast_global(const_cast<char *>(serialized.str().c_str()), size);
      } else {
        std::vector<char> serstr(size + 1);
        comm_broadcast_global(serstr.data(), size);
        serstr[size] = '\0'; // null-terminate
        serialized.str(serstr.data());
        deserializeTuneCache(serialized);
      }
    }
  }

  /*
   * Read tunecache from disk.
   */
  void loadTuneCache()
  {
    if (getTuning() == QUDA_TUNE_NO) {
      warningQuda("Autotuning disabled");
      return;
    }

    char *path;
    struct stat pstat;
    std::string cache_path, line, token;
    std::ifstream cache_file;
    std::stringstream ls;

    path = getenv("QUDA_RESOURCE_PATH");

    if (!path) {
      warningQuda("Environment variable QUDA_RESOURCE_PATH is not set.");
      warningQuda("Caching of tuned parameters will be disabled.");
      return;
    } else if (stat(path, &pstat) || !S_ISDIR(pstat.st_mode)) {
      warningQuda("The path \"%s\" specified by QUDA_RESOURCE_PATH does not exist or is not a directory.", path);
      warningQuda("Caching of tuned parameters will be disabled.");
      return;
    } else {
      resource_path = path;
    }

    bool version_check = true;
    char *override_version_env = getenv("QUDA_TUNE_VERSION_CHECK");
    if (override_version_env && strcmp(override_version_env, "0") == 0) {
      version_check = false;
      warningQuda("Disabling QUDA tunecache version check");
    }

    if (comm_rank_global() == 0) {
      cache_path = resource_path;
      cache_path += "/tunecache.tsv";
      cache_file.open(cache_path.c_str());

      if (cache_file) {

        if (!cache_file.good()) errorQuda("Bad format in %s", cache_path.c_str());
        getline(cache_file, line);
        ls.str(line);
        ls >> token;
        if (token.compare("tunecache")) errorQuda("Bad format in %s", cache_path.c_str());
        ls >> token;
        if (version_check && token.compare(quda_version))
          errorQuda("Cache file %s does not match current QUDA version. \nPlease delete this file or set the "
                    "QUDA_RESOURCE_PATH environment variable to point to a new path.",
                    cache_path.c_str());
        ls >> token;
#ifdef GITVERSION
        if (version_check && token.compare(gitversion))
          errorQuda("Cache file %s does not match current QUDA version. \nPlease delete this file or set the "
                    "QUDA_RESOURCE_PATH environment variable to point to a new path.",
                    cache_path.c_str());
#else
      if (version_check && token.compare(quda_version))
        errorQuda("Cache file %s does not match current QUDA version. \nPlease delete this file or set the "
                  "QUDA_RESOURCE_PATH environment variable to point to a new path.",
                  cache_path.c_str());
#endif
        ls >> token;
        if (version_check && token.compare(quda_hash))
          errorQuda("Cache file %s does not match current QUDA build. \nPlease delete this file or set the "
                    "QUDA_RESOURCE_PATH environment variable to point to a new path.",
                    cache_path.c_str());

        if (!cache_file.good()) errorQuda("Bad format in %s", cache_path.c_str());
        getline(cache_file, line); // eat the blank line

        if (!cache_file.good()) errorQuda("Bad format in %s", cache_path.c_str());
        getline(cache_file, line); // eat the description line

        deserializeTuneCache(cache_file);

        cache_file.close();
        initial_cache_size = tunecache.size();

        if (getVerbosity() >= QUDA_SUMMARIZE) {
          printfQuda("Loaded %d sets of cached parameters from %s\n", static_cast<int>(initial_cache_size),
                     cache_path.c_str());
        }

      } else {
        warningQuda("Cache file not found.  All kernels will be re-tuned (if tuning is enabled).");
      }
    }

    broadcastTuneCache();
  }

  /**
   * Write tunecache to disk.
   */
  void saveTuneCache(bool error)
  {
    time_t now;
    int lock_handle;
    std::string lock_path, cache_path;
    std::ofstream cache_file;

    if (resource_path.empty()) return;

      // FIXME: We should really check to see if any nodes have tuned a kernel that was not also tuned on node 0, since as things
      //       stand, the corresponding launch parameters would never get cached to disk in this situation.  This will come up if we
      //       ever support different subvolumes per GPU (as might be convenient for lattice volumes that don't divide evenly).

    if (comm_rank_global() == 0) {

      if (tunecache.size() == initial_cache_size && !error) return;

      // Acquire lock.  Note that this is only robust if the filesystem supports flock() semantics, which is true for
      // NFS on recent versions of linux but not Lustre by default (unless the filesystem was mounted with "-o flock").
      lock_path = resource_path + (error ? "/tunecache_error.lock" : "/tunecache.lock");
      lock_handle = open(lock_path.c_str(), O_WRONLY | O_CREAT | O_EXCL, 0666);
      if (lock_handle == -1) {
        warningQuda("Unable to lock cache file.  Tuned launch parameters will not be cached to disk.  "
                    "If you are certain that no other instances of QUDA are accessing this filesystem, "
                    "please manually remove %s",
                    lock_path.c_str());
        return;
      }
      char msg[] = "If no instances of applications using QUDA are running,\n"
                   "this lock file shouldn't be here and is safe to delete.";
      int stat = write(lock_handle, msg, sizeof(msg)); // check status to avoid compiler warning
      if (stat == -1) warningQuda("Unable to write to lock file for some bizarre reason");

      cache_path = resource_path + (error ? "/tunecache_error.tsv" : "/tunecache.tsv");
      cache_file.open(cache_path.c_str());

      if (getVerbosity() >= QUDA_SUMMARIZE) {
        printfQuda("Saving %d sets of cached parameters to %s\n", static_cast<int>(tunecache.size()), cache_path.c_str());
      }

      time(&now);
      cache_file << "tunecache\t" << quda_version;
#ifdef GITVERSION
      cache_file << "\t" << gitversion;
#else
    cache_file << "\t" << quda_version;
#endif
      cache_file << "\t" << quda_hash << "\t# Last updated " << ctime(&now) << std::endl;
      cache_file << std::setw(16) << "volume"
                 << "\tname\taux\tblock.x\tblock.y\tblock.z\tgrid.x\tgrid.y\tgrid.z\tshared_bytes\taux.x\taux.y\taux."
                    "z\taux.w\ttime\tcomment"
                 << std::endl;
      serializeTuneCache(cache_file);
      cache_file.close();

      // Release lock.
      close(lock_handle);
      remove(lock_path.c_str());

      initial_cache_size = tunecache.size();

    } else {
      // give process 0 time to write out its tunecache if needed, but
      // doesn't cause a hang if error is not triggered on process 0
      if (error) sleep(10);
    }
  }

  static bool policy_tuning = false;
  bool policyTuning() { return policy_tuning; }

  void setPolicyTuning(bool policy_tuning_) { policy_tuning = policy_tuning_; }

  static bool uber_tuning = false;
  bool uberTuning() { return uber_tuning; }

  void setUberTuning(bool uber_tuning_) { uber_tuning = uber_tuning_; }

  // flush profile, setting counts to zero
  void flushProfile()
  {
    for (map::iterator entry = tunecache.begin(); entry != tunecache.end(); entry++) {
      // set all n_calls = 0
      TuneParam &param = entry->second;
      param.n_calls = 0;
    }
  }

  // save profile
  void saveProfile(const std::string label)
  {
    time_t now;
    int lock_handle;
    std::string lock_path, profile_path, async_profile_path, trace_path;
    std::ofstream profile_file, async_profile_file, trace_file;

    if (resource_path.empty()) return;

    if (comm_rank_global() == 0) { // Make sure only one rank is writing to disk

      // Acquire lock.  Note that this is only robust if the filesystem supports flock() semantics, which is true for
      // NFS on recent versions of linux but not Lustre by default (unless the filesystem was mounted with "-o flock").
      lock_path = resource_path + "/profile.lock";
      lock_handle = open(lock_path.c_str(), O_WRONLY | O_CREAT | O_EXCL, 0666);
      if (lock_handle == -1) {
        warningQuda("Unable to lock profile file.  Profile will not be saved to disk.  "
                    "If you are certain that no other instances of QUDA are accessing this filesystem, "
                    "please manually remove %s",
                    lock_path.c_str());
        return;
      }
      char msg[] = "If no instances of applications using QUDA are running,\n"
                   "this lock file shouldn't be here and is safe to delete.";
      int stat = write(lock_handle, msg, sizeof(msg)); // check status to avoid compiler warning
      if (stat == -1) warningQuda("Unable to write to lock file for some bizarre reason");

      // profile counter for writing out unique profiles
      static int count = 0;

      char *profile_fname = getenv("QUDA_PROFILE_OUTPUT_BASE");

      if (!profile_fname) {
        warningQuda(
          "Environment variable QUDA_PROFILE_OUTPUT_BASE not set; writing to profile.tsv and profile_async.tsv");
        profile_path = resource_path + "/profile_" + std::to_string(count) + ".tsv";
        async_profile_path = resource_path + "/profile_async_" + std::to_string(count) + ".tsv";
        if (traceEnabled()) trace_path = resource_path + "/trace_" + std::to_string(count) + ".tsv";
      } else {
        profile_path = resource_path + "/" + profile_fname + "_" + std::to_string(count) + ".tsv";
        async_profile_path = resource_path + "/" + profile_fname + "_" + std::to_string(count) + "_async.tsv";
        if (traceEnabled())
          trace_path = resource_path + "/" + profile_fname + "_trace_" + std::to_string(count) + ".tsv";
      }

      count++;

      profile_file.open(profile_path.c_str());
      async_profile_file.open(async_profile_path.c_str());
      if (traceEnabled()) trace_file.open(trace_path.c_str());

      if (getVerbosity() >= QUDA_SUMMARIZE) {
        // compute number of non-zero entries that will be output in the profile
        int n_entry = 0;
        int n_policy = 0;
        for (map::iterator entry = tunecache.begin(); entry != tunecache.end(); entry++) {
          // if a policy entry, then we can ignore
          char tmp[TuneKey::aux_n] = {};
          strncpy(tmp, entry->first.aux, TuneKey::aux_n);
          TuneParam param = entry->second;
          bool is_policy = strcmp(tmp, "policy") == 0 ? true : false;
          if (param.n_calls > 0 && !is_policy) n_entry++;
          if (param.n_calls > 0 && is_policy) n_policy++;
        }

        printfQuda("Saving %d sets of cached parameters to %s\n", n_entry, profile_path.c_str());
        printfQuda("Saving %d sets of cached profiles to %s\n", n_policy, async_profile_path.c_str());
        if (traceEnabled())
          printfQuda("Saving trace list with %lu entries to %s\n", trace_list.size(), trace_path.c_str());
      }

      time(&now);

      std::string Label = label.empty() ? "profile" : label;

      profile_file << Label << "\t" << quda_version;
#ifdef GITVERSION
      profile_file << "\t" << gitversion;
#else
      profile_file << "\t" << quda_version;
#endif
      profile_file << "\t" << quda_hash << "\t# Last updated " << ctime(&now) << std::endl;
      profile_file << std::setw(12) << "total time"
                   << "\t" << std::setw(12) << "percent"
                   << "\t" << std::setw(12) << "cum. percent"
                   << "\t" << std::setw(12) << "calls"
                   << "\t" << std::setw(12) << "time / call"
                   << "\t" << std::setw(16) << "volume"
                   << "\tname\taux\tcomment" << std::endl;

      async_profile_file << Label << "\t" << quda_version;
#ifdef GITVERSION
      async_profile_file << "\t" << gitversion;
#else
      async_profile_file << "\t" << quda_version;
#endif
      async_profile_file << "\t" << quda_hash << "\t# Last updated " << ctime(&now) << std::endl;
      async_profile_file << std::setw(12) << "total time"
                         << "\t" << std::setw(12) << "percent"
                         << "\t" << std::setw(12) << "cum. percent"
                         << "\t" << std::setw(12) << "calls"
                         << "\t" << std::setw(12) << "time / call"
                         << "\t" << std::setw(16) << "volume"
                         << "\tname\taux\tcomment" << std::endl;

      serializeProfile(profile_file, async_profile_file);

      profile_file.close();
      async_profile_file.close();

      if (traceEnabled()) {
        trace_file << "trace"
                   << "\t" << quda_version;
#ifdef GITVERSION
        trace_file << "\t" << gitversion;
#else
      trace_file << "\t" << quda_version;
#endif
        trace_file << "\t" << quda_hash << "\t# Last updated " << ctime(&now) << std::endl;

        trace_file << std::setw(12) << "time\t" << std::setw(12) << "device-mem\t" << std::setw(12) << "pinned-mem\t";
        trace_file << std::setw(12) << "mapped-mem\t" << std::setw(12) << "host-mem\t";
        trace_file << std::setw(16) << "volume"
                   << "\tname\taux" << std::endl;

        serializeTrace(trace_file);

        trace_file.close();
      }

      // Release lock.
      close(lock_handle);
      remove(lock_path.c_str());
    }
  }

  TuneParam::TuneParam() :
    block(device::warp_size(), 1, 1),
    grid(1, 1, 1),
    shared_bytes(0),
    set_max_shared_bytes(false),
    aux(),
    time(FLT_MAX),
    n_calls(0)
  {
    aux = make_int4(1, 1, 1, 1);
  }

  int Tunable::blockStep() const { return device::warp_size(); }
  int Tunable::blockMin() const { return device::warp_size(); }

#ifdef LAUNCH_TIMER
  static TimeProfile launchTimer("tuneLaunch");
#endif

  /**
   * @brief Compare two TuneParams with respect to which has the lower time.
   *
   */
  struct TuneParamComp {
    bool operator()(const TuneParam &left, const TuneParam &right) const { return (left.time) < (right.time); }
  };
  /**
   * @brief Queue that stores the best tune parameters identified
   * in the 1st tuning phase which will be further tuned in the 2nd phase.
   *
   */

  NLOHMANN_DEFINE_TYPE_NON_INTRUSIVE(TuneParam, block, grid, shared_bytes, set_max_shared_bytes, aux, comment, time,
                                     n_calls)

  class TuneCandidates : public std::priority_queue<TuneParam, std::vector<TuneParam>, TuneParamComp>
  {
  private:
    const size_t max_size = 5;
    float besttime = FLT_MAX;

    /**
     * @brief Serialize tune candidates to json string.
     *
     * @return serialized json string
     */
    std::string serialize() const
    {
      auto p = std::make_pair(besttime, this->c);
      json j = p;
      return j.dump();
    }
    /**
     * @brief Deserialize tune candidates from json string.
     *
     * @param s
     */
    void deserialize(const std::string_view s)
    {
      auto j = json::parse(s);
      std::pair<float, decltype(this->c)> p = j;
      besttime = p.first;
      this->c = p.second;
    }

  public:
    /**
     * @brief Construct a new Tune Candidates object with specified size
     *
     * @param size number of candidates that will be kept for 2nd phase.
     */
    TuneCandidates(size_t size) : max_size(size) { }

    /**
     * @brief Push a new tuning candidate to the queue. Will be ignored if there are
     * already size faster ones.
     *
     * @param candidate
     */
    void pushCandidate(TuneParam candidate)
    {
      if (candidate.time < besttime) besttime = candidate.time;

      if (size() < max_size) {
        push(candidate);
        return;
      }
      if (candidate.time < top().time) {
        pop();
        push(candidate);
      }
    }

    /**
     * @brief Broadcast candidates among ranks to make sure policy tuning does not break.
     *
     */
    void broadcast()
    {
      size_t size;
      std::string serialized;
      if (comm_rank_global() == 0) {
        serialized = serialize();
        size = serialized.length();
      }
      comm_broadcast_global(&size, sizeof(size_t));

      if (size > 0) {
        if (comm_rank_global() == 0) {
          comm_broadcast_global(const_cast<char *>(serialized.c_str()), size);
        } else {
          std::vector<char> serstr(size + 1);
          comm_broadcast_global(serstr.data(), size);
          serstr[size] = '\0'; // null-terminate
          std::string_view deserialized(serstr.data());
          deserialize(deserialized);
        }
      }
    }

    /**
     * @brief Return the best time found in tuning.
     *
     * @return time in s
     */
    float getBestTime() const { return besttime; }
  };

  /**
   * Return the optimal launch parameters for a given kernel, either
   * by retrieving them from tunecache or autotuning on the spot.
   */
  TuneParam tuneLaunch(Tunable &tunable, QudaTune enabled, QudaVerbosity verbosity)
  {
#ifdef LAUNCH_TIMER
    launchTimer.TPSTART(QUDA_PROFILE_TOTAL);
    launchTimer.TPSTART(QUDA_PROFILE_INIT);
#endif

    TuneKey key = tunable.tuneKey();
    if (use_managed_memory()) strcat(key.aux, ",managed");
    last_key = key;

#ifdef LAUNCH_TIMER
    launchTimer.TPSTOP(QUDA_PROFILE_INIT);
    launchTimer.TPSTART(QUDA_PROFILE_PREAMBLE);
#endif

    static const Tunable *active_tunable; // for error checking
    it = tunecache.find(key);

    // first check if we have the tuned value and return if we have it
    if (enabled == QUDA_TUNE_YES && it != tunecache.end()) {

#ifdef LAUNCH_TIMER
      launchTimer.TPSTOP(QUDA_PROFILE_PREAMBLE);
      launchTimer.TPSTART(QUDA_PROFILE_COMPUTE);
#endif

      TuneParam &param_tuned = it->second;

      if (verbosity >= QUDA_DEBUG_VERBOSE) {
        printfQuda("Launching %s with %s at vol=%s with %s\n", key.name, key.aux, key.volume,
                   tunable.paramString(param_tuned).c_str());
      }

#ifdef LAUNCH_TIMER
      launchTimer.TPSTOP(QUDA_PROFILE_COMPUTE);
      launchTimer.TPSTART(QUDA_PROFILE_EPILOGUE);
#endif

      tunable.checkLaunchParam(param_tuned);

      // we could be tuning outside of the current scope
      if (!tuning && profile_count) param_tuned.n_calls++;

#ifdef LAUNCH_TIMER
      launchTimer.TPSTOP(QUDA_PROFILE_EPILOGUE);
      launchTimer.TPSTOP(QUDA_PROFILE_TOTAL);
#endif

      if (traceEnabled() >= 2) {
        TraceKey trace_entry(key, param_tuned.time);
        trace_list.push_back(trace_entry);
      }

      return param_tuned;
    }

#ifdef LAUNCH_TIMER
    launchTimer.TPSTOP(QUDA_PROFILE_PREAMBLE);
    launchTimer.TPSTOP(QUDA_PROFILE_TOTAL);
#endif

    static TuneParam param;

    if (enabled == QUDA_TUNE_NO) {
      TuneParam param_default;
      param_default.aux = make_int4(-1, -1, -1, -1);
      tunable.defaultTuneParam(param_default);
      tunable.checkLaunchParam(param_default);
      if (verbosity >= QUDA_DEBUG_VERBOSE) {
        printfQuda("Launching %s with %s at vol=%s with %s (untuned)\n", key.name, key.aux, key.volume,
                   tunable.paramString(param_default).c_str());
      }

      return param_default;
    } else if (!tuning) {

      /* As long as global reductions are not disabled, only do the
         tuning on node 0, else do the tuning on all nodes since we
         can't guarantee that all nodes are partaking */
      if (comm_rank_global() == 0 || !commGlobalReduction() || policyTuning() || uberTuning()) {
        TuneParam best_param;
        TuneCandidates tc(tunable.num_candidates());
        float best_time;
        time_t now;

        tuning = true;
        active_tunable = &tunable;
        best_time = FLT_MAX;

        if (verbosity >= QUDA_DEBUG_VERBOSE) printfQuda("PreTune %s\n", key.name);
        tunable.preTune();

        if (verbosity >= QUDA_DEBUG_VERBOSE) {
          printfQuda("Tuning %s with %s at vol=%s\n", key.name, key.aux, key.volume);
        }

        const auto &stream = device::get_default_stream();
        device_timer_t timer(stream);

        host_timer_t tune_timer;
        tune_timer.start(__func__, __FILE__, __LINE__);

        param.aux = make_int4(-1, -1, -1, -1);
        tunable.initTuneParam(param);

<<<<<<< HEAD
	auto error = QUDA_SUCCESS;
=======
        auto error = QUDA_SUCCESS;
>>>>>>> 7d88b615
        const int candidate_iterations = tunable.candidate_iter();
        while (tuning && candidatetuning) {
          qudaDeviceSynchronize();
          tunable.checkLaunchParam(param);
          if (verbosity >= QUDA_DEBUG_VERBOSE) {
            printfQuda("About to call tunable.apply block=(%d,%d,%d) grid=(%d,%d,%d) shared_bytes=%d aux=(%d,%d,%d,%d)\n",
                       static_cast<int>(param.block.x), static_cast<int>(param.block.y),
                       static_cast<int>(param.block.z), static_cast<int>(param.grid.x), static_cast<int>(param.grid.y),
                       static_cast<int>(param.grid.z), static_cast<int>(param.shared_bytes),
                       static_cast<int>(param.aux.x), static_cast<int>(param.aux.y), static_cast<int>(param.aux.z), static_cast<int>(param.aux.w));
          }

          tunable.apply(stream); // do initial call in case we need to jit compile for these parameters or if policy tuning

          timer.start();
          for (int i = 0; i < candidate_iterations; i++) {
            tunable.apply(stream); // calls tuneLaunch() again, which simply returns the currently active param
          }
          timer.stop();
          qudaDeviceSynchronize();
          error = qudaGetLastError();

          if (error != QUDA_SUCCESS) { // check we don't have a sticky error
            qudaDeviceSynchronize();
            if (qudaGetLastError() != QUDA_SUCCESS)
              errorQuda("Failed to clear error state %s\n", qudaGetLastErrorString().c_str());
          }

          float elapsed_time = timer.last() / candidate_iterations;
          param.time = elapsed_time;
          if ((error == QUDA_SUCCESS) && (tunable.launchError() == QUDA_SUCCESS)) tc.pushCandidate(param);

          if ((verbosity >= QUDA_DEBUG_VERBOSE)) {
            if (error == QUDA_SUCCESS && tunable.launchError() == QUDA_SUCCESS) {
              printfQuda("C   %s gives %s\n", tunable.paramString(param).c_str(),
                         tunable.perfString(elapsed_time).c_str());
            } else {
              printfQuda("    %s gives %s\n", tunable.paramString(param).c_str(), qudaGetLastErrorString().c_str());
<<<<<<< HEAD
	      error = QUDA_SUCCESS;
=======
              error = QUDA_SUCCESS;
>>>>>>> 7d88b615
            }
          }
          candidatetuning = tunable.advanceTuneParam(param);
          tunable.launchError() = QUDA_SUCCESS;
        }

        if (tc.empty()) {
<<<<<<< HEAD
	  if (error != QUDA_SUCCESS) warningQuda("Last error: %s\n", qudaGetLastErrorString().c_str());
	  errorQuda("Auto-tuning failed for %s with %s at vol=%s", key.name, key.aux, key.volume);
	}
=======
          if (error != QUDA_SUCCESS) warningQuda("Last error: %s\n", qudaGetLastErrorString().c_str());
          errorQuda("Auto-tuning failed for %s with %s at vol=%s", key.name, key.aux, key.volume);
        }
>>>>>>> 7d88b615

        const float min_tune_time = tunable.min_tune_time();
        const int min_tune_iterations = tunable.min_tune_iter();

        if (policyTuning() || uberTuning()) { tc.broadcast(); }
        const int tuneiterations
          = std::max(static_cast<int>(std::ceil(min_tune_time / tc.getBestTime())), min_tune_iterations);
        if ((verbosity >= QUDA_DEBUG_VERBOSE)) {
          printfQuda("Candidate tuning finished for %s with %s. Best time %f and now continuing with %i iterations.\n",
                     key.name, key.aux, tc.getBestTime(), tuneiterations);
        }

        // we now have the candidates, now need to loop over candidates
        while (!tc.empty()) {
          param = tc.top();
          qudaDeviceSynchronize();
          tunable.checkLaunchParam(param);
          if (verbosity >= QUDA_DEBUG_VERBOSE) {
            printfQuda("About to call tunable.apply block=(%d,%d,%d) grid=(%d,%d,%d) shared_bytes=%d aux=(%d,%d,%d,%d)\n",
                       static_cast<int>(param.block.x), static_cast<int>(param.block.y),
                       static_cast<int>(param.block.z), static_cast<int>(param.grid.x), static_cast<int>(param.grid.y),
                       static_cast<int>(param.grid.z), static_cast<int>(param.shared_bytes),
                       static_cast<int>(param.aux.x), static_cast<int>(param.aux.y), static_cast<int>(param.aux.z), static_cast<int>(param.aux.w));
          }

          tunable.apply(stream); // do warm up call, for consistency with the candidate tuning
          timer.start();
          for (int i = 0; i < tuneiterations; i++) {
            tunable.apply(stream); // calls tuneLaunch() again, which simply returns the currently active param
          }
          timer.stop();
          qudaDeviceSynchronize();
          auto error = qudaGetLastError();

          if (error != QUDA_SUCCESS) { // check we don't have a sticky error
            qudaDeviceSynchronize();
            if (qudaGetLastError() != QUDA_SUCCESS)
              errorQuda("Failed to clear error state %s\n", qudaGetLastErrorString().c_str());
          }

          float elapsed_time = timer.last() / tuneiterations;

          if ((elapsed_time < best_time) && (error == QUDA_SUCCESS) && (tunable.launchError() == QUDA_SUCCESS)) {
            best_time = elapsed_time;
            best_param = param;
          }
          if ((verbosity >= QUDA_DEBUG_VERBOSE)) {
            if (error == QUDA_SUCCESS && tunable.launchError() == QUDA_SUCCESS) {
              printfQuda("T   %s gives %s\n", tunable.paramString(param).c_str(),
                         tunable.perfString(elapsed_time).c_str());
            } else {
              printfQuda("    %s gives %s\n", tunable.paramString(param).c_str(), qudaGetLastErrorString().c_str());
            }
          }

          tunable.launchError() = QUDA_SUCCESS;
          tc.pop();
        }

        tuning = false;
        candidatetuning = true;
        tune_timer.stop(__func__, __FILE__, __LINE__);

        if (verbosity >= QUDA_VERBOSE) {
          printfQuda("Tuned %s giving %s for %s with %s\n", tunable.paramString(best_param).c_str(),
                     tunable.perfString(best_time).c_str(), key.name, key.aux);
        }

        auto regression_tol = 1.1;
        if (best_time > regression_tol * tc.getBestTime() && best_time > 1e-5) {
          warningQuda("Unexpected regression when tuning candidates for %s: (%g > %g * %g)",
                      key.name, best_time, regression_tol, tc.getBestTime());
        }

        time(&now);
        best_param.comment = "# " + tunable.perfString(best_time) + tunable.miscString(best_param);
        best_param.comment += ", tuning took " + std::to_string(tune_timer.last()) + " seconds at ";
        best_param.comment += ctime(&now); // includes a newline
        best_param.time = best_time;

        if (verbosity >= QUDA_DEBUG_VERBOSE) printfQuda("PostTune %s\n", key.name);
        tuning = true;
        tunable.postTune();
        tuning = false;
        param = best_param;
        tunecache[key] = best_param;
      }
      if (commGlobalReduction() || policyTuning() || uberTuning()) { broadcastTuneCache(); }

      {
        static host_timer_t time_since_save;
        if (!time_since_save.running) time_since_save.start();

        const double max_time = 120; // dump the tunecache every 120 seconds
        time_since_save.peek();
        if (time_since_save.last() > max_time) {
          time_since_save.stop();
          saveTuneCache();
          time_since_save.start();
        }
      }

      // check this process is getting the key that is expected
      if (tunecache.find(key) == tunecache.end()) {

        // if we can't find the key, and debugging, then print out the entire map
        if (verbosity >= QUDA_DEBUG_VERBOSE)
          for (auto elem : tunecache) std::cout << elem.first << ": " << elem.second << std::endl;

        errorQuda("Failed to find key entry (%s:%s:%s)", key.name, key.volume, key.aux);
      }
      param = tunecache[key]; // read this now for all processes

      if (traceEnabled() >= 2) {
        TraceKey trace_entry(key, param.time);
        trace_list.push_back(trace_entry);
      }

    } else if (&tunable != active_tunable) {
      errorQuda("Unexpected call to tuneLaunch() in %s::apply()", typeid(tunable).name());
    }

    param.n_calls = profile_count ? 1 : 0;

    return param;
  }

  void printLaunchTimer()
  {
#ifdef LAUNCH_TIMER
    launchTimer.Print();
#endif
  }
} // namespace quda<|MERGE_RESOLUTION|>--- conflicted
+++ resolved
@@ -884,11 +884,7 @@
         param.aux = make_int4(-1, -1, -1, -1);
         tunable.initTuneParam(param);
 
-<<<<<<< HEAD
-	auto error = QUDA_SUCCESS;
-=======
         auto error = QUDA_SUCCESS;
->>>>>>> 7d88b615
         const int candidate_iterations = tunable.candidate_iter();
         while (tuning && candidatetuning) {
           qudaDeviceSynchronize();
@@ -927,11 +923,7 @@
                          tunable.perfString(elapsed_time).c_str());
             } else {
               printfQuda("    %s gives %s\n", tunable.paramString(param).c_str(), qudaGetLastErrorString().c_str());
-<<<<<<< HEAD
-	      error = QUDA_SUCCESS;
-=======
               error = QUDA_SUCCESS;
->>>>>>> 7d88b615
             }
           }
           candidatetuning = tunable.advanceTuneParam(param);
@@ -939,15 +931,9 @@
         }
 
         if (tc.empty()) {
-<<<<<<< HEAD
-	  if (error != QUDA_SUCCESS) warningQuda("Last error: %s\n", qudaGetLastErrorString().c_str());
-	  errorQuda("Auto-tuning failed for %s with %s at vol=%s", key.name, key.aux, key.volume);
-	}
-=======
           if (error != QUDA_SUCCESS) warningQuda("Last error: %s\n", qudaGetLastErrorString().c_str());
           errorQuda("Auto-tuning failed for %s with %s at vol=%s", key.name, key.aux, key.volume);
         }
->>>>>>> 7d88b615
 
         const float min_tune_time = tunable.min_tune_time();
         const int min_tune_iterations = tunable.min_tune_iter();
