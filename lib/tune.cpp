#include <tune_quda.h>
#include <comm_quda.h>
#include <quda.h>     // for QUDA_VERSION_STRING
#include <timer.h>
#include <sys/stat.h> // for stat()
#include <fcntl.h>
#include <cfloat> // for FLT_MAX
#include <ctime>
#include <fstream>
#include <typeinfo>
#include <map>
#include <list>
#include <unistd.h>
#include <uint_to_char.h>
#include <target_device.h>

#include <deque>
#include <queue>
#include <functional>

#include <communicator_quda.h>

//#define LAUNCH_TIMER
extern char *gitversion;

namespace quda
{
  static TuneKey last_key;

  TuneKey getLastTuneKey() { return quda::last_key; }

  typedef std::map<TuneKey, TuneParam> map;

  struct TraceKey {

    TuneKey key;
    float time;

    long device_bytes;
    long pinned_bytes;
    long mapped_bytes;
    long host_bytes;

    TraceKey() {}

    TraceKey(const TuneKey &key, float time) :
      key(key),
      time(time),
      device_bytes(device_allocated_peak()),
      pinned_bytes(pinned_allocated_peak()),
      mapped_bytes(mapped_allocated_peak()),
      host_bytes(host_allocated_peak())
    {
    }

    TraceKey(const TraceKey &) = default;
    TraceKey(TraceKey &&) = default;
    TraceKey &operator=(const TraceKey &) = default;
    TraceKey &operator=(TraceKey &&) = default;
  };

  // linked list that is augmented each time we call a kernel
  static std::list<TraceKey> trace_list;
  static int enable_trace = 0;

  int traceEnabled()
  {
    static bool init = false;

    if (!init) {
      char *enable_trace_env = getenv("QUDA_ENABLE_TRACE");
      if (enable_trace_env) {
        if (strcmp(enable_trace_env, "1") == 0) {
          // only explicitly posted trace events are included
          enable_trace = 1;
        } else if (strcmp(enable_trace_env, "2") == 0) {
          // enable full kernel trace and posted trace events
          enable_trace = 2;
        }
      }
      init = true;
    }
    return enable_trace;
  }

  void postTrace_(const char *func, const char *file, int line)
  {
    if (traceEnabled() >= 1) {
      char aux[TuneKey::aux_n];
      strcpy(aux, file);
      strcat(aux, ":");
      char tmp[TuneKey::aux_n];
      i32toa(tmp, line);
      strcat(aux, tmp);
      TuneKey key("", func, aux);
      TraceKey trace_entry(key, 0.0);
      trace_list.push_back(trace_entry);
    }
  }

  static const std::string quda_hash = QUDA_HASH; // defined in lib/Makefile
  static std::string resource_path;
  static map tunecache;
  static map::iterator it;
  static size_t initial_cache_size = 0;

#define STR_(x) #x
#define STR(x) STR_(x)
  static const std::string quda_version
    = STR(QUDA_VERSION_MAJOR) "." STR(QUDA_VERSION_MINOR) "." STR(QUDA_VERSION_SUBMINOR);
#undef STR
#undef STR_

  /** tuning in progress? */
  static bool tuning = false;

  bool activeTuning() { return tuning; }

  static bool profile_count = true;

  void disableProfileCount() { profile_count = false; }
  void enableProfileCount() { profile_count = true; }

  const map &getTuneCache() { return tunecache; }

  /**
   * Deserialize tunecache from an istream, useful for reading a file or receiving from other nodes.
   */
  static void deserializeTuneCache(std::istream &in)
  {
    std::string line;
    std::stringstream ls;

    TuneKey key;
    TuneParam param;

    std::string v;
    std::string n;
    std::string a;

    int check;

    while (in.good()) {
      getline(in, line);
      if (!line.length()) continue; // skip blank lines (e.g., at end of file)
      ls.clear();
      ls.str(line);
      ls >> v >> n >> a >> param.block.x >> param.block.y >> param.block.z;
      check = snprintf(key.volume, key.volume_n, "%s", v.c_str());
      if (check < 0 || check >= key.volume_n) errorQuda("Error writing volume string (check = %d)", check);
      check = snprintf(key.name, key.name_n, "%s", n.c_str());
      if (check < 0 || check >= key.name_n) errorQuda("Error writing name string (check=%d)", check);
      check = snprintf(key.aux, key.aux_n, "%s", a.c_str());
      if (check < 0 || check >= key.aux_n) errorQuda("Error writing aux string (check=%d)", check);
      ls >> param.grid.x >> param.grid.y >> param.grid.z >> param.shared_bytes >> param.aux.x >> param.aux.y
        >> param.aux.z >> param.aux.w >> param.time;
      ls.ignore(1);               // throw away tab before comment
      getline(ls, param.comment); // assume anything remaining on the line is a comment
      param.comment += "\n";      // our convention is to include the newline, since ctime() likes to do this
      tunecache[key] = param;
    }
  }

  /**
   * Serialize tunecache to an ostream, useful for writing to a file or sending to other nodes.
   */
  static void serializeTuneCache(std::ostream &out)
  {
    map::iterator entry;

    for (entry = tunecache.begin(); entry != tunecache.end(); entry++) {
      TuneKey key = entry->first;
      TuneParam param = entry->second;

      out << std::setw(16) << key.volume << "\t" << key.name << "\t" << key.aux << "\t";
      out << param.block.x << "\t" << param.block.y << "\t" << param.block.z << "\t";
      out << param.grid.x << "\t" << param.grid.y << "\t" << param.grid.z << "\t";
      out << param.shared_bytes << "\t" << param.aux.x << "\t" << param.aux.y << "\t" << param.aux.z << "\t"
          << param.aux.w << "\t";
      out << param.time << "\t" << param.comment; // param.comment ends with a newline
    }
  }

  template <class T> struct less_significant : std::binary_function<T, T, bool> {
    inline bool operator()(const T &lhs, const T &rhs)
    {
      return lhs.second.time * lhs.second.n_calls < rhs.second.time * rhs.second.n_calls;
    }
  };

  /**
   * Serialize tunecache to an ostream, useful for writing to a file or sending to other nodes.
   */
  static void serializeProfile(std::ostream &out, std::ostream &async_out)
  {
    map::iterator entry;
    double total_time = 0.0;
    double async_total_time = 0.0;

    // first let's sort the entries in decreasing order of significance
    typedef std::pair<TuneKey, TuneParam> profile_t;
    typedef std::priority_queue<profile_t, std::deque<profile_t>, less_significant<profile_t>> queue_t;
    queue_t q(tunecache.begin(), tunecache.end());

    // now compute total time spent in kernels so we can give each kernel a significance
    for (entry = tunecache.begin(); entry != tunecache.end(); entry++) {
      TuneKey key = entry->first;
      TuneParam param = entry->second;

      char tmp[TuneKey::aux_n] = {};
      strncpy(tmp, key.aux, TuneKey::aux_n);
      bool is_policy_kernel = strncmp(tmp, "policy_kernel", 13) == 0 ? true : false;
      bool is_policy = (strncmp(tmp, "policy", 6) == 0 && !is_policy_kernel) ? true : false;
      if (param.n_calls > 0 && !is_policy) total_time += param.n_calls * param.time;
      if (param.n_calls > 0 && is_policy) async_total_time += param.n_calls * param.time;
    }

    double cumulative_percent = 0;
    double cumulative_percent_async = 0;
    while (!q.empty()) {
      TuneKey key = q.top().first;
      TuneParam param = q.top().second;

      char tmp[TuneKey::aux_n] = {};
      strncpy(tmp, key.aux, TuneKey::aux_n);
      bool is_policy_kernel = strncmp(tmp, "policy_kernel", 13) == 0 ? true : false;
      bool is_policy = (strncmp(tmp, "policy", 6) == 0 && !is_policy_kernel) ? true : false;
      bool is_nested_policy = (strncmp(tmp, "nested_policy", 6) == 0) ? true : false; // nested policies not included

      // synchronous profile
      if (param.n_calls > 0 && !is_policy && !is_nested_policy) {
        double time = param.n_calls * param.time;
        double percent = 100 * time / total_time;
        cumulative_percent += percent;

        out << std::setw(12) << time << "\t";
        out << std::setw(12) << percent << "\t";
        out << std::setw(12) << cumulative_percent << "\t";
        out << std::setw(12) << param.n_calls << "\t";
        out << std::setw(12) << param.time << "\t";
        out << std::setw(16) << key.volume << "\t";
        out << key.name << "\t" << key.aux << "\t" << param.comment; // param.comment ends with a newline
      }

      // async policy profile
      if (param.n_calls > 0 && is_policy) {
        double time = param.n_calls * param.time;
        double percent = 100 * time / async_total_time;
        cumulative_percent_async += percent;

        async_out << std::setw(12) << time << "\t";
        async_out << std::setw(12) << percent << "\t";
        async_out << std::setw(12) << cumulative_percent_async << "\t";
        async_out << std::setw(12) << param.n_calls << "\t";
        async_out << std::setw(12) << param.time << "\t";
        async_out << std::setw(16) << key.volume << "\t";
        async_out << key.name << "\t" << key.aux << "\t" << param.comment; // param.comment ends with a newline
      }

      q.pop();
    }

    out << std::endl << "# Total time spent in kernels = " << total_time << " seconds" << std::endl;
    async_out << std::endl
              << "# Total time spent in asynchronous execution = " << async_total_time << " seconds" << std::endl;
  }

  /**
   * Serialize trace to an ostream, useful for writing to a file or sending to other nodes.
   */
  static void serializeTrace(std::ostream &out)
  {
    for (auto it = trace_list.begin(); it != trace_list.end(); it++) {

      TuneKey &key = it->key;

      // special case kernel members of a policy
      char tmp[TuneKey::aux_n] = {};
      strncpy(tmp, key.aux, TuneKey::aux_n);
      bool is_policy_kernel = strcmp(tmp, "policy_kernel") == 0 ? true : false;

      out << std::setw(12) << it->time << "\t";
      out << std::setw(12) << it->device_bytes << "\t";
      out << std::setw(12) << it->pinned_bytes << "\t";
      out << std::setw(12) << it->mapped_bytes << "\t";
      out << std::setw(12) << it->host_bytes << "\t";
      out << std::setw(16) << key.volume << "\t";
      if (is_policy_kernel) out << "\t";
      out << key.name << "\t";
      if (!is_policy_kernel) out << "\t";
      out << key.aux << std::endl;
    }
  }

  /**
   * Distribute the tunecache from node 0 to all other nodes.
   */
  static void broadcastTuneCache()
  {
#ifdef MULTI_GPU
    std::stringstream serialized;
    size_t size;

    if (comm_rank_global() == 0) {
      serializeTuneCache(serialized);
      size = serialized.str().length();
    }
    comm_broadcast_global(&size, sizeof(size_t));

    if (size > 0) {
      if (comm_rank_global() == 0) {
        comm_broadcast_global(const_cast<char *>(serialized.str().c_str()), size);
      } else {
        char *serstr = new char[size + 1];
        comm_broadcast_global(serstr, size);
        serstr[size] = '\0'; // null-terminate
        serialized.str(serstr);
        deserializeTuneCache(serialized);
        delete[] serstr;
      }
    }
#endif
  }

  /*
   * Read tunecache from disk.
   */
  void loadTuneCache()
  {
    if (getTuning() == QUDA_TUNE_NO) {
      warningQuda("Autotuning disabled");
      return;
    }

    char *path;
    struct stat pstat;
    std::string cache_path, line, token;
    std::ifstream cache_file;
    std::stringstream ls;

    path = getenv("QUDA_RESOURCE_PATH");

    if (!path) {
      warningQuda("Environment variable QUDA_RESOURCE_PATH is not set.");
      warningQuda("Caching of tuned parameters will be disabled.");
      return;
    } else if (stat(path, &pstat) || !S_ISDIR(pstat.st_mode)) {
      warningQuda("The path \"%s\" specified by QUDA_RESOURCE_PATH does not exist or is not a directory.", path);
      warningQuda("Caching of tuned parameters will be disabled.");
      return;
    } else {
      resource_path = path;
    }

    bool version_check = true;
    char *override_version_env = getenv("QUDA_TUNE_VERSION_CHECK");
    if (override_version_env && strcmp(override_version_env, "0") == 0) {
      version_check = false;
      warningQuda("Disabling QUDA tunecache version check");
    }

#ifdef MULTI_GPU
    if (comm_rank_global() == 0) {
#endif

      cache_path = resource_path;
      cache_path += "/tunecache.tsv";
      cache_file.open(cache_path.c_str());

      if (cache_file) {

        if (!cache_file.good()) errorQuda("Bad format in %s", cache_path.c_str());
        getline(cache_file, line);
        ls.str(line);
        ls >> token;
        if (token.compare("tunecache")) errorQuda("Bad format in %s", cache_path.c_str());
        ls >> token;
        if (version_check && token.compare(quda_version))
          errorQuda("Cache file %s does not match current QUDA version. \nPlease delete this file or set the "
                    "QUDA_RESOURCE_PATH environment variable to point to a new path.",
                    cache_path.c_str());
        ls >> token;
#ifdef GITVERSION
        if (version_check && token.compare(gitversion))
          errorQuda("Cache file %s does not match current QUDA version. \nPlease delete this file or set the "
                    "QUDA_RESOURCE_PATH environment variable to point to a new path.",
                    cache_path.c_str());
#else
      if (version_check && token.compare(quda_version))
        errorQuda("Cache file %s does not match current QUDA version. \nPlease delete this file or set the "
                  "QUDA_RESOURCE_PATH environment variable to point to a new path.",
                  cache_path.c_str());
#endif
        ls >> token;
        if (version_check && token.compare(quda_hash))
          errorQuda("Cache file %s does not match current QUDA build. \nPlease delete this file or set the "
                    "QUDA_RESOURCE_PATH environment variable to point to a new path.",
                    cache_path.c_str());

        if (!cache_file.good()) errorQuda("Bad format in %s", cache_path.c_str());
        getline(cache_file, line); // eat the blank line

        if (!cache_file.good()) errorQuda("Bad format in %s", cache_path.c_str());
        getline(cache_file, line); // eat the description line

        deserializeTuneCache(cache_file);

        cache_file.close();
        initial_cache_size = tunecache.size();

        if (getVerbosity() >= QUDA_SUMMARIZE) {
          printfQuda("Loaded %d sets of cached parameters from %s\n", static_cast<int>(initial_cache_size),
                     cache_path.c_str());
        }

      } else {
        warningQuda("Cache file not found.  All kernels will be re-tuned (if tuning is enabled).");
      }

#ifdef MULTI_GPU
    }
#endif

    broadcastTuneCache();
  }

  /**
   * Write tunecache to disk.
   */
  void saveTuneCache(bool error)
  {
    time_t now;
    int lock_handle;
    std::string lock_path, cache_path;
    std::ofstream cache_file;

    if (resource_path.empty()) return;

      // FIXME: We should really check to see if any nodes have tuned a kernel that was not also tuned on node 0, since as things
      //       stand, the corresponding launch parameters would never get cached to disk in this situation.  This will come up if we
      //       ever support different subvolumes per GPU (as might be convenient for lattice volumes that don't divide evenly).

#ifdef MULTI_GPU
    if (comm_rank_global() == 0) {
#endif

      if (tunecache.size() == initial_cache_size && !error) return;

      // Acquire lock.  Note that this is only robust if the filesystem supports flock() semantics, which is true for
      // NFS on recent versions of linux but not Lustre by default (unless the filesystem was mounted with "-o flock").
      lock_path = resource_path + "/tunecache.lock";
      lock_handle = open(lock_path.c_str(), O_WRONLY | O_CREAT | O_EXCL, 0666);
      if (lock_handle == -1) {
        warningQuda("Unable to lock cache file.  Tuned launch parameters will not be cached to disk.  "
                    "If you are certain that no other instances of QUDA are accessing this filesystem, "
                    "please manually remove %s",
                    lock_path.c_str());
        return;
      }
      char msg[] = "If no instances of applications using QUDA are running,\n"
                   "this lock file shouldn't be here and is safe to delete.";
      int stat = write(lock_handle, msg, sizeof(msg)); // check status to avoid compiler warning
      if (stat == -1) warningQuda("Unable to write to lock file for some bizarre reason");

      cache_path = resource_path + (error ? "/tunecache_error.tsv" : "/tunecache.tsv");
      cache_file.open(cache_path.c_str());

      if (getVerbosity() >= QUDA_SUMMARIZE) {
        printfQuda("Saving %d sets of cached parameters to %s\n", static_cast<int>(tunecache.size()), cache_path.c_str());
      }

      time(&now);
      cache_file << "tunecache\t" << quda_version;
#ifdef GITVERSION
      cache_file << "\t" << gitversion;
#else
    cache_file << "\t" << quda_version;
#endif
      cache_file << "\t" << quda_hash << "\t# Last updated " << ctime(&now) << std::endl;
      cache_file << std::setw(16) << "volume"
                 << "\tname\taux\tblock.x\tblock.y\tblock.z\tgrid.x\tgrid.y\tgrid.z\tshared_bytes\taux.x\taux.y\taux."
                    "z\taux.w\ttime\tcomment"
                 << std::endl;
      serializeTuneCache(cache_file);
      cache_file.close();

      // Release lock.
      close(lock_handle);
      remove(lock_path.c_str());

      initial_cache_size = tunecache.size();

#ifdef MULTI_GPU
    } else {
      // give process 0 time to write out its tunecache if needed, but
      // doesn't cause a hang if error is not triggered on process 0
      if (error) sleep(10);
    }
#endif
  }

  static bool policy_tuning = false;
  bool policyTuning() { return policy_tuning; }

  void setPolicyTuning(bool policy_tuning_) { policy_tuning = policy_tuning_; }

  static bool uber_tuning = false;
  bool uberTuning() { return uber_tuning; }

  void setUberTuning(bool uber_tuning_) { uber_tuning = uber_tuning_; }

  // flush profile, setting counts to zero
  void flushProfile()
  {
    for (map::iterator entry = tunecache.begin(); entry != tunecache.end(); entry++) {
      // set all n_calls = 0
      TuneParam &param = entry->second;
      param.n_calls = 0;
    }
  }

  // save profile
  void saveProfile(const std::string label)
  {
    time_t now;
    int lock_handle;
    std::string lock_path, profile_path, async_profile_path, trace_path;
    std::ofstream profile_file, async_profile_file, trace_file;

    if (resource_path.empty()) return;

#ifdef MULTI_GPU
    if (comm_rank_global() == 0) { // Make sure only one rank is writing to disk
#endif

      // Acquire lock.  Note that this is only robust if the filesystem supports flock() semantics, which is true for
      // NFS on recent versions of linux but not Lustre by default (unless the filesystem was mounted with "-o flock").
      lock_path = resource_path + "/profile.lock";
      lock_handle = open(lock_path.c_str(), O_WRONLY | O_CREAT | O_EXCL, 0666);
      if (lock_handle == -1) {
        warningQuda("Unable to lock profile file.  Profile will not be saved to disk.  "
                    "If you are certain that no other instances of QUDA are accessing this filesystem, "
                    "please manually remove %s",
                    lock_path.c_str());
        return;
      }
      char msg[] = "If no instances of applications using QUDA are running,\n"
                   "this lock file shouldn't be here and is safe to delete.";
      int stat = write(lock_handle, msg, sizeof(msg)); // check status to avoid compiler warning
      if (stat == -1) warningQuda("Unable to write to lock file for some bizarre reason");

      // profile counter for writing out unique profiles
      static int count = 0;

      char *profile_fname = getenv("QUDA_PROFILE_OUTPUT_BASE");

      if (!profile_fname) {
        warningQuda(
          "Environment variable QUDA_PROFILE_OUTPUT_BASE not set; writing to profile.tsv and profile_async.tsv");
        profile_path = resource_path + "/profile_" + std::to_string(count) + ".tsv";
        async_profile_path = resource_path + "/profile_async_" + std::to_string(count) + ".tsv";
        if (traceEnabled()) trace_path = resource_path + "/trace_" + std::to_string(count) + ".tsv";
      } else {
        profile_path = resource_path + "/" + profile_fname + "_" + std::to_string(count) + ".tsv";
        async_profile_path = resource_path + "/" + profile_fname + "_" + std::to_string(count) + "_async.tsv";
        if (traceEnabled())
          trace_path = resource_path + "/" + profile_fname + "_trace_" + std::to_string(count) + ".tsv";
      }

      count++;

      profile_file.open(profile_path.c_str());
      async_profile_file.open(async_profile_path.c_str());
      if (traceEnabled()) trace_file.open(trace_path.c_str());

      if (getVerbosity() >= QUDA_SUMMARIZE) {
        // compute number of non-zero entries that will be output in the profile
        int n_entry = 0;
        int n_policy = 0;
        for (map::iterator entry = tunecache.begin(); entry != tunecache.end(); entry++) {
          // if a policy entry, then we can ignore
          char tmp[TuneKey::aux_n] = {};
          strncpy(tmp, entry->first.aux, TuneKey::aux_n);
          TuneParam param = entry->second;
          bool is_policy = strcmp(tmp, "policy") == 0 ? true : false;
          if (param.n_calls > 0 && !is_policy) n_entry++;
          if (param.n_calls > 0 && is_policy) n_policy++;
        }

        printfQuda("Saving %d sets of cached parameters to %s\n", n_entry, profile_path.c_str());
        printfQuda("Saving %d sets of cached profiles to %s\n", n_policy, async_profile_path.c_str());
        if (traceEnabled())
          printfQuda("Saving trace list with %lu entries to %s\n", trace_list.size(), trace_path.c_str());
      }

      time(&now);

      std::string Label = label.empty() ? "profile" : label;

      profile_file << Label << "\t" << quda_version;
#ifdef GITVERSION
      profile_file << "\t" << gitversion;
#else
      profile_file << "\t" << quda_version;
#endif
      profile_file << "\t" << quda_hash << "\t# Last updated " << ctime(&now) << std::endl;
      profile_file << std::setw(12) << "total time"
                   << "\t" << std::setw(12) << "percent"
                   << "\t" << std::setw(12) << "cum. percent"
                   << "\t" << std::setw(12) << "calls"
                   << "\t" << std::setw(12) << "time / call"
                   << "\t" << std::setw(16) << "volume"
                   << "\tname\taux\tcomment" << std::endl;

      async_profile_file << Label << "\t" << quda_version;
#ifdef GITVERSION
      async_profile_file << "\t" << gitversion;
#else
      async_profile_file << "\t" << quda_version;
#endif
      async_profile_file << "\t" << quda_hash << "\t# Last updated " << ctime(&now) << std::endl;
      async_profile_file << std::setw(12) << "total time"
                         << "\t" << std::setw(12) << "percent"
                         << "\t" << std::setw(12) << "cum. percent"
                         << "\t" << std::setw(12) << "calls"
                         << "\t" << std::setw(12) << "time / call"
                         << "\t" << std::setw(16) << "volume"
                         << "\tname\taux\tcomment" << std::endl;

      serializeProfile(profile_file, async_profile_file);

      profile_file.close();
      async_profile_file.close();

      if (traceEnabled()) {
        trace_file << "trace"
                   << "\t" << quda_version;
#ifdef GITVERSION
        trace_file << "\t" << gitversion;
#else
      trace_file << "\t" << quda_version;
#endif
        trace_file << "\t" << quda_hash << "\t# Last updated " << ctime(&now) << std::endl;

        trace_file << std::setw(12) << "time\t" << std::setw(12) << "device-mem\t" << std::setw(12) << "pinned-mem\t";
        trace_file << std::setw(12) << "mapped-mem\t" << std::setw(12) << "host-mem\t";
        trace_file << std::setw(16) << "volume"
                   << "\tname\taux" << std::endl;

        serializeTrace(trace_file);

        trace_file.close();
      }

      // Release lock.
      close(lock_handle);
      remove(lock_path.c_str());

#ifdef MULTI_GPU
    }
#endif
  }

  TuneParam::TuneParam() :
    block(device::warp_size(), 1, 1),
    grid(1, 1, 1),
    shared_bytes(0),
    set_max_shared_bytes(false),
    aux(),
    time(FLT_MAX),
    n_calls(0)
  {
    aux = make_int4(1, 1, 1, 1);
  }

  int Tunable::blockStep() const { return device::warp_size(); }
  int Tunable::blockMin() const { return device::warp_size(); }

  static TimeProfile launchTimer("tuneLaunch");

  /**
   * Return the optimal launch parameters for a given kernel, either
   * by retrieving them from tunecache or autotuning on the spot.
   */
  TuneParam tuneLaunch(Tunable &tunable, QudaTune enabled, QudaVerbosity verbosity)
  {
#ifdef LAUNCH_TIMER
    launchTimer.TPSTART(QUDA_PROFILE_TOTAL);
    launchTimer.TPSTART(QUDA_PROFILE_INIT);
#endif

    TuneKey key = tunable.tuneKey();
    if (use_managed_memory()) strcat(key.aux, ",managed");
    last_key = key;

#ifdef LAUNCH_TIMER
    launchTimer.TPSTOP(QUDA_PROFILE_INIT);
    launchTimer.TPSTART(QUDA_PROFILE_PREAMBLE);
#endif

    static const Tunable *active_tunable; // for error checking
    it = tunecache.find(key);

    // first check if we have the tuned value and return if we have it
    if (enabled == QUDA_TUNE_YES && it != tunecache.end()) {

#ifdef LAUNCH_TIMER
      launchTimer.TPSTOP(QUDA_PROFILE_PREAMBLE);
      launchTimer.TPSTART(QUDA_PROFILE_COMPUTE);
#endif

      TuneParam &param_tuned = it->second;

      if (verbosity >= QUDA_DEBUG_VERBOSE) {
        printfQuda("Launching %s with %s at vol=%s with %s\n", key.name, key.aux, key.volume,
                   tunable.paramString(param_tuned).c_str());
      }

#ifdef LAUNCH_TIMER
      launchTimer.TPSTOP(QUDA_PROFILE_COMPUTE);
      launchTimer.TPSTART(QUDA_PROFILE_EPILOGUE);
#endif

      tunable.checkLaunchParam(param_tuned);

      // we could be tuning outside of the current scope
      if (!tuning && profile_count) param_tuned.n_calls++;

#ifdef LAUNCH_TIMER
      launchTimer.TPSTOP(QUDA_PROFILE_EPILOGUE);
      launchTimer.TPSTOP(QUDA_PROFILE_TOTAL);
#endif

      if (traceEnabled() >= 2) {
        TraceKey trace_entry(key, param_tuned.time);
        trace_list.push_back(trace_entry);
      }

      return param_tuned;
    }

#ifdef LAUNCH_TIMER
    launchTimer.TPSTOP(QUDA_PROFILE_PREAMBLE);
    launchTimer.TPSTOP(QUDA_PROFILE_TOTAL);
#endif

    static TuneParam param;

    if (enabled == QUDA_TUNE_NO) {
      TuneParam param_default;
      param_default.aux = make_int4(-1, -1, -1, -1);
      tunable.defaultTuneParam(param_default);
      tunable.checkLaunchParam(param_default);
      if (verbosity >= QUDA_DEBUG_VERBOSE) {
        printfQuda("Launching %s with %s at vol=%s with %s (untuned)\n", key.name, key.aux, key.volume,
                   tunable.paramString(param_default).c_str());
      }

      return param_default;
    } else if (!tuning) {

      /* As long as global reductions are not disabled, only do the
         tuning on node 0, else do the tuning on all nodes since we
         can't guarantee that all nodes are partaking */
      if (comm_rank_global() == 0 || !commGlobalReduction() || policyTuning() || uberTuning()) {
        TuneParam best_param;
        float best_time;
        time_t now;

        tuning = true;
        active_tunable = &tunable;
        best_time = FLT_MAX;

        if (verbosity >= QUDA_DEBUG_VERBOSE) printfQuda("PreTune %s\n", key.name);
        tunable.preTune();

        if (verbosity >= QUDA_DEBUG_VERBOSE) {
          printfQuda("Tuning %s with %s at vol=%s\n", key.name, key.aux, key.volume);
        }

        const auto &stream = device::get_default_stream();
        device_timer_t timer(stream);

        host_timer_t tune_timer;
        tune_timer.start(__func__, __FILE__, __LINE__);

        param.aux = make_int4(-1, -1, -1, -1);
        tunable.initTuneParam(param);

        while (tuning) {
          qudaDeviceSynchronize();
          tunable.checkLaunchParam(param);
          if (verbosity >= QUDA_DEBUG_VERBOSE) {
            printfQuda("About to call tunable.apply block=(%d,%d,%d) grid=(%d,%d,%d) shared_bytes=%d aux=(%d,%d,%d)\n",
                       static_cast<int>(param.block.x), static_cast<int>(param.block.y),
<<<<<<< HEAD
		       static_cast<int>(param.block.z), static_cast<int>(param.grid.x), 
		       static_cast<int>(param.grid.y), static_cast<int>(param.grid.z),
                       static_cast<int>(param.shared_bytes), static_cast<int>(param.aux.x), 
		       static_cast<int>(param.aux.y), static_cast<int>(param.aux.z));
=======
                       static_cast<int>(param.block.z), static_cast<int>(param.grid.x), static_cast<int>(param.grid.y),
                       static_cast<int>(param.grid.z), static_cast<int>(param.shared_bytes),
                       static_cast<int>(param.aux.x), static_cast<int>(param.aux.y), static_cast<int>(param.aux.z));
>>>>>>> fe31ca4d
          }

          tunable.apply(stream); // do initial call in case we need to jit compile for these parameters or if policy tuning

          timer.start();
          for (int i = 0; i < tunable.tuningIter(); i++) {
            tunable.apply(stream); // calls tuneLaunch() again, which simply returns the currently active param
          }
          timer.stop();
          qudaDeviceSynchronize();
          auto error = qudaGetLastError();

          if (error != QUDA_SUCCESS) { // check we don't have a sticky error
            qudaDeviceSynchronize();
            if (qudaGetLastError() != QUDA_SUCCESS)
              errorQuda("Failed to clear error state %s\n", qudaGetLastErrorString().c_str());
          }

          float elapsed_time = timer.last() / tunable.tuningIter();
          if ((elapsed_time < best_time) && (error == QUDA_SUCCESS) && (tunable.launchError() == QUDA_SUCCESS)) {
            best_time = elapsed_time;
            best_param = param;
          }
          if ((verbosity >= QUDA_DEBUG_VERBOSE)) {
            if (error == QUDA_SUCCESS && tunable.launchError() == QUDA_SUCCESS) {
              printfQuda("    %s gives %s\n", tunable.paramString(param).c_str(),
                         tunable.perfString(elapsed_time).c_str());
            } else {
              printfQuda("    %s gives %s\n", tunable.paramString(param).c_str(), qudaGetLastErrorString().c_str());
            }
          }
          tuning = tunable.advanceTuneParam(param);
          tunable.launchError() = QUDA_SUCCESS;
        }

        tune_timer.stop(__func__, __FILE__, __LINE__);

        if (best_time == FLT_MAX) {
          errorQuda("Auto-tuning failed for %s with %s at vol=%s", key.name, key.aux, key.volume);
        }
        if (verbosity >= QUDA_VERBOSE) {
          printfQuda("Tuned %s giving %s for %s with %s\n", tunable.paramString(best_param).c_str(),
                     tunable.perfString(best_time).c_str(), key.name, key.aux);
        }
        time(&now);
        best_param.comment = "# " + tunable.perfString(best_time) + tunable.miscString(best_param);
        best_param.comment += ", tuning took " + std::to_string(tune_timer.last()) + " seconds at ";
        best_param.comment += ctime(&now); // includes a newline
        best_param.time = best_time;

        if (verbosity >= QUDA_DEBUG_VERBOSE) printfQuda("PostTune %s\n", key.name);
        tuning = true;
        tunable.postTune();
        tuning = false;
        param = best_param;
        tunecache[key] = best_param;
      }
      if (commGlobalReduction() || policyTuning() || uberTuning()) { broadcastTuneCache(); }

      // check this process is getting the key that is expected
      if (tunecache.find(key) == tunecache.end()) {

        // if we can't find the key, and debugging, then print out the entire map
        if (verbosity >= QUDA_DEBUG_VERBOSE)
          for (auto elem : tunecache) std::cout << elem.first << ": " << elem.second << std::endl;

        errorQuda("Failed to find key entry (%s:%s:%s)", key.name, key.volume, key.aux);
      }
      param = tunecache[key]; // read this now for all processes

      if (traceEnabled() >= 2) {
        TraceKey trace_entry(key, param.time);
        trace_list.push_back(trace_entry);
      }

    } else if (&tunable != active_tunable) {
      errorQuda("Unexpected call to tuneLaunch() in %s::apply()", typeid(tunable).name());
    }

    param.n_calls = profile_count ? 1 : 0;

    return param;
  }

  void printLaunchTimer()
  {
#ifdef LAUNCH_TIMER
    launchTimer.Print();
#endif
  }
} // namespace quda<|MERGE_RESOLUTION|>--- conflicted
+++ resolved
@@ -793,16 +793,9 @@
           if (verbosity >= QUDA_DEBUG_VERBOSE) {
             printfQuda("About to call tunable.apply block=(%d,%d,%d) grid=(%d,%d,%d) shared_bytes=%d aux=(%d,%d,%d)\n",
                        static_cast<int>(param.block.x), static_cast<int>(param.block.y),
-<<<<<<< HEAD
-		       static_cast<int>(param.block.z), static_cast<int>(param.grid.x), 
-		       static_cast<int>(param.grid.y), static_cast<int>(param.grid.z),
-                       static_cast<int>(param.shared_bytes), static_cast<int>(param.aux.x), 
-		       static_cast<int>(param.aux.y), static_cast<int>(param.aux.z));
-=======
                        static_cast<int>(param.block.z), static_cast<int>(param.grid.x), static_cast<int>(param.grid.y),
                        static_cast<int>(param.grid.z), static_cast<int>(param.shared_bytes),
                        static_cast<int>(param.aux.x), static_cast<int>(param.aux.y), static_cast<int>(param.aux.z));
->>>>>>> fe31ca4d
           }
 
           tunable.apply(stream); // do initial call in case we need to jit compile for these parameters or if policy tuning
