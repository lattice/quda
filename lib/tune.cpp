--- conflicted
+++ resolved
@@ -417,17 +417,10 @@
         cache_file.close();
         initial_cache_size = tunecache.size();
 
-<<<<<<< HEAD
         for (auto &it : tunecache) it.second.compute_hash();
 
-        if (getVerbosity() >= QUDA_SUMMARIZE) {
-          printfQuda("Loaded %d sets of cached parameters from %s\n", static_cast<int>(initial_cache_size),
-                     cache_path.c_str());
-        }
-=======
         logQuda(QUDA_SUMMARIZE, "Loaded %d sets of cached parameters from %s\n", static_cast<int>(initial_cache_size),
                 cache_path.c_str());
->>>>>>> d199bd36
 
       } else {
         warningQuda("Cache file not found.  All kernels will be re-tuned (if tuning is enabled).");
@@ -672,25 +665,14 @@
     }
   }
 
-<<<<<<< HEAD
-  TuneParam::TuneParam() :
-    block(device::warp_size(), 1, 1),
-    grid(1, 1, 1),
-    shared_bytes(0),
-    set_max_shared_bytes(false),
-    aux{1, 1, 1, 1},
-    time(FLT_MAX),
-    n_calls(0)
-  {
-=======
   TuneParam::TuneParam() : block(device::warp_size(), 1, 1) { }
 
-  std::ostream &operator<<(std::ostream &output, const TuneParam &param)
-  {
+  std::ostream& operator<<(std::ostream& output, const TuneParam& param) {
     output << "block=(" << param.block.x << "," << param.block.y << "," << param.block.z << "), ";
     output << "grid=(" << param.grid.x << "," << param.grid.y << "," << param.grid.z << "), ";
     output << "shared_bytes=" << param.shared_bytes;
     output << ", aux=(" << param.aux.x << "," << param.aux.y << "," << param.aux.z << "," << param.aux.w << ")";
+    output << ", hash=" << param.hash;
     return output;
   }
 
@@ -707,7 +689,6 @@
       init = true;
     }
     return tune_shared;
->>>>>>> d199bd36
   }
 
   int Tunable::blockStep() const { return device::warp_size(); }
