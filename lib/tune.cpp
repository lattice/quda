--- conflicted
+++ resolved
@@ -184,10 +184,6 @@
     }
   }
 
-<<<<<<< HEAD
-  //template <class T> struct less_significant : std::binary_function<T, T, bool> {
-=======
->>>>>>> d243286a
   template <class T> struct less_significant {
     inline bool operator()(const T &lhs, const T &rhs)
     {
