#include <tune_quda.h>
#include <comm_quda.h>
#include <quda.h>     // for QUDA_VERSION_STRING
#include <timer.h>
#include <sys/stat.h> // for stat()
#include <fcntl.h>
#include <cfloat> // for FLT_MAX
#include <ctime>
#include <fstream>
#include <typeinfo>
#include <map>
#include <list>
#include <unistd.h>
#include <uint_to_char.h>
#include <target_device.h>

#include <deque>
#include <queue>
#include <functional>

#include <communicator_quda.h>

//#define LAUNCH_TIMER
extern char *gitversion;

namespace quda
{
  static TuneKey last_key;

  TuneKey getLastTuneKey() { return quda::last_key; }

  typedef std::map<TuneKey, TuneParam> map;

  struct TraceKey {

    TuneKey key;
    float time;

    long device_bytes;
    long pinned_bytes;
    long mapped_bytes;
    long host_bytes;

    TraceKey() {}

    TraceKey(const TuneKey &key, float time) :
      key(key),
      time(time),
      device_bytes(device_allocated_peak()),
      pinned_bytes(pinned_allocated_peak()),
      mapped_bytes(mapped_allocated_peak()),
      host_bytes(host_allocated_peak())
    {
    }

    TraceKey(const TraceKey &) = default;
    TraceKey(TraceKey &&) = default;
    TraceKey &operator=(const TraceKey &) = default;
    TraceKey &operator=(TraceKey &&) = default;
  };

  // linked list that is augmented each time we call a kernel
  static std::list<TraceKey> trace_list;
  static int enable_trace = 0;

  int traceEnabled()
  {
    static bool init = false;

    if (!init) {
      char *enable_trace_env = getenv("QUDA_ENABLE_TRACE");
      if (enable_trace_env) {
        if (strcmp(enable_trace_env, "1") == 0) {
          // only explicitly posted trace events are included
          enable_trace = 1;
        } else if (strcmp(enable_trace_env, "2") == 0) {
          // enable full kernel trace and posted trace events
          enable_trace = 2;
        }
      }
      init = true;
    }
    return enable_trace;
  }

  void postTrace_(const char *func, const char *file, int line)
  {
    if (traceEnabled() >= 1) {
      char aux[TuneKey::aux_n];
      strcpy(aux, file);
      strcat(aux, ":");
      char tmp[TuneKey::aux_n];
      i32toa(tmp, line);
      strcat(aux, tmp);
      TuneKey key("", func, aux);
      TraceKey trace_entry(key, 0.0);
      trace_list.push_back(trace_entry);
    }
  }

  static const std::string quda_hash = QUDA_HASH; // defined in lib/Makefile
  static std::string resource_path;
  static map tunecache;
  static map::iterator it;
  static size_t initial_cache_size = 0;

#define STR_(x) #x
#define STR(x) STR_(x)
  static const std::string quda_version
    = STR(QUDA_VERSION_MAJOR) "." STR(QUDA_VERSION_MINOR) "." STR(QUDA_VERSION_SUBMINOR);
#undef STR
#undef STR_

  /** tuning in progress? */
  static bool tuning = false;

  bool activeTuning() { return tuning; }

  static bool profile_count = true;

  void disableProfileCount() { profile_count = false; }
  void enableProfileCount() { profile_count = true; }

  const map &getTuneCache() { return tunecache; }

  /**
   * Deserialize tunecache from an istream, useful for reading a file or receiving from other nodes.
   */
  static void deserializeTuneCache(std::istream &in)
  {
    std::string line;
    std::stringstream ls;

    TuneKey key;
    TuneParam param;

    std::string v;
    std::string n;
    std::string a;

    int check;

    while (in.good()) {
      getline(in, line);
      if (!line.length()) continue; // skip blank lines (e.g., at end of file)
      ls.clear();
      ls.str(line);
      ls >> v >> n >> a >> param.block.x >> param.block.y >> param.block.z;
      check = snprintf(key.volume, key.volume_n, "%s", v.c_str());
      if (check < 0 || check >= key.volume_n) errorQuda("Error writing volume string (check = %d)", check);
      check = snprintf(key.name, key.name_n, "%s", n.c_str());
      if (check < 0 || check >= key.name_n) errorQuda("Error writing name string (check=%d)", check);
      check = snprintf(key.aux, key.aux_n, "%s", a.c_str());
      if (check < 0 || check >= key.aux_n) errorQuda("Error writing aux string (check=%d)", check);
      ls >> param.grid.x >> param.grid.y >> param.grid.z >> param.shared_bytes >> param.aux.x >> param.aux.y
        >> param.aux.z >> param.aux.w >> param.time;
      ls.ignore(1);               // throw away tab before comment
      getline(ls, param.comment); // assume anything remaining on the line is a comment
      param.comment += "\n";      // our convention is to include the newline, since ctime() likes to do this
      tunecache[key] = param;
    }
  }

  /**
   * Serialize tunecache to an ostream, useful for writing to a file or sending to other nodes.
   */
  static void serializeTuneCache(std::ostream &out)
  {
    map::iterator entry;

    for (entry = tunecache.begin(); entry != tunecache.end(); entry++) {
      TuneKey key = entry->first;
      TuneParam param = entry->second;

      out << std::setw(16) << key.volume << "\t" << key.name << "\t" << key.aux << "\t";
      out << param.block.x << "\t" << param.block.y << "\t" << param.block.z << "\t";
      out << param.grid.x << "\t" << param.grid.y << "\t" << param.grid.z << "\t";
      out << param.shared_bytes << "\t" << param.aux.x << "\t" << param.aux.y << "\t" << param.aux.z << "\t"
          << param.aux.w << "\t";
      out << param.time << "\t" << param.comment; // param.comment ends with a newline
    }
  }

  template <class T> struct less_significant : std::binary_function<T, T, bool> {
    inline bool operator()(const T &lhs, const T &rhs)
    {
      return lhs.second.time * lhs.second.n_calls < rhs.second.time * rhs.second.n_calls;
    }
  };

  /**
   * Serialize tunecache to an ostream, useful for writing to a file or sending to other nodes.
   */
  static void serializeProfile(std::ostream &out, std::ostream &async_out)
  {
    map::iterator entry;
    double total_time = 0.0;
    double async_total_time = 0.0;

    // first let's sort the entries in decreasing order of significance
    typedef std::pair<TuneKey, TuneParam> profile_t;
    typedef std::priority_queue<profile_t, std::deque<profile_t>, less_significant<profile_t>> queue_t;
    queue_t q(tunecache.begin(), tunecache.end());

    // now compute total time spent in kernels so we can give each kernel a significance
    for (entry = tunecache.begin(); entry != tunecache.end(); entry++) {
      TuneKey key = entry->first;
      TuneParam param = entry->second;

      char tmp[TuneKey::aux_n] = {};
      strncpy(tmp, key.aux, TuneKey::aux_n);
      bool is_policy_kernel = strncmp(tmp, "policy_kernel", 13) == 0 ? true : false;
      bool is_policy = (strncmp(tmp, "policy", 6) == 0 && !is_policy_kernel) ? true : false;
      if (param.n_calls > 0 && !is_policy) total_time += param.n_calls * param.time;
      if (param.n_calls > 0 && is_policy) async_total_time += param.n_calls * param.time;
    }

    while (!q.empty()) {
      TuneKey key = q.top().first;
      TuneParam param = q.top().second;

      char tmp[TuneKey::aux_n] = {};
      strncpy(tmp, key.aux, TuneKey::aux_n);
      bool is_policy_kernel = strncmp(tmp, "policy_kernel", 13) == 0 ? true : false;
      bool is_policy = (strncmp(tmp, "policy", 6) == 0 && !is_policy_kernel) ? true : false;
      bool is_nested_policy = (strncmp(tmp, "nested_policy", 6) == 0) ? true : false; // nested policies not included

      // synchronous profile
      if (param.n_calls > 0 && !is_policy && !is_nested_policy) {
        double time = param.n_calls * param.time;

        out << std::setw(12) << param.n_calls * param.time << "\t" << std::setw(12) << (time / total_time) * 100 << "\t";
        out << std::setw(12) << param.n_calls << "\t" << std::setw(12) << param.time << "\t" << std::setw(16)
            << key.volume << "\t";
        out << key.name << "\t" << key.aux << "\t" << param.comment; // param.comment ends with a newline
      }

      // async policy profile
      if (param.n_calls > 0 && is_policy) {
        double time = param.n_calls * param.time;

        async_out << std::setw(12) << param.n_calls * param.time << "\t" << std::setw(12)
                  << (time / async_total_time) * 100 << "\t";
        async_out << std::setw(12) << param.n_calls << "\t" << std::setw(12) << param.time << "\t" << std::setw(16)
                  << key.volume << "\t";
        async_out << key.name << "\t" << key.aux << "\t" << param.comment; // param.comment ends with a newline
      }

      q.pop();
    }

    out << std::endl << "# Total time spent in kernels = " << total_time << " seconds" << std::endl;
    async_out << std::endl
              << "# Total time spent in asynchronous execution = " << async_total_time << " seconds" << std::endl;
  }

  /**
   * Serialize trace to an ostream, useful for writing to a file or sending to other nodes.
   */
  static void serializeTrace(std::ostream &out)
  {
    for (auto it = trace_list.begin(); it != trace_list.end(); it++) {

      TuneKey &key = it->key;

      // special case kernel members of a policy
      char tmp[TuneKey::aux_n] = {};
      strncpy(tmp, key.aux, TuneKey::aux_n);
      bool is_policy_kernel = strcmp(tmp, "policy_kernel") == 0 ? true : false;

      out << std::setw(12) << it->time << "\t";
      out << std::setw(12) << it->device_bytes << "\t";
      out << std::setw(12) << it->pinned_bytes << "\t";
      out << std::setw(12) << it->mapped_bytes << "\t";
      out << std::setw(12) << it->host_bytes << "\t";
      out << std::setw(16) << key.volume << "\t";
      if (is_policy_kernel) out << "\t";
      out << key.name << "\t";
      if (!is_policy_kernel) out << "\t";
      out << key.aux << std::endl;
    }
  }

  /**
   * Distribute the tunecache from node 0 to all other nodes.
   */
  static void broadcastTuneCache()
  {
#ifdef MULTI_GPU
    std::stringstream serialized;
    size_t size;

    if (comm_rank_global() == 0) {
      serializeTuneCache(serialized);
      size = serialized.str().length();
    }
    comm_broadcast_global(&size, sizeof(size_t));

    if (size > 0) {
      if (comm_rank_global() == 0) {
        comm_broadcast_global(const_cast<char *>(serialized.str().c_str()), size);
      } else {
        char *serstr = new char[size + 1];
        comm_broadcast_global(serstr, size);
        serstr[size] = '\0'; // null-terminate
        serialized.str(serstr);
        deserializeTuneCache(serialized);
        delete[] serstr;
      }
    }
#endif
  }

  /*
   * Read tunecache from disk.
   */
  void loadTuneCache()
  {
    if (getTuning() == QUDA_TUNE_NO) {
      warningQuda("Autotuning disabled");
      return;
    }

    char *path;
    struct stat pstat;
    std::string cache_path, line, token;
    std::ifstream cache_file;
    std::stringstream ls;

    path = getenv("QUDA_RESOURCE_PATH");

    if (!path) {
      warningQuda("Environment variable QUDA_RESOURCE_PATH is not set.");
      warningQuda("Caching of tuned parameters will be disabled.");
      return;
    } else if (stat(path, &pstat) || !S_ISDIR(pstat.st_mode)) {
      warningQuda("The path \"%s\" specified by QUDA_RESOURCE_PATH does not exist or is not a directory.", path);
      warningQuda("Caching of tuned parameters will be disabled.");
      return;
    } else {
      resource_path = path;
    }

    bool version_check = true;
    char *override_version_env = getenv("QUDA_TUNE_VERSION_CHECK");
    if (override_version_env && strcmp(override_version_env, "0") == 0) {
      version_check = false;
      warningQuda("Disabling QUDA tunecache version check");
    }

#ifdef MULTI_GPU
    if (comm_rank_global() == 0) {
#endif

      cache_path = resource_path;
      cache_path += "/tunecache.tsv";
      cache_file.open(cache_path.c_str());

      if (cache_file) {

        if (!cache_file.good()) errorQuda("Bad format in %s", cache_path.c_str());
        getline(cache_file, line);
        ls.str(line);
        ls >> token;
        if (token.compare("tunecache")) errorQuda("Bad format in %s", cache_path.c_str());
        ls >> token;
        if (version_check && token.compare(quda_version))
          errorQuda("Cache file %s does not match current QUDA version. \nPlease delete this file or set the "
                    "QUDA_RESOURCE_PATH environment variable to point to a new path.",
                    cache_path.c_str());
        ls >> token;
#ifdef GITVERSION
        if (version_check && token.compare(gitversion))
          errorQuda("Cache file %s does not match current QUDA version. \nPlease delete this file or set the "
                    "QUDA_RESOURCE_PATH environment variable to point to a new path.",
                    cache_path.c_str());
#else
      if (version_check && token.compare(quda_version))
        errorQuda("Cache file %s does not match current QUDA version. \nPlease delete this file or set the "
                  "QUDA_RESOURCE_PATH environment variable to point to a new path.",
                  cache_path.c_str());
#endif
        ls >> token;
        if (version_check && token.compare(quda_hash))
          errorQuda("Cache file %s does not match current QUDA build. \nPlease delete this file or set the "
                    "QUDA_RESOURCE_PATH environment variable to point to a new path.",
                    cache_path.c_str());

        if (!cache_file.good()) errorQuda("Bad format in %s", cache_path.c_str());
        getline(cache_file, line); // eat the blank line

        if (!cache_file.good()) errorQuda("Bad format in %s", cache_path.c_str());
        getline(cache_file, line); // eat the description line

        deserializeTuneCache(cache_file);

        cache_file.close();
        initial_cache_size = tunecache.size();

        if (getVerbosity() >= QUDA_SUMMARIZE) {
          printfQuda("Loaded %d sets of cached parameters from %s\n", static_cast<int>(initial_cache_size),
                     cache_path.c_str());
        }

      } else {
        warningQuda("Cache file not found.  All kernels will be re-tuned (if tuning is enabled).");
      }

#ifdef MULTI_GPU
    }
#endif

    broadcastTuneCache();
  }

  /**
   * Write tunecache to disk.
   */
  void saveTuneCache(bool error)
  {
    time_t now;
    int lock_handle;
    std::string lock_path, cache_path;
    std::ofstream cache_file;

    if (resource_path.empty()) return;

      // FIXME: We should really check to see if any nodes have tuned a kernel that was not also tuned on node 0, since as things
      //       stand, the corresponding launch parameters would never get cached to disk in this situation.  This will come up if we
      //       ever support different subvolumes per GPU (as might be convenient for lattice volumes that don't divide evenly).

#ifdef MULTI_GPU
    if (comm_rank_global() == 0) {
#endif

      if (tunecache.size() == initial_cache_size && !error) return;

      // Acquire lock.  Note that this is only robust if the filesystem supports flock() semantics, which is true for
      // NFS on recent versions of linux but not Lustre by default (unless the filesystem was mounted with "-o flock").
      lock_path = resource_path + "/tunecache.lock";
      lock_handle = open(lock_path.c_str(), O_WRONLY | O_CREAT | O_EXCL, 0666);
      if (lock_handle == -1) {
        warningQuda("Unable to lock cache file.  Tuned launch parameters will not be cached to disk.  "
                    "If you are certain that no other instances of QUDA are accessing this filesystem, "
                    "please manually remove %s",
                    lock_path.c_str());
        return;
      }
      char msg[] = "If no instances of applications using QUDA are running,\n"
                   "this lock file shouldn't be here and is safe to delete.";
      int stat = write(lock_handle, msg, sizeof(msg)); // check status to avoid compiler warning
      if (stat == -1) warningQuda("Unable to write to lock file for some bizarre reason");

      cache_path = resource_path + (error ? "/tunecache_error.tsv" : "/tunecache.tsv");
      cache_file.open(cache_path.c_str());

      if (getVerbosity() >= QUDA_SUMMARIZE) {
        printfQuda("Saving %d sets of cached parameters to %s\n", static_cast<int>(tunecache.size()), cache_path.c_str());
      }

      time(&now);
      cache_file << "tunecache\t" << quda_version;
#ifdef GITVERSION
      cache_file << "\t" << gitversion;
#else
    cache_file << "\t" << quda_version;
#endif
      cache_file << "\t" << quda_hash << "\t# Last updated " << ctime(&now) << std::endl;
      cache_file << std::setw(16) << "volume"
                 << "\tname\taux\tblock.x\tblock.y\tblock.z\tgrid.x\tgrid.y\tgrid.z\tshared_bytes\taux.x\taux.y\taux."
                    "z\taux.w\ttime\tcomment"
                 << std::endl;
      serializeTuneCache(cache_file);
      cache_file.close();

      // Release lock.
      close(lock_handle);
      remove(lock_path.c_str());

      initial_cache_size = tunecache.size();

#ifdef MULTI_GPU
    } else {
      // give process 0 time to write out its tunecache if needed, but
      // doesn't cause a hang if error is not triggered on process 0
      if (error) sleep(10);
    }
#endif
  }

  static bool policy_tuning = false;
  bool policyTuning() { return policy_tuning; }

  void setPolicyTuning(bool policy_tuning_) { policy_tuning = policy_tuning_; }

  static bool uber_tuning = false;
  bool uberTuning() { return uber_tuning; }

  void setUberTuning(bool uber_tuning_) { uber_tuning = uber_tuning_; }

  // flush profile, setting counts to zero
  void flushProfile()
  {
    for (map::iterator entry = tunecache.begin(); entry != tunecache.end(); entry++) {
      // set all n_calls = 0
      TuneParam &param = entry->second;
      param.n_calls = 0;
    }
  }

  // save profile
  void saveProfile(const std::string label)
  {
    time_t now;
    int lock_handle;
    std::string lock_path, profile_path, async_profile_path, trace_path;
    std::ofstream profile_file, async_profile_file, trace_file;

    if (resource_path.empty()) return;

#ifdef MULTI_GPU
    if (comm_rank_global() == 0) { // Make sure only one rank is writing to disk
#endif

      // Acquire lock.  Note that this is only robust if the filesystem supports flock() semantics, which is true for
      // NFS on recent versions of linux but not Lustre by default (unless the filesystem was mounted with "-o flock").
      lock_path = resource_path + "/profile.lock";
      lock_handle = open(lock_path.c_str(), O_WRONLY | O_CREAT | O_EXCL, 0666);
      if (lock_handle == -1) {
        warningQuda("Unable to lock profile file.  Profile will not be saved to disk.  "
                    "If you are certain that no other instances of QUDA are accessing this filesystem, "
                    "please manually remove %s",
                    lock_path.c_str());
        return;
      }
      char msg[] = "If no instances of applications using QUDA are running,\n"
                   "this lock file shouldn't be here and is safe to delete.";
      int stat = write(lock_handle, msg, sizeof(msg)); // check status to avoid compiler warning
      if (stat == -1) warningQuda("Unable to write to lock file for some bizarre reason");

      // profile counter for writing out unique profiles
      static int count = 0;

      char *profile_fname = getenv("QUDA_PROFILE_OUTPUT_BASE");

      if (!profile_fname) {
        warningQuda(
          "Environment variable QUDA_PROFILE_OUTPUT_BASE not set; writing to profile.tsv and profile_async.tsv");
        profile_path = resource_path + "/profile_" + std::to_string(count) + ".tsv";
        async_profile_path = resource_path + "/profile_async_" + std::to_string(count) + ".tsv";
        if (traceEnabled()) trace_path = resource_path + "/trace_" + std::to_string(count) + ".tsv";
      } else {
        profile_path = resource_path + "/" + profile_fname + "_" + std::to_string(count) + ".tsv";
        async_profile_path = resource_path + "/" + profile_fname + "_" + std::to_string(count) + "_async.tsv";
        if (traceEnabled())
          trace_path = resource_path + "/" + profile_fname + "_trace_" + std::to_string(count) + ".tsv";
      }

      count++;

      profile_file.open(profile_path.c_str());
      async_profile_file.open(async_profile_path.c_str());
      if (traceEnabled()) trace_file.open(trace_path.c_str());

      if (getVerbosity() >= QUDA_SUMMARIZE) {
        // compute number of non-zero entries that will be output in the profile
        int n_entry = 0;
        int n_policy = 0;
        for (map::iterator entry = tunecache.begin(); entry != tunecache.end(); entry++) {
          // if a policy entry, then we can ignore
          char tmp[TuneKey::aux_n] = {};
          strncpy(tmp, entry->first.aux, TuneKey::aux_n);
          TuneParam param = entry->second;
          bool is_policy = strcmp(tmp, "policy") == 0 ? true : false;
          if (param.n_calls > 0 && !is_policy) n_entry++;
          if (param.n_calls > 0 && is_policy) n_policy++;
        }

        printfQuda("Saving %d sets of cached parameters to %s\n", n_entry, profile_path.c_str());
        printfQuda("Saving %d sets of cached profiles to %s\n", n_policy, async_profile_path.c_str());
        if (traceEnabled())
          printfQuda("Saving trace list with %lu entries to %s\n", trace_list.size(), trace_path.c_str());
      }

      time(&now);

      std::string Label = label.empty() ? "profile" : label;

      profile_file << Label << "\t" << quda_version;
#ifdef GITVERSION
      profile_file << "\t" << gitversion;
#else
    profile_file << "\t" << quda_version;
#endif
      profile_file << "\t" << quda_hash << "\t# Last updated " << ctime(&now) << std::endl;
      profile_file << std::setw(12) << "total time"
                   << "\t" << std::setw(12) << "percentage"
                   << "\t" << std::setw(12) << "calls"
                   << "\t" << std::setw(12) << "time / call"
                   << "\t" << std::setw(16) << "volume"
                   << "\tname\taux\tcomment" << std::endl;

      async_profile_file << Label << "\t" << quda_version;
#ifdef GITVERSION
      async_profile_file << "\t" << gitversion;
#else
    async_profile_file << "\t" << quda_version;
#endif
      async_profile_file << "\t" << quda_hash << "\t# Last updated " << ctime(&now) << std::endl;
      async_profile_file << std::setw(12) << "total time"
                         << "\t" << std::setw(12) << "percentage"
                         << "\t" << std::setw(12) << "calls"
                         << "\t" << std::setw(12) << "time / call"
                         << "\t" << std::setw(16) << "volume"
                         << "\tname\taux\tcomment" << std::endl;

      serializeProfile(profile_file, async_profile_file);

      profile_file.close();
      async_profile_file.close();

      if (traceEnabled()) {
        trace_file << "trace"
                   << "\t" << quda_version;
#ifdef GITVERSION
        trace_file << "\t" << gitversion;
#else
      trace_file << "\t" << quda_version;
#endif
        trace_file << "\t" << quda_hash << "\t# Last updated " << ctime(&now) << std::endl;

        trace_file << std::setw(12) << "time\t" << std::setw(12) << "device-mem\t" << std::setw(12) << "pinned-mem\t";
        trace_file << std::setw(12) << "mapped-mem\t" << std::setw(12) << "host-mem\t";
        trace_file << std::setw(16) << "volume"
                   << "\tname\taux" << std::endl;

        serializeTrace(trace_file);

        trace_file.close();
      }

      // Release lock.
      close(lock_handle);
      remove(lock_path.c_str());

#ifdef MULTI_GPU
    }
#endif
  }

  TuneParam::TuneParam() :
    block(device::warp_size(), 1, 1),
    grid(1, 1, 1),
    shared_bytes(0),
    set_max_shared_bytes(false),
    aux(),
    time(FLT_MAX),
    n_calls(0)
    {
      aux = make_int4(1,1,1,1);
    }

  int Tunable::blockStep() const { return device::warp_size(); }
  int Tunable::blockMin() const { return device::warp_size(); }

  static TimeProfile launchTimer("tuneLaunch");

  /**
   * Return the optimal launch parameters for a given kernel, either
   * by retrieving them from tunecache or autotuning on the spot.
   */
  TuneParam tuneLaunch(Tunable &tunable, QudaTune enabled, QudaVerbosity verbosity)
  {
    //if (verbosity >= QUDA_DEBUG_VERBOSE) {
    //  printfQuda("begin tuneLaunch\n");
    //}
#ifdef LAUNCH_TIMER
    launchTimer.TPSTART(QUDA_PROFILE_TOTAL);
    launchTimer.TPSTART(QUDA_PROFILE_INIT);
#endif

    TuneKey key = tunable.tuneKey();
    if (use_managed_memory()) strcat(key.aux, ",managed");
    last_key = key;

#ifdef LAUNCH_TIMER
    launchTimer.TPSTOP(QUDA_PROFILE_INIT);
    launchTimer.TPSTART(QUDA_PROFILE_PREAMBLE);
#endif

    static const Tunable *active_tunable; // for error checking
    it = tunecache.find(key);

    // first check if we have the tuned value and return if we have it
    if (enabled == QUDA_TUNE_YES && it != tunecache.end()) {

#ifdef LAUNCH_TIMER
      launchTimer.TPSTOP(QUDA_PROFILE_PREAMBLE);
      launchTimer.TPSTART(QUDA_PROFILE_COMPUTE);
#endif

      TuneParam &param_tuned = it->second;

      if (verbosity >= QUDA_DEBUG_VERBOSE) {
        printfQuda("Launching %s with %s at vol=%s with %s\n", key.name, key.aux, key.volume,
                   tunable.paramString(param_tuned).c_str());
      }

#ifdef LAUNCH_TIMER
      launchTimer.TPSTOP(QUDA_PROFILE_COMPUTE);
      launchTimer.TPSTART(QUDA_PROFILE_EPILOGUE);
#endif

      tunable.checkLaunchParam(param_tuned);

      // we could be tuning outside of the current scope
      if (!tuning && profile_count) param_tuned.n_calls++;

#ifdef LAUNCH_TIMER
      launchTimer.TPSTOP(QUDA_PROFILE_EPILOGUE);
      launchTimer.TPSTOP(QUDA_PROFILE_TOTAL);
#endif

      if (traceEnabled() >= 2) {
        TraceKey trace_entry(key, param_tuned.time);
        trace_list.push_back(trace_entry);
      }

      //if (verbosity >= QUDA_DEBUG_VERBOSE) {
      //printfQuda("used tune cache\nend tuneLaunch\n");
      //}
      return param_tuned;
    }

#ifdef LAUNCH_TIMER
    launchTimer.TPSTOP(QUDA_PROFILE_PREAMBLE);
    launchTimer.TPSTOP(QUDA_PROFILE_TOTAL);
#endif

    static TuneParam param;

    if (enabled == QUDA_TUNE_NO) {
      TuneParam param_default;
      param_default.aux = make_int4(-1, -1, -1, -1);
      tunable.defaultTuneParam(param_default);
      tunable.checkLaunchParam(param_default);
      if (verbosity >= QUDA_DEBUG_VERBOSE) {
        printfQuda("Launching %s with %s at vol=%s with %s (untuned)\n", key.name, key.aux, key.volume,
                   tunable.paramString(param_default).c_str());
      }

      //if (verbosity >= QUDA_DEBUG_VERBOSE) {
      //printfQuda("used default\nend tuneLaunch\n");
      //}
      return param_default;
    } else if (!tuning) {

      /* As long as global reductions are not disabled, only do the
         tuning on node 0, else do the tuning on all nodes since we
         can't guarantee that all nodes are partaking */
      if (comm_rank_global() == 0 || !commGlobalReduction() || policyTuning() || uberTuning()) {
        TuneParam best_param;
        float best_time;
        time_t now;

        tuning = true;
        active_tunable = &tunable;
        best_time = FLT_MAX;

        if (verbosity >= QUDA_DEBUG_VERBOSE) printfQuda("PreTune %s\n", key.name);
        tunable.preTune();

        if (verbosity >= QUDA_DEBUG_VERBOSE) {
          printfQuda("Tuning %s with %s at vol=%s\n", key.name, key.aux, key.volume);
        }

        const auto &stream = device::get_default_stream();
        device_timer_t timer(stream);

        host_timer_t tune_timer;
        tune_timer.start(__func__, __FILE__, __LINE__);

        param.aux = make_int4(-1, -1, -1, -1);
        tunable.initTuneParam(param);
<<<<<<< HEAD
        //if (verbosity >= QUDA_DEBUG_VERBOSE) {
	//printfQuda("Starting tuning loop\n");
        //}
=======

>>>>>>> b28d376f
        while (tuning) {
	  //if (verbosity >= QUDA_DEBUG_VERBOSE) {
	  //printfQuda("qudaDeviceSynchronize\n");
	  //}
          qudaDeviceSynchronize();
	  //if (verbosity >= QUDA_DEBUG_VERBOSE) {
	  //printfQuda("tunable.checkLaunchParam\n");
	  //}
          tunable.checkLaunchParam(param);
          if (verbosity >= QUDA_DEBUG_VERBOSE) {
            printfQuda("About to call tunable.apply block=(%d,%d,%d) grid=(%d,%d,%d) shared_bytes=%d aux=(%d,%d,%d)\n",
                       param.block.x, param.block.y, param.block.z, param.grid.x, param.grid.y, param.grid.z,
                       param.shared_bytes, param.aux.x, param.aux.y, param.aux.z);
          }

          tunable.apply(stream); // do initial call in case we need to jit compile for these parameters or if policy tuning

	  //if (verbosity >= QUDA_DEBUG_VERBOSE) {
	  //printfQuda("timer.start\n");
	  //}
          timer.start();
	  //if (verbosity >= QUDA_DEBUG_VERBOSE) {
	  //printfQuda("tunable.tuningIter\n");
	  //}
          for (int i = 0; i < tunable.tuningIter(); i++) {
	    //if (verbosity >= QUDA_DEBUG_VERBOSE) {
	    //printfQuda("tunable.apply\n");
	    //}
            tunable.apply(stream); // calls tuneLaunch() again, which simply returns the currently active param
          }
          timer.stop();
	  //if (verbosity >= QUDA_DEBUG_VERBOSE) {
	  //printfQuda("qudaDeviceSynchronize\n");
	  //}
          qudaDeviceSynchronize();
          auto error = qudaGetLastError();

          if (error != QUDA_SUCCESS) { // check we don't have a sticky error
            qudaDeviceSynchronize();
            if (qudaGetLastError() != QUDA_SUCCESS)
              errorQuda("Failed to clear error state %s\n", qudaGetLastErrorString().c_str());
          }

          float elapsed_time = timer.last() / tunable.tuningIter();
	  //if (verbosity >= QUDA_DEBUG_VERBOSE) {
	  //warningQuda("timer.last(): %g", timer.last());
	  //warningQuda("tunable.tuningIter(): %i", tunable.tuningIter());
	  //warningQuda("tune elapsed_time: %g", elapsed_time);
	  //warningQuda("error: %i", error);
	  //warningQuda("tunable.launchError(): %i", tunable.launchError());
	  //}
          if ((elapsed_time < best_time) && (error == QUDA_SUCCESS) && (tunable.launchError() == QUDA_SUCCESS)) {
            best_time = elapsed_time;
            best_param = param;
          }
          if ((verbosity >= QUDA_DEBUG_VERBOSE)) {
            if (error == QUDA_SUCCESS && tunable.launchError() == QUDA_SUCCESS) {
              printfQuda("    %s gives %s\n", tunable.paramString(param).c_str(),
                         tunable.perfString(elapsed_time).c_str());
            } else {
              printfQuda("    %s gives %s\n", tunable.paramString(param).c_str(), qudaGetLastErrorString().c_str());
            }
          }
          tuning = tunable.advanceTuneParam(param);
          tunable.launchError() = QUDA_SUCCESS;
        }

        tune_timer.stop(__func__, __FILE__, __LINE__);

        if (best_time == FLT_MAX) {
          errorQuda("Auto-tuning failed for %s with %s at vol=%s", key.name, key.aux, key.volume);
        }
        if (verbosity >= QUDA_VERBOSE) {
          printfQuda("Tuned %s giving %s for %s with %s\n", tunable.paramString(best_param).c_str(),
                     tunable.perfString(best_time).c_str(), key.name, key.aux);
        }
        time(&now);
        best_param.comment = "# " + tunable.perfString(best_time);
        best_param.comment += ", tuning took " + std::to_string(tune_timer.last()) + " seconds at ";
        best_param.comment += ctime(&now); // includes a newline
        best_param.time = best_time;

        if (verbosity >= QUDA_DEBUG_VERBOSE) printfQuda("PostTune %s\n", key.name);
        tuning = true;
        tunable.postTune();
        tuning = false;
        param = best_param;
        tunecache[key] = best_param;
      }
      if (commGlobalReduction() || policyTuning() || uberTuning()) { broadcastTuneCache(); }

      // check this process is getting the key that is expected
      if (tunecache.find(key) == tunecache.end()) {

        // if we can't find the key, and debugging, then print out the entire map
        if (verbosity >= QUDA_DEBUG_VERBOSE)
          for (auto elem : tunecache) std::cout << elem.first << ": " << elem.second << std::endl;

        errorQuda("Failed to find key entry (%s:%s:%s)", key.name, key.volume, key.aux);
      }
      param = tunecache[key]; // read this now for all processes

      if (traceEnabled() >= 2) {
        TraceKey trace_entry(key, param.time);
        trace_list.push_back(trace_entry);
      }

    } else if (&tunable != active_tunable) {
      errorQuda("Unexpected call to tuneLaunch() in %s::apply()", typeid(tunable).name());
    }

    param.n_calls = profile_count ? 1 : 0;

    //if (verbosity >= QUDA_DEBUG_VERBOSE) {
    //printfQuda("end tuneLaunch\n");
    //}
    return param;
  }

  void printLaunchTimer()
  {
#ifdef LAUNCH_TIMER
    launchTimer.Print();
#endif
  }
} // namespace quda<|MERGE_RESOLUTION|>--- conflicted
+++ resolved
@@ -782,13 +782,7 @@
 
         param.aux = make_int4(-1, -1, -1, -1);
         tunable.initTuneParam(param);
-<<<<<<< HEAD
-        //if (verbosity >= QUDA_DEBUG_VERBOSE) {
-	//printfQuda("Starting tuning loop\n");
-        //}
-=======
-
->>>>>>> b28d376f
+
         while (tuning) {
 	  //if (verbosity >= QUDA_DEBUG_VERBOSE) {
 	  //printfQuda("qudaDeviceSynchronize\n");
