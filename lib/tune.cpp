--- conflicted
+++ resolved
@@ -995,13 +995,8 @@
           }
           if ((verbosity >= QUDA_DEBUG_VERBOSE)) {
             if (error == QUDA_SUCCESS && tunable.launchError() == QUDA_SUCCESS) {
-<<<<<<< HEAD
-              printfQuda("    %s gives %s (time %.3f ms)\n", tunable.paramString(param).c_str(),
+              printfQuda("T   %s gives %s (time %.3f ms)\n", tunable.paramString(param).c_str(),
                          tunable.perfString(elapsed_time).c_str(), elapsed_time*1e3);
-=======
-              printfQuda("T   %s gives %s\n", tunable.paramString(param).c_str(),
-                         tunable.perfString(elapsed_time).c_str());
->>>>>>> 345b3335
             } else {
               printfQuda("    %s gives %s\n", tunable.paramString(param).c_str(), qudaGetLastErrorString().c_str());
             }
