#include <color_spinor_field.h>
#include <color_spinor_field_order.h>
#include <tune_quda.h>
#include <cub/cub.cuh>
#include <typeinfo>
#include <multigrid_helper.cuh>

namespace quda {

#ifdef GPU_MULTIGRID

  using namespace quda::colorspinor;

  /** 
      Kernel argument struct
  */
  template <typename Out, typename In, typename Rotator, int fineSpin, int coarseSpin>
  struct RestrictArg {
    Out out;
    const In in;
    const Rotator V;
    const int *fine_to_coarse;
    const int *coarse_to_fine;
    const spin_mapper<fineSpin,coarseSpin> spin_map;

    RestrictArg(Out &out, const In &in, const Rotator &V,
		const int *fine_to_coarse, const int *coarse_to_fine) : 
      out(out), in(in), V(V), fine_to_coarse(fine_to_coarse), coarse_to_fine(coarse_to_fine), spin_map()
    { }

    RestrictArg(const RestrictArg<Out,In,Rotator,fineSpin,coarseSpin> &arg) :
      out(arg.out), in(arg.in), V(arg.V), 
      fine_to_coarse(arg.fine_to_coarse), coarse_to_fine(arg.coarse_to_fine), spin_map()
    { }
  };


  /**
     Rotates from the fine-color basis into the coarse-color basis.
     A.S.: also works for staggered (fineSpin = 1)
  */
  template <typename Float, int fineSpin, int fineColor, int coarseColor, class FineColor, class Rotator>
  __device__ __host__ inline void rotateCoarseColor(complex<Float> out[fineSpin*coarseColor],
						    const FineColor &in, const Rotator &V, int parity, int x_cb) {
    for (int s=0; s<fineSpin; s++)
      for (int i=0; i<coarseColor; i++) out[s*coarseColor+i] = 0.0;

    for (int i=0; i<coarseColor; i++) { // coarse color
      for (int s=0; s<fineSpin; s++) {
	for (int j=0; j<fineColor; j++) {
	  out[s*coarseColor + i] += conj(V(parity, x_cb, s, j, i)) * in(parity, x_cb, s, j);
	}
      }
    }
  }

  template <typename Float, int fineSpin, int fineColor, int coarseSpin, int coarseColor, typename Arg>
  void Restrict(Arg arg) {
    for (int parity_coarse=0; parity_coarse<2; parity_coarse++) 
      for (int x_coarse_cb=0; x_coarse_cb<arg.out.VolumeCB(); x_coarse_cb++)
	for (int s=0; s<coarseSpin; s++) 
	  for (int c=0; c<coarseColor; c++)
	    arg.out(parity_coarse, x_coarse_cb, s, c) = 0.0;

    // loop over fine degrees of freedom
    for (int parity=0; parity<2; parity++) {
      for (int x_cb=0; x_cb<arg.in.VolumeCB(); x_cb++) {
	complex<Float> tmp[fineSpin*coarseColor];
	rotateCoarseColor<Float,fineSpin,fineColor,coarseColor>(tmp, arg.in, arg.V, parity, x_cb);

	int x = parity*arg.in.VolumeCB() + x_cb;
	int x_coarse = arg.fine_to_coarse[x];
	int parity_coarse = (x_coarse >= arg.out.VolumeCB()) ? 1 : 0;
	int x_coarse_cb = x_coarse - parity_coarse*arg.out.VolumeCB();
	
	for (int s=0; s<fineSpin; s++) 
	  for (int c=0; c<coarseColor; c++)
	    arg.out(parity_coarse,x_coarse_cb,arg.spin_map(s),c) += tmp[s*coarseColor+c];
<<<<<<< HEAD

        if(fineSpin == 1)
        {
           int staggered_coarse_spin = parity; //0 if fine parity even, 1 otherwise
           for (int c=0; c<coarseColor; c++)
	      arg.out(parity_coarse,x_coarse_cb,staggered_coarse_spin,c) += tmp[c];
        }
        else
        {
	  for (int s=0; s<fineSpin; s++) 
	    for (int c=0; c<coarseColor; c++)
	      arg.out(parity_coarse,x_coarse_cb,arg.spin_map(s),c) += tmp[s*coarseColor+c];
        }
=======
>>>>>>> 9d41e8e1
      }
    }

    return;
  }

  /**
     Here, we ensure that each thread block maps exactly to a
     geometric block.  Each thread block corresponds to one geometric
     block, with number of threads equal to the number of fine grid
     points per aggregate, so each thread represents a fine-grid
     point.  The look up table coarse_to_fine is the mapping to the
     each fine grid point.
  */
  template <typename Float, int fineSpin, int fineColor, int coarseSpin, int coarseColor, typename Arg, int block_size>
  __global__ void RestrictKernel(Arg arg) {
    int x_coarse = blockIdx.x;
    int parity_coarse = x_coarse >= arg.out.VolumeCB() ? 1 : 0;
    int x_coarse_cb = x_coarse - parity_coarse*arg.out.VolumeCB();

    // obtain fine index from this look up table
    // since both parities map to the same block, each thread block must do both parities

    // threadIdx.x - fine checkboard offset
    // threadIdx.y - fine parity offset
    // blockIdx.x  - which coarse block are we working on
    // assume that coarse_to_fine look up map is ordered as (coarse-block-id + fine-point-id)
    // and that fine-point-id is parity ordered
    int x_fine = arg.coarse_to_fine[ (blockIdx.x*blockDim.y + threadIdx.y) * blockDim.x + threadIdx.x];
    int parity = threadIdx.y;
    int x_fine_cb = x_fine - parity*arg.in.VolumeCB();

    complex<Float> tmp[fineSpin*coarseColor];
    rotateCoarseColor<Float,fineSpin,fineColor,coarseColor>(tmp, arg.in, arg.V, parity, x_fine_cb);

    complex<Float> reduced[coarseSpin * coarseColor];
    for (int i=0; i<coarseSpin*coarseColor; i++) reduced[i] = 0.0;//Why the class constructor does not initialize it to zero?

    if(fineSpin != 1)
    {
      // first lets coarsen spin locally
      for (int s=0; s<fineSpin; s++) {
        for (int v=0; v<coarseColor; v++) {
	  reduced[arg.spin_map(s)*coarseColor+v] += tmp[s*coarseColor+v];
        }
      }

      // now lets coarse geometry across threads
      typedef cub::BlockReduce<complex<Float>, block_size, cub::BLOCK_REDUCE_WARP_REDUCTIONS, 2> BlockReduce;
      __shared__ typename BlockReduce::TempStorage temp_storage;
      for (int s=0; s<coarseSpin; s++) {
        for (int v=0; v<coarseColor; v++) {
	  reduced[s*coarseColor+v] = BlockReduce(temp_storage).Sum( reduced[s*coarseColor+v] );
	  __syncthreads();
        }
      }
    }
    else//staggered block (temporary hack)
    {
      
      for (int s=0; s<coarseSpin; s++) {
        for (int v=0; v<coarseColor; v++) {
	  reduced[s*coarseColor+v] += (s == parity) ? tmp[v] : 0.0;
        }
      }

      // now lets coarse geometry across threads
      typedef cub::BlockReduce<complex<Float>, block_size, cub::BLOCK_REDUCE_WARP_REDUCTIONS, 2> BlockReduce;
      __shared__ typename BlockReduce::TempStorage temp_storage;
      for (int s=0; s<coarseSpin; s++) {
        for (int v=0; v<coarseColor; v++) {
	  reduced[s*coarseColor+v] = BlockReduce(temp_storage).Sum( reduced[s*coarseColor+v] );
	  __syncthreads();
        }
      }
    }

    if (threadIdx.x==0 && threadIdx.y == 0) {
      for (int s=0; s<coarseSpin; s++) { // hard code coarse spin to 2 for now
	for (int v=0; v<coarseColor; v++) {
	  arg.out(parity_coarse, x_coarse_cb, s, v) = reduced[s*coarseColor+v];
	}
      }

    }

    return;

  }

  template <typename Float, typename Arg, int fineSpin, int fineColor, int coarseSpin, int coarseColor>
  class RestrictLaunch : public Tunable {

  protected:
    Arg &arg;
    QudaFieldLocation location;
    const int block_size;
    char vol[TuneKey::volume_n];

    long long flops() const { return 0; }
    unsigned int sharedBytesPerThread() const { return 0; }
    unsigned int sharedBytesPerBlock(const TuneParam &param) const { return 0; }
    bool tuneGridDim() const { return false; } // Don't tune the grid dimensions.
    unsigned int minThreads() const { return arg.in.VolumeCB(); } // fine parity is the block y dimension

  public:
    RestrictLaunch(Arg &arg, const ColorSpinorField &coarse, const ColorSpinorField &fine, 
		   const QudaFieldLocation location) : arg(arg), location(location), 
	block_size((arg.in.VolumeCB())/arg.out.Volume()) {
      strcpy(vol, coarse.VolString());
      strcat(vol, ",");
      strcat(vol, fine.VolString());

      strcpy(aux, coarse.AuxString());
      strcat(aux, ",");
      strcat(aux, fine.AuxString());
    } // block size is checkerboard fine length / full coarse length
    virtual ~RestrictLaunch() { }

    void apply(const cudaStream_t &stream) {
      if (location == QUDA_CPU_FIELD_LOCATION) {
	Restrict<Float,fineSpin,fineColor,coarseSpin,coarseColor>(arg);
      } else {
	TuneParam tp = tuneLaunch(*this, getTuning(), getVerbosity());
	tp.block.y = 2; // need factor of two for fine parity with in the block

	if (block_size == 2) {
	  RestrictKernel<Float,fineSpin,fineColor,coarseSpin,coarseColor,Arg,2>
	    <<<tp.grid, tp.block, tp.shared_bytes, stream>>>(arg);
	} else if (block_size == 4) {
	  RestrictKernel<Float,fineSpin,fineColor,coarseSpin,coarseColor,Arg,4>
	    <<<tp.grid, tp.block, tp.shared_bytes, stream>>>(arg);
	} else if (block_size == 8) {
	  RestrictKernel<Float,fineSpin,fineColor,coarseSpin,coarseColor,Arg,8>
	    <<<tp.grid, tp.block, tp.shared_bytes, stream>>>(arg);
	} else if (block_size == 16) {
	  RestrictKernel<Float,fineSpin,fineColor,coarseSpin,coarseColor,Arg,16>
	    <<<tp.grid, tp.block, tp.shared_bytes, stream>>>(arg);
	} else if (block_size == 128) {
	  RestrictKernel<Float,fineSpin,fineColor,coarseSpin,coarseColor,Arg,128>
	  <<<tp.grid, tp.block, tp.shared_bytes, stream>>>(arg);
	} else {
	  errorQuda("Block size %d not instantiated", block_size);
	}
      }
    }

    // only tune shared memory per thread since grid and block sizes are fixed
    bool advanceTuneParam(TuneParam &param) const { return advanceSharedBytes(param); }

    TuneKey tuneKey() const {
      return TuneKey(vol, typeid(*this).name(), aux);
    }

    void initTuneParam(TuneParam &param) const { defaultTuneParam(param); }

    /** sets default values for when tuning is disabled */
    void defaultTuneParam(TuneParam &param) const {
      param.block = dim3(block_size, 1, 1);
      param.grid = dim3( (minThreads()+param.block.x-1) / param.block.x, 1, 1);
      param.shared_bytes = 0;
    }

    long long bytes() const {
      return arg.in.Bytes() + arg.out.Bytes() + arg.V.Bytes() + arg.in.Volume()*sizeof(int);
    }

  };

  template <typename Float, int fineSpin, int fineColor, int coarseSpin, int coarseColor, QudaFieldOrder order>
  void Restrict(ColorSpinorField &out, const ColorSpinorField &in, const ColorSpinorField &v,
		const int *fine_to_coarse, const int *coarse_to_fine) {

    typedef FieldOrderCB<Float,fineSpin,fineColor,1,order> fineSpinor;
    typedef FieldOrderCB<Float,coarseSpin,coarseColor,1,order> coarseSpinor;
    typedef FieldOrderCB<Float,fineSpin,fineColor,coarseColor,order> packedSpinor;
    typedef RestrictArg<coarseSpinor,fineSpinor,packedSpinor,fineSpin,coarseSpin> Arg;

    coarseSpinor Out(const_cast<ColorSpinorField&>(out));
    fineSpinor   In(const_cast<ColorSpinorField&>(in));
    packedSpinor V(const_cast<ColorSpinorField&>(v));

    Arg arg(Out, In, V, fine_to_coarse,coarse_to_fine);
    RestrictLaunch<Float, Arg, fineSpin, fineColor, coarseSpin, coarseColor> restrictor(arg, out, in, Location(out, in, v));
    restrictor.apply(0);

    if (Location(out, in, v) == QUDA_CUDA_FIELD_LOCATION) checkCudaError();
  }

  template <typename Float, int fineSpin, int fineColor, int coarseSpin, QudaFieldOrder order>
  void Restrict(ColorSpinorField &out, const ColorSpinorField &in, const ColorSpinorField &v,
		int nVec, const int *fine_to_coarse, const int *coarse_to_fine, const int *spin_map) {

    // first check that the spin_map matches the spin_mapper
    if(spin_map != NULL) //spin_map is undefined for the top level staggered fermions.
    {
      spin_mapper<fineSpin,coarseSpin> mapper;
      for (int s=0; s<fineSpin; s++) 
        if (mapper(s) != spin_map[s]) errorQuda("Spin map does not match spin_mapper");
    }
 
    if (nVec == 2) {
      Restrict<Float,fineSpin,fineColor,coarseSpin,2,order>(out, in, v, fine_to_coarse, coarse_to_fine);
    } else if (nVec == 24) {
      Restrict<Float,fineSpin,fineColor,coarseSpin,24,order>(out, in, v, fine_to_coarse, coarse_to_fine);
    } else if (nVec == 48) {
      Restrict<Float,fineSpin,fineColor,coarseSpin,48,order>(out, in, v, fine_to_coarse, coarse_to_fine);
    } else {
      errorQuda("Unsupported nVec %d", nVec);
    }
  }

  template <typename Float, int fineSpin, int fineColor, QudaFieldOrder order>
  void Restrict(ColorSpinorField &out, const ColorSpinorField &in, const ColorSpinorField &v,
                int nVec, const int *fine_to_coarse, const int *coarse_to_fine, const int *spin_map) {

    if (out.Nspin() == 2) {
      Restrict<Float,fineSpin,fineColor,2,order>(out, in, v, nVec, fine_to_coarse, coarse_to_fine, spin_map);
#ifdef GPU_STAGGERED_DIRAC
    } else if (out.Nspin() == 1) {
      Restrict<Float,fineSpin,fineColor,1,order>(out, in, v, nVec, fine_to_coarse, coarse_to_fine, spin_map);
#endif
    } else {
      errorQuda("Unsupported nSpin %d", out.Nspin());
    }
  }

  template <typename Float, int fineSpin, QudaFieldOrder order>
  void Restrict(ColorSpinorField &out, const ColorSpinorField &in, const ColorSpinorField &v,
		int Nvec, const int *fine_to_coarse, const int *coarse_to_fine, const int *spin_map) {
    if (out.Nspin() != 2) errorQuda("coarseSpin is not supported");

    if (in.Ncolor() == 3) {
      Restrict<Float,fineSpin,3,2,order>(out, in, v, Nvec, fine_to_coarse, coarse_to_fine, spin_map);
    } else if (in.Ncolor() == 2) {
      Restrict<Float,fineSpin,2,2,order>(out, in, v, Nvec, fine_to_coarse, coarse_to_fine, spin_map);
    } else if (in.Ncolor() == 24) {
      Restrict<Float,fineSpin,24,2,order>(out, in, v, Nvec, fine_to_coarse, coarse_to_fine, spin_map);
    } else if (in.Ncolor() == 48) {
      Restrict<Float,fineSpin,48,2,order>(out, in, v, Nvec, fine_to_coarse, coarse_to_fine, spin_map);
    } else {
      errorQuda("Unsupported nColor %d", in.Ncolor());
    }
  }

  template <typename Float, QudaFieldOrder order>
  void Restrict(ColorSpinorField &out, const ColorSpinorField &in, const ColorSpinorField &v,
		int Nvec, const int *fine_to_coarse, const int *coarse_to_fine, const int *spin_map) {

    if (in.Nspin() == 4) {
      Restrict<Float,4,order>(out, in, v, Nvec, fine_to_coarse, coarse_to_fine, spin_map);
    } else if (in.Nspin() == 2) {
      Restrict<Float,2,order>(out, in, v, Nvec, fine_to_coarse, coarse_to_fine, spin_map);
#if GPU_STAGGERED_DIRAC
    } else if (in.Nspin() == 1) {
      Restrict<Float,1,order>(out, in, v, Nvec, fine_to_coarse, coarse_to_fine, spin_map);
#endif
    } else {
      errorQuda("Unsupported nSpin %d", in.Nspin());
    }
  }


  template <typename Float>
  void Restrict(ColorSpinorField &out, const ColorSpinorField &in, const ColorSpinorField &v,
		int Nvec, const int *fine_to_coarse, const int *coarse_to_fine, const int *spin_map) {

    if (out.FieldOrder() != in.FieldOrder() ||	out.FieldOrder() != v.FieldOrder())
      errorQuda("Field orders do not match (out=%d, in=%d, v=%d)", 
		out.FieldOrder(), in.FieldOrder(), v.FieldOrder());

    if (out.FieldOrder() == QUDA_FLOAT2_FIELD_ORDER) {
      Restrict<Float,QUDA_FLOAT2_FIELD_ORDER>
	(out, in, v, Nvec, fine_to_coarse, coarse_to_fine, spin_map);
    } else if (out.FieldOrder() == QUDA_SPACE_SPIN_COLOR_FIELD_ORDER) {
      Restrict<Float,QUDA_SPACE_SPIN_COLOR_FIELD_ORDER>
	(out, in, v, Nvec, fine_to_coarse, coarse_to_fine, spin_map);
    } else {
      errorQuda("Unsupported field type %d", out.FieldOrder());
    }
  }

#endif // GPU_MULTIGRID

  void Restrict(ColorSpinorField &out, const ColorSpinorField &in, const ColorSpinorField &v,
		int Nvec, const int *fine_to_coarse, const int *coarse_to_fine, const int *spin_map) {

#ifdef GPU_MULTIGRID
    if (out.Precision() != in.Precision() || v.Precision() != in.Precision())
      errorQuda("Precision mismatch out=%d in=%d v=%d", out.Precision(), in.Precision(), v.Precision());

    if (out.Precision() == QUDA_DOUBLE_PRECISION) {
      Restrict<double>(out, in, v, Nvec, fine_to_coarse, coarse_to_fine, spin_map);
    } else if (out.Precision() == QUDA_SINGLE_PRECISION) {
      Restrict<float>(out, in, v, Nvec, fine_to_coarse, coarse_to_fine, spin_map);
    } else {
      errorQuda("Unsupported precision %d", out.Precision());
    }
#else
    errorQuda("Multigrid has not been built");
#endif
  }

} // namespace quda<|MERGE_RESOLUTION|>--- conflicted
+++ resolved
@@ -76,7 +76,6 @@
 	for (int s=0; s<fineSpin; s++) 
 	  for (int c=0; c<coarseColor; c++)
 	    arg.out(parity_coarse,x_coarse_cb,arg.spin_map(s),c) += tmp[s*coarseColor+c];
-<<<<<<< HEAD
 
         if(fineSpin == 1)
         {
@@ -90,8 +89,6 @@
 	    for (int c=0; c<coarseColor; c++)
 	      arg.out(parity_coarse,x_coarse_cb,arg.spin_map(s),c) += tmp[s*coarseColor+c];
         }
-=======
->>>>>>> 9d41e8e1
       }
     }
 
