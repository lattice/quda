#include <iostream>
#include <qmp.h>
#include <qio.h>
#include <quda.h>
#include <util_quda.h>
#include <layout_hyper.h>

#include <string>

static QIO_Layout layout;
static int lattice_size[4];
int quda_this_node;

std::ostream &operator<<(std::ostream &out, const QIO_Layout &layout)
{
  out << "node_number = " << layout.node_number << std::endl;
  out << "node_index = " << layout.node_index << std::endl;
  out << "get_coords = " << layout.get_coords << std::endl;
  out << "num_sites = " << layout.num_sites << std::endl;
  out << "latdim = " << layout.latdim << std::endl;
  out << "latsize = {";
  for (int d = 0; d < layout.latdim; d++) out << layout.latsize[d] << (d < layout.latdim - 1 ? ", " : "}");
  out << std::endl;
  out << "volume = " << layout.volume << std::endl;
  out << "sites_on_node = " << layout.sites_on_node << std::endl;
  out << "this_node = " << layout.this_node << std::endl;
  out << "number_of_nodes = " << layout.number_of_nodes << std::endl;
  return out;
}

// for matrix fields this order implies [color][color][complex]
// for vector fields this order implies [spin][color][complex]
// templatized version to allow for precision conversion
template <typename oFloat, typename iFloat, int len> void vput(char *s1, size_t index, int count, void *s2)
{
  oFloat **field = (oFloat **)s2;
  iFloat *src = (iFloat *)s1;

  // For the site specified by "index", move an array of "count" data
  // from the read buffer to an array of fields

  for (int i = 0; i < count; i++) {
    oFloat *dest = field[i] + len * index;
    for (int j = 0; j < len; j++) dest[j] = src[i * len + j];
  }
}

// for vector fields this order implies [spin][color][complex]
// templatized version of vget_M to allow for precision conversion
template <typename oFloat, typename iFloat, int len> void vget(char *s1, size_t index, int count, void *s2)
{
  iFloat **field = (iFloat **)s2;
  oFloat *dest = (oFloat *)s1;

  /* For the site specified by "index", move an array of "count" data
     from the array of fields to the write buffer */
  for (int i = 0; i < count; i++, dest += len) {
    iFloat *src = field[i] + len * index;
    for (int j = 0; j < len; j++) dest[j] = src[j];
  }
}

QIO_Reader *open_test_input(const char *filename, int volfmt, int serpar)
{
  QIO_Iflag iflag;

  iflag.serpar = serpar;
  iflag.volfmt = volfmt;

  /* Create the file XML */
  QIO_String *xml_file_in = QIO_string_create();

  /* Open the file for reading */
  QIO_Reader *infile = QIO_open_read(xml_file_in, filename, &layout, NULL, &iflag);

  if (infile == NULL) {
    printfQuda("%s(%d): QIO_open_read returns NULL.\n", __func__, quda_this_node);
    QIO_string_destroy(xml_file_in);
    return NULL;
  }

  printfQuda("%s: QIO_open_read done.\n",__func__);
  printfQuda("%s: User file info is \"%s\"\n", __func__, QIO_string_ptr(xml_file_in));

  QIO_string_destroy(xml_file_in);
  return infile;
}

QIO_Writer *open_test_output(const char *filename, int volfmt, int serpar, int ildgstyle)
{
  char xml_write_file[] = "Dummy user file XML";
  QIO_Filesystem filesys;
  QIO_Oflag oflag;

  oflag.serpar = serpar;
  oflag.ildgstyle = ildgstyle;
  oflag.ildgLFN = QIO_string_create();
  QIO_string_set(oflag.ildgLFN,"monkey");
  oflag.mode = QIO_TRUNC;

  filesys.my_io_node = 0;
  filesys.master_io_node = 0;

  /* Create the file XML */
  QIO_String *xml_file_out = QIO_string_create();
  QIO_string_set(xml_file_out,xml_write_file);

  /* Open the file for reading */
  QIO_Writer *outfile = QIO_open_write(xml_file_out, filename, volfmt, &layout, &filesys, &oflag);

  QIO_string_destroy(oflag.ildgLFN);
  if (outfile == NULL) {
    printfQuda("%s(%d): QIO_open_write returns NULL.\n", __func__, quda_this_node);
    QIO_string_destroy(xml_file_out);
    return NULL;
  }

  printfQuda("%s: QIO_open_write done.\n",__func__);
  printfQuda("%s: User file info is \"%s\"\n", __func__, QIO_string_ptr(xml_file_out));

  QIO_string_destroy(xml_file_out);
  return outfile;
}

template <int len>
int read_field(QIO_Reader *infile, int count, void *field_in[], QudaPrecision cpu_prec, QudaSiteSubset subset,
               QudaParity parity, int nSpin, int nColor)
{
  // Get the QIO record and string
  char dummy[100] = "";
  QIO_RecordInfo *rec_info = QIO_create_record_info(0, NULL, NULL, 0, dummy, dummy, 0, 0, 0, 0);
  QIO_String *xml_record_in = QIO_string_create();

  int status = QIO_read_record_info(infile, rec_info, xml_record_in);
  int prec = *QIO_get_precision(rec_info);

  // Check if the read was successful or not.
  printfQuda("%s: QIO_read_record_data returns status %d\n", __func__, status);
  if (status != QIO_SUCCESS)  { errorQuda("get_prec failed\n"); }

  // Query components of record
  int in_nSpin = QIO_get_spins(rec_info);
  int in_nColor = QIO_get_colors(rec_info);
  int in_count = QIO_get_datacount(rec_info);   // 4 for gauge fields, nVec for packs of vectors
  int in_typesize = QIO_get_typesize(rec_info); // size of data at each site in bytes
  QudaPrecision file_prec = (prec == 70) ? QUDA_SINGLE_PRECISION : QUDA_DOUBLE_PRECISION;

  // Various checks
  // Note: we exclude gauge fields from this b/c QUDA originally saved gauge fields as
  // nSpin == 1, nColor == 9, while it's supposed to be (0,3).
  // Further, even if the nSpin and nColor don't agree, what really matters is the
  // total typesize check.
  if (len != 18) {
    if (in_nSpin != nSpin) warningQuda("QIO_get_spins %d does not match expected number of colors %d", in_nSpin, nSpin);

    if (in_nColor != nColor)
      warningQuda("QIO_get_colors %d does not match expected number of spins %d", in_nColor, nColor);
  }

  if (in_count != count) errorQuda("QIO_get_datacount %d does not match expected number of fields %d", in_count, count);

  if (in_typesize != file_prec * len)
    errorQuda("QIO_get_typesize %d does not match expected datasize %d", in_typesize, file_prec * len);

  // Print the XML string.
  // The len != 18 is a WAR for this line segfaulting on some Chroma configs.
  // Tracked on github via #936 
  if (len != 18 && QIO_string_length(xml_record_in) > 0) printfQuda("QIO string: %s\n", QIO_string_ptr(xml_record_in));

  // Get total size. Could probably check the filesize better, but tbd.
  size_t rec_size = file_prec * count * len;

  /* Read the field record and convert to cpu precision*/
  if (cpu_prec == QUDA_DOUBLE_PRECISION) {
    if (file_prec == QUDA_DOUBLE_PRECISION) {
      status = QIO_read(infile, rec_info, xml_record_in, vput<double, double, len>, rec_size, QUDA_DOUBLE_PRECISION,
                        field_in);
    } else {
      status
        = QIO_read(infile, rec_info, xml_record_in, vput<double, float, len>, rec_size, QUDA_SINGLE_PRECISION, field_in);
    }
  } else {
    if (file_prec == QUDA_DOUBLE_PRECISION) {
      status
        = QIO_read(infile, rec_info, xml_record_in, vput<float, double, len>, rec_size, QUDA_DOUBLE_PRECISION, field_in);
    } else {
      status
        = QIO_read(infile, rec_info, xml_record_in, vput<float, float, len>, rec_size, QUDA_SINGLE_PRECISION, field_in);
    }
  }

  QIO_string_destroy(xml_record_in);
  QIO_destroy_record_info(rec_info);
  printfQuda("%s: QIO_read_record_data returns status %d\n", __func__, status);
  if (status != QIO_SUCCESS) return 1;
  return 0;
}

int read_su3_field(QIO_Reader *infile, int count, void *field_in[], QudaPrecision cpu_prec)
{
  return read_field<18>(infile, count, field_in, cpu_prec, QUDA_FULL_SITE_SUBSET, QUDA_INVALID_PARITY, 1, 9);
}

void set_layout(const int *X, QudaSiteSubset subset = QUDA_FULL_SITE_SUBSET)
{
  /* Lattice dimensions */
  int lattice_dim = 4; // assume the comms topology is 4-d
  int lattice_volume = 1;
  for (int d=0; d<4; d++) {
    lattice_size[d] = comm_dim(d)*X[d];
    lattice_volume *= lattice_size[d];
  }

  /* Set the mapping of coordinates to nodes */
  if (quda_setup_layout(lattice_size, lattice_dim, QMP_get_number_of_nodes(), subset == QUDA_PARITY_SITE_SUBSET) != 0) {
    errorQuda("Setup layout failed\n");
  }
  printfQuda("%s layout set for %d nodes\n", __func__, QMP_get_number_of_nodes());
  int sites_on_node = quda_num_sites(quda_this_node);

  /* Build the layout structure */
  layout.node_number = quda_node_number;
  layout.node_index = quda_node_index;
  layout.get_coords = quda_get_coords;
  layout.num_sites = quda_num_sites;
  layout.latsize         = lattice_size;
  layout.latdim          = lattice_dim;
  layout.volume          = lattice_volume;
  layout.sites_on_node   = sites_on_node;
  layout.this_node = quda_this_node;
  layout.number_of_nodes = QMP_get_number_of_nodes();
}

void read_gauge_field(const char *filename, void *gauge[], QudaPrecision precision, const int *X, int argc, char *argv[])
{
  quda_this_node = QMP_get_node_number();

  set_layout(X);

  /* Open the test file for reading */
  QIO_Reader *infile = open_test_input(filename, QIO_UNKNOWN, QIO_PARALLEL);
  if (infile == NULL) { errorQuda("Open file failed\n"); }

  /* Read the su3 field record */
  printfQuda("%s: reading su3 field\n",__func__); fflush(stdout);
  int status = read_su3_field(infile, 4, gauge, precision);
  if (status) { errorQuda("read_su3_field failed %d\n", status); }

  /* Close the file */
  QIO_close_read(infile);
  printfQuda("%s: Closed file for reading\n",__func__);
}

// count is the number of vectors
// Ninternal is the size of the "inner struct" (24 for Wilson spinor)
int read_field(QIO_Reader *infile, int Ninternal, int count, void *field_in[], QudaPrecision cpu_prec,
               QudaSiteSubset subset, QudaParity parity, int nSpin, int nColor)
{
  int status = 0;
  switch (Ninternal) {
  case 6: status = read_field<6>(infile, count, field_in, cpu_prec, subset, parity, nSpin, nColor); break;
  case 24: status = read_field<24>(infile, count, field_in, cpu_prec, subset, parity, nSpin, nColor); break;
  case 72: status = read_field<72>(infile, count, field_in, cpu_prec, subset, parity, nSpin, nColor); break;
  case 96: status = read_field<96>(infile, count, field_in, cpu_prec, subset, parity, nSpin, nColor); break;
  case 128: status = read_field<128>(infile, count, field_in, cpu_prec, subset, parity, nSpin, nColor); break;
  case 256: status = read_field<256>(infile, count, field_in, cpu_prec, subset, parity, nSpin, nColor); break;
  case 288: status = read_field<288>(infile, count, field_in, cpu_prec, subset, parity, nSpin, nColor); break;
  case 384: status = read_field<384>(infile, count, field_in, cpu_prec, subset, parity, nSpin, nColor); break;
  default:
    errorQuda("Undefined %d", Ninternal);
  }
  return status;
}

void read_spinor_field(const char *filename, void *V[], QudaPrecision precision, const int *X, QudaSiteSubset subset,
                       QudaParity parity, int nColor, int nSpin, int Nvec, int argc, char *argv[])
{
  quda_this_node = QMP_get_node_number();

  set_layout(X, subset);

  /* Open the test file for reading */
  QIO_Reader *infile = open_test_input(filename, QIO_UNKNOWN, QIO_PARALLEL);
  if (infile == NULL) { errorQuda("Open file failed\n"); }

  /* Read the spinor field record */
  printfQuda("%s: reading %d vector fields\n", __func__, Nvec); fflush(stdout);
  int status = read_field(infile, 2 * nSpin * nColor, Nvec, V, precision, subset, parity, nSpin, nColor);
  if (status) { errorQuda("read_spinor_fields failed %d\n", status); }

  /* Close the file */
  QIO_close_read(infile);
  printfQuda("%s: Closed file for reading\n",__func__);
}

void read_propagator_field(const char *filename, void *V[], QudaPrecision precision, const int *X, QudaSiteSubset subset,
<<<<<<< HEAD
                       QudaParity parity, int nColor, int nSpin, int Nprop, int argc, char *argv[])
=======
                           QudaParity parity, int nColor, int nSpin, int Nprop, int argc, char *argv[])
>>>>>>> ea7a97fc
{
  quda_this_node = QMP_get_node_number();

  set_layout(X, subset);

  /* Open the test file for reading */
  QIO_Reader *infile = open_test_input(filename, QIO_UNKNOWN, QIO_PARALLEL);
  if (infile == NULL) { errorQuda("Open file failed\n"); }

  /* Read the spinor field record */
<<<<<<< HEAD
  printfQuda("%s: reading %d vector fields\n", __func__, Nprop); fflush(stdout);
=======
  printfQuda("%s: reading %d vector fields\n", __func__, Nprop);
  fflush(stdout);
>>>>>>> ea7a97fc
  int status = read_field(infile, 12 * 2 * nSpin * nColor, Nprop, V, precision, subset, parity, nSpin, nColor);
  if (status) { errorQuda("read_spinor_fields failed %d\n", status); }

  /* Close the file */
  QIO_close_read(infile);
<<<<<<< HEAD
  printfQuda("%s: Closed file for reading\n",__func__);
=======
  printfQuda("%s: Closed file for reading\n", __func__);
>>>>>>> ea7a97fc
}

template <int len>
int write_field(QIO_Writer *outfile, int count, void *field_out[], QudaPrecision file_prec, QudaPrecision cpu_prec,
                QudaSiteSubset subset, QudaParity parity, int nSpin, int nColor, const char *type)
{
  // Prepare a string.
  std::string xml_record = "<?xml version=\"1.0\" encoding=\"UTF-8\"?><quda";
  switch (len) {
  case 6: xml_record += "StaggeredColorSpinorField>"; break; // SU(3) staggered
  case 18: xml_record += "GaugeFieldFile>"; break;           // SU(3) gauge field
<<<<<<< HEAD
  case 24: xml_record += "WilsonColorSpinorField>"; break;   // SU(3) Wilson vec 
=======
  case 24: xml_record += "WilsonColorSpinorField>"; break;   // SU(3) Wilson vec
>>>>>>> ea7a97fc
  case 96:
  case 128:
  case 256:
  case 384: xml_record += "MGColorSpinorField>"; break; // Color spinor vector
  case 72: xml_record += "StaggeredPropagator>"; break; // SU(3) staggered * 12
  case 288: xml_record += "WilsonPropagator>"; break;   // SU(3) Wilson vec * 12
  default: errorQuda("Invalid element length for QIO writing."); break;
  }
  xml_record += "\n";
  xml_record += "<version>BETA</version>\n";
  xml_record += "<type>" + std::string(type) + "</type>\n<info>\n";
<<<<<<< HEAD
  
=======

>>>>>>> ea7a97fc
  // if parity+even, it's a half-x-dim even only vector
  // if parity+odd, it's a half-x-dim odd only vector
  // if full+even, it's a full vector with only even sites filled, odd are zero
  // if full+odd, it's a full vector with only odd sites filled, even are zero
  // if full+full, it's a full vector with all sites filled (either a full ColorSpinorField or a GaugeField)

  if (subset == QUDA_PARITY_SITE_SUBSET) {
    xml_record += "  <subset>parity</subset>\n";
  } else {
    xml_record += "  <subset>full</subset>\n";
  }
  if (parity == QUDA_EVEN_PARITY) {
    xml_record += "    <parity>even</parity>\n";
  } else if (parity == QUDA_ODD_PARITY) {
    xml_record += "    <parity>odd</parity>\n";
  } else {
    xml_record += "  <parity>full</parity>\n";
  } // abuse/hack

  // A lot of this is redundant of the record info, but eh.
  xml_record += "  <nColor>" + std::to_string(nColor) + "</nColor>\n";
  xml_record += "  <nSpin>" + std::to_string(nSpin) + "</nSpin>\n";
  xml_record += "</info>\n</quda";
  switch (len) {
  case 6: xml_record += "StaggeredColorSpinorField>"; break; // SU(3) staggered
  case 18: xml_record += "GaugeFieldFile>"; break;           // SU(3) gauge field
  case 24: xml_record += "WilsonColorSpinorField>"; break;   // SU(3) Wilson
  case 96:
  case 128:
  case 256:
  case 384: xml_record += "MGColorSpinorField>"; break; // Color spinor vector
  case 72: xml_record += "StaggeredPropagator>"; break; // SU(3) staggered * 12
  case 288: xml_record += "WilsonPropagator>"; break;   // SU(3) Wilson vec * 12
  default: errorQuda("Invalid element length for QIO writing."); break;
  }
  xml_record += "\n\n";

  int status;

  // Create the record info for the field
  if (file_prec != QUDA_DOUBLE_PRECISION && file_prec != QUDA_SINGLE_PRECISION)
    errorQuda("Error, file_prec=%d not supported", file_prec);

  const char *precision = (file_prec == QUDA_DOUBLE_PRECISION) ? "D" : "F";

  // presently assumes 4-d
  const int nDim = 4;
  int lower[nDim] = {0, 0, 0, 0};
  int upper[nDim] = {lattice_size[0], lattice_size[1], lattice_size[2], lattice_size[3]};

  QIO_RecordInfo *rec_info = QIO_create_record_info(QIO_FIELD, lower, upper, nDim, const_cast<char *>(type),
                                                    const_cast<char *>(precision), nColor, nSpin, file_prec * len, count);

  // Create the record XML for the field
  QIO_String *xml_record_out = QIO_string_create();
  QIO_string_set(xml_record_out, xml_record.c_str());

  /* Write the field record converting to desired file precision*/
  size_t rec_size = file_prec*count*len;
  if (cpu_prec == QUDA_DOUBLE_PRECISION) {
    if (file_prec == QUDA_DOUBLE_PRECISION) {
      status = QIO_write(outfile, rec_info, xml_record_out, vget<double, double, len>, rec_size, QUDA_DOUBLE_PRECISION,
                         field_out);
    } else {
      status = QIO_write(outfile, rec_info, xml_record_out, vget<double, float, len>, rec_size, QUDA_SINGLE_PRECISION,
                         field_out);
    }
  } else {
    if (file_prec == QUDA_DOUBLE_PRECISION) {
      status = QIO_write(outfile, rec_info, xml_record_out, vget<float, double, len>, rec_size, QUDA_DOUBLE_PRECISION,
                         field_out);
    } else {
      status = QIO_write(outfile, rec_info, xml_record_out, vget<float, float, len>, rec_size, QUDA_SINGLE_PRECISION,
                         field_out);
    }
  }

  printfQuda("%s: QIO_write_record_data returns status %d\n", __func__, status);
  QIO_destroy_record_info(rec_info);
  QIO_string_destroy(xml_record_out);

  if (status != QIO_SUCCESS) return 1;
  return 0;
}

int write_su3_field(QIO_Writer *outfile, int count, void *field_out[],
    QudaPrecision file_prec, QudaPrecision cpu_prec, const char* type)
{
  return write_field<18>(outfile, count, field_out, file_prec, cpu_prec, QUDA_FULL_SITE_SUBSET, QUDA_INVALID_PARITY, 0,
                         3, type);
}

void write_gauge_field(const char *filename, void *gauge[], QudaPrecision precision, const int *X, int argc, char *argv[])
{
  quda_this_node = QMP_get_node_number();

  set_layout(X);

  QudaPrecision file_prec = precision;

  char type[128];
  sprintf(type, "QUDA_%sNc%d_GaugeField", (file_prec == QUDA_DOUBLE_PRECISION) ? "D" : "F", 3);

  /* Open the test file for writing */
  QIO_Writer *outfile = open_test_output(filename, QIO_SINGLEFILE, QIO_PARALLEL, QIO_ILDGNO);
  if (outfile == NULL) { errorQuda("Open file failed\n"); }

  /* Write the gauge field record */
  printfQuda("%s: writing the gauge field\n", __func__); fflush(stdout);
  int status = write_su3_field(outfile, 4, gauge, precision, precision, type);
  if (status) { errorQuda("write_gauge_field failed %d\n", status); }

  /* Close the file */
  QIO_close_write(outfile);
  printfQuda("%s: Closed file for writing\n", __func__);
}

// count is the number of vectors
// Ninternal is the size of the "inner struct" (24 for Wilson spinor)
int write_field(QIO_Writer *outfile, int Ninternal, int count, void *field_out[], QudaPrecision file_prec,
                QudaPrecision cpu_prec, QudaSiteSubset subset, QudaParity parity, int nSpin, int nColor, const char *type)
{
  int status = 0;
  switch (Ninternal) {
  case 6:
    status = write_field<6>(outfile, count, field_out, file_prec, cpu_prec, subset, parity, nSpin, nColor, type); 
    break;
  case 24:
    status = write_field<24>(outfile, count, field_out, file_prec, cpu_prec, subset, parity, nSpin, nColor, type);
    break;
  case 72:
    status = write_field<72>(outfile, count, field_out, file_prec, cpu_prec, subset, parity, nSpin, nColor, type);
    break;
  case 96:
    status = write_field<96>(outfile, count, field_out, file_prec, cpu_prec, subset, parity, nSpin, nColor, type);
    break;
  case 128:
    status = write_field<128>(outfile, count, field_out, file_prec, cpu_prec, subset, parity, nSpin, nColor, type);
    break;
  case 256:
    status = write_field<256>(outfile, count, field_out, file_prec, cpu_prec, subset, parity, nSpin, nColor, type);
    break;
  case 288:
    status = write_field<288>(outfile, count, field_out, file_prec, cpu_prec, subset, parity, nSpin, nColor, type);
    break;
  case 384:
    status = write_field<384>(outfile, count, field_out, file_prec, cpu_prec, subset, parity, nSpin, nColor, type);
    break;
  default:
    errorQuda("Undefined %d", Ninternal);
  }
  return status;
}

void write_spinor_field(const char *filename, void *V[], QudaPrecision precision, const int *X, QudaSiteSubset subset,
                        QudaParity parity, int nColor, int nSpin, int Nvec, int argc, char *argv[])
{
  quda_this_node = QMP_get_node_number();

  set_layout(X, subset);

  QudaPrecision file_prec = precision;

  char type[128];
  sprintf(type, "QUDA_%sNs%dNc%d_ColorSpinorField", (file_prec == QUDA_DOUBLE_PRECISION) ? "D" : "F", nSpin, nColor);

  /* Open the test file for reading */
  QIO_Writer *outfile = open_test_output(filename, QIO_SINGLEFILE, QIO_PARALLEL, QIO_ILDGNO);
  if (outfile == NULL) { errorQuda("Open file failed\n"); }

  /* Read the spinor field record */
  printfQuda("%s: writing %d vector fields\n", __func__, Nvec); fflush(stdout);
  int status
    = write_field(outfile, 2 * nSpin * nColor, Nvec, V, precision, precision, subset, parity, nSpin, nColor, type);
  if (status) { errorQuda("write_spinor_fields failed %d\n", status); }

  /* Close the file */
  QIO_close_write(outfile);
  printfQuda("%s: Closed file for writing\n",__func__);
}

<<<<<<< HEAD

void write_propagator_field(const char *filename, void *V[], QudaPrecision precision, const int *X, QudaSiteSubset subset,
			    QudaParity parity, int nColor, int nSpin, int Nprop, int argc, char *argv[])
=======
void write_propagator_field(const char *filename, void *V[], QudaPrecision precision, const int *X, QudaSiteSubset subset,
                            QudaParity parity, int nColor, int nSpin, int Nprop, int argc, char *argv[])
>>>>>>> ea7a97fc
{
  quda_this_node = QMP_get_node_number();

  set_layout(X, subset);

  QudaPrecision file_prec = precision;
<<<<<<< HEAD
  
=======

>>>>>>> ea7a97fc
  char type[128];
  sprintf(type, "QUDA_%sNs%dNc%d_PropagatorField", (file_prec == QUDA_DOUBLE_PRECISION) ? "D" : "F", nSpin, nColor);

  /* Open the test file for reading */
  QIO_Writer *outfile = open_test_output(filename, QIO_SINGLEFILE, QIO_PARALLEL, QIO_ILDGNO);
  if (outfile == NULL) { errorQuda("Open file failed\n"); }

  /* Write the propagator field record */
<<<<<<< HEAD
  printfQuda("%s: writing %d propagator fields\n", __func__, Nprop); fflush(stdout);
=======
  printfQuda("%s: writing %d propagator fields\n", __func__, Nprop);
  fflush(stdout);
>>>>>>> ea7a97fc
  int status
    = write_field(outfile, 12 * 2 * nSpin * nColor, Nprop, V, precision, precision, subset, parity, nSpin, nColor, type);
  if (status) { errorQuda("write_propagator_fields failed %d\n", status); }

  /* Close the file */
  QIO_close_write(outfile);
<<<<<<< HEAD
  printfQuda("%s: Closed file for writing\n",__func__);
=======
  printfQuda("%s: Closed file for writing\n", __func__);
>>>>>>> ea7a97fc
}<|MERGE_RESOLUTION|>--- conflicted
+++ resolved
@@ -294,11 +294,7 @@
 }
 
 void read_propagator_field(const char *filename, void *V[], QudaPrecision precision, const int *X, QudaSiteSubset subset,
-<<<<<<< HEAD
-                       QudaParity parity, int nColor, int nSpin, int Nprop, int argc, char *argv[])
-=======
                            QudaParity parity, int nColor, int nSpin, int Nprop, int argc, char *argv[])
->>>>>>> ea7a97fc
 {
   quda_this_node = QMP_get_node_number();
 
@@ -309,22 +305,14 @@
   if (infile == NULL) { errorQuda("Open file failed\n"); }
 
   /* Read the spinor field record */
-<<<<<<< HEAD
-  printfQuda("%s: reading %d vector fields\n", __func__, Nprop); fflush(stdout);
-=======
   printfQuda("%s: reading %d vector fields\n", __func__, Nprop);
   fflush(stdout);
->>>>>>> ea7a97fc
   int status = read_field(infile, 12 * 2 * nSpin * nColor, Nprop, V, precision, subset, parity, nSpin, nColor);
   if (status) { errorQuda("read_spinor_fields failed %d\n", status); }
 
   /* Close the file */
   QIO_close_read(infile);
-<<<<<<< HEAD
-  printfQuda("%s: Closed file for reading\n",__func__);
-=======
   printfQuda("%s: Closed file for reading\n", __func__);
->>>>>>> ea7a97fc
 }
 
 template <int len>
@@ -336,11 +324,7 @@
   switch (len) {
   case 6: xml_record += "StaggeredColorSpinorField>"; break; // SU(3) staggered
   case 18: xml_record += "GaugeFieldFile>"; break;           // SU(3) gauge field
-<<<<<<< HEAD
-  case 24: xml_record += "WilsonColorSpinorField>"; break;   // SU(3) Wilson vec 
-=======
   case 24: xml_record += "WilsonColorSpinorField>"; break;   // SU(3) Wilson vec
->>>>>>> ea7a97fc
   case 96:
   case 128:
   case 256:
@@ -352,11 +336,7 @@
   xml_record += "\n";
   xml_record += "<version>BETA</version>\n";
   xml_record += "<type>" + std::string(type) + "</type>\n<info>\n";
-<<<<<<< HEAD
-  
-=======
-
->>>>>>> ea7a97fc
+
   // if parity+even, it's a half-x-dim even only vector
   // if parity+odd, it's a half-x-dim odd only vector
   // if full+even, it's a full vector with only even sites filled, odd are zero
@@ -482,7 +462,7 @@
   int status = 0;
   switch (Ninternal) {
   case 6:
-    status = write_field<6>(outfile, count, field_out, file_prec, cpu_prec, subset, parity, nSpin, nColor, type); 
+    status = write_field<6>(outfile, count, field_out, file_prec, cpu_prec, subset, parity, nSpin, nColor, type);
     break;
   case 24:
     status = write_field<24>(outfile, count, field_out, file_prec, cpu_prec, subset, parity, nSpin, nColor, type);
@@ -538,25 +518,15 @@
   printfQuda("%s: Closed file for writing\n",__func__);
 }
 
-<<<<<<< HEAD
-
-void write_propagator_field(const char *filename, void *V[], QudaPrecision precision, const int *X, QudaSiteSubset subset,
-			    QudaParity parity, int nColor, int nSpin, int Nprop, int argc, char *argv[])
-=======
 void write_propagator_field(const char *filename, void *V[], QudaPrecision precision, const int *X, QudaSiteSubset subset,
                             QudaParity parity, int nColor, int nSpin, int Nprop, int argc, char *argv[])
->>>>>>> ea7a97fc
 {
   quda_this_node = QMP_get_node_number();
 
   set_layout(X, subset);
 
   QudaPrecision file_prec = precision;
-<<<<<<< HEAD
-  
-=======
-
->>>>>>> ea7a97fc
+
   char type[128];
   sprintf(type, "QUDA_%sNs%dNc%d_PropagatorField", (file_prec == QUDA_DOUBLE_PRECISION) ? "D" : "F", nSpin, nColor);
 
@@ -565,21 +535,13 @@
   if (outfile == NULL) { errorQuda("Open file failed\n"); }
 
   /* Write the propagator field record */
-<<<<<<< HEAD
-  printfQuda("%s: writing %d propagator fields\n", __func__, Nprop); fflush(stdout);
-=======
   printfQuda("%s: writing %d propagator fields\n", __func__, Nprop);
   fflush(stdout);
->>>>>>> ea7a97fc
   int status
     = write_field(outfile, 12 * 2 * nSpin * nColor, Nprop, V, precision, precision, subset, parity, nSpin, nColor, type);
   if (status) { errorQuda("write_propagator_fields failed %d\n", status); }
 
   /* Close the file */
   QIO_close_write(outfile);
-<<<<<<< HEAD
-  printfQuda("%s: Closed file for writing\n",__func__);
-=======
   printfQuda("%s: Closed file for writing\n", __func__);
->>>>>>> ea7a97fc
 }