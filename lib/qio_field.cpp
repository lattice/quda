#include <iostream>
#include <qmp.h>
#include <qio.h>
#include <quda.h>
#include <util_quda.h>
#include <layout_hyper.h>

#include <string>

static QIO_Layout layout;
static int lattice_size[4];
int quda_this_node;

std::ostream &operator<<(std::ostream &out, const QIO_Layout &layout)
{
  out << "node_number = " << layout.node_number << std::endl;
  out << "node_index = " << layout.node_index << std::endl;
  out << "get_coords = " << layout.get_coords << std::endl;
  out << "num_sites = " << layout.num_sites << std::endl;
  out << "latdim = " << layout.latdim << std::endl;
  out << "latsize = {";
  for (int d = 0; d < layout.latdim; d++) out << layout.latsize[d] << (d < layout.latdim - 1 ? ", " : "}");
  out << std::endl;
  out << "volume = " << layout.volume << std::endl;
  out << "sites_on_node = " << layout.sites_on_node << std::endl;
  out << "this_node = " << layout.this_node << std::endl;
  out << "number_of_nodes = " << layout.number_of_nodes << std::endl;
  return out;
}

// for matrix fields this order implies [color][color][complex]
// for vector fields this order implies [spin][color][complex]
// templatized version to allow for precision conversion
template <typename oFloat, typename iFloat, int len> void vput(char *s1, size_t index, int count, void *s2)
{
  oFloat **field = (oFloat **)s2;
  iFloat *src = (iFloat *)s1;

  // For the site specified by "index", move an array of "count" data
  // from the read buffer to an array of fields

  for (int i = 0; i < count; i++) {
    oFloat *dest = field[i] + len * index;
    for (int j = 0; j < len; j++) dest[j] = src[i * len + j];
  }
}

// for vector fields this order implies [spin][color][complex]
// templatized version of vget_M to allow for precision conversion
template <typename oFloat, typename iFloat, int len> void vget(char *s1, size_t index, int count, void *s2)
{
  iFloat **field = (iFloat **)s2;
  oFloat *dest = (oFloat *)s1;

  /* For the site specified by "index", move an array of "count" data
     from the array of fields to the write buffer */
  for (int i = 0; i < count; i++, dest += len) {
    iFloat *src = field[i] + len * index;
    for (int j = 0; j < len; j++) dest[j] = src[j];
  }
}

QIO_Reader *open_test_input(const char *filename, int volfmt, int serpar)
{
  QIO_Iflag iflag;

  iflag.serpar = serpar;
  iflag.volfmt = volfmt;

  /* Create the file XML */
  QIO_String *xml_file_in = QIO_string_create();

  /* Open the file for reading */
  QIO_Reader *infile = QIO_open_read(xml_file_in, filename, &layout, NULL, &iflag);

  if (infile == NULL) {
    printfQuda("%s(%d): QIO_open_read returns NULL.\n", __func__, quda_this_node);
    QIO_string_destroy(xml_file_in);
    return NULL;
  }

  printfQuda("%s: QIO_open_read done.\n",__func__);
  printfQuda("%s: User file info is \"%s\"\n", __func__, QIO_string_ptr(xml_file_in));

  QIO_string_destroy(xml_file_in);
  return infile;
}

QIO_Writer *open_test_output(const char *filename, int volfmt, int serpar, int ildgstyle)
{
  char xml_write_file[] = "Dummy user file XML";
  QIO_Filesystem filesys;
  QIO_Oflag oflag;

  oflag.serpar = serpar;
  oflag.ildgstyle = ildgstyle;
  oflag.ildgLFN = QIO_string_create();
  QIO_string_set(oflag.ildgLFN,"monkey");
  oflag.mode = QIO_TRUNC;

  filesys.my_io_node = 0;
  filesys.master_io_node = 0;

  /* Create the file XML */
  QIO_String *xml_file_out = QIO_string_create();
  QIO_string_set(xml_file_out,xml_write_file);

  /* Open the file for reading */
  QIO_Writer *outfile = QIO_open_write(xml_file_out, filename, volfmt, &layout, &filesys, &oflag);

  QIO_string_destroy(oflag.ildgLFN);
  if (outfile == NULL) {
    printfQuda("%s(%d): QIO_open_write returns NULL.\n", __func__, quda_this_node);
    QIO_string_destroy(xml_file_out);
    return NULL;
  }

  printfQuda("%s: QIO_open_write done.\n",__func__);
  printfQuda("%s: User file info is \"%s\"\n", __func__, QIO_string_ptr(xml_file_out));

  QIO_string_destroy(xml_file_out);
  return outfile;
}

template <int len>
int read_field(QIO_Reader *infile, int count, void *field_in[], QudaPrecision cpu_prec, QudaSiteSubset,
               QudaParity, int nSpin, int nColor)
{
  // Get the QIO record and string
  char dummy[100] = "";
  QIO_RecordInfo *rec_info = QIO_create_record_info(0, NULL, NULL, 0, dummy, dummy, 0, 0, 0, 0);
  QIO_String *xml_record_in = QIO_string_create();

  int status = QIO_read_record_info(infile, rec_info, xml_record_in);
  int prec = *QIO_get_precision(rec_info);

  // Check if the read was successful or not.
  printfQuda("%s: QIO_read_record_data returns status %d\n", __func__, status);
  if (status != QIO_SUCCESS)  { errorQuda("get_prec failed\n"); }

  // Query components of record
  int in_nSpin = QIO_get_spins(rec_info);
  int in_nColor = QIO_get_colors(rec_info);
  int in_count = QIO_get_datacount(rec_info);   // 4 for gauge fields, nVec for packs of vectors
  int in_typesize = QIO_get_typesize(rec_info); // size of data at each site in bytes
  QudaPrecision file_prec = (prec == 70) ? QUDA_SINGLE_PRECISION : QUDA_DOUBLE_PRECISION;

  // Various checks
  // Note: we exclude gauge fields from this b/c QUDA originally saved gauge fields as
  // nSpin == 1, nColor == N_COLORS*N_COLORS, while it's supposed to be (0,N_COLORS).
  // Further, even if the nSpin and nColor don't agree, what really matters is the
  // total typesize check.
  if (len != 2*N_COLORS*N_COLORS) {
    if (in_nSpin != nSpin) warningQuda("QIO_get_spins %d does not match expected number of colors %d", in_nSpin, nSpin);

    if (in_nColor != nColor)
      warningQuda("QIO_get_colors %d does not match expected number of spins %d", in_nColor, nColor);
  }

  if (in_count != count) errorQuda("QIO_get_datacount %d does not match expected number of fields %d", in_count, count);

  if (in_typesize != file_prec * len)
    errorQuda("QIO_get_typesize %d does not match expected datasize %d", in_typesize, file_prec * len);

  // Print the XML string.
  // The len != 18 is a WAR for this line segfaulting on some Chroma configs.
<<<<<<< HEAD
  // Tracked on github via #936 
  if (len != 2*N_COLORS*N_COLORS && QIO_string_length(xml_record_in) > 0) printfQuda("QIO string: %s\n", QIO_string_ptr(xml_record_in));
=======
  // Tracked on github via #936
  if (len != 18 && QIO_string_length(xml_record_in) > 0) printfQuda("QIO string: %s\n", QIO_string_ptr(xml_record_in));
>>>>>>> 340fd72e

  // Get total size. Could probably check the filesize better, but tbd.
  size_t rec_size = file_prec * count * len;

  /* Read the field record and convert to cpu precision*/
  if (cpu_prec == QUDA_DOUBLE_PRECISION) {
    if (file_prec == QUDA_DOUBLE_PRECISION) {
      status = QIO_read(infile, rec_info, xml_record_in, vput<double, double, len>, rec_size, QUDA_DOUBLE_PRECISION,
                        field_in);
    } else {
      status
        = QIO_read(infile, rec_info, xml_record_in, vput<double, float, len>, rec_size, QUDA_SINGLE_PRECISION, field_in);
    }
  } else {
    if (file_prec == QUDA_DOUBLE_PRECISION) {
      status
        = QIO_read(infile, rec_info, xml_record_in, vput<float, double, len>, rec_size, QUDA_DOUBLE_PRECISION, field_in);
    } else {
      status
        = QIO_read(infile, rec_info, xml_record_in, vput<float, float, len>, rec_size, QUDA_SINGLE_PRECISION, field_in);
    }
  }

  QIO_string_destroy(xml_record_in);
  QIO_destroy_record_info(rec_info);
  printfQuda("%s: QIO_read_record_data returns status %d\n", __func__, status);
  if (status != QIO_SUCCESS) return 1;
  return 0;
}

int read_suN_field(QIO_Reader *infile, int count, void *field_in[], QudaPrecision cpu_prec)
{
  return read_field<2*N_COLORS*N_COLORS>(infile, count, field_in, cpu_prec, QUDA_FULL_SITE_SUBSET, QUDA_INVALID_PARITY, 1, N_COLORS*N_COLORS);
}

void set_layout(const int *X, QudaSiteSubset subset = QUDA_FULL_SITE_SUBSET)
{
  /* Lattice dimensions */
  size_t lattice_dim = 4; // assume the comms topology is 4-d
  size_t lattice_volume = 1;
  for (int d=0; d<4; d++) {
    lattice_size[d] = comm_dim(d)*X[d];
    lattice_volume *= (size_t)lattice_size[d];
  }

  /* Set the mapping of coordinates to nodes */
  if (quda_setup_layout(lattice_size, lattice_dim, QMP_get_number_of_nodes(), subset == QUDA_PARITY_SITE_SUBSET) != 0) {
    errorQuda("Setup layout failed\n");
  }
  printfQuda("%s layout set for %d nodes\n", __func__, QMP_get_number_of_nodes());

  /* Build the layout structure */
#ifdef QIO_HAS_EXTENDED_LAYOUT
  // members for smaller lattices are not used here
  layout.node_number = NULL;
  layout.node_index = NULL;
  layout.get_coords = NULL;
  layout.num_sites = NULL;
  // members using the extended layout for large lattice support
  layout.node_number_ext = quda_node_number_ext;
  layout.node_index_ext = quda_node_index_ext;
  layout.get_coords_ext = quda_get_coords_ext;
  layout.num_sites_ext = quda_num_sites_ext;
  layout.arg = NULL;
  layout.sites_on_node = quda_num_sites_ext(quda_this_node, nullptr);
#else
  // legacy API
  layout.node_number = quda_node_number;
  layout.node_index = quda_node_index;
  layout.get_coords = quda_get_coords;
  layout.num_sites = quda_num_sites;
  layout.sites_on_node = quda_num_sites(quda_this_node);
#endif // QIO_HAS_EXTENDED_LAYOUT
  layout.latsize         = lattice_size;
  layout.latdim          = lattice_dim;
  layout.volume          = lattice_volume;
  layout.this_node = quda_this_node;
  layout.number_of_nodes = QMP_get_number_of_nodes();
}

void read_gauge_field(const char *filename, void *gauge[], QudaPrecision precision, const int *X, int, char *[])
{
  quda_this_node = QMP_get_node_number();

  set_layout(X);

  /* Open the test file for reading */
  QIO_Reader *infile = open_test_input(filename, QIO_UNKNOWN, QIO_PARALLEL);
  if (infile == NULL) { errorQuda("Open file failed\n"); }

  /* Read the suN field record */
  printfQuda("%s: reading SU(%d) field\n",__func__, N_COLORS); fflush(stdout);
  int status = read_suN_field(infile, 4, gauge, precision);
  if (status) { errorQuda("read_suN_field failed %d\n", status); }

  /* Close the file */
  QIO_close_read(infile);
  printfQuda("%s: Closed file for reading\n",__func__);
}

// count is the number of vectors
// Ninternal is the size of the "inner struct" (24 for Wilson spinor)
int read_field(QIO_Reader *infile, int Ninternal, int count, void *field_in[], QudaPrecision cpu_prec,
               QudaSiteSubset subset, QudaParity parity, int nSpin, int nColor)
{
  int status = 0;
  switch (Ninternal) {
  case 2*N_COLORS: status = read_field<2*N_COLORS>(infile, count, field_in, cpu_prec, subset, parity, nSpin, nColor); break;
  case 24: status = read_field<24>(infile, count, field_in, cpu_prec, subset, parity, nSpin, nColor); break;
  case 72: status = read_field<72>(infile, count, field_in, cpu_prec, subset, parity, nSpin, nColor); break;
  case 96: status = read_field<96>(infile, count, field_in, cpu_prec, subset, parity, nSpin, nColor); break;
#if (N_COLORS != 8)
  case 128: status = read_field<128>(infile, count, field_in, cpu_prec, subset, parity, nSpin, nColor); break;
#endif
  case 256: status = read_field<256>(infile, count, field_in, cpu_prec, subset, parity, nSpin, nColor); break;
  case 288: status = read_field<288>(infile, count, field_in, cpu_prec, subset, parity, nSpin, nColor); break;
  case 384: status = read_field<384>(infile, count, field_in, cpu_prec, subset, parity, nSpin, nColor); break;
  default:
    errorQuda("Undefined %d", Ninternal);
  }
  return status;
}

void read_spinor_field(const char *filename, void *V[], QudaPrecision precision, const int *X, QudaSiteSubset subset,
                       QudaParity parity, int nColor, int nSpin, int Nvec, int, char *[])
{
  quda_this_node = QMP_get_node_number();

  set_layout(X, subset);

  /* Open the test file for reading */
  QIO_Reader *infile = open_test_input(filename, QIO_UNKNOWN, QIO_PARALLEL);
  if (infile == NULL) { errorQuda("Open file failed\n"); }

  /* Read the spinor field record */
  printfQuda("%s: reading %d vector fields\n", __func__, Nvec); fflush(stdout);
  int status = read_field(infile, 2 * nSpin * nColor, Nvec, V, precision, subset, parity, nSpin, nColor);
  if (status) { errorQuda("read_spinor_fields failed %d\n", status); }

  /* Close the file */
  QIO_close_read(infile);
  printfQuda("%s: Closed file for reading\n",__func__);
}

void read_propagator_field(const char *filename, void *V[], QudaPrecision precision, const int *X, QudaSiteSubset subset,
                           QudaParity parity, int nColor, int nSpin, int Nprop, int argc, char *argv[])
{
  quda_this_node = QMP_get_node_number();

  set_layout(X, subset);

  /* Open the test file for reading */
  QIO_Reader *infile = open_test_input(filename, QIO_UNKNOWN, QIO_PARALLEL);
  if (infile == NULL) { errorQuda("Open file failed\n"); }

  /* Read the spinor field record */
  printfQuda("%s: reading %d vector fields\n", __func__, Nprop);
  fflush(stdout);
  int status = read_field(infile, 12 * 2 * nSpin * nColor, Nprop, V, precision, subset, parity, nSpin, nColor);
  if (status) { errorQuda("read_spinor_fields failed %d\n", status); }

  /* Close the file */
  QIO_close_read(infile);
  printfQuda("%s: Closed file for reading\n", __func__);
}

template <int len>
int write_field(QIO_Writer *outfile, int count, void *field_out[], QudaPrecision file_prec, QudaPrecision cpu_prec,
                QudaSiteSubset subset, QudaParity parity, int nSpin, int nColor, const char *type)
{
  // Prepare a string.
  std::string xml_record = "<?xml version=\"1.0\" encoding=\"UTF-8\"?><quda";
  
  switch (len) {
<<<<<<< HEAD
  case (2*N_COLORS): xml_record += "StaggeredColorSpinorField>"; break; // SU(N) staggered
  case (2*N_COLORS*N_COLORS): {
    if(nSpin == 0) xml_record += "GaugeFieldFile>"; // SU(N) gauge field
    else xml_record += "WilsonColorSpinorField>"; // SU(N) Wilson
    break;
  }
    //case (2*4*N_COLORS): xml_record += "WilsonColorSpinorField>"; break;  // SU(N) Wilson
=======
  case 6: xml_record += "StaggeredColorSpinorField>"; break; // SU(3) staggered
  case 18: xml_record += "GaugeFieldFile>"; break;           // SU(3) gauge field
  case 24: xml_record += "WilsonColorSpinorField>"; break;   // SU(3) Wilson vec
>>>>>>> 340fd72e
  case 96:
#if (N_COLORS != 8)
  case 128:
#endif
  case 256:
  case 384: xml_record += "MGColorSpinorField>"; break; // Color spinor vector
  case 72: xml_record += "StaggeredPropagator>"; break; // SU(3) staggered * 12
  case 288: xml_record += "WilsonPropagator>"; break;   // SU(3) Wilson vec * 12
  default: errorQuda("Invalid element length for QIO writing."); break;
  }
  xml_record += "\n";
  xml_record += "<version>BETA</version>\n";
  xml_record += "<type>" + std::string(type) + "</type>\n<info>\n";

  // if parity+even, it's a half-x-dim even only vector
  // if parity+odd, it's a half-x-dim odd only vector
  // if full+even, it's a full vector with only even sites filled, odd are zero
  // if full+odd, it's a full vector with only odd sites filled, even are zero
  // if full+full, it's a full vector with all sites filled (either a full ColorSpinorField or a GaugeField)

  if (subset == QUDA_PARITY_SITE_SUBSET) {
    xml_record += "  <subset>parity</subset>\n";
  } else {
    xml_record += "  <subset>full</subset>\n";
  }
  if (parity == QUDA_EVEN_PARITY) {
    xml_record += "    <parity>even</parity>\n";
  } else if (parity == QUDA_ODD_PARITY) {
    xml_record += "    <parity>odd</parity>\n";
  } else {
    xml_record += "  <parity>full</parity>\n";
  } // abuse/hack

  // A lot of this is redundant of the record info, but eh.
<<<<<<< HEAD
  xml_record += "<nColor>" + std::to_string(nColor) + "</nColor>";
  xml_record += "<nSpin>" + std::to_string(nSpin) + "</nSpin>";
  xml_record += "</info></quda";  
=======
  xml_record += "  <nColor>" + std::to_string(nColor) + "</nColor>\n";
  xml_record += "  <nSpin>" + std::to_string(nSpin) + "</nSpin>\n";
  xml_record += "</info>\n</quda";
>>>>>>> 340fd72e
  switch (len) {
  case (2*N_COLORS): xml_record += "StaggeredColorSpinorField>"; break; // SU(N) staggered
  case (2*N_COLORS*N_COLORS): {
    if(nSpin == 0) xml_record += "GaugeFieldFile>"; // SU(N) gauge field
    else xml_record += "WilsonColorSpinorField>"; // SU(N) Wilson
    break;
  }
    //case (2*4*N_COLORS): xml_record += "WilsonColorSpinorField>"; break;  // SU(N) Wilson
  case 96:
#if (N_COLORS != 8)
  case 128:
#endif
  case 256:
  case 384: xml_record += "MGColorSpinorField>"; break; // Color spinor vector
  case 72: xml_record += "StaggeredPropagator>"; break; // SU(3) staggered * 12
  case 288: xml_record += "WilsonPropagator>"; break;   // SU(3) Wilson vec * 12
  default: errorQuda("Invalid element length for QIO writing."); break;
  }
  xml_record += "\n\n";

  int status;

  // Create the record info for the field
  if (file_prec != QUDA_DOUBLE_PRECISION && file_prec != QUDA_SINGLE_PRECISION)
    errorQuda("Error, file_prec=%d not supported", file_prec);

  const char *precision = (file_prec == QUDA_DOUBLE_PRECISION) ? "D" : "F";

  // presently assumes 4-d
  const int nDim = 4;
  int lower[nDim] = {0, 0, 0, 0};
  int upper[nDim] = {lattice_size[0], lattice_size[1], lattice_size[2], lattice_size[3]};

  QIO_RecordInfo *rec_info = QIO_create_record_info(QIO_FIELD, lower, upper, nDim, const_cast<char *>(type),
                                                    const_cast<char *>(precision), nColor, nSpin, file_prec * len, count);

  // Create the record XML for the field
  QIO_String *xml_record_out = QIO_string_create();
  QIO_string_set(xml_record_out, xml_record.c_str());

  /* Write the field record converting to desired file precision*/
  size_t rec_size = file_prec*count*len;
  if (cpu_prec == QUDA_DOUBLE_PRECISION) {
    if (file_prec == QUDA_DOUBLE_PRECISION) {
      status = QIO_write(outfile, rec_info, xml_record_out, vget<double, double, len>, rec_size, QUDA_DOUBLE_PRECISION,
                         field_out);
    } else {
      status = QIO_write(outfile, rec_info, xml_record_out, vget<double, float, len>, rec_size, QUDA_SINGLE_PRECISION,
                         field_out);
    }
  } else {
    if (file_prec == QUDA_DOUBLE_PRECISION) {
      status = QIO_write(outfile, rec_info, xml_record_out, vget<float, double, len>, rec_size, QUDA_DOUBLE_PRECISION,
                         field_out);
    } else {
      status = QIO_write(outfile, rec_info, xml_record_out, vget<float, float, len>, rec_size, QUDA_SINGLE_PRECISION,
                         field_out);
    }
  }

  printfQuda("%s: QIO_write_record_data returns status %d\n", __func__, status);
  QIO_destroy_record_info(rec_info);
  QIO_string_destroy(xml_record_out);

  if (status != QIO_SUCCESS) return 1;
  return 0;
}

int write_suN_field(QIO_Writer *outfile, int count, void *field_out[],
    QudaPrecision file_prec, QudaPrecision cpu_prec, const char* type)
{
  return write_field<2*N_COLORS*N_COLORS>(outfile, count, field_out, file_prec, cpu_prec, QUDA_FULL_SITE_SUBSET, QUDA_INVALID_PARITY, 0,
                         N_COLORS, type);
}

void write_gauge_field(const char *filename, void *gauge[], QudaPrecision precision, const int *X, int, char *[])
{
  quda_this_node = QMP_get_node_number();

  set_layout(X);

  QudaPrecision file_prec = precision;

  char type[128];
  sprintf(type, "QUDA_%sNc%d_GaugeField", (file_prec == QUDA_DOUBLE_PRECISION) ? "D" : "F", N_COLORS);

  /* Open the test file for writing */
  QIO_Writer *outfile = open_test_output(filename, QIO_SINGLEFILE, QIO_PARALLEL, QIO_ILDGNO);
  if (outfile == NULL) { errorQuda("Open file failed\n"); }

  /* Write the gauge field record */
  printfQuda("%s: writing the SU(%d) gauge field\n", __func__, N_COLORS); fflush(stdout);
  int status = write_suN_field(outfile, 4, gauge, precision, precision, type);
  if (status) { errorQuda("write suN gauge field failed %d\n", status); }

  /* Close the file */
  QIO_close_write(outfile);
  printfQuda("%s: Closed file for writing\n", __func__);
}

// count is the number of vectors
// Ninternal is the size of the "inner struct" (24 for Wilson spinor)
int write_field(QIO_Writer *outfile, int Ninternal, int count, void *field_out[], QudaPrecision file_prec,
                QudaPrecision cpu_prec, QudaSiteSubset subset, QudaParity parity, int nSpin, int nColor, const char *type)
{
  int status = 0;
  switch (Ninternal) {
  case 2*N_COLORS:
    status = write_field<2*N_COLORS>(outfile, count, field_out, file_prec, cpu_prec, subset, parity, nSpin, nColor, type);
    break;
  case 24:
    status = write_field<24>(outfile, count, field_out, file_prec, cpu_prec, subset, parity, nSpin, nColor, type);
    break;
  case 72:
    status = write_field<72>(outfile, count, field_out, file_prec, cpu_prec, subset, parity, nSpin, nColor, type);
    break;
  case 96:
    status = write_field<96>(outfile, count, field_out, file_prec, cpu_prec, subset, parity, nSpin, nColor, type);
    break;
#if (N_COLORS != 8)
  case 128:
    status = write_field<128>(outfile, count, field_out, file_prec, cpu_prec, subset, parity, nSpin, nColor, type);
    break;
#endif
  case 256:
    status = write_field<256>(outfile, count, field_out, file_prec, cpu_prec, subset, parity, nSpin, nColor, type);
    break;
  case 288:
    status = write_field<288>(outfile, count, field_out, file_prec, cpu_prec, subset, parity, nSpin, nColor, type);
    break;
  case 384:
    status = write_field<384>(outfile, count, field_out, file_prec, cpu_prec, subset, parity, nSpin, nColor, type);
    break;
  default:
    errorQuda("Undefined %d", Ninternal);
  }
  return status;
}

void write_spinor_field(const char *filename, void *V[], QudaPrecision precision, const int *X, QudaSiteSubset subset,
                        QudaParity parity, int nColor, int nSpin, int Nvec, int, char *[])
{
  quda_this_node = QMP_get_node_number();

  set_layout(X, subset);

  QudaPrecision file_prec = precision;

  char type[128];
  sprintf(type, "QUDA_%sNs%dNc%d_ColorSpinorField", (file_prec == QUDA_DOUBLE_PRECISION) ? "D" : "F", nSpin, nColor);

  /* Open the test file for reading */
  QIO_Writer *outfile = open_test_output(filename, QIO_SINGLEFILE, QIO_PARALLEL, QIO_ILDGNO);
  if (outfile == NULL) { errorQuda("Open file failed\n"); }

  /* Read the spinor field record */
  printfQuda("%s: writing %d vector fields\n", __func__, Nvec); fflush(stdout);
  int status
    = write_field(outfile, 2 * nSpin * nColor, Nvec, V, precision, precision, subset, parity, nSpin, nColor, type);
  if (status) { errorQuda("write_spinor_fields failed %d\n", status); }

  /* Close the file */
  QIO_close_write(outfile);
  printfQuda("%s: Closed file for writing\n",__func__);
}

void write_propagator_field(const char *filename, void *V[], QudaPrecision precision, const int *X, QudaSiteSubset subset,
                            QudaParity parity, int nColor, int nSpin, int Nprop, int argc, char *argv[])
{
  quda_this_node = QMP_get_node_number();

  set_layout(X, subset);

  QudaPrecision file_prec = precision;

  char type[128];
  sprintf(type, "QUDA_%sNs%dNc%d_PropagatorField", (file_prec == QUDA_DOUBLE_PRECISION) ? "D" : "F", nSpin, nColor);

  /* Open the test file for reading */
  QIO_Writer *outfile = open_test_output(filename, QIO_SINGLEFILE, QIO_PARALLEL, QIO_ILDGNO);
  if (outfile == NULL) { errorQuda("Open file failed\n"); }

  /* Write the propagator field record */
  printfQuda("%s: writing %d propagator fields\n", __func__, Nprop);
  fflush(stdout);
  int status
    = write_field(outfile, 12 * 2 * nSpin * nColor, Nprop, V, precision, precision, subset, parity, nSpin, nColor, type);
  if (status) { errorQuda("write_propagator_fields failed %d\n", status); }

  /* Close the file */
  QIO_close_write(outfile);
  printfQuda("%s: Closed file for writing\n", __func__);
}<|MERGE_RESOLUTION|>--- conflicted
+++ resolved
@@ -164,13 +164,8 @@
 
   // Print the XML string.
   // The len != 18 is a WAR for this line segfaulting on some Chroma configs.
-<<<<<<< HEAD
   // Tracked on github via #936 
   if (len != 2*N_COLORS*N_COLORS && QIO_string_length(xml_record_in) > 0) printfQuda("QIO string: %s\n", QIO_string_ptr(xml_record_in));
-=======
-  // Tracked on github via #936
-  if (len != 18 && QIO_string_length(xml_record_in) > 0) printfQuda("QIO string: %s\n", QIO_string_ptr(xml_record_in));
->>>>>>> 340fd72e
 
   // Get total size. Could probably check the filesize better, but tbd.
   size_t rec_size = file_prec * count * len;
@@ -315,28 +310,6 @@
   printfQuda("%s: Closed file for reading\n",__func__);
 }
 
-void read_propagator_field(const char *filename, void *V[], QudaPrecision precision, const int *X, QudaSiteSubset subset,
-                           QudaParity parity, int nColor, int nSpin, int Nprop, int argc, char *argv[])
-{
-  quda_this_node = QMP_get_node_number();
-
-  set_layout(X, subset);
-
-  /* Open the test file for reading */
-  QIO_Reader *infile = open_test_input(filename, QIO_UNKNOWN, QIO_PARALLEL);
-  if (infile == NULL) { errorQuda("Open file failed\n"); }
-
-  /* Read the spinor field record */
-  printfQuda("%s: reading %d vector fields\n", __func__, Nprop);
-  fflush(stdout);
-  int status = read_field(infile, 12 * 2 * nSpin * nColor, Nprop, V, precision, subset, parity, nSpin, nColor);
-  if (status) { errorQuda("read_spinor_fields failed %d\n", status); }
-
-  /* Close the file */
-  QIO_close_read(infile);
-  printfQuda("%s: Closed file for reading\n", __func__);
-}
-
 template <int len>
 int write_field(QIO_Writer *outfile, int count, void *field_out[], QudaPrecision file_prec, QudaPrecision cpu_prec,
                 QudaSiteSubset subset, QudaParity parity, int nSpin, int nColor, const char *type)
@@ -345,7 +318,6 @@
   std::string xml_record = "<?xml version=\"1.0\" encoding=\"UTF-8\"?><quda";
   
   switch (len) {
-<<<<<<< HEAD
   case (2*N_COLORS): xml_record += "StaggeredColorSpinorField>"; break; // SU(N) staggered
   case (2*N_COLORS*N_COLORS): {
     if(nSpin == 0) xml_record += "GaugeFieldFile>"; // SU(N) gauge field
@@ -353,11 +325,6 @@
     break;
   }
     //case (2*4*N_COLORS): xml_record += "WilsonColorSpinorField>"; break;  // SU(N) Wilson
-=======
-  case 6: xml_record += "StaggeredColorSpinorField>"; break; // SU(3) staggered
-  case 18: xml_record += "GaugeFieldFile>"; break;           // SU(3) gauge field
-  case 24: xml_record += "WilsonColorSpinorField>"; break;   // SU(3) Wilson vec
->>>>>>> 340fd72e
   case 96:
 #if (N_COLORS != 8)
   case 128:
@@ -392,15 +359,9 @@
   } // abuse/hack
 
   // A lot of this is redundant of the record info, but eh.
-<<<<<<< HEAD
   xml_record += "<nColor>" + std::to_string(nColor) + "</nColor>";
   xml_record += "<nSpin>" + std::to_string(nSpin) + "</nSpin>";
   xml_record += "</info></quda";  
-=======
-  xml_record += "  <nColor>" + std::to_string(nColor) + "</nColor>\n";
-  xml_record += "  <nSpin>" + std::to_string(nSpin) + "</nSpin>\n";
-  xml_record += "</info>\n</quda";
->>>>>>> 340fd72e
   switch (len) {
   case (2*N_COLORS): xml_record += "StaggeredColorSpinorField>"; break; // SU(N) staggered
   case (2*N_COLORS*N_COLORS): {
@@ -565,32 +526,4 @@
   /* Close the file */
   QIO_close_write(outfile);
   printfQuda("%s: Closed file for writing\n",__func__);
-}
-
-void write_propagator_field(const char *filename, void *V[], QudaPrecision precision, const int *X, QudaSiteSubset subset,
-                            QudaParity parity, int nColor, int nSpin, int Nprop, int argc, char *argv[])
-{
-  quda_this_node = QMP_get_node_number();
-
-  set_layout(X, subset);
-
-  QudaPrecision file_prec = precision;
-
-  char type[128];
-  sprintf(type, "QUDA_%sNs%dNc%d_PropagatorField", (file_prec == QUDA_DOUBLE_PRECISION) ? "D" : "F", nSpin, nColor);
-
-  /* Open the test file for reading */
-  QIO_Writer *outfile = open_test_output(filename, QIO_SINGLEFILE, QIO_PARALLEL, QIO_ILDGNO);
-  if (outfile == NULL) { errorQuda("Open file failed\n"); }
-
-  /* Write the propagator field record */
-  printfQuda("%s: writing %d propagator fields\n", __func__, Nprop);
-  fflush(stdout);
-  int status
-    = write_field(outfile, 12 * 2 * nSpin * nColor, Nprop, V, precision, precision, subset, parity, nSpin, nColor, type);
-  if (status) { errorQuda("write_propagator_fields failed %d\n", status); }
-
-  /* Close the file */
-  QIO_close_write(outfile);
-  printfQuda("%s: Closed file for writing\n", __func__);
 }