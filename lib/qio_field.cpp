--- conflicted
+++ resolved
@@ -413,14 +413,9 @@
   printfQuda("%s: Closed file for writing\n", __func__);
 }
 
-<<<<<<< HEAD
-void write_spinor_field(const char *filename, const void *V[], QudaPrecision precision, const int *X, QudaSiteSubset subset,
-                        QudaParity parity, int nColor, int nSpin, int Nvec, int, char *[], bool partfile)
-=======
 void write_spinor_field(const char *filename, const void *V[], QudaPrecision precision, const int *X,
                         QudaSiteSubset subset, QudaParity parity, int nColor, int nSpin, int Nvec, int, char *[],
                         bool partfile)
->>>>>>> 96f87568
 {
   quda_this_node = QMP_get_node_number();
 
