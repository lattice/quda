#include <dirac_quda.h>
#include <blas_quda.h>

namespace quda {

  DiracStaggered::DiracStaggered(const DiracParam &param) : 
    Dirac(param), face1(param.gauge->X(), 4, 6, 1, param.gauge->Precision()), face2(param.gauge->X(), 4, 6, 1, param.gauge->Precision())
    //FIXME: this may break mixed precision multishift solver since may not have fatGauge initializeed yet
  {
<<<<<<< HEAD
    initStaggeredConstants(fatGauge, longGauge, profile);
=======
>>>>>>> 1584726e
  }

  DiracStaggered::DiracStaggered(const DiracStaggered &dirac) 
  : Dirac(dirac), face1(dirac.face1), face2(dirac.face2)
  {
<<<<<<< HEAD
    initStaggeredConstants(fatGauge, longGauge, profile);
=======
>>>>>>> 1584726e
  }

  DiracStaggered::~DiracStaggered() { }

  DiracStaggered& DiracStaggered::operator=(const DiracStaggered &dirac)
  {
    if (&dirac != this) {
      Dirac::operator=(dirac);
      face1 = dirac.face1;
      face2 = dirac.face2;
    }
    return *this;
  }

  void DiracStaggered::checkParitySpinor(const cudaColorSpinorField &in, const cudaColorSpinorField &out) const
  {
    if (in.Precision() != out.Precision()) {
      errorQuda("Input and output spinor precisions don't match in dslash_quda");
    }

    if (in.Stride() != out.Stride()) {
      errorQuda("Input %d and output %d spinor strides don't match in dslash_quda", in.Stride(), out.Stride());
    }

    if (in.SiteSubset() != QUDA_PARITY_SITE_SUBSET || out.SiteSubset() != QUDA_PARITY_SITE_SUBSET) {
      errorQuda("ColorSpinorFields are not single parity, in = %d, out = %d", 
		in.SiteSubset(), out.SiteSubset());
    }
  }


  void DiracStaggered::Dslash(cudaColorSpinorField &out, const cudaColorSpinorField &in, 
			      const QudaParity parity) const
  {
    checkParitySpinor(in, out);

    initSpinorConstants(in, profile);
<<<<<<< HEAD
    setFace(face); // FIXME: temporary hack maintain C linkage for dslashCuda
    staggeredDslashCuda(&out, fatGauge, longGauge, &in, parity, dagger, 0, 0, commDim, profile);
=======
    setFace(face1, face2); // FIXME: temporary hack maintain C linkage for dslashCuda
    staggeredDslashCuda(&out, gauge, &in, parity, dagger, 0, 0, commDim, profile);
>>>>>>> 1584726e
  
    flops += 654ll*in.Volume();
  }

  void DiracStaggered::DslashXpay(cudaColorSpinorField &out, const cudaColorSpinorField &in, 
				  const QudaParity parity, const cudaColorSpinorField &x,
				  const double &k) const
  {    
    checkParitySpinor(in, out);

    initSpinorConstants(in, profile);
<<<<<<< HEAD
    setFace(face); // FIXME: temporary hack maintain C linkage for dslashCuda
    staggeredDslashCuda(&out, fatGauge, longGauge, &in, parity, dagger, &x, k, commDim, profile);
=======
    setFace(face1, face2); // FIXME: temporary hack maintain C linkage for dslashCuda
    staggeredDslashCuda(&out, gauge, &in, parity, dagger, &x, k, commDim, profile);
>>>>>>> 1584726e
  
    flops += 666ll*in.Volume();
  }

  // Full staggered operator
  void DiracStaggered::M(cudaColorSpinorField &out, const cudaColorSpinorField &in) const
  {
    bool reset = newTmp(&tmp1, in.Even());

    DslashXpay(out.Even(), in.Odd(), QUDA_EVEN_PARITY, *tmp1, 2*mass);  
    DslashXpay(out.Odd(), in.Even(), QUDA_ODD_PARITY, *tmp1, 2*mass);
  
    deleteTmp(&tmp1, reset);
  }

  void DiracStaggered::MdagM(cudaColorSpinorField &out, const cudaColorSpinorField &in) const
  {
    bool reset = newTmp(&tmp1, in);
  
    cudaColorSpinorField* mytmp = dynamic_cast<cudaColorSpinorField*>(&(tmp1->Even()));
    cudaColorSpinorField* ineven = dynamic_cast<cudaColorSpinorField*>(&(in.Even()));
    cudaColorSpinorField* inodd = dynamic_cast<cudaColorSpinorField*>(&(in.Odd()));
    cudaColorSpinorField* outeven = dynamic_cast<cudaColorSpinorField*>(&(out.Even()));
    cudaColorSpinorField* outodd = dynamic_cast<cudaColorSpinorField*>(&(out.Odd()));
  
    //even
    Dslash(*mytmp, *ineven, QUDA_ODD_PARITY);  
    DslashXpay(*outeven, *mytmp, QUDA_EVEN_PARITY, *ineven, 4*mass*mass);
  
    //odd
    Dslash(*mytmp, *inodd, QUDA_EVEN_PARITY);  
    DslashXpay(*outodd, *mytmp, QUDA_ODD_PARITY, *inodd, 4*mass*mass);    

    deleteTmp(&tmp1, reset);
  }

  void DiracStaggered::prepare(cudaColorSpinorField* &src, cudaColorSpinorField* &sol,
			       cudaColorSpinorField &x, cudaColorSpinorField &b, 
			       const QudaSolutionType solType) const
  {
    if (solType == QUDA_MATPC_SOLUTION || solType == QUDA_MATPCDAG_MATPC_SOLUTION) {
      errorQuda("Preconditioned solution requires a preconditioned solve_type");
    }

    src = &b;
    sol = &x;  
  }

  void DiracStaggered::reconstruct(cudaColorSpinorField &x, const cudaColorSpinorField &b,
				   const QudaSolutionType solType) const
  {
    // do nothing
  }


  DiracStaggeredPC::DiracStaggeredPC(const DiracParam &param)
    : DiracStaggered(param)
  {

  }

  DiracStaggeredPC::DiracStaggeredPC(const DiracStaggeredPC &dirac) 
    : DiracStaggered(dirac)
  {

  }

  DiracStaggeredPC::~DiracStaggeredPC()
  {

  }

  DiracStaggeredPC& DiracStaggeredPC::operator=(const DiracStaggeredPC &dirac)
  {
    if (&dirac != this) {
      DiracStaggered::operator=(dirac);
    }
 
    return *this;
  }

  void DiracStaggeredPC::M(cudaColorSpinorField &out, const cudaColorSpinorField &in) const
  {
    errorQuda("DiracStaggeredPC::M() is not implemented\n");
  }

  void DiracStaggeredPC::MdagM(cudaColorSpinorField &out, const cudaColorSpinorField &in) const
  {
    bool reset = newTmp(&tmp1, in);
  
    QudaParity parity = QUDA_INVALID_PARITY;
    QudaParity other_parity = QUDA_INVALID_PARITY;
    if (matpcType == QUDA_MATPC_EVEN_EVEN) {
      parity = QUDA_EVEN_PARITY;
      other_parity = QUDA_ODD_PARITY;
    } else if (matpcType == QUDA_MATPC_ODD_ODD) {
      parity = QUDA_ODD_PARITY;
      other_parity = QUDA_EVEN_PARITY;
    } else {
      errorQuda("Invalid matpcType(%d) in function\n", matpcType);    
    }
    Dslash(*tmp1, in, other_parity);  
    DslashXpay(out, *tmp1, parity, in, 4*mass*mass);

    deleteTmp(&tmp1, reset);
  }

  void DiracStaggeredPC::prepare(cudaColorSpinorField* &src, cudaColorSpinorField* &sol,
				 cudaColorSpinorField &x, cudaColorSpinorField &b, 
				 const QudaSolutionType solType) const
  {
    src = &b;
    sol = &x;  
  }

  void DiracStaggeredPC::reconstruct(cudaColorSpinorField &x, const cudaColorSpinorField &b,
				     const QudaSolutionType solType) const
  {
    // do nothing
  }

} // namespace quda<|MERGE_RESOLUTION|>--- conflicted
+++ resolved
@@ -7,19 +7,11 @@
     Dirac(param), face1(param.gauge->X(), 4, 6, 1, param.gauge->Precision()), face2(param.gauge->X(), 4, 6, 1, param.gauge->Precision())
     //FIXME: this may break mixed precision multishift solver since may not have fatGauge initializeed yet
   {
-<<<<<<< HEAD
-    initStaggeredConstants(fatGauge, longGauge, profile);
-=======
->>>>>>> 1584726e
   }
 
   DiracStaggered::DiracStaggered(const DiracStaggered &dirac) 
   : Dirac(dirac), face1(dirac.face1), face2(dirac.face2)
   {
-<<<<<<< HEAD
-    initStaggeredConstants(fatGauge, longGauge, profile);
-=======
->>>>>>> 1584726e
   }
 
   DiracStaggered::~DiracStaggered() { }
@@ -57,13 +49,8 @@
     checkParitySpinor(in, out);
 
     initSpinorConstants(in, profile);
-<<<<<<< HEAD
-    setFace(face); // FIXME: temporary hack maintain C linkage for dslashCuda
-    staggeredDslashCuda(&out, fatGauge, longGauge, &in, parity, dagger, 0, 0, commDim, profile);
-=======
     setFace(face1, face2); // FIXME: temporary hack maintain C linkage for dslashCuda
     staggeredDslashCuda(&out, gauge, &in, parity, dagger, 0, 0, commDim, profile);
->>>>>>> 1584726e
   
     flops += 654ll*in.Volume();
   }
@@ -75,13 +62,8 @@
     checkParitySpinor(in, out);
 
     initSpinorConstants(in, profile);
-<<<<<<< HEAD
-    setFace(face); // FIXME: temporary hack maintain C linkage for dslashCuda
-    staggeredDslashCuda(&out, fatGauge, longGauge, &in, parity, dagger, &x, k, commDim, profile);
-=======
     setFace(face1, face2); // FIXME: temporary hack maintain C linkage for dslashCuda
     staggeredDslashCuda(&out, gauge, &in, parity, dagger, &x, k, commDim, profile);
->>>>>>> 1584726e
   
     flops += 666ll*in.Volume();
   }
