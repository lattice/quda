--- conflicted
+++ resolved
@@ -191,19 +191,10 @@
     comm_allreduce_sum_array(reinterpret_cast<double *>(a.data()), 2 * a.size());
   }
 
-<<<<<<< HEAD
-void comm_nonblocking_allreduce_array(MsgHandle *&mh, double *outdata, double *indata, size_t size) {get_current_communicator().comm_nonblocking_allreduce_array(mh, outdata, indata, size);}
-
-void comm_allreduce_max_array(double *data, size_t size)
-{
-  get_current_communicator().comm_allreduce_max_array(data, size);
-}
-=======
   template <> void comm_allreduce_sum<std::vector<array<double, 2>>>(std::vector<array<double, 2>> &a)
   {
     comm_allreduce_sum_array(reinterpret_cast<double *>(a.data()), 2 * a.size());
   }
->>>>>>> 2f9d800e
 
   template <> void comm_allreduce_sum<std::vector<array<double, 3>>>(std::vector<array<double, 3>> &a)
   {
@@ -266,6 +257,38 @@
     comm_allreduce_min_array(a_.data(), a_.size());
     for (unsigned int i = 0; i < a.size(); i++) a[i] = a_[i];
   }
+  
+  void comm_nonblocking_allreduce_array(MsgHandle *&mh, double *outdata, double *indata, size_t size) {get_current_communicator().comm_nonblocking_allreduce_array(mh, outdata, indata, size);}
+
+  template <> void comm_nonblocking_allreduce_array<std::vector<double>>(MsgHandle *&mh, std::vector<double> &out, std::vector<double> &in)
+  {
+    comm_nonblocking_allreduce_array(mh, out.data(), in.data(), in.size());
+  }
+
+  template <> void comm_nonblocking_allreduce_array<std::vector<double2>>(MsgHandle *&mh, std::vector<double2> &out, std::vector<double2> &in)
+  {
+    comm_nonblocking_allreduce_array(mh, reinterpret_cast<double *>(out.data()), reinterpret_cast<double *>(in.data()), 2 * in.size());
+  }
+
+  template <> void comm_nonblocking_allreduce_array<std::vector<std::complex<double>>>(MsgHandle *&mh, std::vector<std::complex<double>> &out, std::vector<std::complex<double>> &in)
+  {
+    comm_nonblocking_allreduce_array(mh, reinterpret_cast<double *>(out.data()), reinterpret_cast<double *>(in.data()), 2 * in.size());
+  }
+
+  template <> void comm_nonblocking_allreduce_array<std::vector<array<double, 2>>>(MsgHandle *&mh, std::vector<array<double, 2>> &out, std::vector<array<double, 2>> &in)
+  {
+    comm_nonblocking_allreduce_array(mh, reinterpret_cast<double *>(out.data()), reinterpret_cast<double *>(in.data()), 2 * in.size());
+  }
+
+  template <> void comm_nonblocking_allreduce_array<std::vector<array<double, 3>>>(MsgHandle *&mh, std::vector<array<double, 3>> &out, std::vector<array<double, 3>> &in)
+  {
+    comm_nonblocking_allreduce_array(mh, reinterpret_cast<double *>(out.data()), reinterpret_cast<double *>(in.data()), 3 * in.size());
+  }
+
+  template <> void comm_nonblocking_allreduce_array<std::vector<array<double, 4>>>(MsgHandle *&mh, std::vector<array<double, 4>> &out, std::vector<array<double, 4>> &in)
+  {
+    comm_nonblocking_allreduce_array(mh, reinterpret_cast<double *>(out.data()), reinterpret_cast<double *>(in.data()), 4 * in.size());
+  }
 
   void comm_allreduce_int(int &data) { get_current_communicator().comm_allreduce_int(data); }
 
