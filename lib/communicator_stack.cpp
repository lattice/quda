#include <communicator_quda.h>
#include <map>
#include <array.h>
#include <lattice_field.h>

namespace quda
{

  int Communicator::gpuid = -1;

  static std::map<CommKey, Communicator> communicator_stack;

  static CommKey current_key = {-1, -1, -1, -1};

  void init_communicator_stack(int ndim, const int *dims, QudaCommsMap rank_from_coords, void *map_data,
                               bool user_set_comm_handle, void *user_comm)
  {
    communicator_stack.emplace(
      std::piecewise_construct, std::forward_as_tuple(default_comm_key),
      std::forward_as_tuple(ndim, dims, rank_from_coords, map_data, user_set_comm_handle, user_comm));

    current_key = default_comm_key;
  }

  void finalize_communicator_stack() { communicator_stack.clear(); }

  static Communicator &get_default_communicator()
  {
    auto search = communicator_stack.find(default_comm_key);
    if (search == communicator_stack.end()) {
<<<<<<< HEAD
      fprintf(getOutputFile(), "Current communicator can't be found\n");
      fflush(getOutputFile());
=======
      fprintf(getOutputFile(), "Default communicator can't be found\n");
>>>>>>> 6964f900
      comm_abort(1);
    }
    return search->second;
  }

  Communicator &get_current_communicator()
  {
    auto search = communicator_stack.find(current_key);
    if (search == communicator_stack.end()) {
      fprintf(getOutputFile(), "Current communicator can't be found\n");
<<<<<<< HEAD
      fflush(getOutputFile());
=======
>>>>>>> 6964f900
      comm_abort(1);
    }
    return search->second;
  }

  void push_communicator(const CommKey &split_key)
  {
    if (comm_nvshmem_enabled())
      errorQuda(
        "Split-grid is currently not supported with NVSHMEM. Please set QUDA_ENABLE_NVSHMEM=0 to disable NVSHMEM.");
    auto search = communicator_stack.find(split_key);
    if (search == communicator_stack.end()) {
      communicator_stack.emplace(std::piecewise_construct, std::forward_as_tuple(split_key),
                                 std::forward_as_tuple(get_default_communicator(), split_key.data()));
    }

    LatticeField::freeGhostBuffer(); // Destroy the (IPC) Comm buffers with the old communicator.

    current_key = split_key;
  }

#if defined(QMP_COMMS) || defined(MPI_COMMS)
  MPI_Comm get_mpi_handle() { return get_current_communicator().get_mpi_handle(); }
#endif

  int comm_neighbor_rank(int dir, int dim) { return get_current_communicator().comm_neighbor_rank(dir, dim); }

  int comm_dim(int dim) { return get_current_communicator().comm_dim(dim); }

  int comm_coord(int dim) { return get_current_communicator().comm_coord(dim); }

  int comm_rank_from_coords(const int *coords) { return get_current_communicator().comm_rank_from_coords(coords); }

  void comm_init(int ndim, const int *dims, QudaCommsMap rank_from_coords, void *map_data, bool user_set_comm_handle,
                 void *user_comm)
  {
    init_communicator_stack(ndim, dims, rank_from_coords, map_data, user_set_comm_handle, user_comm);
  }

  void comm_finalize() { finalize_communicator_stack(); }

  void comm_dim_partitioned_set(int dim) { get_current_communicator().comm_dim_partitioned_set(dim); }

  void comm_dim_partitioned_reset() { get_current_communicator().comm_dim_partitioned_reset(); }

  int comm_dim_partitioned(int dim) { return get_current_communicator().comm_dim_partitioned(dim); }

  int comm_partitioned() { return get_current_communicator().comm_partitioned(); }

  const char *comm_dim_topology_string() { return get_current_communicator().topology_string; }

  const char *comm_config_string() { return get_current_communicator().comm_config_string(); }

  const char *comm_dim_partitioned_string(const int *comm_dim_override)
  {
    return get_current_communicator().comm_dim_partitioned_string(comm_dim_override);
  }

  int comm_rank(void) { return get_current_communicator().comm_rank(); }

  int comm_rank_global(void) { return Communicator::comm_rank_global(); }

  size_t comm_size(void) { return get_current_communicator().comm_size(); }

  // XXX:
  // Note here we are always using the **default** communicator.
  // We might need to have a better approach.
  int comm_gpuid(void) { return Communicator::comm_gpuid(); }

  bool comm_deterministic_reduce() { return get_current_communicator().comm_deterministic_reduce(); }

  void comm_gather_hostname(char *hostname_recv_buf)
  {
    get_current_communicator().comm_gather_hostname(hostname_recv_buf);
  }

  void comm_gather_gpuid(int *gpuid_recv_buf) { get_current_communicator().comm_gather_gpuid(gpuid_recv_buf); }

  void comm_peer2peer_init(const char *hostname_recv_buf)
  {
    get_current_communicator().comm_peer2peer_init(hostname_recv_buf);
  }

  bool comm_peer2peer_present() { return get_current_communicator().comm_peer2peer_present(); }

  int comm_peer2peer_enabled_global() { return get_current_communicator().comm_peer2peer_enabled_global(); }

  bool comm_peer2peer_enabled(int dir, int dim) { return get_current_communicator().comm_peer2peer_enabled(dir, dim); }

  void comm_enable_peer2peer(bool enable) { get_current_communicator().comm_enable_peer2peer(enable); }

  bool comm_intranode_enabled(int dir, int dim) { return get_current_communicator().comm_intranode_enabled(dir, dim); }

  void comm_enable_intranode(bool enable) { get_current_communicator().comm_enable_intranode(enable); }

  bool comm_gdr_enabled() { return get_current_communicator().comm_gdr_enabled(); }

  bool comm_gdr_blacklist() { return get_current_communicator().comm_gdr_blacklist(); }

  bool comm_zero_copy_enabled() { return get_current_communicator().comm_zero_copy_enabled(); }

  bool comm_nvshmem_enabled() { return get_current_communicator().comm_nvshmem_enabled(); }

  MsgHandle *comm_declare_send_rank(void *buffer, int rank, int tag, size_t nbytes)
  {
    return get_current_communicator().comm_declare_send_rank(buffer, rank, tag, nbytes);
  }

  MsgHandle *comm_declare_recv_rank(void *buffer, int rank, int tag, size_t nbytes)
  {
    return get_current_communicator().comm_declare_recv_rank(buffer, rank, tag, nbytes);
  }

  MsgHandle *comm_declare_send_displaced(void *buffer, const int displacement[], size_t nbytes)
  {
    return get_current_communicator().comm_declare_send_displaced(buffer, displacement, nbytes);
  }

  MsgHandle *comm_declare_receive_displaced(void *buffer, const int displacement[], size_t nbytes)
  {
    return get_current_communicator().comm_declare_receive_displaced(buffer, displacement, nbytes);
  }

  MsgHandle *comm_declare_strided_send_displaced(void *buffer, const int displacement[], size_t blksize, int nblocks,
                                                 size_t stride)
  {
    return get_current_communicator().comm_declare_strided_send_displaced(buffer, displacement, blksize, nblocks, stride);
  }

  MsgHandle *comm_declare_strided_receive_displaced(void *buffer, const int displacement[], size_t blksize, int nblocks,
                                                    size_t stride)
  {
    return get_current_communicator().comm_declare_strided_receive_displaced(buffer, displacement, blksize, nblocks,
                                                                             stride);
  }

#define CHECK_MH(mh) { if (mh == nullptr) errorQuda("null message handle"); }

  void comm_free(MsgHandle *&mh) { CHECK_MH(mh); get_current_communicator().comm_free(mh); }

  void comm_start(MsgHandle *mh) { CHECK_MH(mh); get_current_communicator().comm_start(mh); }

  void comm_wait(MsgHandle *mh) { CHECK_MH(mh); get_current_communicator().comm_wait(mh); }

  int comm_query(MsgHandle *mh) { CHECK_MH(mh); return get_current_communicator().comm_query(mh); }

#undef CHECK_MH

  void comm_allreduce_sum_array(double *data, size_t size)
  {
    get_current_communicator().comm_allreduce_sum_array(data, size);
  }

  template <> void comm_allreduce_sum<std::vector<double>>(std::vector<double> &a)
  {
    comm_allreduce_sum_array(a.data(), a.size());
  }

  template <> void comm_allreduce_sum<std::vector<double2>>(std::vector<double2> &a)
  {
    comm_allreduce_sum_array(reinterpret_cast<double *>(a.data()), 2 * a.size());
  }

  template <> void comm_allreduce_sum<std::vector<std::complex<double>>>(std::vector<std::complex<double>> &a)
  {
    comm_allreduce_sum_array(reinterpret_cast<double *>(a.data()), 2 * a.size());
  }

  template <> void comm_allreduce_sum<std::vector<array<double, 2>>>(std::vector<array<double, 2>> &a)
  {
    comm_allreduce_sum_array(reinterpret_cast<double *>(a.data()), 2 * a.size());
  }

  template <> void comm_allreduce_sum<std::vector<array<double, 3>>>(std::vector<array<double, 3>> &a)
  {
    comm_allreduce_sum_array(reinterpret_cast<double *>(a.data()), 3 * a.size());
  }

  template <> void comm_allreduce_sum<std::vector<array<double, 4>>>(std::vector<array<double, 4>> &a)
  {
    comm_allreduce_sum_array(reinterpret_cast<double *>(a.data()), 4 * a.size());
  }

  template <> void comm_allreduce_sum<double>(double &a) { comm_allreduce_sum_array(&a, 1); }

  template <> void comm_allreduce_sum<size_t>(size_t &a) { get_current_communicator().comm_allreduce_sum(a); }

  void comm_allreduce_max_array(double *data, size_t size)
  {
    get_current_communicator().comm_allreduce_max_array(data, size);
  }

  template <> void comm_allreduce_max<double>(double &a) { comm_allreduce_max_array(&a, 1); }

  template <> void comm_allreduce_max<float>(float &a)
  {
    double a_ = a;
    comm_allreduce_max_array(&a_, 1);
    a = a_;
  }

  template <> void comm_allreduce_max<std::vector<double>>(std::vector<double> &a)
  {
    comm_allreduce_max_array(a.data(), a.size());
  }

  template <> void comm_allreduce_max<std::vector<float>>(std::vector<float> &a)
  {
    std::vector<double> a_(a.size());
    for (unsigned int i = 0; i < a.size(); i++) a_[i] = a[i];
    comm_allreduce_max_array(a_.data(), a_.size());
    for (unsigned int i = 0; i < a.size(); i++) a[i] = a_[i];
  }

  template <> void comm_allreduce_max<std::vector<array<double, 2>>>(std::vector<array<double, 2>> &a)
  {
    comm_allreduce_max_array(reinterpret_cast<double *>(a.data()), 2 * a.size());
  }

  template <> void comm_allreduce_max<deviation_t<double>>(deviation_t<double> &a)
  {
    get_current_communicator().comm_allreduce_max_array(&a, 1);
  }

  template <> void comm_allreduce_max<std::vector<deviation_t<double>>>(std::vector<deviation_t<double>> &a)
  {
    get_current_communicator().comm_allreduce_max_array(a.data(), a.size());
  }

  void comm_allreduce_min_array(double *data, size_t size)
  {
    get_current_communicator().comm_allreduce_min_array(data, size);
  }

  template <> void comm_allreduce_min<std::vector<double>>(std::vector<double> &a)
  {
    comm_allreduce_min_array(a.data(), a.size());
  }

  template <> void comm_allreduce_min<std::vector<float>>(std::vector<float> &a)
  {
    std::vector<double> a_(a.size());
    for (unsigned int i = 0; i < a.size(); i++) a_[i] = a[i];
    comm_allreduce_min_array(a_.data(), a_.size());
    for (unsigned int i = 0; i < a.size(); i++) a[i] = a_[i];
  }

  template <> void comm_allreduce_max<int32_t>(int32_t &a)
  {
    std::vector<double> a_(1, static_cast<double>(a));
    comm_allreduce_max_array(a_.data(), a_.size());
    a = static_cast<int32_t>(a_[0]);
  }

  template <> void comm_allreduce_min<int32_t>(int32_t &a)
  {
    std::vector<double> a_(1, static_cast<double>(a));
    comm_allreduce_min_array(a_.data(), a_.size());
    a = static_cast<int32_t>(a_[0]);
  }

  void comm_allreduce_int(int &data) { get_current_communicator().comm_allreduce_int(data); }

  void comm_allreduce_xor(uint64_t &data) { get_current_communicator().comm_allreduce_xor(data); }

  void comm_broadcast(void *data, size_t nbytes, int root)
  {
    get_current_communicator().comm_broadcast(data, nbytes, root);
  }

  void comm_broadcast_global(void *data, size_t nbytes, int root)
  {
    get_default_communicator().comm_broadcast(data, nbytes, root);
  }

  void comm_barrier(void) { get_current_communicator().comm_barrier(); }

  void comm_abort_(int status) { Communicator::comm_abort_(status); };

  int commDim(int dim) { return get_current_communicator().commDim(dim); }

  int commCoords(int dim) { return get_current_communicator().commCoords(dim); }

  int commDimPartitioned(int dir) { return get_current_communicator().commDimPartitioned(dir); }

  void commDimPartitionedSet(int dir)
  {
    get_current_communicator().commDimPartitionedSet(dir);
  }

  void commDimPartitionedReset()
  {
    get_current_communicator().comm_dim_partitioned_reset();
  }

  bool commGlobalReduction() { return get_current_communicator().commGlobalReduction(); }

  void commGlobalReductionPush(bool global_reduce)
  {
    get_current_communicator().commGlobalReductionPush(global_reduce);
  }

  void commGlobalReductionPop() { get_current_communicator().commGlobalReductionPop(); }

  bool commAsyncReduction() { return get_current_communicator().commAsyncReduction(); }

  void commAsyncReductionSet(bool global_reduce) { get_current_communicator().commAsyncReductionSet(global_reduce); }

  int get_enable_p2p_max_access_rank() { return get_current_communicator().enable_p2p_max_access_rank; }

} // namespace quda<|MERGE_RESOLUTION|>--- conflicted
+++ resolved
@@ -28,12 +28,8 @@
   {
     auto search = communicator_stack.find(default_comm_key);
     if (search == communicator_stack.end()) {
-<<<<<<< HEAD
-      fprintf(getOutputFile(), "Current communicator can't be found\n");
+      fprintf(getOutputFile(), "Default communicator can't be found\n");
       fflush(getOutputFile());
-=======
-      fprintf(getOutputFile(), "Default communicator can't be found\n");
->>>>>>> 6964f900
       comm_abort(1);
     }
     return search->second;
@@ -44,10 +40,7 @@
     auto search = communicator_stack.find(current_key);
     if (search == communicator_stack.end()) {
       fprintf(getOutputFile(), "Current communicator can't be found\n");
-<<<<<<< HEAD
       fflush(getOutputFile());
-=======
->>>>>>> 6964f900
       comm_abort(1);
     }
     return search->second;
