#include <gauge_field.h>
#include <typeinfo>
#include <blas_quda.h>

namespace quda {

<<<<<<< HEAD
  GaugeFieldParam::GaugeFieldParam(const GaugeField &u) : LatticeFieldParam(),
    nColor(u.Ncolor()),
=======
  GaugeFieldParam::GaugeFieldParam(const GaugeField &u) : LatticeFieldParam(u),
    nColor(3),
>>>>>>> fe5b5a35
    nFace(u.Nface()),
    reconstruct(u.Reconstruct()),
    order(u.Order()),
    fixed(u.GaugeFixed()),
    link_type(u.LinkType()),
    t_boundary(u.TBoundary()),
    anisotropy(u.Anisotropy()),
    tadpole(u.Tadpole()),
    scale(u.Scale()),
    gauge(NULL),
    create(QUDA_NULL_FIELD_CREATE),
    geometry(u.Geometry()),
    compute_fat_link_max(false),
    staggeredPhaseType(u.StaggeredPhase()),
    staggeredPhaseApplied(u.StaggeredPhaseApplied()),
    i_mu(u.iMu()) { }


  GaugeField::GaugeField(const GaugeFieldParam &param) :
    LatticeField(param), bytes(0), phase_offset(0), phase_bytes(0), nColor(param.nColor), nFace(param.nFace),
    geometry(param.geometry), reconstruct(param.reconstruct), 
    nInternal(reconstruct != QUDA_RECONSTRUCT_NO ? reconstruct : nColor * nColor * 2),
    order(param.order), fixed(param.fixed), link_type(param.link_type), t_boundary(param.t_boundary), 
    anisotropy(param.anisotropy), tadpole(param.tadpole), fat_link_max(0.0), scale(param.scale),  
    create(param.create),
    staggeredPhaseType(param.staggeredPhaseType), staggeredPhaseApplied(param.staggeredPhaseApplied), i_mu(param.i_mu)
  {
    if (link_type != QUDA_COARSE_LINKS && nColor != 3)
      errorQuda("nColor must be 3, not %d for this link type", nColor);
    if (nDim != 4)
      errorQuda("Number of dimensions must be 4 not %d", nDim);
    if (link_type != QUDA_WILSON_LINKS && anisotropy != 1.0)
      errorQuda("Anisotropy only supported for Wilson links");
    if (link_type != QUDA_WILSON_LINKS && fixed == QUDA_GAUGE_FIXED_YES)
      errorQuda("Temporal gauge fixing only supported for Wilson links");

    if(link_type != QUDA_ASQTAD_LONG_LINKS && (reconstruct ==  QUDA_RECONSTRUCT_13 || reconstruct == QUDA_RECONSTRUCT_9))
      errorQuda("reconstruct %d only supported for staggered long links\n", reconstruct);
       
    if (link_type == QUDA_ASQTAD_MOM_LINKS) scale = 1.0;

    if(geometry == QUDA_SCALAR_GEOMETRY) {
      real_length = volume*nInternal;
      length = 2*stride*nInternal; // two comes from being full lattice
    } else if (geometry == QUDA_VECTOR_GEOMETRY) {
      real_length = nDim*volume*nInternal;
      length = 2*nDim*stride*nInternal; // two comes from being full lattice
    } else if(geometry == QUDA_TENSOR_GEOMETRY){
      real_length = (nDim*(nDim-1)/2)*volume*nInternal;
      length = 2*(nDim*(nDim-1)/2)*stride*nInternal; // two comes from being full lattice
    } else if(geometry == QUDA_COARSE_GEOMETRY){
      real_length = 2*nDim*volume*nInternal;
      length = 2*2*nDim*stride*nInternal;  //two comes from being full lattice
    }

    if (reconstruct == QUDA_RECONSTRUCT_9 || reconstruct == QUDA_RECONSTRUCT_13) {
      // Need to adjust the phase alignment as well.  
      int half_phase_bytes = ((size_t)length/(2*reconstruct))*precision; // number of bytes needed to store phases for a single parity
      int half_gauge_bytes = ((size_t)length/2)*precision - half_phase_bytes; // number of bytes needed to store the gauge field for a single parity excluding the phases
      // Adjust the alignments for the gauge and phase separately
      half_phase_bytes = ((half_phase_bytes + (512-1))/512)*512;
      half_gauge_bytes = ((half_gauge_bytes + (512-1))/512)*512;
    
      phase_offset = half_gauge_bytes;
      phase_bytes = half_phase_bytes*2;
      bytes = (half_gauge_bytes + half_phase_bytes)*2;      
    } else {
      bytes = (size_t)length*precision;
      if (isNative()) bytes = 2*ALIGNMENT_ADJUST(bytes/2);
    }
    total_bytes = bytes;
  }

  GaugeField::~GaugeField() {

  }

  void GaugeField::applyStaggeredPhase() {
    if (staggeredPhaseApplied) errorQuda("Staggered phases already applied");
    applyGaugePhase(*this);
    if (ghostExchange==QUDA_GHOST_EXCHANGE_PAD) {
      if (typeid(*this)==typeid(cudaGaugeField)) {
	static_cast<cudaGaugeField&>(*this).exchangeGhost();
      } else {
	static_cast<cpuGaugeField&>(*this).exchangeGhost();
      }
    }
    staggeredPhaseApplied = true;
  }

  void GaugeField::removeStaggeredPhase() {
    if (!staggeredPhaseApplied) errorQuda("No staggered phases to remove");
    applyGaugePhase(*this);
    if (ghostExchange==QUDA_GHOST_EXCHANGE_PAD) {
      if (typeid(*this)==typeid(cudaGaugeField)) {
	static_cast<cudaGaugeField&>(*this).exchangeGhost();
      } else {
	static_cast<cpuGaugeField&>(*this).exchangeGhost();
      }
    }
    staggeredPhaseApplied = false;
  }

  bool GaugeField::isNative() const {
    if (precision == QUDA_DOUBLE_PRECISION) {
      if (order  == QUDA_FLOAT2_GAUGE_ORDER) return true;
    } else if (precision == QUDA_SINGLE_PRECISION || 
	       precision == QUDA_HALF_PRECISION) {
      if (reconstruct == QUDA_RECONSTRUCT_NO) {
	if (order == QUDA_FLOAT2_GAUGE_ORDER) return true;
      } else if (reconstruct == QUDA_RECONSTRUCT_12 || reconstruct == QUDA_RECONSTRUCT_13) {
	if (order == QUDA_FLOAT4_GAUGE_ORDER) return true;
      } else if (reconstruct == QUDA_RECONSTRUCT_8 || reconstruct == QUDA_RECONSTRUCT_9) {
	if (order == QUDA_FLOAT4_GAUGE_ORDER) return true;
      } else if (reconstruct == QUDA_RECONSTRUCT_10) {
	if (order == QUDA_FLOAT2_GAUGE_ORDER) return true;
      }
    }
    return false;
  }

  void GaugeField::exchange(void **ghost_link, void **link_sendbuf, QudaDirection dir) const {
    MsgHandle *mh_send[4];
    MsgHandle *mh_recv[4];
    size_t bytes[4];

    for (int i=0; i<nDimComms; i++) bytes[i] = 2*nFace*surfaceCB[i]*nInternal*precision;

    // in general (standard ghost exchange) we always do the exchange
    // even if a dimension isn't partitioned.  However, this breaks
    // GaugeField::injectGhost(), so when transferring backwards we
    // only exchange if a dimension is partitioned.  FIXME: this
    // should probably be cleaned up.
    bool no_comms_fill = (dir == QUDA_BACKWARDS) ? false : true;

    void *send[4];
    void *receive[4];
    if (Location() == QUDA_CPU_FIELD_LOCATION) {
      for (int i=0; i<nDimComms; i++) {
	if (comm_dim_partitioned(i)) {
	  send[i] = link_sendbuf[i];
	  receive[i] = ghost_link[i];
	} else {
	  if (no_comms_fill) memcpy(ghost_link[i], link_sendbuf[i], bytes[i]);
	}
      }
    } else { // FIXME for CUDA field copy back to the CPU
      for (int i=0; i<nDimComms; i++) {
	if (comm_dim_partitioned(i)) {
	  send[i] = pool_pinned_malloc(bytes[i]);
	  receive[i] = pool_pinned_malloc(bytes[i]);
	  qudaMemcpy(send[i], link_sendbuf[i], bytes[i], cudaMemcpyDeviceToHost);
	} else {
	  if (no_comms_fill) qudaMemcpy(ghost_link[i], link_sendbuf[i], bytes[i], cudaMemcpyDeviceToDevice);
	}
      }
    }

    for (int i=0; i<nDimComms; i++) {
      if (!comm_dim_partitioned(i)) continue;
      if (dir == QUDA_FORWARDS) {
	mh_send[i] = comm_declare_send_relative(send[i], i, +1, bytes[i]);
	mh_recv[i] = comm_declare_receive_relative(receive[i], i, -1, bytes[i]);
      } else if (dir == QUDA_BACKWARDS) {
	mh_send[i] = comm_declare_send_relative(send[i], i, -1, bytes[i]);
	mh_recv[i] = comm_declare_receive_relative(receive[i], i, +1, bytes[i]);
      } else {
	errorQuda("Unsuported dir=%d", dir);
      }

    }

    for (int i=0; i<nDimComms; i++) {
      if (!comm_dim_partitioned(i)) continue;
      comm_start(mh_send[i]);
      comm_start(mh_recv[i]);
    }

    for (int i=0; i<nDimComms; i++) {
      if (!comm_dim_partitioned(i)) continue;
      comm_wait(mh_send[i]);
      comm_wait(mh_recv[i]);
    }

    if (Location() == QUDA_CUDA_FIELD_LOCATION) {
      for (int i=0; i<nDimComms; i++) {
	if (!comm_dim_partitioned(i)) continue;
	qudaMemcpy(ghost_link[i], receive[i], bytes[i], cudaMemcpyHostToDevice);
	pool_pinned_free(send[i]);
	pool_pinned_free(receive[i]);
      }
    }

    for (int i=0; i<nDimComms; i++) {
      if (!comm_dim_partitioned(i)) continue;
      comm_free(mh_send[i]);
      comm_free(mh_recv[i]);
    }

  }

  void GaugeField::checkField(const LatticeField &l) const {
    LatticeField::checkField(l);
    try {
      const GaugeField &g = dynamic_cast<const GaugeField&>(l);
      if (g.link_type != link_type) errorQuda("link_type does not match %d %d", link_type, g.link_type);
      if (g.nColor != nColor) errorQuda("nColor does not match %d %d", nColor, g.nColor);
      if (g.nFace != nFace) errorQuda("nFace does not match %d %d", nFace, g.nFace);
      if (g.fixed != fixed) errorQuda("fixed does not match %d %d", fixed, g.fixed);
      if (g.t_boundary != t_boundary) errorQuda("t_boundary does not match %d %d", t_boundary, g.t_boundary);
      if (g.anisotropy != anisotropy) errorQuda("anisotropy does not match %e %e", anisotropy, g.anisotropy);
      if (g.tadpole != tadpole) errorQuda("tadpole does not match %e %e", tadpole, g.tadpole);
      //if (a.scale != scale) errorQuda("scale does not match %e %e", scale, a.scale);
    }
    catch(std::bad_cast &e) {
      errorQuda("Failed to cast reference to GaugeField");
    }
  }

  std::ostream& operator<<(std::ostream& output, const GaugeFieldParam& param) {
    output << static_cast<const LatticeFieldParam &>(param);
    output << "nColor = " << param.nColor << std::endl;
    output << "nFace = " << param.nFace << std::endl;
    output << "reconstruct = " << param.reconstruct << std::endl;
    int nInternal = (param.reconstruct != QUDA_RECONSTRUCT_NO ? 
		     param.reconstruct : param.nColor * param.nColor * 2);
    output << "nInternal = " << nInternal << std::endl;
    output << "order = " << param.order << std::endl;
    output << "fixed = " << param.fixed << std::endl;
    output << "link_type = " << param.link_type << std::endl;
    output << "t_boundary = " << param.t_boundary << std::endl;
    output << "anisotropy = " << param.anisotropy << std::endl;
    output << "tadpole = " << param.tadpole << std::endl;
    output << "scale = " << param.scale << std::endl;
    output << "create = " << param.create << std::endl;
    output << "geometry = " << param.geometry << std::endl;
    output << "staggeredPhaseType = " << param.staggeredPhaseType << std::endl;
    output << "staggeredPhaseApplied = " << param.staggeredPhaseApplied << std::endl;

    return output;  // for multiple << operators.
  }

  ColorSpinorParam colorSpinorParam(const GaugeField &a) {
   if (a.FieldOrder() == QUDA_QDP_GAUGE_ORDER || a.FieldOrder() == QUDA_QDPJIT_GAUGE_ORDER)
     errorQuda("Not implemented for this order %d", a.FieldOrder());

    if (a.LinkType() == QUDA_COARSE_LINKS) errorQuda("Not implemented for coarse-link type");
    if (a.Ncolor() != 3) errorQuda("Not implemented for Ncolor = %d", a.Ncolor());

    if (a.Precision() == QUDA_HALF_PRECISION)
      errorQuda("Casting a GaugeField into ColorSpinorField not possible in half precision");

    ColorSpinorParam spinor_param;
    spinor_param.nColor = (a.Geometry()*a.Reconstruct())/2;
    spinor_param.nSpin = 1;
    spinor_param.nDim = a.Ndim();
    for (int d=0; d<a.Ndim(); d++) spinor_param.x[d] = a.X()[d];
    spinor_param.precision = a.Precision();
    spinor_param.pad = a.Pad();
    spinor_param.siteSubset = QUDA_FULL_SITE_SUBSET;
    spinor_param.siteOrder = QUDA_EVEN_ODD_SITE_ORDER;
    spinor_param.fieldOrder = (a.Precision() == QUDA_DOUBLE_PRECISION || spinor_param.nSpin == 1) ?
      QUDA_FLOAT2_FIELD_ORDER : QUDA_FLOAT4_FIELD_ORDER;
    spinor_param.gammaBasis = QUDA_UKQCD_GAMMA_BASIS;
    spinor_param.create = QUDA_REFERENCE_FIELD_CREATE;
    spinor_param.v = (void*)a.Gauge_p();
    spinor_param.location = a.Location();
    return spinor_param;
  }

  // Return the L2 norm squared of the gauge field
  double norm2(const GaugeField &a) {
    ColorSpinorField *b = ColorSpinorField::Create(colorSpinorParam(a));
    double nrm2 = blas::norm2(*b);
    delete b;
    return nrm2;
  }

  // Return the L1 norm of the gauge field
  double norm1(const GaugeField &a) {
    ColorSpinorField *b = ColorSpinorField::Create(colorSpinorParam(a));
    double nrm1 = blas::norm1(*b);
    delete b;
    return nrm1;
  }

} // namespace quda<|MERGE_RESOLUTION|>--- conflicted
+++ resolved
@@ -4,13 +4,8 @@
 
 namespace quda {
 
-<<<<<<< HEAD
-  GaugeFieldParam::GaugeFieldParam(const GaugeField &u) : LatticeFieldParam(),
+  GaugeFieldParam::GaugeFieldParam(const GaugeField &u) : LatticeFieldParam(u),
     nColor(u.Ncolor()),
-=======
-  GaugeFieldParam::GaugeFieldParam(const GaugeField &u) : LatticeFieldParam(u),
-    nColor(3),
->>>>>>> fe5b5a35
     nFace(u.Nface()),
     reconstruct(u.Reconstruct()),
     order(u.Order()),
