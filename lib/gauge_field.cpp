#include <typeinfo>
#include <gauge_field.h>
#include <blas_quda.h>
#include <timer.h>

namespace quda {

  GaugeFieldParam::GaugeFieldParam(const GaugeField &u) : LatticeFieldParam(u) { u.fill(*this); }

  GaugeField::GaugeField(const GaugeFieldParam &param) : LatticeField(param)
  {
    create(param);

    switch (param.create) {
    case QUDA_NULL_FIELD_CREATE:
    case QUDA_REFERENCE_FIELD_CREATE: break; // do nothing
    case QUDA_ZERO_FIELD_CREATE: zero(); break;
    case QUDA_COPY_FIELD_CREATE: copy(*param.field); break;
    default: errorQuda("ERROR: create type(%d) not supported yet", param.create);
    }
  }

  GaugeField::GaugeField(const GaugeField &u) noexcept : LatticeField(u)
  {
    GaugeFieldParam param;
    u.fill(param);
    param.create = QUDA_COPY_FIELD_CREATE;
    create(param);
    copy(u);
  }

  GaugeField::GaugeField(GaugeField &&u) noexcept : LatticeField(std::move(u)) { move(std::move(u)); }

  GaugeField &GaugeField::operator=(const GaugeField &src)
  {
    if (src.empty()) errorQuda("Copying from empty field");
    if (&src != this) {
      if (!init) { // keep current attributes unless unset
        LatticeField::operator=(src);
        GaugeFieldParam param;
        src.fill(param);
        param.create = QUDA_COPY_FIELD_CREATE;
        create(param);
      }

      copy(src);
    }
    return *this;
  }

  GaugeField &GaugeField::operator=(GaugeField &&src)
  {
    if (&src != this) {
      // if field not already initialized then move the field
      if (!init || are_compatible(*this, src) || src.empty()) {
        LatticeField::operator=(std::move(src));
        move(std::move(src));
      } else {
        // we error if the field is not compatible with this
        errorQuda("Moving to already created field");
      }
    }
    return *this;
  }

  void GaugeField::create(const GaugeFieldParam &param)
  {
    if (param.siteSubset != QUDA_FULL_SITE_SUBSET) errorQuda("Unexpected siteSubset %d", param.siteSubset);
    if (param.order == QUDA_NATIVE_GAUGE_ORDER) errorQuda("Invalid gauge order %d", param.order);
    if (param.GhostPrecision() != param.Precision())
      errorQuda("Ghost precision %d doesn't match field precision %d", param.GhostPrecision(), param.Precision());
    if (param.link_type != QUDA_COARSE_LINKS && param.nColor != 3)
      errorQuda("nColor must be 3, not %d for this link type", param.nColor);
    if (param.nDim != 4) errorQuda("Number of dimensions must be 4 not %d", param.nDim);
    if (param.link_type != QUDA_WILSON_LINKS && param.anisotropy != 1.0)
      errorQuda("Anisotropy only supported for Wilson links");
    if (param.link_type != QUDA_WILSON_LINKS && param.fixed == QUDA_GAUGE_FIXED_YES)
      errorQuda("Temporal gauge fixing only supported for Wilson links");
    if ((param.reconstruct == QUDA_RECONSTRUCT_12 || param.reconstruct == QUDA_RECONSTRUCT_8)
        && param.link_type != QUDA_SU3_LINKS)
      errorQuda("Cannot request a 12/8 reconstruct type without SU(3) link type");
    if (param.reconstruct == QUDA_RECONSTRUCT_10 && param.link_type != QUDA_ASQTAD_MOM_LINKS)
      errorQuda("10-reconstruction only supported with momentum links");

    nColor = param.nColor;
    nFace = param.nFace;
    geometry = param.geometry;
    reconstruct = param.reconstruct;
    nInternal = reconstruct != QUDA_RECONSTRUCT_NO ? reconstruct : nColor * nColor * 2;
    order = param.order;
    fixed = param.fixed;
    link_type = param.link_type;
    t_boundary = param.t_boundary;
    anisotropy = param.anisotropy;
    tadpole = param.tadpole;
    fat_link_max = link_type == QUDA_ASQTAD_FAT_LINKS ? 0.0 : 1.0;
    staggeredPhaseType = param.staggeredPhaseType;
    staggeredPhaseApplied = param.staggeredPhaseApplied;
    i_mu = param.i_mu;
    site_offset = param.site_offset;
    site_size = param.site_size;

    if (geometry == QUDA_SCALAR_GEOMETRY) {
      real_length = volume*nInternal;
      length = 2*stride*nInternal; // two comes from being full lattice
    } else if (geometry == QUDA_VECTOR_GEOMETRY) {
      real_length = nDim*volume*nInternal;
      length = 2*nDim*stride*nInternal; // two comes from being full lattice
    } else if (geometry == QUDA_TENSOR_GEOMETRY) {
      real_length = (nDim*(nDim-1)/2)*volume*nInternal;
      length = 2*(nDim*(nDim-1)/2)*stride*nInternal; // two comes from being full lattice
    } else if (geometry == QUDA_COARSE_GEOMETRY) {
      real_length = 2*nDim*volume*nInternal;
      length = 2*2*nDim*stride*nInternal;  //two comes from being full lattice
    } else if (geometry == QUDA_KDINVERSE_GEOMETRY) {
      real_length = (1 << nDim) * volume * nInternal;
      length = 2 * (1 << nDim) * nDim * stride * nInternal; // two comes from being full lattice
    }

    switch (geometry) {
    case QUDA_SCALAR_GEOMETRY: site_dim = 1; break;
    case QUDA_VECTOR_GEOMETRY: site_dim = nDim; break;
    case QUDA_TENSOR_GEOMETRY: site_dim = nDim * (nDim - 1) / 2; break;
    case QUDA_COARSE_GEOMETRY: site_dim = 2 * nDim; break;
    case QUDA_KDINVERSE_GEOMETRY: site_dim = 1 << nDim; break;
    default: errorQuda("Unknown geometry type %d", geometry);
    }

<<<<<<< HEAD
    if (reconstruct == QUDA_RECONSTRUCT_9 || reconstruct == QUDA_RECONSTRUCT_13) {
      // Need to adjust the phase alignment as well.
      int half_phase_bytes
        = (length / (2 * reconstruct)) * precision; // number of bytes needed to store phases for a single parity
      int half_gauge_bytes = (length / 2) * precision
        - half_phase_bytes; // number of bytes needed to store the gauge field for a single parity excluding the phases
      // Adjust the alignments for the gauge and phase separately
      half_phase_bytes = ((half_phase_bytes + (512-1))/512)*512;
      half_gauge_bytes = ((half_gauge_bytes + (512-1))/512)*512;
    
      phase_offset = half_gauge_bytes;
      phase_bytes = half_phase_bytes*2;
      bytes = (half_gauge_bytes + half_phase_bytes)*2;      
    } else if (order == QUDA_OPENQCD_GAUGE_ORDER) {
      /**
       * With an openQCD gauge field, we need all the links of even lattice
       * points in positive direction. These are links that lie in the buffer
       * space that spans 7*BNDRY/4 gauge fields. These boundary fields are
       * located at base_ptr + 4*VOLUME. Therefore, we need to transfer more
       * than 4*VOLUME matrices.
       */

      /* analogue to BNDRY in openQCD:include/global.h */
      long int bndry = 0;
      bndry += (1-(comm_dim(0)%2))*x[1]*x[2]*x[3];
      bndry += (1-(comm_dim(1)%2))*x[0]*x[2]*x[3];
      bndry += (1-(comm_dim(2)%2))*x[0]*x[1]*x[3];
      bndry += (1-(comm_dim(3)%2))*x[0]*x[1]*x[2];
      bndry *= 2;

      length += 18*7*bndry/4;
      bytes = length * precision;
=======
    if (isNative()) {
      if (reconstruct == QUDA_RECONSTRUCT_9 || reconstruct == QUDA_RECONSTRUCT_13) {
        // Need to adjust the phase alignment as well.
        size_t half_phase_bytes
          = (length / (2 * reconstruct)) * precision; // bytes needed to store phases for a single parity
        size_t half_gauge_bytes = (length / 2) * precision
          - half_phase_bytes; // bytes needed to store the gauge field for a single parity excluding the phases
        // Adjust the alignments for the gauge and phase separately
        half_phase_bytes = ALIGNMENT_ADJUST(half_phase_bytes);
        half_gauge_bytes = ALIGNMENT_ADJUST(half_gauge_bytes);
        phase_offset = half_gauge_bytes;
        phase_bytes = half_phase_bytes * 2;
        bytes = (half_gauge_bytes + half_phase_bytes) * 2;
      } else {
        bytes = length * precision;
        bytes = 2 * ALIGNMENT_ADJUST(bytes / 2);
      }
>>>>>>> 608dec21
    } else {
      // compute the correct bytes size for these padded field orders
      if (order == QUDA_TIFR_PADDED_GAUGE_ORDER) {
        bytes = site_dim * (x[0] * x[1] * (x[2] + 4) * x[3]) * nInternal * precision;
      } else if (order == QUDA_BQCD_GAUGE_ORDER) {
        bytes = site_dim * (x[0] + 4) * (x[1] + 2) * (x[2] + 2) * (x[3] + 2) * nInternal * precision;
      } else if (order == QUDA_MILC_SITE_GAUGE_ORDER) {
        bytes = volume * site_size;
      } else {
        bytes = length * precision;
      }
    }

    total_bytes = bytes;

    if (isNative() && ghostExchange == QUDA_GHOST_EXCHANGE_PAD) {
      bool pad_check = true;
      for (int i = 0; i < nDim; i++) {
        // when we have coarse links we need to double the pad since we're storing forwards and backwards links
        int minimum_pad = comm_dim_partitioned(i) ? nFace * surfaceCB[i] * (geometry == QUDA_COARSE_GEOMETRY ? 2 : 1) : 0;
        if (pad < minimum_pad) pad_check = false;
        if (!pad_check)
          errorQuda("GaugeField being constructed with insufficient padding in dim %d (%d < %d)", i, pad, minimum_pad);
      }
    }

    if (isNative()) {
      if (param.create != QUDA_REFERENCE_FIELD_CREATE) {
        gauge = quda_ptr(mem_type, bytes);
      } else {
        gauge = quda_ptr(param.gauge, mem_type);
      }
    } else if (is_pointer_array(order)) {

      size_t nbytes = volume * nInternal * precision;
      for (int d = 0; d < site_dim; d++) {
        if (param.create != QUDA_REFERENCE_FIELD_CREATE) {
          gauge_array[d] = quda_ptr(mem_type, nbytes);
        } else if (param.create == QUDA_REFERENCE_FIELD_CREATE) {
          if (param.gauge) gauge_array[d] = quda_ptr(static_cast<void **>(param.gauge)[d], mem_type);
        } else {
          errorQuda("Unsupported creation type %d", param.create);
        }
      }

    } else if (order == QUDA_CPS_WILSON_GAUGE_ORDER || order == QUDA_MILC_GAUGE_ORDER || order == QUDA_BQCD_GAUGE_ORDER
               || order == QUDA_TIFR_GAUGE_ORDER || order == QUDA_TIFR_PADDED_GAUGE_ORDER
               || order == QUDA_MILC_SITE_GAUGE_ORDER) {
      // does not support device

      if (order == QUDA_MILC_SITE_GAUGE_ORDER && param.create != QUDA_REFERENCE_FIELD_CREATE) {
        errorQuda("MILC site gauge order only supported for reference fields");
      }

      if (param.create != QUDA_REFERENCE_FIELD_CREATE) {
        gauge = quda_ptr(mem_type, bytes);
      } else if (param.create == QUDA_REFERENCE_FIELD_CREATE) {
        gauge = quda_ptr(param.gauge, mem_type);
      } else {
        errorQuda("Unsupported creation type %d", param.create);
      }

    } else {
      errorQuda("Unsupported gauge order type %d", order);
    }

    if (ghostExchange == QUDA_GHOST_EXCHANGE_PAD) {
      if (!isNative()) {
        for (int i = 0; i < nDim; i++) {
          size_t nbytes = nFace * surface[i] * nInternal * precision;
          ghost[i] = quda_ptr(mem_type, nbytes);
          if (geometry == QUDA_COARSE_GEOMETRY) ghost[i + 4] = quda_ptr(mem_type, nbytes);

          qudaMemset(ghost[i], 0, nbytes);
          if (geometry == QUDA_COARSE_GEOMETRY) qudaMemset(ghost[i + 4], 0, nbytes);
        }
      } else {
        if (param.create != QUDA_ZERO_FIELD_CREATE) zeroPad();
      }
    }

    init = true;
    setTuningString();

    // exchange the boundaries if a non-trivial field
    if (ghostExchange == QUDA_GHOST_EXCHANGE_PAD)
      if (param.create == QUDA_REFERENCE_FIELD_CREATE
          && (geometry == QUDA_VECTOR_GEOMETRY || geometry == QUDA_COARSE_GEOMETRY)) {
        exchangeGhost(geometry == QUDA_VECTOR_GEOMETRY ? QUDA_LINK_BACKWARDS : QUDA_LINK_BIDIRECTIONAL);
      }

    // compute the fat link max now in case it is needed later (i.e., for half precision)
    if (param.compute_fat_link_max) fat_link_max = this->abs_max();
  }

  void GaugeField::move(GaugeField &&src)
  {
    init = std::exchange(src.init, {});
    if (src.gauge.is_reference()) errorQuda("Cannot move a reference allocation");
    gauge.exchange(src.gauge, {});
    for (auto i = 0; i < gauge_array.size(); i++) gauge_array[i].exchange(src.gauge_array[i], {});
    bytes = std::exchange(src.bytes, 0);
    phase_offset = std::exchange(src.phase_offset, 0);
    phase_bytes = std::exchange(src.phase_bytes, 0);
    length = std::exchange(src.length, 0);
    real_length = std::exchange(src.real_length, 0);
    nColor = std::exchange(src.nColor, 0);
    nFace = std::exchange(src.nFace, 0);
    geometry = std::exchange(src.geometry, QUDA_INVALID_GEOMETRY);
    site_dim = std::exchange(src.site_dim, 0);
    reconstruct = std::exchange(src.reconstruct, QUDA_RECONSTRUCT_INVALID);
    nInternal = std::exchange(src.nInternal, 0);
    order = std::exchange(src.order, QUDA_INVALID_GAUGE_ORDER);
    fixed = std::exchange(src.fixed, QUDA_GAUGE_FIXED_INVALID);
    link_type = std::exchange(src.link_type, QUDA_INVALID_LINKS);
    t_boundary = std::exchange(src.t_boundary, QUDA_INVALID_T_BOUNDARY);
    anisotropy = std::exchange(src.anisotropy, 0.0);
    tadpole = std::exchange(src.tadpole, 0.0);
    fat_link_max = std::exchange(src.fat_link_max, 0.0);
    for (auto i = 0; i < ghost.size(); i++) ghost[i].exchange(src.ghost[i], {});
    ghostFace = std::exchange(src.ghostFace, {});
    staggeredPhaseType = std::exchange(src.staggeredPhaseType, QUDA_STAGGERED_PHASE_INVALID);
    staggeredPhaseApplied = std::exchange(src.staggeredPhaseApplied, false);
    i_mu = std::exchange(src.i_mu, 0.0);
    site_offset = std::exchange(src.site_offset, 0);
    site_size = std::exchange(src.site_size, 0);
  }

  void GaugeField::fill(GaugeFieldParam &param) const
  {
    LatticeField::fill(param);
    param.gauge = nullptr;
    param.nColor = nColor;
    param.nFace = nFace;
    param.reconstruct = reconstruct;
    param.order = order;
    param.fixed = fixed;
    param.link_type = link_type;
    param.t_boundary = t_boundary;
    param.anisotropy = anisotropy;
    param.tadpole = tadpole;
    param.create = QUDA_NULL_FIELD_CREATE;
    param.geometry = geometry;
    param.compute_fat_link_max = false;
    param.staggeredPhaseType = staggeredPhaseType;
    param.staggeredPhaseApplied = staggeredPhaseApplied;
    param.i_mu = i_mu;
    param.site_offset = site_offset;
    param.site_size = site_size;
  }

  void GaugeField::setTuningString()
  {
    LatticeField::setTuningString();
    std::stringstream aux_ss;
    aux_ss << "vol=" << volume << "stride=" << stride << "precision=" << precision << "geometry=" << geometry
           << "Nc=" << nColor;
    if (ghostExchange == QUDA_GHOST_EXCHANGE_EXTENDED) aux_ss << "r=" << r[0] << r[1] << r[2] << r[3];
    aux_string = aux_ss.str();
    if (aux_string.size() >= TuneKey::aux_n / 2) errorQuda("Aux string too large %lu", aux_string.size());
  }

  void GaugeField::zeroPad()
  {
    if (!isNative()) return;
    size_t pad_bytes = (stride - volumeCB) * precision * order;
    int Npad = (geometry * (reconstruct != QUDA_RECONSTRUCT_NO ? reconstruct : nColor * nColor * 2)) / order;

    size_t pitch = stride * order * precision;
    if (pad_bytes) {
      for (int parity = 0; parity < 2; parity++) {
        qudaMemset2DAsync(gauge, parity * (bytes / 2) + volumeCB * order * precision, pitch, 0, pad_bytes, Npad,
                          device::get_default_stream());
      }
    }
  }

  void GaugeField::createGhostZone(const lat_dim_t &R, bool no_comms_fill, bool bidir) const
  {
    if (location == QUDA_CPU_FIELD_LOCATION) return;

    // if this is not a bidirectional exchange then we are doing a
    // scalar exchange, e.g., only the link matrix in the direcion we
    // are exchanging is exchanged, and none of the orthogonal links
    QudaFieldGeometry geometry_comms = bidir ? (geometry == QUDA_COARSE_GEOMETRY ? QUDA_VECTOR_GEOMETRY : geometry) : QUDA_SCALAR_GEOMETRY;

    // calculate size of ghost zone required
    ghost_bytes_old = ghost_bytes; // save for subsequent resize checking
    ghost_bytes = 0;
    for (int i=0; i<nDim; i++) {
      ghost_face_bytes[i] = 0;
      if ( !(comm_dim_partitioned(i) || (no_comms_fill && R[i])) ) ghostFace[i] = 0;
      else ghostFace[i] = surface[i] * R[i]; // includes the radius (unlike ColorSpinorField)

      ghost_face_bytes[i] = ghostFace[i] * geometry_comms * nInternal * ghost_precision;
      ghost_face_bytes_aligned[i] = ghost_face_bytes[i];

      ghost_offset[i][0] = (i == 0) ? 0 : ghost_offset[i - 1][1] + ghost_face_bytes_aligned[i - 1];
      ghost_offset[i][1] = (bidir ? ghost_offset[i][0] + ghost_face_bytes_aligned[i] : ghost_offset[i][0]);

      ghost_bytes += (bidir ? 2 : 1) * ghost_face_bytes_aligned[i]; // factor of two from direction
    }

    if (isNative()) ghost_bytes = ALIGNMENT_ADJUST(ghost_bytes);
  } // createGhostZone

  void GaugeField::applyStaggeredPhase(QudaStaggeredPhase phase) {
    if (staggeredPhaseApplied) errorQuda("Staggered phases already applied");

    if (phase != QUDA_STAGGERED_PHASE_INVALID) staggeredPhaseType = phase;
    applyGaugePhase(*this);
    if (ghostExchange == QUDA_GHOST_EXCHANGE_PAD) exchangeGhost();
    staggeredPhaseApplied = true;
  }

  void GaugeField::removeStaggeredPhase() {
    if (!staggeredPhaseApplied) errorQuda("No staggered phases to remove");
    applyGaugePhase(*this);
    if (ghostExchange == QUDA_GHOST_EXCHANGE_PAD) exchangeGhost();
    staggeredPhaseApplied = false;
  }

  void GaugeField::createComms(const lat_dim_t &R, bool no_comms_fill, bool bidir)
  {
    allocateGhostBuffer(R, no_comms_fill, bidir); // allocate the ghost buffer if not yet allocated

    // ascertain if this instance needs it comms buffers to be updated
    bool comms_reset = ghost_field_reset || // FIXME add send buffer check
      (my_face_h[0] != ghost_pinned_send_buffer_h[0]) || (my_face_h[1] != ghost_pinned_send_buffer_h[1])
      || (from_face_h[0] != ghost_pinned_recv_buffer_h[0]) || (from_face_h[1] != ghost_pinned_recv_buffer_h[1])
      || ghost_bytes != ghost_bytes_old; // ghost buffer has been resized (e.g., bidir to unidir)

    if (!initComms || comms_reset) LatticeField::createComms(no_comms_fill);

    if (ghost_field_reset) destroyIPCComms();
    createIPCComms();
  }

  void GaugeField::allocateGhostBuffer(const lat_dim_t &R, bool no_comms_fill, bool bidir) const
  {
    createGhostZone(R, no_comms_fill, bidir);
    LatticeField::allocateGhostBuffer(ghost_bytes);
  }

  void GaugeField::recvStart(int dim, int dir)
  {
    if (!comm_dim_partitioned(dim)) return;

    // receive from neighboring the processor
    if (comm_peer2peer_enabled(1 - dir, dim)) {
      comm_start(mh_recv_p2p[bufferIndex][dim][1 - dir]);
    } else if (comm_gdr_enabled()) {
      comm_start(mh_recv_rdma[bufferIndex][dim][1 - dir]);
    } else {
      comm_start(mh_recv[bufferIndex][dim][1 - dir]);
    }
  }

  void GaugeField::sendStart(int dim, int dir, const qudaStream_t &stream)
  {
    if (!comm_dim_partitioned(dim)) return;

    if (!comm_peer2peer_enabled(dir, dim)) {
      if (comm_gdr_enabled()) {
        comm_start(mh_send_rdma[bufferIndex][dim][dir]);
      } else {
        comm_start(mh_send[bufferIndex][dim][dir]);
      }
    } else { // doing peer-to-peer

      void *ghost_dst
        = static_cast<char *>(ghost_remote_send_buffer_d[bufferIndex][dim][dir]) + ghost_offset[dim][(dir + 1) % 2];

      qudaMemcpyP2PAsync(ghost_dst, my_face_dim_dir_d[bufferIndex][dim][dir], ghost_face_bytes[dim], stream);

      // record the event
      qudaEventRecord(ipcCopyEvent[bufferIndex][dim][dir], stream);
      // send to the neighboring processor
      comm_start(mh_send_p2p[bufferIndex][dim][dir]);
    }
  }

  void GaugeField::commsComplete(int dim, int dir)
  {
    if (!comm_dim_partitioned(dim)) return;

    if (comm_peer2peer_enabled(1 - dir, dim)) {
      comm_wait(mh_recv_p2p[bufferIndex][dim][1 - dir]);
      qudaEventSynchronize(ipcRemoteCopyEvent[bufferIndex][dim][1 - dir]);
    } else if (comm_gdr_enabled()) {
      comm_wait(mh_recv_rdma[bufferIndex][dim][1 - dir]);
    } else {
      comm_wait(mh_recv[bufferIndex][dim][1 - dir]);
    }

    if (comm_peer2peer_enabled(dir, dim)) {
      comm_wait(mh_send_p2p[bufferIndex][dim][dir]);
      qudaEventSynchronize(ipcCopyEvent[bufferIndex][dim][dir]);
    } else if (comm_gdr_enabled()) {
      comm_wait(mh_send_rdma[bufferIndex][dim][dir]);
    } else {
      comm_wait(mh_send[bufferIndex][dim][dir]);
    }
  }

  // This does the exchange of the forwards boundary gauge field ghost zone and places
  // it into the ghost array of the next node
  void GaugeField::exchangeGhost(QudaLinkDirection link_direction)
  {
    if (ghostExchange != QUDA_GHOST_EXCHANGE_PAD)
      errorQuda("Cannot call exchangeGhost with ghostExchange=%d", ghostExchange);
    if (geometry != QUDA_VECTOR_GEOMETRY && geometry != QUDA_COARSE_GEOMETRY)
      errorQuda("Invalid geometry=%d", geometry);
    if ((link_direction == QUDA_LINK_BIDIRECTIONAL || link_direction == QUDA_LINK_FORWARDS)
        && geometry != QUDA_COARSE_GEOMETRY)
      errorQuda("Cannot request exchange of forward links on non-coarse geometry");
    if (nFace == 0) errorQuda("nFace = 0");

    if (location == QUDA_CUDA_FIELD_LOCATION) {
      const int dir = 1; // sending forwards only
      const lat_dim_t R = {nFace, nFace, nFace, nFace};
      const bool no_comms_fill = true; // dslash kernels presently require this
      const bool bidir = false;        // communication is only ever done in one direction at once
      createComms(R, true, bidir); // always need to allocate space for non-partitioned dimension for copyGenericGauge

      // loop over backwards and forwards links
      const QudaLinkDirection directions[] = {QUDA_LINK_BACKWARDS, QUDA_LINK_FORWARDS};
      for (int link_dir = 0; link_dir < 2; link_dir++) {
        if (!(link_direction == QUDA_LINK_BIDIRECTIONAL || link_direction == directions[link_dir])) continue;

        void *send_d[2 * QUDA_MAX_DIM] = {};
        void *recv_d[2 * QUDA_MAX_DIM] = {};

        size_t offset = 0;
        for (int d = 0; d < nDim; d++) {
          recv_d[d] = static_cast<char *>(ghost_recv_buffer_d[bufferIndex]) + offset;
          if (bidir) offset += ghost_face_bytes_aligned[d];
          send_d[d] = static_cast<char *>(ghost_send_buffer_d[bufferIndex]) + offset;
          offset += ghost_face_bytes_aligned[d];
        }

        extractGaugeGhost(*this, send_d, true, link_dir * nDim); // get the links into contiguous buffers
        qudaDeviceSynchronize(); // synchronize before issuing mem copies in different streams - could replace with event post and wait

        // issue receive preposts and host-to-device copies if needed
        for (int dim = 0; dim < nDim; dim++) {
          if (!comm_dim_partitioned(dim)) continue;
          recvStart(dim, dir); // prepost the receive
          if (!comm_peer2peer_enabled(dir, dim) && !comm_gdr_enabled()) {
            qudaMemcpyAsync(my_face_dim_dir_h[bufferIndex][dim][dir], my_face_dim_dir_d[bufferIndex][dim][dir],
                            ghost_face_bytes[dim], qudaMemcpyDeviceToHost, device::get_stream(2 * dim + dir));
          }
        }

        // if gdr enabled then synchronize
        if (comm_gdr_enabled()) qudaDeviceSynchronize();

        // if the sending direction is not peer-to-peer then we need to synchronize before we start sending
        for (int dim = 0; dim < nDim; dim++) {
          if (!comm_dim_partitioned(dim)) continue;
          if (!comm_peer2peer_enabled(dir, dim) && !comm_gdr_enabled())
            qudaStreamSynchronize(device::get_stream(2 * dim + dir));
          sendStart(dim, dir, device::get_stream(2 * dim + dir)); // start sending
        }

        // complete communication and issue host-to-device copies if needed
        for (int dim = 0; dim < nDim; dim++) {
          if (!comm_dim_partitioned(dim)) continue;
          commsComplete(dim, dir);
          if (!comm_peer2peer_enabled(1 - dir, dim) && !comm_gdr_enabled()) {
            qudaMemcpyAsync(from_face_dim_dir_d[bufferIndex][dim][1 - dir],
                            from_face_dim_dir_h[bufferIndex][dim][1 - dir], ghost_face_bytes[dim],
                            qudaMemcpyHostToDevice, device::get_stream(2 * dim + dir));
          }
        }

        qudaDeviceSynchronize(); // synchronize before issuing kernels / copies in default stream - could replace with event post and wait

        // fill in the halos for non-partitioned dimensions
        for (int dim = 0; dim < nDim; dim++) {
          if (!comm_dim_partitioned(dim) && no_comms_fill) {
            qudaMemcpy(recv_d[dim], send_d[dim], ghost_face_bytes[dim], qudaMemcpyDeviceToDevice);
          }
        }

        if (isNative()) {
          copyGenericGauge(*this, *this, QUDA_CUDA_FIELD_LOCATION, 0, 0, 0, recv_d, 1 + 2 * link_dir); // 1, 3
        } else {
          // copy from receive buffer into ghost array
          for (int dim = 0; dim < nDim; dim++)
            qudaMemcpy(ghost[dim + link_dir * nDim].data(), recv_d[dim], ghost_face_bytes[dim], qudaMemcpyDeviceToDevice);
        }

        bufferIndex = 1 - bufferIndex;
      } // link_dir

      qudaDeviceSynchronize();
    } else { // cpu field
      void *send[2 * QUDA_MAX_DIM];
      for (int d = 0; d < nDim; d++) {
        send[d] = safe_malloc(nFace * surface[d] * nInternal * precision);
        if (geometry == QUDA_COARSE_GEOMETRY) send[d + 4] = safe_malloc(nFace * surface[d] * nInternal * precision);
      }

      void *ghost_[2 * QUDA_MAX_DIM];
      for (auto i = 0; i < geometry; i++) ghost_[i] = ghost[i].data();

      // get the links into contiguous buffers
      if (link_direction == QUDA_LINK_BACKWARDS || link_direction == QUDA_LINK_BIDIRECTIONAL) {
        extractGaugeGhost(*this, send, true);

        // communicate between nodes
        exchange(ghost_, send, QUDA_FORWARDS);
      }

      // repeat if requested and links are bi-directional
      if (link_direction == QUDA_LINK_FORWARDS || link_direction == QUDA_LINK_BIDIRECTIONAL) {
        extractGaugeGhost(*this, send, true, nDim);
        exchange(ghost_ + nDim, send + nDim, QUDA_FORWARDS);
      }

      for (int d = 0; d < geometry; d++) host_free(send[d]);
    }
  }

  // This does the opposite of exchangeGhost and sends back the ghost
  // zone to the node from which it came and injects it back into the
  // field
  void GaugeField::injectGhost(QudaLinkDirection link_direction)
  {
    if (ghostExchange != QUDA_GHOST_EXCHANGE_PAD)
      errorQuda("Cannot call exchangeGhost with ghostExchange=%d", ghostExchange);
    if (geometry != QUDA_VECTOR_GEOMETRY && geometry != QUDA_COARSE_GEOMETRY)
      errorQuda("Invalid geometry=%d", geometry);
    if (link_direction != QUDA_LINK_BACKWARDS) errorQuda("Invalid link_direction = %d", link_direction);
    if (nFace == 0) errorQuda("nFace = 0");

    if (location == QUDA_CUDA_FIELD_LOCATION) {
      const int dir = 0; // sending backwards only
      const lat_dim_t R = {nFace, nFace, nFace, nFace};
      const bool no_comms_fill = false; // injection never does no_comms_fill
      const bool bidir = false;         // communication is only ever done in one direction at once
      createComms(R, true, bidir); // always need to allocate space for non-partitioned dimension for copyGenericGauge

      // loop over backwards and forwards links (forwards links never sent but leave here just in case)
      const QudaLinkDirection directions[] = {QUDA_LINK_BACKWARDS, QUDA_LINK_FORWARDS};
      for (int link_dir = 0; link_dir < 2; link_dir++) {
        if (!(link_direction == QUDA_LINK_BIDIRECTIONAL || link_direction == directions[link_dir])) continue;

        void *send_d[2 * QUDA_MAX_DIM] = {};
        void *recv_d[2 * QUDA_MAX_DIM] = {};

        size_t offset = 0;
        for (int d = 0; d < nDim; d++) {
          // send backwards is first half of each ghost_send_buffer
          send_d[d] = static_cast<char *>(ghost_send_buffer_d[bufferIndex]) + offset;
          if (bidir) offset += ghost_face_bytes_aligned[d];
          // receive from forwards is the second half of each ghost_recv_buffer
          recv_d[d] = static_cast<char *>(ghost_recv_buffer_d[bufferIndex]) + offset;
          offset += ghost_face_bytes_aligned[d];
        }

        if (isNative()) { // copy from padded region in gauge field into send buffer
          copyGenericGauge(*this, *this, QUDA_CUDA_FIELD_LOCATION, 0, 0, send_d, 0, 1 + 2 * link_dir);
        } else { // copy from receive buffer into ghost array
          for (int dim = 0; dim < nDim; dim++)
            qudaMemcpy(send_d[dim], ghost[dim + link_dir * nDim].data(), ghost_face_bytes[dim], qudaMemcpyDeviceToDevice);
        }
        qudaDeviceSynchronize(); // need to synchronize before issueing copies in different streams - could replace with event post and wait

        // issue receive preposts and host-to-device copies if needed
        for (int dim = 0; dim < nDim; dim++) {
          if (!comm_dim_partitioned(dim)) continue;
          recvStart(dim, dir); // prepost the receive
          if (!comm_peer2peer_enabled(dir, dim) && !comm_gdr_enabled()) {
            qudaMemcpyAsync(my_face_dim_dir_h[bufferIndex][dim][dir], my_face_dim_dir_d[bufferIndex][dim][dir],
                            ghost_face_bytes[dim], qudaMemcpyDeviceToHost, device::get_stream(2 * dim + dir));
          }
        }

        // if gdr enabled then synchronize
        if (comm_gdr_enabled()) qudaDeviceSynchronize();

        // if the sending direction is not peer-to-peer then we need to synchronize before we start sending
        for (int dim = 0; dim < nDim; dim++) {
          if (!comm_dim_partitioned(dim)) continue;
          if (!comm_peer2peer_enabled(dir, dim) && !comm_gdr_enabled())
            qudaStreamSynchronize(device::get_stream(2 * dim + dir));
          sendStart(dim, dir, device::get_stream(2 * dim + dir)); // start sending
        }

        // complete communication and issue host-to-device copies if needed
        for (int dim = 0; dim < nDim; dim++) {
          if (!comm_dim_partitioned(dim)) continue;
          commsComplete(dim, dir);
          if (!comm_peer2peer_enabled(1 - dir, dim) && !comm_gdr_enabled()) {
            qudaMemcpyAsync(from_face_dim_dir_d[bufferIndex][dim][1 - dir],
                            from_face_dim_dir_h[bufferIndex][dim][1 - dir], ghost_face_bytes[dim],
                            qudaMemcpyHostToDevice, device::get_stream(2 * dim + dir));
          }
        }

        qudaDeviceSynchronize(); // synchronize before issuing kernel / copies in default stream - could replace with event post and wait

        // fill in the halos for non-partitioned dimensions
        for (int dim = 0; dim < nDim; dim++) {
          if (!comm_dim_partitioned(dim) && no_comms_fill) {
            qudaMemcpy(recv_d[dim], send_d[dim], ghost_face_bytes[dim], qudaMemcpyDeviceToDevice);
          }
        }

        // get the links into contiguous buffers
        extractGaugeGhost(*this, recv_d, false, link_dir * nDim);

        bufferIndex = 1 - bufferIndex;
      } // link_dir

      qudaDeviceSynchronize();
    } else {
      void *recv[QUDA_MAX_DIM];
      for (int d = 0; d < nDim; d++) recv[d] = safe_malloc(nFace * surface[d] * nInternal * precision);

      void *ghost_[] = {ghost[0].data(), ghost[1].data(), ghost[2].data(), ghost[3].data(),
                        ghost[4].data(), ghost[5].data(), ghost[6].data(), ghost[7].data()};

      // communicate between nodes
      exchange(recv, ghost_, QUDA_BACKWARDS);

      // get the links into contiguous buffers
      extractGaugeGhost(*this, recv, false);

      for (int d = 0; d < QUDA_MAX_DIM; d++) host_free(recv[d]);
    }
  }

  void GaugeField::exchangeExtendedGhost(const lat_dim_t &R, bool no_comms_fill)
  {
    if (location == QUDA_CUDA_FIELD_LOCATION) {
      const int b = bufferIndex;
      void *send_d[QUDA_MAX_DIM], *recv_d[QUDA_MAX_DIM];

      createComms(R, no_comms_fill);

      size_t offset = 0;
      for (int dim = 0; dim < nDim; dim++) {
        if (!(comm_dim_partitioned(dim) || (no_comms_fill && R[dim]))) continue;
        send_d[dim] = static_cast<char *>(ghost_send_buffer_d[b]) + offset;
        recv_d[dim] = static_cast<char *>(ghost_recv_buffer_d[b]) + offset;

        // silence cuda-memcheck initcheck errors that arise since we
        // have an oversized ghost buffer when doing the extended exchange
        qudaMemsetAsync(send_d[dim], 0, 2 * ghost_face_bytes_aligned[dim], device::get_default_stream());
        offset += 2 * ghost_face_bytes_aligned[dim]; // factor of two from fwd/back
      }

      for (int dim = 0; dim < nDim; dim++) {
        if (!(comm_dim_partitioned(dim) || (no_comms_fill && R[dim]))) continue;

        // extract into a contiguous buffer
        extractExtendedGaugeGhost(*this, dim, R, send_d, true);

        if (comm_dim_partitioned(dim)) {
          qudaDeviceSynchronize(); // synchronize before issuing mem copies in different streams - could replace with event post and wait

          for (int dir = 0; dir < 2; dir++) recvStart(dim, dir);

          for (int dir = 0; dir < 2; dir++) {
            // issue host-to-device copies if needed
            if (!comm_peer2peer_enabled(dir, dim) && !comm_gdr_enabled()) {
              qudaMemcpyAsync(my_face_dim_dir_h[bufferIndex][dim][dir], my_face_dim_dir_d[bufferIndex][dim][dir],
                              ghost_face_bytes[dim], qudaMemcpyDeviceToHost, device::get_stream(dir));
            }
          }

          // if either direction is not peer-to-peer then we need to synchronize
          if (!comm_peer2peer_enabled(0, dim) || !comm_peer2peer_enabled(1, dim)) qudaDeviceSynchronize();

          for (int dir = 0; dir < 2; dir++) sendStart(dim, dir, device::get_stream(dir));
          for (int dir = 0; dir < 2; dir++) commsComplete(dim, dir);

          for (int dir = 0; dir < 2; dir++) {
            // issue host-to-device copies if needed
            if (!comm_peer2peer_enabled(dir, dim) && !comm_gdr_enabled()) {
              qudaMemcpyAsync(from_face_dim_dir_d[bufferIndex][dim][dir], from_face_dim_dir_h[bufferIndex][dim][dir],
                              ghost_face_bytes[dim], qudaMemcpyHostToDevice, device::get_stream(dir));
            }
          }

        } else { // if just doing a local exchange to fill halo then need to swap faces
          qudaMemcpy(from_face_dim_dir_d[b][dim][1], my_face_dim_dir_d[b][dim][0], ghost_face_bytes[dim],
                     qudaMemcpyDeviceToDevice);
          qudaMemcpy(from_face_dim_dir_d[b][dim][0], my_face_dim_dir_d[b][dim][1], ghost_face_bytes[dim],
                     qudaMemcpyDeviceToDevice);
        }

        // inject back into the gauge field
        // need to synchronize the copy streams before rejoining the compute stream - could replace with event post and wait
        qudaDeviceSynchronize();
        extractExtendedGaugeGhost(*this, dim, R, recv_d, false);
      }

      bufferIndex = 1 - bufferIndex;
      qudaDeviceSynchronize();
    } else {
      void *send[QUDA_MAX_DIM];
      void *recv[QUDA_MAX_DIM];
      size_t bytes[QUDA_MAX_DIM];
      // store both parities and directions in each
      for (int d = 0; d < nDim; d++) {
        if (!(comm_dim_partitioned(d) || (no_comms_fill && R[d]))) continue;
        bytes[d] = surface[d] * R[d] * geometry * nInternal * precision;
        send[d] = safe_malloc(2 * bytes[d]);
        recv[d] = safe_malloc(2 * bytes[d]);
      }

      for (int d = 0; d < nDim; d++) {
        if (!(comm_dim_partitioned(d) || (no_comms_fill && R[d]))) continue;
        // extract into a contiguous buffer
        extractExtendedGaugeGhost(*this, d, R, send, true);

        if (comm_dim_partitioned(d)) {
          // do the exchange
          MsgHandle *mh_recv_back;
          MsgHandle *mh_recv_fwd;
          MsgHandle *mh_send_fwd;
          MsgHandle *mh_send_back;

          mh_recv_back = comm_declare_receive_relative(recv[d], d, -1, bytes[d]);
          mh_recv_fwd = comm_declare_receive_relative(((char *)recv[d]) + bytes[d], d, +1, bytes[d]);
          mh_send_back = comm_declare_send_relative(send[d], d, -1, bytes[d]);
          mh_send_fwd = comm_declare_send_relative(((char *)send[d]) + bytes[d], d, +1, bytes[d]);

          comm_start(mh_recv_back);
          comm_start(mh_recv_fwd);
          comm_start(mh_send_fwd);
          comm_start(mh_send_back);

          comm_wait(mh_send_fwd);
          comm_wait(mh_send_back);
          comm_wait(mh_recv_back);
          comm_wait(mh_recv_fwd);

          comm_free(mh_send_fwd);
          comm_free(mh_send_back);
          comm_free(mh_recv_back);
          comm_free(mh_recv_fwd);
        } else {
          memcpy(static_cast<char *>(recv[d]) + bytes[d], send[d], bytes[d]);
          memcpy(recv[d], static_cast<char *>(send[d]) + bytes[d], bytes[d]);
        }

        // inject back into the gauge field
        extractExtendedGaugeGhost(*this, d, R, recv, false);
      }

      for (int d = 0; d < nDim; d++) {
        if (!(comm_dim_partitioned(d) || (no_comms_fill && R[d]))) continue;
        host_free(send[d]);
        host_free(recv[d]);
      }
    }
  }

  void GaugeField::exchangeExtendedGhost(const lat_dim_t &R, TimeProfile &profile, bool no_comms_fill)
  {
    profile.TPSTART(QUDA_PROFILE_COMMS);
    exchangeExtendedGhost(R, no_comms_fill);
    profile.TPSTOP(QUDA_PROFILE_COMMS);
  }

  void GaugeField::exchange(void **ghost_link, void **link_sendbuf, QudaDirection dir) const
  {
    MsgHandle *mh_send[4];
    MsgHandle *mh_recv[4];
    size_t bytes[4];

    for (int i=0; i<nDimComms; i++) bytes[i] = 2*nFace*surfaceCB[i]*nInternal*precision;

    // in general (standard ghost exchange) we always do the exchange
    // even if a dimension isn't partitioned.  However, this breaks
    // GaugeField::injectGhost(), so when transferring backwards we
    // only exchange if a dimension is partitioned.  FIXME: this
    // should probably be cleaned up.
    bool no_comms_fill = (dir == QUDA_BACKWARDS) ? false : true;

    void *send[4];
    void *receive[4];
    if (Location() == QUDA_CPU_FIELD_LOCATION) {
      for (int i=0; i<nDimComms; i++) {
	if (comm_dim_partitioned(i)) {
	  send[i] = link_sendbuf[i];
	  receive[i] = ghost_link[i];
	} else {
	  if (no_comms_fill) memcpy(ghost_link[i], link_sendbuf[i], bytes[i]);
	}
      }
    } else {
      errorQuda("Not supported");
    }

    for (int i=0; i<nDimComms; i++) {
      if (!comm_dim_partitioned(i)) continue;
      if (dir == QUDA_FORWARDS) {
	mh_send[i] = comm_declare_send_relative(send[i], i, +1, bytes[i]);
	mh_recv[i] = comm_declare_receive_relative(receive[i], i, -1, bytes[i]);
      } else if (dir == QUDA_BACKWARDS) {
	mh_send[i] = comm_declare_send_relative(send[i], i, -1, bytes[i]);
	mh_recv[i] = comm_declare_receive_relative(receive[i], i, +1, bytes[i]);
      } else {
	errorQuda("Unsuported dir=%d", dir);
      }

    }

    for (int i=0; i<nDimComms; i++) {
      if (!comm_dim_partitioned(i)) continue;
      comm_start(mh_send[i]);
      comm_start(mh_recv[i]);
    }

    for (int i=0; i<nDimComms; i++) {
      if (!comm_dim_partitioned(i)) continue;
      comm_wait(mh_send[i]);
      comm_wait(mh_recv[i]);
    }

    for (int i=0; i<nDimComms; i++) {
      if (!comm_dim_partitioned(i)) continue;
      comm_free(mh_send[i]);
      comm_free(mh_recv[i]);
    }
  }

  bool GaugeField::are_compatible_weak(const GaugeField &a, const GaugeField &b)
  {
    return (a.LinkType() == b.LinkType() && a.Ncolor() == b.Ncolor() && a.Nface() == b.Nface()
            && a.GaugeFixed() == b.GaugeFixed() && a.TBoundary() == b.TBoundary() && a.Anisotropy() == b.Anisotropy()
            && a.Tadpole() == b.Tadpole());
  }

  bool GaugeField::are_compatible(const GaugeField &a, const GaugeField &b)
  {
    return (a.Precision() == b.Precision() && a.Order() == b.Order() && are_compatible_weak(a, b));
  }

  void GaugeField::checkField(const LatticeField &l) const {
    LatticeField::checkField(l);
    try {
      const GaugeField &g = dynamic_cast<const GaugeField&>(l);
      if (g.link_type != link_type) errorQuda("link_type does not match %d %d", link_type, g.link_type);
      if (g.nColor != nColor) errorQuda("nColor does not match %d %d", nColor, g.nColor);
      if (g.nFace != nFace) errorQuda("nFace does not match %d %d", nFace, g.nFace);
      if (g.fixed != fixed) errorQuda("fixed does not match %d %d", fixed, g.fixed);
      if (g.t_boundary != t_boundary) errorQuda("t_boundary does not match %d %d", t_boundary, g.t_boundary);
      if (g.anisotropy != anisotropy) errorQuda("anisotropy does not match %e %e", anisotropy, g.anisotropy);
      if (g.tadpole != tadpole) errorQuda("tadpole does not match %e %e", tadpole, g.tadpole);
    }
    catch(std::bad_cast &e) {
      errorQuda("Failed to cast reference to GaugeField");
    }
  }

  void *create_gauge_buffer(size_t bytes, QudaGaugeFieldOrder order, QudaFieldGeometry geometry)
  {
    if (order == QUDA_QDP_GAUGE_ORDER) {
      void **buffer = new void *[geometry];
      for (int d = 0; d < geometry; d++) buffer[d] = pool_device_malloc(bytes / geometry);
      return ((void *)buffer);
    } else {
      return pool_device_malloc(bytes);
    }
  }

  void **create_ghost_buffer(size_t bytes[], QudaGaugeFieldOrder order, QudaFieldGeometry geometry)
  {
    if (order > 4) {
      void **buffer = new void *[geometry];
      for (int d = 0; d < geometry; d++) buffer[d] = pool_device_malloc(bytes[d]);
      return buffer;
    } else {
      return 0;
    }
  }

  void free_gauge_buffer(void *buffer, QudaGaugeFieldOrder order, QudaFieldGeometry geometry)
  {
    if (order == QUDA_QDP_GAUGE_ORDER) {
      for (int d = 0; d < geometry; d++) pool_device_free(((void **)buffer)[d]);
      delete[]((void **)buffer);
    } else {
      pool_device_free(buffer);
    }
  }

  void free_ghost_buffer(void **buffer, QudaGaugeFieldOrder order, QudaFieldGeometry geometry)
  {
    if (order > 4) {
      for (int d = 0; d < geometry; d++) pool_device_free(buffer[d]);
      delete[] buffer;
    }
  }

  void GaugeField::copy(const GaugeField &src)
  {
    if (this == &src) return;

    if (src.Location() == QUDA_CUDA_FIELD_LOCATION && location == QUDA_CPU_FIELD_LOCATION) {
      getProfile().TPSTART(QUDA_PROFILE_D2H);
    } else if (src.Location() == QUDA_CPU_FIELD_LOCATION && location == QUDA_CUDA_FIELD_LOCATION) {
      getProfile().TPSTART(QUDA_PROFILE_H2D);
    }

    checkField(src);

    if (link_type == QUDA_ASQTAD_FAT_LINKS) {
      fat_link_max = src.LinkMax();
      if (fat_link_max == 0.0 && precision < QUDA_SINGLE_PRECISION) fat_link_max = src.abs_max();
    } else {
      fat_link_max = 1.0;
    }

    if (src.Location() == QUDA_CUDA_FIELD_LOCATION) {

      if (location == QUDA_CUDA_FIELD_LOCATION) {
        if (ghostExchange != QUDA_GHOST_EXCHANGE_EXTENDED && src.GhostExchange() != QUDA_GHOST_EXCHANGE_EXTENDED) {
          // copy field and ghost zone into this field
          copyGenericGauge(*this, src, QUDA_CUDA_FIELD_LOCATION);

          if (geometry == QUDA_COARSE_GEOMETRY)
            copyGenericGauge(*this, src, QUDA_CUDA_FIELD_LOCATION, nullptr, nullptr, nullptr, nullptr, 3);
        } else {
          copyExtendedGauge(*this, src, QUDA_CUDA_FIELD_LOCATION, nullptr, nullptr);
          if (geometry == QUDA_COARSE_GEOMETRY) errorQuda("Extended gauge copy for coarse geometry not supported");
        }
      } else { // CPU location
        if (reorder_location() == QUDA_CPU_FIELD_LOCATION) {

          if (!src.isNative()) errorQuda("Only native order is supported");
          void *buffer = pool_pinned_malloc(src.Bytes());
          qudaMemcpy(buffer, src.data(), src.Bytes(), qudaMemcpyDeviceToHost);

          if (GhostExchange() != QUDA_GHOST_EXCHANGE_EXTENDED) {
            copyGenericGauge(*this, src, QUDA_CPU_FIELD_LOCATION, nullptr, buffer);
          } else {
            copyExtendedGauge(*this, src, QUDA_CPU_FIELD_LOCATION, nullptr, buffer);
          }
          pool_pinned_free(buffer);

        } else { // else reorder on the GPU

          if (order == QUDA_MILC_SITE_GAUGE_ORDER || order == QUDA_BQCD_GAUGE_ORDER
              || order == QUDA_TIFR_PADDED_GAUGE_ORDER) {
            // special case where we use zero-copy memory to read/write directly from application's array
            void *data_d = get_mapped_device_pointer(data());
            if (GhostExchange() == QUDA_GHOST_EXCHANGE_NO) {
              copyGenericGauge(*this, src, QUDA_CUDA_FIELD_LOCATION, data_d, nullptr);
            } else {
              errorQuda("Ghost copy not supported here");
            }
            qudaDeviceSynchronize(); // synchronize to ensure visibility on the host
          } else {
            void *buffer = create_gauge_buffer(bytes, order, geometry);
            size_t ghost_bytes[8];
            int dstNinternal = reconstruct != QUDA_RECONSTRUCT_NO ? reconstruct : 2 * nColor * nColor;
            for (int d = 0; d < geometry; d++) ghost_bytes[d] = nFace * surface[d % 4] * dstNinternal * precision;
            void **ghost_buffer = (nFace > 0) ? create_ghost_buffer(ghost_bytes, order, geometry) : nullptr;

            if (ghostExchange != QUDA_GHOST_EXCHANGE_EXTENDED) {
              copyGenericGauge(*this, src, QUDA_CUDA_FIELD_LOCATION, buffer, nullptr, ghost_buffer, nullptr);
              if (geometry == QUDA_COARSE_GEOMETRY)
                copyGenericGauge(*this, src, QUDA_CUDA_FIELD_LOCATION, buffer, nullptr, ghost_buffer, nullptr,
                                 3); // forwards links if bi-directional
            } else {
              copyExtendedGauge(*this, src, QUDA_CUDA_FIELD_LOCATION, buffer, 0);
            }

            if (order == QUDA_QDP_GAUGE_ORDER) {
              for (int d = 0; d < geometry; d++) {
                qudaMemcpy(gauge_array[d].data(), ((void **)buffer)[d], bytes / geometry, qudaMemcpyDeviceToHost);
              }
            } else {
              qudaMemcpy(gauge.data(), buffer, bytes, qudaMemcpyDeviceToHost);
            }

            if (order > 4 && ghostExchange == QUDA_GHOST_EXCHANGE_PAD && src.GhostExchange() == QUDA_GHOST_EXCHANGE_PAD
                && nFace)
              for (int d = 0; d < geometry; d++)
                qudaMemcpy(Ghost()[d].data(), ghost_buffer[d], ghost_bytes[d], qudaMemcpyDeviceToHost);

            free_gauge_buffer(buffer, order, geometry);
            if (nFace > 0) free_ghost_buffer(ghost_buffer, order, geometry);
          } // order
        }
      }

    } else if (src.Location() == QUDA_CPU_FIELD_LOCATION) {

      if (location == QUDA_CPU_FIELD_LOCATION) {
        // copy field and ghost zone directly
        copyGenericGauge(*this, src, QUDA_CPU_FIELD_LOCATION);
      } else {
        if (reorder_location() == QUDA_CPU_FIELD_LOCATION) { // do reorder on the CPU
          void *buffer = pool_pinned_malloc(bytes);

          if (ghostExchange != QUDA_GHOST_EXCHANGE_EXTENDED && src.GhostExchange() != QUDA_GHOST_EXCHANGE_EXTENDED) {
            // copy field and ghost zone into buffer
            copyGenericGauge(*this, src, QUDA_CPU_FIELD_LOCATION, buffer, nullptr);

            if (geometry == QUDA_COARSE_GEOMETRY)
              copyGenericGauge(*this, src, QUDA_CPU_FIELD_LOCATION, buffer, nullptr, 0, 0, 3);
          } else {
            copyExtendedGauge(*this, src, QUDA_CPU_FIELD_LOCATION, buffer, nullptr);
            if (geometry == QUDA_COARSE_GEOMETRY) errorQuda("Extended gauge copy for coarse geometry not supported");
          }

          qudaMemcpy(gauge.data(), buffer, bytes, qudaMemcpyDefault);
          pool_pinned_free(buffer);
        } else { // else on the GPU

          if (src.Order() == QUDA_MILC_SITE_GAUGE_ORDER || src.Order() == QUDA_BQCD_GAUGE_ORDER
              || src.Order() == QUDA_TIFR_PADDED_GAUGE_ORDER) {
            // special case where we use zero-copy memory to read/write directly from application's array
            void *src_d = get_mapped_device_pointer(src.data());

            if (src.GhostExchange() == QUDA_GHOST_EXCHANGE_NO) {
              copyGenericGauge(*this, src, QUDA_CUDA_FIELD_LOCATION, data(), src_d);
            } else {
              errorQuda("Ghost copy not supported here");
            }

          } else {
            void *buffer = create_gauge_buffer(src.Bytes(), src.Order(), src.Geometry());
            size_t ghost_bytes[8];
            int srcNinternal = src.Reconstruct() != QUDA_RECONSTRUCT_NO ? src.Reconstruct() : 2 * nColor * nColor;
            for (int d = 0; d < geometry; d++) ghost_bytes[d] = nFace * surface[d % 4] * srcNinternal * src.Precision();
            void **ghost_buffer = (nFace > 0) ? create_ghost_buffer(ghost_bytes, src.Order(), geometry) : nullptr;

            if (src.Order() == QUDA_QDP_GAUGE_ORDER) {
              for (int d = 0; d < geometry; d++) {
                qudaMemcpy(((void **)buffer)[d], src.data(d), src.Bytes() / geometry, qudaMemcpyDefault);
              }
            } else {
              qudaMemcpy(buffer, src.data(), src.Bytes(), qudaMemcpyDefault);
            }

            if (src.Order() > 4 && GhostExchange() == QUDA_GHOST_EXCHANGE_PAD
                && src.GhostExchange() == QUDA_GHOST_EXCHANGE_PAD && nFace)
              for (int d = 0; d < geometry; d++)
                qudaMemcpy(ghost_buffer[d], src.Ghost()[d].data(), ghost_bytes[d], qudaMemcpyDefault);

            if (ghostExchange != QUDA_GHOST_EXCHANGE_EXTENDED && src.GhostExchange() != QUDA_GHOST_EXCHANGE_EXTENDED) {
              copyGenericGauge(*this, src, QUDA_CUDA_FIELD_LOCATION, nullptr, buffer, nullptr, ghost_buffer);
              if (geometry == QUDA_COARSE_GEOMETRY)
                copyGenericGauge(*this, src, QUDA_CUDA_FIELD_LOCATION, nullptr, buffer, nullptr, ghost_buffer, 3);
            } else {
              copyExtendedGauge(*this, src, QUDA_CUDA_FIELD_LOCATION, nullptr, buffer);
              if (geometry == QUDA_COARSE_GEOMETRY) errorQuda("Extended gauge copy for coarse geometry not supported");
            }
            free_gauge_buffer(buffer, src.Order(), src.Geometry());
            if (nFace > 0) free_ghost_buffer(ghost_buffer, src.Order(), geometry);
          }
        } // reorder_location
      }   // this location
    } else {
      errorQuda("Invalid gauge field type");
    }

    // if we have copied from a source without a pad then we need to exchange
    if (ghostExchange == QUDA_GHOST_EXCHANGE_PAD && src.GhostExchange() != QUDA_GHOST_EXCHANGE_PAD)
      exchangeGhost(geometry == QUDA_VECTOR_GEOMETRY ? QUDA_LINK_BACKWARDS : QUDA_LINK_BIDIRECTIONAL);

    staggeredPhaseApplied = src.StaggeredPhaseApplied();
    staggeredPhaseType = src.StaggeredPhase();

    if (src.Location() == QUDA_CUDA_FIELD_LOCATION && location == QUDA_CPU_FIELD_LOCATION) {
      getProfile().TPSTOP(QUDA_PROFILE_D2H);
    } else if (src.Location() == QUDA_CPU_FIELD_LOCATION && location == QUDA_CUDA_FIELD_LOCATION) {
      getProfile().TPSTOP(QUDA_PROFILE_H2D);
    }
  }

  std::ostream &operator<<(std::ostream &output, const GaugeFieldParam &param)
  {
    output << static_cast<const LatticeFieldParam &>(param);
    output << "nColor = " << param.nColor << std::endl;
    output << "nFace = " << param.nFace << std::endl;
    output << "reconstruct = " << param.reconstruct << std::endl;
    int nInternal = (param.reconstruct != QUDA_RECONSTRUCT_NO ? param.reconstruct : param.nColor * param.nColor * 2);
    output << "nInternal = " << nInternal << std::endl;
    output << "order = " << param.order << std::endl;
    output << "fixed = " << param.fixed << std::endl;
    output << "link_type = " << param.link_type << std::endl;
    output << "t_boundary = " << param.t_boundary << std::endl;
    output << "anisotropy = " << param.anisotropy << std::endl;
    output << "tadpole = " << param.tadpole << std::endl;
    output << "create = " << param.create << std::endl;
    output << "geometry = " << param.geometry << std::endl;
    output << "staggeredPhaseType = " << param.staggeredPhaseType << std::endl;
    output << "staggeredPhaseApplied = " << param.staggeredPhaseApplied << std::endl;

    return output;  // for multiple << operators.
  }

  std::ostream &operator<<(std::ostream &output, const GaugeField &field)
  {
    output << static_cast<const LatticeField &>(field);
    output << "init = " << field.init << std::endl;
    output << "gauge = " << field.gauge << std::endl;
    output << "gauge_array = " << field.gauge_array << std::endl;
    output << "bytes = " << field.bytes << std::endl;
    output << "phase_offset = " << field.phase_offset << std::endl;
    output << "phase_bytes = " << field.phase_bytes << std::endl;
    output << "length = " << field.length << std::endl;
    output << "real_length = " << field.real_length << std::endl;
    output << "nColor = " << field.nColor << std::endl;
    output << "nFace = " << field.nFace << std::endl;
    output << "geometry = " << field.geometry << std::endl;
    output << "site_dim = " << field.geometry << std::endl;
    output << "reconstruct = " << field.reconstruct << std::endl;
    output << "nInternal = " << field.nInternal << std::endl;
    output << "order = " << field.order << std::endl;
    output << "fixed = " << field.fixed << std::endl;
    output << "link_type = " << field.link_type << std::endl;
    output << "t_boundary = " << field.t_boundary << std::endl;
    output << "anisotropy = " << field.anisotropy << std::endl;
    output << "tadpole = " << field.tadpole << std::endl;
    output << "fat_link_max = " << field.fat_link_max << std::endl;
    output << "ghost = " << field.ghost << std::endl;
    output << "ghostFace = " << field.ghostFace << std::endl;
    output << "staggeredPhaseType = " << field.staggeredPhaseType << std::endl;
    output << "staggeredPhaseApplied = " << field.staggeredPhaseApplied << std::endl;
    output << "i_mu = " << field.i_mu << std::endl;
    output << "site_offset = " << field.site_offset << std::endl;
    output << "size_size = " << field.site_size << std::endl;
    return output; // for multiple << operators.
  }

  void GaugeField::zero()
  {
    if (order != QUDA_QDP_GAUGE_ORDER) {
      qudaMemset(gauge, 0, bytes);
    } else {
      for (int g = 0; g < geometry; g++) qudaMemset(gauge_array[g], 0, volume * nInternal * precision);
    }
  }

  ColorSpinorParam colorSpinorParam(const GaugeField &a) {
   if (a.FieldOrder() == QUDA_QDP_GAUGE_ORDER || a.FieldOrder() == QUDA_QDPJIT_GAUGE_ORDER)
     errorQuda("Not implemented for this order %d", a.FieldOrder());

    if (a.LinkType() == QUDA_COARSE_LINKS) errorQuda("Not implemented for coarse-link type");
    if (a.Ncolor() != 3) errorQuda("Not implemented for Ncolor = %d", a.Ncolor());

    if (a.Precision() == QUDA_HALF_PRECISION || a.Precision() == QUDA_QUARTER_PRECISION)
      errorQuda("Casting a GaugeField into ColorSpinorField not possible in half or quarter precision");

    ColorSpinorParam spinor_param;
    spinor_param.nColor = (a.Geometry()*a.Reconstruct())/2;
    spinor_param.nSpin = 1;
    spinor_param.nDim = a.Ndim();
    spinor_param.pc_type = QUDA_4D_PC;
    for (int d=0; d<a.Ndim(); d++) spinor_param.x[d] = a.X()[d];
    spinor_param.pad = a.Pad();
    spinor_param.siteSubset = QUDA_FULL_SITE_SUBSET;
    spinor_param.siteOrder = QUDA_EVEN_ODD_SITE_ORDER;
    spinor_param.setPrecision(a.Precision(), a.Precision(), true);
    spinor_param.gammaBasis = QUDA_UKQCD_GAMMA_BASIS;
    spinor_param.create = QUDA_REFERENCE_FIELD_CREATE;
    spinor_param.v = a.data();
    spinor_param.location = a.Location();
    return spinor_param;
  }

  // Return the L2 norm squared of the gauge field
  double norm2(const GaugeField &a)
  {
    ColorSpinorField b(colorSpinorParam(a));
    return blas::norm2(b);
  }

  // Return the L1 norm of the gauge field
  double norm1(const GaugeField &a)
  {
    ColorSpinorField b(colorSpinorParam(a));
    return blas::norm1(b);
  }

  // Scale the gauge field by the constant a
  void ax(const double &a, GaugeField &u)
  {
    ColorSpinorField b(colorSpinorParam(u));
    blas::ax(a, b);
  }

  uint64_t GaugeField::checksum(bool mini) const {
    return Checksum(*this, mini);
  }

  GaugeField *GaugeField::Create(const GaugeFieldParam &param) { return new GaugeField(param); }

  GaugeField GaugeField::create_alias(const GaugeFieldParam &param_)
  {
    if (param_.init && param_.Precision() > precision)
      errorQuda("Cannot create an alias to source with lower precision than the alias");
    GaugeFieldParam param = param_.init ? param_ : GaugeFieldParam(*this);
    param.create = QUDA_REFERENCE_FIELD_CREATE;
    param.gauge = gauge.data();
    return GaugeField(param);
  }

  // helper for creating extended gauge fields
  GaugeField *createExtendedGauge(GaugeField &in, const lat_dim_t &R, TimeProfile &profile, bool redundant_comms,
                                  QudaReconstructType recon)
  {
    GaugeFieldParam gParamEx(in);
    // gParamEx.location = QUDA_CUDA_FIELD_LOCATION;
    gParamEx.ghostExchange = QUDA_GHOST_EXCHANGE_EXTENDED;
    gParamEx.pad = 0;
    gParamEx.nFace = 1;
    gParamEx.tadpole = in.Tadpole();
    gParamEx.anisotropy = in.Anisotropy();
    for (int d = 0; d < 4; d++) {
      gParamEx.x[d] += 2 * R[d];
      gParamEx.r[d] = R[d];
    }
    if (recon != QUDA_RECONSTRUCT_INVALID) gParamEx.reconstruct = recon;
    gParamEx.setPrecision(gParamEx.Precision(), true);

    auto *out = new GaugeField(gParamEx);

    // copy input field into the extended device gauge field
    copyExtendedGauge(*out, in, QUDA_CUDA_FIELD_LOCATION); // wrong location if both fields cpu

    // now fill up the halos
    out->exchangeExtendedGhost(R, profile, redundant_comms);

    return out;
  }

  // helper for creating extended (cpu) gauge fields
  GaugeField *createExtendedGauge(void **gauge, QudaGaugeParam &gauge_param, const lat_dim_t &R)
  {
    GaugeFieldParam gauge_field_param(gauge_param, gauge);
    GaugeField cpu(gauge_field_param);

    gauge_field_param.location = QUDA_CPU_FIELD_LOCATION;
    gauge_field_param.ghostExchange = QUDA_GHOST_EXCHANGE_EXTENDED;
    gauge_field_param.create = QUDA_ZERO_FIELD_CREATE;
    for (int d = 0; d < 4; d++) {
      gauge_field_param.x[d] += 2 * R[d];
      gauge_field_param.r[d] = R[d];
    }
    GaugeField *padded_cpu = new GaugeField(gauge_field_param);

    copyExtendedGauge(*padded_cpu, cpu, QUDA_CPU_FIELD_LOCATION);
    padded_cpu->exchangeExtendedGhost(R, true); // Do comm to fill halo = true

    return padded_cpu;
  }

  void GaugeField::prefetch(QudaFieldLocation mem_space, qudaStream_t stream) const
  {
    if (location == QUDA_CUDA_FIELD_LOCATION && is_prefetch_enabled() && mem_type == QUDA_MEMORY_DEVICE) {
      if (gauge.data()) qudaMemPrefetchAsync(gauge.data(), bytes, mem_space, stream);
      if (!isNative()) {
        for (int i = 0; i < nDim; i++) {
          size_t nbytes = nFace * surface[i] * nInternal * precision;
          if (ghost[i].data() && nbytes) qudaMemPrefetchAsync(ghost[i].data(), nbytes, mem_space, stream);
          if (ghost[i + 4].data() && nbytes && geometry == QUDA_COARSE_GEOMETRY)
            qudaMemPrefetchAsync(ghost[i + 4].data(), nbytes, mem_space, stream);
        }
      }
    }
  }

  void GaugeField::backup() const
  {
    if (backup_h.size()) errorQuda("Gauge field already backed up");

    if (order == QUDA_QDP_GAUGE_ORDER) {
      backup_h.resize(geometry);
      for (int d = 0; d < geometry; d++) {
        backup_h[d] = quda_ptr(QUDA_MEMORY_HOST, bytes / geometry);
        qudaMemcpy(backup_h[d], gauge_array[d], bytes / geometry, qudaMemcpyDefault);
      }
    } else {
      backup_h.resize(1);
      backup_h[0] = quda_ptr(QUDA_MEMORY_HOST, bytes);
      qudaMemcpy(backup_h[0], gauge, bytes, qudaMemcpyDefault);
    }
  }

  void GaugeField::restore() const
  {
    if (!backup_h.size()) errorQuda("Cannot restore since not backed up");

    if (order == QUDA_QDP_GAUGE_ORDER) {
      for (int d = 0; d < geometry; d++) {
        qudaMemcpy(gauge_array[d], backup_h[d], bytes / geometry, qudaMemcpyDefault);
      }
    } else {
      qudaMemcpy(gauge, backup_h[0], bytes, qudaMemcpyDefault);
    }

    backup_h.resize(0);
  }

  void GaugeField::copy_to_buffer(void *buffer) const
  {
    if (location == QUDA_CUDA_FIELD_LOCATION) {
      qudaMemcpy(buffer, data(), Bytes(), qudaMemcpyDeviceToHost);
    } else {
      if (is_pointer_array(order)) {
        char *dst_buffer = reinterpret_cast<char *>(buffer);
        for (int d = 0; d < site_dim; d++) {
          std::memcpy(&dst_buffer[d * bytes / site_dim], gauge_array[d].data(), bytes / site_dim);
        }
      } else if (Order() == QUDA_CPS_WILSON_GAUGE_ORDER || Order() == QUDA_MILC_GAUGE_ORDER
                 || Order() == QUDA_MILC_SITE_GAUGE_ORDER || Order() == QUDA_BQCD_GAUGE_ORDER
                 || Order() == QUDA_TIFR_GAUGE_ORDER || Order() == QUDA_TIFR_PADDED_GAUGE_ORDER) {
        std::memcpy(buffer, data(), Bytes());
      } else {
        errorQuda("Unsupported order = %d", Order());
      }
    }
  }

  void GaugeField::copy_from_buffer(void *buffer)
  {
    if (location == QUDA_CUDA_FIELD_LOCATION) {
      qudaMemcpy(data(), buffer, Bytes(), qudaMemcpyHostToDevice);
    } else {
      if (is_pointer_array(order)) {
        const char *dst_buffer = reinterpret_cast<const char *>(buffer);
        for (int d = 0; d < site_dim; d++) {
          std::memcpy(gauge_array[d].data(), &dst_buffer[d * bytes / site_dim], bytes / site_dim);
        }
      } else if (Order() == QUDA_CPS_WILSON_GAUGE_ORDER || Order() == QUDA_MILC_GAUGE_ORDER
                 || Order() == QUDA_MILC_SITE_GAUGE_ORDER || Order() == QUDA_BQCD_GAUGE_ORDER
                 || Order() == QUDA_TIFR_GAUGE_ORDER || Order() == QUDA_TIFR_PADDED_GAUGE_ORDER) {
        std::memcpy(data(), buffer, Bytes());
      } else {
        errorQuda("Unsupported order = %d", Order());
      }
    }
  }

} // namespace quda<|MERGE_RESOLUTION|>--- conflicted
+++ resolved
@@ -126,40 +126,6 @@
     default: errorQuda("Unknown geometry type %d", geometry);
     }
 
-<<<<<<< HEAD
-    if (reconstruct == QUDA_RECONSTRUCT_9 || reconstruct == QUDA_RECONSTRUCT_13) {
-      // Need to adjust the phase alignment as well.
-      int half_phase_bytes
-        = (length / (2 * reconstruct)) * precision; // number of bytes needed to store phases for a single parity
-      int half_gauge_bytes = (length / 2) * precision
-        - half_phase_bytes; // number of bytes needed to store the gauge field for a single parity excluding the phases
-      // Adjust the alignments for the gauge and phase separately
-      half_phase_bytes = ((half_phase_bytes + (512-1))/512)*512;
-      half_gauge_bytes = ((half_gauge_bytes + (512-1))/512)*512;
-    
-      phase_offset = half_gauge_bytes;
-      phase_bytes = half_phase_bytes*2;
-      bytes = (half_gauge_bytes + half_phase_bytes)*2;      
-    } else if (order == QUDA_OPENQCD_GAUGE_ORDER) {
-      /**
-       * With an openQCD gauge field, we need all the links of even lattice
-       * points in positive direction. These are links that lie in the buffer
-       * space that spans 7*BNDRY/4 gauge fields. These boundary fields are
-       * located at base_ptr + 4*VOLUME. Therefore, we need to transfer more
-       * than 4*VOLUME matrices.
-       */
-
-      /* analogue to BNDRY in openQCD:include/global.h */
-      long int bndry = 0;
-      bndry += (1-(comm_dim(0)%2))*x[1]*x[2]*x[3];
-      bndry += (1-(comm_dim(1)%2))*x[0]*x[2]*x[3];
-      bndry += (1-(comm_dim(2)%2))*x[0]*x[1]*x[3];
-      bndry += (1-(comm_dim(3)%2))*x[0]*x[1]*x[2];
-      bndry *= 2;
-
-      length += 18*7*bndry/4;
-      bytes = length * precision;
-=======
     if (isNative()) {
       if (reconstruct == QUDA_RECONSTRUCT_9 || reconstruct == QUDA_RECONSTRUCT_13) {
         // Need to adjust the phase alignment as well.
@@ -177,7 +143,6 @@
         bytes = length * precision;
         bytes = 2 * ALIGNMENT_ADJUST(bytes / 2);
       }
->>>>>>> 608dec21
     } else {
       // compute the correct bytes size for these padded field orders
       if (order == QUDA_TIFR_PADDED_GAUGE_ORDER) {
@@ -186,6 +151,25 @@
         bytes = site_dim * (x[0] + 4) * (x[1] + 2) * (x[2] + 2) * (x[3] + 2) * nInternal * precision;
       } else if (order == QUDA_MILC_SITE_GAUGE_ORDER) {
         bytes = volume * site_size;
+      } else if (order == QUDA_OPENQCD_GAUGE_ORDER) {
+        /**
+         * With an openQCD gauge field, we need all the links of even lattice
+         * points in positive direction. These are links that lie in the buffer
+         * space that spans 7*BNDRY/4 gauge fields. These boundary fields are
+         * located at base_ptr + 4*VOLUME. Therefore, we need to transfer more
+         * than 4*VOLUME matrices.
+         */
+
+        /* analogue to BNDRY in openQCD:include/global.h */
+        long int bndry = 0;
+        bndry += (1-(comm_dim(0)%2))*x[1]*x[2]*x[3];
+        bndry += (1-(comm_dim(1)%2))*x[0]*x[2]*x[3];
+        bndry += (1-(comm_dim(2)%2))*x[0]*x[1]*x[3];
+        bndry += (1-(comm_dim(3)%2))*x[0]*x[1]*x[2];
+        bndry *= 2;
+
+        length += 18*7*bndry/4;
+        bytes = length * precision;
       } else {
         bytes = length * precision;
       }
@@ -225,7 +209,7 @@
 
     } else if (order == QUDA_CPS_WILSON_GAUGE_ORDER || order == QUDA_MILC_GAUGE_ORDER || order == QUDA_BQCD_GAUGE_ORDER
                || order == QUDA_TIFR_GAUGE_ORDER || order == QUDA_TIFR_PADDED_GAUGE_ORDER
-               || order == QUDA_MILC_SITE_GAUGE_ORDER) {
+               || order == QUDA_MILC_SITE_GAUGE_ORDER || order == QUDA_OPENQCD_GAUGE_ORDER) {
       // does not support device
 
       if (order == QUDA_MILC_SITE_GAUGE_ORDER && param.create != QUDA_REFERENCE_FIELD_CREATE) {
@@ -1029,7 +1013,7 @@
         } else { // else reorder on the GPU
 
           if (order == QUDA_MILC_SITE_GAUGE_ORDER || order == QUDA_BQCD_GAUGE_ORDER
-              || order == QUDA_TIFR_PADDED_GAUGE_ORDER) {
+              || order == QUDA_TIFR_PADDED_GAUGE_ORDER || order == QUDA_OPENQCD_GAUGE_ORDER) {
             // special case where we use zero-copy memory to read/write directly from application's array
             void *data_d = get_mapped_device_pointer(data());
             if (GhostExchange() == QUDA_GHOST_EXCHANGE_NO) {
@@ -1098,7 +1082,7 @@
         } else { // else on the GPU
 
           if (src.Order() == QUDA_MILC_SITE_GAUGE_ORDER || src.Order() == QUDA_BQCD_GAUGE_ORDER
-              || src.Order() == QUDA_TIFR_PADDED_GAUGE_ORDER) {
+              || src.Order() == QUDA_TIFR_PADDED_GAUGE_ORDER || src.Order() == QUDA_OPENQCD_GAUGE_ORDER) {
             // special case where we use zero-copy memory to read/write directly from application's array
             void *src_d = get_mapped_device_pointer(src.data());
 
@@ -1397,7 +1381,8 @@
         }
       } else if (Order() == QUDA_CPS_WILSON_GAUGE_ORDER || Order() == QUDA_MILC_GAUGE_ORDER
                  || Order() == QUDA_MILC_SITE_GAUGE_ORDER || Order() == QUDA_BQCD_GAUGE_ORDER
-                 || Order() == QUDA_TIFR_GAUGE_ORDER || Order() == QUDA_TIFR_PADDED_GAUGE_ORDER) {
+                 || Order() == QUDA_TIFR_GAUGE_ORDER || Order() == QUDA_TIFR_PADDED_GAUGE_ORDER
+                 || Order() == QUDA_OPENQCD_GAUGE_ORDER) {
         std::memcpy(buffer, data(), Bytes());
       } else {
         errorQuda("Unsupported order = %d", Order());
@@ -1417,7 +1402,8 @@
         }
       } else if (Order() == QUDA_CPS_WILSON_GAUGE_ORDER || Order() == QUDA_MILC_GAUGE_ORDER
                  || Order() == QUDA_MILC_SITE_GAUGE_ORDER || Order() == QUDA_BQCD_GAUGE_ORDER
-                 || Order() == QUDA_TIFR_GAUGE_ORDER || Order() == QUDA_TIFR_PADDED_GAUGE_ORDER) {
+                 || Order() == QUDA_TIFR_GAUGE_ORDER || Order() == QUDA_TIFR_PADDED_GAUGE_ORDER
+                 || Order() == QUDA_OPENQCD_GAUGE_ORDER) {
         std::memcpy(data(), buffer, Bytes());
       } else {
         errorQuda("Unsupported order = %d", Order());
