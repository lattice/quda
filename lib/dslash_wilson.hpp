#include <gauge_field.h>
#include <color_spinor_field.h>
#include <dslash.h>
#include <worker.h>

#include <dslash_policy.hpp>
#include <kernels/dslash_wilson.cuh>

/**
   This is the basic gauged Wilson operator
   TODO
   - gauge fix support
*/

namespace quda
{

  template <typename Arg> class Wilson : public Dslash<wilson, Arg>
  {
    using Dslash = Dslash<wilson, Arg>;

  public:
    Wilson(Arg &arg, cvector_ref<ColorSpinorField> &out, cvector_ref<const ColorSpinorField> &in,
           const ColorSpinorField &halo) :
      Dslash(arg, out, in, halo)
    {
    }

    void apply(const qudaStream_t &stream)
    {
      TuneParam tp = tuneLaunch(*this, getTuning(), getVerbosity());
      Dslash::setParam(tp);
      Dslash::template instantiate<packShmem>(tp, stream);
    }
  };

  template <bool distance_pc> struct DistanceType {
  };

  template <typename Float, int nColor, typename DDArg, QudaReconstructType recon> struct WilsonApply {

    template <bool distance_pc>
    WilsonApply(cvector_ref<ColorSpinorField> &out, cvector_ref<const ColorSpinorField> &in,
                cvector_ref<const ColorSpinorField> &x, const GaugeField &U, double a, double alpha0, int t0,
                int parity, bool dagger, const int *comm_override, DistanceType<distance_pc>, TimeProfile &profile)
    {
      constexpr int nDim = 4;
<<<<<<< HEAD
      WilsonArg<Float, nColor, nDim, DDArg, recon, distance_pc> arg(out, in, U, a, x, parity, dagger, comm_override,
                                                                    alpha0, t0);
      Wilson<decltype(arg)> wilson(arg, out, in);

      dslash::DslashPolicyTune<decltype(wilson)> policy(wilson, in, in.VolumeCB(), in.GhostFaceCB(), profile);
=======
      auto halo = ColorSpinorField::create_comms_batch(in);
      WilsonArg<Float, nColor, nDim, recon, distance_pc> arg(out, in, halo, U, a, x, parity, dagger, comm_override,
                                                             alpha0, t0);
      Wilson<decltype(arg)> wilson(arg, out, in, halo);
      dslash::DslashPolicyTune<decltype(wilson)> policy(wilson, in, halo, profile);
>>>>>>> fbbe14c2
    }
  };

} // namespace quda<|MERGE_RESOLUTION|>--- conflicted
+++ resolved
@@ -45,19 +45,11 @@
                 int parity, bool dagger, const int *comm_override, DistanceType<distance_pc>, TimeProfile &profile)
     {
       constexpr int nDim = 4;
-<<<<<<< HEAD
-      WilsonArg<Float, nColor, nDim, DDArg, recon, distance_pc> arg(out, in, U, a, x, parity, dagger, comm_override,
-                                                                    alpha0, t0);
-      Wilson<decltype(arg)> wilson(arg, out, in);
-
-      dslash::DslashPolicyTune<decltype(wilson)> policy(wilson, in, in.VolumeCB(), in.GhostFaceCB(), profile);
-=======
       auto halo = ColorSpinorField::create_comms_batch(in);
-      WilsonArg<Float, nColor, nDim, recon, distance_pc> arg(out, in, halo, U, a, x, parity, dagger, comm_override,
-                                                             alpha0, t0);
+      WilsonArg<Float, nColor, nDim, DDArg, recon, distance_pc> arg(out, in, halo, U, a, x, parity, dagger,
+                                                                    comm_override, alpha0, t0);
       Wilson<decltype(arg)> wilson(arg, out, in, halo);
       dslash::DslashPolicyTune<decltype(wilson)> policy(wilson, in, halo, profile);
->>>>>>> fbbe14c2
     }
   };
 
