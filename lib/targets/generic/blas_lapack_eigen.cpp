--- conflicted
+++ resolved
@@ -334,11 +334,7 @@
           const Z alpha = blas_param.alpha;
           const Z beta = blas_param.beta;
           GEMM<MatrixXcd, Z>(A_h, B_h, C_h, alpha, beta, max_stride, blas_param);
-<<<<<<< HEAD
-	  flops += batch * FLOPS_CGEMM(blas_param.m, blas_param.n, blas_param.k);
-=======
           flops += batch * FLOPS_CGEMM(blas_param.m, blas_param.n, blas_param.k);
->>>>>>> 00656fb6
 
         } else if (blas_param.data_type == QUDA_BLAS_DATATYPE_C) {
 
@@ -346,11 +342,7 @@
           const C alpha = blas_param.alpha;
           const C beta = blas_param.beta;
           GEMM<MatrixXcf, C>(A_h, B_h, C_h, alpha, beta, max_stride, blas_param);
-<<<<<<< HEAD
-	  flops += batch * FLOPS_CGEMM(blas_param.m, blas_param.n, blas_param.k);
-=======
           flops += batch * FLOPS_CGEMM(blas_param.m, blas_param.n, blas_param.k);
->>>>>>> 00656fb6
 
         } else if (blas_param.data_type == QUDA_BLAS_DATATYPE_D) {
 
@@ -358,11 +350,7 @@
           const D alpha = (D)(static_cast<std::complex<double>>(blas_param.alpha).real());
           const D beta = (D)(static_cast<std::complex<double>>(blas_param.beta).real());
           GEMM<MatrixXd, D>(A_h, B_h, C_h, alpha, beta, max_stride, blas_param);
-<<<<<<< HEAD
-	  flops += batch * FLOPS_SGEMM(blas_param.m, blas_param.n, blas_param.k);
-=======
           flops += batch * FLOPS_SGEMM(blas_param.m, blas_param.n, blas_param.k);
->>>>>>> 00656fb6
 
         } else if (blas_param.data_type == QUDA_BLAS_DATATYPE_S) {
 
@@ -370,11 +358,7 @@
           const S alpha = (S)(static_cast<std::complex<float>>(blas_param.alpha).real());
           const S beta = (S)(static_cast<std::complex<float>>(blas_param.beta).real());
           GEMM<MatrixXf, S>(A_h, B_h, C_h, alpha, beta, max_stride, blas_param);
-<<<<<<< HEAD
-	  flops += batch * FLOPS_SGEMM(blas_param.m, blas_param.n, blas_param.k);
-=======
           flops += batch * FLOPS_SGEMM(blas_param.m, blas_param.n, blas_param.k);
->>>>>>> 00656fb6
 
         } else {
           errorQuda("blasGEMM type %d not implemented\n", blas_param.data_type);
