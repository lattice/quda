--- conflicted
+++ resolved
@@ -154,13 +154,7 @@
         warningQuda("Using managed memory for HIP allocations");
         managed = true;
 
-<<<<<<< HEAD
-	// Managed memory is nor really recommended on HIP. It is a compatibility feature
-	// presently
-	warningQuda("Managed memory in HIP is a currently inefficient compatibility feature");
-=======
         if (!device::managed_memory_supported()) warningQuda("Target device does not report supporting managed memory");
->>>>>>> 30f67f3e
       }
 
       init = true;
