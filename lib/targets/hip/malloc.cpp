#include <cstdlib>
#include <cstdio>
#include <string>
#include <map>
#include <unistd.h>   // for getpagesize()
#include <execinfo.h> // for backtrace
#include <quda_internal.h>
#include <device.h>

#include <hip/hip_runtime.h>
#ifdef USE_QDPJIT
#include "qdp_quda.h"
#include "qdp_config.h"
#endif

#ifdef QUDA_BACKWARDSCPP
#include "backward.hpp"
#endif
namespace quda
{

  enum AllocType { DEVICE, DEVICE_PINNED, HOST, PINNED, MAPPED, MANAGED, N_ALLOC_TYPE };

  class MemAlloc
  {

  public:
    std::string func;
    std::string file;
    int line;
    size_t size;
    size_t base_size;

    MemAlloc() : line(-1), size(0), base_size(0) {}

    MemAlloc(std::string func, std::string file, int line) : func(func), file(file), line(line), size(0), base_size(0)
    {
    }

<<<<<<< HEAD
=======
    MemAlloc(const MemAlloc &) = default;
    MemAlloc(MemAlloc &&) = default;
    virtual ~MemAlloc() = default;
    MemAlloc &operator=(const MemAlloc &) = default;
    MemAlloc &operator=(MemAlloc &&) = default;
>>>>>>> 74107e92
  };

  static std::map<void *, MemAlloc> alloc[N_ALLOC_TYPE];
  static long total_bytes[N_ALLOC_TYPE] = {0};
  static long max_total_bytes[N_ALLOC_TYPE] = {0};
  static long total_host_bytes, max_total_host_bytes;
  static long total_pinned_bytes, max_total_pinned_bytes;

  long device_allocated_peak() { return max_total_bytes[DEVICE]; }

  long pinned_allocated_peak() { return max_total_bytes[PINNED]; }

  long mapped_allocated_peak() { return max_total_bytes[MAPPED]; }

  long managed_allocated_peak() { return max_total_bytes[MANAGED]; }

  long host_allocated_peak() { return max_total_bytes[HOST]; }

  static void print_trace(void)
  {
    void *array[10];
    size_t size;
    char **strings;
    size = backtrace(array, 10);
    strings = backtrace_symbols(array, size);
    printfQuda("Obtained %zd stack frames.\n", size);
    for (size_t i = 0; i < size; i++) printfQuda("%s\n", strings[i]);
    free(strings);
  }

  static void print_alloc_header()
  {
    printfQuda("Type    Pointer          Size             Location\n");
    printfQuda("----------------------------------------------------------\n");
  }

  static void print_alloc(AllocType type)
  {
    const char *type_str[] = {"Device", "Device Pinned", "Host  ", "Pinned", "Mapped", "Managed"};
    std::map<void *, MemAlloc>::iterator entry;

    for (entry = alloc[type].begin(); entry != alloc[type].end(); entry++) {
      void *ptr = entry->first;
      MemAlloc a = entry->second;
      printfQuda("%s  %15p  %15lu  %s(), %s:%d\n", type_str[type], ptr, (unsigned long)a.base_size, a.func.c_str(),
                 a.file.c_str(), a.line);
    }
  }

  static void track_malloc(const AllocType &type, const MemAlloc &a, void *ptr)
  {
    total_bytes[type] += a.base_size;
    if (total_bytes[type] > max_total_bytes[type]) { max_total_bytes[type] = total_bytes[type]; }
    if (type != DEVICE && type != DEVICE_PINNED) {
      total_host_bytes += a.base_size;
      if (total_host_bytes > max_total_host_bytes) { max_total_host_bytes = total_host_bytes; }
    }
    if (type == PINNED || type == MAPPED) {
      total_pinned_bytes += a.base_size;
      if (total_pinned_bytes > max_total_pinned_bytes) { max_total_pinned_bytes = total_pinned_bytes; }
    }
    alloc[type][ptr] = a;
  }

  static void track_free(const AllocType &type, void *ptr)
  {
    size_t size = alloc[type][ptr].base_size;
    total_bytes[type] -= size;
    if (type != DEVICE && type != DEVICE_PINNED) { total_host_bytes -= size; }
    if (type == PINNED || type == MAPPED) { total_pinned_bytes -= size; }
    alloc[type].erase(ptr);
  }

  /**
   * Under CUDA 4.0, hipHostRegister seems to require that both the
   * beginning and end of the buffer be aligned on page boundaries.
   * This local function takes care of the alignment and gets called
   * by pinned_malloc_() and mapped_malloc_()
   */
  static void *aligned_malloc(MemAlloc &a, size_t size)
  {
    void *ptr = nullptr;

    a.size = size;

    static int page_size = 2 * getpagesize();
    a.base_size = ((size + page_size - 1) / page_size) * page_size; // round up to the nearest multiple of page_size
    int align = posix_memalign(&ptr, page_size, a.base_size);
    if (!ptr || align != 0) {
      errorQuda("Failed to allocate aligned host memory of size %zu (%s:%d in %s())\n", size, a.file.c_str(), a.line,
                a.func.c_str());
    }
    return ptr;
  }

  bool use_managed_memory()
  {
    static bool managed = false;
    static bool init = false;

    if (!init) {
      char *enable_managed_memory = getenv("QUDA_ENABLE_MANAGED_MEMORY");
      if (enable_managed_memory && strcmp(enable_managed_memory, "1") == 0) {
        warningQuda("Using managed memory for HIP allocations");
        managed = true;

	// Managed memory is nor really recommended on HIP. It is a compatibility feature
	// presently
	warningQuda("Managed memory in HIP is a currently inefficient compatibility feature");
      }

      init = true;
    }

    return managed;
  }

  bool is_prefetch_enabled()
  {
    static bool prefetch = false;
    static bool init = false;

    if (!init) {
      if (use_managed_memory()) {
        char *enable_managed_prefetch = getenv("QUDA_ENABLE_MANAGED_PREFETCH");
        if (enable_managed_prefetch && strcmp(enable_managed_prefetch, "1") == 0) {
	  // BJoo: Managed Memory Prefetch is not supported currently under HIP
#ifdef __HIP_PLATFORM_NVCC__
          warningQuda("Enabling prefetch support for managed memory");
          prefetch = true;
#else
	  warningQuda("HIP Does not currently allow prefetch support for managed memory. Setting prefetch to false");
	  prefetch = false;
#endif
        }
      }

      init = true;
    }

    return prefetch;
  }

  /**
   * Perform a standard hipMalloc() with error-checking.  This
   * function should only be called via the device_malloc() macro,
   * defined in malloc_quda.h
   */
  void *device_malloc_(const char *func, const char *file, int line, size_t size)
  {
    if (use_managed_memory()) return managed_malloc_(func, file, line, size);

#ifndef QDP_USE_CUDA_MANAGED_MEMORY
    MemAlloc a(func, file, line);
    void *ptr;

    a.size = a.base_size = size;

    hipError_t err = hipMalloc(&ptr, size);
    if (err != hipSuccess) {
      errorQuda("Failed to allocate device memory of size %zu (%s:%d in %s())\n", size, file, line, func);
    }
    track_malloc(DEVICE, a, ptr);
#ifdef HOST_DEBUG
    //hipMemset(ptr, 0xff, size);
#endif
    return ptr;
#else
    // when QDP uses managed memory we can bypass the QDP memory manager
    return device_pinned_malloc_(func, file, line, size);
#endif
  }

  /**
   * Perform a hipMalloc with error-checking.  This function is to
   * guarantee a unique memory allocation on the device, since
   * hipMalloc can be redirected (as is the case with QDPJIT).  This
   * should only be called via the device_pinned_malloc() macro,
   * defined in malloc_quda.h.
   */
  void *device_pinned_malloc_(const char *func, const char *file, int line, size_t size)
  {

    if (!comm_peer2peer_present()) return device_malloc_(func, file, line, size);

    MemAlloc a(func, file, line);
    void *ptr;

    a.size = a.base_size = size;


    // FIXME: QDP-JIT may have hijacked this function. 
#ifdef USE_QDPJIT
    warningQuda("calling hipMalloc() while using QDP-JIT. QDP-JIT may have hijacked this.  (%s:%d in %s())\n", file, line, func);
#endif
    hipError_t err = hipMalloc(&ptr, size);


    if (err != hipSuccess) {
      errorQuda("Failed to allocate device memory of size %zu (%s:%d in %s())\n", size, file, line, func);
    }
    track_malloc(DEVICE_PINNED, a, ptr);
#ifdef HOST_DEBUG
    //hipMemset(ptr, 0xff, size);
#endif
    return ptr;
  }

  /**
   * Perform a standard malloc() with error-checking.  This function
   * should only be called via the safe_malloc() macro, defined in
   * malloc_quda.h
   */
  void *safe_malloc_(const char *func, const char *file, int line, size_t size)
  {
    MemAlloc a(func, file, line);
    a.size = a.base_size = size;

    void *ptr = malloc(size);
    if (!ptr) { errorQuda("Failed to allocate host memory of size %zu (%s:%d in %s())\n", size, file, line, func); }
    track_malloc(HOST, a, ptr);
#ifdef HOST_DEBUG
   //memset(ptr, 0xff, size);
#endif
    return ptr;
  }

  /**
   * Allocate page-locked ("pinned") host memory.  This function
   * should only be called via the pinned_malloc() macro, defined in
   * malloc_quda.h
   *
   * Note that we do not rely on hipHostMalloc(), since buffers
   * allocated in this way have been observed to cause problems when
   * shared with MPI via GPU Direct on some systems.
   */
  void *pinned_malloc_(const char *func, const char *file, int line, size_t size)
  {
    MemAlloc a(func, file, line);
    void *ptr = aligned_malloc(a, size);

    hipError_t err = hipHostRegister(ptr, a.base_size, hipHostRegisterDefault);
    if (err != hipSuccess) {
      errorQuda("Failed to register pinned memory of size %zu (%s:%d in %s())\n", size, file, line, func);
    }
    track_malloc(PINNED, a, ptr);
#ifdef HOST_DEBUG
    //memset(ptr, 0xff, a.base_size);
#endif
    return ptr;
  }

  /**
   * Allocate page-locked ("pinned") host memory, and map it into the
   * GPU address space.  This function should only be called via the
   * mapped_malloc() macro, defined in malloc_quda.h
   */
  void *mapped_malloc_(const char *func, const char *file, int line, size_t size)
  {
    MemAlloc a(func, file, line);

    void *ptr = aligned_malloc(a, size);
    hipError_t err = hipHostRegister(ptr, a.base_size, hipHostRegisterMapped | hipHostRegisterPortable);
    if (err != hipSuccess) {
      errorQuda("Failed to register host-mapped memory of size %zu (%s:%d in %s())\n", size, file, line, func);
    }

    track_malloc(MAPPED, a, ptr);
#ifdef HOST_DEBUG
   // memset(ptr, 0xff, a.base_size);
#endif
    return ptr;
  }

  /**
   * Perform a standard hipMallocManaged() with error-checking.  This
   * function should only be called via the managed_malloc() macro,
   * defined in malloc_quda.h
   */
  void *managed_malloc_(const char *func, const char *file, int line, size_t size)
  {
    MemAlloc a(func, file, line);
    void *ptr;

    a.size = a.base_size = size;

    hipError_t err = hipMallocManaged(&ptr, size);
    if (err != hipSuccess) {
      errorQuda("Failed to allocate managed memory of size %zu (%s:%d in %s())\n", size, file, line, func);
    }
    track_malloc(MANAGED, a, ptr);
#ifdef HOST_DEBUG
    //hipMemset(ptr, 0xff, size);
#endif
    return ptr;
  }

  /**
   * Free device memory allocated with device_malloc().  This function
   * should only be called via the device_free() macro, defined in
   * malloc_quda.h
   */
  void device_free_(const char *func, const char *file, int line, void *ptr)
  {
    if (use_managed_memory()) {
      managed_free_(func, file, line, ptr);
      return;
    }

#ifndef QDP_USE_CUDA_MANAGED_MEMORY
    if (!ptr) { errorQuda("Attempt to free NULL device pointer (%s:%d in %s())\n", file, line, func); }
    if (!alloc[DEVICE].count(ptr)) {
      errorQuda("Attempt to free invalid device pointer (%s:%d in %s())\n", file, line, func);
    }
    hipError_t err = hipFree(ptr);
    if (err != hipSuccess) { errorQuda("Failed to free device memory (%s:%d in %s())\n", file, line, func); }
    track_free(DEVICE, ptr);
#else
    device_pinned_free_(func, file, line, ptr);
#endif
  }

  /**
   * Free device memory allocated with device_pinned malloc().  This
   * function should only be called via the device_pinned_free()
   * macro, defined in malloc_quda.h
   */
  void device_pinned_free_(const char *func, const char *file, int line, void *ptr)
  {
    if (!comm_peer2peer_present()) {
      device_free_(func, file, line, ptr);
      return;
    }

    if (!ptr) { errorQuda("Attempt to free NULL device pointer (%s:%d in %s())\n", file, line, func); }
    if (!alloc[DEVICE_PINNED].count(ptr)) {
      errorQuda("Attempt to free invalid device pointer (%s:%d in %s())\n", file, line, func);
    }

#ifdef USE_QDPJIT
    warningQuda("device_pinned_free_ while using QDP-JIT calls hipFree()\n");
#endif
    hipError_t err = hipFree(ptr);
    if (err != hipSuccess) { printfQuda("Failed to free device memory (%s:%d in %s())\n", file, line, func); }
    track_free(DEVICE_PINNED, ptr);
  }

  /**
   * Free device memory allocated with device_malloc().  This function
   * should only be called via the device_free() macro, defined in
   * malloc_quda.h
   */
  void managed_free_(const char *func, const char *file, int line, void *ptr)
  {
    if (!ptr) { errorQuda("Attempt to free NULL managed pointer (%s:%d in %s())\n", file, line, func); }
    if (!alloc[MANAGED].count(ptr)) {
      errorQuda("Attempt to free invalid managed pointer (%s:%d in %s())\n", file, line, func);
    }
    hipError_t err = hipFree(ptr);
    if (err != hipSuccess) { errorQuda("Failed to free device memory (%s:%d in %s())\n", file, line, func); }
    track_free(MANAGED, ptr);
  }

  /**
   * Free host memory allocated with safe_malloc(), pinned_malloc(),
   * or mapped_malloc().  This function should only be called via the
   * host_free() macro, defined in malloc_quda.h
   */
  void host_free_(const char *func, const char *file, int line, void *ptr)
  {
    if (!ptr) { errorQuda("Attempt to free NULL host pointer (%s:%d in %s())\n", file, line, func); }
    if (alloc[HOST].count(ptr)) {
      track_free(HOST, ptr);
      free(ptr);
    } else if (alloc[PINNED].count(ptr)) {
      hipError_t err = hipHostUnregister(ptr);
      if (err != hipSuccess) { errorQuda("Failed to unregister pinned memory (%s:%d in %s())\n", file, line, func); }
      track_free(PINNED, ptr);
      free(ptr);
    } else if (alloc[MAPPED].count(ptr)) {
#ifdef HOST_ALLOC
      hipError_t err = hipFreeHost(ptr);
      if (err != hipSuccess) { errorQuda("Failed to free host memory (%s:%d in %s())\n", file, line, func); }
#else
      hipError_t err = hipHostUnregister(ptr);
      if (err != hipSuccess) {
        errorQuda("Failed to unregister host-mapped memory (%s:%d in %s())\n", file, line, func);
      }
      free(ptr);
#endif
      track_free(MAPPED, ptr);
    } else {
      printfQuda("ERROR: Attempt to free invalid host pointer (%s:%d in %s())\n", file, line, func);
      print_trace();
      errorQuda("Aborting");
    }
  }

  void printPeakMemUsage()
  {
    printfQuda("Device memory used = %.1f MB\n", max_total_bytes[DEVICE] / (double)(1 << 20));
    printfQuda("Pinned device memory used = %.1f MB\n", max_total_bytes[DEVICE_PINNED] / (double)(1 << 20));
    printfQuda("Managed memory used = %.1f MB\n", max_total_bytes[MANAGED] / (double)(1 << 20));
    printfQuda("Page-locked host memory used = %.1f MB\n", max_total_pinned_bytes / (double)(1 << 20));
    printfQuda("Total host memory used >= %.1f MB\n", max_total_host_bytes / (double)(1 << 20));
  }

  void assertAllMemFree()
  {
    if (!alloc[DEVICE].empty() || !alloc[DEVICE_PINNED].empty() || !alloc[HOST].empty() || !alloc[PINNED].empty()
        || !alloc[MAPPED].empty()) {
      warningQuda("The following internal memory allocations were not freed.");
      printfQuda("\n");
      print_alloc_header();
      print_alloc(DEVICE);
      print_alloc(DEVICE_PINNED);
      print_alloc(HOST);
      print_alloc(PINNED);
      print_alloc(MAPPED);
      printfQuda("\n");
    }
  }

  QudaFieldLocation get_pointer_location(const void *ptr)
  {
    // This is slow/incomplete
    if ( alloc[DEVICE].find(const_cast<void*>(ptr)) != alloc[DEVICE].end() ) return QUDA_CUDA_FIELD_LOCATION;
    if ( alloc[DEVICE_PINNED].find(const_cast<void*>(ptr)) != alloc[DEVICE_PINNED].end() ) return QUDA_CUDA_FIELD_LOCATION;
    if ( alloc[HOST].find(const_cast<void *>(ptr)) != alloc[HOST].end()) return QUDA_CPU_FIELD_LOCATION;
    if ( alloc[PINNED].find(const_cast<void *>(ptr)) != alloc[PINNED].end()) return QUDA_CPU_FIELD_LOCATION;

    errorQuda("ptr %lx  not found in either host or device maps\n", (unsigned long)ptr);
    return QUDA_INVALID_FIELD_LOCATION;
  }

  void *get_mapped_device_pointer_(const char *func, const char *file, int line, const void *host)
  {
    void *device;
    auto error = hipHostGetDevicePointer(&device, const_cast<void *>(host), 0);
    if (error != hipSuccess) {
      errorQuda("hipHostGetDevicePointer failed with error %s (%s:%d in %s()", hipGetErrorString(error), file, line,
                func);
    }
    return device;
  }

  namespace pool
  {

    /** Cache of inactive pinned-memory allocations.  We cache pinned
        memory allocations so that fields can reuse these with minimal
        overhead.*/
    static std::multimap<size_t, void *> pinnedCache;

    /** Sizes of active pinned-memory allocations.  For convenience,
        we keep track of the sizes of active allocations (i.e., those not
        in the cache). */
    static std::map<void *, size_t> pinnedSize;

    /** Cache of inactive device-memory allocations.  We cache pinned
        memory allocations so that fields can reuse these with minimal
        overhead.*/
    static std::multimap<size_t, void *> deviceCache;

    /** Sizes of active device-memory allocations.  For convenience,
        we keep track of the sizes of active allocations (i.e., those not
        in the cache). */
    static std::map<void *, size_t> deviceSize;

    static bool pool_init = false;

    /** whether to use a memory pool allocator for device memory */
    static bool device_memory_pool = true;

    /** whether to use a memory pool allocator for pinned memory */
    static bool pinned_memory_pool = true;

    void init()
    {
      if (!pool_init) {
        // device memory pool
        char *enable_device_pool = getenv("QUDA_ENABLE_DEVICE_MEMORY_POOL");
        if (!enable_device_pool || strcmp(enable_device_pool, "0") != 0) {
          warningQuda("Using device memory pool allocator");
          device_memory_pool = true;
        } else {
          warningQuda("Not using device memory pool allocator");
          device_memory_pool = false;
        }

        // pinned memory pool
        char *enable_pinned_pool = getenv("QUDA_ENABLE_PINNED_MEMORY_POOL");
        if (!enable_pinned_pool || strcmp(enable_pinned_pool, "0") != 0) {
          warningQuda("Using pinned memory pool allocator");
          pinned_memory_pool = true;
        } else {
          warningQuda("Not using pinned memory pool allocator");
          pinned_memory_pool = false;
        }
        pool_init = true;
      }
    }

    void *pinned_malloc_(const char *func, const char *file, int line, size_t nbytes)
    {
      void *ptr = nullptr;
      if (pinned_memory_pool) {
        std::multimap<size_t, void *>::iterator it;

        if (pinnedCache.empty()) {
          ptr = quda::pinned_malloc_(func, file, line, nbytes);
        } else {
          it = pinnedCache.lower_bound(nbytes);
          if (it != pinnedCache.end()) { // sufficiently large allocation found
            nbytes = it->first;
            ptr = it->second;
            pinnedCache.erase(it);
          } else { // sacrifice the smallest cached allocation
            it = pinnedCache.begin();
            ptr = it->second;
            pinnedCache.erase(it);
            host_free(ptr);
            ptr = quda::pinned_malloc_(func, file, line, nbytes);
          }
        }
        pinnedSize[ptr] = nbytes;
      } else {
        ptr = quda::pinned_malloc_(func, file, line, nbytes);
      }
      return ptr;
    }

    void pinned_free_(const char *func, const char *file, int line, void *ptr)
    {
      if (pinned_memory_pool) {
        if (!pinnedSize.count(ptr)) { errorQuda("Attempt to free invalid pointer"); }
        pinnedCache.insert(std::make_pair(pinnedSize[ptr], ptr));
        pinnedSize.erase(ptr);
      } else {
        quda::host_free_(func, file, line, ptr);
      }
    }

    void *device_malloc_(const char *func, const char *file, int line, size_t nbytes)
    {
      void *ptr = nullptr;
      if (device_memory_pool) {
        std::multimap<size_t, void *>::iterator it;

        if (deviceCache.empty()) {
          ptr = quda::device_malloc_(func, file, line, nbytes);
        } else {
          it = deviceCache.lower_bound(nbytes);
          if (it != deviceCache.end()) { // sufficiently large allocation found
            nbytes = it->first;
            ptr = it->second;
            deviceCache.erase(it);
          } else { // sacrifice the smallest cached allocation
            it = deviceCache.begin();
            ptr = it->second;
            deviceCache.erase(it);
            quda::device_free_(func, file, line, ptr);
            ptr = quda::device_malloc_(func, file, line, nbytes);
          }
        }
        deviceSize[ptr] = nbytes;
      } else {
        ptr = quda::device_malloc_(func, file, line, nbytes);
      }
      return ptr;
    }

    void device_free_(const char *func, const char *file, int line, void *ptr)
    {
      if (device_memory_pool) {
        if (!deviceSize.count(ptr)) { errorQuda("Attempt to free invalid pointer"); }
        deviceCache.insert(std::make_pair(deviceSize[ptr], ptr));
        deviceSize.erase(ptr);
      } else {
        quda::device_free_(func, file, line, ptr);
      }
    }

    void flush_pinned()
    {
      if (pinned_memory_pool) {
        std::multimap<size_t, void *>::iterator it;
        for (it = pinnedCache.begin(); it != pinnedCache.end(); it++) {
          void *ptr = it->second;
          host_free(ptr);
        }
        pinnedCache.clear();
      }
    }

    void flush_device()
    {
      if (device_memory_pool) {
        std::multimap<size_t, void *>::iterator it;
        for (it = deviceCache.begin(); it != deviceCache.end(); it++) {
          void *ptr = it->second;
          device_free(ptr);
        }
        deviceCache.clear();
      }
    }

  } // namespace pool

} // namespace quda<|MERGE_RESOLUTION|>--- conflicted
+++ resolved
@@ -37,14 +37,11 @@
     {
     }
 
-<<<<<<< HEAD
-=======
     MemAlloc(const MemAlloc &) = default;
     MemAlloc(MemAlloc &&) = default;
     virtual ~MemAlloc() = default;
     MemAlloc &operator=(const MemAlloc &) = default;
     MemAlloc &operator=(MemAlloc &&) = default;
->>>>>>> 74107e92
   };
 
   static std::map<void *, MemAlloc> alloc[N_ALLOC_TYPE];
