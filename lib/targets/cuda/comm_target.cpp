#include <comm_quda.h>
#include <quda_api.h>
#include <quda_cuda_api.h>
#include <algorithm>
#include <shmem_helper.cuh>

namespace quda
{

#define CHECK_CUDA_ERROR(func)                                                                                         \
  target::cuda::set_runtime_error(func, #func, __func__, __FILE__, __STRINGIFY__(__LINE__));

  bool comm_peer2peer_possible(int local_gpuid, int neighbor_gpuid)
  {
    int canAccessPeer[2];
    CHECK_CUDA_ERROR(cudaDeviceCanAccessPeer(&canAccessPeer[0], local_gpuid, neighbor_gpuid));
    CHECK_CUDA_ERROR(cudaDeviceCanAccessPeer(&canAccessPeer[1], neighbor_gpuid, local_gpuid));

    // require symmetric peer-to-peer access to enable peer-to-peer
    return canAccessPeer[0] && canAccessPeer[1];
  }

  int comm_peer2peer_performance(int local_gpuid, int neighbor_gpuid)
  {
    int accessRank[2] = {};
    if (comm_peer2peer_possible(local_gpuid, neighbor_gpuid)) {
      CHECK_CUDA_ERROR(
        cudaDeviceGetP2PAttribute(&accessRank[0], cudaDevP2PAttrPerformanceRank, local_gpuid, neighbor_gpuid));
      CHECK_CUDA_ERROR(
        cudaDeviceGetP2PAttribute(&accessRank[1], cudaDevP2PAttrPerformanceRank, neighbor_gpuid, local_gpuid));
    }

<<<<<<< HEAD
void comm_create_neighbor_memory(array_2d<void*, QUDA_MAX_DIM, 2> &remote, void *local)
{
  // handles for obtained ghost pointers
  cudaIpcMemHandle_t remote_handle[QUDA_MAX_DIM][2];
=======
    // return the slowest direction of access (lower is faster)
    return std::max(accessRank[0], accessRank[1]);
  }

  void comm_create_neighbor_memory(void *remote[QUDA_MAX_DIM][2], void *local)
  {
    // handles for obtained ghost pointers
    cudaIpcMemHandle_t remote_handle[2][QUDA_MAX_DIM];
>>>>>>> ad018cba

#ifndef NVSHMEM_COMMS
  for (int dim = 0; dim < 4; ++dim) {
    if (comm_dim(dim) == 1) continue;
    for (int dir = 0; dir < 2; ++dir) {
      MsgHandle *sendHandle = nullptr;
      MsgHandle *receiveHandle = nullptr;
      int disp = (dir == 1) ? +1 : -1;

      // first set up receive
      if (comm_peer2peer_enabled(1 - dir, dim)) {
        receiveHandle = comm_declare_receive_relative(&remote_handle[dim][1 - dir], dim, -disp, sizeof(remote_handle));
      }
      // now send
      cudaIpcMemHandle_t local_handle;
      if (comm_peer2peer_enabled(dir, dim)) {
        CHECK_CUDA_ERROR(cudaIpcGetMemHandle(&local_handle, local));
        sendHandle = comm_declare_send_relative(&local_handle, dim, disp, sizeof(local_handle));
      }
      if (receiveHandle) comm_start(receiveHandle);
      if (sendHandle) comm_start(sendHandle);

      if (receiveHandle) comm_wait(receiveHandle);
      if (sendHandle) comm_wait(sendHandle);

      if (sendHandle) comm_free(sendHandle);
      if (receiveHandle) comm_free(receiveHandle);
    }
  }
#endif

  // open the remote memory handles and set the send ghost pointers
  for (int dim = 0; dim < 4; ++dim) {
#ifndef NVSHMEM_COMMS
    // TODO: We maybe can force loopback comms to use the IB path here
    if (comm_dim(dim) == 1) continue;
#endif
    // even if comm_dim(2) == 2, we might not have p2p enabled in both directions, so check this
    const int num_dir = (comm_dim(dim) == 2 && comm_peer2peer_enabled(0, dim) && comm_peer2peer_enabled(1, dim)) ? 1 : 2;
    for (int dir = 0; dir < num_dir; dir++) {
      remote[dim][dir] = nullptr;
#ifndef NVSHMEM_COMMS
      if (!comm_peer2peer_enabled(dir, dim)) continue;
      CHECK_CUDA_ERROR(cudaIpcOpenMemHandle(&remote[dim][dir], remote_handle[dim][dir], cudaIpcMemLazyEnablePeerAccess));
#else
      remote[dim][dir] = nvshmem_ptr(static_cast<char *>(local), comm_neighbor_rank(dir, dim));
#endif
    }
    if (num_dir == 1) remote[dim][1] = remote[dim][0];
  }
}

#ifndef NVSHMEM_COMMS
void comm_destroy_neighbor_memory(array_2d<void*, QUDA_MAX_DIM, 2> &remote)
{
  for (int dim = 0; dim < 4; ++dim) {

    if (comm_dim(dim) == 1) continue;
    const int num_dir = (comm_dim(dim) == 2 && comm_peer2peer_enabled(0, dim) && comm_peer2peer_enabled(1, dim)) ? 1 : 2;

    if (comm_peer2peer_enabled(1, dim)) {
      // only close this handle if it doesn't alias the back ghost
      if (num_dir == 2 && remote[dim][1]) CHECK_CUDA_ERROR(cudaIpcCloseMemHandle(remote[dim][1]));
    }

    if (comm_peer2peer_enabled(0, dim)) {
      if (remote[dim][0]) CHECK_CUDA_ERROR(cudaIpcCloseMemHandle(remote[dim][0]));
    }
  } // iterate over dim
}
#else
void comm_destroy_neighbor_memory(array_2d<void*, QUDA_MAX_DIM, 2> &remote)
#endif

  void comm_create_neighbor_event(array_2d<qudaEvent_t, QUDA_MAX_DIM, 2> &remote,
                                  array_2d<qudaEvent_t, QUDA_MAX_DIM, 2> &local)
{
  // handles for obtained events
  cudaIpcEventHandle_t ipcRemoteEventHandle[QUDA_MAX_DIM][2];

  for (int dim = 0; dim < 4; ++dim) {
    if (comm_dim(dim) == 1) continue;
    for (int dir = 0; dir < 2; ++dir) {
      MsgHandle *sendHandle = nullptr;
      MsgHandle *receiveHandle = nullptr;
      int disp = (dir == 1) ? +1 : -1;

      // first set up receive
      if (comm_peer2peer_enabled(1 - dir, dim)) {
        receiveHandle = comm_declare_receive_relative(&ipcRemoteEventHandle[dim][1 - dir], dim, -disp,
                                                      sizeof(ipcRemoteEventHandle[dim][1 - dir]));
      }

      cudaIpcEventHandle_t handle;

      // now send
      if (comm_peer2peer_enabled(dir, dim)) {
        cudaEvent_t event;
        CHECK_CUDA_ERROR(cudaEventCreate(&event, cudaEventDisableTiming | cudaEventInterprocess));
        local[dim][dir].event = reinterpret_cast<void *>(event);
        CHECK_CUDA_ERROR(cudaIpcGetEventHandle(&handle, event));
        sendHandle = comm_declare_send_relative(&handle, dim, disp, sizeof(handle));
      }

      if (receiveHandle) comm_start(receiveHandle);
      if (sendHandle) comm_start(sendHandle);

      if (receiveHandle) comm_wait(receiveHandle);
      if (sendHandle) comm_wait(sendHandle);

      if (sendHandle) comm_free(sendHandle);
      if (receiveHandle) comm_free(receiveHandle);
    }
  }

  for (int dim = 0; dim < 4; ++dim) {
    if (comm_dim(dim) == 1) continue;
    for (int dir = 0; dir < 2; ++dir) {
      if (!comm_peer2peer_enabled(dir, dim)) continue;
      cudaEvent_t event;
      CHECK_CUDA_ERROR(cudaIpcOpenEventHandle(&event, ipcRemoteEventHandle[dim][dir]));
      remote[dim][dir].event = reinterpret_cast<void *>(event);
    }
  }
}

void comm_destroy_neighbor_event(array_2d<qudaEvent_t, QUDA_MAX_DIM, 2> &,
                                 array_2d<qudaEvent_t, QUDA_MAX_DIM, 2> &local)
{
  for (int dim = 0; dim < 4; ++dim) {
    if (comm_dim(dim) == 1) continue;
    for (int dir = 0; dir < 2; dir++) {
      cudaEvent_t &event = reinterpret_cast<cudaEvent_t &>(local[dim][dir].event);
      if (comm_peer2peer_enabled(dir, dim)) CHECK_CUDA_ERROR(cudaEventDestroy(event));
    }
  } // iterate over dim
}

} // namespace quda<|MERGE_RESOLUTION|>--- conflicted
+++ resolved
@@ -30,21 +30,14 @@
         cudaDeviceGetP2PAttribute(&accessRank[1], cudaDevP2PAttrPerformanceRank, neighbor_gpuid, local_gpuid));
     }
 
-<<<<<<< HEAD
-void comm_create_neighbor_memory(array_2d<void*, QUDA_MAX_DIM, 2> &remote, void *local)
-{
-  // handles for obtained ghost pointers
-  cudaIpcMemHandle_t remote_handle[QUDA_MAX_DIM][2];
-=======
     // return the slowest direction of access (lower is faster)
     return std::max(accessRank[0], accessRank[1]);
   }
 
-  void comm_create_neighbor_memory(void *remote[QUDA_MAX_DIM][2], void *local)
+  void comm_create_neighbor_memory(array_2d<void*, QUDA_MAX_DIM, 2> &remote, void *local)
   {
     // handles for obtained ghost pointers
-    cudaIpcMemHandle_t remote_handle[2][QUDA_MAX_DIM];
->>>>>>> ad018cba
+    cudaIpcMemHandle_t remote_handle[QUDA_MAX_DIM][2];
 
 #ifndef NVSHMEM_COMMS
   for (int dim = 0; dim < 4; ++dim) {
