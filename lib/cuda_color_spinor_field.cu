#include <stdlib.h>
#include <stdio.h>
#include <typeinfo>
#include <string.h>
#include <iostream>

#include <color_spinor_field.h>
#include <blas_quda.h>
#include <dslash_quda.h>

int zeroCopy = 0;

namespace quda {

  cudaColorSpinorField::cudaColorSpinorField(const ColorSpinorParam &param) : 
    ColorSpinorField(param), alloc(false), init(true), texInit(false),
    ghostTexInit(false), ghost_field_tex{nullptr,nullptr,nullptr,nullptr}, bufferMessageHandler(0)
  {
    // this must come before create
    if (param.create == QUDA_REFERENCE_FIELD_CREATE) {
      v = param.v;
      norm = param.norm;
    }

    create(param.create);

    if  (param.create == QUDA_NULL_FIELD_CREATE) {
      // do nothing
    } else if (param.create == QUDA_ZERO_FIELD_CREATE) {
      zero();
    } else if (param.create == QUDA_REFERENCE_FIELD_CREATE) {
      // do nothing
    } else if (param.create == QUDA_COPY_FIELD_CREATE) {
      errorQuda("not implemented");
    }
  }

  cudaColorSpinorField::cudaColorSpinorField(const cudaColorSpinorField &src) : 
    ColorSpinorField(src), alloc(false), init(true), texInit(false),
    ghostTexInit(false), ghost_field_tex{nullptr,nullptr,nullptr,nullptr}, bufferMessageHandler(0)
  {
    create(QUDA_COPY_FIELD_CREATE);
    copySpinorField(src);
  }

  // creates a copy of src, any differences defined in param
  cudaColorSpinorField::cudaColorSpinorField(const ColorSpinorField &src, 
					     const ColorSpinorParam &param) :
    ColorSpinorField(src), alloc(false), init(true), texInit(false),
    ghostTexInit(false), ghost_field_tex{nullptr,nullptr,nullptr,nullptr}, bufferMessageHandler(0)
  {
    // can only overide if we are not using a reference or parity special case
    if (param.create != QUDA_REFERENCE_FIELD_CREATE || 
	(param.create == QUDA_REFERENCE_FIELD_CREATE && 
	 src.SiteSubset() == QUDA_FULL_SITE_SUBSET && 
	 param.siteSubset == QUDA_PARITY_SITE_SUBSET && 
	 typeid(src) == typeid(cudaColorSpinorField) ) || 
         (param.create == QUDA_REFERENCE_FIELD_CREATE && (param.is_composite || param.is_component))) {
      reset(param);
    } else {
      // errorQuda("Undefined behaviour"); // else silent bug possible?
      reset(param);
    }

    // This must be set before create is called
    if (param.create == QUDA_REFERENCE_FIELD_CREATE) {
      if (typeid(src) == typeid(cudaColorSpinorField)) {
	v = (void*)src.V();
	norm = (void*)src.Norm();
      } else {
	errorQuda("Cannot reference a non-cuda field");
      }

      if (composite_descr.is_component && !(src.SiteSubset() == QUDA_FULL_SITE_SUBSET && this->SiteSubset() == QUDA_PARITY_SITE_SUBSET)) 
      {//setup eigenvector form the set
        v    = (void*)((char*)v    + composite_descr.id*bytes);         
        norm = (void*)((char*)norm + composite_descr.id*norm_bytes);         
      }
    }

    create(param.create);

    if (param.create == QUDA_NULL_FIELD_CREATE) {
      // do nothing
    } else if (param.create == QUDA_ZERO_FIELD_CREATE) {
      zero();
    } else if (param.create == QUDA_COPY_FIELD_CREATE) {
      copySpinorField(src);
    } else if (param.create == QUDA_REFERENCE_FIELD_CREATE) {
      // do nothing
    } else {
      errorQuda("CreateType %d not implemented", param.create);
    }

  }

  cudaColorSpinorField::cudaColorSpinorField(const ColorSpinorField &src) 
    : ColorSpinorField(src), alloc(false), init(true), texInit(false),
      ghostTexInit(false), ghost_field_tex{nullptr,nullptr,nullptr,nullptr}, bufferMessageHandler(0)
  {
    create(QUDA_COPY_FIELD_CREATE);
    copySpinorField(src);
  }

  ColorSpinorField& cudaColorSpinorField::operator=(const ColorSpinorField &src) {
    if (typeid(src) == typeid(cudaColorSpinorField)) {
      *this = (dynamic_cast<const cudaColorSpinorField&>(src));
    } else if (typeid(src) == typeid(cpuColorSpinorField)) {
      *this = (dynamic_cast<const cpuColorSpinorField&>(src));
    } else {
      errorQuda("Unknown input ColorSpinorField %s", typeid(src).name());
    }
    return *this;
  }

  cudaColorSpinorField& cudaColorSpinorField::operator=(const cudaColorSpinorField &src) {
    if (&src != this) {
      // keep current attributes unless unset
      if (!ColorSpinorField::init) { // note this will turn a reference field into a regular field
	destroy();
	destroyComms(); // not sure if this necessary
	ColorSpinorField::operator=(src);
	create(QUDA_COPY_FIELD_CREATE);
      }
      copySpinorField(src);
    }
    return *this;
  }

  cudaColorSpinorField& cudaColorSpinorField::operator=(const cpuColorSpinorField &src) {
    // keep current attributes unless unset
    if (!ColorSpinorField::init) { // note this will turn a reference field into a regular field
      destroy();
      ColorSpinorField::operator=(src);
      create(QUDA_COPY_FIELD_CREATE);
    }
    loadSpinorField(src);
    return *this;
  }

  cudaColorSpinorField::~cudaColorSpinorField() {
    destroyComms();
    destroy();
  }

  void cudaColorSpinorField::create(const QudaFieldCreate create) {

    if (siteSubset == QUDA_FULL_SITE_SUBSET && siteOrder != QUDA_EVEN_ODD_SITE_ORDER) {
      errorQuda("Subset not implemented");
    }

    if (create != QUDA_REFERENCE_FIELD_CREATE) {
      switch(mem_type) {
      case QUDA_MEMORY_DEVICE:
	v = pool_device_malloc(bytes);
	if (precision == QUDA_HALF_PRECISION) norm = pool_device_malloc(norm_bytes);
	break;
      case QUDA_MEMORY_MAPPED:
	v_h = mapped_malloc(bytes);
	cudaHostGetDevicePointer(&v, v_h, 0); // set the matching device pointer
	if (precision == QUDA_HALF_PRECISION) {
	  norm_h = mapped_malloc(norm_bytes);
	  cudaHostGetDevicePointer(&norm, norm_h, 0); // set the matching device pointer
	}
	break;
      default:
	errorQuda("Unsupported memory type %d", mem_type);
      }
      alloc = true;
    }

    if (siteSubset == QUDA_FULL_SITE_SUBSET) {
      if(composite_descr.is_composite && (create != QUDA_REFERENCE_FIELD_CREATE)) {
	if(composite_descr.dim <= 0) errorQuda("\nComposite size is not defined\n");
	  
        ColorSpinorParam param;
        param.siteSubset = QUDA_FULL_SITE_SUBSET;
        param.nDim = nDim;
        memcpy(param.x, x, nDim*sizeof(int));
        param.create = QUDA_REFERENCE_FIELD_CREATE;
        param.v = v;
        param.norm = norm;
        param.is_composite   = false;
        param.composite_dim  = 0;
        param.is_component = true;
	param.mem_type = mem_type;

        components.reserve(composite_descr.dim);
        for(int cid = 0; cid < composite_descr.dim; cid++) {
	  param.component_id = cid;
	  components.push_back(new cudaColorSpinorField(*this, param));
        }
      } else {
        // create the associated even and odd subsets
        ColorSpinorParam param;
        param.siteSubset = QUDA_PARITY_SITE_SUBSET;
        param.nDim = nDim;
        memcpy(param.x, x, nDim*sizeof(int));
        param.x[0] /= 2; // set single parity dimensions
        param.create = QUDA_REFERENCE_FIELD_CREATE;
        param.v = v;
        param.norm = norm;
        param.is_composite  = false;
        param.composite_dim = 0;
        param.is_component  = composite_descr.is_component;
        param.component_id  = composite_descr.id;
	param.mem_type = mem_type;

        even = new cudaColorSpinorField(*this, param);
        odd = new cudaColorSpinorField(*this, param);

        // need this hackery for the moment (need to locate the odd pointers half way into the full field)
        (dynamic_cast<cudaColorSpinorField*>(odd))->v = (void*)((char*)v + bytes/2);
        if (precision == QUDA_HALF_PRECISION) 
	  (dynamic_cast<cudaColorSpinorField*>(odd))->norm = (void*)((char*)norm + norm_bytes/2);

#ifdef USE_TEXTURE_OBJECTS
        dynamic_cast<cudaColorSpinorField*>(even)->destroyTexObject();
        dynamic_cast<cudaColorSpinorField*>(even)->createTexObject();
        dynamic_cast<cudaColorSpinorField*>(odd)->destroyTexObject();
        dynamic_cast<cudaColorSpinorField*>(odd)->createTexObject();
#endif
      }
    } else { //siteSubset == QUDA_PARITY_SITE_SUBSET

      //! setup an object for selected eigenvector (the 1st one as a default):
      if (composite_descr.is_composite && (create != QUDA_REFERENCE_FIELD_CREATE)) 
      {
         if(composite_descr.dim <= 0) errorQuda("\nComposite size is not defined\n");
         //if(bytes > 1811939328) warningQuda("\nCUDA API probably won't be able to create texture object for the eigenvector set... Object size is : %u bytes\n", bytes);
         if (getVerbosity() == QUDA_DEBUG_VERBOSE) printfQuda("\nEigenvector set constructor...\n");
         // create the associated even and odd subsets
         ColorSpinorParam param;
         param.siteSubset = QUDA_PARITY_SITE_SUBSET;
         param.nDim = nDim;
         memcpy(param.x, x, nDim*sizeof(int));
         param.x[4] = 1;
         param.create = QUDA_REFERENCE_FIELD_CREATE;
         param.v = v;
         param.norm = norm;
         param.is_composite   = false;
         param.composite_dim  = 0;
         param.is_component = true;
	 param.mem_type = mem_type;

         //reserve eigvector set
         components.reserve(composite_descr.dim);
         //setup volume, [real_]length and stride for a single eigenvector
         for(int cid = 0; cid < composite_descr.dim; cid++)
         {
            param.component_id = cid;
            components.push_back(new cudaColorSpinorField(*this, param));

#ifdef USE_TEXTURE_OBJECTS //(a lot of texture objects...)
            dynamic_cast<cudaColorSpinorField*>(components[cid])->destroyTexObject();
            dynamic_cast<cudaColorSpinorField*>(components[cid])->createTexObject();
#endif
         }
      }
    }

    if (create != QUDA_REFERENCE_FIELD_CREATE) {
      if (siteSubset != QUDA_FULL_SITE_SUBSET) {
	zeroPad();
      } else if(!composite_descr.is_composite) {
	(dynamic_cast<cudaColorSpinorField*>(even))->zeroPad();
	(dynamic_cast<cudaColorSpinorField*>(odd))->zeroPad();
      } else { //temporary hack for the full spinor field sets, manual zeroPad for each component:
	for(int cid = 0; cid < composite_descr.dim; cid++) {
	  (dynamic_cast<cudaColorSpinorField&>(components[cid]->Even())).zeroPad();
	  (dynamic_cast<cudaColorSpinorField&>(components[cid]->Odd())).zeroPad();
	}
      }
    }

#ifdef USE_TEXTURE_OBJECTS
    // if (!composite_descr.is_composite || composite_descr.is_component)
      createTexObject();
#endif
  }

#ifdef USE_TEXTURE_OBJECTS
  void cudaColorSpinorField::createTexObject() {

    if (isNative()) {
      if (texInit) errorQuda("Already bound textures");
      
      // create the texture for the field components
      
      cudaChannelFormatDesc desc;
      memset(&desc, 0, sizeof(cudaChannelFormatDesc));
      if (precision == QUDA_SINGLE_PRECISION) desc.f = cudaChannelFormatKindFloat;
      else desc.f = cudaChannelFormatKindSigned; // half is short, double is int2
      
      // staggered and coarse fields in half and single are always two component
      int texel_size = 1;
      if ( (nSpin == 1 || nSpin == 2) && (precision == QUDA_HALF_PRECISION || precision == QUDA_SINGLE_PRECISION)) {
	desc.x = 8*precision;
	desc.y = 8*precision;
	desc.z = 0;
	desc.w = 0;
	texel_size = 2*precision;
      } else { // all others are four component (double2 is spread across int4)
	desc.x = (precision == QUDA_DOUBLE_PRECISION) ? 8*sizeof(int) : 8*precision;
	desc.y = (precision == QUDA_DOUBLE_PRECISION) ? 8*sizeof(int) : 8*precision;
	desc.z = (precision == QUDA_DOUBLE_PRECISION) ? 8*sizeof(int) : 8*precision;
	desc.w = (precision == QUDA_DOUBLE_PRECISION) ? 8*sizeof(int) : 8*precision;
	texel_size = 4 * (precision == QUDA_DOUBLE_PRECISION ? sizeof(int) : precision);
      }
      
      cudaResourceDesc resDesc;
      memset(&resDesc, 0, sizeof(resDesc));
      resDesc.resType = cudaResourceTypeLinear;
      resDesc.res.linear.devPtr = v;
      resDesc.res.linear.desc = desc;
      resDesc.res.linear.sizeInBytes = bytes;
      
      cudaTextureDesc texDesc;
      memset(&texDesc, 0, sizeof(texDesc));
      if (precision == QUDA_HALF_PRECISION) texDesc.readMode = cudaReadModeNormalizedFloat;
      else texDesc.readMode = cudaReadModeElementType;

      unsigned long texels = resDesc.res.linear.sizeInBytes / texel_size;
      if (texels > (unsigned)deviceProp.maxTexture1DLinear) {
	errorQuda("Attempting to bind too large a texture %lu > %d", texels, deviceProp.maxTexture1DLinear);
      }

      cudaCreateTextureObject(&tex, &resDesc, &texDesc, NULL);

      // create the texture for the norm components
      if (precision == QUDA_HALF_PRECISION) {
	cudaChannelFormatDesc desc;
	memset(&desc, 0, sizeof(cudaChannelFormatDesc));
	desc.f = cudaChannelFormatKindFloat;
	desc.x = 8*QUDA_SINGLE_PRECISION; desc.y = 0; desc.z = 0; desc.w = 0;
	
	cudaResourceDesc resDesc;
	memset(&resDesc, 0, sizeof(resDesc));
	resDesc.resType = cudaResourceTypeLinear;
	resDesc.res.linear.devPtr = norm;
	resDesc.res.linear.desc = desc;
	resDesc.res.linear.sizeInBytes = norm_bytes;
	
	cudaTextureDesc texDesc;
	memset(&texDesc, 0, sizeof(texDesc));
	texDesc.readMode = cudaReadModeElementType;
	
	cudaCreateTextureObject(&texNorm, &resDesc, &texDesc, NULL);
      }
      
      texInit = true;

      checkCudaError();
    }
  }

  void cudaColorSpinorField::createGhostTexObject() const {
    // create the ghost texture object
    if (isNative() && ghost_bytes) {
      if (ghostTexInit) errorQuda("Already bound ghost texture");

      for (int b=0; b<2; b++) {
	cudaChannelFormatDesc desc;
	memset(&desc, 0, sizeof(cudaChannelFormatDesc));
	if (precision == QUDA_SINGLE_PRECISION) desc.f = cudaChannelFormatKindFloat;
	else desc.f = cudaChannelFormatKindSigned; // half is short, double is int2

	// staggered and coarse fields in half and single are always two component
	if ( (nSpin == 1 || nSpin == 2) && (precision == QUDA_HALF_PRECISION || precision == QUDA_SINGLE_PRECISION)) {
	  desc.x = 8*precision;
	  desc.y = 8*precision;
	  desc.z = 0;
	  desc.w = 0;
	} else { // all others are four component (double2 is spread across int4)
	  desc.x = (precision == QUDA_DOUBLE_PRECISION) ? 32 : 8*precision;
	  desc.y = (precision == QUDA_DOUBLE_PRECISION) ? 32 : 8*precision;
	  desc.z = (precision == QUDA_DOUBLE_PRECISION) ? 32 : 8*precision;
	  desc.w = (precision == QUDA_DOUBLE_PRECISION) ? 32 : 8*precision;
	}

	cudaResourceDesc resDesc;
	memset(&resDesc, 0, sizeof(resDesc));
	resDesc.resType = cudaResourceTypeLinear;
	resDesc.res.linear.devPtr = ghost_recv_buffer_d[b];
	resDesc.res.linear.desc = desc;
	resDesc.res.linear.sizeInBytes = ghost_bytes;

	cudaTextureDesc texDesc;
	memset(&texDesc, 0, sizeof(texDesc));
	if (precision == QUDA_HALF_PRECISION) texDesc.readMode = cudaReadModeNormalizedFloat;
	else texDesc.readMode = cudaReadModeElementType;

	cudaCreateTextureObject(&ghostTex[b], &resDesc, &texDesc, NULL);

	// second set of ghost texture map to the host-mapped pinned receive buffers
	resDesc.res.linear.devPtr = static_cast<char*>(ghost_pinned_buffer_hd[b])+ghost_bytes;
	cudaCreateTextureObject(&ghostTex[2+b], &resDesc, &texDesc, NULL);

	if (precision == QUDA_HALF_PRECISION) {
	  cudaChannelFormatDesc desc;
	  memset(&desc, 0, sizeof(cudaChannelFormatDesc));
	  desc.f = cudaChannelFormatKindFloat;
	  desc.x = 8*QUDA_SINGLE_PRECISION; desc.y = 0; desc.z = 0; desc.w = 0;

	  cudaResourceDesc resDesc;
	  memset(&resDesc, 0, sizeof(resDesc));
	  resDesc.resType = cudaResourceTypeLinear;
	  resDesc.res.linear.devPtr = ghost_recv_buffer_d[b];
	  resDesc.res.linear.desc = desc;
	  resDesc.res.linear.sizeInBytes = ghost_bytes;

	  cudaTextureDesc texDesc;
	  memset(&texDesc, 0, sizeof(texDesc));
	  texDesc.readMode = cudaReadModeElementType;

	  cudaCreateTextureObject(&ghostTexNorm[b], &resDesc, &texDesc, NULL);

	  resDesc.res.linear.devPtr = static_cast<char*>(ghost_pinned_buffer_hd[b])+ghost_bytes;
	  cudaCreateTextureObject(&ghostTexNorm[2+b], &resDesc, &texDesc, NULL);
	}

	ghost_field_tex[b] = ghost_recv_buffer_d[b];
	ghost_field_tex[2+b] = static_cast<char*>(ghost_pinned_buffer_hd[b])+ghost_bytes;
      } // buffer index

      ghostTexInit = true;

      checkCudaError();
    }

  }

  void cudaColorSpinorField::destroyTexObject() {
    if (isNative() && texInit) {
      cudaDestroyTextureObject(tex);
      if (ghost_bytes) {
	for (int i=0; i<4; i++) cudaDestroyTextureObject(ghostTex[i]);
      }
      if (precision == QUDA_HALF_PRECISION) {
        cudaDestroyTextureObject(texNorm);
        if (ghost_bytes) {
	  for (int i=0; i<4; i++) cudaDestroyTextureObject(ghostTexNorm[i]);
	}
      }
      texInit = false;
    }
  }

  void cudaColorSpinorField::destroyGhostTexObject() const {
    if (isNative() && ghostTexInit) {
      for (int i=0; i<4; i++) cudaDestroyTextureObject(ghostTex[i]);
      if (precision == QUDA_HALF_PRECISION) {
	for (int i=0; i<4; i++) cudaDestroyTextureObject(ghostTexNorm[i]);
      }
      ghostTexInit = false;
    }
  }
#endif

  void cudaColorSpinorField::destroy() {

    if (alloc) {
      switch(mem_type) {
      case QUDA_MEMORY_DEVICE:
	pool_device_free(v);
	if (precision == QUDA_HALF_PRECISION) pool_device_free(norm);
	break;
      case QUDA_MEMORY_MAPPED:
	host_free(v_h);
	if (precision == QUDA_HALF_PRECISION) host_free(norm_h);
	break;
      default:
	errorQuda("Unsupported memory type %d", mem_type);
      }
    }


    if (composite_descr.is_composite) 
    {
       CompositeColorSpinorField::iterator vec;
       for(vec = components.begin(); vec != components.end(); vec++) delete *vec;
    } 

    if ((siteSubset == QUDA_FULL_SITE_SUBSET && !composite_descr.is_composite) || (siteSubset == QUDA_FULL_SITE_SUBSET && composite_descr.is_component)) {
      delete even;
      delete odd;
    }

#ifdef USE_TEXTURE_OBJECTS
<<<<<<< HEAD
    // if (!composite_descr.is_composite || composite_descr.is_component)
=======
    if (!composite_descr.is_composite || composite_descr.is_component) {
>>>>>>> 9e2bd882
      destroyTexObject();
      destroyGhostTexObject();
    }
#endif

  }

  void cudaColorSpinorField::backup() const {
    if (backed_up) errorQuda("Gauge field already backed up");
    backup_h = new char[bytes];
    cudaMemcpy(backup_h, v, bytes, cudaMemcpyDeviceToHost);
    if (norm_bytes) {
      backup_norm_h = new char[norm_bytes];
      cudaMemcpy(backup_norm_h, norm, norm_bytes, cudaMemcpyDeviceToHost);
    }
    checkCudaError();
    backed_up = true;
  }

  void cudaColorSpinorField::restore() {
    if (!backed_up) errorQuda("Cannot restore since not backed up");
    cudaMemcpy(v, backup_h, bytes, cudaMemcpyHostToDevice);
    delete []backup_h;
    if (norm_bytes) {
      cudaMemcpy(v, backup_norm_h, norm_bytes, cudaMemcpyHostToDevice);
      delete []backup_norm_h;
    }
    checkCudaError();
    backed_up = false;
  }

  // cuda's floating point format, IEEE-754, represents the floating point
  // zero as 4 zero bytes
  void cudaColorSpinorField::zero() {
    cudaMemsetAsync(v, 0, bytes, streams[Nstream-1]);
    if (precision == QUDA_HALF_PRECISION) cudaMemsetAsync(norm, 0, norm_bytes, streams[Nstream-1]);
  }

  void cudaColorSpinorField::zeroPad() {
    size_t pad_bytes = 0;//(stride - volume) * precision * fieldOrder;
    int Npad = nColor * nSpin * 2 / fieldOrder;

    if (composite_descr.is_composite && !composite_descr.is_component){//we consider the whole eigenvector set:
      Npad      *= composite_descr.dim;
      pad_bytes /= composite_descr.dim;
    }

    size_t pitch = ((!composite_descr.is_composite || composite_descr.is_component) ? stride : composite_descr.stride)*fieldOrder*precision;
    char   *dst  = (char*)v + ((!composite_descr.is_composite || composite_descr.is_component) ? volume : composite_descr.volume)*fieldOrder*precision;
    if (pad_bytes) cudaMemset2D(dst, pitch, 0, pad_bytes, Npad);

    //for (int i=0; i<Npad; i++) {
    //  if (pad_bytes) cudaMemset((char*)v + (volume + i*stride)*fieldOrder*precision, 0, pad_bytes);
    //}
  }

  void cudaColorSpinorField::copy(const cudaColorSpinorField &src) {
    checkField(*this, src);
    if (this->GammaBasis() != src.GammaBasis()) errorQuda("cannot call this copy with different basis");
    blas::copy(*this, src);
  }

  void cudaColorSpinorField::copySpinorField(const ColorSpinorField &src) {
    
    // src is on the device and is native
    if (typeid(src) == typeid(cudaColorSpinorField) && 
	isNative() && dynamic_cast<const cudaColorSpinorField &>(src).isNative() &&
	this->GammaBasis() == src.GammaBasis()) {
      copy(dynamic_cast<const cudaColorSpinorField&>(src));
    } else if (typeid(src) == typeid(cudaColorSpinorField)) {
      copyGenericColorSpinor(*this, src, QUDA_CUDA_FIELD_LOCATION);
    } else if (typeid(src) == typeid(cpuColorSpinorField)) { // src is on the host
      loadSpinorField(src);
    } else {
      errorQuda("Unknown input ColorSpinorField %s", typeid(src).name());
    }
  } 

  void cudaColorSpinorField::loadSpinorField(const ColorSpinorField &src) {

    if (reorder_location() == QUDA_CPU_FIELD_LOCATION &&typeid(src) == typeid(cpuColorSpinorField)) {
      void *buffer = pool_pinned_malloc(bytes + norm_bytes);
      memset(buffer, 0, bytes+norm_bytes); // FIXME (temporary?) bug fix for padding

      copyGenericColorSpinor(*this, src, QUDA_CPU_FIELD_LOCATION, buffer, 0, static_cast<char*>(buffer)+bytes, 0);

      qudaMemcpy(v, buffer, bytes, cudaMemcpyHostToDevice);
      qudaMemcpy(norm, static_cast<char*>(buffer)+bytes, norm_bytes, cudaMemcpyHostToDevice);

      pool_pinned_free(buffer);
    } else if (typeid(src) == typeid(cudaColorSpinorField)) {
      copyGenericColorSpinor(*this, src, QUDA_CUDA_FIELD_LOCATION);
    } else {
      void *Src=nullptr, *srcNorm=nullptr, *buffer=nullptr;
      if (!zeroCopy) {
	Src = pool_device_malloc(src.Bytes()+src.NormBytes());
	srcNorm = static_cast<char*>(Src) + src.Bytes();
	qudaMemcpy(Src, src.V(), src.Bytes(), cudaMemcpyHostToDevice);
	qudaMemcpy(srcNorm, src.Norm(), src.NormBytes(), cudaMemcpyHostToDevice);
      } else {
	buffer = pool_pinned_malloc(src.Bytes()+src.NormBytes());
	memcpy(buffer, src.V(), src.Bytes());
	memcpy(static_cast<char*>(buffer)+src.Bytes(), src.Norm(), src.NormBytes());
	cudaHostGetDevicePointer(&Src, buffer, 0);
	srcNorm = static_cast<char*>(Src) + src.Bytes();
      }

      cudaMemset(v, 0, bytes); // FIXME (temporary?) bug fix for padding
      copyGenericColorSpinor(*this, src, QUDA_CUDA_FIELD_LOCATION, 0, Src, 0, srcNorm);

      if (zeroCopy) { pool_pinned_free(buffer); } else { pool_device_free(Src); }
    }

    return;
  }


  void cudaColorSpinorField::saveSpinorField(ColorSpinorField &dest) const {

    if (reorder_location() == QUDA_CPU_FIELD_LOCATION && typeid(dest) == typeid(cpuColorSpinorField)) {
      void *buffer = pool_pinned_malloc(bytes+norm_bytes);
      qudaMemcpy(buffer, v, bytes, cudaMemcpyDeviceToHost);
      qudaMemcpy(static_cast<char*>(buffer)+bytes, norm, norm_bytes, cudaMemcpyDeviceToHost);

      copyGenericColorSpinor(dest, *this, QUDA_CPU_FIELD_LOCATION, 0, buffer, 0, static_cast<char*>(buffer)+bytes);
      pool_pinned_free(buffer);
    } else if (typeid(dest) == typeid(cudaColorSpinorField)) {
      copyGenericColorSpinor(dest, *this, QUDA_CUDA_FIELD_LOCATION);
    } else {
      void *dst=nullptr, *dstNorm=nullptr, *buffer=nullptr;
      if (!zeroCopy) {
	dst = pool_device_malloc(dest.Bytes()+dest.NormBytes());
	dstNorm = static_cast<char*>(dst) + dest.Bytes();
      } else {
	buffer = pool_pinned_malloc(dest.Bytes()+dest.NormBytes());
	cudaHostGetDevicePointer(&dst, buffer, 0);
	dstNorm = static_cast<char*>(dst)+dest.Bytes();
      }
      copyGenericColorSpinor(dest, *this, QUDA_CUDA_FIELD_LOCATION, dst, v, dstNorm, 0);

      if (!zeroCopy) {
	qudaMemcpy(dest.V(), dst, dest.Bytes(), cudaMemcpyDeviceToHost);
	qudaMemcpy(dest.Norm(), dstNorm, dest.NormBytes(), cudaMemcpyDeviceToHost);
      } else {
	memcpy(dest.V(), buffer, dest.Bytes());
	memcpy(dest.Norm(), static_cast<char*>(buffer) + dest.Bytes(), dest.NormBytes());
      }

      if (zeroCopy) { pool_pinned_free(buffer); } else { pool_device_free(dst); }
    }

    return;
  }

  void cudaColorSpinorField::allocateGhostBuffer(int nFace, bool spin_project) const {

    createGhostZone(nFace, spin_project);
    LatticeField::allocateGhostBuffer(ghost_bytes);

#ifdef USE_TEXTURE_OBJECTS
    // ghost texture is per object
    if (ghost_field_tex[0] != ghost_recv_buffer_d[0] || ghost_field_tex[1] != ghost_recv_buffer_d[1]) destroyGhostTexObject();
    if (!ghostTexInit) createGhostTexObject();
#endif
  }

  // pack the ghost zone into a contiguous buffer for communications
  void cudaColorSpinorField::packGhost(const int nFace, const QudaParity parity, 
                                       const int dim, const QudaDirection dir,
				       const int dagger, cudaStream_t *stream, 
				       MemoryLocation location [2*QUDA_MAX_DIM], double a, double b)
  {
#ifdef MULTI_GPU
    int face_num = (dir == QUDA_BACKWARDS) ? 0 : (dir == QUDA_FORWARDS) ? 1 : 2;
    void *packBuffer[2*QUDA_MAX_DIM];

    for (int dim=0; dim<4; dim++) {
      for (int dir=0; dir<2; dir++) {
	switch(location[2*dim+dir]) {
	case Device: // pack to local device buffer
	  packBuffer[2*dim+dir] = my_face_dim_dir_d[bufferIndex][dim][dir]; break;
	case Host:   // pack to zero-copy memory
	  packBuffer[2*dim+dir] = my_face_dim_dir_hd[bufferIndex][dim][dir]; break;
	default: errorQuda("Undefined location %d", location[2*dim+dir]);
	}
      }
    }

    packFace(packBuffer, *this, location, nFace, dagger, parity, dim, face_num, *stream, a, b);
#else
    errorQuda("packGhost not built on single-GPU build");
#endif
  }
 
  // send the ghost zone to the host
  void cudaColorSpinorField::sendGhost(void *ghost_spinor, const int nFace, const int dim, 
				       const QudaDirection dir, const int dagger, 
				       cudaStream_t *stream) {

#ifdef MULTI_GPU
    int Nvec = (nSpin == 1 || precision == QUDA_DOUBLE_PRECISION) ? 2 : 4;
    int Nint = (nColor * nSpin * 2) / (nSpin == 4 ? 2 : 1);  // (spin proj.) degrees of freedom
    int Npad = Nint / Nvec; // number Nvec buffers we have
    
    if (dim !=3 || getKernelPackT()) { // use kernels to pack into contiguous buffers then a single cudaMemcpy

      size_t bytes = nFace*Nint*ghostFace[dim]*precision;

      if (precision == QUDA_HALF_PRECISION) bytes += nFace*ghostFace[dim]*sizeof(float);

      void* gpu_buf = (dir == QUDA_BACKWARDS) ? my_face_dim_dir_d[bufferIndex][dim][0] : my_face_dim_dir_d[bufferIndex][dim][1];

      cudaMemcpyAsync(ghost_spinor, gpu_buf, ghost_face_bytes[dim], cudaMemcpyDeviceToHost, *stream);

    } else if (this->TwistFlavor() != QUDA_TWIST_NONDEG_DOUBLET) { // do multiple cudaMemcpys

      const int x4 = nDim==5 ? x[4] : 1;
      const int Nt_minus1_offset = (volumeCB - nFace*ghostFace[3])/x4; // N_t -1 = Vh-Vsh

      int offset = 0;
      if (nSpin == 1) {
	offset = (dir == QUDA_BACKWARDS) ? 0 : Nt_minus1_offset;
      } else if (nSpin == 4) {
	// !dagger: send lower components backwards, send upper components forwards
	// dagger: send upper components backwards, send lower components forwards
	bool upper = dagger ? true : false; // Fwd is !Back  
	if (dir == QUDA_FORWARDS) upper = !upper;
	int lower_spin_offset = Npad*stride;
	if (upper) offset = (dir == QUDA_BACKWARDS ? 0 : Nt_minus1_offset);
	else offset = lower_spin_offset + (dir == QUDA_BACKWARDS ? 0 : Nt_minus1_offset);
      }
    
      size_t len = nFace*(ghostFace[3]/x4)*Nvec*precision;
      size_t dpitch = x4*len;
      size_t spitch = composite_descr.is_composite ? composite_descr.stride*Nvec*precision : stride*Nvec*precision;

      // QUDA Memcpy NPad's worth. 
      //  -- Dest will point to the right beginning PAD. 
      //  -- Each Pad has size Nvec*Vsh Floats. 
      //  --  There is Nvec*Stride Floats from the start of one PAD to the start of the next
      for (int s=0; s<x4; s++) { // loop over multiple 4-d volumes (if they exist)
	void *dst = (char*)ghost_spinor + s*len;
	void *src = composite_descr.is_composite ? (char*)v + (offset + s*composite_descr.volumeCB*Npad)*Nvec*precision : (char*)v + (offset + s*(volumeCB/x4))*Nvec*precision;
	cudaMemcpy2DAsync(dst, dpitch, src, spitch, len, Npad, cudaMemcpyDeviceToHost, *stream);

	if (precision == QUDA_HALF_PRECISION) {
	  size_t len = nFace*(ghostFace[3]/x4)*sizeof(float);
	  int norm_offset = (dir == QUDA_BACKWARDS) ? 0 : Nt_minus1_offset*sizeof(float);
	  void *dst = (char*)ghost_spinor + nFace*Nint*ghostFace[3]*precision + s*len;
	  void *src = (char*)norm + norm_offset + s*(volumeCB/x4)*sizeof(float);
	  cudaMemcpyAsync(dst, src, len, cudaMemcpyDeviceToHost, *stream);
	}
      }
    }else{
      int flavorVolume = volume / 2;
      int flavorTFace  = ghostFace[3] / 2;
      int flavor1_Nt_minus1_offset = (flavorVolume - flavorTFace);
      int flavor2_Nt_minus1_offset = (volume - flavorTFace);
      int flavor1_offset = 0;
      int flavor2_offset = 0;
      // !dagger: send lower components backwards, send upper components forwards
      // dagger: send upper components backwards, send lower components forwards
      bool upper = dagger ? true : false; // Fwd is !Back
      if (dir == QUDA_FORWARDS) upper = !upper;
      int lower_spin_offset = Npad*stride;//ndeg tm: stride=2*flavor_volume+pad
      if (upper) {
        flavor1_offset = (dir == QUDA_BACKWARDS ? 0 : flavor1_Nt_minus1_offset);
        flavor2_offset = (dir == QUDA_BACKWARDS ? flavorVolume : flavor2_Nt_minus1_offset);
      }else{
        flavor1_offset = lower_spin_offset + (dir == QUDA_BACKWARDS ? 0 : flavor1_Nt_minus1_offset);
        flavor2_offset = lower_spin_offset + (dir == QUDA_BACKWARDS ? flavorVolume : flavor2_Nt_minus1_offset);
      }

      // QUDA Memcpy NPad's worth.
      //  -- Dest will point to the right beginning PAD.
      //  -- Each Pad has size Nvec*Vsh Floats.
      //  --  There is Nvec*Stride Floats from the start of one PAD to the start of the next

      void *dst = (char*)ghost_spinor;
      void *src = (char*)v + flavor1_offset*Nvec*precision;
      size_t len = flavorTFace*Nvec*precision;
      size_t spitch = stride*Nvec*precision;//ndeg tm: stride=2*flavor_volume+pad
      size_t dpitch = 2*len;
      cudaMemcpy2DAsync(dst, dpitch, src, spitch, len, Npad, cudaMemcpyDeviceToHost, *stream);
      dst = (char*)ghost_spinor+len;
      src = (char*)v + flavor2_offset*Nvec*precision;
      cudaMemcpy2DAsync(dst, dpitch, src, spitch, len, Npad, cudaMemcpyDeviceToHost, *stream);

      if (precision == QUDA_HALF_PRECISION) {
        int Nt_minus1_offset = (flavorVolume - flavorTFace);
        int norm_offset = (dir == QUDA_BACKWARDS) ? 0 : Nt_minus1_offset*sizeof(float);
	void *dst = (char*)ghost_spinor + Nint*ghostFace[3]*precision;
	void *src = (char*)norm + norm_offset;
        size_t dpitch = flavorTFace*sizeof(float);
        size_t spitch = flavorVolume*sizeof(float);
	cudaMemcpy2DAsync(dst, dpitch, src, spitch, flavorTFace*sizeof(float), 2, cudaMemcpyDeviceToHost, *stream);
      }
    }
#else
    errorQuda("sendGhost not built on single-GPU build");
#endif

  }


  void cudaColorSpinorField::unpackGhost(const void* ghost_spinor, const int nFace, 
					 const int dim, const QudaDirection dir, 
					 const int dagger, cudaStream_t* stream) 
  {
    const void *src = ghost_spinor;
    int ghost_offset = (dir == QUDA_BACKWARDS) ? ghostOffset[dim][0] : ghostOffset[dim][1];
    void *ghost_dst = (char*)ghost_recv_buffer_d[bufferIndex] + precision*ghost_offset;

    cudaMemcpyAsync(ghost_dst, src, ghost_face_bytes[dim], cudaMemcpyHostToDevice, *stream);
  }


  // pack the ghost zone into a contiguous buffer for communications
  void cudaColorSpinorField::packGhostExtended(const int nFace, const int R[], const QudaParity parity,
					       const int dim, const QudaDirection dir,
					       const int dagger, cudaStream_t *stream, bool zero_copy)
  {
#ifdef MULTI_GPU
    int face_num = (dir == QUDA_BACKWARDS) ? 0 : (dir == QUDA_FORWARDS) ? 1 : 2;
    void *packBuffer[2*QUDA_MAX_DIM];
    MemoryLocation location[2*QUDA_MAX_DIM];

    if (zero_copy) {
      for (int d=0; d<4; d++) {
	packBuffer[2*d+0] = my_face_dim_dir_hd[bufferIndex][d][0];
	packBuffer[2*d+1] = my_face_dim_dir_hd[bufferIndex][d][1];
	location[2*d+0] = Host;
	location[2*d+1] = Host;
      }
    } else {
      for (int d=0; d<4; d++) {
	packBuffer[2*d+0] = my_face_dim_dir_d[bufferIndex][d][0];
	packBuffer[2*d+1] = my_face_dim_dir_d[bufferIndex][d][1];
	location[2*d+0] = Device;
	location[2*d+1] = Device;
      }
    }

    packFaceExtended(packBuffer, *this, location, nFace, R, dagger, parity, dim, face_num, *stream);
#else
    errorQuda("packGhostExtended not built on single-GPU build");
#endif

  }


  // copy data from host buffer into boundary region of device field
  void cudaColorSpinorField::unpackGhostExtended(const void* ghost_spinor, const int nFace, const QudaParity parity,
                                                 const int dim, const QudaDirection dir, 
                                                 const int dagger, cudaStream_t* stream, bool zero_copy)
  {
    // First call the regular unpackGhost routine to copy data into the `usual' ghost-zone region 
    // of the data array 
    unpackGhost(ghost_spinor, nFace, dim, dir, dagger, stream);

    // Next step is to copy data from the ghost zone back to the interior region
    int Nint = (nColor * nSpin * 2) / (nSpin == 4 ? 2 : 1); // (spin proj.) degrees of freedom

    int len = nFace*ghostFace[dim]*Nint;
    int offset = length + ghostOffset[dim][0];
    offset += (dir == QUDA_BACKWARDS) ? 0 : len;

#ifdef MULTI_GPU
    const int face_num = 2;
    const bool unpack = true;
    const int R[4] = {0,0,0,0};
    void *packBuffer[2*QUDA_MAX_DIM];
    MemoryLocation location[2*QUDA_MAX_DIM];

    if (zero_copy) {
      for (int d=0; d<4; d++) {
	packBuffer[2*d+0] = my_face_dim_dir_hd[bufferIndex][d][0];
	packBuffer[2*d+1] = my_face_dim_dir_hd[bufferIndex][d][1];
	location[2*d+0] = Host;
	location[2*d+1] = Host;
      }
    } else {
      for (int d=0; d<4; d++) {
	packBuffer[2*d+0] = my_face_dim_dir_d[bufferIndex][d][0];
	packBuffer[2*d+1] = my_face_dim_dir_d[bufferIndex][d][1];
	location[2*d+0] = Device;
	location[2*d+1] = Device;
      }
    }

    packFaceExtended(packBuffer, *this, location, nFace, R, dagger, parity, dim, face_num, *stream, unpack);
#else
    errorQuda("unpackGhostExtended not built on single-GPU build");
#endif
  }


  cudaStream_t *stream;

  void cudaColorSpinorField::createComms(int nFace, bool spin_project) {

    allocateGhostBuffer(nFace,spin_project); // allocate the ghost buffer if not yet allocated

    // ascertain if this instance needs its comms buffers to be updated
    bool comms_reset = ghost_field_reset || // FIXME add send buffer check
      (my_face_h[0] != ghost_pinned_buffer_h[0]) || (my_face_h[1] != ghost_pinned_buffer_h[1]) || // pinned buffers
      (ghost_field_tex[0] != ghost_recv_buffer_d[0]) || (ghost_field_tex[1] != ghost_recv_buffer_d[1]); // receive buffers

    if (!initComms || comms_reset) {

      LatticeField::createComms();

      // reinitialize the ghost receive pointers
      for (int i=0; i<nDimComms; ++i) {
	if (commDimPartitioned(i)) {
	  for (int b=0; b<2; b++) {
	    ghost[b][i] = static_cast<char*>(ghost_recv_buffer_d[b]) + ghostOffset[i][0]*precision;
	    if (precision == QUDA_HALF_PRECISION)
	      ghostNorm[b][i] = static_cast<char*>(ghost_recv_buffer_d[b]) + ghostNormOffset[i][0]*QUDA_SINGLE_PRECISION;
	  }
	}
      }
    }

    if (LatticeField::ghost_field_reset) destroyIPCComms();
    createIPCComms();
  }

  void cudaColorSpinorField::streamInit(cudaStream_t *stream_p) {
    stream = stream_p;
  }

  void cudaColorSpinorField::pack(int nFace, int parity, int dagger, int stream_idx,
				  MemoryLocation location[2*QUDA_MAX_DIM], double a, double b)
  {
    createComms(nFace); // must call this first

    const int dim=-1; // pack all partitioned dimensions
 
    packGhost(nFace, (QudaParity)parity, dim, QUDA_BOTH_DIRS, dagger, &stream[stream_idx], location, a, b);
  }

  void cudaColorSpinorField::packExtended(const int nFace, const int R[], const int parity, 
                                          const int dagger, const int dim,
                                          cudaStream_t *stream_p, const bool zero_copy)
  {
    createComms(nFace); // must call this first

    stream = stream_p;
 
    packGhostExtended(nFace, R, (QudaParity)parity, dim, QUDA_BOTH_DIRS, dagger, &stream[zero_copy ? 0 : (Nstream-1)], zero_copy);
  }

  void cudaColorSpinorField::gather(int nFace, int dagger, int dir, cudaStream_t* stream_p)
  {
    int dim = dir/2;

    // If stream_p != 0, use pack_stream, else use the stream array
    cudaStream_t *pack_stream = (stream_p) ? stream_p : stream+dir;

    if (dir%2 == 0) {
      // backwards copy to host
      if (comm_peer2peer_enabled(0,dim)) return;

      sendGhost(my_face_dim_dir_h[bufferIndex][dim][0], nFace, dim, QUDA_BACKWARDS, dagger, pack_stream);
    } else {
      // forwards copy to host
      if (comm_peer2peer_enabled(1,dim)) return;

      sendGhost(my_face_dim_dir_h[bufferIndex][dim][1], nFace, dim, QUDA_FORWARDS, dagger, pack_stream);
    }
  }


  void cudaColorSpinorField::recvStart(int nFace, int dir, int dagger, cudaStream_t* stream_p, bool gdr) {

    int dim = dir/2;
    if (!commDimPartitioned(dim)) return;
    if (gdr && !comm_gdr_enabled()) errorQuda("Requesting GDR comms but GDR is not enabled");

    if (dir%2 == 0) { // sending backwards
      if (comm_peer2peer_enabled(1,dim)) {
	// receive from the processor in the +1 direction
	comm_start(mh_recv_p2p_fwd[bufferIndex][dim]);
      } else if (gdr) {
        // Prepost receive
        comm_start(mh_recv_rdma_fwd[bufferIndex][dim]);
      } else {
        // Prepost receive
        comm_start(mh_recv_fwd[bufferIndex][dim]);
      }
    } else { //sending forwards
      // Prepost receive
      if (comm_peer2peer_enabled(0,dim)) {
	comm_start(mh_recv_p2p_back[bufferIndex][dim]);
      } else if (gdr) {
        comm_start(mh_recv_rdma_back[bufferIndex][dim]);
      } else {
        comm_start(mh_recv_back[bufferIndex][dim]);
      }
    }
  }


  void cudaColorSpinorField::sendStart(int nFace, int d, int dagger, cudaStream_t* stream_p, bool gdr) {

    int dim = d/2;
    int dir = d%2;
    if (!commDimPartitioned(dim)) return;
    if (gdr && !comm_gdr_enabled()) errorQuda("Requesting GDR comms but GDR is not enabled");

    int Nvec = (nSpin == 1 || precision == QUDA_DOUBLE_PRECISION) ? 2 : 4;
    int Nint = (nColor * nSpin * 2)/(nSpin == 4 ? 2 : 1); // (spin proj.) degrees of freedom
    int Npad = Nint/Nvec;

    if (!comm_peer2peer_enabled(dir,dim)) {
      if (dir == 0)
	if (gdr) comm_start(mh_send_rdma_back[bufferIndex][dim]);
	else comm_start(mh_send_back[bufferIndex][dim]);
      else
	if (gdr) comm_start(mh_send_rdma_fwd[bufferIndex][dim]);
	else comm_start(mh_send_fwd[bufferIndex][dim]);
    } else { // doing peer-to-peer
      cudaStream_t *copy_stream = (stream_p) ? stream_p : stream + d;

      // all goes here
      void* ghost_dst = static_cast<char*>(ghost_remote_send_buffer_d[bufferIndex][dim][dir])
	+ precision*ghostOffset[dim][(dir+1)%2];
      void *ghost_norm_dst = static_cast<char*>(ghost_remote_send_buffer_d[bufferIndex][dim][dir])
	+ QUDA_SINGLE_PRECISION*ghostNormOffset[dim][(d+1)%2];

      if (dim != 3 || getKernelPackT()) {

	cudaMemcpyAsync(ghost_dst,
			my_face_dim_dir_d[bufferIndex][dim][dir],
			ghost_face_bytes[dim],
			cudaMemcpyDeviceToDevice,
			*copy_stream); // copy to forward processor

      } else if (this->TwistFlavor() != QUDA_TWIST_NONDEG_DOUBLET) {

	const int x4 = nDim==5 ? x[4] : 1;
	const int Nt_minus_offset = (volumeCB - nFace*ghostFace[3])/x4;

	int offset = 0;
	if (nSpin == 1) {
	  offset = (dir == 0) ? 0 : Nt_minus_offset;
	} else if (nSpin == 4) {
	  // !dagger: send lower components backwards, send upper components forwards
	  // dagger: send upper components backwards, send lower components forwards
	  bool upper = dagger ? true : false;
	  if (dir == 1) upper = !upper;
	  int lower_spin_offset = Npad*stride;
	  if (dir == 0) {
	    offset = upper ? 0 : lower_spin_offset;
	  } else {
	    offset = (upper) ? Nt_minus_offset : lower_spin_offset + Nt_minus_offset;
	  }
	}

	size_t len = nFace*(ghostFace[3]/x4)*Nvec*precision;
	size_t dpitch = x4*len;
        size_t spitch = composite_descr.is_composite ? composite_descr.stride*Nvec*precision : stride*Nvec*precision;

	for (int s=0; s<x4; s++) {
	  void *dst = (char*)ghost_dst + s*len;
	  void *src = composite_descr.is_composite ? (char*)v + (offset + s*composite_descr.volumeCB*Npad)*Nvec*precision : (char*)v + (offset + s*(volumeCB/x4))*Nvec*precision;
	  // start the copy
	  cudaMemcpy2DAsync(dst, dpitch, src, spitch, len, Npad, cudaMemcpyDeviceToDevice, *copy_stream);

	  if (precision == QUDA_HALF_PRECISION) {
	    size_t len = nFace*(ghostFace[3]/x4)*sizeof(float);
	    int norm_offset = (dir == 0) ? 0 : Nt_minus_offset*sizeof(float);
	    void *dst = (char*)ghost_norm_dst + s*len;
	    void *src = static_cast<char*>(norm) + norm_offset + s*(volumeCB/x4)*sizeof(float);
	    cudaMemcpyAsync(dst, src, len, cudaMemcpyDeviceToDevice, *copy_stream);
	  }
	}
      } else { // twisted doublet
	int flavorVolume = volume / 2;
	int flavorTFace  = ghostFace[3] / 2;
	int flavor1_Nt_minus1_offset = (flavorVolume - flavorTFace);
	int flavor2_Nt_minus1_offset = (volume - flavorTFace);
	int flavor1_offset = 0;
	int flavor2_offset = 0;
	// !dagger: send lower components backwards, send upper components forwards
	// dagger: send upper components backwards, send lower components forwards
	bool upper = dagger ? true : false; // Fwd is !Back
	if (dir == 1) upper = !upper;
	int lower_spin_offset = Npad*stride;//ndeg tm: stride=2*flavor_volume+pad
	if (upper) {
	  flavor1_offset = (dir == 0 ? 0 : flavor1_Nt_minus1_offset);
	  flavor2_offset = (dir == 0 ? flavorVolume : flavor2_Nt_minus1_offset);
	}else{
	  flavor1_offset = lower_spin_offset + (dir == 0 ? 0 : flavor1_Nt_minus1_offset);
	  flavor2_offset = lower_spin_offset + (dir == 0 ? flavorVolume : flavor2_Nt_minus1_offset);
	}

	// QUDA Memcpy NPad's worth.
	//  -- Dest will point to the right beginning PAD.
	//  -- Each Pad has size Nvec*Vsh Floats.
	//  --  There is Nvec*Stride Floats from the start of one PAD to the start of the next

	void *src = static_cast<char*>(v) + flavor1_offset*Nvec*precision;
	size_t len = flavorTFace*Nvec*precision;
	size_t spitch = stride*Nvec*precision;//ndeg tm: stride=2*flavor_volume+pad
	size_t dpitch = 2*len;
	cudaMemcpy2DAsync(ghost_dst, dpitch, src, spitch, len, Npad, cudaMemcpyDeviceToDevice, *copy_stream);

	src = static_cast<char*>(v) + flavor2_offset*Nvec*precision;
	cudaMemcpy2DAsync(static_cast<char*>(ghost_dst)+len, dpitch, src, spitch, len, Npad, cudaMemcpyDeviceToDevice, *copy_stream);

	if (precision == QUDA_HALF_PRECISION) {
	  int norm_offset = (dir == 0) ? 0 : flavor1_Nt_minus1_offset*sizeof(float);
	  void *src = static_cast<char*>(norm) + norm_offset;
	  size_t dpitch = flavorTFace*sizeof(float);
	  size_t spitch = flavorVolume*sizeof(float);
	  cudaMemcpy2DAsync(ghost_norm_dst, dpitch, src, spitch, flavorTFace*sizeof(float), 2, cudaMemcpyDeviceToDevice, *copy_stream);
	}
      }

      if (dir == 0) {
	// record the event
	cudaEventRecord(ipcCopyEvent[bufferIndex][0][dim], *copy_stream);
	// send to the processor in the -1 direction
	comm_start(mh_send_p2p_back[bufferIndex][dim]);
      } else {
	cudaEventRecord(ipcCopyEvent[bufferIndex][1][dim], *copy_stream);
	// send to the processor in the +1 direction
	comm_start(mh_send_p2p_fwd[bufferIndex][dim]);
      }
    }
  }

  void cudaColorSpinorField::commsStart(int nFace, int dir, int dagger, cudaStream_t* stream_p, bool gdr) {
    recvStart(nFace, dir, dagger, stream_p, gdr);
    sendStart(nFace, dir, dagger, stream_p, gdr);
  }


  static bool complete_recv_fwd[QUDA_MAX_DIM] = { };
  static bool complete_recv_back[QUDA_MAX_DIM] = { };
  static bool complete_send_fwd[QUDA_MAX_DIM] = { };
  static bool complete_send_back[QUDA_MAX_DIM] = { };

  int cudaColorSpinorField::commsQuery(int nFace, int dir, int dagger, cudaStream_t *stream_p, bool gdr) {

    int dim = dir/2;
    if (!commDimPartitioned(dim)) return 0;
    if (gdr && !comm_gdr_enabled()) errorQuda("Requesting GDR comms but GDR is not enabled");

    if (dir%2==0) {

      if (comm_peer2peer_enabled(0,dim)) {
	if (!complete_send_back[dim]) complete_send_back[dim] = comm_query(mh_send_p2p_back[bufferIndex][dim]);
	if (!complete_recv_back[dim]) complete_recv_back[dim] = comm_query(mh_recv_p2p_back[bufferIndex][dim]);
      } else if (gdr) {
	if (!complete_send_back[dim]) complete_send_back[dim] = comm_query(mh_send_rdma_back[bufferIndex][dim]);
	if (!complete_recv_back[dim]) complete_recv_back[dim] = comm_query(mh_recv_rdma_back[bufferIndex][dim]);
      } else {
	if (!complete_send_back[dim]) complete_send_back[dim] = comm_query(mh_send_back[bufferIndex][dim]);
	if (!complete_recv_back[dim]) complete_recv_back[dim] = comm_query(mh_recv_back[bufferIndex][dim]);
      }

      if (complete_recv_back[dim] && complete_send_back[dim]) {
	complete_recv_back[dim] = false;
	complete_send_back[dim] = false;
	return 1;
      }

    } else { // dir%2 == 1

      if (comm_peer2peer_enabled(1,dim)) {
	if (!complete_send_fwd[dim]) complete_send_fwd[dim] = comm_query(mh_send_p2p_fwd[bufferIndex][dim]);
	if (!complete_recv_fwd[dim]) complete_recv_fwd[dim] = comm_query(mh_recv_p2p_fwd[bufferIndex][dim]);
      } else if (gdr) {
	if (!complete_send_fwd[dim]) complete_send_fwd[dim] = comm_query(mh_send_rdma_fwd[bufferIndex][dim]);
	if (!complete_recv_fwd[dim]) complete_recv_fwd[dim] = comm_query(mh_recv_rdma_fwd[bufferIndex][dim]);
      } else {
	if (!complete_send_fwd[dim]) complete_send_fwd[dim] = comm_query(mh_send_fwd[bufferIndex][dim]);
	if (!complete_recv_fwd[dim]) complete_recv_fwd[dim] = comm_query(mh_recv_fwd[bufferIndex][dim]);
      }

      if (complete_recv_fwd[dim] && complete_send_fwd[dim]) {
	complete_recv_fwd[dim] = false;
	complete_send_fwd[dim] = false;
	return 1;
      }

    }

    return 0;
  }

  void cudaColorSpinorField::commsWait(int nFace, int dir, int dagger, cudaStream_t *stream_p, bool gdr) {
    int dim = dir / 2;
    if (!commDimPartitioned(dim)) return;
    if (gdr && !comm_gdr_enabled()) errorQuda("Requesting GDR comms but GDR is not enabled");

    if (dir%2==0) {

      if (comm_peer2peer_enabled(0,dim)) {
	comm_wait(mh_recv_p2p_back[bufferIndex][dim]);
	cudaEventSynchronize(ipcRemoteCopyEvent[bufferIndex][0][dim]);
	comm_wait(mh_send_p2p_back[bufferIndex][dim]);
	cudaEventSynchronize(ipcCopyEvent[bufferIndex][0][dim]);
      } else if (gdr) {
	comm_wait(mh_recv_rdma_back[bufferIndex][dim]);
	comm_wait(mh_send_rdma_back[bufferIndex][dim]);
      } else {
	comm_wait(mh_recv_back[bufferIndex][dim]);
	comm_wait(mh_send_back[bufferIndex][dim]);
      }

    } else {

      if (comm_peer2peer_enabled(1,dim)) {
	comm_wait(mh_recv_p2p_fwd[bufferIndex][dim]);
	cudaEventSynchronize(ipcRemoteCopyEvent[bufferIndex][1][dim]);
	comm_wait(mh_send_p2p_fwd[bufferIndex][dim]);
	cudaEventSynchronize(ipcCopyEvent[bufferIndex][1][dim]);
      } else if (gdr) {
	comm_wait(mh_recv_rdma_fwd[bufferIndex][dim]);
	comm_wait(mh_send_rdma_fwd[bufferIndex][dim]);
      } else {
	comm_wait(mh_recv_fwd[bufferIndex][dim]);
	comm_wait(mh_send_fwd[bufferIndex][dim]);
      }

    }

    return;
  }

  void cudaColorSpinorField::scatter(int nFace, int dagger, int dim_dir, cudaStream_t* stream_p)
  {
    int dim = dim_dir/2;
    int dir = (dim_dir+1)%2; // dir = 1 - receive from forwards, dir == 0 recive from backwards
    if (!commDimPartitioned(dim)) return;

    if (comm_peer2peer_enabled(dir,dim)) return;
    unpackGhost(from_face_dim_dir_h[bufferIndex][dim][dir], nFace, dim, dir == 0 ? QUDA_BACKWARDS : QUDA_FORWARDS, dagger, stream_p);
  }

  void cudaColorSpinorField::scatter(int nFace, int dagger, int dim_dir)
  {
    int dim = dim_dir/2;
    int dir = (dim_dir+1)%2; // dir = 1 - receive from forwards, dir == 0 receive from backwards
    if (!commDimPartitioned(dim)) return;

    if (comm_peer2peer_enabled(dir,dim)) return;
    unpackGhost(from_face_dim_dir_h[bufferIndex][dim][dir], nFace, dim, dir == 0 ? QUDA_BACKWARDS : QUDA_FORWARDS, dagger, &stream[dim_dir]);
  }

  void cudaColorSpinorField::scatterExtended(int nFace, int parity, int dagger, int dim_dir)
  {
    bool zero_copy = false;
    int dim = dim_dir/2;
    int dir = (dim_dir+1)%2; // dir = 1 - receive from forwards, dir == 0 receive from backwards
    if (!commDimPartitioned(dim)) return;
    unpackGhostExtended(from_face_dim_dir_h[bufferIndex][dim][dir], nFace, static_cast<QudaParity>(parity), dim, dir == 0 ? QUDA_BACKWARDS : QUDA_FORWARDS, dagger, &stream[2*dim/*+0*/], zero_copy);
  }
 
  void cudaColorSpinorField::exchangeGhost(QudaParity parity, int nFace, int dagger, const MemoryLocation *pack_destination_,
					   const MemoryLocation *halo_location_, bool gdr_send, bool gdr_recv)  const {
    if ((gdr_send || gdr_recv) && !comm_gdr_enabled()) errorQuda("Requesting GDR comms but GDR is not enabled");
    const_cast<cudaColorSpinorField&>(*this).createComms(nFace, false);

    // first set default values to device if needed
    MemoryLocation pack_destination[2*QUDA_MAX_DIM], halo_location[2*QUDA_MAX_DIM];
    for (int i=0; i<8; i++) {
      pack_destination[i] = pack_destination_ ? pack_destination_[i] : Device;
      halo_location[i] = halo_location_ ? halo_location_[i] : Device;
    }

    // If this is set to true, then we are assuming that the send
    // buffers are in a single contiguous memory space and we çan
    // aggregate all cudaMemcpys to reduce latency.  This only applies
    // if the memory locations are all "Device".
    bool fused_pack_memcpy = true;

    // If this is set to true, then we are assuming that the send
    // buffers are in a single contiguous memory space and we çan
    // aggregate all cudaMemcpys to reduce latency.  This only applies
    // if the memory locations are all "Device".
    bool fused_halo_memcpy = true;

    // set to true if any of the ghost packing is being done to Host memory
    bool pack_host = false;

    // set to true if the final halos will be left in Host memory
    bool halo_host = false;

    void *send[2*QUDA_MAX_DIM];
    for (int d=0; d<4; d++) {
      send[2*d+0] = pack_destination[2*d+0] == Host ? my_face_dim_dir_hd[bufferIndex][d][0] : my_face_dim_dir_d[bufferIndex][d][0];
      send[2*d+1] = pack_destination[2*d+1] == Host ? my_face_dim_dir_hd[bufferIndex][d][1] : my_face_dim_dir_d[bufferIndex][d][1];
      ghost_buf[2*d+0] = halo_location[2*d+0] == Host ? from_face_dim_dir_hd[bufferIndex][d][0] : from_face_dim_dir_d[bufferIndex][d][0];
      ghost_buf[2*d+1] = halo_location[2*d+1] == Host ? from_face_dim_dir_hd[bufferIndex][d][1] : from_face_dim_dir_d[bufferIndex][d][1];
      if (pack_destination[2*d+0] != Device || pack_destination[2*d+1] != Device) fused_pack_memcpy = false;
      if (halo_location[2*d+0] != Device || halo_location[2*d+1] != Device) fused_halo_memcpy = false;

      if (pack_destination[2*d+0] == Host || pack_destination[2*d+1] == Host) pack_host = true;
      if (halo_location[2*d+0] == Host || halo_location[2*d+1] == Host) halo_host = true;
    }

    genericPackGhost(send, *this, parity, nFace, dagger, pack_destination); // FIXME - need support for asymmetric topologies

    size_t total_bytes = 0;
    for (int i=0; i<nDimComms; i++) if (comm_dim_partitioned(i)) total_bytes += 2*ghost_face_bytes[i]; // 2 for fwd/bwd

    if (!gdr_send)  {
      if (!fused_pack_memcpy) {
	for (int i=0; i<nDimComms; i++) {
	  if (comm_dim_partitioned(i)) {
	    if (pack_destination[2*i+0] == Device) qudaMemcpy(my_face_dim_dir_h[bufferIndex][i][0], my_face_dim_dir_d[bufferIndex][i][0],
							      ghost_face_bytes[i], cudaMemcpyDeviceToHost);
	    if (pack_destination[2*i+1] == Device) qudaMemcpy(my_face_dim_dir_h[bufferIndex][i][1], my_face_dim_dir_d[bufferIndex][i][1],
							      ghost_face_bytes[i], cudaMemcpyDeviceToHost);
	  }
	}
      } else if (total_bytes && !pack_host) {
	qudaMemcpy(my_face_h[bufferIndex], ghost_send_buffer_d[bufferIndex], total_bytes, cudaMemcpyDeviceToHost);
      }
    }

    for (int i=0; i<nDimComms; i++) { // prepost receive
      if (comm_dim_partitioned(i)) {
	comm_start(gdr_recv ? mh_recv_rdma_back[bufferIndex][i] : mh_recv_back[bufferIndex][i]);
	comm_start(gdr_recv ? mh_recv_rdma_fwd[bufferIndex][i] : mh_recv_fwd[bufferIndex][i]);
      }
    }

    if (gdr_send || pack_host) cudaDeviceSynchronize(); // need to make sure packing has finished before kicking off MPI

    for (int i=0; i<nDimComms; i++) {
      if (comm_dim_partitioned(i)) {
	comm_start(gdr_send ? mh_send_rdma_fwd[bufferIndex][i] : mh_send_fwd[bufferIndex][i]);
	comm_start(gdr_send ? mh_send_rdma_back[bufferIndex][i] : mh_send_back[bufferIndex][i]);
      }
    }

    for (int i=0; i<nDimComms; i++) {
      if (!comm_dim_partitioned(i)) continue;
      comm_wait(gdr_send ? mh_send_rdma_fwd[bufferIndex][i] : mh_send_fwd[bufferIndex][i]);
      comm_wait(gdr_send ? mh_send_rdma_back[bufferIndex][i] : mh_send_back[bufferIndex][i]);
      comm_wait(gdr_recv ? mh_recv_rdma_back[bufferIndex][i] : mh_recv_back[bufferIndex][i]);
      comm_wait(gdr_recv ? mh_recv_rdma_fwd[bufferIndex][i] : mh_recv_fwd[bufferIndex][i]);
    }

    if (!gdr_recv) {
      if (!fused_halo_memcpy) {
	for (int i=0; i<nDimComms; i++) {
	  if (!comm_dim_partitioned(i)) continue;
	  if (halo_location[2*i+0] == Device) qudaMemcpy(from_face_dim_dir_d[bufferIndex][i][0], from_face_dim_dir_h[bufferIndex][i][0],
							 ghost_face_bytes[i], cudaMemcpyHostToDevice);
	  if (halo_location[2*i+1] == Device) qudaMemcpy(from_face_dim_dir_d[bufferIndex][i][1], from_face_dim_dir_h[bufferIndex][i][1],
							 ghost_face_bytes[i], cudaMemcpyHostToDevice);
	}
      } else if (total_bytes && !halo_host) {
	qudaMemcpy(ghost_recv_buffer_d[bufferIndex], from_face_h[bufferIndex], total_bytes, cudaMemcpyHostToDevice);
      }
    }

  }

  std::ostream& operator<<(std::ostream &out, const cudaColorSpinorField &a) {
    out << (const ColorSpinorField&)a;
    out << "v = " << a.v << std::endl;
    out << "norm = " << a.norm << std::endl;
    out << "alloc = " << a.alloc << std::endl;
    out << "init = " << a.init << std::endl;
    return out;
  }

//! for composite fields:
  cudaColorSpinorField& cudaColorSpinorField::Component(const int idx) const {
    
    if (this->IsComposite()) {
      if (idx < this->CompositeDim()) {//setup eigenvector form the set
        return *(dynamic_cast<cudaColorSpinorField*>(components[idx])); 
      }
      else{
        errorQuda("Incorrect component index...");
      }
    }
    errorQuda("Cannot get requested component");
    exit(-1);
  }

//copyCuda currently cannot not work with set of spinor fields..
  void cudaColorSpinorField::CopySubset(cudaColorSpinorField &dst, const int range, const int first_element) const{
#if 0
    if (first_element < 0) errorQuda("\nError: trying to set negative first element.\n");
    if (siteSubset == QUDA_PARITY_SITE_SUBSET && this->EigvId() == -1) {
      if (first_element == 0 && range == this->EigvDim())
      {
        if (range != dst.EigvDim())errorQuda("\nError: eigenvector range to big.\n");
        checkField(dst, *this);
        copyCuda(dst, *this);
      }
      else if ((first_element+range) < this->EigvDim()) 
      {//setup eigenvector subset

        cudaColorSpinorField *eigv_subset;

        ColorSpinorParam param;

        param.nColor = nColor;
        param.nSpin = nSpin;
        param.twistFlavor = twistFlavor;
        param.precision = precision;
        param.nDim = nDim;
        param.pad = pad;
        param.siteSubset = siteSubset;
        param.siteOrder = siteOrder;
        param.fieldOrder = fieldOrder;
        param.gammaBasis = gammaBasis;
        memcpy(param.x, x, nDim*sizeof(int));
        param.create = QUDA_REFERENCE_FIELD_CREATE;
 
        param.eigv_dim  = range;
        param.eigv_id   = -1;
        param.v = (void*)((char*)v + first_element*eigv_bytes);
        param.norm = (void*)((char*)norm + first_element*eigv_norm_bytes);

        eigv_subset = new cudaColorSpinorField(param);

        //Not really needed:
        eigv_subset->eigenvectors.reserve(param.eigv_dim);
        for (int id = first_element; id < (first_element+range); id++)
        {
            param.eigv_id = id;
            eigv_subset->eigenvectors.push_back(new cudaColorSpinorField(*this, param));
        }
        checkField(dst, *eigv_subset);
        copyCuda(dst, *eigv_subset);

        delete eigv_subset;
      } else {
        errorQuda("Incorrect eigenvector dimension...");
      }
    } else{
      errorQuda("Eigenvector must be a parity spinor");
      exit(-1);
    }
#endif
  }

  void cudaColorSpinorField::getTexObjectInfo() const
  {
#ifdef USE_TEXTURE_OBJECTS
    printfQuda("\nPrint texture info for the field:\n");
    std::cout << *this;
    cudaResourceDesc resDesc;
    //memset(&resDesc, 0, sizeof(resDesc));
    cudaGetTextureObjectResourceDesc(&resDesc, this->Tex());
    printfQuda("\nDevice pointer: %p\n", resDesc.res.linear.devPtr);
    printfQuda("\nVolume (in bytes): %lu\n", resDesc.res.linear.sizeInBytes);
    if (resDesc.resType == cudaResourceTypeLinear) printfQuda("\nResource type: linear \n");
#endif
  }

  void cudaColorSpinorField::Source(const QudaSourceType sourceType, const int st, const int s, const int c) {
    ColorSpinorParam param(*this);
    param.fieldOrder = QUDA_SPACE_SPIN_COLOR_FIELD_ORDER;
    param.location = QUDA_CPU_FIELD_LOCATION;
    param.create = QUDA_NULL_FIELD_CREATE;

    cpuColorSpinorField tmp(param);
    tmp.Source(sourceType, st, s, c);
    *this = tmp;
  }

  void cudaColorSpinorField::PrintVector(unsigned int i) {
    ColorSpinorParam param(*this);
    param.fieldOrder = QUDA_SPACE_SPIN_COLOR_FIELD_ORDER;
    param.location = QUDA_CPU_FIELD_LOCATION;
    param.create = QUDA_NULL_FIELD_CREATE;

    cpuColorSpinorField tmp(param);
    tmp = *this;
    tmp.PrintVector(i);
  }


} // namespace quda<|MERGE_RESOLUTION|>--- conflicted
+++ resolved
@@ -487,11 +487,7 @@
     }
 
 #ifdef USE_TEXTURE_OBJECTS
-<<<<<<< HEAD
-    // if (!composite_descr.is_composite || composite_descr.is_component)
-=======
     if (!composite_descr.is_composite || composite_descr.is_component) {
->>>>>>> 9e2bd882
       destroyTexObject();
       destroyGhostTexObject();
     }
