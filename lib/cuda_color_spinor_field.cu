--- conflicted
+++ resolved
@@ -449,19 +449,7 @@
   void cudaColorSpinorField::destroyTexObject() {
     if ( (isNative() || fieldOrder == QUDA_FLOAT2_FIELD_ORDER) && nVec == 1 && texInit) {
       cudaDestroyTextureObject(tex);
-<<<<<<< HEAD
-      if (ghost_bytes) {
-	for (int i=0; i<4; i++) cudaDestroyTextureObject(ghostTex[i]);
-      }
-      if (precision == QUDA_HALF_PRECISION || precision == QUDA_QUARTER_PRECISION) {
-        cudaDestroyTextureObject(texNorm);
-        if (ghost_bytes) {
-	  for (int i=0; i<4; i++) cudaDestroyTextureObject(ghostTexNorm[i]);
-	}
-      }
-=======
-      if (precision == QUDA_HALF_PRECISION) cudaDestroyTextureObject(texNorm);
->>>>>>> d3e13fb0
+      if (precision == QUDA_HALF_PRECISION || precision == QUDA_QUARTER_PRECISION) cudaDestroyTextureObject(texNorm);
       texInit = false;
     }
   }
@@ -469,14 +457,9 @@
   void cudaColorSpinorField::destroyGhostTexObject() const {
     if ( (isNative() || fieldOrder == QUDA_FLOAT2_FIELD_ORDER) && nVec == 1 && ghostTexInit) {
       for (int i=0; i<4; i++) cudaDestroyTextureObject(ghostTex[i]);
-<<<<<<< HEAD
-      if (precision == QUDA_HALF_PRECISION || precision == QUDA_QUARTER_PRECISION) {
+      if ( (ghost_precision_reset && (ghost_precision_old == QUDA_HALF_PRECISION || ghost_precision_old == QUDA_QUARTER_PRECISION) ||
+        (!ghost_precision_reset && (ghost_precision == QUDA_HALF_PRECISION || ghost_precision == QUDA_QUARTER_PRECISION) ) ) ) {
         for (int i=0; i<4; i++) cudaDestroyTextureObject(ghostTexNorm[i]);
-=======
-      if ( (ghost_precision_reset && ghost_precision_old == QUDA_HALF_PRECISION) ||
-	   (!ghost_precision_reset && ghost_precision == QUDA_HALF_PRECISION) ) {
-	for (int i=0; i<4; i++) cudaDestroyTextureObject(ghostTexNorm[i]);
->>>>>>> d3e13fb0
       }
       ghostTexInit = false;
     }
@@ -729,11 +712,7 @@
 
       size_t bytes = nFace*Nint*ghostFace[dim]*ghost_precision;
 
-<<<<<<< HEAD
       if (ghost_precision == QUDA_HALF_PRECISION || ghost_precision == QUDA_QUARTER_PRECISION) bytes += nFace*ghostFace[dim]*sizeof(float);
-=======
-      if (ghost_precision == QUDA_HALF_PRECISION) bytes += nFace*ghostFace[dim]*sizeof(float);
->>>>>>> d3e13fb0
 
       void* gpu_buf = (dir == QUDA_BACKWARDS) ? my_face_dim_dir_d[bufferIndex][dim][0] : my_face_dim_dir_d[bufferIndex][dim][1];
 
@@ -770,11 +749,7 @@
 	void *src = (char*)v + (offset + s*(volumeCB/x4))*Nvec*ghost_precision;
 	cudaMemcpy2DAsync(dst, dpitch, src, spitch, len, Npad, cudaMemcpyDeviceToHost, *stream);
 
-<<<<<<< HEAD
 	if (ghost_precision == QUDA_HALF_PRECISION || ghost_precision == QUDA_QUARTER_PRECISION) {
-=======
-	if (ghost_precision == QUDA_HALF_PRECISION) {
->>>>>>> d3e13fb0
 	  size_t len = nFace*(ghostFace[3]/x4)*sizeof(float);
 	  int norm_offset = (dir == QUDA_BACKWARDS) ? 0 : Nt_minus1_offset*sizeof(float);
 	  void *dst = (char*)ghost_spinor + nFace*Nint*ghostFace[3]*ghost_precision + s*len;
@@ -817,11 +792,7 @@
       src = (char*)v + flavor2_offset*Nvec*ghost_precision;
       cudaMemcpy2DAsync(dst, dpitch, src, spitch, len, Npad, cudaMemcpyDeviceToHost, *stream);
 
-<<<<<<< HEAD
       if (ghost_precision == QUDA_HALF_PRECISION || ghost_precision == QUDA_QUARTER_PRECISION) {
-=======
-      if (ghost_precision == QUDA_HALF_PRECISION) {
->>>>>>> d3e13fb0
         int Nt_minus1_offset = (flavorVolume - flavorTFace);
         int norm_offset = (dir == QUDA_BACKWARDS) ? 0 : Nt_minus1_offset*sizeof(float);
 	void *dst = (char*)ghost_spinor + Nint*ghostFace[3]*ghost_precision;
@@ -853,11 +824,7 @@
     int ghost_offset = (dir == QUDA_BACKWARDS) ? ghostOffset[dim][0] : ghostOffset[dim][1];
     void *ghost_dst = (char*)ghost_recv_buffer_d[bufferIndex] + ghost_precision*ghost_offset;
 
-<<<<<<< HEAD
     if (ghost_precision == QUDA_HALF_PRECISION || ghost_precision == QUDA_QUARTER_PRECISION) len += nFace*ghostFace[dim]*sizeof(float);
-=======
-    if (ghost_precision == QUDA_HALF_PRECISION) len += nFace*ghostFace[dim]*sizeof(float);
->>>>>>> d3e13fb0
 
     cudaMemcpyAsync(ghost_dst, src, len, cudaMemcpyHostToDevice, *stream);
   }
@@ -1128,11 +1095,7 @@
 	  // start the copy
 	  cudaMemcpy2DAsync(dst, dpitch, src, spitch, len, Npad, cudaMemcpyDeviceToDevice, *copy_stream);
 
-<<<<<<< HEAD
-	  if (precision == QUDA_HALF_PRECISION || precision == QUDA_QUARTER_PRECISION) {
-=======
-	  if (ghost_precision == QUDA_HALF_PRECISION) {
->>>>>>> d3e13fb0
+	  if (ghost_precision == QUDA_HALF_PRECISION || ghost_precision == QUDA_QUARTER_PRECISION) {
 	    size_t len = nFace*(ghostFace[3]/x4)*sizeof(float);
 	    int norm_offset = (dir == 0) ? 0 : Nt_minus_offset*sizeof(float);
 	    void *dst = (char*)ghost_norm_dst + s*len;
@@ -1174,11 +1137,7 @@
 	src = static_cast<char*>(v) + flavor2_offset*Nvec*ghost_precision;
 	cudaMemcpy2DAsync(static_cast<char*>(ghost_dst)+len, dpitch, src, spitch, len, Npad, cudaMemcpyDeviceToDevice, *copy_stream);
 
-<<<<<<< HEAD
-	if (precision == QUDA_HALF_PRECISION || precision == QUDA_QUARTER_PRECISION) {
-=======
-	if (ghost_precision == QUDA_HALF_PRECISION) {
->>>>>>> d3e13fb0
+  if (ghost_precision == QUDA_HALF_PRECISION || ghost_precision == QUDA_QUARTER_PRECISION) {
 	  int norm_offset = (dir == 0) ? 0 : flavor1_Nt_minus1_offset*sizeof(float);
 	  void *src = static_cast<char*>(norm) + norm_offset;
 	  size_t dpitch = flavorTFace*sizeof(float);
