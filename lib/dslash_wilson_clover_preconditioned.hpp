--- conflicted
+++ resolved
@@ -126,16 +126,10 @@
                                     DistanceType<distance_pc>, TimeProfile &profile)
     {
       constexpr int nDim = 4;
-<<<<<<< HEAD
-      WilsonCloverArg<Float, nColor, nDim, DDArg, recon, distance_pc> arg(out, in, U, A, a, x, parity, dagger,
+      auto halo = ColorSpinorField::create_comms_batch(in);
+      WilsonCloverArg<Float, nColor, nDim, DDArg, recon, distance_pc> arg(out, in, halo, U, A, a, x, parity, dagger,
                                                                           comm_override, alpha0, t0);
-      WilsonCloverPreconditioned<decltype(arg)> wilson(arg, out, in);
-=======
-      auto halo = ColorSpinorField::create_comms_batch(in);
-      WilsonCloverArg<Float, nColor, nDim, recon, distance_pc> arg(out, in, halo, U, A, a, x, parity, dagger,
-                                                                   comm_override, alpha0, t0);
       WilsonCloverPreconditioned<decltype(arg)> wilson(arg, out, in, halo, A);
->>>>>>> fbbe14c2
 
       dslash::DslashPolicyTune<decltype(wilson)> policy(wilson, in, halo, profile);
     }
