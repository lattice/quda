--- conflicted
+++ resolved
@@ -439,12 +439,7 @@
     for (int i = 0; i < blocks; i++) {
       for (int b = 0; b < block_size; b++) {
         idx = b * (block_size + 1);
-<<<<<<< HEAD
-        residua[i * block_size + b + num_locked] = std::abs(block_beta[n_kr * block_size - block_data_length + idx]
-                                                            * block_ritz_mat[dim * (i * block_size + b + 1) - 1]);
-=======
         residua[i * block_size + b + num_locked] = fabs(beta_sum * block_ritz_mat[dim * (i * block_size + b + 1) - 1]);
->>>>>>> d4fe8692
       }
     }
 
