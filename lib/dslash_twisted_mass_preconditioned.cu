#include <gauge_field.h>
#include <color_spinor_field.h>
#include <dslash.h>
#include <worker.h>

#include <dslash_policy.hpp>
#include <kernels/dslash_twisted_mass_preconditioned.cuh>

/**
   This is the preconditioned gauged twisted-mass operator
*/

namespace quda
{

  // trait to ensure we don't instantiate asymmetric & xpay
  template <bool symmetric> constexpr bool xpay_() { return true; }
  template <> constexpr bool xpay_<true>() { return false; }

  // trait to ensure we don't instantiate asymmetric & !dagger
  template <bool symmetric> constexpr bool not_dagger_() { return false; }
  template <> constexpr bool not_dagger_<true>() { return true; }

  template <typename Arg> class TwistedMassPreconditioned : public Dslash<twistedMassPreconditioned, Arg>
  {
    using Dslash = Dslash<twistedMassPreconditioned, Arg>;
    using Dslash::arg;
    using Dslash::in;

  public:
    TwistedMassPreconditioned(Arg &arg, cvector_ref<ColorSpinorField> &out, cvector_ref<const ColorSpinorField> &in,
                              const ColorSpinorField &halo) :
      Dslash(arg, out, in, halo)
    {
    }

    void apply(const qudaStream_t &stream)
    {
      TuneParam tp = tuneLaunch(*this, getTuning(), getVerbosity());
      Dslash::setParam(tp);
      if (arg.asymmetric && !arg.dagger) errorQuda("asymmetric operator only defined for dagger");
      if (arg.asymmetric && arg.xpay) errorQuda("asymmetric operator not defined for xpay");
      if (arg.nParity != 1) errorQuda("Preconditioned twisted-mass operator not defined nParity=%d", arg.nParity);

      if (arg.dagger) {
        if (arg.xpay)
          Dslash::template instantiate<packShmem, 1, true, xpay_<Arg::asymmetric>()>(tp, stream);
        else
          Dslash::template instantiate<packShmem, 1, true, false>(tp, stream);
      } else {
        if (arg.xpay)
          Dslash::template instantiate<packShmem, 1, not_dagger_<Arg::asymmetric>(), xpay_<Arg::asymmetric>()>(tp, stream);
        else
          Dslash::template instantiate<packShmem, 1, not_dagger_<Arg::asymmetric>(), false>(tp, stream);
      }
    }

    long long flops() const
    {
      long long flops = Dslash::flops();
      switch (arg.kernel_type) {
      case INTERIOR_KERNEL:
      case UBER_KERNEL:
      case KERNEL_POLICY:
        flops += in.size() * 2 * in.Ncolor() * 4 * 2 * in.Volume(); // complex * Nc * Ns * fma * vol
        break;
      default: break;
      }
      return flops;
    }
  };

  template <typename Float, int nColor, typename DDArg, QudaReconstructType recon>
  struct TwistedMassPreconditionedApply {

    TwistedMassPreconditionedApply(cvector_ref<ColorSpinorField> &out, cvector_ref<const ColorSpinorField> &in,
                                   cvector_ref<const ColorSpinorField> &x, const GaugeField &U, double a, double b,
                                   bool xpay, int parity, bool dagger, bool asymmetric, const int *comm_override,
                                   TimeProfile &profile)
    {
      constexpr int nDim = 4;
      auto halo = ColorSpinorField::create_comms_batch(in);
      if (asymmetric) {
<<<<<<< HEAD
        TwistedMassArg<Float, nColor, nDim, DDArg, recon, true> arg(out, in, U, a, b, xpay, x, parity, dagger,
                                                                    comm_override);
        TwistedMassPreconditioned<decltype(arg)> twisted(arg, out, in);
=======
        TwistedMassArg<Float, nColor, nDim, recon, true> arg(out, in, halo, U, a, b, xpay, x, parity, dagger,
                                                             comm_override);
        TwistedMassPreconditioned<decltype(arg)> twisted(arg, out, in, halo);
>>>>>>> fbbe14c2

        dslash::DslashPolicyTune<decltype(twisted)> policy(twisted, in, halo, profile);
      } else {
<<<<<<< HEAD
        TwistedMassArg<Float, nColor, nDim, DDArg, recon, false> arg(out, in, U, a, b, xpay, x, parity, dagger,
                                                                     comm_override);
        TwistedMassPreconditioned<decltype(arg)> twisted(arg, out, in);
=======
        TwistedMassArg<Float, nColor, nDim, recon, false> arg(out, in, halo, U, a, b, xpay, x, parity, dagger,
                                                              comm_override);
        TwistedMassPreconditioned<decltype(arg)> twisted(arg, out, in, halo);
>>>>>>> fbbe14c2

        dslash::DslashPolicyTune<decltype(twisted)> policy(twisted, in, halo, profile);
      }
    }
  };

  /*
    Apply the preconditioned twisted-mass Dslash operator

    out = x + A^{-1} D * in = x + a*(1 + i*b*gamma_5)*\sum_mu U_{-\mu}(x)in(x+mu) + U^\dagger_mu(x-mu)in(x-mu)
  */
  void ApplyTwistedMassPreconditioned(cvector_ref<ColorSpinorField> &out, cvector_ref<const ColorSpinorField> &in,
                                      const GaugeField &U, double a, double b, bool xpay,
                                      cvector_ref<const ColorSpinorField> &x, int parity, bool dagger, bool asymmetric,
                                      const int *comm_override, TimeProfile &profile)
  {
    if constexpr (is_enabled<QUDA_TWISTED_MASS_DSLASH>()) {
      instantiate<TwistedMassPreconditionedApply>(out, in, x, U, a, b, xpay, parity, dagger, asymmetric, comm_override,
                                                  profile);
    } else {
      errorQuda("Twisted-mass operator has not been built");
    }
  }

} // namespace quda<|MERGE_RESOLUTION|>--- conflicted
+++ resolved
@@ -81,27 +81,15 @@
       constexpr int nDim = 4;
       auto halo = ColorSpinorField::create_comms_batch(in);
       if (asymmetric) {
-<<<<<<< HEAD
-        TwistedMassArg<Float, nColor, nDim, DDArg, recon, true> arg(out, in, U, a, b, xpay, x, parity, dagger,
+        TwistedMassArg<Float, nColor, nDim, DDArg, recon, true> arg(out, in, halo, U, a, b, xpay, x, parity, dagger,
                                                                     comm_override);
-        TwistedMassPreconditioned<decltype(arg)> twisted(arg, out, in);
-=======
-        TwistedMassArg<Float, nColor, nDim, recon, true> arg(out, in, halo, U, a, b, xpay, x, parity, dagger,
-                                                             comm_override);
         TwistedMassPreconditioned<decltype(arg)> twisted(arg, out, in, halo);
->>>>>>> fbbe14c2
 
         dslash::DslashPolicyTune<decltype(twisted)> policy(twisted, in, halo, profile);
       } else {
-<<<<<<< HEAD
-        TwistedMassArg<Float, nColor, nDim, DDArg, recon, false> arg(out, in, U, a, b, xpay, x, parity, dagger,
+        TwistedMassArg<Float, nColor, nDim, DDArg, recon, false> arg(out, in, halo, U, a, b, xpay, x, parity, dagger,
                                                                      comm_override);
-        TwistedMassPreconditioned<decltype(arg)> twisted(arg, out, in);
-=======
-        TwistedMassArg<Float, nColor, nDim, recon, false> arg(out, in, halo, U, a, b, xpay, x, parity, dagger,
-                                                              comm_override);
         TwistedMassPreconditioned<decltype(arg)> twisted(arg, out, in, halo);
->>>>>>> fbbe14c2
 
         dslash::DslashPolicyTune<decltype(twisted)> policy(twisted, in, halo, profile);
       }
