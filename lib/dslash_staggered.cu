--- conflicted
+++ resolved
@@ -67,14 +67,7 @@
   class StaggeredDslashCuda : public DslashCuda {
 
   private:
-<<<<<<< HEAD
-    const gFloat *gauge0, *gauge1;
-    const double a;
-    const double w;
-    const int nSrc;
-=======
     const unsigned int nSrc;
->>>>>>> 1190e52b
 
   protected:
     unsigned int sharedBytesPerThread() const
@@ -90,18 +83,14 @@
   public:
     StaggeredDslashCuda(cudaColorSpinorField *out, const gFloat *gauge0, const gFloat *gauge1,
 			const QudaReconstructType reconstruct, const cudaColorSpinorField *in,
-<<<<<<< HEAD
 			const cudaColorSpinorField *x, const double a, const double w, const int dagger)
-      : DslashCuda(out, in, x, reconstruct, dagger), gauge0(gauge0), gauge1(gauge1), a(a), w(w), nSrc(in->X(4))
-=======
-			const cudaColorSpinorField *x, const double a, const int dagger)
       : DslashCuda(out, in, x, reconstruct, dagger), nSrc(in->X(4))
->>>>>>> 1190e52b
     { 
       bindSpinorTex<sFloat>(in, out, x);
       dslashParam.gauge0 = (void*)gauge0;
       dslashParam.gauge1 = (void*)gauge1;
       dslashParam.a = a;
+      dslashParam.w = w;
       dslashParam.a_f = a;
     }
 
@@ -111,14 +100,7 @@
     {
       TuneParam tp = tuneLaunch(*this, getTuning(), getVerbosity());
       dslashParam.swizzle = tp.aux.x;
-<<<<<<< HEAD
-      STAGGERED_DSLASH(tp.grid, tp.block, tp.shared_bytes, stream, dslashParam,
-		       (sFloat*)out->V(), (float*)out->Norm(), gauge0, gauge1, 
-		       (sFloat*)in->V(), (float*)in->Norm(), 
-		       (sFloat*)(x ? x->V() : 0), (float*)(x ? x->Norm() : 0), a, w); 
-=======
       STAGGERED_DSLASH(tp.grid, tp.block, tp.shared_bytes, stream, dslashParam);
->>>>>>> 1190e52b
     }
 
     bool advanceBlockDim(TuneParam &param) const
