--- conflicted
+++ resolved
@@ -1,4 +1,3 @@
-#include "hip/hip_runtime.h"
 #include <quda_internal.h>
 #include <quda_matrix.h>
 #include <tune_quda.h>
@@ -75,14 +74,9 @@
     ~InitGaugeCold () {
     }
 
-<<<<<<< HEAD
-    void apply(const hipStream_t &stream){
-=======
     void apply(const qudaStream_t &stream){
->>>>>>> 4f390279
       TuneParam tp = tuneLaunch(*this, getTuning(), getVerbosity());
       compute_InitGauge_ColdStart<Float, Gauge, NCOLORS> <<< tp.grid,tp.block >>> (arg);
-      //hipDeviceSynchronize();
     }
 
     TuneKey tuneKey() const {
@@ -242,7 +236,7 @@
     aabs = sqrt( 1.0 - a(0,0) * a(0,0));
     ctheta = Random<T>(localState, (T)-1.0, (T)1.0);
     phi = PII * Random<T>(localState);
-    stheta = ( hiprand(&localState) & 1 ? 1 : -1 ) * sqrt( (T)1.0 - ctheta * ctheta );
+    stheta = ( qudarand(&localState) & 1 ? 1 : -1 ) * sqrt( (T)1.0 - ctheta * ctheta );
     a(0,1) = aabs * stheta * cos( phi );
     a(1,0) = aabs * stheta * sin( phi );
     a(1,1) = aabs * ctheta;
@@ -381,14 +375,9 @@
     ~InitGaugeHot () {
     }
 
-<<<<<<< HEAD
-    void apply(const hipStream_t &stream){
-=======
     void apply(const qudaStream_t &stream){
->>>>>>> 4f390279
       TuneParam tp = tuneLaunch(*this, getTuning(), getVerbosity());
       compute_InitGauge_HotStart<Float, Gauge, NCOLORS> <<< tp.grid,tp.block >>> (arg);
-      //hipDeviceSynchronize();
     }
 
     TuneKey tuneKey() const {
