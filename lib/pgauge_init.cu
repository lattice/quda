--- conflicted
+++ resolved
@@ -79,13 +79,8 @@
 
     void apply(const hipStream_t &stream){
       TuneParam tp = tuneLaunch(*this, getTuning(), getVerbosity());
-<<<<<<< HEAD
-      compute_InitGauge_ColdStart<Float, Gauge, NCOLORS><<< tp.grid,tp.block >>> (arg);
+      compute_InitGauge_ColdStart<Float, Gauge, NCOLORS> <<< tp.grid,tp.block >>> (arg);
       //hipDeviceSynchronize();
-=======
-      compute_InitGauge_ColdStart<Float, Gauge, NCOLORS> <<< tp.grid,tp.block >>> (arg);
-      //cudaDeviceSynchronize();
->>>>>>> 53e85c52
     }
 
     TuneKey tuneKey() const {
@@ -388,13 +383,8 @@
 
     void apply(const hipStream_t &stream){
       TuneParam tp = tuneLaunch(*this, getTuning(), getVerbosity());
-<<<<<<< HEAD
-      compute_InitGauge_HotStart<Float, Gauge, NCOLORS><<< tp.grid,tp.block >>> (arg);
+      compute_InitGauge_HotStart<Float, Gauge, NCOLORS> <<< tp.grid,tp.block >>> (arg);
       //hipDeviceSynchronize();
-=======
-      compute_InitGauge_HotStart<Float, Gauge, NCOLORS> <<< tp.grid,tp.block >>> (arg);
-      //cudaDeviceSynchronize();
->>>>>>> 53e85c52
     }
 
     TuneKey tuneKey() const {
