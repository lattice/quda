--- conflicted
+++ resolved
@@ -485,14 +485,9 @@
   dslashParam.kernel_type = INTERIOR_KERNEL;
   dslashParam.threads = volume;
 
-<<<<<<< HEAD
   cudaStreamWaitEvent(0, dslashEnd, 0);
-
   CUDA_EVENT_RECORD(dslashStart, 0);
-=======
-  cudaEventRecord(dslashStart, 0);
-  cudaEventSynchronize(dslashStart);
->>>>>>> 0f8550b0
+  //cudaEventSynchronize(dslashStart);
 
 #ifdef MULTI_GPU
   for(int i = 3; i >=0; i--){
@@ -560,35 +555,7 @@
   }
 
   cudaEventRecord(dslashEnd, 0);
-<<<<<<< HEAD
   DSLASH_TIMING();
-=======
-  cudaEventSynchronize(dslashEnd);
-  float runTime;
-  cudaEventElapsedTime(&runTime, dslashStart, dslashEnd);
-  dslashTime += runTime;
-
-  for (int i=0; i<Nstream; i++) {
-    // kernel timing
-    cudaEventElapsedTime(&runTime, kernelStart[i], kernelEnd[i]);
-    kernelTime[i][0] += runTime; // relative
-    cudaEventElapsedTime(&runTime, dslashStart, kernelEnd[i]);
-    kernelTime[i][1] += runTime; // absolute
-
-    // gather timing
-    cudaEventElapsedTime(&runTime, gatherStart[i], gatherEnd[i]);
-    gatherTime[i][0] += runTime; // relative
-    cudaEventElapsedTime(&runTime, dslashStart, gatherEnd[i]);
-    gatherTime[i][1] += runTime; // absolute
-
-    // scatter timing
-    cudaEventElapsedTime(&runTime, scatterStart[i], scatterEnd[i]);
-    scatterTime[i][0] += runTime; // relative
-    cudaEventElapsedTime(&runTime, dslashStart, scatterEnd[i]);
-    scatterTime[i][1] += runTime; // absolute
-  }
-  
->>>>>>> 0f8550b0
 
 #endif // MULTI_GPU
 }
