
#include <stdlib.h>
#include <stdio.h>

#include <color_spinor_field.h>

#define BLOCK_DIM 64

// these control the Wilson-type actions
//#define DIRECT_ACCESS_LINK
//#define DIRECT_ACCESS_WILSON_SPINOR
//#define DIRECT_ACCESS_WILSON_ACCUM

//these are access control for staggered action
#if (__CUDA_ARCH__ >= 200)
//#define DIRECT_ACCESS_FAT_LINK
//#define DIRECT_ACCESS_LONG_LINK
#define DIRECT_ACCESS_SPINOR
#else
#define DIRECT_ACCESS_FAT_LINK
//#define DIRECT_ACCESS_LONG_LINK
//#define DIRECT_ACCESS_SPINOR
#endif

#include <quda_internal.h>
#include <dslash_quda.h>

struct DslashParam {
  int tOffset; // offset into the T dimension (multi gpu only)
  int tMul;    // spatial volume distance between the T faces being updated (multi gpu only)
  int threads; // the desired number of active threads
  int parity;  // Even-Odd or Odd-Even
  int ghostDim[QUDA_MAX_DIM];
  int ghostOffset[QUDA_MAX_DIM];
};

DslashParam dslashParam;

// these are set in initDslashConst
int Vspatial;
#ifdef MULTI_GPU
static const int Nstream = 3;
#else
static const int Nstream = 1;
#endif
static cudaStream_t streams[Nstream];

FaceBuffer *face;
cudaColorSpinorField *inSpinor;

#include <dslash_textures.h>
#include <dslash_constants.h>

#define SHORT_LENGTH 65536
#define SCALE_FLOAT ((SHORT_LENGTH-1) * 0.5) // 32767.5
#define SHIFT_FLOAT (-1.f / (SHORT_LENGTH-1)) // 1.5259021897e-5

__device__ short float2short(float c, float a) {
  //return (short)(a*MAX_SHORT);
  short rtn = (short)((a+SHIFT_FLOAT)*SCALE_FLOAT*c);
  return rtn;
}

__device__ float short2float(short a) {
  return (float)a/SCALE_FLOAT - SHIFT_FLOAT;
}

__device__ short4 float42short4(float c, float4 a) {
  return make_short4(float2short(c, a.x), float2short(c, a.y), float2short(c, a.z), float2short(c, a.w));
}

__device__ float4 short42float4(short4 a) {
  return make_float4(short2float(a.x), short2float(a.y), short2float(a.z), short2float(a.w));
}

__device__ float2 short22float2(short2 a) {
  return make_float2(short2float(a.x), short2float(a.y));
}


#include <staggered_dslash_def.h> // staggered Dslash kernels
#include <wilson_dslash_def.h>    // Wilson Dslash kernels (including clover)
#include <dw_dslash_def.h>        // Domain Wall kernels
#include <tm_dslash_def.h>        // Twisted Mass kernels
#include <dslash_core/tm_core.h>  // solo twisted mass kernel
#include <clover_def.h>           // kernels for applying the clover term alone

#ifndef SHARED_FLOATS_PER_THREAD
#define SHARED_FLOATS_PER_THREAD 0
#endif

#include <blas_quda.h>
#include <face_quda.h>


// dslashTuning = QUDA_TUNE_YES turns off error checking
static QudaTune dslashTuning = QUDA_TUNE_NO;

void setDslashTuning(QudaTune tune)
{
  dslashTuning = tune;
}

__global__ void dummyKernel() {
  // do nothing
}

void initCache() {

#if (__CUDA_ARCH__ >= 200)

  static int firsttime = 1;
  if (firsttime){	
    cudaFuncSetCacheConfig(dummyKernel, cudaFuncCachePreferL1);
    dummyKernel<<<1,1>>>();
    firsttime=0;
  }

#endif

}

void setFace(const FaceBuffer &Face) {
  face = (FaceBuffer*)&Face; // nasty
}

// Use an abstract class interface to drive the different CUDA dslash
// kernels.  All parameters are curried into the derived classes to
// allow a simple interface.
class DslashCuda {
public:
  DslashCuda() { ; }
  virtual ~DslashCuda() { ; }
  virtual void apply(const dim3 &blockDim, const int shared_bytes, const cudaStream_t &stream) = 0;
};

// Use this macro for all dslash types
#define DSLASH(FUNC, X, gridDim, blockDim, shared, stream, ...)		\
if (x==0) {								\
  if (reconstruct == QUDA_RECONSTRUCT_NO) {				\
    if (!dagger) {							\
      FUNC ## 18Kernel <<<gridDim, blockDim, shared, stream>>> ( __VA_ARGS__ ); \
    } else {								\
      FUNC ## 18DaggerKernel <<<gridDim, blockDim, shared, stream>>> ( __VA_ARGS__ ); \
    }									\
  } else if (reconstruct == QUDA_RECONSTRUCT_12) {			\
    if (!dagger) {							\
      FUNC ## 12Kernel <<<gridDim, blockDim, shared, stream>>> ( __VA_ARGS__ ); \
    } else {								\
      FUNC ## 12DaggerKernel <<<gridDim, blockDim, shared, stream>>> ( __VA_ARGS__ ); \
    }									\
  } else {								\
    if (!dagger) {							\
      FUNC ## 8Kernel <<<gridDim, blockDim, shared, stream>>> ( __VA_ARGS__ ); \
    } else {								\
      FUNC ## 8DaggerKernel <<<gridDim, blockDim, shared, stream>>> ( __VA_ARGS__ ); \
    }									\
  }									\
 } else {								\
  if (reconstruct == QUDA_RECONSTRUCT_NO) {				\
    if (!dagger) {							\
      FUNC ## 18 ## X ## Kernel <<<gridDim, blockDim, shared, stream>>> ( __VA_ARGS__ ); \
    } else {								\
      FUNC ## 18Dagger ## X ## Kernel <<<gridDim, blockDim, shared, stream>>> ( __VA_ARGS__ ); \
    }									\
  } else if (reconstruct == QUDA_RECONSTRUCT_12) {			\
    if (!dagger) {							\
      FUNC ## 12 ## X ## Kernel <<<gridDim, blockDim, shared, stream>>> ( __VA_ARGS__ ); \
    } else {								\
      FUNC ## 12Dagger ## X ## Kernel <<<gridDim, blockDim, shared, stream>>> ( __VA_ARGS__ ); \
    }									\
  } else if (reconstruct == QUDA_RECONSTRUCT_8) {			\
    if (!dagger) {							\
      FUNC ## 8 ## X ## Kernel <<<gridDim, blockDim, shared, stream>>> ( __VA_ARGS__ ); \
    } else {								\
      FUNC ## 8Dagger ## X ## Kernel <<<gridDim, blockDim, shared, stream>>> ( __VA_ARGS__ ); \
    }									\
  }									\
 }									
  

template <typename sFloat, typename gFloat>
class WilsonDslashCuda : public DslashCuda {

private:
  sFloat *out;
  float *outNorm;
  const sFloat *in, *x;
  const float *inNorm, *xNorm;
  const gFloat *gauge0, *gauge1;
  const QudaReconstructType reconstruct;
  const int dagger;
  const double a;

public:
  WilsonDslashCuda(sFloat *out, float *outNorm, const gFloat *gauge0, const gFloat *gauge1, 
		   const QudaReconstructType reconstruct, const sFloat *in, const float *inNorm,
		   const sFloat *x, const float *xNorm, const double a,
		   const int dagger, const size_t bytes, const size_t norm_bytes) :
    DslashCuda(), out(out), outNorm(outNorm), gauge0(gauge0), gauge1(gauge1), in(in), 
    inNorm(inNorm), reconstruct(reconstruct), dagger(dagger), x(x), xNorm(xNorm), a(a) { 
    bindSpinorTex(bytes, norm_bytes, in, inNorm, x, xNorm); 
  }
  virtual ~WilsonDslashCuda() { unbindSpinorTex(in, inNorm, x, xNorm); }

  void apply(const dim3 &blockDim, const int shared_bytes, const cudaStream_t &stream) {
    dim3 gridDim( (dslashParam.threads+blockDim.x-1) / blockDim.x, 1, 1);
    DSLASH(dslash, Xpay, gridDim, blockDim, shared_bytes, stream, out, outNorm, 
	   gauge0, gauge1, in, inNorm, x, xNorm, a, dslashParam);
  }

};

template <typename sFloat, typename gFloat, typename cFloat>
class CloverDslashCuda : public DslashCuda {

private:
  sFloat *out;
  float *outNorm;
  const sFloat *in, *x;
  const float *inNorm, *xNorm;
  const gFloat *gauge0, *gauge1;
  const QudaReconstructType reconstruct;
  const cFloat *clover;
  const float *cloverNorm;
  const int dagger;
  const double a;

public:
  CloverDslashCuda(sFloat *out, float *outNorm, const gFloat *gauge0, const gFloat *gauge1, 
		   const QudaReconstructType reconstruct, const cFloat *clover, 
		   const float *cloverNorm, const sFloat *in, const float *inNorm,
		   const sFloat *x, const float *xNorm, const double a,
		   const int dagger, const size_t bytes, const size_t norm_bytes) :
    DslashCuda(), out(out), outNorm(outNorm), gauge0(gauge0), gauge1(gauge1), 
    clover(clover), cloverNorm(cloverNorm), in(in), inNorm(inNorm), 
    reconstruct(reconstruct), dagger(dagger), x(x), xNorm(xNorm), a(a) { 
    bindSpinorTex(bytes, norm_bytes, in, inNorm, x, xNorm); 
  }
  virtual ~CloverDslashCuda() { unbindSpinorTex(in, inNorm, x, xNorm); }

  void apply(const dim3 &blockDim, const int shared_bytes, const cudaStream_t &stream) {
    dim3 gridDim( (dslashParam.threads+blockDim.x-1) / blockDim.x, 1, 1);
    DSLASH(cloverDslash, Xpay, gridDim, blockDim, shared_bytes, stream, out, outNorm, 
	   gauge0, gauge1, clover, cloverNorm, in, inNorm, x, xNorm, a, dslashParam);
  }

};

void setTwistParam(double &a, double &b, const double &kappa, const double &mu, 
		   const int dagger, const QudaTwistGamma5Type twist) {
  if (twist == QUDA_TWIST_GAMMA5_DIRECT) {
    a = 2.0 * kappa * mu;
    b = 1.0;
  } else if (twist == QUDA_TWIST_GAMMA5_INVERSE) {
    a = -2.0 * kappa * mu;
    b = 1.0 / (1.0 + a*a);
  } else {
    errorQuda("Twist type %d not defined\n", twist);
  }
  if (dagger) a *= -1.0;

}

template <typename sFloat, typename gFloat>
class TwistedDslashCuda : public DslashCuda {

private:
  sFloat *out;
  float *outNorm;
  const sFloat *in, *x;
  const float *inNorm, *xNorm;
  const gFloat *gauge0, *gauge1;
  const QudaReconstructType reconstruct;
  const int dagger;
  double a;
  double b;

public:
  TwistedDslashCuda(sFloat *out, float *outNorm, const gFloat *gauge0, const gFloat *gauge1, 
		    const QudaReconstructType reconstruct, const sFloat *in, const float *inNorm,
		    const sFloat *x, const float *xNorm, const double kappa, const double mu,
		    const double k, const int dagger, const size_t bytes, const size_t norm_bytes) :
    DslashCuda(), out(out), outNorm(outNorm), gauge0(gauge0), gauge1(gauge1), 
    in(in), inNorm(inNorm), reconstruct(reconstruct), dagger(dagger), x(x), xNorm(xNorm) { 
    bindSpinorTex(bytes, norm_bytes, in, inNorm, x, xNorm); 
    setTwistParam(a, b, kappa, mu, dagger, QUDA_TWIST_GAMMA5_INVERSE);
    if (x) b *= k;
  }
  virtual ~TwistedDslashCuda() { unbindSpinorTex(in, inNorm, x, xNorm); }

  void apply(const dim3 &blockDim, const int shared_bytes, const cudaStream_t &stream) {
    dim3 gridDim( (dslashParam.threads+blockDim.x-1) / blockDim.x, 1, 1);
    DSLASH(twistedMassDslash, Xpay, gridDim, blockDim, shared_bytes, stream, out, outNorm, 
	   gauge0, gauge1, in, inNorm, a, b, x, xNorm, dslashParam);
  }

};

template <typename sFloat, typename gFloat>
class DomainWallDslashCuda : public DslashCuda {

private:
  sFloat *out;
  float *outNorm;
  const sFloat *in, *x;
  const float *inNorm, *xNorm;
  const gFloat *gauge0, *gauge1;
  const QudaReconstructType reconstruct;
  const int dagger;
  const double mferm;
  const double a;

public:
  DomainWallDslashCuda(sFloat *out, float *outNorm, const gFloat *gauge0, const gFloat *gauge1, 
		       const QudaReconstructType reconstruct, const sFloat *in, 
		       const float *inNorm, const sFloat *x, const float *xNorm, const double mferm, 
		       const double a, const int dagger, const size_t bytes, const size_t norm_bytes) :
    DslashCuda(), out(out), outNorm(outNorm), gauge0(gauge0), gauge1(gauge1), 
    in(in), inNorm(inNorm), mferm(mferm), reconstruct(reconstruct), dagger(dagger), x(x), xNorm(xNorm), a(a) { 
    bindSpinorTex(bytes, norm_bytes, in, inNorm, x, xNorm); 
  }
  virtual ~DomainWallDslashCuda() { unbindSpinorTex(in, inNorm, x, xNorm); }

  void apply(const dim3 &blockDim, const int shared_bytes, const cudaStream_t &stream) {
    dim3 gridDim( (dslashParam.threads+blockDim.x-1) / blockDim.x, 1, 1);
    DSLASH(domainWallDslash, Xpay, gridDim, blockDim, shared_bytes, stream, out, outNorm, 
	   gauge0, gauge1, in, inNorm, mferm, x, xNorm, a, dslashParam);
  }

};

void dslashCuda(DslashCuda &dslash, const size_t regSize, const int parity, const int dagger, 
		const int volume, const dim3 block, const dim3 blockFace) {
  int shared_bytes = block.x*SHARED_FLOATS_PER_THREAD*regSize;

  dslashParam.parity = parity;

#ifndef MULTI_GPU
  dslashParam.tOffset = 0;
  dslashParam.tMul = 1;
  dslashParam.threads = volume;

  dslash.apply(block, shared_bytes, streams[0]);
#else

  // Gather from source spinor
  face->exchangeFacesStart(*inSpinor, 1-parity, dagger, streams);
  
#ifdef OVERLAP_COMMS // do body
  dslashParam.tOffset = 1;
  dslashParam.tMul = 1;
  dslashParam.threads = volume - 2*Vspatial;

  dslash.apply(block, shared_bytes, streams[Nstream-1]);
#endif // OVERLAP_COMMS

  // Finish gather and start comms
  face->exchangeFacesComms();

  // Wait for comms to finish, and scatter into the end zone
  face->exchangeFacesWait(*inSpinor, dagger);

  dslashParam.tOffset = 0;
#ifdef OVERLAP_COMMS // do faces
  dslashParam.tMul = volume/Vspatial - 1; // hacky way to get Nt
  dslashParam.threads = 2*Vspatial;
#else // do all
  dslashParam.tMul = 1;
  dslashParam.threads = volume;
#endif // OVERLAP_COMMS
  shared_bytes = blockFace.x*SHARED_FLOATS_PER_THREAD*regSize;
  dslash.apply(blockFace, shared_bytes, streams[Nstream-2]);

#endif // MULTI_GPU
}

// Wilson wrappers
void dslashCuda(cudaColorSpinorField *out, const FullGauge gauge, const cudaColorSpinorField *in,
		const int parity, const int dagger, const cudaColorSpinorField *x,
		const double &k, const dim3 &block, const dim3 &blockFace) {

  inSpinor = (cudaColorSpinorField*)in; // EVIL

#ifdef GPU_WILSON_DIRAC
  void *gauge0, *gauge1;
  bindGaugeTex(gauge, parity, &gauge0, &gauge1);

  if (in->precision != gauge.precision)
    errorQuda("Mixing gauge and spinor precision not supported");

  void *xv = (x ? x->v : 0);
  void *xn = (x ? x->norm : 0);

  DslashCuda *dslash = 0;
  size_t regSize = sizeof(float);
  if (in->precision == QUDA_DOUBLE_PRECISION) {
#if (__CUDA_ARCH__ >= 130)
    dslash = new WilsonDslashCuda<double2, double2>((double2*)out->v, (float*)out->norm, (double2*)gauge0, (double2*)gauge1, 
						    gauge.reconstruct, (double2*)in->v, (float*)in->norm, 
						    (double2*)xv, (float*)xn, k, dagger, in->bytes, in->norm_bytes);
    regSize = sizeof(double);
#else
    errorQuda("Double precision not supported on this GPU");
#endif
  } else if (in->precision == QUDA_SINGLE_PRECISION) {
    dslash = new WilsonDslashCuda<float4, float4>((float4*)out->v, (float*)out->norm, (float4*)gauge0, (float4*)gauge1,
						  gauge.reconstruct, (float4*)in->v, (float*)in->norm, 
						  (float4*)xv, (float*)xn, k, dagger, in->bytes, in->norm_bytes);
  } else if (in->precision == QUDA_HALF_PRECISION) {
    dslash = new WilsonDslashCuda<short4, short4>((short4*)out->v, (float*)out->norm, (short4*)gauge0, (short4*)gauge1,
						  gauge.reconstruct, (short4*)in->v, (float*)in->norm,
						  (short4*)xv, (float*)xn, k, dagger, in->bytes, in->norm_bytes);
  }
  dslashCuda(*dslash, regSize, parity, dagger, in->volume, block, blockFace);

  delete dslash;
  unbindGaugeTex(gauge);

  if (!dslashTuning) checkCudaError();
#else
  errorQuda("Wilson dslash has not been built");
#endif // GPU_WILSON_DIRAC

}

void cloverDslashCuda(cudaColorSpinorField *out, const FullGauge gauge, const FullClover cloverInv,
		      const cudaColorSpinorField *in, const int parity, const int dagger, 
		      const cudaColorSpinorField *x, const double &a,
		      const dim3 &block, const dim3 &blockFace) {

  inSpinor = (cudaColorSpinorField*)in; // EVIL

#ifdef GPU_WILSON_DIRAC
  void *cloverP, *cloverNormP;
  QudaPrecision clover_prec = bindCloverTex(cloverInv, parity, &cloverP, &cloverNormP);

  void *gauge0, *gauge1;
  bindGaugeTex(gauge, parity, &gauge0, &gauge1);

  if (in->precision != gauge.precision)
    errorQuda("Mixing gauge and spinor precision not supported");

  if (in->precision != clover_prec)
    errorQuda("Mixing clover and spinor precision not supported");

  void *xv = x ? x->v : 0;
  void *xn = x ? x->norm : 0;

  DslashCuda *dslash = 0;
  size_t regSize = sizeof(float);

  if (in->precision == QUDA_DOUBLE_PRECISION) {
#if (__CUDA_ARCH__ >= 130)
    dslash = new CloverDslashCuda<double2, double2, double2>((double2*)out->v, (float*)out->norm, (double2*)gauge0, 
							     (double2*)gauge1, gauge.reconstruct, (double2*)cloverP, 
							     (float*)cloverNormP, (double2*)in->v, (float*)in->norm,
							     (double2*)xv, (float*)xn, a, dagger, in->bytes, in->norm_bytes);
#else
    errorQuda("Double precision not supported on this GPU");
#endif
  } else if (in->precision == QUDA_SINGLE_PRECISION) {
    dslash = new CloverDslashCuda<float4, float4, float4>((float4*)out->v, (float*)out->norm, (float4*)gauge0, 
							  (float4*)gauge1, gauge.reconstruct, (float4*)cloverP, 
							  (float*)cloverNormP, (float4*)in->v, (float*)in->norm, 
							  (float4*)xv, (float*)xn, a, dagger, in->bytes, in->norm_bytes);
  } else if (in->precision == QUDA_HALF_PRECISION) {
    dslash = new CloverDslashCuda<short4, short4, short4>((short4*)out->v, (float*)out->norm, (short4*)gauge0, 
							  (short4*)gauge1, gauge.reconstruct, (short4*)cloverP, 
							  (float*)cloverNormP, (short4*)in->v, (float*)in->norm, 
							  (short4*)xv, (float*)xn, a, dagger, in->bytes, in->norm_bytes);
  }

  dslashCuda(*dslash, regSize, parity, dagger, in->volume, block, blockFace);

  delete dslash;
  unbindGaugeTex(gauge);
  unbindCloverTex(cloverInv);

  if (!dslashTuning) checkCudaError();
#else
  errorQuda("Clover dslash has not been built");
#endif

}


void twistedMassDslashCuda(cudaColorSpinorField *out, const FullGauge gauge, 
			   const cudaColorSpinorField *in, const int parity, const int dagger, 
			   const cudaColorSpinorField *x, const double &kappa, const double &mu, 
			   const double &a, const dim3 &block, const dim3 &blockFace) {

  inSpinor = (cudaColorSpinorField*)in; // EVIL

#ifdef GPU_TWISTED_MASS_DIRAC
  void *gauge0, *gauge1;
  bindGaugeTex(gauge, parity, &gauge0, &gauge1);

  if (in->precision != gauge.precision)
    errorQuda("Mixing gauge and spinor precision not supported");

  void *xv = x ? x->v : 0;
  void *xn = x ? x->norm : 0;

  DslashCuda *dslash = 0;
  size_t regSize = sizeof(float);

  if (in->precision == QUDA_DOUBLE_PRECISION) {
#if (__CUDA_ARCH__ >= 130)
    dslash = new TwistedDslashCuda<double2,double2>((double2*)out->v, (float*)out->norm, (double2*)gauge0, 
						    (double2*)gauge1, gauge.reconstruct, (double2*)in->v, 
						    (float*)in->norm, (double2*)xv, (float*)xn, 
						    kappa, mu, a, dagger, in->bytes, in->norm_bytes);
    regSize = sizeof(double);
#else
    errorQuda("Double precision not supported on this GPU");
#endif
  } else if (in->precision == QUDA_SINGLE_PRECISION) {
    dslash = new TwistedDslashCuda<float4,float4>((float4*)out->v, (float*)out->norm, (float4*)gauge0, (float4*)gauge1, 
						  gauge.reconstruct, (float4*)in->v, (float*)in->norm, 
						  (float4*)xv, (float*)xn, kappa, mu, a, dagger, in->bytes, in->norm_bytes);
  } else if (in->precision == QUDA_HALF_PRECISION) {
    dslash = new TwistedDslashCuda<short4,short4>((short4*)out->v, (float*)out->norm, (short4*)gauge0, (short4*)gauge1, 
						  gauge.reconstruct, (short4*)in->v, (float*)in->norm, 
						  (short4*)xv, (float*)xn, kappa, mu, a, dagger, in->bytes, in->norm_bytes);
    
  }

  dslashCuda(*dslash, regSize, parity, dagger, in->volume, block, blockFace);

  delete dslash;
  unbindGaugeTex(gauge);

  if (!dslashTuning) checkCudaError();
#else
  errorQuda("Twisted mass dslash has not been built");
#endif

}

void domainWallDslashCuda(cudaColorSpinorField *out, const FullGauge gauge, 
			  const cudaColorSpinorField *in, const int parity, const int dagger, 
			  const cudaColorSpinorField *x, const double &m_f, const double &k2,
			  const dim3 &block, const dim3 &blockFace) {

  inSpinor = (cudaColorSpinorField*)in; // EVIL

#ifdef MULTI_GPU
  errorQuda("Multi-GPU domain wall not implemented\n");
#endif

  dslashParam.parity = parity;
  dslashParam.threads = in->volume;

#ifdef GPU_DOMAIN_WALL_DIRAC
  void *gauge0, *gauge1;
  bindGaugeTex(gauge, parity, &gauge0, &gauge1);

  if (in->precision != gauge.precision)
    errorQuda("Mixing gauge and spinor precision not supported");

  void *xv = x ? x->v : 0;
  void *xn = x ? x->norm : 0;

  DslashCuda *dslash = 0;
  size_t regSize = sizeof(float);

  if (in->precision == QUDA_DOUBLE_PRECISION) {
#if (__CUDA_ARCH__ >= 130)
    dslash = new DomainWallDslashCuda<double2,double2>((double2*)out->v, (float*)out->norm, (double2*)gauge0, (double2*)gauge1, 
						       gauge.reconstruct, (double2*)in->v, (float*)in->norm, (double2*)xv, 
						       (float*)xn, m_f, k2, dagger, in->bytes, in->norm_bytes);
    regSize = sizeof(double);
#else
    errorQuda("Double precision not supported on this GPU");
#endif
  } else if (in->precision == QUDA_SINGLE_PRECISION) {
    dslash = new DomainWallDslashCuda<float4,float4>((float4*)out->v, (float*)out->norm, (float4*)gauge0, (float4*)gauge1, 
						     gauge.reconstruct, (float4*)in->v, (float*)in->norm, (float4*)xv, 
						     (float*)xn, m_f, k2, dagger, in->bytes, in->norm_bytes);
  } else if (in->precision == QUDA_HALF_PRECISION) {
    dslash = new DomainWallDslashCuda<short4,short4>((short4*)out->v, (float*)out->norm, (short4*)gauge0, (short4*)gauge1, 
						     gauge.reconstruct, (short4*)in->v, (float*)in->norm, (short4*)xv, 
						     (float*)xn, m_f, k2, dagger, in->bytes, in->norm_bytes);
  }

  dslashCuda(*dslash, regSize, parity, dagger, in->volume, block, blockFace);

  delete dslash;
  unbindGaugeTex(gauge);

  if (!dslashTuning) checkCudaError();
#else
  errorQuda("Domain wall dslash has not been built");
#endif

}

#define INTERIOR_KERNEL 0
#define EXTERIOR_KERNEL_X 1
#define EXTERIOR_KERNEL_Y 2
#define EXTERIOR_KERNEL_Z 3
#define EXTERIOR_KERNEL_T 4


void
initTLocation(int toffset, int tmul, int threads) 
{
  short2 tLocate = make_short2((short)toffset, (short)tmul);
  cudaMemcpyToSymbol("tLocate", &(tLocate), sizeof(short2));
  cudaMemcpyToSymbol("threads", &(threads), sizeof(threads));

}

template <typename spinorFloat, typename fatGaugeFloat, typename longGaugeFloat>
  void staggeredDslashCuda(spinorFloat *out, float *outNorm, const fatGaugeFloat *fatGauge0, const fatGaugeFloat *fatGauge1, 
			   const longGaugeFloat* longGauge0, const longGaugeFloat* longGauge1, 
			   const QudaReconstructType reconstruct, const spinorFloat *in, const float *inNorm,
			   const int parity, const int dagger, const spinorFloat *x, const float *xNorm, 
			   const double &a, const int volume, const int* Vsh, const int* dims,
			   const int length, const int ghost_length, dim3 blockDim) {
    
  dim3 interiorGridDim( (dslashParam.threads + blockDim.x -1)/blockDim.x, 1, 1);
  dim3 exteriorGridDim[4]  = {
    dim3((6*Vsh[0] + blockDim.x -1)/blockDim.x, 1, 1),
    dim3((6*Vsh[1] + blockDim.x -1)/blockDim.x, 1, 1),
    dim3((6*Vsh[2] + blockDim.x -1)/blockDim.x, 1, 1),
    dim3((6*Vsh[3] + blockDim.x -1)/blockDim.x, 1, 1)
  };
    
  int shared_bytes = blockDim.x*6*bindSpinorTex_mg(length, ghost_length, in, inNorm, x, xNorm); CUERR;

  initTLocation(0, INTERIOR_KERNEL, volume);  CUERR;

#ifdef MULTI_GPU
  // Gather from source spinor
  face->exchangeFacesStart(*inSpinor, 1-parity, dagger, streams);
#endif

  DSLASH(staggeredDslash, Axpy, interiorGridDim, blockDim, shared_bytes, streams[Nstream-1], out, outNorm, 
	 fatGauge0, fatGauge1, longGauge0, longGauge1, in, inNorm, x, xNorm, a, dslashParam); CUERR;

#ifdef MULTI_GPU
  // Finish gather and start comms
  face->exchangeFacesComms();
  // Wait for comms to finish, and scatter into the end zone
  face->exchangeFacesWait(*inSpinor, dagger);

  int exterior_kernel_flag[4]={
    EXTERIOR_KERNEL_X, EXTERIOR_KERNEL_Y, EXTERIOR_KERNEL_Z, EXTERIOR_KERNEL_T
  };
  for(int i=0 ;i < 4;i++){
#ifdef MPI_COMMS
    if(!comm_dim_partitioned(i)){
      continue;
    }
#else
    //QMP case here
#endif
    initTLocation(dims[i]-6, exterior_kernel_flag[i] , 6*Vsh[i]);  

    DSLASH(staggeredDslash, Axpy, exteriorGridDim[i], blockDim, shared_bytes, streams[Nstream-2], out, outNorm, 
	   fatGauge0, fatGauge1, longGauge0, longGauge1, in, inNorm, x, xNorm, a, dslashParam); CUERR;
  }

<<<<<<< HEAD
=======
#ifdef MULTI_GPU
  // Finish gather and start comms
  face->exchangeFacesComms();
  // Wait for comms to finish, and scatter into the end zone
  face->exchangeFacesWait(*inSpinor, dagger);

  int exterior_kernel_flag[4]={EXTERIOR_KERNEL_X, EXTERIOR_KERNEL_Y, EXTERIOR_KERNEL_Z, EXTERIOR_KERNEL_T};
  for(int i=0; i< 4; i++){
#ifdef MPI_COMMS
    if(!comm_dim_partitioned(i)){
      continue;
    }
#else
    //QMP case here
#endif

    initTLocation(dims[i] -6,exterior_kernel_flag[i] , 6*Vsh[i]);  
    if (x==0) { // not doing xpay
      if (!dagger) {
	staggeredDslash18Kernel <<<exteriorGridDim[i], blockDim, shared_bytes, streams[Nstream-2]>>>
	(out, outNorm, fatGauge0, fatGauge1, longGauge0, longGauge1, in, inNorm, dslashParam);CUERR;
      } else {
	staggeredDslash18DaggerKernel <<<exteriorGridDim[i], blockDim, shared_bytes, streams[Nstream-2]>>> 
	  (out, outNorm, fatGauge0, fatGauge1, longGauge0, longGauge1, in, inNorm, dslashParam);CUERR;
      }    
    } else { // doing xpay
      if (!dagger) {
	staggeredDslash18AxpyKernel<<<exteriorGridDim[i], blockDim, shared_bytes, streams[Nstream-2]>>>
	  (out, outNorm, fatGauge0, fatGauge1, longGauge0, longGauge1, in, inNorm, dslashParam, x, xNorm, a); CUERR;
      } else {
	staggeredDslash18AxpyKernel<<<exteriorGridDim[i], blockDim, shared_bytes, streams[Nstream-2]>>>
	  (out, outNorm, fatGauge0, fatGauge1, longGauge0, longGauge1, in, inNorm, dslashParam, x, xNorm, a); CUERR;
      }          
    }     
  }
    
>>>>>>> 28b80a96
#endif
}

void staggeredDslashCuda(cudaColorSpinorField *out, const FullGauge fatGauge, 
			 const FullGauge longGauge, const cudaColorSpinorField *in,
			 const int parity, const int dagger, const cudaColorSpinorField *x,
			 const double &k, const dim3 &block, const dim3 &blockFace)
{
  
  inSpinor = (cudaColorSpinorField*)in; // EVIL

#ifdef GPU_STAGGERED_DIRAC

  dslashParam.parity = parity;
  dslashParam.threads = in->volume;
  for(int i=0;i < 4;i++){
    dslashParam.ghostDim[i] = in->ghostDim[i];
    dslashParam.ghostOffset[i] = in->ghostOffset[i];
  }
  void *fatGauge0, *fatGauge1;
  void* longGauge0, *longGauge1;
  bindFatGaugeTex(fatGauge, parity, &fatGauge0, &fatGauge1);
  bindLongGaugeTex(longGauge, parity, &longGauge0, &longGauge1);
    
  if (in->precision != fatGauge.precision || in->precision != longGauge.precision){
    errorQuda("Mixing gauge and spinor precision not supported"
	      "(precision=%d, fatlinkGauge.precision=%d, longGauge.precision=%d",
	      in->precision, fatGauge.precision, longGauge.precision);
  }
    
  int Vsh[] = {
    in->x[1]*in->x[2]*in->x[3]/2,
    in->x[0]*in->x[2]*in->x[3],
    in->x[0]*in->x[1]*in->x[3],
    in->x[0]*in->x[1]*in->x[2]};

  void *xv = x ? x->v : 0;
  void *xn = x ? x->norm : 0;

  if (in->precision == QUDA_DOUBLE_PRECISION) {
    staggeredDslashCuda((double2*)out->v, (float*)out->norm, (double2*)fatGauge0, (double2*)fatGauge1,
			(double2*)longGauge0, (double2*)longGauge1, longGauge.reconstruct, 
			(double2*)in->v, (float*)in->norm, parity, dagger, 
			(double2*)xv, (float*)x, k, in->volume, Vsh, 
			in->x, in->length, in->ghost_length, block);
  } else if (in->precision == QUDA_SINGLE_PRECISION) {
    staggeredDslashCuda((float2*)out->v, (float*)out->norm, (float2*)fatGauge0, (float2*)fatGauge1,
			(float4*)longGauge0, (float4*)longGauge1, longGauge.reconstruct, 
			(float2*)in->v, (float*)in->norm, parity, dagger, 
			(float2*)xv, (float*)xn, k, in->volume, Vsh, 
			in->x, in->length, in->ghost_length, block);
  } else if (in->precision == QUDA_HALF_PRECISION) {	
    staggeredDslashCuda((short2*)out->v, (float*)out->norm, (short2*)fatGauge0, (short2*)fatGauge1,
			(short4*)longGauge0, (short4*)longGauge1, longGauge.reconstruct, 
			(short2*)in->v, (float*)in->norm, parity, dagger, 
			(short2*)xv, (float*)xn, k, in->volume, Vsh, 
			in->x, in->length, in->ghost_length, block);
  }

  if (!dslashTuning) checkCudaError();
  
#else
  errorQuda("Staggered dslash has not been built");
#endif  
}


template <typename spinorFloat, typename cloverFloat>
void cloverCuda(spinorFloat *out, float *outNorm, const cloverFloat *clover,
		const float *cloverNorm, const spinorFloat *in, const float *inNorm, 
		const size_t bytes, const size_t norm_bytes, const dim3 blockDim)
{
  dim3 gridDim( (dslashParam.threads+blockDim.x-1) / blockDim.x, 1, 1);

  int shared_bytes = blockDim.x*SHARED_FLOATS_PER_THREAD*bindSpinorTex(bytes, norm_bytes, in, inNorm);
  cloverKernel<<<gridDim, blockDim, shared_bytes>>> 
    (out, outNorm, clover, cloverNorm, in, inNorm, dslashParam);
  unbindSpinorTex(in, inNorm);
}

void cloverCuda(cudaColorSpinorField *out, const FullGauge gauge, const FullClover clover, 
		const cudaColorSpinorField *in, const int parity, const dim3 &blockDim) {

  dslashParam.parity = parity;
  dslashParam.tOffset = 0;
  dslashParam.tMul = 1;
  dslashParam.threads = in->volume;

#ifdef GPU_WILSON_DIRAC
  void *cloverP, *cloverNormP;
  QudaPrecision clover_prec = bindCloverTex(clover, parity, &cloverP, &cloverNormP);

  if (in->precision != clover_prec)
    errorQuda("Mixing clover and spinor precision not supported");

  if (in->precision == QUDA_DOUBLE_PRECISION) {
#if (__CUDA_ARCH__ >= 130)
    cloverCuda((double2*)out->v, (float*)out->norm, (double2*)cloverP, 
	       (float*)cloverNormP, (double2*)in->v, (float*)in->norm, 
	       in->bytes, in->norm_bytes, blockDim);
#else
    errorQuda("Double precision not supported on this GPU");
#endif
  } else if (in->precision == QUDA_SINGLE_PRECISION) {
    cloverCuda((float4*)out->v, (float*)out->norm, (float4*)cloverP, 
	       (float*)cloverNormP, (float4*)in->v, (float*)in->norm,
	       in->bytes, in->norm_bytes, blockDim);
  } else if (in->precision == QUDA_HALF_PRECISION) {
    cloverCuda((short4*)out->v, (float*)out->norm, (short4*)cloverP, 
	       (float*)cloverNormP, (short4*)in->v, (float*)in->norm, 
	       in->bytes, in->norm_bytes, blockDim);
  }
  unbindCloverTex(clover);

  if (!dslashTuning) checkCudaError();
#else
  errorQuda("Clover dslash has not been built");
#endif

}
// FIXME: twist kernel cannot be issued asynchronously because of texture unbinding
template <typename spinorFloat>
void twistGamma5Cuda(spinorFloat *out, float *outNorm, const spinorFloat *in, 
		     const float *inNorm, const int dagger, const double &kappa, 
		     const double &mu, const size_t bytes, const size_t norm_bytes, 
		     const QudaTwistGamma5Type twist, dim3 blockDim)
{
  dim3 gridDim( (dslashParam.threads+blockDim.x-1) / blockDim.x, 1, 1);

  double a=0.0, b=0.0;
  setTwistParam(a, b, kappa, mu, dagger, twist);

  bindSpinorTex(bytes, norm_bytes, in, inNorm);
  twistGamma5Kernel<<<gridDim, blockDim, 0>>> (out, outNorm, a, b, dslashParam);
  unbindSpinorTex(in, inNorm);
}

void twistGamma5Cuda(cudaColorSpinorField *out, const cudaColorSpinorField *in,
		     const int dagger, const double &kappa, const double &mu,
		     const QudaTwistGamma5Type twist, const dim3 &block) {

  dslashParam.tOffset = 0;
  dslashParam.tMul = 1;
  dslashParam.threads = in->Volume();

#ifdef GPU_TWISTED_MASS_DIRAC
  if (in->precision == QUDA_DOUBLE_PRECISION) {
#if (__CUDA_ARCH__ >= 130)
    twistGamma5Cuda((double2*)out->v, (float*)out->norm, 
		    (double2*)in->v, (float*)in->norm, 
		    dagger, kappa, mu, in->bytes, 
		    in->norm_bytes, twist, block);
#else
    errorQuda("Double precision not supported on this GPU");
#endif
  } else if (in->precision == QUDA_SINGLE_PRECISION) {
    twistGamma5Cuda((float4*)out->v, (float*)out->norm,
		    (float4*)in->v, (float*)in->norm, 
		    dagger, kappa, mu, in->bytes, 
		    in->norm_bytes, twist, block);
  } else if (in->precision == QUDA_HALF_PRECISION) {
    twistGamma5Cuda((short4*)out->v, (float*)out->norm,
		    (short4*)in->v, (float*)in->norm, 
		    dagger, kappa, mu, in->bytes, 
		    in->norm_bytes, twist, block);
  }
  if (!dslashTuning) checkCudaError();
#else
  errorQuda("Twisted mass dslash has not been built");
#endif // GPU_TWISTED_MASS_DIRAC
}


#include "misc_helpers.cu"


#if defined(GPU_FATLINK)||defined(GPU_GAUGE_FORCE)|| defined(GPU_FERMION_FORCE)
#include <force_common.h>
#include "force_kernel_common.cu"
#endif

#ifdef GPU_FATLINK
#include "llfat_quda.cu"
#endif

#ifdef GPU_GAUGE_FORCE
#include "gauge_force_quda.cu"
#endif

#ifdef GPU_FERMION_FORCE
#include "fermion_force_quda.cu"
#endif<|MERGE_RESOLUTION|>--- conflicted
+++ resolved
@@ -663,45 +663,6 @@
 	   fatGauge0, fatGauge1, longGauge0, longGauge1, in, inNorm, x, xNorm, a, dslashParam); CUERR;
   }
 
-<<<<<<< HEAD
-=======
-#ifdef MULTI_GPU
-  // Finish gather and start comms
-  face->exchangeFacesComms();
-  // Wait for comms to finish, and scatter into the end zone
-  face->exchangeFacesWait(*inSpinor, dagger);
-
-  int exterior_kernel_flag[4]={EXTERIOR_KERNEL_X, EXTERIOR_KERNEL_Y, EXTERIOR_KERNEL_Z, EXTERIOR_KERNEL_T};
-  for(int i=0; i< 4; i++){
-#ifdef MPI_COMMS
-    if(!comm_dim_partitioned(i)){
-      continue;
-    }
-#else
-    //QMP case here
-#endif
-
-    initTLocation(dims[i] -6,exterior_kernel_flag[i] , 6*Vsh[i]);  
-    if (x==0) { // not doing xpay
-      if (!dagger) {
-	staggeredDslash18Kernel <<<exteriorGridDim[i], blockDim, shared_bytes, streams[Nstream-2]>>>
-	(out, outNorm, fatGauge0, fatGauge1, longGauge0, longGauge1, in, inNorm, dslashParam);CUERR;
-      } else {
-	staggeredDslash18DaggerKernel <<<exteriorGridDim[i], blockDim, shared_bytes, streams[Nstream-2]>>> 
-	  (out, outNorm, fatGauge0, fatGauge1, longGauge0, longGauge1, in, inNorm, dslashParam);CUERR;
-      }    
-    } else { // doing xpay
-      if (!dagger) {
-	staggeredDslash18AxpyKernel<<<exteriorGridDim[i], blockDim, shared_bytes, streams[Nstream-2]>>>
-	  (out, outNorm, fatGauge0, fatGauge1, longGauge0, longGauge1, in, inNorm, dslashParam, x, xNorm, a); CUERR;
-      } else {
-	staggeredDslash18AxpyKernel<<<exteriorGridDim[i], blockDim, shared_bytes, streams[Nstream-2]>>>
-	  (out, outNorm, fatGauge0, fatGauge1, longGauge0, longGauge1, in, inNorm, dslashParam, x, xNorm, a); CUERR;
-      }          
-    }     
-  }
-    
->>>>>>> 28b80a96
 #endif
 }
 
