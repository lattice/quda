
#include <stdlib.h>
#include <stdio.h>

#include <color_spinor_field.h>

#include "exchange_face.h"

#define BLOCK_DIM 64

//these are access control for staggered action
#if (__CUDA_ARCH__ >= 200)
//#define DIRECT_ACCESS_FAT_LINK
//#define DIRECT_ACCESS_LONG_LINK
#define DIRECT_ACCESS_SPINOR
#else
#define DIRECT_ACCESS_FAT_LINK
//#define DIRECT_ACCESS_LONG_LINK
//#define DIRECT_ACCESS_SPINOR
#endif

#include <quda_internal.h>
#include <dslash_quda.h>

struct DslashParam {
  int tOffset; // offset into the T dimension (multi gpu only)
  int tMul;    // spatial volume distance between the T faces being updated (multi gpu only)
  int threads; // the desired number of active threads
  int parity;  // Even-Odd or Odd-Even
  int ghostDim[QUDA_MAX_DIM];
  int ghostOffset[QUDA_MAX_DIM];
};

DslashParam dslashParam;

// these are set in initDslashConst
int Vspatial;
#ifdef MULTI_GPU
static const int Nstream = 3;
#else
static const int Nstream = 1;
#endif
static cudaStream_t streams[Nstream];

FaceBuffer *face;
cudaColorSpinorField *inSpinor;

#include <dslash_textures.h>
#include <dslash_constants.h>

#include <staggered_dslash_def.h> // staggered Dslash kernels
#include <wilson_dslash_def.h>    // Wilson Dslash kernels (including clover)
#include <dw_dslash_def.h>        // Domain Wall kernels
#include <tm_dslash_def.h>        // Twisted Mass kernels
#include <dslash_core/tm_core.h>  // solo twisted mass kernel
#include <clover_def.h>           // kernels for applying the clover term alone

#ifndef SHARED_FLOATS_PER_THREAD
#define SHARED_FLOATS_PER_THREAD 0
#endif

#include <blas_quda.h>
#include <face_quda.h>


// dslashTuning = QUDA_TUNE_YES turns off error checking
static QudaTune dslashTuning = QUDA_TUNE_NO;

void setDslashTuning(QudaTune tune)
{
  dslashTuning = tune;
}

__global__ void dummyKernel() {
  // do nothing
}

void initCache() {

#if (__CUDA_ARCH__ >= 200)

  static int firsttime = 1;
  if (firsttime){	
    cudaFuncSetCacheConfig(dummyKernel, cudaFuncCachePreferL1);
    dummyKernel<<<1,1>>>();
    firsttime=0;
  }

#endif

}

void setFace(const FaceBuffer &Face) {
  face = (FaceBuffer*)&Face; // nasty
}

template <int spinorN, typename spinorFloat, typename gaugeFloat>
void dslashCuda(spinorFloat *out, float *outNorm, const gaugeFloat *gauge0, const gaugeFloat *gauge1, 
		const QudaReconstructType reconstruct, const spinorFloat *in, const float *inNorm,
		const int dagger, const spinorFloat *x, const float *xNorm, const double &a, 
		const int volume, const size_t bytes, const size_t norm_bytes, cudaStream_t &stream,
		const int shared_bytes, const dim3 blockDim) 
{
  dim3 gridDim( (dslashParam.threads+blockDim.x-1) / blockDim.x, 1, 1);

  if (x==0) { // not doing xpay
    if (reconstruct == QUDA_RECONSTRUCT_NO) {
      if (!dagger) {
	dslash18Kernel <<<gridDim, blockDim, shared_bytes, stream>>> 
	  (out, outNorm, gauge0, gauge1, in, inNorm, dslashParam);
      } else {
	dslash18DaggerKernel <<<gridDim, blockDim, shared_bytes, stream>>> 
	  (out, outNorm, gauge0, gauge1, in, inNorm, dslashParam);
      }
    } else if (reconstruct == QUDA_RECONSTRUCT_12) {
      if (!dagger) {
	dslash12Kernel <<<gridDim, blockDim, shared_bytes, stream>>> 
	  (out, outNorm, gauge0, gauge1, in, inNorm, dslashParam);
      } else {
	dslash12DaggerKernel <<<gridDim, blockDim, shared_bytes, stream>>> 
	  (out, outNorm, gauge0, gauge1, in, inNorm, dslashParam);
      }
    } else {
      if (!dagger) {
	dslash8Kernel <<<gridDim, blockDim, shared_bytes, stream>>> 
	  (out, outNorm, gauge0, gauge1, in, inNorm, dslashParam);
      } else {
	dslash8DaggerKernel <<<gridDim, blockDim, shared_bytes, stream>>> 
	  (out, outNorm, gauge0, gauge1, in, inNorm, dslashParam);
      }
    }
  } else { // doing xpay
    if (reconstruct == QUDA_RECONSTRUCT_NO) {
      if (!dagger) {
	dslash18XpayKernel <<<gridDim, blockDim, shared_bytes, stream>>> 
	  (out, outNorm, gauge0, gauge1, in, inNorm, dslashParam, x, xNorm, a);
      } else {
	dslash18DaggerXpayKernel <<<gridDim, blockDim, shared_bytes, stream>>> 
	  (out, outNorm, gauge0, gauge1, in, inNorm, dslashParam, x, xNorm, a);
      }
    } else if (reconstruct == QUDA_RECONSTRUCT_12) {
      if (!dagger) {
	dslash12XpayKernel <<<gridDim, blockDim, shared_bytes, stream>>> 
	  (out, outNorm, gauge0, gauge1, in, inNorm, dslashParam, x, xNorm, a);
      } else {
	dslash12DaggerXpayKernel <<<gridDim, blockDim, shared_bytes, stream>>> 
	  (out, outNorm, gauge0, gauge1, in, inNorm, dslashParam, x, xNorm, a);
      }
    } else if (reconstruct == QUDA_RECONSTRUCT_8) {
      if (!dagger) {
	dslash8XpayKernel <<<gridDim, blockDim, shared_bytes, stream>>> 
	  (out, outNorm, gauge0, gauge1, in, inNorm, dslashParam, x, xNorm, a);
      } else {
	dslash8DaggerXpayKernel <<<gridDim, blockDim, shared_bytes, stream>>>
	  (out, outNorm, gauge0, gauge1, in, inNorm, dslashParam, x, xNorm, a);
      }
    }
  }
 
}

template <int spinorN, typename spinorFloat, typename gaugeFloat>
void dslashCuda(spinorFloat *out, float *outNorm, const gaugeFloat *gauge0, const gaugeFloat *gauge1, 
		const QudaReconstructType reconstruct, const spinorFloat *in, const float *inNorm,
		const int parity, const int dagger, const spinorFloat *x, const float *xNorm, 
		const double &a, const int volume, const size_t bytes, const size_t norm_bytes,
		const dim3 block, const dim3 blockFace) {

  int shared_bytes = block.x*SHARED_FLOATS_PER_THREAD*bindSpinorTex<spinorN>(bytes, norm_bytes, in, inNorm, x, xNorm);

  dslashParam.parity = parity;

#ifndef MULTI_GPU
  dslashParam.tOffset = 0;
  dslashParam.tMul = 1;
  dslashParam.threads = volume;

  dslashCuda<spinorN>(out, outNorm, gauge0, gauge1, reconstruct, in, inNorm, 
		      dagger, x, xNorm, a, volume, bytes, norm_bytes, streams[0], shared_bytes, block);
#else

  // Gather from source spinor
  face->exchangeFacesStart(*inSpinor, dagger, streams);
  
#ifdef OVERLAP_COMMS // do body
  dslashParam.tOffset = 1;
  dslashParam.tMul = 1;
  dslashParam.threads = volume - 2*Vspatial;
  dslashCuda<spinorN>(out, outNorm, gauge0, gauge1, reconstruct, in, inNorm, 
		      dagger, x, xNorm, a, volume, bytes, norm_bytes, streams[Nstream-1], shared_bytes, block);    
#endif // OVERLAP_COMMS

  // Finish gather and start comms
  face->exchangeFacesComms();

  // Wait for comms to finish, and scatter into the end zone
  face->exchangeFacesWait(*inSpinor, dagger);

  dslashParam.tOffset = 0;
#ifdef OVERLAP_COMMS // do faces
  dslashParam.tMul = volume/Vspatial - 1; // hacky way to get Nt
  dslashParam.threads = 2*Vspatial;
#else // do all
  dslashParam.tMul = 1;
  dslashParam.threads = volume;
#endif // OVERLAP_COMMS
  shared_bytes = blockFace.x*SHARED_FLOATS_PER_THREAD*bindSpinorTex<spinorN>(bytes, norm_bytes, in, inNorm, x, xNorm);
  dslashCuda<spinorN>(out, outNorm, gauge0, gauge1, reconstruct, in, inNorm, 
		      dagger, x, xNorm, a, volume, bytes, norm_bytes, streams[Nstream-2], shared_bytes, blockFace);    

#endif // MULTI_GPU

  // texture unbinding is not asynchronous so we don't need to cudaThreadSynchonize()
  unbindSpinorTex<spinorN>(in, inNorm, x, xNorm); 
}

// Wilson wrappers
void dslashCuda(cudaColorSpinorField *out, const FullGauge gauge, const cudaColorSpinorField *in,
		const int parity, const int dagger, const cudaColorSpinorField *x,
		const double &k, const dim3 &block, const dim3 &blockFace) {

  inSpinor = (cudaColorSpinorField*)in; // EVIL

#ifdef GPU_WILSON_DIRAC
  void *gauge0, *gauge1;
  bindGaugeTex(gauge, parity, &gauge0, &gauge1);

  if (in->precision != gauge.precision)
    errorQuda("Mixing gauge and spinor precision not supported");

  void *xv = (x ? x->v : 0);
  void *xn = (x ? x->norm : 0);

  if (in->precision == QUDA_DOUBLE_PRECISION) {
#if (__CUDA_ARCH__ >= 130)
    dslashCuda<2>((double2*)out->v, (float*)out->norm, (double2*)gauge0, (double2*)gauge1, 
		  gauge.reconstruct, (double2*)in->v, (float*)in->norm, parity, dagger, 
		  (double2*)xv, (float*)xn, k, in->volume, in->bytes, in->norm_bytes, block, blockFace);
#else
    errorQuda("Double precision not supported on this GPU");
#endif
  } else if (in->precision == QUDA_SINGLE_PRECISION) {
    dslashCuda<4>((float4*)out->v, (float*)out->norm, (float4*)gauge0, (float4*)gauge1,
    		  gauge.reconstruct, (float4*)in->v, (float*)in->norm, parity, dagger, 
		  (float4*)xv, (float*)xn, k, in->volume, in->bytes, in->norm_bytes, block, blockFace);
  } else if (in->precision == QUDA_HALF_PRECISION) {
    dslashCuda<4>((short4*)out->v, (float*)out->norm, (short4*)gauge0, (short4*)gauge1,
		  gauge.reconstruct, (short4*)in->v, (float*)in->norm, parity, dagger, 
		  (short4*)xv, (float*)xn, k, in->volume, in->bytes, in->norm_bytes, block, blockFace);
  }
  unbindGaugeTex(gauge);

  if (!dslashTuning) checkCudaError();
#else
  errorQuda("Wilson dslash has not been built");
#endif // GPU_WILSON_DIRAC

}

// FIXME: cloverCuda cannot be issued asynchronously because of texture unbinding and checkCudaError
template <int N, typename spinorFloat, typename cloverFloat>
void cloverCuda(spinorFloat *out, float *outNorm, const cloverFloat *clover,
		const float *cloverNorm, const spinorFloat *in, const float *inNorm, 
		const size_t bytes, const size_t norm_bytes, const dim3 blockDim)
{
  dim3 gridDim( (dslashParam.threads+blockDim.x-1) / blockDim.x, 1, 1);

  int shared_bytes = blockDim.x*SHARED_FLOATS_PER_THREAD*bindSpinorTex<N>(bytes, norm_bytes, in, inNorm);
  cloverKernel<<<gridDim, blockDim, shared_bytes>>> 
    (out, outNorm, clover, cloverNorm, in, inNorm, dslashParam);
  unbindSpinorTex<N>(in, inNorm);
}

void cloverCuda(cudaColorSpinorField *out, const FullGauge gauge, const FullClover clover, 
		const cudaColorSpinorField *in, const int parity, const dim3 &blockDim) {

  dslashParam.parity = parity;
  dslashParam.tOffset = 0;
  dslashParam.tMul = 1;
  dslashParam.threads = in->volume;

#ifdef GPU_WILSON_DIRAC
  void *cloverP, *cloverNormP;
  QudaPrecision clover_prec = bindCloverTex(clover, parity, &cloverP, &cloverNormP);

  if (in->precision != clover_prec)
    errorQuda("Mixing clover and spinor precision not supported");

  if (in->precision == QUDA_DOUBLE_PRECISION) {
#if (__CUDA_ARCH__ >= 130)
    cloverCuda<2>((double2*)out->v, (float*)out->norm, (double2*)cloverP, 
		  (float*)cloverNormP, (double2*)in->v, (float*)in->norm, 
		  in->bytes, in->norm_bytes, blockDim);
#else
    errorQuda("Double precision not supported on this GPU");
#endif
  } else if (in->precision == QUDA_SINGLE_PRECISION) {
    cloverCuda<4>((float4*)out->v, (float*)out->norm, (float4*)cloverP, 
		  (float*)cloverNormP, (float4*)in->v, (float*)in->norm,
		  in->bytes, in->norm_bytes, blockDim);
  } else if (in->precision == QUDA_HALF_PRECISION) {
    cloverCuda<4>((short4*)out->v, (float*)out->norm, (short4*)cloverP, 
		  (float*)cloverNormP, (short4*)in->v, (float*)in->norm, 
		  in->bytes, in->norm_bytes, blockDim);
  }
  unbindCloverTex(clover);

  if (!dslashTuning) checkCudaError();
#else
  errorQuda("Clover dslash has not been built");
#endif

}

// Clover wrappers
template <int N, typename spinorFloat, typename cloverFloat, typename gaugeFloat>
void cloverDslashCuda(spinorFloat *out, float *outNorm, const gaugeFloat gauge0, 
		      const gaugeFloat gauge1, const QudaReconstructType reconstruct, 
		      const cloverFloat *clover, const float *cloverNorm, const spinorFloat *in, 
		      const float* inNorm, const int dagger, const spinorFloat *x, 
		      const float* xNorm, const double &a, const size_t bytes, 
		      const size_t norm_bytes, cudaStream_t &stream, const int shared_bytes, 
		      const dim3 blockDim) 
{
  dim3 gridDim( (dslashParam.threads+blockDim.x-1) / blockDim.x, 1, 1);

  if (x==0) { // not xpay
    if (reconstruct == QUDA_RECONSTRUCT_NO) {
      if (!dagger) {
	cloverDslash18Kernel <<<gridDim, blockDim, shared_bytes, stream>>> 
	  (out, outNorm, gauge0, gauge1, clover, cloverNorm, in, inNorm, dslashParam);
      } else {
	cloverDslash18DaggerKernel <<<gridDim, blockDim, shared_bytes, stream>>>
	  (out, outNorm, gauge0, gauge1, clover, cloverNorm, in, inNorm, dslashParam);
      }
    } else if (reconstruct == QUDA_RECONSTRUCT_12) {
      if (!dagger) {
	cloverDslash12Kernel <<<gridDim, blockDim, shared_bytes, stream>>> 
	  (out, outNorm, gauge0, gauge1, clover, cloverNorm, in, inNorm, dslashParam);
      } else {
	cloverDslash12DaggerKernel <<<gridDim, blockDim, shared_bytes, stream>>>
	  (out, outNorm, gauge0, gauge1, clover, cloverNorm, in, inNorm, dslashParam);
      }
    } else {
      if (!dagger) {
	cloverDslash8Kernel <<<gridDim, blockDim, shared_bytes, stream>>> 	
	  (out, outNorm, gauge0, gauge1, clover, cloverNorm, in, inNorm, dslashParam);
      } else {
	cloverDslash8DaggerKernel <<<gridDim, blockDim, shared_bytes, stream>>>
	  (out, outNorm, gauge0, gauge1, clover, cloverNorm, in, inNorm, dslashParam);
      }
    }
  } else { // doing xpay
    if (reconstruct == QUDA_RECONSTRUCT_NO) {
      if (!dagger) {
	cloverDslash18XpayKernel <<<gridDim, blockDim, shared_bytes, stream>>> 
	  (out, outNorm, gauge0, gauge1, clover, cloverNorm, in, inNorm, dslashParam, x, xNorm, a);
      } else {
	cloverDslash18DaggerXpayKernel <<<gridDim, blockDim, shared_bytes, stream>>>
	  (out, outNorm, gauge0, gauge1, clover, cloverNorm, in, inNorm, dslashParam, x, xNorm, a);
      }
    } else if (reconstruct == QUDA_RECONSTRUCT_12) {
      if (!dagger) {
	cloverDslash12XpayKernel <<<gridDim, blockDim, shared_bytes, stream>>> 
	  (out, outNorm, gauge0, gauge1, clover, cloverNorm, in, inNorm, dslashParam, x, xNorm, a);
      } else {
	cloverDslash12DaggerXpayKernel <<<gridDim, blockDim, shared_bytes, stream>>>
	  (out, outNorm, gauge0, gauge1, clover, cloverNorm, in, inNorm, dslashParam, x, xNorm, a);
      }
    } else {
      if (!dagger) {
	cloverDslash8XpayKernel <<<gridDim, blockDim, shared_bytes, stream>>> 	
	  (out, outNorm, gauge0, gauge1, clover, cloverNorm, in, inNorm, dslashParam, x, xNorm, a);
      } else {
	cloverDslash8DaggerXpayKernel <<<gridDim, blockDim, shared_bytes, stream>>>
	  (out, outNorm, gauge0, gauge1, clover, cloverNorm, in, inNorm, dslashParam, x, xNorm, a);
      }
    }
  }
}

template <int spinorN, typename spinorFloat, typename cloverFloat, typename gaugeFloat>
void cloverDslashCuda(spinorFloat *out, float *outNorm, const gaugeFloat *gauge0, const gaugeFloat *gauge1, 
		      const QudaReconstructType reconstruct, const cloverFloat *clover, const float *cloverNorm, 
		      const spinorFloat *in, const float *inNorm, const int parity, const int dagger, 
		      const spinorFloat *x, const float *xNorm, const double &a, const int volume, 
		      const size_t bytes, const size_t norm_bytes, const dim3 block, const dim3 blockFace) {

  int shared_bytes = block.x*SHARED_FLOATS_PER_THREAD*
    bindSpinorTex<spinorN>(bytes, norm_bytes, in, inNorm, x, xNorm);

  dslashParam.parity = parity;

#ifndef MULTI_GPU
  dslashParam.tOffset = 0;
  dslashParam.tMul = 1;
  dslashParam.threads = volume;

  cloverDslashCuda<spinorN>(out, outNorm, gauge0, gauge1, reconstruct, clover, cloverNorm, in, inNorm, 
			    dagger, x, xNorm, a, bytes, norm_bytes, streams[0], shared_bytes, block);
#else

  // Gather from source spinor
  face->exchangeFacesStart(*inSpinor, dagger, streams);
  
#ifdef OVERLAP_COMMS // do body
  dslashParam.tOffset = 1;
  dslashParam.tMul = 1;
  dslashParam.threads = volume - 2*Vspatial;
  cloverDslashCuda<spinorN>(out, outNorm, gauge0, gauge1, reconstruct, clover, cloverNorm, in, inNorm, 
			    dagger, x, xNorm, a, bytes, norm_bytes, streams[Nstream-1], shared_bytes,
			    block);
#endif // OVERLAP_COMMS

  // Finish gather and start comms
  face->exchangeFacesComms();

  // Wait for comms to finish, and scatter into the end zone
  face->exchangeFacesWait(*inSpinor, dagger);

  dslashParam.tOffset = 0;
#ifdef OVERLAP_COMMS // do faces
  dslashParam.tMul = volume/Vspatial - 1; // hacky way to get Nt
  dslashParam.threads = 2*Vspatial;
#else // do all
  dslashParam.tMul = 1;
  dslashParam.threads = volume;
#endif // OVERLAP_COMMS
  shared_bytes = blockFace.x*SHARED_FLOATS_PER_THREAD*
    bindSpinorTex<spinorN>(bytes, norm_bytes, in, inNorm, x, xNorm);
  cloverDslashCuda<spinorN>(out, outNorm, gauge0, gauge1, reconstruct, clover, cloverNorm, in, inNorm, 
			    dagger, x, xNorm, a, bytes, norm_bytes, streams[Nstream-2], shared_bytes,
			    blockFace);

#endif // MULTI_GPU

  // texture unbinding is not asynchronous so we don't need to cudaThreadSynchonize()
  unbindSpinorTex<spinorN>(in, inNorm, x, xNorm); 
}

void cloverDslashCuda(cudaColorSpinorField *out, const FullGauge gauge, const FullClover cloverInv,
		      const cudaColorSpinorField *in, const int parity, const int dagger, 
		      const cudaColorSpinorField *x, const double &a,
		      const dim3 &block, const dim3 &blockFace) {

  inSpinor = (cudaColorSpinorField*)in; // EVIL

#ifdef GPU_WILSON_DIRAC
  void *cloverP, *cloverNormP;
  QudaPrecision clover_prec = bindCloverTex(cloverInv, parity, &cloverP, &cloverNormP);

  void *gauge0, *gauge1;
  bindGaugeTex(gauge, parity, &gauge0, &gauge1);

  if (in->precision != gauge.precision)
    errorQuda("Mixing gauge and spinor precision not supported");

  if (in->precision != clover_prec)
    errorQuda("Mixing clover and spinor precision not supported");

  void *xv = x ? x->v : 0;
  void *xn = x ? x->norm : 0;

  if (in->precision == QUDA_DOUBLE_PRECISION) {
#if (__CUDA_ARCH__ >= 130)
    cloverDslashCuda<2>((double2*)out->v, (float*)out->norm, (double2*)gauge0, (double2*)gauge1, 
			gauge.reconstruct, (double2*)cloverP, (float*)cloverNormP, (double2*)in->v,
			(float*)in->norm, parity, dagger, (double2*)xv, (float*)xn, a, 
			in->volume, in->bytes, in->norm_bytes, block, blockFace);
#else
    errorQuda("Double precision not supported on this GPU");
#endif
  } else if (in->precision == QUDA_SINGLE_PRECISION) {
    cloverDslashCuda<4>((float4*)out->v, (float*)out->norm, (float4*)gauge0, (float4*)gauge1, 
			gauge.reconstruct, (float4*)cloverP, (float*)cloverNormP, (float4*)in->v, 
			(float*)in->norm, parity, dagger, (float4*)xv, (float*)xn, a, 
			in->volume, in->bytes, in->norm_bytes, block, blockFace);
  } else if (in->precision == QUDA_HALF_PRECISION) {
    cloverDslashCuda<4>((short4*)out->v, (float*)out->norm, (short4*)gauge0, (short4*)gauge1, 
			gauge.reconstruct, (short4*)cloverP, (float*)cloverNormP, (short4*)in->v,
			(float*)in->norm, parity, dagger, (short4*)xv, (float*)xn, a, 
			in->volume, in->bytes, in->norm_bytes, block, blockFace);
  }

  unbindGaugeTex(gauge);
  unbindCloverTex(cloverInv);

  if (!dslashTuning) checkCudaError();
#else
  errorQuda("Clover dslash has not been built");
#endif

}

// Domain wall wrappers
template <int N, typename spinorFloat, typename gaugeFloat>
void domainWallDslashCuda(spinorFloat *out, float *outNorm, const gaugeFloat gauge0, 
			  const gaugeFloat gauge1, const QudaReconstructType reconstruct, 
			  const spinorFloat *in, const float* inNorm, 
			  const int dagger, const spinorFloat *x, const float* xNorm, 
			  const double &m_f, const double &k2, const size_t bytes, 
			  const size_t norm_bytes, const dim3 blockDim)
{
  dim3 gridDim( (dslashParam.threads+blockDim.x-1) / blockDim.x, 1, 1);
  int shared_bytes = blockDim.x*SHARED_FLOATS_PER_THREAD*bindSpinorTex<N>(bytes, norm_bytes, in, inNorm, x, xNorm);

  if (x==0) { // not xpay
    if (reconstruct == QUDA_RECONSTRUCT_NO) {
      if (!dagger) {
	domainWallDslash18Kernel <<<gridDim, blockDim, shared_bytes>>> 
	  (out, outNorm, gauge0, gauge1, in, inNorm, dslashParam, m_f);
      } else {
	domainWallDslash18DaggerKernel <<<gridDim, blockDim, shared_bytes>>>
	  (out, outNorm, gauge0, gauge1, in, inNorm, dslashParam, m_f);
      }
    } else if (reconstruct == QUDA_RECONSTRUCT_12) {
      if (!dagger) {
	domainWallDslash12Kernel <<<gridDim, blockDim, shared_bytes>>> 
	  (out, outNorm, gauge0, gauge1, in, inNorm, dslashParam, m_f);
      } else {
	domainWallDslash12DaggerKernel <<<gridDim, blockDim, shared_bytes>>>
	  (out, outNorm, gauge0, gauge1, in, inNorm, dslashParam, m_f);
      }
    } else {
      if (!dagger) {
	domainWallDslash8Kernel <<<gridDim, blockDim, shared_bytes>>> 	
	  (out, outNorm, gauge0, gauge1, in, inNorm, dslashParam, m_f);
      } else {
	domainWallDslash8DaggerKernel <<<gridDim, blockDim, shared_bytes>>>
	  (out, outNorm, gauge0, gauge1, in, inNorm, dslashParam, m_f);
      }
    }
  } else { // doing xpay
    if (reconstruct == QUDA_RECONSTRUCT_NO) {
      if (!dagger) {
	domainWallDslash18XpayKernel <<<gridDim, blockDim, shared_bytes>>> 
	  (out, outNorm, gauge0, gauge1, in, inNorm, dslashParam, m_f, x, xNorm, k2);
      } else {
	domainWallDslash18DaggerXpayKernel <<<gridDim, blockDim, shared_bytes>>>
	  (out, outNorm, gauge0, gauge1, in, inNorm, dslashParam, m_f, x, xNorm, k2);
      }
    } else if (reconstruct == QUDA_RECONSTRUCT_12) {
      if (!dagger) {
	domainWallDslash12XpayKernel <<<gridDim, blockDim, shared_bytes>>> 
	  (out, outNorm, gauge0, gauge1, in, inNorm, dslashParam, m_f, x, xNorm, k2);
      } else {
	domainWallDslash12DaggerXpayKernel <<<gridDim, blockDim, shared_bytes>>>
	  (out, outNorm, gauge0, gauge1, in, inNorm, dslashParam, m_f, x, xNorm, k2);
      }
    } else {
      if (!dagger) {
	domainWallDslash8XpayKernel <<<gridDim, blockDim, shared_bytes>>> 	
	  (out, outNorm, gauge0, gauge1, in, inNorm, dslashParam, m_f, x, xNorm, k2);
      } else {
	domainWallDslash8DaggerXpayKernel <<<gridDim, blockDim, shared_bytes>>>
	  (out, outNorm, gauge0, gauge1, in, inNorm, dslashParam, m_f, x, xNorm, k2);
      }
    }
  }

  unbindSpinorTex<N>(in, inNorm, x, xNorm);
}

void domainWallDslashCuda(cudaColorSpinorField *out, const FullGauge gauge, 
			  const cudaColorSpinorField *in, const int parity, const int dagger, 
			  const cudaColorSpinorField *x, const double &m_f, const double &k2,
			  const dim3 &block, const dim3 &blockFace) {

  inSpinor = (cudaColorSpinorField*)in; // EVIL

#ifdef MULTI_GPU
  errorQuda("Multi-GPU domain wall not implemented\n");
#endif

  dslashParam.parity = parity;
  dslashParam.threads = in->volume;

#ifdef GPU_DOMAIN_WALL_DIRAC
  void *gauge0, *gauge1;
  bindGaugeTex(gauge, parity, &gauge0, &gauge1);

  if (in->precision != gauge.precision)
    errorQuda("Mixing gauge and spinor precision not supported");

  void *xv = x ? x->v : 0;
  void *xn = x ? x->norm : 0;

  if (in->precision == QUDA_DOUBLE_PRECISION) {
#if (__CUDA_ARCH__ >= 130)
    domainWallDslashCuda<2>((double2*)out->v, (float*)out->norm, (double2*)gauge0, (double2*)gauge1, 
			    gauge.reconstruct, (double2*)in->v, (float*)in->norm, dagger, 
			    (double2*)xv, (float*)xnorm, m_f, k2, in->bytes, in->norm_bytes, block);
#else
    errorQuda("Double precision not supported on this GPU");
#endif
  } else if (in->precision == QUDA_SINGLE_PRECISION) {
    domainWallDslashCuda<4>((float4*)out->v, (float*)out->norm, (float4*)gauge0, (float4*)gauge1, 
			    gauge.reconstruct, (float4*)in->v, (float*)in->norm, dagger, 
			    (float4*)xv, (float*)xnorm, m_f, k2, in->bytes, in->norm_bytes, block);
  } else if (in->precision == QUDA_HALF_PRECISION) {
    domainWallDslashCuda<4>((short4*)out->v, (float*)out->norm, (short4*)gauge0, (short4*)gauge1, 
			    gauge.reconstruct, (short4*)in->v, (float*)in->norm, dagger, 
			    (short4*)xv, (float*)xnorm, m_f, k2, in->bytes, in->norm_bytes, block);
  }

  unbindGaugeTex(gauge);

  if (!dslashTuning) checkCudaError();
#else
  errorQuda("Domain wall dslash has not been built");
#endif

}


#define INTERIOR_KERNEL 0
#define EXTERIOR_KERNEL_X 1
#define EXTERIOR_KERNEL_Y 2
#define EXTERIOR_KERNEL_Z 3
#define EXTERIOR_KERNEL_T 4


void
initTLocation(int toffset, int tmul, int threads) 
{
  short2 tLocate = make_short2((short)toffset, (short)tmul);
  cudaMemcpyToSymbol("tLocate", &(tLocate), sizeof(short2));
  cudaMemcpyToSymbol("threads", &(threads), sizeof(threads));

}

template <int spinorN, typename spinorFloat, typename fatGaugeFloat, typename longGaugeFloat>
  void staggeredDslashCuda(spinorFloat *out, float *outNorm, const fatGaugeFloat *fatGauge0, const fatGaugeFloat *fatGauge1, 
			   const longGaugeFloat* longGauge0, const longGaugeFloat* longGauge1, 
			   const QudaReconstructType reconstruct, const spinorFloat *in, const float *inNorm,
			   const int parity, const int dagger, const spinorFloat *x, const float *xNorm, 
			   const double &a, const int volume, const int* Vsh, const int* dims,
			   const int length, const int ghost_length, dim3 blockDim) {
    
  dim3 interiorGridDim( (dslashParam.threads + blockDim.x -1)/blockDim.x, 1, 1);
  dim3 exteriorGridDim[4]  = {
    dim3((6*Vsh[0] + blockDim.x -1)/blockDim.x, 1, 1),
    dim3((6*Vsh[1] + blockDim.x -1)/blockDim.x, 1, 1),
    dim3((6*Vsh[2] + blockDim.x -1)/blockDim.x, 1, 1),
    dim3((6*Vsh[3] + blockDim.x -1)/blockDim.x, 1, 1)
  };
    
  int shared_bytes = blockDim.x*6*bindSpinorTex_mg<spinorN>(length, ghost_length, in, inNorm, x, xNorm); CUERR;

  initTLocation(0, INTERIOR_KERNEL, volume);  CUERR;

#ifdef MULTI_GPU
#ifdef QMP_COMMS
  // Gather from source spinor
  face->exchangeFacesStart(*inSpinor, dagger, streams);
#define STRM streams[Nstream-1]
#else
#define STRM streams[0]
#endif
#endif

  if (x==0) { // not doing xpay
    if (reconstruct == QUDA_RECONSTRUCT_12) {
      if (!dagger) {
	staggeredDslash12Kernel <<<interiorGridDim, blockDim, shared_bytes, STRM>>>
	  (out, outNorm, fatGauge0, fatGauge1, longGauge0, longGauge1, in, inNorm, dslashParam); CUERR;
      } else {
	staggeredDslash12DaggerKernel <<<interiorGridDim, blockDim, shared_bytes, STRM>>> 
	  (out, outNorm, fatGauge0, fatGauge1, longGauge0, longGauge1, in, inNorm, dslashParam); CUERR;
      }
    } else if (reconstruct == QUDA_RECONSTRUCT_8){
      
      if (!dagger) {
	staggeredDslash8Kernel <<<interiorGridDim, blockDim, shared_bytes, STRM>>> 
	  (out, outNorm, fatGauge0, fatGauge1, longGauge0, longGauge1, in, inNorm, dslashParam); CUERR;
      } else {
	staggeredDslash8DaggerKernel <<<interiorGridDim, blockDim, shared_bytes, STRM>>>
	  (out, outNorm, fatGauge0, fatGauge1, longGauge0, longGauge1, in, inNorm, dslashParam); CUERR;
      }
    }else{
      errorQuda("Invalid reconstruct value(%d) in function %s\n", reconstruct, __FUNCTION__);
    }
  } else { // doing xpay
    
    if (reconstruct == QUDA_RECONSTRUCT_12) {
      if (!dagger) {
	staggeredDslash12AxpyKernel <<<interiorGridDim, blockDim, shared_bytes, STRM>>> 
	  (out, outNorm, fatGauge0, fatGauge1, longGauge0, longGauge1, in, inNorm, dslashParam, x, xNorm, a); CUERR;
      } else {
	staggeredDslash12DaggerAxpyKernel <<<interiorGridDim, blockDim, shared_bytes, STRM>>>
	  (out, outNorm, fatGauge0, fatGauge1, longGauge0, longGauge1, in, inNorm, dslashParam, x, xNorm, a); CUERR;
      }
    } else if (reconstruct == QUDA_RECONSTRUCT_8) {
      if (!dagger) {
	staggeredDslash8AxpyKernel <<<interiorGridDim, blockDim, shared_bytes, STRM>>>
	  (out, outNorm, fatGauge0, fatGauge1, longGauge0, longGauge1, in, inNorm, dslashParam, x, xNorm, a); CUERR;
      } else {
	staggeredDslash8DaggerAxpyKernel <<<interiorGridDim, blockDim, shared_bytes, STRM>>>
	  (out, outNorm, fatGauge0, fatGauge1, longGauge0, longGauge1, in, inNorm, dslashParam, x, xNorm, a); CUERR;
      }
    }else{
      errorQuda("Invalid reconstruct value in function %s\n", __FUNCTION__);	  
    }    
  }

#ifdef MULTI_GPU

#ifdef QMP_COMMS
  // Finish gather and start comms
  face->exchangeFacesComms();
  // Wait for comms to finish, and scatter into the end zone
  face->exchangeFacesWait(*inSpinor, dagger);
#else
  //this is the inSpinor's parity, not the out spinor's
  exchange_gpu_spinor_start(inSpinor, 1-parity, &streams[1]); CUERR;
  exchange_gpu_spinor_wait(inSpinor,  &streams[1]); CUERR;
<<<<<<< HEAD
=======
  cudaStreamSynchronize(streams[0]); CUERR;
#endif
>>>>>>> 939660c3

  int exterior_kernel_flag[4]={
    EXTERIOR_KERNEL_X, EXTERIOR_KERNEL_Y, EXTERIOR_KERNEL_Z, EXTERIOR_KERNEL_T
  };
  for(int i=0 ;i < 4;i++){
    initTLocation(dims[i]-6, exterior_kernel_flag[i] , 6*Vsh[i]);  
    if (x==0) { // not doing xpay
      if (reconstruct == QUDA_RECONSTRUCT_12) {
	if (!dagger) {
	  staggeredDslash12Kernel <<<exteriorGridDim[i], blockDim, shared_bytes, streams[0]>>>
	    (out, outNorm, fatGauge0, fatGauge1, longGauge0, longGauge1, in, inNorm, dslashParam); CUERR;
	} else {
	  staggeredDslash12DaggerKernel <<<exteriorGridDim[i], blockDim, shared_bytes, streams[0]>>> 
	    (out, outNorm, fatGauge0, fatGauge1, longGauge0, longGauge1, in, inNorm, dslashParam); CUERR;
	}
      } else if (reconstruct == QUDA_RECONSTRUCT_8){
	
	if (!dagger) {
	  staggeredDslash8Kernel <<<exteriorGridDim[i], blockDim, shared_bytes, streams[0]>>> 
	    (out, outNorm, fatGauge0, fatGauge1, longGauge0, longGauge1, in, inNorm, dslashParam); CUERR;
	} else {
	  staggeredDslash8DaggerKernel <<<exteriorGridDim[i], blockDim, shared_bytes, streams[0]>>>
	  (out, outNorm, fatGauge0, fatGauge1, longGauge0, longGauge1, in, inNorm, dslashParam); CUERR;
	}
      }else{
	errorQuda("Invalid reconstruct value(%d) in function %s\n", reconstruct, __FUNCTION__);
      }
    } else { // doing xpay
      
      if (reconstruct == QUDA_RECONSTRUCT_12) {
	if (!dagger) {
	  staggeredDslash12AxpyKernel <<<exteriorGridDim[i], blockDim, shared_bytes, streams[0]>>> 
	    (out, outNorm, fatGauge0, fatGauge1, longGauge0, longGauge1, in, inNorm, dslashParam, x, xNorm, a); CUERR;
	} else {
	  staggeredDslash12DaggerAxpyKernel <<<exteriorGridDim[i], blockDim, shared_bytes, streams[0]>>>
	    (out, outNorm, fatGauge0, fatGauge1, longGauge0, longGauge1, in, inNorm, dslashParam, x, xNorm, a); CUERR;
	}
      } else if (reconstruct == QUDA_RECONSTRUCT_8) {
	if (!dagger) {
	  staggeredDslash8AxpyKernel <<<exteriorGridDim[i], blockDim, shared_bytes, streams[0]>>>
	    (out, outNorm, fatGauge0, fatGauge1, longGauge0, longGauge1, in, inNorm, dslashParam, x, xNorm, a); CUERR;
	} else {
	  staggeredDslash8DaggerAxpyKernel <<<exteriorGridDim[i], blockDim, shared_bytes, streams[0]>>>
	  (out, outNorm, fatGauge0, fatGauge1, longGauge0, longGauge1, in, inNorm, dslashParam, x, xNorm, a); CUERR;
	}
      }else{
	errorQuda("Invalid reconstruct value in function %s\n", __FUNCTION__);	  
      }    
    }
  }

#endif
}



//This function is a special case for 18(no) reconstruct long link
//The reason is to make the type match easier(e.g float2 instead of float4)

template <int spinorN, typename spinorFloat, typename fatGaugeFloat, typename longGaugeFloat>
  void staggeredDslashNoReconCuda(spinorFloat *out, float *outNorm, const fatGaugeFloat *fatGauge0, const fatGaugeFloat *fatGauge1, 
				  const longGaugeFloat* longGauge0, const longGaugeFloat* longGauge1, 
				  const QudaReconstructType reconstruct, const spinorFloat *in, const float *inNorm,
				  const int parity, const int dagger, const spinorFloat *x, const float *xNorm, 
				  const double &a, const int volume, const int* Vsh, const int* dims,
				  const int length, const int ghost_length, dim3 blockDim) 
{
  
  
  dim3 interiorGridDim( (dslashParam.threads + blockDim.x -1)/blockDim.x, 1, 1);
  dim3 exteriorGridDim[4]={ 
    dim3((6*Vsh[0] + blockDim.x -1)/blockDim.x, 1, 1),
    dim3((6*Vsh[1] + blockDim.x -1)/blockDim.x, 1, 1),
    dim3((6*Vsh[2] + blockDim.x -1)/blockDim.x, 1, 1),
    dim3((6*Vsh[3] + blockDim.x -1)/blockDim.x, 1, 1)
  };
    
  
  int shared_bytes = blockDim.x*6*bindSpinorTex_mg<spinorN>(length, ghost_length, in, inNorm, x, xNorm);
  
  initTLocation(0, INTERIOR_KERNEL, volume);  

#ifdef MULTI_GPU
#ifdef QMP_COMMS
  // Gather from source spinor
  face->exchangeFacesStart(*inSpinor, dagger, streams);
#define STRM streams[Nstream-1]
#else
#define STRM streams[0]
#endif
#endif

  if (x==0) { // not doing xpay
    if (!dagger) {
      staggeredDslash18Kernel <<<interiorGridDim, blockDim, shared_bytes, STRM>>>
	(out, outNorm, fatGauge0, fatGauge1, longGauge0, longGauge1, in, inNorm, dslashParam);CUERR;
    } else {
      staggeredDslash18DaggerKernel <<<interiorGridDim, blockDim, shared_bytes, STRM>>> 
	(out, outNorm, fatGauge0, fatGauge1, longGauge0, longGauge1, in, inNorm, dslashParam);CUERR;
    }    
  } else { // doing xpay
    
    if (!dagger) {
      staggeredDslash18AxpyKernel<<<interiorGridDim, blockDim, shared_bytes, STRM>>>
	(out, outNorm, fatGauge0, fatGauge1, longGauge0, longGauge1, in, inNorm, dslashParam, x, xNorm, a); CUERR;
    } else {
      staggeredDslash18DaggerAxpyKernel<<<interiorGridDim, blockDim, shared_bytes, STRM>>>
	(out, outNorm, fatGauge0, fatGauge1, longGauge0, longGauge1, in, inNorm, dslashParam, x, xNorm, a); CUERR;
    }          
  }

#ifdef MULTI_GPU

#ifdef QMP_COMMS
  // Finish gather and start comms
  face->exchangeFacesComms();
  // Wait for comms to finish, and scatter into the end zone
  face->exchangeFacesWait(*inSpinor, dagger);
#else
  //this is the inSpinor's parity, not the out spinor's
  exchange_gpu_spinor_start(inSpinor, 1 - parity,  &streams[1]);   
  exchange_gpu_spinor_wait(inSpinor,  &streams[1]); 
<<<<<<< HEAD

  int exterior_kernel_flag[4]={
    EXTERIOR_KERNEL_X, EXTERIOR_KERNEL_Y, EXTERIOR_KERNEL_Z, EXTERIOR_KERNEL_T
  };
  for(int i=0; i< 4; i++){
    initTLocation(dims[i] -6,exterior_kernel_flag[i] , 6*Vsh[i]);  
    if (x==0) { // not doing xpay
      if (!dagger) {
	staggeredDslash18Kernel <<<exteriorGridDim[i], blockDim, shared_bytes, streams[0]>>>
=======
#endif
  
  initTLocation(tdim-6,EXTERIOR_KERNEL_T , 6*Vsh);  
  if (x==0) { // not doing xpay
    if (!dagger) {
      staggeredDslash18Kernel <<<exteriorGridDim, blockDim, shared_bytes, streams[0]>>>
	(out, outNorm, fatGauge0, fatGauge1, longGauge0, longGauge1, in, inNorm, dslashParam);CUERR;
    } else {
      staggeredDslash18DaggerKernel <<<exteriorGridDim, blockDim, shared_bytes, streams[0]>>> 
>>>>>>> 939660c3
	(out, outNorm, fatGauge0, fatGauge1, longGauge0, longGauge1, in, inNorm, dslashParam);CUERR;
      } else {
	staggeredDslash18DaggerKernel <<<exteriorGridDim[i], blockDim, shared_bytes, streams[0]>>> 
	  (out, outNorm, fatGauge0, fatGauge1, longGauge0, longGauge1, in, inNorm, dslashParam);CUERR;
      }    
    } else { // doing xpay
      
      if (!dagger) {
	staggeredDslash18AxpyKernel<<<exteriorGridDim[i], blockDim, shared_bytes, streams[0]>>>
	  (out, outNorm, fatGauge0, fatGauge1, longGauge0, longGauge1, in, inNorm, dslashParam, x, xNorm, a); CUERR;
      } else {
	staggeredDslash18AxpyKernel<<<exteriorGridDim[i], blockDim, shared_bytes, streams[0]>>>
	  (out, outNorm, fatGauge0, fatGauge1, longGauge0, longGauge1, in, inNorm, dslashParam, x, xNorm, a); CUERR;
      }          
    }     
  }
    
#endif
  
}


void staggeredDslashCuda(cudaColorSpinorField *out, const FullGauge fatGauge, 
			 const FullGauge longGauge, const cudaColorSpinorField *in,
			 const int parity, const int dagger, const cudaColorSpinorField *x,
			 const double &k, const dim3 &block, const dim3 &blockFace)
{
  
  inSpinor = (cudaColorSpinorField*)in; // EVIL

#ifdef GPU_STAGGERED_DIRAC

  /*for(int i=0;i < 2 ;i ++){
    cudaStreamCreate(&streams[i]); CUERR;
    }*/

  dslashParam.parity = parity;
  dslashParam.threads = in->volume;
  for(int i=0;i < 4;i++){
    dslashParam.ghostDim[i] = in->ghostDim[i];
    dslashParam.ghostOffset[i] = in->ghostOffset[i];
  }
  void *fatGauge0, *fatGauge1;
  void* longGauge0, *longGauge1;
  bindFatGaugeTex(fatGauge, parity, &fatGauge0, &fatGauge1);
  bindLongGaugeTex(longGauge, parity, &longGauge0, &longGauge1);
    
  if (in->precision != fatGauge.precision || in->precision != longGauge.precision){
    errorQuda("Mixing gauge and spinor precision not supported"
	      "(precision=%d, fatlinkGauge.precision=%d, longGauge.precision=%d",
	      in->precision, fatGauge.precision, longGauge.precision);
  }
    
  int Vsh[] = {
    in->x[1]*in->x[2]*in->x[3]/2,
    in->x[0]*in->x[2]*in->x[3],
    in->x[0]*in->x[1]*in->x[3],
    in->x[0]*in->x[1]*in->x[2]};

  void *xv = x ? x->v : 0;
  void *xn = x ? x->norm : 0;

  if (in->precision == QUDA_DOUBLE_PRECISION) {
    if (longGauge.reconstruct == QUDA_RECONSTRUCT_NO){
      staggeredDslashNoReconCuda<2>((double2*)out->v, (float*)out->norm, (double2*)fatGauge0, (double2*)fatGauge1,       
				    (double2*)longGauge0, (double2*)longGauge1, longGauge.reconstruct, 
				    (double2*)in->v, (float*)in->norm, parity, dagger, 
				    (double2*)xv, (float*)x, k, in->volume, Vsh, 
				    in->x, in->length, in->ghost_length, block);
    }else{
      staggeredDslashCuda<2>((double2*)out->v, (float*)out->norm, (double2*)fatGauge0, (double2*)fatGauge1,
			     (double2*)longGauge0, (double2*)longGauge1, longGauge.reconstruct, 
			     (double2*)in->v, (float*)in->norm, parity, dagger, 
			     (double2*)xv, (float*)x, k, in->volume, Vsh, 
			     in->x, in->length, in->ghost_length, block);
    }
    
  } else if (in->precision == QUDA_SINGLE_PRECISION) {
    if (longGauge.reconstruct == QUDA_RECONSTRUCT_NO){
      staggeredDslashNoReconCuda<2>((float2*)out->v, (float*)out->norm, (float2*)fatGauge0, (float2*)fatGauge1,
				    (float2*)longGauge0, (float2*)longGauge1, longGauge.reconstruct, 
				    (float2*)in->v, (float*)in->norm, parity, dagger, 
				    (float2*)xv, (float*)xn, k, in->volume, Vsh, 
				    in->x, in->length, in->ghost_length, block);
    }else{
      staggeredDslashCuda<2>((float2*)out->v, (float*)out->norm, (float2*)fatGauge0, (float2*)fatGauge1,
			     (float4*)longGauge0, (float4*)longGauge1, longGauge.reconstruct, 
			     (float2*)in->v, (float*)in->norm, parity, dagger, 
			     (float2*)xv, (float*)xn, k, in->volume, Vsh, 
			     in->x, in->length, in->ghost_length, block);
    }
  } else if (in->precision == QUDA_HALF_PRECISION) {	
    if (longGauge.reconstruct == QUDA_RECONSTRUCT_NO){
      staggeredDslashNoReconCuda<2>((short2*)out->v, (float*)out->norm, (short2*)fatGauge0, (short2*)fatGauge1,
				    (short2*)longGauge0, (short2*)longGauge1, longGauge.reconstruct, 
				    (short2*)in->v, (float*)in->norm, parity, dagger, 
				    (short2*)xv, (float*)xn, k, in->volume, Vsh, 
				    in->x, in->length, in->ghost_length, block);
    }else{
      staggeredDslashCuda<2>((short2*)out->v, (float*)out->norm, (short2*)fatGauge0, (short2*)fatGauge1,
			     (short4*)longGauge0, (short4*)longGauge1, longGauge.reconstruct, 
			     (short2*)in->v, (float*)in->norm, parity, dagger, 
			     (short2*)xv, (float*)xn, k, in->volume, Vsh, 
			     in->x, in->length, in->ghost_length, block);
    }
  }


  /*for (int i = 0; i < 2; i++) {
    cudaStreamDestroy(streams[i]);
    }*/
  
  if (!dslashTuning) checkCudaError();
  
#else
  errorQuda("Staggered dslash has not been built");
#endif  
}





void setTwistParam(double &a, double &b, const double &kappa, const double &mu, 
		   const int dagger, const QudaTwistGamma5Type twist) {
  if (twist == QUDA_TWIST_GAMMA5_DIRECT) {
    a = 2.0 * kappa * mu;
    b = 1.0;
  } else if (twist == QUDA_TWIST_GAMMA5_INVERSE) {
    a = -2.0 * kappa * mu;
    b = 1.0 / (1.0 + a*a);
  } else {
    errorQuda("Twist type %d not defined\n", twist);
  }
  if (dagger) a *= -1.0;

}

// FIXME: twist kernel cannot be issued asynchronously because of texture unbinding
template <int N, typename spinorFloat>
void twistGamma5Cuda(spinorFloat *out, float *outNorm, const spinorFloat *in, 
		     const float *inNorm, const int dagger, const double &kappa, 
		     const double &mu, const size_t bytes, const size_t norm_bytes, 
		     const QudaTwistGamma5Type twist, dim3 blockDim)
{
  dim3 gridDim( (dslashParam.threads+blockDim.x-1) / blockDim.x, 1, 1);

  double a=0.0, b=0.0;
  setTwistParam(a, b, kappa, mu, dagger, twist);

  bindSpinorTex<N>(bytes, norm_bytes, in, inNorm);
  twistGamma5Kernel<<<gridDim, blockDim, 0>>> (out, outNorm, a, b, dslashParam);
  unbindSpinorTex<N>(in, inNorm);
}

void twistGamma5Cuda(cudaColorSpinorField *out, const cudaColorSpinorField *in,
		     const int dagger, const double &kappa, const double &mu,
		     const QudaTwistGamma5Type twist, const dim3 &block) {

  dslashParam.tOffset = 0;
  dslashParam.tMul = 1;
  dslashParam.threads = in->Volume();

#ifdef GPU_TWISTED_MASS_DIRAC
  if (in->precision == QUDA_DOUBLE_PRECISION) {
#if (__CUDA_ARCH__ >= 130)
    twistGamma5Cuda<2>((double2*)out->v, (float*)out->norm, 
		       (double2*)in->v, (float*)in->norm, 
		       dagger, kappa, mu, in->bytes, 
		       in->norm_bytes, twist, block);
#else
    errorQuda("Double precision not supported on this GPU");
#endif
  } else if (in->precision == QUDA_SINGLE_PRECISION) {
    twistGamma5Cuda<4>((float4*)out->v, (float*)out->norm,
		       (float4*)in->v, (float*)in->norm, 
		       dagger, kappa, mu, in->bytes, 
		       in->norm_bytes, twist, block);
  } else if (in->precision == QUDA_HALF_PRECISION) {
    twistGamma5Cuda<4>((short4*)out->v, (float*)out->norm,
		       (short4*)in->v, (float*)in->norm, 
		       dagger, kappa, mu, in->bytes, 
		       in->norm_bytes, twist, block);
  }
  if (!dslashTuning) checkCudaError();
#else
  errorQuda("Twisted mass dslash has not been built");
#endif // GPU_TWISTED_MASS_DIRAC

}

// Twisted mass wrappers
template <int N, typename spinorFloat, typename gaugeFloat>
void twistedMassDslashCuda(spinorFloat *out, float *outNorm, const gaugeFloat gauge0, 
			   const gaugeFloat gauge1, const QudaReconstructType reconstruct, 
			   const spinorFloat *in, const float* inNorm, const int dagger, 
			   const spinorFloat *x, const float* xNorm, const double &kappa, 
			   const double &mu, const double &k, const int volume, 
			   const size_t bytes, const size_t norm_bytes, cudaStream_t &stream, 
			   const int shared_bytes, const dim3 blockDim)
{
  dim3 gridDim( (dslashParam.threads+blockDim.x-1) / blockDim.x, 1, 1);

  double a=0.0, b=0.0;
  setTwistParam(a, b, kappa, mu, dagger, QUDA_TWIST_GAMMA5_INVERSE);

  if (x==0) { // not xpay
    if (reconstruct == QUDA_RECONSTRUCT_NO) {
      if (!dagger) {
	twistedMassDslash18Kernel <<<gridDim, blockDim, shared_bytes, stream>>> 
	  (out, outNorm, gauge0, gauge1, in, inNorm, dslashParam, a, b);
      } else {
	twistedMassDslash18DaggerKernel <<<gridDim, blockDim, shared_bytes, stream>>>
	  (out, outNorm, gauge0, gauge1, in, inNorm, dslashParam, a, b);
      }
    } else if (reconstruct == QUDA_RECONSTRUCT_12) {
      if (!dagger) {
	twistedMassDslash12Kernel <<<gridDim, blockDim, shared_bytes, stream>>> 
	  (out, outNorm, gauge0, gauge1, in, inNorm, dslashParam, a, b);
      } else {
	twistedMassDslash12DaggerKernel <<<gridDim, blockDim, shared_bytes, stream>>>
	  (out, outNorm, gauge0, gauge1, in, inNorm, dslashParam, a, b);
      }
    } else {
      if (!dagger) {
	twistedMassDslash8Kernel <<<gridDim, blockDim, shared_bytes, stream>>> 	
	  (out, outNorm, gauge0, gauge1, in, inNorm, dslashParam, a, b);
      } else {
	twistedMassDslash8DaggerKernel <<<gridDim, blockDim, shared_bytes, stream>>>
	  (out, outNorm, gauge0, gauge1, in, inNorm, dslashParam, a, b);
      }
    }
  } else { // doing xpay
    b *= k;
    if (reconstruct == QUDA_RECONSTRUCT_NO) {
      if (!dagger) {
	twistedMassDslash18XpayKernel <<<gridDim, blockDim, shared_bytes, stream>>> 
	  (out, outNorm, gauge0, gauge1, in, inNorm, dslashParam, a, b, x, xNorm);
      } else {
	twistedMassDslash18DaggerXpayKernel <<<gridDim, blockDim, shared_bytes, stream>>>
	  (out, outNorm, gauge0, gauge1, in, inNorm, dslashParam, a, b, x, xNorm);
      }
    } else if (reconstruct == QUDA_RECONSTRUCT_12) {
      if (!dagger) {
	twistedMassDslash12XpayKernel <<<gridDim, blockDim, shared_bytes, stream>>> 
	  (out, outNorm, gauge0, gauge1, in, inNorm, dslashParam, a, b, x, xNorm);
      } else {
	twistedMassDslash12DaggerXpayKernel <<<gridDim, blockDim, shared_bytes, stream>>>
	  (out, outNorm, gauge0, gauge1, in, inNorm, dslashParam, a, b, x, xNorm);
      }
    } else {
      if (!dagger) {
	twistedMassDslash8XpayKernel <<<gridDim, blockDim, shared_bytes, stream>>> 	
	  (out, outNorm, gauge0, gauge1, in, inNorm, dslashParam, a, b, x, xNorm);
      } else {
	twistedMassDslash8DaggerXpayKernel <<<gridDim, blockDim, shared_bytes, stream>>>
	  (out, outNorm, gauge0, gauge1, in, inNorm, dslashParam, a, b, x, xNorm);
      }
    }
  }
  
  unbindSpinorTex<N>(in, inNorm, x, xNorm);
}

template <int spinorN, typename spinorFloat, typename gaugeFloat>
void twistedMassDslashCuda(spinorFloat *out, float *outNorm, const gaugeFloat *gauge0, const gaugeFloat *gauge1, 
			   const QudaReconstructType reconstruct, const spinorFloat *in, const float *inNorm,
			   const int parity, const int dagger, const spinorFloat *x, const float *xNorm, 
			   const double &kappa, const double &mu, const double &a, const int volume, 
			   const size_t bytes, const size_t norm_bytes, const dim3 block, const dim3 blockFace) {
  
  int shared_bytes = block.x*SHARED_FLOATS_PER_THREAD*bindSpinorTex<spinorN>(bytes, norm_bytes, in, inNorm, x, xNorm);

  dslashParam.parity = parity;

#ifndef MULTI_GPU
  dslashParam.tOffset = 0;
  dslashParam.tMul = 1;
  dslashParam.threads = volume;

  twistedMassDslashCuda<spinorN>(out, outNorm, gauge0, gauge1, reconstruct, in, inNorm, 
				 dagger, x, xNorm, kappa, mu, a, volume, bytes, norm_bytes, 
				 streams[0], shared_bytes, block);
#else

  // Gather from source spinor
  face->exchangeFacesStart(*inSpinor, dagger, streams);
  
#ifdef OVERLAP_COMMS // do body
  dslashParam.tOffset = 1;
  dslashParam.tMul = 1;
  dslashParam.threads = volume - 2*Vspatial;
  twistedMassDslashCuda<spinorN>(out, outNorm, gauge0, gauge1, reconstruct, in, inNorm, 
				 dagger, x, xNorm, kappa, mu, a, volume, bytes, norm_bytes, 
				 streams[Nstream-1], shared_bytes, block);    
#endif // OVERLAP_COMMS

  // Finish gather and start comms
  face->exchangeFacesComms();

  // Wait for comms to finish, and scatter into the end zone
  face->exchangeFacesWait(*inSpinor, dagger);

  dslashParam.tOffset = 0;
#ifdef OVERLAP_COMMS // do faces
  dslashParam.tMul = volume/Vspatial - 1; // hacky way to get Nt
  dslashParam.threads = 2*Vspatial;
#else // do all
  dslashParam.tMul = 1;
  dslashParam.threads = volume;
#endif // OVERLAP_COMMS
  shared_bytes = blockFace.x*SHARED_FLOATS_PER_THREAD*bindSpinorTex<spinorN>(bytes, norm_bytes, in, inNorm, x, xNorm);
  twistedMassDslashCuda<spinorN>(out, outNorm, gauge0, gauge1, reconstruct, in, inNorm, 
				 dagger, x, xNorm, kappa, mu, a, volume, bytes, norm_bytes, 
				 streams[Nstream-2], shared_bytes, blockFace);    

#endif // MULTI_GPU

  // texture unbinding is not asynchronous so we don't need to cudaThreadSynchonize()
  unbindSpinorTex<spinorN>(in, inNorm, x, xNorm); 
}

void twistedMassDslashCuda(cudaColorSpinorField *out, const FullGauge gauge, 
			   const cudaColorSpinorField *in, const int parity, const int dagger, 
			   const cudaColorSpinorField *x, const double &kappa, const double &mu, 
			   const double &a, const dim3 &block, const dim3 &blockFace) {

  inSpinor = (cudaColorSpinorField*)in; // EVIL

#ifdef GPU_TWISTED_MASS_DIRAC
  void *gauge0, *gauge1;
  bindGaugeTex(gauge, parity, &gauge0, &gauge1);

  if (in->precision != gauge.precision)
    errorQuda("Mixing gauge and spinor precision not supported");

  void *xv = x ? x->v : 0;
  void *xn = x ? x->norm : 0;

  if (in->precision == QUDA_DOUBLE_PRECISION) {
#if (__CUDA_ARCH__ >= 130)
    twistedMassDslashCuda<2>((double2*)out->v, (float*)out->norm, (double2*)gauge0, (double2*)gauge1, 
			     gauge.reconstruct, (double2*)in->v, (float*)in->norm, 
			     parity, dagger, (double2*)xv, (float*)xn, kappa, mu, a, 
			     in->volume, in->bytes, in->norm_bytes, block, blockFace);
#else
    errorQuda("Double precision not supported on this GPU");
#endif
  } else if (in->precision == QUDA_SINGLE_PRECISION) {
    twistedMassDslashCuda<4>((float4*)out->v, (float*)out->norm, (float4*)gauge0, (float4*)gauge1, 
			     gauge.reconstruct, (float4*)in->v, (float*)in->norm, 
			     parity, dagger, (float4*)xv, (float*)xn, kappa, mu, a, 
			     in->volume, in->bytes, in->norm_bytes, block, blockFace);
  } else if (in->precision == QUDA_HALF_PRECISION) {
    twistedMassDslashCuda<4>((short4*)out->v, (float*)out->norm, (short4*)gauge0, (short4*)gauge1, 
			     gauge.reconstruct, (short4*)in->v, (float*)in->norm, parity, dagger, 
			     (short4*)xv, (float*)xn, kappa, mu, a, 
			     in->volume, in->bytes, in->norm_bytes, block, blockFace);

  }

  unbindGaugeTex(gauge);

  if (!dslashTuning) checkCudaError();
#else
  errorQuda("Twisted mass dslash has not been built");
#endif

}

#if defined(GPU_FATLINK)||defined(GPU_GAUGE_FORCE)|| defined(GPU_FERMION_FORCE)
#include <force_common.h>
#include "force_kernel_common.cu"
#endif

#ifdef GPU_FATLINK
#include "misc_helpers.cu"
#include "llfat_quda.cu"
#endif

#ifdef GPU_GAUGE_FORCE
#include "gauge_force_quda.cu"
#endif

#ifdef GPU_FERMION_FORCE
#include "fermion_force_quda.cu"
#endif<|MERGE_RESOLUTION|>--- conflicted
+++ resolved
@@ -714,11 +714,7 @@
   //this is the inSpinor's parity, not the out spinor's
   exchange_gpu_spinor_start(inSpinor, 1-parity, &streams[1]); CUERR;
   exchange_gpu_spinor_wait(inSpinor,  &streams[1]); CUERR;
-<<<<<<< HEAD
-=======
-  cudaStreamSynchronize(streams[0]); CUERR;
-#endif
->>>>>>> 939660c3
+#endif
 
   int exterior_kernel_flag[4]={
     EXTERIOR_KERNEL_X, EXTERIOR_KERNEL_Y, EXTERIOR_KERNEL_Z, EXTERIOR_KERNEL_T
@@ -728,19 +724,19 @@
     if (x==0) { // not doing xpay
       if (reconstruct == QUDA_RECONSTRUCT_12) {
 	if (!dagger) {
-	  staggeredDslash12Kernel <<<exteriorGridDim[i], blockDim, shared_bytes, streams[0]>>>
+	  staggeredDslash12Kernel <<<exteriorGridDim[i], blockDim, shared_bytes, STRM>>>
 	    (out, outNorm, fatGauge0, fatGauge1, longGauge0, longGauge1, in, inNorm, dslashParam); CUERR;
 	} else {
-	  staggeredDslash12DaggerKernel <<<exteriorGridDim[i], blockDim, shared_bytes, streams[0]>>> 
+	  staggeredDslash12DaggerKernel <<<exteriorGridDim[i], blockDim, shared_bytes, STRM>>> 
 	    (out, outNorm, fatGauge0, fatGauge1, longGauge0, longGauge1, in, inNorm, dslashParam); CUERR;
 	}
       } else if (reconstruct == QUDA_RECONSTRUCT_8){
 	
 	if (!dagger) {
-	  staggeredDslash8Kernel <<<exteriorGridDim[i], blockDim, shared_bytes, streams[0]>>> 
+	  staggeredDslash8Kernel <<<exteriorGridDim[i], blockDim, shared_bytes, STRM>>> 
 	    (out, outNorm, fatGauge0, fatGauge1, longGauge0, longGauge1, in, inNorm, dslashParam); CUERR;
 	} else {
-	  staggeredDslash8DaggerKernel <<<exteriorGridDim[i], blockDim, shared_bytes, streams[0]>>>
+	  staggeredDslash8DaggerKernel <<<exteriorGridDim[i], blockDim, shared_bytes, STRM>>>
 	  (out, outNorm, fatGauge0, fatGauge1, longGauge0, longGauge1, in, inNorm, dslashParam); CUERR;
 	}
       }else{
@@ -750,18 +746,18 @@
       
       if (reconstruct == QUDA_RECONSTRUCT_12) {
 	if (!dagger) {
-	  staggeredDslash12AxpyKernel <<<exteriorGridDim[i], blockDim, shared_bytes, streams[0]>>> 
+	  staggeredDslash12AxpyKernel <<<exteriorGridDim[i], blockDim, shared_bytes, STRM>>> 
 	    (out, outNorm, fatGauge0, fatGauge1, longGauge0, longGauge1, in, inNorm, dslashParam, x, xNorm, a); CUERR;
 	} else {
-	  staggeredDslash12DaggerAxpyKernel <<<exteriorGridDim[i], blockDim, shared_bytes, streams[0]>>>
+	  staggeredDslash12DaggerAxpyKernel <<<exteriorGridDim[i], blockDim, shared_bytes, STRM>>>
 	    (out, outNorm, fatGauge0, fatGauge1, longGauge0, longGauge1, in, inNorm, dslashParam, x, xNorm, a); CUERR;
 	}
       } else if (reconstruct == QUDA_RECONSTRUCT_8) {
 	if (!dagger) {
-	  staggeredDslash8AxpyKernel <<<exteriorGridDim[i], blockDim, shared_bytes, streams[0]>>>
+	  staggeredDslash8AxpyKernel <<<exteriorGridDim[i], blockDim, shared_bytes, STRM>>>
 	    (out, outNorm, fatGauge0, fatGauge1, longGauge0, longGauge1, in, inNorm, dslashParam, x, xNorm, a); CUERR;
 	} else {
-	  staggeredDslash8DaggerAxpyKernel <<<exteriorGridDim[i], blockDim, shared_bytes, streams[0]>>>
+	  staggeredDslash8DaggerAxpyKernel <<<exteriorGridDim[i], blockDim, shared_bytes, STRM>>>
 	  (out, outNorm, fatGauge0, fatGauge1, longGauge0, longGauge1, in, inNorm, dslashParam, x, xNorm, a); CUERR;
 	}
       }else{
@@ -841,8 +837,7 @@
   //this is the inSpinor's parity, not the out spinor's
   exchange_gpu_spinor_start(inSpinor, 1 - parity,  &streams[1]);   
   exchange_gpu_spinor_wait(inSpinor,  &streams[1]); 
-<<<<<<< HEAD
-
+#endif
   int exterior_kernel_flag[4]={
     EXTERIOR_KERNEL_X, EXTERIOR_KERNEL_Y, EXTERIOR_KERNEL_Z, EXTERIOR_KERNEL_T
   };
@@ -850,30 +845,19 @@
     initTLocation(dims[i] -6,exterior_kernel_flag[i] , 6*Vsh[i]);  
     if (x==0) { // not doing xpay
       if (!dagger) {
-	staggeredDslash18Kernel <<<exteriorGridDim[i], blockDim, shared_bytes, streams[0]>>>
-=======
-#endif
-  
-  initTLocation(tdim-6,EXTERIOR_KERNEL_T , 6*Vsh);  
-  if (x==0) { // not doing xpay
-    if (!dagger) {
-      staggeredDslash18Kernel <<<exteriorGridDim, blockDim, shared_bytes, streams[0]>>>
+	staggeredDslash18Kernel <<<exteriorGridDim[i], blockDim, shared_bytes, STRM>>>
 	(out, outNorm, fatGauge0, fatGauge1, longGauge0, longGauge1, in, inNorm, dslashParam);CUERR;
-    } else {
-      staggeredDslash18DaggerKernel <<<exteriorGridDim, blockDim, shared_bytes, streams[0]>>> 
->>>>>>> 939660c3
-	(out, outNorm, fatGauge0, fatGauge1, longGauge0, longGauge1, in, inNorm, dslashParam);CUERR;
-      } else {
-	staggeredDslash18DaggerKernel <<<exteriorGridDim[i], blockDim, shared_bytes, streams[0]>>> 
+      } else {
+	staggeredDslash18DaggerKernel <<<exteriorGridDim[i], blockDim, shared_bytes, STRM>>> 
 	  (out, outNorm, fatGauge0, fatGauge1, longGauge0, longGauge1, in, inNorm, dslashParam);CUERR;
       }    
     } else { // doing xpay
       
       if (!dagger) {
-	staggeredDslash18AxpyKernel<<<exteriorGridDim[i], blockDim, shared_bytes, streams[0]>>>
+	staggeredDslash18AxpyKernel<<<exteriorGridDim[i], blockDim, shared_bytes, STRM>>>
 	  (out, outNorm, fatGauge0, fatGauge1, longGauge0, longGauge1, in, inNorm, dslashParam, x, xNorm, a); CUERR;
       } else {
-	staggeredDslash18AxpyKernel<<<exteriorGridDim[i], blockDim, shared_bytes, streams[0]>>>
+	staggeredDslash18AxpyKernel<<<exteriorGridDim[i], blockDim, shared_bytes, STRM>>>
 	  (out, outNorm, fatGauge0, fatGauge1, longGauge0, longGauge1, in, inNorm, dslashParam, x, xNorm, a); CUERR;
       }          
     }     
