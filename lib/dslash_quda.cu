--- conflicted
+++ resolved
@@ -262,11 +262,7 @@
     instantiate<GammaApply>(out, in, d, 0);
   }
 
-<<<<<<< HEAD
-  // Applies out(x) = 1/2 * [(1 + gamma5) * in_right(x) + (1 - gamma5) * in_left(x)
-=======
   // Applies out(x) = 1/2 * [(1 +/- gamma5) * in] + out
->>>>>>> 20130fd8
   void ApplyChiralProj(ColorSpinorField &out, const ColorSpinorField &in, const int proj)
   {
     checkPrecision(out, in);    // check all precisions match
