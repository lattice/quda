--- conflicted
+++ resolved
@@ -24,11 +24,7 @@
     const int nParity; // number of parities of input fine field
 
     ProlongateArg(Out &out, const In &in, const Rotator &V, 
-<<<<<<< HEAD
-		  const int *geo_map, const int parity, const ColorSpinorField &meta) :
-=======
 		  const int *geo_map,  const int parity, const ColorSpinorField &meta) :
->>>>>>> 68dd1eb0
       out(out), in(in), V(V), geo_map(geo_map), spin_map(),
       parity(parity), nParity(meta.SiteSubset())
     { }
