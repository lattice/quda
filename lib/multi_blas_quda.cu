#include <blas_quda.h>
#include <color_spinor_field.h>
#include <kernels/multi_blas_core.cuh>
#include <tunable_nd.h>

namespace quda {

  namespace blas {

    using csfield_ref_vec = std::vector<ColorSpinorField_ref>;

    template <template <typename ...> class Functor, typename store_t, typename y_store_t, int nSpin, typename T>
    class MultiBlas : public TunableGridStrideKernel3D
    {
      using real = typename mapper<y_store_t>::type;
      const int NXZ;
      const int NYW;
      Functor<real> f;
      int max_warp_split;
      mutable int warp_split; // helper used to keep track of current warp splitting
      const int nParity;
      const T &a, &b, &c;
      csfield_ref_vec &x, &y, &z, &w;

      bool tuneSharedBytes() const { return false; }

      // for these streaming kernels, there is no need to tune the grid size, just use max
      unsigned int minGridSize() const { return maxGridSize(); }

    public:
      MultiBlas(const T &a, const T &b, const T &c, const ColorSpinorField &x0, const ColorSpinorField &y0,
                csfield_ref_vec &x, csfield_ref_vec &y,
                csfield_ref_vec &z, csfield_ref_vec &w) :
        TunableGridStrideKernel3D(x0, y.size(), x0.SiteSubset()),
        NXZ(x.size()),
        NYW(y.size()),
        f(NXZ, NYW),
        warp_split(1),
        nParity(x0.SiteSubset()),
        a(a),
        b(b),
        c(c),
        x(x),
        y(y),
        z(z),
        w(w)
      {
        checkLocation(x[0], y[0], z[0], w[0]);
        checkLength(x[0], y[0], z[0], w[0]);
        auto x_prec = checkPrecision(x[0], z[0], w[0]);
        auto y_prec = y0.Precision();
        auto x_order = checkOrder(x[0], z[0], w[0]);
        auto y_order = y0.FieldOrder();
        if (sizeof(store_t) != x_prec) errorQuda("Expected precision %lu but received %d", sizeof(store_t), x_prec);
        if (sizeof(y_store_t) != y_prec) errorQuda("Expected precision %lu but received %d", sizeof(y_store_t), y_prec);
        if (x_prec == y_prec && x_order != y_order) errorQuda("Orders %d %d do not match", x_order, y_order);

        // heuristic for enabling if we need the warp-splitting optimization
        const int gpu_size = 2 * device::max_threads_per_block() * device::processor_count();
        switch (gpu_size / (x0.Length() * NYW)) {
        case 0: max_warp_split = 1; break; // we have plenty of work, no need to split
        case 1: max_warp_split = 2; break; // double the thread count
        case 2:                            // quadruple the thread count
        default: max_warp_split = 4;
        }
        max_warp_split = std::min(NXZ, max_warp_split); // ensure we only split if valid

        if (x_prec != y_prec) {
          strcat(aux, ",");
          strcat(aux, y0.AuxString());
        }
        char NXZ_str[16];
        char NYW_str[16];
        u32toa(NXZ_str, NXZ);
        u32toa(NYW_str, NYW);
        strcat(aux, ",Nxz=");
        strcat(aux, NXZ_str);
        strcat(aux, ",Nyw=");
        strcat(aux, NYW_str);

#ifdef QUDA_FAST_COMPILE_REDUCE
        strcat(aux, ",fast_compile");
#endif

        apply(device::get_default_stream());

        blas::bytes += bytes();
        blas::flops += flops();
      }

      TuneKey tuneKey() const { return TuneKey(vol, typeid(f).name(), aux); }

      template <typename Arg> void Launch(const TuneParam &tp, const qudaStream_t &stream, Arg &&arg)
      {
        constexpr bool multi_1d = Arg::Functor::multi_1d;
        if (a.size()) { set_param<multi_1d>(arg, 'a', a); }
        if (b.size()) { set_param<multi_1d>(arg, 'b', b); }
        if (c.size()) { set_param<multi_1d>(arg, 'c', c); }
        launch<MultiBlas_>(tp, stream, arg);
      }

      template <int NXZ> void compute(const qudaStream_t &stream)
      {
        staticCheck<NXZ, store_t, y_store_t, decltype(f)>(f, x, y);

        constexpr bool site_unroll_check = !std::is_same<store_t, y_store_t>::value || isFixed<store_t>::value;
        if (site_unroll_check && (x[0].get().Ncolor() != 3 || x[0].get().Nspin() == 2))
          errorQuda("site unroll not supported for nSpin = %d nColor = %d", x[0].get().Nspin(), x[0].get().Ncolor());

        TuneParam tp = tuneLaunch(*this, getTuning(), getVerbosity());

        if (location == QUDA_CUDA_FIELD_LOCATION) {
          if (site_unroll_check) checkNative(x[0], y[0], z[0], w[0]); // require native order when using site_unroll
          using device_store_t = typename device_type_mapper<store_t>::type;
          using device_y_store_t = typename device_type_mapper<y_store_t>::type;
          using device_real_t = typename mapper<device_y_store_t>::type;
          Functor<device_real_t> f_(NXZ, NYW);

          // redefine site_unroll with device_store types to ensure we have correct N/Ny/M values
          constexpr bool site_unroll = !std::is_same<device_store_t, device_y_store_t>::value || isFixed<device_store_t>::value;
          constexpr int N = n_vector<device_store_t, true, nSpin, site_unroll>();
          constexpr int Ny = n_vector<device_y_store_t, true, nSpin, site_unroll>();
          constexpr int M = site_unroll ? (nSpin == 4 ? 24 : 6) : N; // real numbers per thread
          const int length = x[0].get().Length() / (nParity * M);

          if (tp.aux.x > 1 && (length * tp.aux.x) % device::warp_size() != 0) {
            // if problem size isn't divisible by the warp size then we can't use warp splitting
            launchError() = QUDA_ERROR;
          } else {
            tp.block.x *= tp.aux.x; // include warp-split factor
            switch (tp.aux.x) {
            case 1:
              Launch(tp, stream, MultiBlasArg<1, device_real_t, M, NXZ, device_store_t, N,
                     device_y_store_t, Ny, decltype(f_)>(x, y, z, w, f_, NYW, length));
              break;
#ifdef WARP_SPLIT
            case 2:
              Launch(tp, stream, MultiBlasArg<2, device_real_t, M, NXZ, device_store_t, N,
                     device_y_store_t, Ny, decltype(f_)>(x, y, z, w, f_, NYW, length));
              break;
            case 4:
              Launch(tp, stream, MultiBlasArg<4, device_real_t, M, NXZ, device_store_t, N,
                     device_y_store_t, Ny, decltype(f_)>(x, y, z, w, f_, NYW, length));
              break;
#endif
            default: errorQuda("warp-split factor %d not instantiated", static_cast<int>(tp.aux.x));
            }

            tp.block.x /= tp.aux.x; // restore block size
          }
        } else {
          errorQuda("Only implemented for GPU fields");
        }
      }

      template <int n> std::enable_if_t<n!=1, void> instantiateLinear(const qudaStream_t &stream)
      {
        if (NXZ == n) compute<n>(stream);
        else instantiateLinear<n-1>(stream);
      }

      template <int n> std::enable_if_t<n==1, void> instantiateLinear(const qudaStream_t &stream)
      {
        compute<1>(stream);
      }

      template <int n> std::enable_if_t<n!=1, void> instantiatePow2(const qudaStream_t &stream)
      {
        if (NXZ == n) compute<n>(stream);
        else instantiatePow2<n/2>(stream);
      }

      template <int n> std::enable_if_t<n==1, void> instantiatePow2(const qudaStream_t &stream)
      {
        compute<1>(stream);
      }

      // instantiate the loop unrolling template
      template <int NXZ_max> std::enable_if_t<NXZ_max!=1, void> instantiate(const qudaStream_t &stream)
      {
        // if multi-1d then constrain the templates to no larger than max-1d size
        constexpr int pow2_max = !decltype(f)::multi_1d ? max_NXZ_power2<false>() :
          std::min(max_N_multi_1d_pow2(), max_NXZ_power2<false>());
        constexpr int linear_max = !decltype(f)::multi_1d ? MAX_MULTI_BLAS_N : std::min(max_N_multi_1d(), MAX_MULTI_BLAS_N);

        if (NXZ <= pow2_max && is_power2(NXZ)) instantiatePow2<pow2_max>(stream);
        else if (NXZ <= linear_max) instantiateLinear<linear_max>(stream);
        else errorQuda("x.size %lu greater than maximum supported size (pow2 = %d, linear = %d)", x.size(), pow2_max, linear_max);
      }

      template <int NXZ_max> std::enable_if_t<NXZ_max==1, void> instantiate(const qudaStream_t &stream)
      {
        compute<1>(stream);
      }

      void apply(const qudaStream_t &stream) { instantiate<decltype(f)::NXZ_max>(stream); }

      void preTune()
      {
        for (int i = 0; i < NYW; ++i) {
          if (f.write.Y) y[i].get().backup();
          if (f.write.W) w[i].get().backup();
        }
      }

      void postTune()
      {
        for (int i = 0; i < NYW; ++i) {
          if (f.write.Y) y[i].get().restore();
          if (f.write.W) w[i].get().restore();
        }
      }

#ifdef WARP_SPLIT
      bool advanceAux(TuneParam &param) const
      {
        if (2 * param.aux.x <= max_warp_split) {
          param.aux.x *= 2;
          warp_split = param.aux.x;
          return true;
        } else {
          param.aux.x = 1;
          warp_split = param.aux.x;
          // reset the block dimension manually here to pick up the warp_split parameter
          resetBlockDim(param);
          return false;
        }
      }
#else
      bool advanceAux(TuneParam &) const
      {
        warp_split = 1;
        return false;
      }
#endif

      int blockStep() const { return device::warp_size() / warp_split; }
      int blockMin() const { return device::warp_size() / warp_split; }

      void initTuneParam(TuneParam &param) const
      {
        TunableGridStrideKernel3D::initTuneParam(param);
        param.aux = make_int4(1, 0, 0, 0); // warp-split parameter
      }

      void defaultTuneParam(TuneParam &param) const
      {
        TunableGridStrideKernel3D::defaultTuneParam(param);
        param.aux = make_int4(1, 0, 0, 0); // warp-split parameter
      }

      long long flops() const
      {
        return NYW * NXZ * f.flops() * x[0].get().Length();
      }

      long long bytes() const
      {
        // X and Z reads are repeated (and hopefully cached) across NYW
        // each Y and W read/write is done once
        return NYW * NXZ * (f.read.X + f.write.X) * x[0].get().Bytes() +
          NYW * (f.read.Y + f.write.Y) * y[0].get().Bytes() +
          NYW * NXZ * (f.read.Z + f.write.Z) * z[0].get().Bytes() +
          NYW * (f.read.W + f.write.W) * w[0].get().Bytes();
      }
    };

    using range = std::pair<size_t,size_t>;

    template <template <typename...> class Functor, typename T>
    void axpy_recurse(const std::vector<T> &a, csfield_ref_vec &x, csfield_ref_vec &y,
                      const range &range_x, const range &range_y, int upper)
    {
      if (a.size() != x.size() * y.size())
        errorQuda("coefficient size %lu does not match vector set %lu * %lu", a.size(), x.size(), y.size());

      // if greater than max single-kernel size, recurse
      size_t max_yw_size = y[0].get().Precision() == QUDA_DOUBLE_PRECISION ?
        max_YW_size<Functor<double>>(x.size(), x[0].get().Precision(), y[0].get().Precision()) :
        max_YW_size<Functor<float>>(x.size(), x[0].get().Precision(), y[0].get().Precision());

      if (y.size() > max_yw_size) {
        // We need to split up 'a' carefully since it's row-major.
        auto a_ = bisect_col(a, x.size(), y.size() / 2, y.size() - y.size() / 2);
        auto y_ = bisect(y);

        axpy_recurse<Functor>(a_.first, x, y_.first, range_x, range(range_y.first, range_y.first + y_.first.size()), upper);
        axpy_recurse<Functor>(a_.second, x, y_.second, range_x, range(range_y.first + y_.first.size(), range_y.second), upper);
      } else {
        // if at the bottom of recursion,
        if (is_valid_NXZ(x.size(), false)) {
          // since tile range is [first,second), e.g., [first,second-1], we need >= here
          // if upper triangular and upper-right tile corner is below diagonal return
          if (upper == 1 && range_y.first >= range_x.second) { return; }
          // if lower triangular and lower-left tile corner is above diagonal return
          if (upper == -1 && range_x.first >= range_y.second) { return; }

          // mark true since we will copy the "a" matrix into constant memory
          constexpr bool mixed = true;
          instantiate<Functor, MultiBlas, mixed>(a, std::vector<T>(), std::vector<T>(), x[0], y[0], x, y, x, x);
        } else {
          // split the problem in half and recurse
          auto x_ = bisect(x);
          auto a_ = bisect(a, y.size() * (x.size() / 2));

          axpy_recurse<Functor>(a_.first, x_.first, y, range(range_x.first, range_x.first + x_.first.size()), range_y, upper);
          axpy_recurse<Functor>(a_.second, x_.second, y, range(range_x.first + x_.first.size(), range_x.second), range_y, upper);
        }
      } // end if (y.size() > max_YW_size())
    }

    void axpy(const std::vector<double> &a, csfield_ref_vec &x, csfield_ref_vec &y)
    {
      // Enter a recursion.
      // Pass a, x, y. (0,0) indexes the tiles. false specifies the matrix is unstructured.
      axpy_recurse<multiaxpy_>(a, x, y, range(0, x.size()), range(0, y.size()), 0);
    }

    void axpy(const std::vector<Complex> &a, csfield_ref_vec &x, csfield_ref_vec &y)
    {
      // Enter a recursion.
      // Pass a, x, y. (0,0) indexes the tiles. false specifies the matrix is unstructured.
      axpy_recurse<multicaxpy_>(a, x, y, range(0,x.size()), range(0,y.size()), 0);
    }

    void axpy(const std::vector<double> &a, csfield_ref_vec &&x, csfield_ref_vec &&y)
    {
      // Enter a recursion.
      // Pass a, x, y. (0,0) indexes the tiles. false specifies the matrix is unstructured.
      axpy_recurse<multicaxpy_>(a, x, y, range(0,x.size()), range(0,y.size()), 0);
    }

    void axpy_U(const std::vector<double> &a, csfield_ref_vec &&x, csfield_ref_vec &&y)
    {
      // Enter a recursion.
      // Pass a, x, y. (0,0) indexes the tiles. 1 indicates the matrix is upper-triangular,
      //                                         which lets us skip some tiles.
      if (x.size() != y.size())
      {
        errorQuda("An optimal block axpy_U with non-square 'a' has not yet been implemented. Use block axpy instead");
      }
      axpy_recurse<multiaxpy_>(a, x, y, range(0, x.size()), range(0, y.size()), 1);
    }

    void axpy_L(const std::vector<double> &a, csfield_ref_vec &&x, csfield_ref_vec &&y)
    {
      // Enter a recursion.
      // Pass a, x, y. (0,0) indexes the tiles. -1 indicates the matrix is lower-triangular
      //                                         which lets us skip some tiles.
      if (x.size() != y.size())
      {
        errorQuda("An optimal block axpy_L with non-square 'a' has not yet been implemented. Use block axpy instead");
      }
      axpy_recurse<multiaxpy_>(a, x, y, range(0, x.size()), range(0, y.size()), -1);
    }

    void caxpy(const std::vector<Complex> &a, csfield_ref_vec &&x, csfield_ref_vec &&y)
    {
      // Enter a recursion.
      // Pass a, x, y. (0,0) indexes the tiles. false specifies the matrix is unstructured.
      axpy_recurse<multicaxpy_>(a, x, y, range(0,x.size()), range(0,y.size()), 0);
    }

    void caxpy_U(const std::vector<Complex> &a, csfield_ref_vec &&x, csfield_ref_vec &&y)
    {
      // Enter a recursion.
      // Pass a, x, y. (0,0) indexes the tiles. 1 indicates the matrix is upper-triangular,
      //                                         which lets us skip some tiles.
      if (x.size() != y.size()) {
        errorQuda("An optimal block caxpy_U with non-square 'a' has not yet been implemented. Use block caxpy instead");
      }
      axpy_recurse<multicaxpy_>(a, x, y, range(0,x.size()), range(0,y.size()), 1);
    }

    void caxpy_L(const std::vector<Complex> &a, csfield_ref_vec &&x, csfield_ref_vec &&y)
    {
      // Enter a recursion.
      // Pass a, x, y. (0,0) indexes the tiles. -1 indicates the matrix is lower-triangular
      //                                         which lets us skip some tiles.
      if (x.size() != y.size()) {
        errorQuda("An optimal block caxpy_L with non-square 'a' has not yet been implemented. Use block caxpy instead");
      }
      axpy_recurse<multicaxpy_>(a, x, y, range(0,x.size()), range(0,y.size()), -1);
    }

    template <template <typename...> class Functor, typename T>
    void axpyz_recurse(const std::vector<T> &a, csfield_ref_vec &x, csfield_ref_vec &y,
                       csfield_ref_vec &z, const range &range_x, const range &range_y,
                       int pass, int upper)
    {
      if (a.size() != x.size() * y.size())
        errorQuda("coefficient size %lu does not match vector set %lu * %lu", a.size(), x.size(), y.size());

      // if greater than max single-kernel size, recurse
      size_t max_yw_size = y[0].get().Precision() == QUDA_DOUBLE_PRECISION ?
        max_YW_size<Functor<double>>(x.size(), x[0].get().Precision(), y[0].get().Precision()) :
        max_YW_size<Functor<float>>(x.size(), x[0].get().Precision(), y[0].get().Precision());

      if (y.size() > max_yw_size) {
        // We need to split up 'a' carefully since it's row-major.
        auto a_ = bisect_col(a, x.size(), y.size() / 2, y.size() - y.size() / 2);
        auto y_ = bisect(y);
        auto z_ = bisect(z);

        axpyz_recurse<Functor>(a_.first, x, y_.first, z_.first, range_x, range(range_y.first, range_y.first + y_.first.size()), pass, upper);
        axpyz_recurse<Functor>(a_.second, x, y_.second, z_.second, range_x, range(range_y.first + y_.first.size(), range_y.second), pass, upper);
      } else {
        // if at bottom of recursion check where we are
        if (is_valid_NXZ(x.size(), false)) {
          // check if tile straddles diagonal for L/U variants
          bool is_diagonal = (upper != 0) && (range_x.first < range_y.second) && (range_y.first < range_x.second);
          // check if tile is first to be updated for full matrices
          bool is_first = (upper == 0) && (range_x.first == 0);
          // whether to do axpyz
          bool do_axpyz = (upper != 0 && is_diagonal && pass == 0) || (upper == 0 && is_first);
          // whether to do axpy
          bool do_axpy = (upper != 0 && !is_diagonal && pass == 1) || (upper == 0 && !is_first);

          if (do_axpyz) {
            constexpr bool mixed = false;
            instantiate<Functor, MultiBlas, mixed>(a, std::vector<T>(), std::vector<T>(), x[0], y[0], x, y, x, z);
          } else if (do_axpy) {
            // if upper triangular and upper-right tile corner is below diagonal return
            if (upper == 1 && range_y.first >= range_x.second) { return; }
            // if lower triangular and lower-left tile corner is above diagonal return
            if (upper == -1 && range_x.first >= range_y.second) { return; }

            // off diagonal
            axpy(a, x, z);
          }
        } else {
          // split the problem in half and recurse
          auto x_ = bisect(x);
          auto a_ = bisect(a, y.size() * (x.size() / 2));

          axpyz_recurse<Functor>(a_.first, x_.first, y, z, range(range_x.first, range_x.first + x_.first.size()), range_y, pass, upper);
          axpyz_recurse<Functor>(a_.second, x_.second, y, z, range(range_x.first + x_.first.size(), range_x.second), range_y, pass, upper);
        }
      } // end if (y.size() > max_YW_size())
    }

    void axpyz(const std::vector<double> &a, csfield_ref_vec &&x, csfield_ref_vec &&y, csfield_ref_vec &&z)
    {
      axpyz_recurse<multiaxpyz_>(a, x, y, z, range(0, x.size()), range(0, y.size()), 0, 0);
    }

    void axpyz_U(const std::vector<double> &a, csfield_ref_vec &&x, csfield_ref_vec &&y, csfield_ref_vec &&z)
    {
      if (x.size() != y.size()) {
        errorQuda("An optimal block caxpyz_U with non-square 'a' has not yet been implemented. Use block caxpy instead");
      }
      // a is upper triangular.
      // first pass does the axpyz on the diagonal
      axpyz_recurse<multiaxpyz_>(a, x, y, z, range(0, x.size()), range(0, y.size()), 0, 1);
      // second pass does axpy on the off diagonals
      axpyz_recurse<multiaxpyz_>(a, x, y, z, range(0, x.size()), range(0, y.size()), 1, 1);
    }

    void axpyz_L(const std::vector<double> &a, csfield_ref_vec &&x, csfield_ref_vec &&y, csfield_ref_vec &&z)
    {
      if (x.size() != y.size()) {
        errorQuda("An optimal block caxpyz_L with non-square 'a' has not yet been implemented. Use block caxpy instead");
      }
      // a is upper triangular.
      // first pass does the axpyz on the diagonal
      axpyz_recurse<multiaxpyz_>(a, x, y, z, range(0, x.size()), range(0, y.size()), 0, -1);
      // second pass does axpy on the off diagonals
      axpyz_recurse<multiaxpyz_>(a, x, y, z, range(0, x.size()), range(0, y.size()), 1, -1);
    }

    void caxpyz(const std::vector<Complex> &a, csfield_ref_vec &&x, csfield_ref_vec &&y, csfield_ref_vec &&z)
    {
      axpyz_recurse<multicaxpyz_>(a, x, y, z, range(0, x.size()), range(0, y.size()), 0, 0);
    }

    void caxpyz_U(const std::vector<Complex> &a, csfield_ref_vec &&x, csfield_ref_vec &&y, csfield_ref_vec &&z)
    {
      if (x.size() != y.size()) {
        errorQuda("An optimal block caxpyz_U with non-square 'a' has not yet been implemented. Use block caxpy instead");
      }
      // a is upper triangular.
      // first pass does the caxpyz on the diagonal
      axpyz_recurse<multicaxpyz_>(a, x, y, z, range(0, x.size()), range(0, y.size()), 0, 1);
      // second pass does caxpy on the off diagonals
      axpyz_recurse<multicaxpyz_>(a, x, y, z, range(0, x.size()), range(0, y.size()), 1, 1);
    }

    void axpyz_L(const std::vector<Complex> &a, csfield_ref_vec &&x, csfield_ref_vec &&y, csfield_ref_vec &&z)
    {
      if (x.size() != y.size()) {
        errorQuda("An optimal block caxpyz_L with non-square 'a' has not yet been implemented. Use block caxpy instead");
      }
      // a is upper triangular.
      // first pass does the caxpyz on the diagonal
      axpyz_recurse<multicaxpyz_>(a, x, y, z, range(0, x.size()), range(0, y.size()), 0, -1);
      // second pass does caxpy on the off diagonals
      axpyz_recurse<multicaxpyz_>(a, x, y, z, range(0, x.size()), range(0, y.size()), 1, -1);
    }

    void axpyBzpcx(const std::vector<double> &a, csfield_ref_vec &&x_, csfield_ref_vec &&y_,
                        const std::vector<double> &b, ColorSpinorField &z_, const std::vector<double> &c)
    {
      if (y_.size() <= (size_t)max_N_multi_1d()) {
        // swizzle order since we are writing to x_ and y_, but the
	// multi-blas only allow writing to y and w, and moreover the
	// block width of y and w must match, and x and z must match.
	csfield_ref_vec &y = y_;
	csfield_ref_vec &w = x_;

	// wrap a container around the third solo vector
	csfield_ref_vec x{z_};

        constexpr bool mixed = true;
        instantiate<multi_axpyBzpcx_, MultiBlas, mixed>(a, b, c, x[0], y[0], x, y, x, w);
      } else {
        // split the problem in half and recurse
        auto a_ = bisect(a);
        auto b_ = bisect(b);
        auto c_ = bisect(c);
        auto x = bisect(x_);
        auto y = bisect(y_);

	axpyBzpcx(a_.first, x.first, y.first, b_.first, z_, c_.first);
	axpyBzpcx(a_.second, x.second, y.second, b_.second, z_, c_.second);
      }
    }

    void caxpyBxpz(const std::vector<Complex> &a, csfield_ref_vec &&x_, ColorSpinorField &y_,
                        const std::vector<Complex> &b, ColorSpinorField &z_)
    {
      if (x_.size() <= (size_t)max_N_multi_1d() && is_valid_NXZ(x_.size(), false)) // only split if we have to.
      {
        // swizzle order since we are writing to y_ and z_, but the
        // multi-blas only allow writing to y and w, and moreover the
        // block width of y and w must match, and x and z must match.
        // Also, wrap a container around them.
        csfield_ref_vec y{y_};
        csfield_ref_vec w{z_};

        // we're reading from x
        csfield_ref_vec &x = x_;

        constexpr bool mixed = true;
        instantiate<multi_caxpyBxpz_, MultiBlas, mixed>(a, b, std::vector<Complex>(), x[0], y[0], x, y, x, w);
      } else {
        // split the problem in half and recurse
        auto a_ = bisect(a);
        auto b_ = bisect(b);
        auto x = bisect(x_);

        caxpyBxpz(a_.first, x.first, y_, b_.first, z_);
        caxpyBxpz(a_.second, x.second, y_, b_.second, z_);
      }
    }

    // temporary wrappers
    void axpy(const double *a, std::vector<ColorSpinorField*> &x, std::vector<ColorSpinorField*> &y)
    {
      std::vector<double> a_(x.size() * y.size());
      memcpy(a_.data(), a, x.size() * y.size() * sizeof(double));
      std::vector<std::reference_wrapper<ColorSpinorField>> x_;
      for (auto &xi : x) x_.push_back(*xi);
      std::vector<std::reference_wrapper<ColorSpinorField>> y_;
      for (auto &yi : y) y_.push_back(*yi);
      axpy(a_, x_, y_);
    }

    void axpy_U(const double *a, std::vector<ColorSpinorField*> &x, std::vector<ColorSpinorField*> &y)
    {
      std::vector<double> a_(x.size() * y.size());
      memcpy(a_.data(), a, x.size() * y.size() * sizeof(double));
      std::vector<std::reference_wrapper<ColorSpinorField>> x_;
      for (auto &xi : x) x_.push_back(*xi);
      std::vector<std::reference_wrapper<ColorSpinorField>> y_;
      for (auto &yi : y) y_.push_back(*yi);
      axpy_U(a_, x_, y_);
    }

    void axpy_L(const double *a, std::vector<ColorSpinorField*> &x, std::vector<ColorSpinorField*> &y)
    {
      std::vector<double> a_(x.size() * y.size());
      memcpy(a_.data(), a, x.size() * y.size() * sizeof(double));
      std::vector<std::reference_wrapper<ColorSpinorField>> x_;
      for (auto &xi : x) x_.push_back(*xi);
      std::vector<std::reference_wrapper<ColorSpinorField>> y_;
      for (auto &yi : y) y_.push_back(*yi);
      axpy_L(a_, x_, y_);
    }

    void caxpy(const Complex *a, std::vector<ColorSpinorField*> &x, std::vector<ColorSpinorField*> &y) {
      std::vector<Complex> a_(x.size() * y.size());
      memcpy(a_.data(), a, x.size() * y.size() * sizeof(Complex));
      std::vector<std::reference_wrapper<ColorSpinorField>> x_;
      for (auto &xi : x) x_.push_back(*xi);
      std::vector<std::reference_wrapper<ColorSpinorField>> y_;
      for (auto &yi : y) y_.push_back(*yi);
      axpy(a_, x_, y_);
    }

    void caxpy_U(const Complex *a, std::vector<ColorSpinorField*> &x, std::vector<ColorSpinorField*> &y) {
      std::vector<Complex> a_(x.size() * y.size());
      memcpy(a_.data(), a, x.size() * y.size() * sizeof(Complex));
      std::vector<std::reference_wrapper<ColorSpinorField>> x_;
      for (auto &xi : x) x_.push_back(*xi);
      std::vector<std::reference_wrapper<ColorSpinorField>> y_;
      for (auto &yi : y) y_.push_back(*yi);
      caxpy_U(a_, std::move(x_), std::move(y_));
    }

    void caxpy_L(const Complex *a, std::vector<ColorSpinorField*> &x, std::vector<ColorSpinorField*> &y) {
      std::vector<Complex> a_(x.size() * y.size());
      memcpy(a_.data(), a, x.size() * y.size() * sizeof(Complex));
      std::vector<std::reference_wrapper<ColorSpinorField>> x_;
      for (auto &xi : x) x_.push_back(*xi);
      std::vector<std::reference_wrapper<ColorSpinorField>> y_;
      for (auto &yi : y) y_.push_back(*yi);
      caxpy_L(a_, std::move(x_), std::move(y_));
    }

    void axpyz(const double *a, std::vector<ColorSpinorField*> &x, std::vector<ColorSpinorField*> &y,
               std::vector<ColorSpinorField*> &z)
    {
      std::vector<double> a_(x.size() * y.size());
      memcpy(a_.data(), a, x.size() * y.size() * sizeof(double));
      std::vector<std::reference_wrapper<ColorSpinorField>> x_;
      for (auto &xi : x) x_.push_back(*xi);
      std::vector<std::reference_wrapper<ColorSpinorField>> y_;
      for (auto &yi : y) y_.push_back(*yi);
      std::vector<std::reference_wrapper<ColorSpinorField>> z_;
      for (auto &zi : z) z_.push_back(*zi);
      axpyz(a_, std::move(x_), std::move(y_), std::move(z_));
    }

    void caxpyz(const Complex *a, std::vector<ColorSpinorField*> &x, std::vector<ColorSpinorField*> &y,
               std::vector<ColorSpinorField*> &z)
    {
      std::vector<Complex> a_(x.size() * y.size());
      memcpy(a_.data(), a, x.size() * y.size() * sizeof(Complex));
      std::vector<std::reference_wrapper<ColorSpinorField>> x_;
      for (auto &xi : x) x_.push_back(*xi);
      std::vector<std::reference_wrapper<ColorSpinorField>> y_;
      for (auto &yi : y) y_.push_back(*yi);
      std::vector<std::reference_wrapper<ColorSpinorField>> z_;
      for (auto &zi : z) z_.push_back(*zi);
      caxpyz(a_, std::move(x_), std::move(y_), std::move(z_));
    }

    void axpyBzpcx(const double *a, std::vector<ColorSpinorField *> &x, std::vector<ColorSpinorField *> &y,
                   const double *b, ColorSpinorField &z, const double *c)
    {
      std::vector<double> a_(x.size());
      memcpy(a_.data(), a, x.size() * sizeof(double));
      std::vector<double> b_(x.size());
      memcpy(b_.data(), b, x.size() * sizeof(double));
      std::vector<double> c_(x.size());
      memcpy(c_.data(), c, x.size() * sizeof(double));

      std::vector<std::reference_wrapper<ColorSpinorField>> x_;
      for (auto &xi : x) x_.push_back(*xi);
      std::vector<std::reference_wrapper<ColorSpinorField>> y_;
      for (auto &yi : y) y_.push_back(*yi);
      axpyBzpcx(a_, std::move(x_), std::move(y_), b_, z, c_);
    }

    void caxpyBxpz(const Complex *a, std::vector<ColorSpinorField*> &x, ColorSpinorField &y,
		   const Complex *b, ColorSpinorField &z)
    {
      std::vector<Complex> a_(x.size());
      memcpy(a_.data(), a, x.size() * sizeof(Complex));
      std::vector<Complex> b_(x.size());
      memcpy(b_.data(), b, x.size() * sizeof(Complex));

      std::vector<std::reference_wrapper<ColorSpinorField>> x_;
      for (auto &xi : x) x_.push_back(*xi);
      caxpyBxpz(a_, std::move(x_), y, b_, z);
    }

    // Composite field version
<<<<<<< HEAD
    void axpy(const double *a, ColorSpinorField &x, ColorSpinorField &y) { axpy(a, x(), y()); }
=======
    void caxpy(const Complex *a, ColorSpinorField &x, ColorSpinorField &y){ caxpy(a, x.Components(), y.Components()); }
    void caxpy_U(const Complex *a, ColorSpinorField &x, ColorSpinorField &y) { caxpy_U(a, x.Components(), y.Components()); }
    void caxpy_L(const Complex *a, ColorSpinorField &x, ColorSpinorField &y) { caxpy_L(a, x.Components(), y.Components()); }
>>>>>>> 2f9d800e

    void axpy(const double *a, ColorSpinorField &x, ColorSpinorField &y) { axpy(a, x.Components(), y.Components()); }
    void axpy_U(const double *a, ColorSpinorField &x, ColorSpinorField &y) { axpy_U(a, x.Components(), y.Components()); }
    void axpy_L(const double *a, ColorSpinorField &x, ColorSpinorField &y) { axpy_L(a, x.Components(), y.Components()); }

    void axpyz(const double *a, ColorSpinorField &x, ColorSpinorField &y, ColorSpinorField &z)
    {
      axpyz(a, x.Components(), y.Components(), z.Components());
    }

    void caxpyz(const Complex *a, ColorSpinorField &x, ColorSpinorField &y, ColorSpinorField &z)
    {
      caxpyz(a, x.Components(), y.Components(), z.Components());
    }

  } // namespace blas

} // namespace quda<|MERGE_RESOLUTION|>--- conflicted
+++ resolved
@@ -676,15 +676,8 @@
     }
 
     // Composite field version
-<<<<<<< HEAD
     void axpy(const double *a, ColorSpinorField &x, ColorSpinorField &y) { axpy(a, x(), y()); }
-=======
-    void caxpy(const Complex *a, ColorSpinorField &x, ColorSpinorField &y){ caxpy(a, x.Components(), y.Components()); }
-    void caxpy_U(const Complex *a, ColorSpinorField &x, ColorSpinorField &y) { caxpy_U(a, x.Components(), y.Components()); }
-    void caxpy_L(const Complex *a, ColorSpinorField &x, ColorSpinorField &y) { caxpy_L(a, x.Components(), y.Components()); }
->>>>>>> 2f9d800e
-
-    void axpy(const double *a, ColorSpinorField &x, ColorSpinorField &y) { axpy(a, x.Components(), y.Components()); }
+    //void axpy(const double *a, ColorSpinorField &x, ColorSpinorField &y) { axpy(a, x.Components(), y.Components()); }
     void axpy_U(const double *a, ColorSpinorField &x, ColorSpinorField &y) { axpy_U(a, x.Components(), y.Components()); }
     void axpy_L(const double *a, ColorSpinorField &x, ColorSpinorField &y) { axpy_L(a, x.Components(), y.Components()); }
 
