--- conflicted
+++ resolved
@@ -86,24 +86,7 @@
         blas::flops += flops();
       }
 
-<<<<<<< HEAD
-      TuneKey tuneKey() const
-      {
-        char name[TuneKey::name_n];
-        char NXZ_str[8];
-        char NYW_str[8];
-        u32toa(NXZ_str, NXZ);
-        u32toa(NYW_str, NYW);
-        strcpy(name, "Nxz");
-        strcat(name, NXZ_str);
-        strcat(name, "Nyw");
-        strcat(name, NYW_str);
-        strcat(name, typeid(f).name());
-        return TuneKey(vol, name, aux);
-      }
-=======
       TuneKey tuneKey() const { return TuneKey(vol, typeid(f).name(), aux); }
->>>>>>> d63a5001
 
       template <typename Arg> void Launch(const TuneParam &tp, const qudaStream_t &stream, Arg &&arg)
       {
