#include <blas_quda.h>
#include <color_spinor_field.h>
#include <kernels/multi_blas_core.cuh>
#include <tunable_nd.h>

namespace quda {

  namespace blas {

    template <template <typename ...> class Functor, typename store_t, typename y_store_t, int nSpin, typename T>
    class MultiBlas : public TunableGridStrideKernel3D
    {
      using real = typename mapper<y_store_t>::type;
      const int NXZ;
      const int NYW;
      Functor<real> f;
      int max_warp_split;
      mutable int warp_split; // helper used to keep track of current warp splitting
      const int nParity;
      const T &a, &b, &c;
      std::vector<ColorSpinorField *> &x, &y, &z, &w;

      bool tuneSharedBytes() const { return false; }

      // for these streaming kernels, there is no need to tune the grid size, just use max
      unsigned int minGridSize() const { return maxGridSize(); }

    public:
      MultiBlas(const T &a, const T &b, const T &c, const ColorSpinorField &, const ColorSpinorField &,
                std::vector<ColorSpinorField *> &x, std::vector<ColorSpinorField *> &y,
                std::vector<ColorSpinorField *> &z, std::vector<ColorSpinorField *> &w) :
        TunableGridStrideKernel3D(*x[0], y.size(), x[0]->SiteSubset()),
        NXZ(x.size()),
        NYW(y.size()),
        f(NXZ, NYW),
        warp_split(1),
        nParity(x[0]->SiteSubset()),
        a(a),
        b(b),
        c(c),
        x(x),
        y(y),
        z(z),
        w(w)
      {
        checkLocation(*x[0], *y[0], *z[0], *w[0]);
        checkLength(*x[0], *y[0], *z[0], *w[0]);
        auto x_prec = checkPrecision(*x[0], *z[0], *w[0]);
        auto y_prec = y[0]->Precision();
        auto x_order = checkOrder(*x[0], *z[0], *w[0]);
        auto y_order = y[0]->FieldOrder();
        if (sizeof(store_t) != x_prec) errorQuda("Expected precision %lu but received %d", sizeof(store_t), x_prec);
        if (sizeof(y_store_t) != y_prec) errorQuda("Expected precision %lu but received %d", sizeof(y_store_t), y_prec);
        if (x_prec == y_prec && x_order != y_order) errorQuda("Orders %d %d do not match", x_order, y_order);

        // heuristic for enabling if we need the warp-splitting optimization
        const int gpu_size = 2 * device::max_threads_per_block() * device::processor_count();
        switch (gpu_size / (x[0]->Length() * NYW)) {
        case 0: max_warp_split = 1; break; // we have plenty of work, no need to split
        case 1: max_warp_split = 2; break; // double the thread count
        case 2:                            // quadruple the thread count
        default: max_warp_split = 4;
        }
        max_warp_split = std::min(NXZ, max_warp_split); // ensure we only split if valid

        if (x_prec != y_prec) {
          strcat(aux, ",");
          strcat(aux, y[0]->AuxString());
        }
        char NXZ_str[16];
        char NYW_str[16];
        u32toa(NXZ_str, NXZ);
        u32toa(NYW_str, NYW);
        strcat(aux, ",Nxz=");
        strcat(aux, NXZ_str);
        strcat(aux, ",Nyw=");
        strcat(aux, NYW_str);

#ifdef QUDA_FAST_COMPILE_REDUCE
        strcat(aux, ",fast_compile");
#endif

        apply(device::get_default_stream());

        blas::bytes += bytes();
        blas::flops += flops();
      }

      TuneKey tuneKey() const { return TuneKey(vol, typeid(f).name(), aux); }

      template <typename Arg> void Launch(const TuneParam &tp, const qudaStream_t &stream, Arg &&arg)
      {
        constexpr bool multi_1d = Arg::Functor::multi_1d;
        if (a.data) { set_param<multi_1d>(arg, 'a', a); }
        if (b.data) { set_param<multi_1d>(arg, 'b', b); }
        if (c.data) { set_param<multi_1d>(arg, 'c', c); }
        launch<MultiBlas_>(tp, stream, arg);
      }

      template <int NXZ> void compute(const qudaStream_t &stream)
      {
        staticCheck<NXZ, store_t, y_store_t, decltype(f)>(f, x, y);

        constexpr bool site_unroll_check = !std::is_same<store_t, y_store_t>::value || isFixed<store_t>::value;
        if (site_unroll_check && (x[0]->Ncolor() != 3 || x[0]->Nspin() == 2))
          errorQuda("site unroll not supported for nSpin = %d nColor = %d", x[0]->Nspin(), x[0]->Ncolor());

        TuneParam tp = tuneLaunch(*this, getTuning(), getVerbosity());

        if (location == QUDA_CUDA_FIELD_LOCATION) {
          if (site_unroll_check) checkNative(*x[0], *y[0], *z[0], *w[0]); // require native order when using site_unroll
          using device_store_t = typename device_type_mapper<store_t>::type;
          using device_y_store_t = typename device_type_mapper<y_store_t>::type;
          using device_real_t = typename mapper<device_y_store_t>::type;
          Functor<device_real_t> f_(NXZ, NYW);

          // redefine site_unroll with device_store types to ensure we have correct N/Ny/M values
          constexpr bool site_unroll = !std::is_same<device_store_t, device_y_store_t>::value || isFixed<device_store_t>::value;
          constexpr int N = n_vector<device_store_t, true, nSpin, site_unroll>();
          constexpr int Ny = n_vector<device_y_store_t, true, nSpin, site_unroll>();
          constexpr int M = site_unroll ? (nSpin == 4 ? 24 : 6) : N; // real numbers per thread
          const int length = x[0]->Length() / (nParity * M);

          if (tp.aux.x > 1 && (length * tp.aux.x) % device::warp_size() != 0) {
            // if problem size isn't divisible by the warp size then we can't use warp splitting
            launchError() = QUDA_ERROR;
          } else {
            tp.block.x *= tp.aux.x; // include warp-split factor
            switch (tp.aux.x) {
            case 1:
              Launch(tp, stream, MultiBlasArg<1, device_real_t, M, NXZ, device_store_t, N,
                     device_y_store_t, Ny, decltype(f_)>(x, y, z, w, f_, NYW, length));
              break;
#ifdef WARP_SPLIT
            case 2:
              Launch(tp, stream, MultiBlasArg<2, device_real_t, M, NXZ, device_store_t, N,
                     device_y_store_t, Ny, decltype(f_)>(x, y, z, w, f_, NYW, length));
              break;
            case 4:
              Launch(tp, stream, MultiBlasArg<4, device_real_t, M, NXZ, device_store_t, N,
                     device_y_store_t, Ny, decltype(f_)>(x, y, z, w, f_, NYW, length));
              break;
#endif
            default: errorQuda("warp-split factor %d not instantiated", static_cast<int>(tp.aux.x));
            }

            tp.block.x /= tp.aux.x; // restore block size
          }
        } else {
          errorQuda("Only implemented for GPU fields");
        }
      }

      template <int n> std::enable_if_t<n!=1, void> instantiateLinear(const qudaStream_t &stream)
      {
        if (NXZ == n) compute<n>(stream);
        else instantiateLinear<n-1>(stream);
      }

      template <int n> std::enable_if_t<n==1, void> instantiateLinear(const qudaStream_t &stream)
      {
        compute<1>(stream);
      }

      template <int n> std::enable_if_t<n!=1, void> instantiatePow2(const qudaStream_t &stream)
      {
        if (NXZ == n) compute<n>(stream);
        else instantiatePow2<n/2>(stream);
      }

      template <int n> std::enable_if_t<n==1, void> instantiatePow2(const qudaStream_t &stream)
      {
        compute<1>(stream);
      }

      // instantiate the loop unrolling template
      template <int NXZ_max> std::enable_if_t<NXZ_max!=1, void> instantiate(const qudaStream_t &stream)
      {
        // if multi-1d then constrain the templates to no larger than max-1d size
<<<<<<< HEAD
        constexpr int pow2_max = !decltype(f)::multi_1d ? max_NXZ_power2<false, isFixed<store_t>::value>() :
          std::min(max_N_multi_1d_pow2(), max_NXZ_power2<false, isFixed<store_t>::value>());
=======
        constexpr int pow2_max = !decltype(f)::multi_1d ? max_NXZ_power2<false>() :
          std::min(max_N_multi_1d_pow2(), max_NXZ_power2<false>());
>>>>>>> 808e919b
        constexpr int linear_max = !decltype(f)::multi_1d ? MAX_MULTI_BLAS_N : std::min(max_N_multi_1d(), MAX_MULTI_BLAS_N);

        if (NXZ <= pow2_max && is_power2(NXZ)) instantiatePow2<pow2_max>(stream);
        else if (NXZ <= linear_max) instantiateLinear<linear_max>(stream);
        else errorQuda("x.size %lu greater than maximum supported size (pow2 = %d, linear = %d)", x.size(), pow2_max, linear_max);
      }

      template <int NXZ_max> std::enable_if_t<NXZ_max==1, void> instantiate(const qudaStream_t &stream)
      {
        compute<1>(stream);
      }

      void apply(const qudaStream_t &stream) { instantiate<decltype(f)::NXZ_max>(stream); }

      void preTune()
      {
        for (int i = 0; i < NYW; ++i) {
          if (f.write.Y) y[i]->backup();
          if (f.write.W) w[i]->backup();
        }
      }

      void postTune()
      {
        for (int i = 0; i < NYW; ++i) {
          if (f.write.Y) y[i]->restore();
          if (f.write.W) w[i]->restore();
        }
      }

#ifdef WARP_SPLIT
      bool advanceAux(TuneParam &param) const
      {
        if (2 * param.aux.x <= max_warp_split) {
          param.aux.x *= 2;
          warp_split = param.aux.x;
          return true;
        } else {
          param.aux.x = 1;
          warp_split = param.aux.x;
          // reset the block dimension manually here to pick up the warp_split parameter
          resetBlockDim(param);
          return false;
        }
      }
#else
      bool advanceAux(TuneParam &) const
      {
        warp_split = 1;
        return false;
      }
#endif

      int blockStep() const { return device::warp_size() / warp_split; }
      int blockMin() const { return device::warp_size() / warp_split; }

      void initTuneParam(TuneParam &param) const
      {
        TunableGridStrideKernel3D::initTuneParam(param);
        param.aux = make_int4(1, 0, 0, 0); // warp-split parameter
      }

      void defaultTuneParam(TuneParam &param) const
      {
        TunableGridStrideKernel3D::defaultTuneParam(param);
        param.aux = make_int4(1, 0, 0, 0); // warp-split parameter
      }

      long long flops() const
      {
        return NYW * NXZ * f.flops() * x[0]->Length();
      }

      long long bytes() const
      {
        // X and Z reads are repeated (and hopefully cached) across NYW
        // each Y and W read/write is done once
        return NYW * NXZ * (f.read.X + f.write.X) * x[0]->Bytes() +
          NYW * (f.read.Y + f.write.Y) * y[0]->Bytes() +
          NYW * NXZ * (f.read.Z + f.write.Z) * z[0]->Bytes() +
          NYW * (f.read.W + f.write.W) * w[0]->Bytes();
      }

      int tuningIter() const { return 3; }
    };

    using range = std::pair<size_t,size_t>;

    template <template <typename...> class Functor, typename T>
    void axpy_recurse(const T *a_, std::vector<ColorSpinorField *> &x, std::vector<ColorSpinorField *> &y,
                      const range &range_x, const range &range_y, int upper, int coeff_width)
    {
      // if greater than max single-kernel size, recurse
      size_t max_yw_size = y[0]->Precision() == QUDA_DOUBLE_PRECISION ?
        max_YW_size<Functor<double>>(x.size(), x[0]->Precision(), y[0]->Precision()) :
        max_YW_size<Functor<float>>(x.size(), x[0]->Precision(), y[0]->Precision());

      if (y.size() > max_yw_size) {
        // We need to split up 'a' carefully since it's row-major.
        std::vector<T> tmpmajor(x.size() * y.size());
        T *tmpmajor0 = tmpmajor.data();
        T *tmpmajor1 = tmpmajor0 + x.size() * (y.size() / 2);
        std::vector<ColorSpinorField*> y0(y.begin(), y.begin() + y.size()/2);
        std::vector<ColorSpinorField*> y1(y.begin() + y.size()/2, y.end());

        const unsigned int xlen = x.size();
        const unsigned int ylen0 = y.size()/2;
        const unsigned int ylen1 = y.size() - y.size()/2;

        int count = 0, count0 = 0, count1 = 0;
        for (unsigned int i = 0; i < xlen; i++)
        {
          for (unsigned int j = 0; j < ylen0; j++)
            tmpmajor0[count0++] = a_[count++];
          for (unsigned int j = 0; j < ylen1; j++)
            tmpmajor1[count1++] = a_[count++];
        }

        axpy_recurse<Functor>(tmpmajor0, x, y0, range_x, range(range_y.first, range_y.first + y0.size()), upper, coeff_width);
        axpy_recurse<Functor>(tmpmajor1, x, y1, range_x, range(range_y.first + y0.size(), range_y.second), upper, coeff_width);
      } else {
        // if at the bottom of recursion,
        if (is_valid_NXZ(x.size(), false)) {
          // since tile range is [first,second), e.g., [first,second-1], we need >= here
          // if upper triangular and upper-right tile corner is below diagonal return
          if (upper == 1 && range_y.first >= range_x.second) { return; }
          // if lower triangular and lower-left tile corner is above diagonal return
          if (upper == -1 && range_x.first >= range_y.second) { return; }

          // mark true since we will copy the "a" matrix into constant memory
          coeff_array<T> a(a_), b, c;
          constexpr bool mixed = true;
          instantiate<Functor, MultiBlas, mixed>(a, b, c, *x[0], *y[0], x, y, x, x);
        } else {
          // split the problem in half and recurse
          const T *a0 = &a_[0];
          const T *a1 = &a_[(x.size() / 2) * y.size()];

          std::vector<ColorSpinorField *> x0(x.begin(), x.begin() + x.size() / 2);
          std::vector<ColorSpinorField *> x1(x.begin() + x.size() / 2, x.end());

          axpy_recurse<Functor>(a0, x0, y, range(range_x.first, range_x.first + x0.size()), range_y, upper, coeff_width);
          axpy_recurse<Functor>(a1, x1, y, range(range_x.first + x0.size(), range_x.second), range_y, upper, coeff_width);
        }
      } // end if (y.size() > max_YW_size())
    }

    void caxpy(const Complex *a_, std::vector<ColorSpinorField*> &x, std::vector<ColorSpinorField*> &y) {
      // Enter a recursion.
      // Pass a, x, y. (0,0) indexes the tiles. false specifies the matrix is unstructured.
      axpy_recurse<multicaxpy_>(a_, x, y, range(0,x.size()), range(0,y.size()), 0, 2);
    }

    void caxpy_U(const Complex *a_, std::vector<ColorSpinorField*> &x, std::vector<ColorSpinorField*> &y) {
      // Enter a recursion.
      // Pass a, x, y. (0,0) indexes the tiles. 1 indicates the matrix is upper-triangular,
      //                                         which lets us skip some tiles.
      if (x.size() != y.size()) {
        errorQuda("An optimal block caxpy_U with non-square 'a' has not yet been implemented. Use block caxpy instead");
      }
      axpy_recurse<multicaxpy_>(a_, x, y, range(0,x.size()), range(0,y.size()), 1, 2);
    }

    void caxpy_L(const Complex *a_, std::vector<ColorSpinorField*> &x, std::vector<ColorSpinorField*> &y) {
      // Enter a recursion.
      // Pass a, x, y. (0,0) indexes the tiles. -1 indicates the matrix is lower-triangular
      //                                         which lets us skip some tiles.
      if (x.size() != y.size()) {
        errorQuda("An optimal block caxpy_L with non-square 'a' has not yet been implemented. Use block caxpy instead");
      }
      axpy_recurse<multicaxpy_>(a_, x, y, range(0,x.size()), range(0,y.size()), -1, 2);
    }

    void caxpy(const Complex *a, ColorSpinorField &x, ColorSpinorField &y) { caxpy(a, x.Components(), y.Components()); }

    void caxpy_U(const Complex *a, ColorSpinorField &x, ColorSpinorField &y) { caxpy_U(a, x.Components(), y.Components()); }

    void caxpy_L(const Complex *a, ColorSpinorField &x, ColorSpinorField &y) { caxpy_L(a, x.Components(), y.Components()); }

    void caxpyz_recurse(const Complex *a_, std::vector<ColorSpinorField*> &x, std::vector<ColorSpinorField*> &y,
                        std::vector<ColorSpinorField*> &z, const range &range_x, const range &range_y,
                        int pass, int upper)
    {
      // if greater than max single-kernel size, recurse
      size_t max_yw_size = y[0]->Precision() == QUDA_DOUBLE_PRECISION ?
        max_YW_size<multicaxpyz_<double>>(x.size(), x[0]->Precision(), y[0]->Precision()) :
        max_YW_size<multicaxpyz_<float>>(x.size(), x[0]->Precision(), y[0]->Precision());

      if (y.size() > max_yw_size) {
        // We need to split up 'a' carefully since it's row-major.
        std::vector<Complex> tmpmajor(x.size() * y.size());
        Complex *tmpmajor0 = tmpmajor.data();
        Complex *tmpmajor1 = tmpmajor0 + x.size() * (y.size() / 2);
        std::vector<ColorSpinorField*> y0(y.begin(), y.begin() + y.size()/2);
        std::vector<ColorSpinorField*> y1(y.begin() + y.size()/2, y.end());

        std::vector<ColorSpinorField*> z0(z.begin(), z.begin() + z.size()/2);
        std::vector<ColorSpinorField*> z1(z.begin() + z.size()/2, z.end());

        const unsigned int xlen = x.size();
        const unsigned int ylen0 = y.size()/2;
        const unsigned int ylen1 = y.size() - y.size()/2;

        int count = 0, count0 = 0, count1 = 0;
        for (unsigned int i_ = 0; i_ < xlen; i_++)
        {
          for (unsigned int j = 0; j < ylen0; j++)
            tmpmajor0[count0++] = a_[count++];
          for (unsigned int j = 0; j < ylen1; j++)
            tmpmajor1[count1++] = a_[count++];
        }

        caxpyz_recurse(tmpmajor0, x, y0, z0, range_x, range(range_y.first, range_y.first + y0.size()), pass, upper);
        caxpyz_recurse(tmpmajor1, x, y1, z1, range_x, range(range_y.first + y0.size(), range_y.second), pass, upper);
      } else {
        // if at bottom of recursion check where we are
        if (is_valid_NXZ(x.size(), false)) {
          // check if tile straddles diagonal for L/U variants
          bool is_diagonal = (upper != 0) && (range_x.first < range_y.second) && (range_y.first < range_x.second);
          // check if tile is first to be updated for full matrices
          bool is_first = (upper == 0) && (range_x.first == 0);
          // whether to do caxpyz
          bool do_caxpyz = (upper != 0 && is_diagonal && pass == 0) || (upper == 0 && is_first);
          // whether to do caxpy
          bool do_caxpy = (upper != 0 && !is_diagonal && pass == 1) || (upper == 0 && !is_first);

          if (do_caxpyz) {
            coeff_array<Complex> a(a_), b, c;
            constexpr bool mixed = false;
            instantiate<multicaxpyz_, MultiBlas, mixed>(a, b, c, *x[0], *y[0], x, y, x, z);
          } else if (do_caxpy) {
            // if upper triangular and upper-right tile corner is below diagonal return
            if (upper == 1 && range_y.first >= range_x.second) { return; }
            // if lower triangular and lower-left tile corner is above diagonal return
            if (upper == -1 && range_x.first >= range_y.second) { return; }
            caxpy(a_, x, z);  // off diagonal
          }
        } else {
          // split the problem in half and recurse
          const Complex *a0 = &a_[0];
          const Complex *a1 = &a_[(x.size() / 2) * y.size()];

          std::vector<ColorSpinorField *> x0(x.begin(), x.begin() + x.size() / 2);
          std::vector<ColorSpinorField *> x1(x.begin() + x.size() / 2, x.end());

          caxpyz_recurse(a0, x0, y, z, range(range_x.first, range_x.first + x0.size()), range_y, pass, upper);
          caxpyz_recurse(a1, x1, y, z, range(range_x.first + x0.size(), range_x.second), range_y, pass, upper);
        }
      } // end if (y.size() > max_YW_size())
    }

    void caxpyz(const Complex *a, std::vector<ColorSpinorField*> &x, std::vector<ColorSpinorField*> &y, std::vector<ColorSpinorField*> &z)
    {
      caxpyz_recurse(a, x, y, z, range(0, x.size()), range(0, y.size()), 0, 0);
    }

    void caxpyz_U(const Complex *a, std::vector<ColorSpinorField*> &x, std::vector<ColorSpinorField*> &y, std::vector<ColorSpinorField*> &z)
    {
      if (x.size() != y.size()) {
        errorQuda("An optimal block caxpyz_U with non-square 'a' has not yet been implemented. Use block caxpy instead");
      }
      // a is upper triangular.
      // first pass does the caxpyz on the diagonal
      caxpyz_recurse(a, x, y, z, range(0, x.size()), range(0, y.size()), 0, 1);
      // second pass does caxpy on the off diagonals
      caxpyz_recurse(a, x, y, z, range(0, x.size()), range(0, y.size()), 1, 1);
    }

    void caxpyz_L(const Complex *a, std::vector<ColorSpinorField*> &x, std::vector<ColorSpinorField*> &y, std::vector<ColorSpinorField*> &z)
    {
      if (x.size() != y.size()) {
        errorQuda("An optimal block caxpyz_L with non-square 'a' has not yet been implemented. Use block caxpy instead");
      }
      // a is upper triangular.
      // first pass does the caxpyz on the diagonal
      caxpyz_recurse(a, x, y, z, range(0, x.size()), range(0, y.size()), 0, -1);
      // second pass does caxpy on the off diagonals
      caxpyz_recurse(a, x, y, z, range(0, x.size()), range(0, y.size()), 1, -1);
    }


    void caxpyz(const Complex *a, ColorSpinorField &x, ColorSpinorField &y, ColorSpinorField &z)
    {
      caxpyz(a, x.Components(), y.Components(), z.Components());
    }

    void caxpyz_U(const Complex *a, ColorSpinorField &x, ColorSpinorField &y, ColorSpinorField &z)
    {
      caxpyz_U(a, x.Components(), y.Components(), z.Components());
    }

    void caxpyz_L(const Complex *a, ColorSpinorField &x, ColorSpinorField &y, ColorSpinorField &z)
    {
      caxpyz_L(a, x.Components(), y.Components(), z.Components());
    }

    void axpyBzpcx(const double *a_, std::vector<ColorSpinorField *> &x_, std::vector<ColorSpinorField *> &y_,
                   const double *b_, ColorSpinorField &z_, const double *c_)
    {
      if (y_.size() <= (size_t)max_N_multi_1d()) {
        // swizzle order since we are writing to x_ and y_, but the
	// multi-blas only allow writing to y and w, and moreover the
	// block width of y and w must match, and x and z must match.
	std::vector<ColorSpinorField*> &y = y_;
	std::vector<ColorSpinorField*> &w = x_;

	// wrap a container around the third solo vector
	std::vector<ColorSpinorField*> x;
	x.push_back(&z_);

        coeff_array<double> a(a_), b(b_), c(c_);
        constexpr bool mixed = true;
        instantiate<multi_axpyBzpcx_, MultiBlas, mixed>(a, b, c, *x[0], *y[0], x, y, x, w);
      } else {
        // split the problem in half and recurse
	const double *a0 = &a_[0];
	const double *b0 = &b_[0];
	const double *c0 = &c_[0];

	std::vector<ColorSpinorField*> x0(x_.begin(), x_.begin() + x_.size()/2);
	std::vector<ColorSpinorField*> y0(y_.begin(), y_.begin() + y_.size()/2);

	axpyBzpcx(a0, x0, y0, b0, z_, c0);

	const double *a1 = &a_[y_.size()/2];
	const double *b1 = &b_[y_.size()/2];
	const double *c1 = &c_[y_.size()/2];

	std::vector<ColorSpinorField*> x1(x_.begin() + x_.size()/2, x_.end());
	std::vector<ColorSpinorField*> y1(y_.begin() + y_.size()/2, y_.end());

	axpyBzpcx(a1, x1, y1, b1, z_, c1);
      }
    }

    void caxpyBxpz(const Complex *a_, std::vector<ColorSpinorField*> &x_, ColorSpinorField &y_,
		   const Complex *b_, ColorSpinorField &z_)
    {
      if (x_.size() <= (size_t)max_N_multi_1d() && is_valid_NXZ(x_.size(), false)) // only split if we have to.
      {
        // swizzle order since we are writing to y_ and z_, but the
        // multi-blas only allow writing to y and w, and moreover the
        // block width of y and w must match, and x and z must match.
        // Also, wrap a container around them.
        std::vector<ColorSpinorField*> y;
        y.push_back(&y_);
        std::vector<ColorSpinorField*> w;
        w.push_back(&z_);

        // we're reading from x
        std::vector<ColorSpinorField*> &x = x_;

        coeff_array<Complex> a(a_), b(b_), c;
        constexpr bool mixed = true;
        instantiate<multi_caxpyBxpz_, MultiBlas, mixed>(a, b, c, *x[0], *y[0], x, y, x, w);
      } else {
        // split the problem in half and recurse
        const Complex *a0 = &a_[0];
        const Complex *b0 = &b_[0];

        std::vector<ColorSpinorField*> x0(x_.begin(), x_.begin() + x_.size()/2);

        caxpyBxpz(a0, x0, y_, b0, z_);

        const Complex *a1 = &a_[x_.size()/2];
        const Complex *b1 = &b_[x_.size()/2];

        std::vector<ColorSpinorField*> x1(x_.begin() + x_.size()/2, x_.end());

        caxpyBxpz(a1, x1, y_, b1, z_);
      }
    }

    void axpy(const double *a_, std::vector<ColorSpinorField*> &x, std::vector<ColorSpinorField*> &y)
    {
      // Enter a recursion.
      // Pass a, x, y. (0,0) indexes the tiles. false specifies the matrix is unstructured.
      axpy_recurse<multiaxpy_>(a_, x, y, range(0, x.size()), range(0, y.size()), 0, 1);
    }

    void axpy_U(const double *a_, std::vector<ColorSpinorField*> &x, std::vector<ColorSpinorField*> &y)
    {
      // Enter a recursion.
      // Pass a, x, y. (0,0) indexes the tiles. 1 indicates the matrix is upper-triangular,
      //                                         which lets us skip some tiles.
      if (x.size() != y.size())
      {
        errorQuda("An optimal block axpy_U with non-square 'a' has not yet been implemented. Use block axpy instead");
      }
      axpy_recurse<multiaxpy_>(a_, x, y, range(0, x.size()), range(0, y.size()), 1, 1);
    }

    void axpy_L(const double *a_, std::vector<ColorSpinorField*> &x, std::vector<ColorSpinorField*> &y)
    {
      // Enter a recursion.
      // Pass a, x, y. (0,0) indexes the tiles. -1 indicates the matrix is lower-triangular
      //                                         which lets us skip some tiles.
      if (x.size() != y.size())
      {
        errorQuda("An optimal block axpy_L with non-square 'a' has not yet been implemented. Use block axpy instead");
      }
      axpy_recurse<multiaxpy_>(a_, x, y, range(0, x.size()), range(0, y.size()), -1, 1);
    }

    // Composite field version
    void axpy(const double *a, ColorSpinorField &x, ColorSpinorField &y) { axpy(a, x.Components(), y.Components()); }

    void axpy_U(const double *a, ColorSpinorField &x, ColorSpinorField &y) { axpy_U(a, x.Components(), y.Components()); }

    void axpy_L(const double *a, ColorSpinorField &x, ColorSpinorField &y) { axpy_L(a, x.Components(), y.Components()); }

  } // namespace blas

} // namespace quda<|MERGE_RESOLUTION|>--- conflicted
+++ resolved
@@ -177,13 +177,8 @@
       template <int NXZ_max> std::enable_if_t<NXZ_max!=1, void> instantiate(const qudaStream_t &stream)
       {
         // if multi-1d then constrain the templates to no larger than max-1d size
-<<<<<<< HEAD
-        constexpr int pow2_max = !decltype(f)::multi_1d ? max_NXZ_power2<false, isFixed<store_t>::value>() :
-          std::min(max_N_multi_1d_pow2(), max_NXZ_power2<false, isFixed<store_t>::value>());
-=======
         constexpr int pow2_max = !decltype(f)::multi_1d ? max_NXZ_power2<false>() :
           std::min(max_N_multi_1d_pow2(), max_NXZ_power2<false>());
->>>>>>> 808e919b
         constexpr int linear_max = !decltype(f)::multi_1d ? MAX_MULTI_BLAS_N : std::min(max_N_multi_1d(), MAX_MULTI_BLAS_N);
 
         if (NXZ <= pow2_max && is_power2(NXZ)) instantiatePow2<pow2_max>(stream);
