#include <dslash_wilson_clover.hpp>

/**
   This is the Wilson-clover linear operator
*/

namespace quda
{

<<<<<<< HEAD
  template <typename Float, int nColor, typename DDArg, QudaReconstructType recon> struct WilsonCloverWithTwistApply {

    inline WilsonCloverWithTwistApply(ColorSpinorField &out, const ColorSpinorField &in, const GaugeField &U,
                                      const CloverField &A, double a, double b, const ColorSpinorField &x, int parity,
                                      bool dagger, const int *comm_override, TimeProfile &profile)
    {
      constexpr int nDim = 4;
      WilsonCloverArg<Float, nColor, nDim, DDArg, recon, true> arg(out, in, U, A, a, b, x, parity, dagger, comm_override);
      WilsonClover<decltype(arg)> wilson(arg, out, in);

      dslash::DslashPolicyTune<decltype(wilson)> policy(wilson, in, in.VolumeCB(), in.GhostFaceCB(), profile);
    }
  };

=======
>>>>>>> fbbe14c2
  // Apply the Wilson-clover operator
  // out(x) = M*in = (A(x)*in(x) + a * \sum_mu U_{-\mu}(x)in(x+mu) + U^\dagger_mu(x-mu)in(x-mu))
  // Uses the kappa normalization for the Wilson operator.
  void ApplyWilsonClover(cvector_ref<ColorSpinorField> &out, cvector_ref<const ColorSpinorField> &in,
                         const GaugeField &U, const CloverField &A, double a, cvector_ref<const ColorSpinorField> &x,
                         int parity, bool dagger, const int *comm_override, TimeProfile &profile)
  {
    if constexpr (is_enabled<QUDA_CLOVER_WILSON_DSLASH>()) {
      auto dummy = DistanceType<false>();
      instantiate<WilsonCloverApply>(out, in, x, U, A, a, 0, -1, parity, dagger, comm_override, dummy, profile);
    } else {
      errorQuda("Wilson-clover operator has not been built");
    }
  }

} // namespace quda<|MERGE_RESOLUTION|>--- conflicted
+++ resolved
@@ -7,23 +7,6 @@
 namespace quda
 {
 
-<<<<<<< HEAD
-  template <typename Float, int nColor, typename DDArg, QudaReconstructType recon> struct WilsonCloverWithTwistApply {
-
-    inline WilsonCloverWithTwistApply(ColorSpinorField &out, const ColorSpinorField &in, const GaugeField &U,
-                                      const CloverField &A, double a, double b, const ColorSpinorField &x, int parity,
-                                      bool dagger, const int *comm_override, TimeProfile &profile)
-    {
-      constexpr int nDim = 4;
-      WilsonCloverArg<Float, nColor, nDim, DDArg, recon, true> arg(out, in, U, A, a, b, x, parity, dagger, comm_override);
-      WilsonClover<decltype(arg)> wilson(arg, out, in);
-
-      dslash::DslashPolicyTune<decltype(wilson)> policy(wilson, in, in.VolumeCB(), in.GhostFaceCB(), profile);
-    }
-  };
-
-=======
->>>>>>> fbbe14c2
   // Apply the Wilson-clover operator
   // out(x) = M*in = (A(x)*in(x) + a * \sum_mu U_{-\mu}(x)in(x+mu) + U^\dagger_mu(x-mu)in(x-mu))
   // Uses the kappa normalization for the Wilson operator.
