--- conflicted
+++ resolved
@@ -1100,30 +1100,24 @@
   P(alpha, 0.0);
   P(rho, 0.0);
   P(epsilon, 0.0);
-<<<<<<< HEAD
   P(restart, QUDA_BOOLEAN_FALSE);
   P(t0, 0.0);
-=======
   P(alpha1, 0.0);
   P(alpha2, 0.0);
   P(alpha3, 0.0);
   P(dir_ignore, 4);
->>>>>>> 2839225e
 #else
   P(n_steps, (unsigned int)INVALID_INT);
   P(meas_interval, (unsigned int)INVALID_INT);
   P(alpha, INVALID_DOUBLE);
   P(rho, INVALID_DOUBLE);
   P(epsilon, INVALID_DOUBLE);
-<<<<<<< HEAD
   P(restart, QUDA_BOOLEAN_INVALID);
   P(t0, INVALID_DOUBLE);
-=======
   P(alpha1, INVALID_DOUBLE);
   P(alpha2, INVALID_DOUBLE);
   P(alpha3, INVALID_DOUBLE);
   P(dir_ignore, INVALID_INT);
->>>>>>> 2839225e
 #endif
 
 #ifdef INIT_PARAM
