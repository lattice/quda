--- conflicted
+++ resolved
@@ -324,11 +324,6 @@
     P(clover_order, QUDA_INVALID_CLOVER_ORDER);
     P(cl_pad, INVALID_INT);
 
-<<<<<<< HEAD
-    P(clover_coeff, INVALID_DOUBLE);
-    P(clover_csw, INVALID_DOUBLE);
-=======
->>>>>>> 1e2106aa
 #ifndef INIT_PARAM
   }
 #endif
