--- conflicted
+++ resolved
@@ -93,21 +93,12 @@
 				QudaFieldLocation location, FloatOut *Out) {
 
     if (out.FieldOrder() == QUDA_FLOAT2_FIELD_ORDER) {
-<<<<<<< HEAD
       typedef typename colorspinor::FieldOrderCB<typename mapper<FloatOut>::type, Ns, Nc, 1, QUDA_FLOAT2_FIELD_ORDER,FloatOut> ColorSpinor;
-      ColorSpinor outOrder(out, Out);
+      ColorSpinor outOrder(out, 1, Out);
       genericCopyColorSpinor<FloatOut,FloatIn,Ns,Nc>(outOrder, inOrder, out, location);
     } else if (out.FieldOrder() == QUDA_SPACE_SPIN_COLOR_FIELD_ORDER) {
       typedef typename colorspinor::FieldOrderCB<typename mapper<FloatOut>::type, Ns, Nc, 1, QUDA_SPACE_SPIN_COLOR_FIELD_ORDER,FloatOut> ColorSpinor;
-      ColorSpinor outOrder(out, Out);
-=======
-      typedef typename colorspinor::FieldOrderCB<FloatOut, Ns, Nc, 1, QUDA_FLOAT2_FIELD_ORDER> ColorSpinor;
       ColorSpinor outOrder(out, 1, Out);
-      genericCopyColorSpinor<FloatOut,FloatIn,Ns,Nc>(outOrder, inOrder, out, location);
-    } else if (out.FieldOrder() == QUDA_SPACE_SPIN_COLOR_FIELD_ORDER) {
-      typedef typename colorspinor::FieldOrderCB<FloatOut, Ns, Nc, 1, QUDA_SPACE_SPIN_COLOR_FIELD_ORDER> ColorSpinor;
-      ColorSpinor outOrder(out, 1, Out);
->>>>>>> 7103f5be
       genericCopyColorSpinor<FloatOut,FloatIn,Ns,Nc>(outOrder, inOrder, out, location);
     } else {
       errorQuda("Order %d not defined (Ns=%d, Nc=%d)", out.FieldOrder(), Ns, Nc);
@@ -121,21 +112,12 @@
 				QudaFieldLocation location, FloatOut *Out, FloatIn *In) {
 
     if (in.FieldOrder() == QUDA_FLOAT2_FIELD_ORDER) {
-<<<<<<< HEAD
       typedef typename colorspinor::FieldOrderCB<typename mapper<FloatIn>::type, Ns, Nc, 1, QUDA_FLOAT2_FIELD_ORDER,FloatIn> ColorSpinor;
-      ColorSpinor inOrder(in, In);
+      ColorSpinor inOrder(in, 1, In);
       genericCopyColorSpinor<FloatOut,FloatIn,Ns,Nc>(inOrder, out, location, Out);
     } else if (in.FieldOrder() == QUDA_SPACE_SPIN_COLOR_FIELD_ORDER) {
       typedef typename colorspinor::FieldOrderCB<typename mapper<FloatIn>::type, Ns, Nc, 1, QUDA_SPACE_SPIN_COLOR_FIELD_ORDER,FloatIn> ColorSpinor;
-      ColorSpinor inOrder(in, In);
-=======
-      typedef typename colorspinor::FieldOrderCB<FloatIn, Ns, Nc, 1, QUDA_FLOAT2_FIELD_ORDER> ColorSpinor;
       ColorSpinor inOrder(in, 1, In);
-      genericCopyColorSpinor<FloatOut,FloatIn,Ns,Nc>(inOrder, out, location, Out);
-    } else if (in.FieldOrder() == QUDA_SPACE_SPIN_COLOR_FIELD_ORDER) {
-      typedef typename colorspinor::FieldOrderCB<FloatIn, Ns, Nc, 1, QUDA_SPACE_SPIN_COLOR_FIELD_ORDER> ColorSpinor;
-      ColorSpinor inOrder(in, 1, In);
->>>>>>> 7103f5be
       genericCopyColorSpinor<FloatOut,FloatIn,Ns,Nc>(inOrder, out, location, Out);
     } else {
       errorQuda("Order %d not defined (Ns=%d, Nc=%d)", in.FieldOrder(), Ns, Nc);
