/*
  Spinor reordering and copying routines.  These are implemented to
  un on both CPU and GPU.  Here we are templating on the following:
  - input precision
  - output precision
  - number of colors
  - number of spins
  - field ordering
*/

#include <utility> // for std::swap
#include <color_spinor_field.h>
#include <tunable_nd.h>
#include <kernels/copy_color_spinor_mg.cuh>

namespace quda {

  template <typename FloatOut, typename FloatIn, int Ns, int Nc, typename OutOrder, typename InOrder>
  class CopySpinor : TunableKernel1D {
    ColorSpinorField &out;
    const ColorSpinorField &in;
    FloatOut *Out;
    FloatIn *In;

    bool advanceSharedBytes(TuneParam &) const { return false; } // Don't tune shared mem
    unsigned int minThreads() const { return in.VolumeCB(); }

  public:
    CopySpinor(ColorSpinorField &out, const ColorSpinorField &in, QudaFieldLocation location, FloatOut* Out, FloatIn* In) :
      TunableKernel1D(in, location),
      out(out),
      in(in),
      Out(Out),
      In(In)
    {
      apply(device::get_default_stream());
    }

    void apply(const qudaStream_t &stream)
    {
      TuneParam tp = tuneLaunch(*this, getTuning(), getVerbosity());
      launch<CopySpinor_>(tp, stream, CopyArg<Ns, Nc, OutOrder, InOrder>(out, in, Out, In));
    }

    long long flops() const { return 0; }
    long long bytes() const { return in.Bytes() + out.Bytes(); }
  };

  /** Decide on the output order*/
  template <typename FloatOut, typename FloatIn, int Ns, int Nc, typename I>
  void genericCopyColorSpinor(ColorSpinorField &out, const ColorSpinorField &in, QudaFieldLocation location,
                              FloatOut *Out, FloatIn *In)
  {
    if (out.FieldOrder() == QUDA_FLOAT2_FIELD_ORDER) {
      using O = FieldOrderCB<typename mapper<FloatOut>::type, Ns, Nc, 1, QUDA_FLOAT2_FIELD_ORDER,FloatOut>;
      CopySpinor<FloatOut, FloatIn, Ns, Nc, O, I>(out, in, location, Out, In);
    } else if (out.FieldOrder() == QUDA_SPACE_SPIN_COLOR_FIELD_ORDER) {
      using O = FieldOrderCB<typename mapper<FloatOut>::type, Ns, Nc, 1, QUDA_SPACE_SPIN_COLOR_FIELD_ORDER,FloatOut>;
      CopySpinor<FloatOut, FloatIn, Ns, Nc, O, I>(out, in, location, Out, In);
    } else {
      errorQuda("Order %d not defined (Ns=%d, Nc=%d)", out.FieldOrder(), Ns, Nc);
    }
  }

  /** Decide on the input order*/
  template <typename FloatOut, typename FloatIn, int Ns, int Nc>
  void genericCopyColorSpinor(ColorSpinorField &out, const ColorSpinorField &in, QudaFieldLocation location,
                              FloatOut *Out, FloatIn *In)
  {
    if (in.FieldOrder() == QUDA_FLOAT2_FIELD_ORDER) {
      using I = FieldOrderCB<typename mapper<FloatIn>::type, Ns, Nc, 1, QUDA_FLOAT2_FIELD_ORDER,FloatIn>;
      genericCopyColorSpinor<FloatOut, FloatIn, Ns, Nc, I>(out, in, location, Out, In);
    } else if (in.FieldOrder() == QUDA_SPACE_SPIN_COLOR_FIELD_ORDER) {
      using I = FieldOrderCB<typename mapper<FloatIn>::type, Ns, Nc, 1, QUDA_SPACE_SPIN_COLOR_FIELD_ORDER,FloatIn>;
      genericCopyColorSpinor<FloatOut, FloatIn, Ns, Nc, I>(out, in, location, Out, In);
    } else {
      errorQuda("Order %d not defined (Ns=%d, Nc=%d)", in.FieldOrder(), Ns, Nc);
    }
  }

  template <int Ns, int Nc, typename dstFloat, typename srcFloat>
  void copyGenericColorSpinor(ColorSpinorField &dst, const ColorSpinorField &src,
                              QudaFieldLocation location, dstFloat *Dst, srcFloat *Src)
  {
    if (dst.Ndim() != src.Ndim())
      errorQuda("Number of dimensions %d %d don't match", dst.Ndim(), src.Ndim());

    if (dst.Volume() != src.Volume()) errorQuda("Volumes %lu %lu don't match", dst.Volume(), src.Volume());

    if (!( dst.SiteOrder() == src.SiteOrder() ||
	   (dst.SiteOrder() == QUDA_EVEN_ODD_SITE_ORDER &&
	    src.SiteOrder() == QUDA_ODD_EVEN_SITE_ORDER) ||
	   (dst.SiteOrder() == QUDA_ODD_EVEN_SITE_ORDER &&
	    src.SiteOrder() == QUDA_EVEN_ODD_SITE_ORDER) ) ) {
      errorQuda("Subset orders %d %d don't match", dst.SiteOrder(), src.SiteOrder());
    }

    if (dst.SiteSubset() != src.SiteSubset())
      errorQuda("Subset types do not match %d %d", dst.SiteSubset(), src.SiteSubset());

    // We currently only support parity-ordered fields; even-odd or odd-even
    if (dst.SiteOrder() == QUDA_LEXICOGRAPHIC_SITE_ORDER) {
      errorQuda("Copying to full fields with lexicographical ordering is not currently supported");
    }

    if (dst.SiteSubset() == QUDA_FULL_SITE_SUBSET) { // full field
      if (src.FieldOrder() == QUDA_QDPJIT_FIELD_ORDER ||
	  dst.FieldOrder() == QUDA_QDPJIT_FIELD_ORDER) {
	errorQuda("QDPJIT field ordering not supported for full site fields");
      }

      // set for the source subset ordering
      srcFloat *srcEven = Src ? Src : (srcFloat*)src.V();
      srcFloat *srcOdd = (srcFloat*)((char*)srcEven + src.Bytes()/2);
      if (src.SiteOrder() == QUDA_ODD_EVEN_SITE_ORDER) {
	std::swap<srcFloat*>(srcEven, srcOdd);
      }

      // set for the destination subset ordering
      dstFloat *dstEven = Dst ? Dst : (dstFloat*)dst.V();
      dstFloat *dstOdd = (dstFloat*)((char*)dstEven + dst.Bytes()/2);
      if (dst.SiteOrder() == QUDA_ODD_EVEN_SITE_ORDER) {
	std::swap<dstFloat*>(dstEven, dstOdd);
      }

      genericCopyColorSpinor<dstFloat, srcFloat, Ns, Nc>(dst, src, location, dstEven, srcEven);
      genericCopyColorSpinor<dstFloat, srcFloat, Ns, Nc>(dst, src, location,  dstOdd,  srcOdd);
    } else { // parity field
      genericCopyColorSpinor<dstFloat, srcFloat, Ns, Nc>(dst, src, location, Dst, Src);
    }
  }

  using copy_pack_t = std::tuple<ColorSpinorField &, const ColorSpinorField &, QudaFieldLocation, void *, void *, void *, void *>;

  template <int Nc, typename dstFloat, typename srcFloat>
  void CopyGenericColorSpinor(const copy_pack_t &pack)
  {
    auto &dst = std::get<0>(pack);
    auto &src = std::get<1>(pack);
    auto &location = std::get<2>(pack);
    dstFloat *Dst = static_cast<dstFloat*>(std::get<3>(pack));
    srcFloat *Src = static_cast<srcFloat*>(std::get<4>(pack));

    if (dst.Nspin() != src.Nspin())
      errorQuda("source and destination spins must match");

    if (dst.Nspin() == 4) {
#if defined(NSPIN4)
      copyGenericColorSpinor<4,Nc>(dst, src, location, Dst, Src);
#else
      errorQuda("%s has not been built for Nspin=%d fields", __func__, src.Nspin());
#endif
    } else if (dst.Nspin() == 2) {
#if defined(NSPIN2)
      copyGenericColorSpinor<2,Nc>(dst, src, location, Dst, Src);
#else
      errorQuda("%s has not been built for Nspin=%d fields", __func__, src.Nspin());
#endif
    } else if (dst.Nspin() == 1) {
#if defined(NSPIN1)
      copyGenericColorSpinor<1,Nc>(dst, src, location, Dst, Src);
#else
      errorQuda("%s has not been built for Nspin=%d fields", __func__, src.Nspin());
#endif
    } else {
      errorQuda("Nspin=%d unsupported", dst.Nspin());
    }

  }

#ifdef GPU_STAGGERED_DIRAC
<<<<<<< HEAD
  template <typename dst_t, typename src_t, typename param_t>
  void instantiateColor(const ColorSpinorField &field, const param_t &param)
  {
    switch (field.Ncolor()) {
    case 6: CopyGenericColorSpinor<6, dst_t, src_t>(param); break;
    case 18: CopyGenericColorSpinor<18, dst_t, src_t>(param); break;
    case 24: CopyGenericColorSpinor<24, dst_t, src_t>(param); break;
    case 32: CopyGenericColorSpinor<32, dst_t, src_t>(param); break;
    case 36: CopyGenericColorSpinor<36, dst_t, src_t>(param); break;
    case 64: CopyGenericColorSpinor<64, dst_t, src_t>(param); break;
    case 72: CopyGenericColorSpinor<72, dst_t, src_t>(param); break;
    case 96: CopyGenericColorSpinor<96, dst_t, src_t>(param); break;
    case 576: CopyGenericColorSpinor<576, dst_t, src_t>(param); break;
    case 768: CopyGenericColorSpinor<768, dst_t, src_t>(param); break;
    case 1024: CopyGenericColorSpinor<1024, dst_t, src_t>(param); break;
    case 1536: CopyGenericColorSpinor<1536, dst_t, src_t>(param); break;
    case 2304: CopyGenericColorSpinor<2304, dst_t, src_t>(param); break;
    case 4096: CopyGenericColorSpinor<4096, dst_t, src_t>(param); break;
    case 6144: CopyGenericColorSpinor<6144, dst_t, src_t>(param); break;
    case 9216:CopyGenericColorSpinor<9216, dst_t, src_t>(param); break;
    default: errorQuda("Ncolors=%d not supported", field.Ncolor());
    }
=======
#define INSTANTIATE_COLOR           \
  switch(src.Ncolor()) {            \
  case 6: CopyGenericColorSpinor<6>(dst, src, location, dst_ptr, src_ptr);  \
    break;                \
  case 18: CopyGenericColorSpinor<18>(dst, src, location, dst_ptr, src_ptr); \
    break;                \
  case 24: CopyGenericColorSpinor<24>(dst, src, location, dst_ptr, src_ptr); \
    break;                \
  case 32: CopyGenericColorSpinor<32>(dst, src, location, dst_ptr, src_ptr); \
    break;                \
  case 36: CopyGenericColorSpinor<36>(dst, src, location, dst_ptr, src_ptr); \
    break;                \
  case 64: CopyGenericColorSpinor<64>(dst, src, location, dst_ptr, src_ptr); \
    break;                \
  case 72: CopyGenericColorSpinor<72>(dst, src, location, dst_ptr, src_ptr); \
    break;                \
  case 96: CopyGenericColorSpinor<96>(dst, src, location, dst_ptr, src_ptr); \
    break;                \
  case 192: CopyGenericColorSpinor<192>(dst, src, location, dst_ptr, src_ptr); \
    break;                \
  case 288: CopyGenericColorSpinor<288>(dst, src, location, dst_ptr, src_ptr); \
    break;                \
  case 576: CopyGenericColorSpinor<576>(dst, src, location, dst_ptr, src_ptr);  \
    break;                \
  case 768: CopyGenericColorSpinor<768>(dst, src, location, dst_ptr, src_ptr);  \
    break;                \
  case 1024: CopyGenericColorSpinor<1024>(dst, src, location, dst_ptr, src_ptr); \
    break;                \
  case 1536: CopyGenericColorSpinor<1536>(dst, src, location, dst_ptr, src_ptr); \
    break;                \
  case 2304: CopyGenericColorSpinor<2304>(dst, src, location, dst_ptr, src_ptr);  \
    break;                \
  case 4096: CopyGenericColorSpinor<4096>(dst, src, location, dst_ptr, src_ptr);  \
    break;                \
  case 6144: CopyGenericColorSpinor<6144>(dst, src, location, dst_ptr, src_ptr);  \
    break;                \
  case 9216:CopyGenericColorSpinor<9216>(dst, src, location, dst_ptr, src_ptr); \
  break;                \
  default:                \
    errorQuda("Ncolors=%d not supported", src.Ncolor());    \
>>>>>>> 3bd08c14
  }
#else // no staggered
  template <typename dst_t, typename src_t, typename param_t>
  void instantiateColor(const ColorSpinorField &field, const param_t &param)
  {
    switch (field.Ncolor()) {
    case 6: CopyGenericColorSpinor<6, dst_t, src_t>(param); break;
    case 18: CopyGenericColorSpinor<18, dst_t, src_t>(param); break;
    case 24: CopyGenericColorSpinor<24, dst_t, src_t>(param); break;
    case 32: CopyGenericColorSpinor<32, dst_t, src_t>(param); break;
    case 36: CopyGenericColorSpinor<36, dst_t, src_t>(param); break;
    case 72: CopyGenericColorSpinor<72, dst_t, src_t>(param); break;
    case 96: CopyGenericColorSpinor<96, dst_t, src_t>(param); break;
    case 576: CopyGenericColorSpinor<576, dst_t, src_t>(param); break;
    case 768: CopyGenericColorSpinor<768, dst_t, src_t>(param); break;
    case 1024: CopyGenericColorSpinor<1024, dst_t, src_t>(param); break;
    default: errorQuda("Ncolors=%d not supported", field.Ncolor());
    }
  }
#endif // GPU_STAGGERED_DIRAC

} // namespace quda<|MERGE_RESOLUTION|>--- conflicted
+++ resolved
@@ -169,7 +169,6 @@
   }
 
 #ifdef GPU_STAGGERED_DIRAC
-<<<<<<< HEAD
   template <typename dst_t, typename src_t, typename param_t>
   void instantiateColor(const ColorSpinorField &field, const param_t &param)
   {
@@ -182,6 +181,8 @@
     case 64: CopyGenericColorSpinor<64, dst_t, src_t>(param); break;
     case 72: CopyGenericColorSpinor<72, dst_t, src_t>(param); break;
     case 96: CopyGenericColorSpinor<96, dst_t, src_t>(param); break;
+    case 192: CopyGenericColorSpinor<192, dst_t, src_t>(param); break;
+    case 288: CopyGenericColorSpinor<288, dst_t, src_t>(param); break;
     case 576: CopyGenericColorSpinor<576, dst_t, src_t>(param); break;
     case 768: CopyGenericColorSpinor<768, dst_t, src_t>(param); break;
     case 1024: CopyGenericColorSpinor<1024, dst_t, src_t>(param); break;
@@ -192,48 +193,6 @@
     case 9216:CopyGenericColorSpinor<9216, dst_t, src_t>(param); break;
     default: errorQuda("Ncolors=%d not supported", field.Ncolor());
     }
-=======
-#define INSTANTIATE_COLOR           \
-  switch(src.Ncolor()) {            \
-  case 6: CopyGenericColorSpinor<6>(dst, src, location, dst_ptr, src_ptr);  \
-    break;                \
-  case 18: CopyGenericColorSpinor<18>(dst, src, location, dst_ptr, src_ptr); \
-    break;                \
-  case 24: CopyGenericColorSpinor<24>(dst, src, location, dst_ptr, src_ptr); \
-    break;                \
-  case 32: CopyGenericColorSpinor<32>(dst, src, location, dst_ptr, src_ptr); \
-    break;                \
-  case 36: CopyGenericColorSpinor<36>(dst, src, location, dst_ptr, src_ptr); \
-    break;                \
-  case 64: CopyGenericColorSpinor<64>(dst, src, location, dst_ptr, src_ptr); \
-    break;                \
-  case 72: CopyGenericColorSpinor<72>(dst, src, location, dst_ptr, src_ptr); \
-    break;                \
-  case 96: CopyGenericColorSpinor<96>(dst, src, location, dst_ptr, src_ptr); \
-    break;                \
-  case 192: CopyGenericColorSpinor<192>(dst, src, location, dst_ptr, src_ptr); \
-    break;                \
-  case 288: CopyGenericColorSpinor<288>(dst, src, location, dst_ptr, src_ptr); \
-    break;                \
-  case 576: CopyGenericColorSpinor<576>(dst, src, location, dst_ptr, src_ptr);  \
-    break;                \
-  case 768: CopyGenericColorSpinor<768>(dst, src, location, dst_ptr, src_ptr);  \
-    break;                \
-  case 1024: CopyGenericColorSpinor<1024>(dst, src, location, dst_ptr, src_ptr); \
-    break;                \
-  case 1536: CopyGenericColorSpinor<1536>(dst, src, location, dst_ptr, src_ptr); \
-    break;                \
-  case 2304: CopyGenericColorSpinor<2304>(dst, src, location, dst_ptr, src_ptr);  \
-    break;                \
-  case 4096: CopyGenericColorSpinor<4096>(dst, src, location, dst_ptr, src_ptr);  \
-    break;                \
-  case 6144: CopyGenericColorSpinor<6144>(dst, src, location, dst_ptr, src_ptr);  \
-    break;                \
-  case 9216:CopyGenericColorSpinor<9216>(dst, src, location, dst_ptr, src_ptr); \
-  break;                \
-  default:                \
-    errorQuda("Ncolors=%d not supported", src.Ncolor());    \
->>>>>>> 3bd08c14
   }
 #else // no staggered
   template <typename dst_t, typename src_t, typename param_t>
