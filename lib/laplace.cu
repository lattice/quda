#include <dslash.h>
#include <worker.h>
#include <dslash_helper.cuh>
#include <color_spinor_field_order.h>
#include <gauge_field_order.h>
#include <color_spinor.h>
#include <dslash_helper.cuh>
#include <index_helper.cuh>
#include <gauge_field.h>
#include <uint_to_char.h>

#include <dslash_policy.hpp>
#include <kernels/laplace.cuh>

/**
   This is the laplacian derivative based on the basic gauged differential operator
*/

namespace quda
{

  template <typename Arg> class Laplace : public Dslash<laplace, Arg>
  {
    using Dslash = Dslash<laplace, Arg>;
    using Dslash::arg;
    using Dslash::halo;
    using Dslash::in;

  public:
    Laplace(Arg &arg, cvector_ref<ColorSpinorField> &out, cvector_ref<const ColorSpinorField> &in,
            const ColorSpinorField &halo) :
      Dslash(arg, out, in, halo)
    {
    }

    void apply(const qudaStream_t &stream) override
    {
      TuneParam tp = tuneLaunch(*this, getTuning(), getVerbosity());
      Dslash::setParam(tp);

      // operator is Hermitian so do not instantiate dagger
      if (arg.nParity == 1) {
        if (arg.xpay)
          Dslash::template instantiate<packStaggeredShmem, 1, false, true>(tp, stream);
        else
          Dslash::template instantiate<packStaggeredShmem, 1, false, false>(tp, stream);
      } else if (arg.nParity == 2) {
        if (arg.xpay)
          Dslash::template instantiate<packStaggeredShmem, 2, false, true>(tp, stream);
        else
          Dslash::template instantiate<packStaggeredShmem, 2, false, false>(tp, stream);
      }
    }

    long long flops() const override
    {
      int mv_flops = (8 * in.Ncolor() - 2) * in.Ncolor(); // SU(3) matrix-vector flops
      int ghost_flops = (in.Nspin() * mv_flops + 2 * in.Ncolor() * in.Nspin());
      int xpay_flops = 2 * 2 * in.Ncolor() * in.Nspin(); // multiply and add per real component
      int num_dir = (arg.dir == 4 ? 2 * 4 : 2 * 3);      // 3D or 4D operator

      long long flops_ = 0;

      switch (arg.kernel_type) {
      case EXTERIOR_KERNEL_X:
      case EXTERIOR_KERNEL_Y:
      case EXTERIOR_KERNEL_Z:
      case EXTERIOR_KERNEL_T:
        flops_ = (ghost_flops + (arg.xpay ? xpay_flops : xpay_flops / 2)) * 2 * halo.GhostFace()[arg.kernel_type];
        break;
      case EXTERIOR_KERNEL_ALL: {
        long long ghost_sites
          = 2 * (halo.GhostFace()[0] + halo.GhostFace()[1] + halo.GhostFace()[2] + halo.GhostFace()[3]);
        flops_ = (ghost_flops + (arg.xpay ? xpay_flops : xpay_flops / 2)) * ghost_sites;
        break;
      }
      case INTERIOR_KERNEL:
      case UBER_KERNEL:
      case KERNEL_POLICY: {
        long long sites = halo.Volume();
        flops_ = (num_dir * in.Nspin() * mv_flops +                  // SU(3) matrix-vector multiplies
                  ((num_dir - 1) * 2 * in.Ncolor() * in.Nspin()))
          * sites; // accumulation
        if (arg.xpay) flops_ += xpay_flops * sites;

        if (arg.kernel_type == KERNEL_POLICY) break;
        // now correct for flops done by exterior kernel
        long long ghost_sites = 0;
        for (int d = 0; d < 4; d++)
          if (arg.commDim[d]) ghost_sites += 2 * halo.GhostFace()[d];
        flops_ -= ghost_flops * ghost_sites;

        break;
      }
      }

      return flops_;
    }

    virtual long long bytes() const override
    {
      int gauge_bytes = arg.reconstruct * in.Precision();
      int spinor_bytes = 2 * in.Ncolor() * in.Nspin() * in.Precision() + (isFixed<typename Arg::Float>::value ? sizeof(float) : 0);
      int proj_spinor_bytes = in.Nspin() == 4 ? spinor_bytes / 2 : spinor_bytes;
      int ghost_bytes = (proj_spinor_bytes + gauge_bytes) + 2 * spinor_bytes; // 2 since we have to load the partial
      int num_dir = (arg.dir == 4 ? 2 * 4 : 2 * 3);                           // 3D or 4D operator

      long long bytes_ = 0;

      switch (arg.kernel_type) {
      case EXTERIOR_KERNEL_X:
      case EXTERIOR_KERNEL_Y:
      case EXTERIOR_KERNEL_Z:
      case EXTERIOR_KERNEL_T: bytes_ = ghost_bytes * 2 * halo.GhostFace()[arg.kernel_type]; break;
      case EXTERIOR_KERNEL_ALL: {
        long long ghost_sites
          = 2 * (halo.GhostFace()[0] + halo.GhostFace()[1] + halo.GhostFace()[2] + halo.GhostFace()[3]);
        bytes_ = ghost_bytes * ghost_sites;
        break;
      }
      case INTERIOR_KERNEL:
      case UBER_KERNEL:
      case KERNEL_POLICY: {
        long long sites = halo.Volume();
        bytes_ = (num_dir * gauge_bytes + ((num_dir - 2) * spinor_bytes + 2 * proj_spinor_bytes) + spinor_bytes) * sites;
        if (arg.xpay) bytes_ += spinor_bytes;
	
        if (arg.kernel_type == KERNEL_POLICY) break;
        // now correct for bytes done by exterior kernel
        long long ghost_sites = 0;
        for (int d = 0; d < 4; d++)
          if (arg.commDim[d]) ghost_sites += 2 * halo.GhostFace()[d];
        bytes_ -= ghost_bytes * ghost_sites;
	
        break;
      }
      }
      return bytes_;
    }
    
    TuneKey tuneKey() const override
    { // add laplace transverse dir to the key
      auto key = Dslash::tuneKey();
      strcat(key.aux, ",laplace=");
      u32toa(key.aux + strlen(key.aux), arg.dir);
      return key;
    }
  };

  template <typename Float, int nColor, typename DDArg, QudaReconstructType recon> struct LaplaceApply {

    LaplaceApply(cvector_ref<ColorSpinorField> &out, cvector_ref<const ColorSpinorField> &in,
                 cvector_ref<const ColorSpinorField> &x, const GaugeField &U, int dir, double a, double b, int parity,
                 bool dagger, const int *comm_override, TimeProfile &profile)
    {
<<<<<<< HEAD
      if constexpr (is_enabled_laplace()) {
        if (in.Nspin() == 1) {
          constexpr int nDim = 4;
          constexpr int nSpin = 1;
          LaplaceArg<Float, nSpin, nColor, nDim, DDArg, recon> arg(out, in, U, dir, a, b, x, parity, dagger,
                                                                   comm_override);
          Laplace<decltype(arg)> laplace(arg, out, in);

          dslash::DslashPolicyTune<decltype(laplace)> policy(laplace, in, in.VolumeCB(), in.GhostFaceCB(), profile);
        } else {
          errorQuda("Unsupported nSpin= %d", in.Nspin());
        }
=======
      constexpr int nDim = 4;
      auto halo = ColorSpinorField::create_comms_batch(in);
      if (in.Nspin() == 1) {
        constexpr int nSpin = 1;
        LaplaceArg<Float, nSpin, nColor, nDim, recon> arg(out, in, halo, U, dir, a, b, x, parity, dagger, comm_override);
        Laplace<decltype(arg)> laplace(arg, out, in, halo);
        dslash::DslashPolicyTune<decltype(laplace)> policy(laplace, in, halo, profile);
      } else if (in.Nspin() == 4) {
        constexpr int nSpin = 4;
        LaplaceArg<Float, nSpin, nColor, nDim, recon> arg(out, in, halo, U, dir, a, b, x, parity, dagger, comm_override);
        Laplace<decltype(arg)> laplace(arg, out, in, halo);
        dslash::DslashPolicyTune<decltype(laplace)> policy(laplace, in, halo, profile);
      } else {
        errorQuda("Unsupported nSpin= %d", in.Nspin());
>>>>>>> fbbe14c2
      }
    }
  };

  // Apply the Laplace operator
  // out(x) = M*in = - a*\sum_mu U_{-\mu}(x)in(x+mu) + U^\dagger_mu(x-mu)in(x-mu) + b*in(x)
  // Omits direction 'dir' from the operator.
  void ApplyLaplace(cvector_ref<ColorSpinorField> &out, cvector_ref<const ColorSpinorField> &in, const GaugeField &U,
                    int dir, double a, double b, cvector_ref<const ColorSpinorField> &x, int parity, bool dagger,
                    const int *comm_override, TimeProfile &profile)
  {
    if constexpr (is_enabled<QUDA_LAPLACE_DSLASH>()) {
      instantiate<LaplaceApply>(out, in, x, U, dir, a, b, parity, dagger, comm_override, profile);
    } else {
      errorQuda("Laplace operator has not been enabled");
    }
  }
} // namespace quda<|MERGE_RESOLUTION|>--- conflicted
+++ resolved
@@ -153,35 +153,22 @@
                  cvector_ref<const ColorSpinorField> &x, const GaugeField &U, int dir, double a, double b, int parity,
                  bool dagger, const int *comm_override, TimeProfile &profile)
     {
-<<<<<<< HEAD
-      if constexpr (is_enabled_laplace()) {
-        if (in.Nspin() == 1) {
-          constexpr int nDim = 4;
-          constexpr int nSpin = 1;
-          LaplaceArg<Float, nSpin, nColor, nDim, DDArg, recon> arg(out, in, U, dir, a, b, x, parity, dagger,
-                                                                   comm_override);
-          Laplace<decltype(arg)> laplace(arg, out, in);
-
-          dslash::DslashPolicyTune<decltype(laplace)> policy(laplace, in, in.VolumeCB(), in.GhostFaceCB(), profile);
-        } else {
-          errorQuda("Unsupported nSpin= %d", in.Nspin());
-        }
-=======
       constexpr int nDim = 4;
       auto halo = ColorSpinorField::create_comms_batch(in);
       if (in.Nspin() == 1) {
         constexpr int nSpin = 1;
-        LaplaceArg<Float, nSpin, nColor, nDim, recon> arg(out, in, halo, U, dir, a, b, x, parity, dagger, comm_override);
+        LaplaceArg<Float, nSpin, nColor, nDim, DDArg, recon> arg(out, in, halo, U, dir, a, b, x, parity, dagger,
+                                                                 comm_override);
         Laplace<decltype(arg)> laplace(arg, out, in, halo);
         dslash::DslashPolicyTune<decltype(laplace)> policy(laplace, in, halo, profile);
       } else if (in.Nspin() == 4) {
         constexpr int nSpin = 4;
-        LaplaceArg<Float, nSpin, nColor, nDim, recon> arg(out, in, halo, U, dir, a, b, x, parity, dagger, comm_override);
+        LaplaceArg<Float, nSpin, nColor, nDim, DDArg, recon> arg(out, in, halo, U, dir, a, b, x, parity, dagger,
+                                                                 comm_override);
         Laplace<decltype(arg)> laplace(arg, out, in, halo);
         dslash::DslashPolicyTune<decltype(laplace)> policy(laplace, in, halo, profile);
       } else {
         errorQuda("Unsupported nSpin= %d", in.Nspin());
->>>>>>> fbbe14c2
       }
     }
   };
