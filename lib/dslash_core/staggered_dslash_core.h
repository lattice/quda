--- conflicted
+++ resolved
@@ -448,8 +448,8 @@
 #if (DD_PREC == 2) //half precision
       norm_idx1 = param.ghostNormOffset[0][1] + (y[0]-(X[0]-1))*ghostFace[0]+ space_con;
 #endif		    
-<<<<<<< HEAD
       READ_1ST_NBR_SPINOR(GHOSTSPINORTEX, nbr_idx1, stride1);
+      RECONSTRUCT_FAT_GAUGE_MATRIX(0, fat, sp_idx_1st_nbr, fat_sign);
       MAT_MUL_V(A, fat, i);    
       o00_re += A0_re;
       o00_im += A0_im;
@@ -461,6 +461,7 @@
 #endif
     {
       READ_1ST_NBR_SPINOR( SPINORTEX, nbr_idx1, stride1);
+      RECONSTRUCT_FAT_GAUGE_MATRIX(0, fat, sp_idx_1st_nbr, fat_sign);
       MAT_MUL_V(A, fat, i);    
       o00_re += A0_re;
       o00_im += A0_im;
@@ -469,21 +470,6 @@
       o02_re += A2_re;
       o02_im += A2_im;
     }
-=======
-      }
-    } 
-#endif
-    READ_1ST_NBR_SPINOR( SPINORTEX, nbr_idx1, stride1);
-    RECONSTRUCT_FAT_GAUGE_MATRIX(0, fat, sp_idx_1st_nbr, fat_sign);
-
-    MAT_MUL_V(A, fat, i);    
-    o00_re += A0_re;
-    o00_im += A0_im;
-    o01_re += A1_re;
-    o01_im += A1_im;
-    o02_re += A2_re;
-    o02_im += A2_im;
->>>>>>> 1afef0d1
   }
 
 #if (DD_IMPROVED==1)
@@ -511,17 +497,10 @@
       READ_3RD_NBR_SPINOR(T, GHOSTSPINORTEX, nbr_idx3, stride3);
     } else
 #endif
-<<<<<<< HEAD
     {
       READ_3RD_NBR_SPINOR(T, SPINORTEX, nbr_idx3, stride3);
     }
-    RECONSTRUCT_GAUGE_MATRIX(0, long, ga_idx, sign);
-=======
-    spinorFloat2 T0, T1, T2;
-    READ_3RD_NBR_SPINOR(T, SPINORTEX, nbr_idx3, stride3);
     RECONSTRUCT_LONG_GAUGE_MATRIX(0, long, ga_idx, long_sign);
-
->>>>>>> 1afef0d1
     MAT_MUL_V(B, long, t);        
     o00_re += B0_re;
     o00_im += B0_im;
@@ -572,6 +551,7 @@
       norm_idx1 = param.ghostNormOffset[0][0]  + (y[0]+NFACE-1)*ghostFace[0]+ space_con;
 #endif	
       READ_1ST_NBR_SPINOR(GHOSTSPINORTEX, nbr_idx1, stride1);
+      RECONSTRUCT_FAT_GAUGE_MATRIX(1, fat, sp_idx_1st_nbr, fat_sign);
       ADJ_MAT_MUL_V(A, fat, i);       
       o00_re -= A0_re;
       o00_im -= A0_im;
@@ -583,6 +563,7 @@
 #endif
     {
       READ_1ST_NBR_SPINOR( SPINORTEX, nbr_idx1, stride1);
+      RECONSTRUCT_FAT_GAUGE_MATRIX(1, fat, sp_idx_1st_nbr, fat_sign);
       ADJ_MAT_MUL_V(A, fat, i);       
       o00_re -= A0_re;
       o00_im -= A0_im;
@@ -591,19 +572,6 @@
       o02_re -= A2_re;
       o02_im -= A2_im;
     }
-<<<<<<< HEAD
-=======
-#endif
-    READ_1ST_NBR_SPINOR( SPINORTEX, nbr_idx1, stride1);
-    RECONSTRUCT_FAT_GAUGE_MATRIX(1, fat, sp_idx_1st_nbr, fat_sign);
-    ADJ_MAT_MUL_V(A, fat, i);       
-    o00_re -= A0_re;
-    o00_im -= A0_im;
-    o01_re -= A1_re;
-    o01_im -= A1_im;
-    o02_re -= A2_re;
-    o02_im -= A2_im;
->>>>>>> 1afef0d1
   }
 
 #if (DD_IMPROVED==1)
@@ -637,17 +605,10 @@
       READ_3RD_NBR_SPINOR(T, GHOSTSPINORTEX, nbr_idx3, stride3);  
     } else
 #endif
-<<<<<<< HEAD
     {
       READ_3RD_NBR_SPINOR(T, SPINORTEX, nbr_idx3, stride3);  
     }
-    RECONSTRUCT_GAUGE_MATRIX(1, long, sp_idx_3rd_nbr, sign);
-=======
-
-    spinorFloat2 T0, T1, T2;
-    READ_3RD_NBR_SPINOR(T, SPINORTEX, nbr_idx3, stride3);  
     RECONSTRUCT_LONG_GAUGE_MATRIX(1, long, sp_idx_3rd_nbr, long_sign);
->>>>>>> 1afef0d1
     ADJ_MAT_MUL_V(B, long, t);    
     o00_re -= B0_re;
     o00_im -= B0_im;
@@ -693,6 +654,7 @@
       norm_idx1 = param.ghostNormOffset[1][1] + (y[1]-(X[1]-1))*ghostFace[1]+ space_con;
 #endif		    
       READ_1ST_NBR_SPINOR(GHOSTSPINORTEX, nbr_idx1, stride1);
+      RECONSTRUCT_FAT_GAUGE_MATRIX(2, fat, sp_idx_1st_nbr, fat_sign);
       MAT_MUL_V(A, fat, i);
       o00_re += A0_re;
       o00_im += A0_im;
@@ -702,9 +664,9 @@
       o02_im += A2_im;
     }else
 #endif 
-<<<<<<< HEAD
     {
       READ_1ST_NBR_SPINOR( SPINORTEX, nbr_idx1, stride1);
+      RECONSTRUCT_FAT_GAUGE_MATRIX(2, fat, sp_idx_1st_nbr, fat_sign);
       MAT_MUL_V(A, fat, i);
       o00_re += A0_re;
       o00_im += A0_im;
@@ -713,17 +675,6 @@
       o02_re += A2_re;
       o02_im += A2_im;
     }
-=======
-    READ_1ST_NBR_SPINOR( SPINORTEX, nbr_idx1, stride1);
-    RECONSTRUCT_FAT_GAUGE_MATRIX(2, fat, sp_idx_1st_nbr, fat_sign);
-    MAT_MUL_V(A, fat, i);
-    o00_re += A0_re;
-    o00_im += A0_im;
-    o01_re += A1_re;
-    o01_im += A1_im;
-    o02_re += A2_re;
-    o02_im += A2_im;
->>>>>>> 1afef0d1
   }
 
 #if (DD_IMPROVED==1)
@@ -751,17 +702,10 @@
       READ_3RD_NBR_SPINOR(T, GHOSTSPINORTEX, nbr_idx3, stride3);
     } else
 #endif    
-<<<<<<< HEAD
     {
       READ_3RD_NBR_SPINOR(T, SPINORTEX, nbr_idx3, stride3);
     }
-    RECONSTRUCT_GAUGE_MATRIX(2, long, ga_idx, sign);
-=======
-    spinorFloat2 T0, T1, T2;
-    READ_3RD_NBR_SPINOR(T, SPINORTEX, nbr_idx3, stride3);
-
     RECONSTRUCT_LONG_GAUGE_MATRIX(2, long, ga_idx, long_sign);
->>>>>>> 1afef0d1
     MAT_MUL_V(B, long, t);            
     o00_re += B0_re;
     o00_im += B0_im;
@@ -810,6 +754,7 @@
       norm_idx1 = param.ghostNormOffset[1][0]  + (y[1]+NFACE-1)*ghostFace[1]+ space_con;
 #endif	
       READ_1ST_NBR_SPINOR(GHOSTSPINORTEX, nbr_idx1, stride1);
+      RECONSTRUCT_FAT_GAUGE_MATRIX(3, fat, sp_idx_1st_nbr, fat_sign);
       ADJ_MAT_MUL_V(A, fat, i);
       o00_re -= A0_re;
       o00_im -= A0_im;
@@ -821,6 +766,7 @@
 #endif
     {
       READ_1ST_NBR_SPINOR( SPINORTEX, nbr_idx1, stride1);
+      RECONSTRUCT_FAT_GAUGE_MATRIX(3, fat, sp_idx_1st_nbr, fat_sign);
       ADJ_MAT_MUL_V(A, fat, i);
       o00_re -= A0_re;
       o00_im -= A0_im;
@@ -829,19 +775,6 @@
       o02_re -= A2_re;
       o02_im -= A2_im;
     }
-<<<<<<< HEAD
-=======
-#endif
-    READ_1ST_NBR_SPINOR( SPINORTEX, nbr_idx1, stride1);
-    RECONSTRUCT_FAT_GAUGE_MATRIX(3, fat, sp_idx_1st_nbr, fat_sign);
-    ADJ_MAT_MUL_V(A, fat, i);
-    o00_re -= A0_re;
-    o00_im -= A0_im;
-    o01_re -= A1_re;
-    o01_im -= A1_im;
-    o02_re -= A2_re;
-    o02_im -= A2_im;
->>>>>>> 1afef0d1
   }
 
 #if (DD_IMPROVED==1)
@@ -875,17 +808,10 @@
       READ_3RD_NBR_SPINOR(T, GHOSTSPINORTEX, nbr_idx3, stride3);
     } else
 #endif
-<<<<<<< HEAD
     {
       READ_3RD_NBR_SPINOR(T, SPINORTEX, nbr_idx3, stride3);
     }
-    RECONSTRUCT_GAUGE_MATRIX(3, long, sp_idx_3rd_nbr,sign);	    
-=======
-    spinorFloat2 T0, T1, T2;
-    READ_3RD_NBR_SPINOR(T, SPINORTEX, nbr_idx3, stride3);
-
     RECONSTRUCT_LONG_GAUGE_MATRIX(3, long, sp_idx_3rd_nbr,long_sign);
->>>>>>> 1afef0d1
     ADJ_MAT_MUL_V(B, long, t);    
     o00_re -= B0_re;
     o00_im -= B0_im;
@@ -929,6 +855,7 @@
       norm_idx1 = param.ghostNormOffset[2][1] + (y[2]-(X[2]-1))*ghostFace[2]+ space_con;
 #endif		
       READ_1ST_NBR_SPINOR(GHOSTSPINORTEX, nbr_idx1, stride1);
+      RECONSTRUCT_FAT_GAUGE_MATRIX(4, fat, sp_idx_1st_nbr, fat_sign);
       MAT_MUL_V(A, fat, i);	 
       o00_re += A0_re;
       o00_im += A0_im;
@@ -940,6 +867,7 @@
 #endif
     {
       READ_1ST_NBR_SPINOR( SPINORTEX, nbr_idx1, stride1);
+      RECONSTRUCT_FAT_GAUGE_MATRIX(4, fat, sp_idx_1st_nbr, fat_sign);
       MAT_MUL_V(A, fat, i);	 
       o00_re += A0_re;
       o00_im += A0_im;
@@ -948,19 +876,6 @@
       o02_re += A2_re;
       o02_im += A2_im;
     }
-<<<<<<< HEAD
-=======
-#endif
-    READ_1ST_NBR_SPINOR( SPINORTEX, nbr_idx1, stride1);
-    RECONSTRUCT_FAT_GAUGE_MATRIX(4, fat, sp_idx_1st_nbr, fat_sign);
-    MAT_MUL_V(A, fat, i);	 
-    o00_re += A0_re;
-    o00_im += A0_im;
-    o01_re += A1_re;
-    o01_im += A1_im;
-    o02_re += A2_re;
-    o02_im += A2_im;
->>>>>>> 1afef0d1
   }
 
 #if (DD_IMPROVED==1)
@@ -988,17 +903,10 @@
       READ_3RD_NBR_SPINOR(T, GHOSTSPINORTEX, nbr_idx3, stride3);
     } else
 #endif
-<<<<<<< HEAD
     {
       READ_3RD_NBR_SPINOR(T, SPINORTEX, nbr_idx3, stride3);
     }
-    RECONSTRUCT_GAUGE_MATRIX(4, long, ga_idx, sign);    
-=======
-    spinorFloat2 T0, T1, T2;
-    READ_3RD_NBR_SPINOR(T, SPINORTEX, nbr_idx3, stride3);
-
     RECONSTRUCT_LONG_GAUGE_MATRIX(4, long, ga_idx, long_sign);
->>>>>>> 1afef0d1
     MAT_MUL_V(B, long, t);        
     o00_re += B0_re;
     o00_im += B0_im;
@@ -1049,6 +957,7 @@
       norm_idx1 = param.ghostNormOffset[2][0]  + (y[2]+NFACE-1)*ghostFace[2]+ space_con;
 #endif			    
       READ_1ST_NBR_SPINOR(GHOSTSPINORTEX, nbr_idx1, stride1);
+      RECONSTRUCT_FAT_GAUGE_MATRIX(5, fat, sp_idx_1st_nbr, fat_sign);
       ADJ_MAT_MUL_V(A, fat, i);
       o00_re -= A0_re;
       o00_im -= A0_im;
@@ -1060,6 +969,7 @@
 #endif
     {
       READ_1ST_NBR_SPINOR( SPINORTEX, nbr_idx1, stride1);
+      RECONSTRUCT_FAT_GAUGE_MATRIX(5, fat, sp_idx_1st_nbr, fat_sign);
       ADJ_MAT_MUL_V(A, fat, i);
       o00_re -= A0_re;
       o00_im -= A0_im;
@@ -1068,19 +978,6 @@
       o02_re -= A2_re;
       o02_im -= A2_im;
     }
-<<<<<<< HEAD
-=======
-#endif
-    READ_1ST_NBR_SPINOR( SPINORTEX, nbr_idx1, stride1);
-    RECONSTRUCT_FAT_GAUGE_MATRIX(5, fat, sp_idx_1st_nbr, fat_sign);
-    ADJ_MAT_MUL_V(A, fat, i);
-    o00_re -= A0_re;
-    o00_im -= A0_im;
-    o01_re -= A1_re;
-    o01_im -= A1_im;
-    o02_re -= A2_re;
-    o02_im -= A2_im;
->>>>>>> 1afef0d1
   }
 
 #if (DD_IMPROVED==1)
@@ -1114,17 +1011,10 @@
       READ_3RD_NBR_SPINOR(T, GHOSTSPINORTEX, nbr_idx3, stride3);
     } else
 #endif
-<<<<<<< HEAD
     {
       READ_3RD_NBR_SPINOR(T, SPINORTEX, nbr_idx3, stride3);
     }
-    RECONSTRUCT_GAUGE_MATRIX(5, long, sp_idx_3rd_nbr,sign);
-=======
-    spinorFloat2 T0, T1, T2;
-    READ_3RD_NBR_SPINOR(T, SPINORTEX, nbr_idx3, stride3);
-
     RECONSTRUCT_LONG_GAUGE_MATRIX(5, long, sp_idx_3rd_nbr,long_sign);
->>>>>>> 1afef0d1
     ADJ_MAT_MUL_V(B, long, t);    	    
     o00_re -= B0_re;
     o00_im -= B0_im;
@@ -1167,6 +1057,7 @@
       norm_idx1 = param.ghostNormOffset[3][1] + (y[3]-(X[3]-1))*ghostFace[3]+ space_con;
 #endif
       READ_1ST_NBR_SPINOR( GHOSTSPINORTEX, nbr_idx1, stride1);    
+      RECONSTRUCT_FAT_GAUGE_MATRIX(6, fat, sp_idx_1st_nbr, fat_sign);
       MAT_MUL_V(A, fat, i);
       o00_re += A0_re;
       o00_im += A0_im;
@@ -1178,6 +1069,7 @@
 #endif
     {
       READ_1ST_NBR_SPINOR( SPINORTEX, nbr_idx1, stride1);    
+      RECONSTRUCT_FAT_GAUGE_MATRIX(6, fat, sp_idx_1st_nbr, fat_sign);
       MAT_MUL_V(A, fat, i);
       o00_re += A0_re;
       o00_im += A0_im;
@@ -1186,19 +1078,6 @@
       o02_re += A2_re;
       o02_im += A2_im;
     }
-<<<<<<< HEAD
-=======
-#endif
-    READ_1ST_NBR_SPINOR( SPINORTEX, nbr_idx1, stride1);    
-    RECONSTRUCT_FAT_GAUGE_MATRIX(6, fat, sp_idx_1st_nbr, fat_sign);
-    MAT_MUL_V(A, fat, i);
-    o00_re += A0_re;
-    o00_im += A0_im;
-    o01_re += A1_re;
-    o01_im += A1_im;
-    o02_re += A2_re;
-    o02_im += A2_im;
->>>>>>> 1afef0d1
   }
 
 
@@ -1227,18 +1106,10 @@
       READ_3RD_NBR_SPINOR(T, GHOSTSPINORTEX, nbr_idx3, stride3); 
     } else
 #endif
-<<<<<<< HEAD
     {
       READ_3RD_NBR_SPINOR(T, SPINORTEX, nbr_idx3, stride3); 
     }
-    RECONSTRUCT_GAUGE_MATRIX(6, long, ga_idx, sign);
-=======
-
-    spinorFloat2 T0, T1, T2;
-    READ_3RD_NBR_SPINOR(T, SPINORTEX, nbr_idx3, stride3); 
-
     RECONSTRUCT_LONG_GAUGE_MATRIX(6, long, ga_idx, long_sign);
->>>>>>> 1afef0d1
     MAT_MUL_V(B, long, t);    
     o00_re += B0_re;
     o00_im += B0_im;
@@ -1286,6 +1157,7 @@
 #endif		    
       READ_1ST_NBR_SPINOR(GHOSTSPINORTEX, nbr_idx1, stride1);
       READ_FAT_MATRIX(FATLINK1TEX, dir, fat_idx, fat_stride);
+      RECONSTRUCT_FAT_GAUGE_MATRIX(7, fat, sp_idx_1st_nbr, fat_sign);
       ADJ_MAT_MUL_V(A, fat, i);
       o00_re -= A0_re;
       o00_im -= A0_im;
@@ -1298,6 +1170,7 @@
     {
       READ_1ST_NBR_SPINOR( SPINORTEX, nbr_idx1, stride1);
       READ_FAT_MATRIX(FATLINK1TEX, dir, fat_idx, fat_stride);
+      RECONSTRUCT_FAT_GAUGE_MATRIX(7, fat, sp_idx_1st_nbr, fat_sign);
       ADJ_MAT_MUL_V(A, fat, i);
       o00_re -= A0_re;
       o00_im -= A0_im;
@@ -1306,20 +1179,6 @@
       o02_re -= A2_re;
       o02_im -= A2_im;
     }
-<<<<<<< HEAD
-=======
-#endif
-    READ_FAT_MATRIX(FATLINK1TEX, dir, fat_idx, fat_stride);
-    READ_1ST_NBR_SPINOR( SPINORTEX, nbr_idx1, stride1);
-    RECONSTRUCT_FAT_GAUGE_MATRIX(7, fat, sp_idx_1st_nbr, fat_sign);
-    ADJ_MAT_MUL_V(A, fat, i);
-    o00_re -= A0_re;
-    o00_im -= A0_im;
-    o01_re -= A1_re;
-    o01_im -= A1_im;
-    o02_re -= A2_re;
-    o02_im -= A2_im;
->>>>>>> 1afef0d1
   }
 
 #if (DD_IMPROVED==1)
