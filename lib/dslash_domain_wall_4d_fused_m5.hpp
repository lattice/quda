#include <gauge_field.h>
#include <color_spinor_field.h>
#include <worker.h>
#include <kernels/dslash_domain_wall_4d_fused_m5.cuh>
#include <dslash_policy.hpp>
#include <dslash.h>

/**
   This is the templated gauged domain-wall 4-d preconditioned operator, but fused with immediately followed fifth
   dimension operators.
*/

namespace quda
{

  template <typename Arg> class DomainWall4DFusedM5 : public Dslash<domainWall4DFusedM5, Arg>
  {
    using Dslash = Dslash<domainWall4DFusedM5, Arg>;
    using Dslash::arg;
    using Dslash::aux_base;
    using Dslash::in;
    cvector_ref<ColorSpinorField> &y;

    inline std::string get_app_base()
    {
      switch (Arg::dslash5_type) {
      case Dslash5Type::DSLASH5_MOBIUS_PRE: return ",fused_type=m5pre";
      case Dslash5Type::DSLASH5_MOBIUS: return ",fused_type=m5mob";
      case Dslash5Type::M5_INV_MOBIUS: return ",fused_type=m5inv";
      case Dslash5Type::M5_INV_MOBIUS_M5_PRE: return ",fused_type=m5inv_m5pre";
      case Dslash5Type::M5_PRE_MOBIUS_M5_INV: return ",fused_type=m5pre_m5inv";
      case Dslash5Type::M5_INV_MOBIUS_M5_INV_DAG: return ",fused_type=m5inv_m5inv";
      case Dslash5Type::DSLASH5_MOBIUS_PRE_M5_MOB: return ",fused_type=m5pre_m5mob";
      default:
        errorQuda("Unexpected Dslash5Type %d", static_cast<int>(Arg::dslash5_type));
        return ",fused_type=unknown_type";
      }
    }

    int blockStep() const override { return 8; }
    int blockMin() const override { return 8; }

  public:
    DomainWall4DFusedM5(Arg &arg, cvector_ref<ColorSpinorField> &out, cvector_ref<const ColorSpinorField> &in,
                        const ColorSpinorField &halo, cvector_ref<ColorSpinorField> &y) :
      Dslash(arg, out, in, halo, get_app_base()), y(y)
    {
      TunableKernel3D::resizeStep(in.X(4), 1); // keep Ls local to the thread block
    }

    void apply(const qudaStream_t &stream) override
    {
      TuneParam tp = tuneLaunch(*this, getTuning(), getVerbosity());
      Dslash::setParam(tp);
      Dslash::template instantiate<packShmem>(tp, stream);
    }

    unsigned int sharedBytesPerThread() const override
    {
      // spin components in shared depend on inversion algorithm
      if (mobius_m5::use_half_vector()) {
        return 2 * (Arg::nSpin / 2) * Arg::nColor * sizeof(typename mapper<typename Arg::Float>::type);
      } else {
        return 2 * Arg::nSpin * Arg::nColor * sizeof(typename mapper<typename Arg::Float>::type);
      }
    }

    long long m5pre_flops() const
    {
      long long Ls = in.X(4);
      long long bulk = (Ls - 2) * (in.Volume() / Ls);
      long long wall = 2 * in.Volume() / Ls;
      long long n = in.Ncolor() * in.Nspin();
      return n * (8ll * bulk + 10ll * wall + 6ll * in.Volume());
    }

    long long m5mob_flops() const
    {
      long long Ls = in.X(4);
      long long bulk = (Ls - 2) * (in.Volume() / Ls);
      long long wall = 2 * in.Volume() / Ls;
      long long n = in.Ncolor() * in.Nspin();
      return n * (8ll * bulk + 10ll * wall + 4ll * in.Volume());
    }

    long long m5inv_flops() const
    {
      long long Ls = in.X(4);
      long long n = in.Ncolor() * in.Nspin();
      return (12ll * n * Ls) * in.Volume();
    }

    long long flops() const override
    {
      long long flops_ = 0;
      switch (Arg::dslash5_type) {
      case Dslash5Type::DSLASH5_MOBIUS_PRE: flops_ = m5pre_flops(); break;
      case Dslash5Type::DSLASH5_MOBIUS: flops_ = m5mob_flops(); break;
      case Dslash5Type::M5_INV_MOBIUS: flops_ = m5inv_flops(); break;
      case Dslash5Type::M5_INV_MOBIUS_M5_PRE:
      case Dslash5Type::M5_PRE_MOBIUS_M5_INV: flops_ = m5inv_flops() + m5pre_flops(); break;
      case Dslash5Type::M5_INV_MOBIUS_M5_INV_DAG: flops_ = m5inv_flops() + m5inv_flops(); break;
      case Dslash5Type::DSLASH5_MOBIUS_PRE_M5_MOB: flops_ = m5pre_flops() + m5mob_flops(); break;
      default: errorQuda("Unexpected Dslash5Type %d", static_cast<int>(Arg::dslash5_type));
      }

      return in.size() * flops_ + Dslash::flops();
    }

    long long bytes() const override
    {
      if (Arg::dslash5_type == Dslash5Type::M5_INV_MOBIUS_M5_INV_DAG) {
        return y.Bytes() + Dslash::bytes();
      } else {
        return Dslash::bytes();
      }
    }
  };

  template <Dslash5Type...> struct Dslash5TypeList {
  };

  template <typename Float, int nColor, typename DDArg, QudaReconstructType recon> struct DomainWall4DApplyFusedM5 {

    template <Dslash5Type dslash5_type_impl, Dslash5Type... N>
    DomainWall4DApplyFusedM5(cvector_ref<ColorSpinorField> &out, cvector_ref<const ColorSpinorField> &in,
                             cvector_ref<const ColorSpinorField> &x, const GaugeField &U,
                             cvector_ref<ColorSpinorField> &y, const Complex *b_5, const Complex *c_5, double a,
                             double m_5, int parity, bool dagger, const int *comm_override, double m_f,
                             Dslash5TypeList<dslash5_type_impl, N...>, TimeProfile &profile)
    {
#ifdef NVSHMEM_COMMS
      errorQuda("Fused Mobius/DWF-4D kernels do not currently work with NVSHMEM.");
#else
      constexpr int nDim = 4;
<<<<<<< HEAD
      using Arg = DomainWall4DFusedM5Arg<Float, nColor, nDim, DDArg, recon, dslash5_type_impl>;
      Arg arg(out, in, U, a, m_5, b_5, c_5, a != 0.0, x, y, parity, dagger, comm_override, m_f);
      DomainWall4DFusedM5<Arg> dwf(arg, out, in);

      dslash::DslashPolicyTune<decltype(dwf)> policy(dwf, in, in.getDslashConstant().volume_4d_cb,
                                                     in.getDslashConstant().ghostFaceCB, profile);
=======
      auto halo = ColorSpinorField::create_comms_batch(in);
      using Arg = DomainWall4DFusedM5Arg<Float, nColor, nDim, recon, dslash5_type_impl>;
      Arg arg(out, in, halo, U, a, m_5, b_5, c_5, a != 0.0, x, y, parity, dagger, comm_override, m_f);
      DomainWall4DFusedM5<Arg> dwf(arg, out, in, halo, y);
      dslash::DslashPolicyTune<decltype(dwf)> policy(dwf, in, halo, profile);
>>>>>>> fbbe14c2
#endif
    }
  };

  // use custom instantiate to deal with field splitting if needed
  template <template <typename, int, QudaReconstructType> class Apply, typename Recon = ReconstructWilson, typename... Args>
  void instantiate(cvector_ref<ColorSpinorField> &out, cvector_ref<const ColorSpinorField> &in,
                   cvector_ref<const ColorSpinorField> &x, cvector_ref<ColorSpinorField> &y, const GaugeField &U,
                   Args... args)
  {
    if (in.size() > get_max_multi_rhs()) {
      instantiate<Apply, Recon>({out.begin(), out.begin() + out.size() / 2}, {in.begin(), in.begin() + in.size() / 2},
                                {x.begin(), x.begin() + x.size() / 2}, {y.begin(), y.begin() + y.size() / 2}, U, args...);
      instantiate<Apply, Recon>({out.begin() + out.size() / 2, out.end()}, {in.begin() + in.size() / 2, in.end()},
                                {x.begin() + x.size() / 2, x.end()}, {y.begin() + y.size() / 2, y.end()}, U, args...);
      return;
    }
    instantiate<Apply, Recon>(out, in, x, U, y, args...);
  }

} // namespace quda<|MERGE_RESOLUTION|>--- conflicted
+++ resolved
@@ -133,20 +133,11 @@
       errorQuda("Fused Mobius/DWF-4D kernels do not currently work with NVSHMEM.");
 #else
       constexpr int nDim = 4;
-<<<<<<< HEAD
+      auto halo = ColorSpinorField::create_comms_batch(in);
       using Arg = DomainWall4DFusedM5Arg<Float, nColor, nDim, DDArg, recon, dslash5_type_impl>;
-      Arg arg(out, in, U, a, m_5, b_5, c_5, a != 0.0, x, y, parity, dagger, comm_override, m_f);
-      DomainWall4DFusedM5<Arg> dwf(arg, out, in);
-
-      dslash::DslashPolicyTune<decltype(dwf)> policy(dwf, in, in.getDslashConstant().volume_4d_cb,
-                                                     in.getDslashConstant().ghostFaceCB, profile);
-=======
-      auto halo = ColorSpinorField::create_comms_batch(in);
-      using Arg = DomainWall4DFusedM5Arg<Float, nColor, nDim, recon, dslash5_type_impl>;
       Arg arg(out, in, halo, U, a, m_5, b_5, c_5, a != 0.0, x, y, parity, dagger, comm_override, m_f);
       DomainWall4DFusedM5<Arg> dwf(arg, out, in, halo, y);
       dslash::DslashPolicyTune<decltype(dwf)> policy(dwf, in, halo, profile);
->>>>>>> fbbe14c2
 #endif
     }
   };
