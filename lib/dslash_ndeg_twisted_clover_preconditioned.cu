--- conflicted
+++ resolved
@@ -93,61 +93,35 @@
         return bytes;
       }
     };
-<<<<<<< HEAD
 
     template <typename Float, int nColor, typename DDArg, QudaReconstructType recon>
     struct NdegTwistedCloverPreconditionedApply {
 
-      inline NdegTwistedCloverPreconditionedApply(ColorSpinorField &out, const ColorSpinorField &in,
-                                                  const GaugeField &U, const CloverField &A, double a, double b,
-                                                  double c, bool xpay, const ColorSpinorField &x, int parity,
-                                                  bool dagger, const int *comm_override, TimeProfile &profile)
+      NdegTwistedCloverPreconditionedApply(cvector_ref<ColorSpinorField> &out, cvector_ref<const ColorSpinorField> &in,
+                                           cvector_ref<const ColorSpinorField> &x, const GaugeField &U,
+                                           const CloverField &A, double a, double b, double c, bool xpay, int parity,
+                                           bool dagger, const int *comm_override, TimeProfile &profile)
       {
         constexpr int nDim = 4;
-        NdegTwistedCloverPreconditionedArg<Float, nColor, nDim, DDArg, recon> arg(out, in, U, A, a, b, c, xpay, x,
-                                                                                  parity, dagger, comm_override);
-        NdegTwistedCloverPreconditioned<decltype(arg)> twisted(arg, out, in);
-
-        dslash::DslashPolicyTune<decltype(twisted)> policy(twisted, in, in.getDslashConstant().volume_4d_cb,
-                                                           in.getDslashConstant().ghostFaceCB, profile);
+        auto halo = ColorSpinorField::create_comms_batch(in);
+        NdegTwistedCloverPreconditionedArg<Float, nColor, nDim, recon> arg(out, in, halo, U, A, a, b, c, xpay, x,
+                                                                           parity, dagger, comm_override);
+        NdegTwistedCloverPreconditioned<decltype(arg)> twisted(arg, out, in, halo);
+        dslash::DslashPolicyTune<decltype(twisted)> policy(twisted, in, halo, profile);
       }
     };
 
-#ifdef GPU_NDEG_TWISTED_CLOVER_DIRAC
-  void ApplyNdegTwistedCloverPreconditioned(ColorSpinorField &out, const ColorSpinorField &in,
-                                            const GaugeField &U, const CloverField &A,
-                                            double a, double b, double c, bool xpay,
-                                            const ColorSpinorField &x, int parity, bool dagger,
-=======
-  
-  template <typename Float, int nColor, QudaReconstructType recon> struct NdegTwistedCloverPreconditionedApply {
+    void ApplyNdegTwistedCloverPreconditioned(cvector_ref<ColorSpinorField> &out, cvector_ref<const ColorSpinorField> &in,
+                                              const GaugeField &U, const CloverField &A, double a, double b, double c,
+                                              bool xpay, cvector_ref<const ColorSpinorField> &x, int parity,
+                                              bool dagger, const int *comm_override, TimeProfile &profile)
+    {
+      if constexpr (is_enabled<QUDA_TWISTED_CLOVER_DSLASH>()) {
+        instantiate<NdegTwistedCloverPreconditionedApply>(out, in, x, U, A, a, b, c, xpay, parity, dagger,
+                                                          comm_override, profile);
+      } else {
+        errorQuda("Non-degenerate preconditioned twisted-clover operator has not been built");
+      }
+    }
 
-    NdegTwistedCloverPreconditionedApply(cvector_ref<ColorSpinorField> &out, cvector_ref<const ColorSpinorField> &in,
-                                         cvector_ref<const ColorSpinorField> &x, const GaugeField &U,
-                                         const CloverField &A, double a, double b, double c, bool xpay, int parity,
-                                         bool dagger, const int *comm_override, TimeProfile &profile)
-    {
-      constexpr int nDim = 4;
-      auto halo = ColorSpinorField::create_comms_batch(in);
-      NdegTwistedCloverPreconditionedArg<Float, nColor, nDim, recon> arg(out, in, halo, U, A, a, b, c, xpay, x, parity,
-                                                                         dagger, comm_override);
-      NdegTwistedCloverPreconditioned<decltype(arg)> twisted(arg, out, in, halo);
-      dslash::DslashPolicyTune<decltype(twisted)> policy(twisted, in, halo, profile);
-    }
-  };
-
-  void ApplyNdegTwistedCloverPreconditioned(cvector_ref<ColorSpinorField> &out, cvector_ref<const ColorSpinorField> &in,
-                                            const GaugeField &U, const CloverField &A, double a, double b, double c,
-                                            bool xpay, cvector_ref<const ColorSpinorField> &x, int parity, bool dagger,
->>>>>>> fbbe14c2
-                                            const int *comm_override, TimeProfile &profile)
-  {
-    if constexpr (is_enabled<QUDA_TWISTED_CLOVER_DSLASH>()) {
-      instantiate<NdegTwistedCloverPreconditionedApply>(out, in, x, U, A, a, b, c, xpay, parity, dagger, comm_override,
-                                                        profile);
-    } else {
-      errorQuda("Non-degenerate preconditioned twisted-clover operator has not been built");
-    }
-  }
-  
 } // namespace quda
