--- conflicted
+++ resolved
@@ -27,12 +27,7 @@
       out(out),
       in(in)
     {
-<<<<<<< HEAD
-      strcat(aux, out.AuxString());
-      /* AA: for tune cache */
-=======
       strcat(aux, out.AuxString().c_str());
->>>>>>> 608dec21
       if (out.GammaBasis()==in.GammaBasis()) strcat(aux, ",PreserveBasis");
       else if (out.GammaBasis() == QUDA_UKQCD_GAMMA_BASIS && in.GammaBasis() == QUDA_DEGRAND_ROSSI_GAMMA_BASIS) strcat(aux, ",NonRelBasis");
       else if (out.GammaBasis() == QUDA_DEGRAND_ROSSI_GAMMA_BASIS && in.GammaBasis() == QUDA_UKQCD_GAMMA_BASIS) strcat(aux, ",RelBasis");
@@ -109,25 +104,12 @@
       else errorQuda("TIFR interface has not been built");
     } else if (out.FieldOrder() == QUDA_QDPJIT_FIELD_ORDER) {
       using O = QDPJITDiracOrder<FloatOut, Ns, Nc>;
-<<<<<<< HEAD
-      CopyColorSpinor<Ns, Nc, O, I, param_t>(out, in, param);
-#else
-      errorQuda("QDPJIT interface has not been built\n");
-#endif
-
-    } else if (out.FieldOrder() == QUDA_OPENQCD_FIELD_ORDER) {
-
-#ifdef BUILD_OPENQCD_INTERFACE
-      using O = OpenQCDDiracOrder<FloatOut, Ns, Nc>;
-      CopyColorSpinor<Ns, Nc, O, I, param_t>(out, in, param);
-#else
-      errorQuda("OpenQCD interface has not been built\n");
-#endif
-
-=======
       if constexpr (is_enabled<QUDA_QDPJIT_GAUGE_ORDER>()) CopyColorSpinor<Ns, Nc, O, I, param_t>(out, in, param);
       else errorQuda("QDPJIT interface has not been built");
->>>>>>> 608dec21
+    } else if (out.FieldOrder() == QUDA_OPENQCD_FIELD_ORDER) {
+      using O = OpenQCDDiracOrder<FloatOut, Ns, Nc>;
+      if constexpr (is_enabled<QUDA_OPENQCD_GAUGE_ORDER>()) CopyColorSpinor<Ns, Nc, O, I, param_t>(out, in, param);
+      else errorQuda("OpenQCD interface has not been built");
     } else {
       errorQuda("Order %d not defined (Ns = %d, Nc = %d, precision = %d)", out.FieldOrder(), Ns, Nc, out.Precision());
     }
@@ -154,25 +136,12 @@
       else errorQuda("TIFR interface has not been built");
     } else if (in.FieldOrder() == QUDA_QDPJIT_FIELD_ORDER) {
       using ColorSpinor = QDPJITDiracOrder<FloatIn, Ns, Nc>;
-<<<<<<< HEAD
-      genericCopyColorSpinor<Ns, Nc, ColorSpinor>(param);
-#else
-      errorQuda("QDPJIT interface has not been built\n");
-#endif
-
-    } else if (in.FieldOrder() == QUDA_OPENQCD_FIELD_ORDER) {
-
-#ifdef BUILD_OPENQCD_INTERFACE
-      using ColorSpinor = OpenQCDDiracOrder<FloatIn, Ns, Nc>; // TODO: Seems OK
-      genericCopyColorSpinor<Ns, Nc, ColorSpinor>(param);
-#else
-      errorQuda("OpenQCD interface has not been built\n");
-#endif
-
-=======
       if constexpr (is_enabled<QUDA_QDPJIT_GAUGE_ORDER>()) genericCopyColorSpinor<Ns, Nc, ColorSpinor>(param);
       else errorQuda("QDPJIT interface has not been built");
->>>>>>> 608dec21
+    } else if (in.FieldOrder() == QUDA_OPENQCD_FIELD_ORDER) {
+      using ColorSpinor = OpenQCDDiracOrder<FloatIn, Ns, Nc>;
+      if constexpr (is_enabled<QUDA_OPENQCD_GAUGE_ORDER>()) genericCopyColorSpinor<Ns, Nc, ColorSpinor>(param);
+      else errorQuda("OpenQCD interface has not been built");
     } else {
       errorQuda("Order %d not defined (Ns=%d, Nc=%d, precision = %d)", in.FieldOrder(), Ns, Nc, in.Precision());
     }
