--- conflicted
+++ resolved
@@ -72,11 +72,7 @@
 
   void applySpinTaste(ColorSpinorField &out, const ColorSpinorField &in, QudaSpinTasteGamma gamma)
   {
-<<<<<<< HEAD
-    if constexpr(is_enabled<QUDA_STAGGERED_DSLASH>()) {
-=======
     if constexpr (is_enabled<QUDA_STAGGERED_DSLASH>()) {
->>>>>>> d199bd36
       instantiate<SpinTastePhase_>(out, in, gamma);
     } else {
       errorQuda("Staggered operator has not been built");
