#include <cstdio>
#include <cstdlib>
#include <iostream>
#include <quda.h>
#include <quda_milc_interface.h>
#include <quda_internal.h>
#include <color_spinor_field.h>
#include <string.h>
#include <unitarization_links.h>
#include <ks_improved_force.h>
#include <dslash_quda.h>

#include <vector>
#include <fstream>

#define MAX(a, b) ((a) > (b) ? (a) : (b))

// code for NVTX taken from Jiri Kraus' blog post:
// http://devblogs.nvidia.com/parallelforall/cuda-pro-tip-generate-custom-application-profile-timelines-nvtx/

#ifdef INTERFACE_NVTX

#if QUDA_NVTX_VERSION == 3
#include "nvtx3/nvToolsExt.h"
#else
#include "nvToolsExt.h"
#endif

static const uint32_t colors[] = { 0x0000ff00, 0x000000ff, 0x00ffff00, 0x00ff00ff, 0x0000ffff, 0x00ff0000, 0x00ffffff };
static const int num_colors = sizeof(colors)/sizeof(uint32_t);

#define PUSH_RANGE(name,cid) { \
  int color_id = cid; \
  color_id = color_id%num_colors;\
  nvtxEventAttributes_t eventAttrib = {0}; \
  eventAttrib.version = NVTX_VERSION; \
  eventAttrib.size = NVTX_EVENT_ATTRIB_STRUCT_SIZE; \
  eventAttrib.colorType = NVTX_COLOR_ARGB; \
  eventAttrib.color = colors[color_id]; \
  eventAttrib.messageType = NVTX_MESSAGE_TYPE_ASCII; \
  eventAttrib.message.ascii = name; \
  nvtxRangePushEx(&eventAttrib); \
}
#define POP_RANGE nvtxRangePop();
#else
#define PUSH_RANGE(name,cid)
#define POP_RANGE
#endif


static bool initialized = false;
#ifdef MULTI_GPU
static int commsGridDim[4];
#endif
static int localDim[4];

static bool invalidate_quda_gauge = true;
static bool create_quda_gauge = false;

static bool have_resident_gauge = false;

static bool invalidate_quda_mom = true;

static bool invalidate_quda_mg = true;

static void *df_preconditioner = nullptr;

using namespace quda;
using namespace quda::fermion_force;


#define QUDAMILC_VERBOSE 1

template <bool start> void inline qudamilc_called(const char *func, QudaVerbosity verb)
{
  // add NVTX markup if enabled
  if (start) {
    PUSH_RANGE(func, 1);
  } else {
    POP_RANGE;
  }

  #ifdef QUDAMILC_VERBOSE
  if (verb >= QUDA_VERBOSE) {
    if (start) {
      printfQuda("QUDA_MILC_INTERFACE: %s (called) \n", func);
    } else {
      printfQuda("QUDA_MILC_INTERFACE: %s (return) \n", func);
    }
  }
#endif
}

template <bool start> void inline qudamilc_called(const char *func) { qudamilc_called<start>(func, getVerbosity()); }

void qudaSetMPICommHandle(void *mycomm) { setMPICommHandleQuda(mycomm); }

void qudaInit(QudaInitArgs_t input)
{
  if (initialized) return;
  setVerbosityQuda(input.verbosity, "", stdout);
  qudamilc_called<true>(__func__);
  qudaSetLayout(input.layout);
  initialized = true;
  qudamilc_called<false>(__func__);
}

void qudaFinalize()
{
  qudamilc_called<true>(__func__);
  endQuda();
  qudamilc_called<false>(__func__);
}
#if defined(MULTI_GPU) && !defined(QMP_COMMS)
/**
 *  Implements a lexicographical mapping of node coordinates to ranks,
 *  with t varying fastest.
 */
static int rankFromCoords(const int *coords, void *fdata)
{
  int *dims = static_cast<int *>(fdata);

  int rank = coords[3];
  for (int i = 2; i >= 0; i--) {
    rank = dims[i] * rank + coords[i];
  }
  return rank;
}
#endif

void qudaSetLayout(QudaLayout_t input)
{
  int local_dim[4];
  for(int dir=0; dir<4; ++dir){ local_dim[dir] = input.latsize[dir]; }
#ifdef MULTI_GPU
  for(int dir=0; dir<4; ++dir){ local_dim[dir] /= input.machsize[dir]; }
#endif
  for(int dir=0; dir<4; ++dir){
    if(local_dim[dir]%2 != 0){
      printf("Error: Odd lattice dimensions are not supported\n");
      exit(1);
    }
  }

  for(int dir=0; dir<4; ++dir) localDim[dir] = local_dim[dir];

#ifdef MULTI_GPU
  for (int dir = 0; dir < 4; ++dir) commsGridDim[dir] = input.machsize[dir];
#ifdef QMP_COMMS
  initCommsGridQuda(4, commsGridDim, nullptr, nullptr);
#else
  initCommsGridQuda(4, commsGridDim, rankFromCoords, (void *)(commsGridDim));
#endif
  static int device = -1;
#else
  static int device = input.device;
#endif

  initQuda(device);
}

void *qudaAllocatePinned(size_t bytes) { return pool_pinned_malloc(bytes); }

void qudaFreePinned(void *ptr) { pool_pinned_free(ptr); }

void *qudaAllocateManaged(size_t bytes) { return managed_malloc(bytes); }

void qudaFreeManaged(void *ptr) { managed_free(ptr); }

#if defined(GPU_HISQ_FORCE) || defined(GPU_UNITARIZE)
void qudaHisqParamsInit(QudaHisqParams_t params)
#else
void qudaHisqParamsInit(QudaHisqParams_t)
#endif
{
  static bool initialized = false;

  if (initialized) return;
  qudamilc_called<true>(__func__);

#if defined(GPU_HISQ_FORCE) || defined(GPU_UNITARIZE)
  const bool reunit_allow_svd = (params.reunit_allow_svd) ? true : false;
  const bool reunit_svd_only  = (params.reunit_svd_only) ? true : false;
  const double unitarize_eps = 1e-14;
  const double max_error = 1e-10;
#endif

#ifdef GPU_HISQ_FORCE
  quda::fermion_force::setUnitarizeForceConstants(unitarize_eps,
      params.force_filter,
      max_error,
      reunit_allow_svd,
      reunit_svd_only,
      params.reunit_svd_rel_error,
      params.reunit_svd_abs_error);
#endif

#ifdef GPU_UNITARIZE
  setUnitarizeLinksConstants(unitarize_eps,
      max_error,
      reunit_allow_svd,
      reunit_svd_only,
      params.reunit_svd_rel_error,
      params.reunit_svd_abs_error);
#endif // UNITARIZE_GPU

  initialized = true;
  qudamilc_called<false>(__func__);
  return;
}



static QudaGaugeParam newMILCGaugeParam(const int* dim, QudaPrecision prec, QudaLinkType link_type)
{
  QudaGaugeParam gParam = newQudaGaugeParam();
  for(int dir=0; dir<4; ++dir) gParam.X[dir] = dim[dir];
  gParam.cuda_prec_sloppy = gParam.cpu_prec = gParam.cuda_prec = prec;
  gParam.type = link_type;

  gParam.reconstruct_sloppy = gParam.reconstruct = ((link_type == QUDA_SU3_LINKS) ? QUDA_RECONSTRUCT_12 : QUDA_RECONSTRUCT_NO);
  gParam.gauge_order   = QUDA_MILC_GAUGE_ORDER;
  gParam.t_boundary    = QUDA_PERIODIC_T;
  gParam.gauge_fix     = QUDA_GAUGE_FIXED_NO;
  gParam.scale         = 1.0;
  gParam.anisotropy    = 1.0;
  gParam.tadpole_coeff = 1.0;
  gParam.scale         = 0;
  gParam.ga_pad        = 0;
  gParam.site_ga_pad   = 0;
  gParam.mom_ga_pad    = 0;
  gParam.llfat_ga_pad  = 0;
  return gParam;
}

static  void invalidateGaugeQuda() {
  qudamilc_called<true>(__func__);
  freeGaugeQuda();
  invalidate_quda_gauge = true;
  have_resident_gauge = false;
  qudamilc_called<false>(__func__);
}

void qudaLoadKSLink(int prec, QudaFatLinkArgs_t, const double act_path_coeff[6], void *inlink, void *fatlink,
                    void *longlink)
{
  qudamilc_called<true>(__func__);

  QudaGaugeParam param = newMILCGaugeParam(localDim,
      (prec==1) ? QUDA_SINGLE_PRECISION : QUDA_DOUBLE_PRECISION,
      QUDA_GENERAL_LINKS);

  param.staggered_phase_applied = 1;
  param.staggered_phase_type = QUDA_STAGGERED_PHASE_MILC;

  computeKSLinkQuda(fatlink, longlink, nullptr, inlink, const_cast<double*>(act_path_coeff), &param);

  // requires loadGaugeQuda to be called in subequent solver
  invalidateGaugeQuda();

  // this flags that we are using QUDA to create the HISQ links
  create_quda_gauge = true;
  qudamilc_called<false>(__func__);
}

void qudaLoadUnitarizedLink(int prec, QudaFatLinkArgs_t, const double act_path_coeff[6], void *inlink, void *fatlink,
                            void *ulink)
{
  qudamilc_called<true>(__func__);

  QudaGaugeParam param = newMILCGaugeParam(localDim,
					   (prec==1) ? QUDA_SINGLE_PRECISION : QUDA_DOUBLE_PRECISION,
					   QUDA_GENERAL_LINKS);

  computeKSLinkQuda(fatlink, nullptr, ulink, inlink, const_cast<double*>(act_path_coeff), &param);

  // requires loadGaugeQuda to be called in subequent solver
  invalidateGaugeQuda();

  // this flags that we are using QUDA to create the HISQ links
  create_quda_gauge = true;
  qudamilc_called<false>(__func__);
}


void qudaHisqForce(int prec, int num_terms, int num_naik_terms, double dt, double** coeff, void** quark_field,
                   const double level2_coeff[6], const double fat7_coeff[6],
                   const void* const w_link, const void* const v_link, const void* const u_link,
                   void* const milc_momentum)
{
  qudamilc_called<true>(__func__);

  QudaGaugeParam gParam = newMILCGaugeParam(localDim, (prec==1) ? QUDA_SINGLE_PRECISION : QUDA_DOUBLE_PRECISION, QUDA_GENERAL_LINKS);

  if (!invalidate_quda_mom) {
    gParam.use_resident_mom = true;
    gParam.make_resident_mom = true;
    gParam.return_result_mom = false;
  } else {
    gParam.use_resident_mom = false;
    gParam.make_resident_mom = false;
    gParam.return_result_mom = true;
  }

  computeHISQForceQuda(milc_momentum, dt, level2_coeff, fat7_coeff,
                       w_link, v_link, u_link,
                       quark_field, num_terms, num_naik_terms, coeff,
                       &gParam);

  have_resident_gauge = false;
  qudamilc_called<false>(__func__);
  return;
}

void qudaAsqtadForce(int, const double[], const void *const[], const void *const[4], const void *const, void *const)
{
  errorQuda("This interface has been removed and is no longer supported");
}

void qudaComputeOprod(int, int, int, double **, double, void **, void *[])
{
  errorQuda("This interface has been removed and is no longer supported");
}

void qudaUpdateUPhasedPipeline(int prec, double eps, QudaMILCSiteArg_t *arg, int phase_in, int want_gaugepipe)
{
  qudamilc_called<true>(__func__);
  QudaGaugeParam qudaGaugeParam
    = newMILCGaugeParam(localDim, (prec == 1) ? QUDA_SINGLE_PRECISION : QUDA_DOUBLE_PRECISION, QUDA_GENERAL_LINKS);
  void *gauge = arg->site ? arg->site : arg->link;
  void *mom = arg->site ? arg->site : arg->mom;

  qudaGaugeParam.gauge_offset = arg->link_offset;
  qudaGaugeParam.mom_offset = arg->mom_offset;
  qudaGaugeParam.site_size = arg->size;
  qudaGaugeParam.gauge_order = arg->site ? QUDA_MILC_SITE_GAUGE_ORDER : QUDA_MILC_GAUGE_ORDER;

  qudaGaugeParam.staggered_phase_applied = phase_in;
  qudaGaugeParam.staggered_phase_type = QUDA_STAGGERED_PHASE_MILC;
  if (phase_in) qudaGaugeParam.t_boundary = QUDA_ANTI_PERIODIC_T;
  if (want_gaugepipe) {
    qudaGaugeParam.make_resident_gauge = true;
    qudaGaugeParam.return_result_gauge = true;
    if (!have_resident_gauge) {
      qudaGaugeParam.use_resident_gauge = false;
      have_resident_gauge = true;
      if (getVerbosity() >= QUDA_VERBOSE) { printfQuda("QUDA_MILC_INTERFACE: Using gauge pipeline \n"); }
    } else {
      qudaGaugeParam.use_resident_gauge = true;
    }
  }

  if (!invalidate_quda_mom) {
    qudaGaugeParam.use_resident_mom = true;
    qudaGaugeParam.make_resident_mom = true;
  } else {
    qudaGaugeParam.use_resident_mom = false;
    qudaGaugeParam.make_resident_mom = false;
  }

  updateGaugeFieldQuda(gauge, mom, eps, 0, 0, &qudaGaugeParam);
  qudamilc_called<false>(__func__);
  return;
}

void qudaUpdateUPhased(int prec, double eps, QudaMILCSiteArg_t *arg, int phase_in)
{
  qudaUpdateUPhasedPipeline(prec, eps, arg, phase_in, 0);
}

void qudaUpdateU(int prec, double eps, QudaMILCSiteArg_t *arg) { qudaUpdateUPhased(prec, eps, arg, 0); }

void qudaRephase(int prec, void *gauge, int flag, double i_mu)
{
  qudamilc_called<true>(__func__);
  QudaGaugeParam qudaGaugeParam
    = newMILCGaugeParam(localDim, (prec == 1) ? QUDA_SINGLE_PRECISION : QUDA_DOUBLE_PRECISION, QUDA_GENERAL_LINKS);

  qudaGaugeParam.staggered_phase_applied = 1 - flag;
  qudaGaugeParam.staggered_phase_type = QUDA_STAGGERED_PHASE_MILC;
  qudaGaugeParam.i_mu = i_mu;
  qudaGaugeParam.t_boundary = QUDA_ANTI_PERIODIC_T;

  staggeredPhaseQuda(gauge, &qudaGaugeParam);
  qudamilc_called<false>(__func__);
  return;
}

void qudaUnitarizeSU3Phased(int prec, double tol, QudaMILCSiteArg_t *arg, int phase_in)
{
  qudamilc_called<true>(__func__);
  QudaGaugeParam qudaGaugeParam
    = newMILCGaugeParam(localDim, (prec == 1) ? QUDA_SINGLE_PRECISION : QUDA_DOUBLE_PRECISION, QUDA_GENERAL_LINKS);

  void *gauge = arg->site ? arg->site : arg->link;
  qudaGaugeParam.gauge_offset = arg->link_offset;
  qudaGaugeParam.site_size = arg->size;
  qudaGaugeParam.gauge_order = arg->site ? QUDA_MILC_SITE_GAUGE_ORDER : QUDA_MILC_GAUGE_ORDER;
  qudaGaugeParam.staggered_phase_applied = phase_in;
  qudaGaugeParam.staggered_phase_type = QUDA_STAGGERED_PHASE_MILC;
  // when we take care of phases in QUDA we need to respect MILC boundary conditions.
  if (phase_in) qudaGaugeParam.t_boundary = QUDA_ANTI_PERIODIC_T;

  if (!have_resident_gauge) {
    qudaGaugeParam.make_resident_gauge = false;
    qudaGaugeParam.use_resident_gauge = false;
  } else {
    qudaGaugeParam.use_resident_gauge = true;
    qudaGaugeParam.make_resident_gauge = true;
  }
  qudaGaugeParam.return_result_gauge = true;
  have_resident_gauge = false;

  projectSU3Quda(gauge, tol, &qudaGaugeParam);
  invalidateGaugeQuda();
  qudamilc_called<false>(__func__);
  return;
}

void qudaUnitarizeSU3(int prec, double tol, QudaMILCSiteArg_t *arg) { qudaUnitarizeSU3Phased(prec, tol, arg, 0); }

// download the momentum from MILC and place into the resident mom field
void qudaMomLoad(int prec, QudaMILCSiteArg_t *arg)
{
  qudamilc_called<true>(__func__);

  QudaGaugeParam param
    = newMILCGaugeParam(localDim, (prec == 1) ? QUDA_SINGLE_PRECISION : QUDA_DOUBLE_PRECISION, QUDA_GENERAL_LINKS);

  void *mom = arg->site ? arg->site : arg->mom;
  param.mom_offset = arg->mom_offset;
  param.site_size = arg->size;
  param.gauge_order = arg->site ? QUDA_MILC_SITE_GAUGE_ORDER : QUDA_MILC_GAUGE_ORDER;
  param.make_resident_mom = 1;
  param.return_result_mom = 0;

  momResidentQuda(mom, &param);
  invalidate_quda_mom = false;

  qudamilc_called<false>(__func__);
}

// upload the momentum to MILC and invalidate the current resident momentum
void qudaMomSave(int prec, QudaMILCSiteArg_t *arg)
{
  qudamilc_called<true>(__func__);

  QudaGaugeParam param
    = newMILCGaugeParam(localDim, (prec == 1) ? QUDA_SINGLE_PRECISION : QUDA_DOUBLE_PRECISION, QUDA_GENERAL_LINKS);

  void *mom = arg->site ? arg->site : arg->mom;
  param.mom_offset = arg->mom_offset;
  param.site_size = arg->size;
  param.gauge_order = arg->site ? QUDA_MILC_SITE_GAUGE_ORDER : QUDA_MILC_GAUGE_ORDER;
  param.make_resident_mom = 0;
  param.return_result_mom = 1;

  momResidentQuda(mom, &param);
  invalidate_quda_mom = true;

  qudamilc_called<false>(__func__);
}

double qudaMomAction(int prec, QudaMILCSiteArg_t *arg)
{
  qudamilc_called<true>(__func__);

  QudaGaugeParam param
    = newMILCGaugeParam(localDim, (prec == 1) ? QUDA_SINGLE_PRECISION : QUDA_DOUBLE_PRECISION, QUDA_GENERAL_LINKS);

  void *mom = arg->site ? arg->site : arg->mom;
  param.mom_offset = arg->mom_offset;
  param.site_size = arg->size;
  param.gauge_order = arg->site ? QUDA_MILC_SITE_GAUGE_ORDER : QUDA_MILC_GAUGE_ORDER;
  param.make_resident_mom = 0;

  if (!invalidate_quda_mom) {
    param.use_resident_mom = true;
    param.make_resident_mom = true;
    invalidate_quda_mom = false;
  } else { // no momentum residency
    param.use_resident_mom = false;
    param.make_resident_mom = false;
    invalidate_quda_mom = true;
  }

  double action = momActionQuda(mom, &param);

  qudamilc_called<false>(__func__);

  return action;
}

static inline int opp(int dir){
  return 7-dir;
}


static void createGaugeForcePaths(int **paths, int dir, int num_loop_types){

  int index=0;
  // Plaquette paths
  if (num_loop_types >= 1)
    for(int i=0; i<4; ++i){
      if(i==dir) continue;
      paths[index][0] = i;        paths[index][1] = opp(dir);   paths[index++][2] = opp(i);
      paths[index][0] = opp(i);   paths[index][1] = opp(dir);   paths[index++][2] = i;
    }

  // Rectangle Paths
  if (num_loop_types >= 2)
    for(int i=0; i<4; ++i){
      if(i==dir) continue;
      paths[index][0] = paths[index][1] = i;       paths[index][2] = opp(dir); paths[index][3] = paths[index][4] = opp(i);
      index++;
      paths[index][0] = paths[index][1] = opp(i);  paths[index][2] = opp(dir); paths[index][3] = paths[index][4] = i;
      index++;
      paths[index][0] = dir; paths[index][1] = i; paths[index][2] = paths[index][3] = opp(dir); paths[index][4] = opp(i);
      index++;
      paths[index][0] = dir; paths[index][1] = opp(i); paths[index][2] = paths[index][3] = opp(dir); paths[index][4] = i;
      index++;
      paths[index][0] = i;  paths[index][1] = paths[index][2] = opp(dir); paths[index][3] = opp(i); paths[index][4] = dir;
      index++;
      paths[index][0] = opp(i);  paths[index][1] = paths[index][2] = opp(dir); paths[index][3] = i; paths[index][4] = dir;
      index++;
    }

  if (num_loop_types >= 3) {
    // Staple paths
    for(int i=0; i<4; ++i){
      for(int j=0; j<4; ++j){
	if(i==dir || j==dir || i==j) continue;
	paths[index][0] = i; paths[index][1] = j; paths[index][2] = opp(dir); paths[index][3] = opp(i), paths[index][4] = opp(j);
	index++;
	paths[index][0] = i; paths[index][1] = opp(j); paths[index][2] = opp(dir); paths[index][3] = opp(i), paths[index][4] = j;
	index++;
	paths[index][0] = opp(i); paths[index][1] = j; paths[index][2] = opp(dir); paths[index][3] = i, paths[index][4] = opp(j);
	index++;
	paths[index][0] = opp(i); paths[index][1] = opp(j); paths[index][2] = opp(dir); paths[index][3] = i, paths[index][4] = j;
	index++;
      }
    }
  }

}

void qudaGaugeForcePhased(int precision, int num_loop_types, double milc_loop_coeff[3], double eb3,
                          QudaMILCSiteArg_t *arg, int phase_in)
{
  qudamilc_called<true>(__func__);

  int numPaths = 0;
  switch (num_loop_types) {
  case 1:
    numPaths = 6;
    break;
  case 2:
    numPaths = 24;
    break;
  case 3:
    numPaths = 48;
    break;
  default:
    errorQuda("Invalid num_loop_types = %d\n", num_loop_types);
  }

  QudaGaugeParam qudaGaugeParam = newMILCGaugeParam(localDim,
      (precision==1) ? QUDA_SINGLE_PRECISION : QUDA_DOUBLE_PRECISION,
      QUDA_SU3_LINKS);
  void *gauge = arg->site ? arg->site : arg->link;
  void *mom = arg->site ? arg->site : arg->mom;

  qudaGaugeParam.gauge_offset = arg->link_offset;
  qudaGaugeParam.mom_offset = arg->mom_offset;
  qudaGaugeParam.site_size = arg->size;
  qudaGaugeParam.gauge_order = arg->site ? QUDA_MILC_SITE_GAUGE_ORDER : QUDA_MILC_GAUGE_ORDER;
  qudaGaugeParam.staggered_phase_applied = phase_in;
  qudaGaugeParam.staggered_phase_type = QUDA_STAGGERED_PHASE_MILC;
  if (phase_in) qudaGaugeParam.t_boundary = QUDA_ANTI_PERIODIC_T;
  if (phase_in) qudaGaugeParam.reconstruct = QUDA_RECONSTRUCT_NO;

  if (!have_resident_gauge) {
    qudaGaugeParam.make_resident_gauge = true;
    qudaGaugeParam.use_resident_gauge = false;
    // have_resident_gauge = true;
  } else {
    qudaGaugeParam.make_resident_gauge = true;
    qudaGaugeParam.use_resident_gauge = true;
  }

  double *loop_coeff = static_cast<double*>(safe_malloc(numPaths*sizeof(double)));
  int *length = static_cast<int*>(safe_malloc(numPaths*sizeof(int)));

  if (num_loop_types >= 1) for(int i= 0; i< 6; ++i) {
      loop_coeff[i] = milc_loop_coeff[0];
      length[i] = 3;
    }
  if (num_loop_types >= 2) for(int i= 6; i<24; ++i) {
      loop_coeff[i] = milc_loop_coeff[1];
      length[i] = 5;
    }
  if (num_loop_types >= 3) for(int i=24; i<48; ++i) {
      loop_coeff[i] = milc_loop_coeff[2];
      length[i] = 5;
    }

  int** input_path_buf[4];
  for(int dir=0; dir<4; ++dir){
    input_path_buf[dir] = static_cast<int**>(safe_malloc(numPaths*sizeof(int*)));
    for(int i=0; i<numPaths; ++i){
      input_path_buf[dir][i] = static_cast<int*>(safe_malloc(length[i]*sizeof(int)));
    }
    createGaugeForcePaths(input_path_buf[dir], dir, num_loop_types);
  }

  if (!invalidate_quda_mom) {
    qudaGaugeParam.use_resident_mom = true;
    qudaGaugeParam.make_resident_mom = true;
    qudaGaugeParam.return_result_mom = false;

    // this means when we compute the momentum, we acummulate to the
    // preexisting resident momentum instead of overwriting it
    qudaGaugeParam.overwrite_mom = false;
  } else {
    qudaGaugeParam.use_resident_mom = false;
    qudaGaugeParam.make_resident_mom = false;
    qudaGaugeParam.return_result_mom = true;

    // this means we compute momentum into a fresh field, copy it back
    // and sum to current momentum in MILC.  This saves an initial
    // CPU->GPU download of the current momentum.
    qudaGaugeParam.overwrite_mom = false;
  }

  int max_length = 6;

  computeGaugeForceQuda(mom, gauge, input_path_buf, length,
			loop_coeff, numPaths, max_length, eb3, &qudaGaugeParam);

  for(int dir=0; dir<4; ++dir){
    for(int i=0; i<numPaths; ++i) host_free(input_path_buf[dir][i]);
    host_free(input_path_buf[dir]);
  }

  host_free(length);
  host_free(loop_coeff);

  qudamilc_called<false>(__func__);
  return;
}

void qudaGaugeForce(int precision, int num_loop_types, double milc_loop_coeff[3], double eb3, QudaMILCSiteArg_t *arg)
{
  qudaGaugeForcePhased(precision, num_loop_types, milc_loop_coeff, eb3, arg, 0);
}

static int getLinkPadding(const int dim[4])
{
  int padding = MAX(dim[1]*dim[2]*dim[3]/2, dim[0]*dim[2]*dim[3]/2);
  padding = MAX(padding, dim[0]*dim[1]*dim[3]/2);
  padding = MAX(padding, dim[0]*dim[1]*dim[2]/2);
  return padding;
}

// set the params for the single mass solver
static void setInvertParams(QudaPrecision cpu_prec, QudaPrecision cuda_prec, QudaPrecision cuda_prec_sloppy,
                            double mass, double target_residual, double target_residual_hq, int maxiter,
                            double reliable_delta, QudaParity parity, QudaVerbosity verbosity,
                            QudaInverterType inverter, QudaInvertParam *invertParam)
{
  invertParam->verbosity = verbosity;
  invertParam->mass = mass;
  invertParam->tol = target_residual;
  invertParam->tol_hq = target_residual_hq;

  invertParam->residual_type = static_cast<QudaResidualType_s>(0);
  invertParam->residual_type = (target_residual != 0) ?
    static_cast<QudaResidualType_s>(invertParam->residual_type | QUDA_L2_RELATIVE_RESIDUAL) :
    invertParam->residual_type;
  invertParam->residual_type = (target_residual_hq != 0) ?
    static_cast<QudaResidualType_s>(invertParam->residual_type | QUDA_HEAVY_QUARK_RESIDUAL) :
    invertParam->residual_type;

  invertParam->heavy_quark_check = (invertParam->residual_type & QUDA_HEAVY_QUARK_RESIDUAL ? 1 : 0);
  if (invertParam->heavy_quark_check) {
    invertParam->max_hq_res_increase = 5;       // this caps the number of consecutive hq residual increases
    invertParam->max_hq_res_restart_total = 10; // this caps the number of hq restarts in case of solver stalling
  }

  invertParam->use_sloppy_partial_accumulator = 0;
  invertParam->num_offset = 0;

  invertParam->inv_type = inverter;
  invertParam->maxiter = maxiter;
  invertParam->reliable_delta = reliable_delta;

  invertParam->mass_normalization = QUDA_MASS_NORMALIZATION;
  invertParam->cpu_prec = cpu_prec;
  invertParam->cuda_prec = cuda_prec;
  invertParam->cuda_prec_sloppy = invertParam->heavy_quark_check ? cuda_prec : cuda_prec_sloppy;
  invertParam->cuda_prec_precondition = cuda_prec_sloppy;

  invertParam->gcrNkrylov = 10;

  invertParam->solution_type = QUDA_MATPC_SOLUTION;
  invertParam->solve_type = QUDA_DIRECT_PC_SOLVE;
  invertParam->preserve_source = QUDA_PRESERVE_SOURCE_YES;
  invertParam->gamma_basis = QUDA_DEGRAND_ROSSI_GAMMA_BASIS; // not used, but required by the code.
  invertParam->dirac_order = QUDA_DIRAC_ORDER;

  invertParam->dslash_type = QUDA_ASQTAD_DSLASH;
  invertParam->Ls = 1;
  invertParam->gflops = 0.0;

  invertParam->input_location = QUDA_CPU_FIELD_LOCATION;
  invertParam->output_location = QUDA_CPU_FIELD_LOCATION;

  if (parity == QUDA_EVEN_PARITY) { // even parity
    invertParam->matpc_type = QUDA_MATPC_EVEN_EVEN;
  } else if (parity == QUDA_ODD_PARITY) {
    invertParam->matpc_type = QUDA_MATPC_ODD_ODD;
  } else {
    errorQuda("Invalid parity\n");
  }

  invertParam->dagger = QUDA_DAG_NO;
  invertParam->use_init_guess = QUDA_USE_INIT_GUESS_YES;

  // for the preconditioner
  invertParam->inv_type_precondition = QUDA_CG_INVERTER;
  invertParam->tol_precondition = 1e-1;
  invertParam->maxiter_precondition = 2;
  invertParam->verbosity_precondition = QUDA_SILENT;

  invertParam->compute_action = 0;
}


// Set params for the multi-mass solver.
static void setInvertParams(QudaPrecision cpu_prec, QudaPrecision cuda_prec, QudaPrecision cuda_prec_sloppy,
                            int num_offset, const double offset[], const double target_residual_offset[],
                            const double target_residual_hq_offset[], int maxiter, double reliable_delta,
                            QudaParity parity, QudaVerbosity verbosity, QudaInverterType inverter,
                            QudaInvertParam *invertParam)
{
  const double null_mass = -1;

  setInvertParams(cpu_prec, cuda_prec, cuda_prec_sloppy, null_mass, target_residual_offset[0],
                  target_residual_hq_offset[0], maxiter, reliable_delta, parity, verbosity, inverter, invertParam);

  invertParam->num_offset = num_offset;
  for (int i = 0; i < num_offset; ++i) {
    invertParam->offset[i] = offset[i];
    invertParam->tol_offset[i] = target_residual_offset[i];
    invertParam->tol_hq_offset[i] = target_residual_hq_offset[i];
  }
}

static void getReconstruct(QudaReconstructType &reconstruct, QudaReconstructType &reconstruct_sloppy)
{
  {
    char *reconstruct_env = getenv("QUDA_MILC_HISQ_RECONSTRUCT");
    if (!reconstruct_env || strcmp(reconstruct_env, "18") == 0) {
      reconstruct = QUDA_RECONSTRUCT_NO;
    } else if (strcmp(reconstruct_env, "13") == 0) {
      reconstruct = QUDA_RECONSTRUCT_13;
    } else if (strcmp(reconstruct_env, "9") == 0) {
      reconstruct = QUDA_RECONSTRUCT_9;
    } else {
      errorQuda("QUDA_MILC_HISQ_RECONSTRUCT=%s not supported", reconstruct_env);
    }
  }

  {
    char *reconstruct_sloppy_env = getenv("QUDA_MILC_HISQ_RECONSTRUCT_SLOPPY");
    if (!reconstruct_sloppy_env) { // if env is not set, default to using outer reconstruct type
      reconstruct_sloppy = reconstruct;
    } else if (strcmp(reconstruct_sloppy_env, "18") == 0) {
      reconstruct_sloppy = QUDA_RECONSTRUCT_NO;
    } else if (strcmp(reconstruct_sloppy_env, "13") == 0) {
      reconstruct_sloppy = QUDA_RECONSTRUCT_13;
    } else if (strcmp(reconstruct_sloppy_env, "9") == 0) {
      reconstruct_sloppy = QUDA_RECONSTRUCT_9;
    } else {
      errorQuda("QUDA_MILC_HISQ_RECONSTRUCT_SLOPPY=%s not supported", reconstruct_sloppy_env);
    }
  }
}

static void setGaugeParams(QudaGaugeParam &fat_param, QudaGaugeParam &long_param, const void *const longlink,
                           const int dim[4], QudaPrecision cpu_prec, QudaPrecision cuda_prec,
                           QudaPrecision cuda_prec_sloppy, double tadpole, double naik_epsilon)
{
  for (int dir = 0; dir < 4; ++dir) fat_param.X[dir] = dim[dir];

  fat_param.cpu_prec = cpu_prec;
  fat_param.cuda_prec = cuda_prec;
  fat_param.cuda_prec_sloppy = cuda_prec_sloppy;
  fat_param.cuda_prec_precondition = cuda_prec_sloppy;
  fat_param.reconstruct = QUDA_RECONSTRUCT_NO;
  fat_param.reconstruct_sloppy = QUDA_RECONSTRUCT_NO;
  fat_param.reconstruct_precondition = QUDA_RECONSTRUCT_NO;
  fat_param.gauge_fix = QUDA_GAUGE_FIXED_NO;
  fat_param.anisotropy = 1.0;
  fat_param.t_boundary = QUDA_PERIODIC_T; // anti-periodic boundary conditions are built into the gauge field
  fat_param.gauge_order = QUDA_MILC_GAUGE_ORDER;
  fat_param.ga_pad = getLinkPadding(dim);

  if (longlink != nullptr) {
    // improved staggered parameters
    fat_param.type = QUDA_ASQTAD_FAT_LINKS;

    // now set the long link parameters needed
    long_param = fat_param;
    long_param.tadpole_coeff = tadpole;
    long_param.scale = -(1.0 + naik_epsilon) / (24.0 * long_param.tadpole_coeff * long_param.tadpole_coeff);
    long_param.type = QUDA_THREE_LINKS;
    long_param.ga_pad = 3*fat_param.ga_pad;
    getReconstruct(long_param.reconstruct, long_param.reconstruct_sloppy);
    long_param.reconstruct_precondition = long_param.reconstruct_sloppy;
  } else {
    // naive staggered parameters
    fat_param.type = QUDA_SU3_LINKS;
    fat_param.staggered_phase_type = QUDA_STAGGERED_PHASE_MILC;
  }

}

static void setColorSpinorParams(const int dim[4], QudaPrecision precision, ColorSpinorParam *param)
{
  param->nColor = 3;
  param->nSpin = 1;
  param->nDim = 4;

  for (int dir = 0; dir < 4; ++dir) param->x[dir] = dim[dir];
  param->x[0] /= 2;

  param->setPrecision(precision);
  param->pad = 0;
  param->siteSubset = QUDA_PARITY_SITE_SUBSET;
  param->siteOrder = QUDA_EVEN_ODD_SITE_ORDER;
  param->fieldOrder = QUDA_SPACE_SPIN_COLOR_FIELD_ORDER;
  param->gammaBasis = QUDA_DEGRAND_ROSSI_GAMMA_BASIS; // meaningless, but required by the code.
  param->create = QUDA_ZERO_FIELD_CREATE;
}

void setDeflationParam(QudaPrecision ritz_prec, QudaFieldLocation location_ritz, QudaMemoryType mem_type_ritz,
                       QudaExtLibType deflation_ext_lib, char vec_infile[], char vec_outfile[], QudaEigParam *df_param)
{
  df_param->import_vectors = strcmp(vec_infile,"") ? QUDA_BOOLEAN_TRUE : QUDA_BOOLEAN_FALSE;

  df_param->cuda_prec_ritz = ritz_prec;
  df_param->location       = location_ritz;
  df_param->mem_type_ritz  = mem_type_ritz;

  df_param->run_verify     = QUDA_BOOLEAN_FALSE;

  df_param->nk = df_param->invert_param->n_ev;
  df_param->np = df_param->invert_param->n_ev * df_param->invert_param->deflation_grid;

  df_param->extlib_type = deflation_ext_lib;

  // set file i/o parameters
  strcpy(df_param->vec_infile, vec_infile);
  strcpy(df_param->vec_outfile, vec_outfile);
  df_param->io_parity_inflate = QUDA_BOOLEAN_TRUE;
}

static size_t getColorVectorOffset(QudaParity local_parity, bool even_odd_exchange, const int dim[4])
{
  size_t offset;
  int volume = dim[0]*dim[1]*dim[2]*dim[3];

  if(local_parity == QUDA_EVEN_PARITY){
    offset = even_odd_exchange ? volume*6/2 : 0;
  }else{
    offset = even_odd_exchange ? 0 : volume*6/2;
  }
  return offset;
}

void qudaMultishiftInvert(int external_precision, int quda_precision, int num_offsets, double *const offset,
                          QudaInvertArgs_t inv_args, const double target_residual[],
                          const double target_fermilab_residual[], const void *const fatlink,
                          const void *const longlink, void *source, void **solutionArray, double *const final_residual,
                          double *const final_fermilab_residual, int *num_iters)
{
  static const QudaVerbosity verbosity = getVerbosity();
  qudamilc_called<true>(__func__, verbosity);

  if (target_residual[0] == 0) errorQuda("qudaMultishiftInvert: zeroth target residual cannot be zero\n");

  QudaPrecision host_precision = (external_precision == 2) ? QUDA_DOUBLE_PRECISION : QUDA_SINGLE_PRECISION;

  static bool force_double_queried = false;
  static bool do_not_force_double = false;
  if (!force_double_queried) {
    char *donotusedouble_env = getenv("QUDA_MILC_OVERRIDE_DOUBLE_MULTISHIFT"); // disable forcing outer double precision
    if (donotusedouble_env && (!(strcmp(donotusedouble_env, "0") == 0))) {
      do_not_force_double = true;
      printfQuda("Disabling always using double as fine precision for MILC multishift\n");
    }
    force_double_queried = true;
  }

  QudaPrecision device_precision = (quda_precision == 2) ? QUDA_DOUBLE_PRECISION : QUDA_SINGLE_PRECISION;
  bool use_mixed_precision = (((quda_precision == 2) && inv_args.mixed_precision)
                              || ((quda_precision == 1) && (inv_args.mixed_precision == 2))) ?
    true :
    false;

  QudaPrecision device_precision_sloppy;
  switch(inv_args.mixed_precision) {
  case 2: device_precision_sloppy = QUDA_HALF_PRECISION; break;
  case 1: device_precision_sloppy = QUDA_SINGLE_PRECISION; break;
  default: device_precision_sloppy = device_precision;
  }

  // override fine precision to double, switch to mixed as necessary
  if (!do_not_force_double && device_precision == QUDA_SINGLE_PRECISION) {
    // force outer double
    device_precision = QUDA_DOUBLE_PRECISION;
    if (device_precision_sloppy == QUDA_SINGLE_PRECISION) use_mixed_precision = true;
  }

  QudaGaugeParam fat_param = newQudaGaugeParam();
  QudaGaugeParam long_param = newQudaGaugeParam();
  setGaugeParams(fat_param, long_param, longlink, localDim, host_precision, device_precision, device_precision_sloppy,
                 inv_args.tadpole, inv_args.naik_epsilon);

  QudaInvertParam invertParam = newQudaInvertParam();

  QudaParity local_parity = inv_args.evenodd;
  const double reliable_delta = (use_mixed_precision ? 1e-1 : 0.0);
  setInvertParams(host_precision, device_precision, device_precision_sloppy, num_offsets, offset, target_residual,
                  target_fermilab_residual, inv_args.max_iter, reliable_delta, local_parity, verbosity,
                  QUDA_CG_INVERTER, &invertParam);

  if (inv_args.mixed_precision == 1) {
    fat_param.cuda_prec_refinement_sloppy = QUDA_HALF_PRECISION;
    long_param.cuda_prec_refinement_sloppy = QUDA_HALF_PRECISION;
    long_param.reconstruct_refinement_sloppy = long_param.reconstruct_sloppy;
    invertParam.cuda_prec_refinement_sloppy = QUDA_HALF_PRECISION;
    invertParam.reliable_delta_refinement = 0.1;
  }

  ColorSpinorParam csParam;
  setColorSpinorParams(localDim, host_precision, &csParam);

  // dirty hack to invalidate the cached gauge field without breaking interface compatability
  if (*num_iters == -1 || !canReuseResidentGauge(&invertParam)) invalidateGaugeQuda();

  // set the solver
  if (invalidate_quda_gauge || !create_quda_gauge) {
    loadGaugeQuda(const_cast<void *>(fatlink), &fat_param);
    if (longlink != nullptr) loadGaugeQuda(const_cast<void *>(longlink), &long_param);
    invalidate_quda_gauge = false;
  }

  if (longlink == nullptr) invertParam.dslash_type = QUDA_STAGGERED_DSLASH;

  void **sln_pointer = (void **)safe_malloc(num_offsets * sizeof(void *));
  int quark_offset = getColorVectorOffset(local_parity, false, localDim) * host_precision;
  void* src_pointer = static_cast<char*>(source) + quark_offset;

  for (int i = 0; i < num_offsets; ++i) sln_pointer[i] = static_cast<char *>(solutionArray[i]) + quark_offset;

  invertMultiShiftQuda(sln_pointer, src_pointer, &invertParam);
  host_free(sln_pointer);

  // return the number of iterations taken by the inverter
  *num_iters = invertParam.iter;
  for (int i = 0; i < num_offsets; ++i) {
    final_residual[i] = invertParam.true_res_offset[i];
    final_fermilab_residual[i] = invertParam.true_res_hq_offset[i];
  } // end loop over number of offsets

  if (!create_quda_gauge) invalidateGaugeQuda();

  qudamilc_called<false>(__func__, verbosity);
} // qudaMultiShiftInvert

void qudaInvert(int external_precision, int quda_precision, double mass, QudaInvertArgs_t inv_args,
                double target_residual, double target_fermilab_residual, const void *const fatlink,
                const void *const longlink, void *source, void *solution, double *const final_residual,
                double *const final_fermilab_residual, int *num_iters)
{
  static const QudaVerbosity verbosity = getVerbosity();
  qudamilc_called<true>(__func__, verbosity);

  if (target_fermilab_residual == 0 && target_residual == 0) errorQuda("qudaInvert: requesting zero residual\n");

  QudaPrecision host_precision = (external_precision == 2) ? QUDA_DOUBLE_PRECISION : QUDA_SINGLE_PRECISION;

  static bool force_double_queried = false;
  static bool do_not_force_double = false;
  if (!force_double_queried) {
    char *donotusedouble_env = getenv("QUDA_MILC_OVERRIDE_DOUBLE_MULTISHIFT"); // disable forcing outer double precision
    if (donotusedouble_env && (!(strcmp(donotusedouble_env, "0") == 0))) {
      do_not_force_double = true;
      printfQuda("Disabling always using double as fine precision for MILC multishift\n");
    }
    force_double_queried = true;
  }

  QudaPrecision device_precision = (quda_precision == 2) ? QUDA_DOUBLE_PRECISION : QUDA_SINGLE_PRECISION;

  QudaPrecision device_precision_sloppy;
  switch(inv_args.mixed_precision) {
  case 2: device_precision_sloppy = QUDA_HALF_PRECISION; break;
  case 1: device_precision_sloppy = QUDA_SINGLE_PRECISION; break;
  default: device_precision_sloppy = device_precision;
  }

  // override fine precision to double, switch to mixed as necessary
  if (!do_not_force_double && device_precision == QUDA_SINGLE_PRECISION) {
    // force outer double
    device_precision = QUDA_DOUBLE_PRECISION;
  }

  QudaGaugeParam fat_param = newQudaGaugeParam();
  QudaGaugeParam long_param = newQudaGaugeParam();
  setGaugeParams(fat_param, long_param, longlink, localDim, host_precision, device_precision, device_precision_sloppy,
                 inv_args.tadpole, inv_args.naik_epsilon);

  QudaInvertParam invertParam = newQudaInvertParam();

  QudaParity local_parity = inv_args.evenodd;
  const double reliable_delta = 1e-1;

  setInvertParams(host_precision, device_precision, device_precision_sloppy, mass, target_residual,
                  target_fermilab_residual, inv_args.max_iter, reliable_delta, local_parity, verbosity,
                  QUDA_CG_INVERTER, &invertParam);

  ColorSpinorParam csParam;
  setColorSpinorParams(localDim, host_precision, &csParam);

  // dirty hack to invalidate the cached gauge field without breaking interface compatability
  if (*num_iters == -1 || !canReuseResidentGauge(&invertParam)) invalidateGaugeQuda();

  if (invalidate_quda_gauge || !create_quda_gauge) {
    loadGaugeQuda(const_cast<void *>(fatlink), &fat_param);
    if (longlink != nullptr) loadGaugeQuda(const_cast<void *>(longlink), &long_param);
    invalidate_quda_gauge = false;
  }

  if (longlink == nullptr) invertParam.dslash_type = QUDA_STAGGERED_DSLASH;

  int quark_offset = getColorVectorOffset(local_parity, false, localDim) * host_precision;

  invertQuda(static_cast<char *>(solution) + quark_offset, static_cast<char *>(source) + quark_offset, &invertParam);

  // return the number of iterations taken by the inverter
  *num_iters = invertParam.iter;
  *final_residual = invertParam.true_res;
  *final_fermilab_residual = invertParam.true_res_hq;

  if (!create_quda_gauge) invalidateGaugeQuda();

  qudamilc_called<false>(__func__, verbosity);
} // qudaInvert


void qudaDslash(int external_precision, int quda_precision, QudaInvertArgs_t inv_args, const void *const fatlink,
                const void *const longlink, void* src, void* dst, int* num_iters)
{
  static const QudaVerbosity verbosity = getVerbosity();
  qudamilc_called<true>(__func__, verbosity);

  // static const QudaVerbosity verbosity = getVerbosity();
  QudaPrecision host_precision = (external_precision == 2) ? QUDA_DOUBLE_PRECISION : QUDA_SINGLE_PRECISION;
  QudaPrecision device_precision = (quda_precision == 2) ? QUDA_DOUBLE_PRECISION : QUDA_SINGLE_PRECISION;
  QudaPrecision device_precision_sloppy = device_precision;

  QudaGaugeParam fat_param = newQudaGaugeParam();
  QudaGaugeParam long_param = newQudaGaugeParam();
  setGaugeParams(fat_param, long_param, longlink, localDim, host_precision, device_precision, device_precision_sloppy,
                 inv_args.tadpole, inv_args.naik_epsilon);

  QudaInvertParam invertParam = newQudaInvertParam();

  QudaParity local_parity = inv_args.evenodd;
  QudaParity other_parity = local_parity == QUDA_EVEN_PARITY ? QUDA_ODD_PARITY : QUDA_EVEN_PARITY;

  setInvertParams(host_precision, device_precision, device_precision_sloppy, 0.0, 0, 0, 0, 0.0, local_parity, verbosity,
                  QUDA_CG_INVERTER, &invertParam);

  ColorSpinorParam csParam;
  setColorSpinorParams(localDim, host_precision, &csParam);

  // dirty hack to invalidate the cached gauge field without breaking interface compatability
  if (*num_iters == -1 || !canReuseResidentGauge(&invertParam)) invalidateGaugeQuda();

  if (invalidate_quda_gauge || !create_quda_gauge) {
    loadGaugeQuda(const_cast<void *>(fatlink), &fat_param);
    if (longlink != nullptr) loadGaugeQuda(const_cast<void *>(longlink), &long_param);
    invalidate_quda_gauge = false;
  }

  if (longlink == nullptr) invertParam.dslash_type = QUDA_STAGGERED_DSLASH;

  int src_offset = getColorVectorOffset(other_parity, false, localDim);
  int dst_offset = getColorVectorOffset(local_parity, false, localDim);

  dslashQuda(static_cast<char*>(dst) + dst_offset*host_precision,
	     static_cast<char*>(src) + src_offset*host_precision,
	     &invertParam, local_parity);

  if (!create_quda_gauge) invalidateGaugeQuda();

  qudamilc_called<false>(__func__, verbosity);
} // qudaDslash

void qudaInvertMsrc(int external_precision, int quda_precision, double mass, QudaInvertArgs_t inv_args,
                    double target_residual, double target_fermilab_residual, const void *const fatlink,
                    const void *const longlink, void **sourceArray, void **solutionArray, double *const final_residual,
                    double *const final_fermilab_residual, int *num_iters, int num_src)
{
  static const QudaVerbosity verbosity = getVerbosity();
  qudamilc_called<true>(__func__, verbosity);

  if (target_fermilab_residual == 0 && target_residual == 0) errorQuda("qudaInvert: requesting zero residual\n");

  // static const QudaVerbosity verbosity = getVerbosity();
  QudaPrecision host_precision = (external_precision == 2) ? QUDA_DOUBLE_PRECISION : QUDA_SINGLE_PRECISION;
  QudaPrecision device_precision = (quda_precision == 2) ? QUDA_DOUBLE_PRECISION : QUDA_SINGLE_PRECISION;
  QudaPrecision device_precision_sloppy;

  switch(inv_args.mixed_precision) {
  case 2: device_precision_sloppy = QUDA_HALF_PRECISION; break;
  case 1: device_precision_sloppy = QUDA_SINGLE_PRECISION; break;
  default: device_precision_sloppy = device_precision;
  }

  QudaGaugeParam fat_param = newQudaGaugeParam();
  QudaGaugeParam long_param = newQudaGaugeParam();
  setGaugeParams(fat_param, long_param, longlink, localDim, host_precision, device_precision, device_precision_sloppy,
                 inv_args.tadpole, inv_args.naik_epsilon);

  QudaInvertParam invertParam = newQudaInvertParam();

  QudaParity local_parity = inv_args.evenodd;
  const double reliable_delta = 1e-1;

  setInvertParams(host_precision, device_precision, device_precision_sloppy, mass, target_residual,
                  target_fermilab_residual, inv_args.max_iter, reliable_delta, local_parity, verbosity,
                  QUDA_CG_INVERTER, &invertParam);
  invertParam.num_src = num_src;

  ColorSpinorParam csParam;
  setColorSpinorParams(localDim, host_precision, &csParam);

  // dirty hack to invalidate the cached gauge field without breaking interface compatability
  if (*num_iters == -1 || !canReuseResidentGauge(&invertParam)) invalidateGaugeQuda();

  if (invalidate_quda_gauge || !create_quda_gauge) {
    loadGaugeQuda(const_cast<void *>(fatlink), &fat_param);
    if (longlink != nullptr) loadGaugeQuda(const_cast<void *>(longlink), &long_param);
    invalidate_quda_gauge = false;
  }

  if (longlink == nullptr) invertParam.dslash_type = QUDA_STAGGERED_DSLASH;

  int quark_offset = getColorVectorOffset(local_parity, false, localDim) * host_precision;
  void **sln_pointer = (void **)safe_malloc(num_src * sizeof(void *));
  void **src_pointer = (void **)safe_malloc(num_src * sizeof(void *));

  for (int i = 0; i < num_src; ++i) sln_pointer[i] = static_cast<char *>(solutionArray[i]) + quark_offset;
  for (int i = 0; i < num_src; ++i) src_pointer[i] = static_cast<char *>(sourceArray[i]) + quark_offset;

  invertMultiSrcQuda(sln_pointer, src_pointer, &invertParam, nullptr, nullptr);

  host_free(sln_pointer);
  host_free(src_pointer);

  // return the number of iterations taken by the inverter
  *num_iters = invertParam.iter;
  *final_residual = invertParam.true_res;
  *final_fermilab_residual = invertParam.true_res_hq;

  if (!create_quda_gauge) invalidateGaugeQuda();

  qudamilc_called<false>(__func__, verbosity);
} // qudaInvert

void qudaEigCGInvert(int external_precision, int quda_precision, double mass, QudaInvertArgs_t inv_args,
                     double target_residual, double target_fermilab_residual, const void *const fatlink,
                     const void *const longlink,
                     void *source,   // array of source vectors -> overwritten on exit
                     void *solution, // temporary
                     QudaEigArgs_t eig_args,
                     const int rhs_idx,       // current rhs
                     const int last_rhs_flag, // is this the last rhs to solve
                     double *const final_residual, double *const final_fermilab_residual, int *num_iters)
{
  static const QudaVerbosity verbosity = getVerbosity();
  qudamilc_called<true>(__func__, verbosity);

  if (target_fermilab_residual == 0 && target_residual == 0) errorQuda("qudaInvert: requesting zero residual\n");

  QudaPrecision host_precision = (external_precision == 2) ? QUDA_DOUBLE_PRECISION : QUDA_SINGLE_PRECISION;
  QudaPrecision device_precision = (quda_precision == 2) ? QUDA_DOUBLE_PRECISION : QUDA_SINGLE_PRECISION;
  QudaPrecision device_precision_sloppy;

  switch(inv_args.mixed_precision) {
  case 2: device_precision_sloppy = QUDA_HALF_PRECISION; break;
  case 1: device_precision_sloppy = QUDA_SINGLE_PRECISION; break;
  default: device_precision_sloppy = device_precision;
  }

  QudaGaugeParam fat_param = newQudaGaugeParam();
  QudaGaugeParam long_param = newQudaGaugeParam();
  setGaugeParams(fat_param, long_param, longlink, localDim, host_precision, device_precision, device_precision_sloppy,
                 inv_args.tadpole, inv_args.naik_epsilon);

  QudaInvertParam invertParam = newQudaInvertParam();

  QudaParity local_parity = inv_args.evenodd;
  double& target_res = target_residual;
  double& target_res_hq = target_fermilab_residual;
  const double reliable_delta = 1e-1;

  setInvertParams(host_precision, device_precision, device_precision_sloppy, mass, target_res, target_res_hq,
                  inv_args.max_iter, reliable_delta, local_parity, verbosity, QUDA_CG_INVERTER, &invertParam);

  QudaEigParam  df_param = newQudaEigParam();
  df_param.invert_param = &invertParam;

  invertParam.n_ev = eig_args.nev;
  invertParam.max_search_dim     = eig_args.max_search_dim;
  invertParam.deflation_grid     = eig_args.deflation_grid;
  invertParam.tol_restart        = eig_args.tol_restart;
  invertParam.eigcg_max_restarts = eig_args.eigcg_max_restarts;
  invertParam.max_restart_num    = eig_args.max_restart_num;
  invertParam.inc_tol            = eig_args.inc_tol;
  invertParam.eigenval_tol       = eig_args.eigenval_tol;
  invertParam.rhs_idx            = rhs_idx;

  if ((inv_args.solver_type != QUDA_INC_EIGCG_INVERTER) && (inv_args.solver_type != QUDA_EIGCG_INVERTER))
    errorQuda("Incorrect inverter type.\n");
  invertParam.inv_type = inv_args.solver_type;

  if (inv_args.solver_type == QUDA_INC_EIGCG_INVERTER) invertParam.inv_type_precondition = QUDA_INVALID_INVERTER;

  setDeflationParam(eig_args.prec_ritz, eig_args.location_ritz, eig_args.mem_type_ritz, eig_args.deflation_ext_lib, eig_args.vec_infile, eig_args.vec_outfile, &df_param);

  ColorSpinorParam csParam;
  setColorSpinorParams(localDim, host_precision, &csParam);

  // dirty hack to invalidate the cached gauge field without breaking interface compatability
  if (*num_iters == -1 || !canReuseResidentGauge(&invertParam)) invalidateGaugeQuda();

  if ((invalidate_quda_gauge || !create_quda_gauge) && (rhs_idx == 0)) { // do this for the first RHS
    loadGaugeQuda(const_cast<void *>(fatlink), &fat_param);
    if (longlink != nullptr) loadGaugeQuda(const_cast<void *>(longlink), &long_param);
    invalidate_quda_gauge = false;
  }

  if (longlink == nullptr) invertParam.dslash_type = QUDA_STAGGERED_DSLASH;

  int quark_offset = getColorVectorOffset(local_parity, false, localDim) * host_precision;

  if(rhs_idx == 0) df_preconditioner = newDeflationQuda(&df_param);

  invertParam.deflation_op = df_preconditioner;

  invertQuda(static_cast<char *>(solution) + quark_offset, static_cast<char *>(source) + quark_offset, &invertParam);

  if (last_rhs_flag) destroyDeflationQuda(df_preconditioner);

  // return the number of iterations taken by the inverter
  *num_iters = invertParam.iter;
  *final_residual = invertParam.true_res;
  *final_fermilab_residual = invertParam.true_res_hq;

  if (!create_quda_gauge && last_rhs_flag) invalidateGaugeQuda();

  qudamilc_called<false>(__func__, verbosity);
} // qudaEigCGInvert

// Structure used to handle loading from input file
struct mgInputStruct {

  int mg_levels;
  bool verify_results;
  QudaPrecision preconditioner_precision; // precision for near-nulls, coarse links
  QudaTransferType
    optimized_kd; // use the optimized KD operator (true), naive coarsened operator (false), or optimized dropped links (drop)
<<<<<<< HEAD
  bool use_mma;          // accelerate setup using MMA routines
  bool allow_truncation; // allow dropping the long links for small (less than three) aggregate directions
=======
  bool use_mma;              // accelerate setup using MMA routines
  bool allow_truncation;     // allow dropping the long links for small (less than three) aggregate directions
  bool dagger_approximation; // use the dagger approximation to Xinv, which is X^dagger
>>>>>>> 5bdbd8de

  // Setup
  int nvec[QUDA_MAX_MG_LEVEL];                   // ignored on first level, if non-zero on last level we deflate
  QudaInverterType setup_inv[QUDA_MAX_MG_LEVEL]; // ignored on first and last level
  double setup_tol[QUDA_MAX_MG_LEVEL];           // ignored on first and last level
  double setup_maxiter[QUDA_MAX_MG_LEVEL];       // ignored on first and last level
  char mg_vec_infile[QUDA_MAX_MG_LEVEL][256];    // ignored on first and last level
  char mg_vec_outfile[QUDA_MAX_MG_LEVEL][256];   // ignored on first and last level
<<<<<<< HEAD
  int geo_block_size[QUDA_MAX_MG_LEVEL][4]; // ignored on first and last level (first 1 1 1 1 for optimized, 2 2 2 2 for coarse)
=======
  int geo_block_size[QUDA_MAX_MG_LEVEL][4]; // ignored on first (1 1 1 1 for optimized, 2 2 2 2 for coarse KD) and last level
>>>>>>> 5bdbd8de

  // Solve
  QudaSolveType coarse_solve_type[QUDA_MAX_MG_LEVEL]; // ignored on first and second level
  QudaInverterType coarse_solver[QUDA_MAX_MG_LEVEL];  // ignored on first level
  double coarse_solver_tol[QUDA_MAX_MG_LEVEL];        // ignored on first level
  int coarse_solver_maxiter[QUDA_MAX_MG_LEVEL];       // ignored on first level
  QudaInverterType smoother_type[QUDA_MAX_MG_LEVEL];  // all but last level
  int nu_pre[QUDA_MAX_MG_LEVEL];                      // all but last level
  int nu_post[QUDA_MAX_MG_LEVEL];                     // all but last level

  // Misc
  QudaVerbosity mg_verbosity[QUDA_MAX_MG_LEVEL]; // all levels

  // Coarsest level deflation
  int deflate_n_ev;
  int deflate_n_kr;
  int deflate_max_restarts;
  double deflate_tol;
  bool deflate_use_poly_acc;
  double deflate_a_min; // ignored if no polynomial acceleration
  int deflate_poly_deg; // ignored if no polynomial acceleration

  void setArrayDefaults()
  {
    // set dummy values so all elements are initialized
    // some of these values get immediately overriden in the
    // constructor, in some cases with identical values:
    // this is to separate "initializing" with "best practices"
    for (int i = 0; i < QUDA_MAX_MG_LEVEL; i++) {
      nvec[i] = 24;
      setup_inv[i] = QUDA_CGNR_INVERTER;
      setup_tol[i] = 1e-5;
      setup_maxiter[i] = 500;
      mg_vec_infile[i][0] = 0;
      mg_vec_outfile[i][0] = 0;
      for (int d = 0; d < 4; d++) { geo_block_size[i][d] = 2; }

      coarse_solve_type[i] = QUDA_DIRECT_PC_SOLVE;
      coarse_solver[i] = QUDA_GCR_INVERTER;
      coarse_solver_tol[i] = 0.25;
      coarse_solver_maxiter[i] = 16;
      smoother_type[i] = QUDA_CA_GCR_INVERTER;
      nu_pre[i] = 0;
      nu_post[i] = 2;

      mg_verbosity[i] = QUDA_SUMMARIZE;
    }
  }

  // set defaults
  mgInputStruct() :
    mg_levels(4),
    verify_results(true),
    preconditioner_precision(QUDA_HALF_PRECISION),
    optimized_kd(QUDA_TRANSFER_OPTIMIZED_KD),
    use_mma(true),
    allow_truncation(false),
<<<<<<< HEAD
=======
    dagger_approximation(false),
>>>>>>> 5bdbd8de
    deflate_n_ev(66),
    deflate_n_kr(128),
    deflate_max_restarts(50),
    deflate_tol(1e-5),
    deflate_use_poly_acc(false),
    deflate_a_min(1e-2),
    deflate_poly_deg(50)
  {
    /* initialize internal arrays */
    setArrayDefaults();

    /* required or best-practice values for typical solves */
    nvec[0] = 3;              // must be this
    geo_block_size[0][0] = 1; // must be this...
    geo_block_size[0][1] = 1; // "
    geo_block_size[0][2] = 1; // "
    geo_block_size[0][3] = 1; // "

    nvec[1] = 64;
    geo_block_size[1][0] = 2;
    geo_block_size[1][1] = 2;
    geo_block_size[1][2] = 2;
    geo_block_size[1][3] = 2;

    nvec[2] = 96;
    geo_block_size[2][0] = 2;
    geo_block_size[2][1] = 2;
    geo_block_size[2][2] = 2;
    geo_block_size[2][3] = 2;

    /* Setup */

    /* level 0 -> 1 is K-D, no customization */

    /* Level 1 (pseudo-fine) to 2 (intermediate) */
    setup_inv[1] = QUDA_CGNR_INVERTER;
    setup_tol[1] = 1e-5;
    setup_maxiter[1] = 500;
    mg_vec_infile[1][0] = 0;
    mg_vec_outfile[1][0] = 0;

    /* Level 2 (intermediate) to 3 (coarsest) */
    setup_inv[2] = QUDA_CGNR_INVERTER;
    setup_tol[2] = 1e-5;
    setup_maxiter[2] = 500;
    mg_vec_infile[2][0] = 0;
    mg_vec_outfile[2][0] = 0;

    /* Solve info */

    /* Level 0 only needs a smoother */
    smoother_type[0] = QUDA_CA_GCR_INVERTER;
    nu_pre[0] = 0;
    nu_post[0] = 4;

    /* Level 1 */
    coarse_solver[1] = QUDA_GCR_INVERTER;
    coarse_solver_tol[1] = 5e-2;
    coarse_solver_maxiter[1] = 4;
    smoother_type[1] = QUDA_CA_GCR_INVERTER;
    nu_pre[1] = 0;
    nu_post[1] = 2;

    /* Level 2 */
    coarse_solve_type[2] = QUDA_DIRECT_PC_SOLVE;
    coarse_solver[2] = QUDA_GCR_INVERTER;
    coarse_solver_tol[2] = 0.25;
    coarse_solver_maxiter[2] = 4;
    smoother_type[2] = QUDA_CA_GCR_INVERTER;
    nu_pre[2] = 0;
    nu_post[2] = 2;

    /* Level 3 */
    coarse_solve_type[3] = QUDA_DIRECT_PC_SOLVE;
    coarse_solver[3] = QUDA_CA_GCR_INVERTER; // use CGNR for non-deflated... sometimes
    coarse_solver_tol[3] = 0.25;
    coarse_solver_maxiter[3] = 16; // use larger for non-deflated

    /* Misc */
    mg_verbosity[0] = QUDA_SUMMARIZE;
    mg_verbosity[1] = QUDA_SUMMARIZE;
    mg_verbosity[2] = QUDA_SUMMARIZE;
    mg_verbosity[3] = QUDA_SUMMARIZE;

    /* Deflation */
    nvec[3] = 0; // 64; // do not deflate
    mg_vec_infile[3][0] = 0;
    mg_vec_outfile[3][0] = 0;
    deflate_n_ev = 66;
    deflate_n_kr = 128;
    deflate_tol = 1e-3;
    deflate_max_restarts = 50;
    deflate_use_poly_acc = false;
    deflate_a_min = 1e-2;
    deflate_poly_deg = 20;
  }

  QudaInverterType getQudaInverterType(const char *name)
  {
    if (strcmp(name, "gcr") == 0) {
      return QUDA_GCR_INVERTER;
    } else if (strcmp(name, "cgnr") == 0) {
      return QUDA_CGNR_INVERTER;
    } else if (strcmp(name, "cgne") == 0) {
      return QUDA_CGNE_INVERTER;
    } else if (strcmp(name, "bicgstab") == 0) {
      return QUDA_BICGSTAB_INVERTER;
    } else if (strcmp(name, "ca-gcr") == 0) {
      return QUDA_CA_GCR_INVERTER;
    } else {
      return QUDA_INVALID_INVERTER;
    }
  }

  QudaPrecision getQudaPrecision(const char *name)
  {
    if (strcmp(name, "single") == 0) {
      return QUDA_SINGLE_PRECISION;
    } else if (strcmp(name, "half") == 0) {
      return QUDA_HALF_PRECISION;
    } else {
      return QUDA_INVALID_PRECISION;
    }
  }

  QudaSolveType getQudaSolveType(const char *name)
  {
    if (strcmp(name, "direct") == 0) {
      return QUDA_DIRECT_SOLVE;
    } else if (strcmp(name, "direct-pc") == 0) {
      return QUDA_DIRECT_PC_SOLVE;
    } else {
      return QUDA_INVALID_SOLVE;
    }
  }

  QudaTransferType getQudaTransferType(const char *name)
  {
    if (strcmp(name, "true") == 0) {
      return QUDA_TRANSFER_OPTIMIZED_KD;
    } else if (strcmp(name, "false") == 0) {
      return QUDA_TRANSFER_COARSE_KD;
    } else if (strcmp(name, "drop") == 0) {
      return QUDA_TRANSFER_OPTIMIZED_KD_DROP_LONG;
    } else {
      return QUDA_TRANSFER_INVALID;
    }
  }

  QudaVerbosity getQudaVerbosity(const char *name)
  {
    if (strcmp(name, "silent") == 0) {
      return QUDA_SILENT;
    } else if (strcmp(name, "summarize") == 0 || strcmp(name, "false") == 0) {
      // false == summary is for backwards compatibility
      return QUDA_SUMMARIZE;
    } else if (strcmp(name, "verbose") == 0 || strcmp(name, "true") == 0) {
      // true == verbose is for backwards compatibility
      return QUDA_VERBOSE;
    } else if (strcmp(name, "debug") == 0) {
      return QUDA_DEBUG_VERBOSE;
    } else {
      return QUDA_INVALID_VERBOSITY;
    }
  }

  // parse out a line
  bool update(std::vector<std::string> &input_line)
  {

    int error_code = 0; // no error
                        // 1 = wrong number of arguments

    if (strcmp(input_line[0].c_str(), "mg_levels") == 0) {
      if (input_line.size() < 2) {
        error_code = 1;
      } else {
        mg_levels = atoi(input_line[1].c_str());
      }

    } else if (strcmp(input_line[0].c_str(), "verify_results") == 0) {
      if (input_line.size() < 2) {
        error_code = 1;
      } else {
        verify_results = input_line[1][0] == 't' ? true : false;
      }

    } else if (strcmp(input_line[0].c_str(), "preconditioner_precision") == 0) {
      if (input_line.size() < 2) {
        error_code = 1;
      } else {
        preconditioner_precision = getQudaPrecision(input_line[1].c_str());
      }

    } else if (strcmp(input_line[0].c_str(), "optimized_kd") == 0) {
      if (input_line.size() < 2) {
        error_code = 1;
      } else {
        optimized_kd = getQudaTransferType(input_line[1].c_str());
      }

    } else if (strcmp(input_line[0].c_str(), "use_mma") == 0) {
      if (input_line.size() < 2) {
        error_code = 1;
      } else {
        use_mma = input_line[1][0] == 't' ? true : false;
      }
    } else if (strcmp(input_line[0].c_str(), "allow_truncation") == 0) {
      if (input_line.size() < 2) {
        error_code = 1;
      } else {
        allow_truncation = input_line[1][0] == 't' ? true : false;
      }
<<<<<<< HEAD
=======
    } else if (strcmp(input_line[0].c_str(), "dagger_approximation") == 0) {
      if (input_line.size() < 2) {
        error_code = 1;
      } else {
        dagger_approximation = input_line[1][0] == 't' ? true : false;
      }
>>>>>>> 5bdbd8de
    } else if (strcmp(input_line[0].c_str(), "mg_verbosity") == 0) {
      if (input_line.size() < 3) {
        error_code = 1;
      } else {
        mg_verbosity[atoi(input_line[1].c_str())] = getQudaVerbosity(input_line[2].c_str());
      }

    } else /* Begin Setup */
      if (strcmp(input_line[0].c_str(), "nvec") == 0) {
      if (input_line.size() < 3) {
        error_code = 1;
      } else {
        nvec[atoi(input_line[1].c_str())] = atoi(input_line[2].c_str());
      }

    } else if (strcmp(input_line[0].c_str(), "geo_block_size") == 0) {
      if (input_line.size() < 6) {
        error_code = 1;
      } else {
        for (int d = 0; d < 4; d++) geo_block_size[atoi(input_line[1].c_str())][d] = atoi(input_line[2 + d].c_str());
      }

    } else if (strcmp(input_line[0].c_str(), "setup_inv") == 0) {
      if (input_line.size() < 3) {
        error_code = 1;
      } else {
        setup_inv[atoi(input_line[1].c_str())] = getQudaInverterType(input_line[2].c_str());
      }

    } else if (strcmp(input_line[0].c_str(), "setup_tol") == 0) {
      if (input_line.size() < 3) {
        error_code = 1;
      } else {
        setup_tol[atoi(input_line[1].c_str())] = atof(input_line[2].c_str());
      }

    } else if (strcmp(input_line[0].c_str(), "setup_maxiter") == 0) {
      if (input_line.size() < 3) {
        error_code = 1;
      } else {
        setup_maxiter[atoi(input_line[1].c_str())] = atoi(input_line[2].c_str());
      }

    } else if (strcmp(input_line[0].c_str(), "mg_vec_infile") == 0) {
      if (input_line.size() < 3) {
        error_code = 1;
      } else {
        strcpy(mg_vec_infile[atoi(input_line[1].c_str())], input_line[2].c_str());
      }

    } else if (strcmp(input_line[0].c_str(), "mg_vec_outfile") == 0) {
      if (input_line.size() < 3) {
        error_code = 1;
      } else {
        strcpy(mg_vec_outfile[atoi(input_line[1].c_str())], input_line[2].c_str());
      }

    } else /* Begin Solvers */
      if (strcmp(input_line[0].c_str(), "coarse_solve_type") == 0) {
      if (input_line.size() < 3) {
        error_code = 1;
      } else {
        coarse_solve_type[atoi(input_line[1].c_str())] = getQudaSolveType(input_line[2].c_str());
      }

    } else if (strcmp(input_line[0].c_str(), "coarse_solver") == 0) {
      if (input_line.size() < 3) {
        error_code = 1;
      } else {
        coarse_solver[atoi(input_line[1].c_str())] = getQudaInverterType(input_line[2].c_str());
      }

    } else if (strcmp(input_line[0].c_str(), "coarse_solver_tol") == 0) {
      if (input_line.size() < 3) {
        error_code = 1;
      } else {
        coarse_solver_tol[atoi(input_line[1].c_str())] = atof(input_line[2].c_str());
      }

    } else if (strcmp(input_line[0].c_str(), "coarse_solver_maxiter") == 0) {
      if (input_line.size() < 3) {
        error_code = 1;
      } else {
        coarse_solver_maxiter[atoi(input_line[1].c_str())] = atoi(input_line[2].c_str());
      }

    } else if (strcmp(input_line[0].c_str(), "smoother_type") == 0) {
      if (input_line.size() < 3) {
        error_code = 1;
      } else {
        smoother_type[atoi(input_line[1].c_str())] = getQudaInverterType(input_line[2].c_str());
      }

    } else if (strcmp(input_line[0].c_str(), "nu_pre") == 0) {
      if (input_line.size() < 3) {
        error_code = 1;
      } else {
        nu_pre[atoi(input_line[1].c_str())] = atoi(input_line[2].c_str());
      }

    } else if (strcmp(input_line[0].c_str(), "nu_post") == 0) {
      if (input_line.size() < 3) {
        error_code = 1;
      } else {
        nu_post[atoi(input_line[1].c_str())] = atoi(input_line[2].c_str());
      }

    } else /* Begin Deflation */
      if (strcmp(input_line[0].c_str(), "deflate_n_ev") == 0) {
      if (input_line.size() < 2) {
        error_code = 1;
      } else {
        deflate_n_ev = atoi(input_line[1].c_str());
      }

    } else if (strcmp(input_line[0].c_str(), "deflate_n_kr") == 0) {
      if (input_line.size() < 2) {
        error_code = 1;
      } else {
        deflate_n_kr = atoi(input_line[1].c_str());
      }

    } else if (strcmp(input_line[0].c_str(), "deflate_max_restarts") == 0) {
      if (input_line.size() < 2) {
        error_code = 1;
      } else {
        deflate_max_restarts = atoi(input_line[1].c_str());
      }

    } else if (strcmp(input_line[0].c_str(), "deflate_tol") == 0) {
      if (input_line.size() < 2) {
        error_code = 1;
      } else {
        deflate_tol = atof(input_line[1].c_str());
      }

    } else if (strcmp(input_line[0].c_str(), "deflate_use_poly_acc") == 0) {
      if (input_line.size() < 2) {
        error_code = 1;
      } else {
        deflate_use_poly_acc = input_line[1][0] == 't' ? true : false;
      }

    } else if (strcmp(input_line[0].c_str(), "deflate_a_min") == 0) {
      if (input_line.size() < 2) {
        error_code = 1;
      } else {
        deflate_a_min = atof(input_line[1].c_str());
      }

    } else if (strcmp(input_line[0].c_str(), "deflate_poly_deg") == 0) {
      if (input_line.size() < 2) {
        error_code = 1;
      } else {
        deflate_poly_deg = atoi(input_line[1].c_str());
      }

    } else {
      printf("Invalid option %s\n", input_line[0].c_str());
      return false;
    }

    if (error_code == 1) {
      printf("Input option %s has an invalid number of arguments\n", input_line[0].c_str());
      return false;
    }

    return true;
  }
};

// Internal structure that maintains `QudaMultigridParam`,
// `QudaInvertParam`, `QudaEigParam`s, and the traditional
// void* returned by `newMultigridQuda`.
// last_mass tracks rebuilds based on changing the mass.
struct milcMultigridPack {
  QudaMultigridParam mg_param;
  QudaInvertParam mg_inv_param;
  QudaEigParam mg_eig_param[QUDA_MAX_MG_LEVEL];
  QudaPrecision preconditioner_precision;
  double last_mass;
  void *mg_preconditioner;
};

// Parameters defining the eigensolver
void milcSetMultigridEigParam(QudaEigParam &mg_eig_param, mgInputStruct &input_struct, int level)
{
  mg_eig_param.eig_type = QUDA_EIG_TR_LANCZOS;  // mg_eig_type[level];
  mg_eig_param.spectrum = QUDA_SPECTRUM_SR_EIG; // mg_eig_spectrum[level];
  if ((mg_eig_param.eig_type == QUDA_EIG_TR_LANCZOS || mg_eig_param.eig_type)
      && !(mg_eig_param.spectrum == QUDA_SPECTRUM_LR_EIG || mg_eig_param.spectrum == QUDA_SPECTRUM_SR_EIG)) {
    errorQuda("Only real spectrum type (LR or SR) can be passed to the a Lanczos type solver");
  }

  mg_eig_param.n_ev = input_struct.deflate_n_ev; // mg_eig_n_ev[level];
  mg_eig_param.n_kr = input_struct.deflate_n_kr; // mg_eig_n_kr[level];
  mg_eig_param.n_conv = input_struct.nvec[level];
  mg_eig_param.n_ev_deflate = -1;  // deflate everything that converged
  mg_eig_param.batched_rotate = 0; // mg_eig_batched_rotate[level];
  mg_eig_param.require_convergence
    = QUDA_BOOLEAN_TRUE; // mg_eig_require_convergence[level] ? QUDA_BOOLEAN_TRUE : QUDA_BOOLEAN_FALSE;

  mg_eig_param.tol = input_struct.deflate_tol;                   // mg_eig_tol[level];
  mg_eig_param.check_interval = 10;                              // mg_eig_check_interval[level];
  mg_eig_param.max_restarts = input_struct.deflate_max_restarts; // mg_eig_max_restarts[level];

  mg_eig_param.compute_svd = QUDA_BOOLEAN_FALSE;
  mg_eig_param.use_norm_op = QUDA_BOOLEAN_TRUE; // mg_eig_use_normop[level] ? QUDA_BOOLEAN_TRUE : QUDA_BOOLEAN_FALSE;
  mg_eig_param.use_dagger = QUDA_BOOLEAN_FALSE; // mg_eig_use_dagger[level] ? QUDA_BOOLEAN_TRUE : QUDA_BOOLEAN_FALSE;

  mg_eig_param.use_poly_acc = input_struct.deflate_use_poly_acc ? QUDA_BOOLEAN_TRUE : QUDA_BOOLEAN_FALSE;
  mg_eig_param.poly_deg = input_struct.deflate_poly_deg; // mg_eig_poly_deg[level];
  mg_eig_param.a_min = input_struct.deflate_a_min;       // mg_eig_amin[level];
  mg_eig_param.a_max = 0.0;                              // compute estimate // mg_eig_amax[level];

  // set file i/o parameters
  // Give empty strings, Multigrid will handle IO.
  strcpy(mg_eig_param.vec_infile, "");
  strcpy(mg_eig_param.vec_outfile, "");
  mg_eig_param.io_parity_inflate = QUDA_BOOLEAN_FALSE; // do not inflate coarse vectors
  mg_eig_param.save_prec = QUDA_SINGLE_PRECISION;      // cannot save in fixed point

  strcpy(mg_eig_param.QUDA_logfile, "" /*eig_QUDA_logfile*/);
}

void milcSetMultigridParam(milcMultigridPack *mg_pack, QudaPrecision host_precision, QudaPrecision device_precision,
                           QudaPrecision device_precision_sloppy, double mass, const char *const mg_param_file)
{
  static const QudaVerbosity verbosity = getVerbosity();
  QudaMultigridParam &mg_param = mg_pack->mg_param;

  // Create an input struct
  mgInputStruct input_struct;

  // Load input struct on rank 0
  if (comm_rank() == 0) {
    std::ifstream input_file(mg_param_file, std::ios_base::in);

    if (!input_file.is_open()) { errorQuda("MILC interface MG input file %s does not exist!", mg_param_file); }

    // enter parameter loop
    char buffer[1024];
    std::vector<std::string> elements;
    while (!input_file.eof()) {

      elements.clear();

      // get line
      input_file.getline(buffer, 1024);

      // split on spaces, tabs
      char *pch = strtok(buffer, " \t");
      while (pch != nullptr) {
        elements.emplace_back(std::string(pch));
        pch = strtok(nullptr, " \t");
      }

      // skip empty lines, comments
      if (elements.size() == 0 || elements[0][0] == '#') continue;

      // debug: print back out
      if (verbosity == QUDA_VERBOSE) {
        for (auto elem : elements) { printf("%s ", elem.c_str()); }
        printf("\n");
      }

      input_struct.update(elements);
    }
  }

  comm_barrier();
  comm_broadcast((void *)&input_struct, sizeof(mgInputStruct));

  auto mg_levels = input_struct.mg_levels;

  // Prepare eigenvector params
  for (int i = 0; i < mg_levels; i++) {
    mg_pack->mg_eig_param[i] = newQudaEigParam();
    milcSetMultigridEigParam(mg_pack->mg_eig_param[i], input_struct, i);
  }

  mg_pack->mg_inv_param = newQudaInvertParam();
  mg_pack->mg_param = newQudaMultigridParam();
  mg_pack->last_mass = mass;

  mg_pack->mg_param.invert_param = &mg_pack->mg_inv_param;
  for (int i = 0; i < mg_levels; i++) { mg_pack->mg_param.eig_param[i] = &mg_pack->mg_eig_param[i]; }

  QudaInvertParam &inv_param = *mg_param.invert_param; // this will be used to setup SolverParam parent in MGParam class

  inv_param.Ls = 1;

  inv_param.cpu_prec = host_precision;
  inv_param.cuda_prec = device_precision;
  inv_param.cuda_prec_sloppy = device_precision_sloppy;
  inv_param.cuda_prec_precondition = input_struct.preconditioner_precision;
  inv_param.preserve_source = QUDA_PRESERVE_SOURCE_YES;
  inv_param.gamma_basis = QUDA_DEGRAND_ROSSI_GAMMA_BASIS;
  inv_param.dirac_order = QUDA_DIRAC_ORDER;

  inv_param.input_location = QUDA_CPU_FIELD_LOCATION;
  inv_param.output_location = QUDA_CPU_FIELD_LOCATION;

  inv_param.dslash_type = QUDA_ASQTAD_DSLASH; // dslash_type;

  inv_param.mass = mass;
  inv_param.kappa = 1.0 / (2.0 * (4.0 + inv_param.mass));

  inv_param.dagger = QUDA_DAG_NO;
  inv_param.mass_normalization = QUDA_MASS_NORMALIZATION;

  // this gets ignored
  inv_param.matpc_type = QUDA_MATPC_EVEN_EVEN; // matpc_type;

  // req'd for staggered/hisq
  inv_param.solution_type = QUDA_MAT_SOLUTION;

  auto solve_type = QUDA_DIRECT_SOLVE;
  inv_param.solve_type = solve_type;

  mg_param.invert_param = &inv_param;
  mg_param.n_level = mg_levels; // set from file

  mg_param.use_mma = input_struct.use_mma ? QUDA_BOOLEAN_TRUE : QUDA_BOOLEAN_FALSE;

  // whether or not we allow dropping a long link when an aggregation size is smaller than 3
  mg_param.allow_truncation = input_struct.allow_truncation ? QUDA_BOOLEAN_TRUE : QUDA_BOOLEAN_FALSE;
<<<<<<< HEAD
=======

  // whether or not we use the dagger approximation
  mg_param.staggered_kd_dagger_approximation = input_struct.dagger_approximation ? QUDA_BOOLEAN_TRUE : QUDA_BOOLEAN_FALSE;
>>>>>>> 5bdbd8de

  for (int i = 0; i < mg_param.n_level; i++) {

    if (i == 0) {
      for (int j = 0; j < 4; j++) {
        mg_param.geo_block_size[i][j]
          = (input_struct.optimized_kd == QUDA_TRANSFER_COARSE_KD) ? 2 : 1; // Kahler-Dirac blocking
      }
    } else {
      for (int j = 0; j < 4; j++) { mg_param.geo_block_size[i][j] = input_struct.geo_block_size[i][j]; }
    }

    // mg_param.use_eig_solver[i] = QUDA_BOOLEAN_FALSE; //mg_eig[i] ? QUDA_BOOLEAN_TRUE : QUDA_BOOLEAN_FALSE;
    if (i == mg_param.n_level - 1 && input_struct.nvec[i] > 0) {
      mg_param.use_eig_solver[i] = QUDA_BOOLEAN_TRUE;
    } else {
      mg_param.use_eig_solver[i] = QUDA_BOOLEAN_FALSE;
    }

    mg_param.verbosity[i] = input_struct.mg_verbosity[i];
    mg_param.setup_inv_type[i] = input_struct.setup_inv[i];
    mg_param.num_setup_iter[i] = 1; // num_setup_iter[i];
    mg_param.setup_tol[i] = input_struct.setup_tol[i];
    mg_param.setup_maxiter[i] = input_struct.setup_maxiter[i];

    // Basis to use for CA-CGN(E/R) setup
    mg_param.setup_ca_basis[i] = QUDA_POWER_BASIS; // setup_ca_basis[i];

    // Basis size for CACG setup
    mg_param.setup_ca_basis_size[i] = 4; // setup_ca_basis_size[i];

    // Minimum and maximum eigenvalue for Chebyshev CA basis setup
    mg_param.setup_ca_lambda_min[i] = 0.0;  // setup_ca_lambda_min[i];
    mg_param.setup_ca_lambda_max[i] = -1.0; // use power iterations // setup_ca_lambda_max[i];

    mg_param.spin_block_size[i] = 1;
    // change this to refresh fields when mass or links change
    mg_param.setup_maxiter_refresh[i] = 0; // setup_maxiter_refresh[i];
    mg_param.n_vec[i]
      = (i == 0) ? ((input_struct.optimized_kd == QUDA_TRANSFER_COARSE_KD) ? 24 : 3) : input_struct.nvec[i];
    mg_param.n_block_ortho[i] = 2; // n_block_ortho[i];                          // number of times to Gram-Schmidt
    mg_param.precision_null[i] = input_struct.preconditioner_precision; // precision to store the null-space basis
    mg_param.smoother_halo_precision[i]
      = input_struct.preconditioner_precision; // precision of the halo exchange in the smoother
    mg_param.nu_pre[i] = input_struct.nu_pre[i];
    mg_param.nu_post[i] = input_struct.nu_post[i];
    mg_param.mu_factor[i] = 1.; // mu_factor[i];

    mg_param.cycle_type[i] = QUDA_MG_CYCLE_RECURSIVE;

    // top level: coarse vs optimized KD, otherwise standard aggregation.
    if (i == 0) {
      mg_param.transfer_type[i] = input_struct.optimized_kd;
    } else {
      mg_param.transfer_type[i] = QUDA_TRANSFER_AGGREGATE;
    }

    // set the coarse solver wrappers including bottom solver
    mg_param.coarse_solver[i] = input_struct.coarse_solver[i];
    mg_param.coarse_solver_tol[i] = input_struct.coarse_solver_tol[i];
    mg_param.coarse_solver_maxiter[i] = input_struct.coarse_solver_maxiter[i];

    // Basis to use for CA-CGN(E/R) coarse solver
    mg_param.coarse_solver_ca_basis[i] = QUDA_POWER_BASIS; // coarse_solver_ca_basis[i];

    // Basis size for CACG coarse solver/
    mg_param.coarse_solver_ca_basis_size[i] = 16; // coarse_solver_ca_basis_size[i];

    // Minimum and maximum eigenvalue for Chebyshev CA basis
    mg_param.coarse_solver_ca_lambda_min[i] = 0.0;  // coarse_solver_ca_lambda_min[i];
    mg_param.coarse_solver_ca_lambda_max[i] = -1.0; // use power iterations // coarse_solver_ca_lambda_max[i];

    mg_param.smoother[i] = input_struct.smoother_type[i];

    // set the smoother / bottom solver tolerance (for MR smoothing this will be ignored)
    mg_param.smoother_tol[i] = 1e-10; // smoother_tol[i];

    // set to QUDA_DIRECT_SOLVE for no even/odd preconditioning on the smoother
    // set to QUDA_DIRECT_PC_SOLVE for to enable even/odd preconditioning on the smoother
    // from test routines: // smoother_solve_type[i];
    switch (i) {
    case 0: mg_param.smoother_solve_type[0] = QUDA_DIRECT_SOLVE; break;
    case 1:
      mg_param.smoother_solve_type[1]
        = (input_struct.optimized_kd == QUDA_TRANSFER_COARSE_KD) ? QUDA_DIRECT_PC_SOLVE : QUDA_DIRECT_SOLVE;
      break;
    default: mg_param.smoother_solve_type[i] = input_struct.coarse_solve_type[i]; break;
    }

    // set to QUDA_ADDITIVE_SCHWARZ for Additive Schwarz precondioned smoother (presently only impelemented for MR)
    mg_param.smoother_schwarz_type[i] = QUDA_INVALID_SCHWARZ; // schwarz_type[i];

    // if using Schwarz preconditioning then use local reductions only
    mg_param.global_reduction[i]
      = QUDA_BOOLEAN_TRUE; // (schwarz_type[i] == QUDA_INVALID_SCHWARZ) ? QUDA_BOOLEAN_TRUE : QUDA_BOOLEAN_FALSE;

    // set number of Schwarz cycles to apply
    mg_param.smoother_schwarz_cycle[i] = 1; // schwarz_cycle[i];

    // Set set coarse_grid_solution_type: this defines which linear
    // system we are solving on a given level
    // * QUDA_MAT_SOLUTION - we are solving the full system and inject
    //   a full field into coarse grid
    // * QUDA_MATPC_SOLUTION - we are solving the e/o-preconditioned
    //   system, and only inject single parity field into coarse grid
    //
    // Multiple possible scenarios here
    //
    // 1. **Direct outer solver and direct smoother**: here we use
    // full-field residual coarsening, and everything involves the
    // full system so coarse_grid_solution_type = QUDA_MAT_SOLUTION
    //
    // 2. **Direct outer solver and preconditioned smoother**: here,
    // only the smoothing uses e/o preconditioning, so
    // coarse_grid_solution_type = QUDA_MAT_SOLUTION_TYPE.
    // We reconstruct the full residual prior to coarsening after the
    // pre-smoother, and then need to project the solution for post
    // smoothing.
    //
    // 3. **Preconditioned outer solver and preconditioned smoother**:
    // here we use single-parity residual coarsening throughout, so
    // coarse_grid_solution_type = QUDA_MATPC_SOLUTION.  This is a bit
    // questionable from a theoretical point of view, since we don't
    // coarsen the preconditioned operator directly, rather we coarsen
    // the full operator and preconditioned that, but it just works.
    // This is the optimal combination in general for Wilson-type
    // operators: although there is an occasional increase in
    // iteration or two), by working completely in the preconditioned
    // space, we save the cost of reconstructing the full residual
    // from the preconditioned smoother, and re-projecting for the
    // subsequent smoother, as well as reducing the cost of the
    // ancillary blas operations in the coarse-grid solve.
    //
    // Note, we cannot use preconditioned outer solve with direct
    // smoother
    //
    // Finally, we have to treat the top level carefully: for all
    // other levels the entry into and out of the grid will be a
    // full-field, which we can then work in Schur complement space or
    // not (e.g., freedom to choose coarse_grid_solution_type).  For
    // the top level, if the outer solver is for the preconditioned
    // system, then we must use preconditoning, e.g., option 3.) above.

    if (i == 0) { // top-level treatment

      // Always this for now
      if (solve_type == QUDA_DIRECT_SOLVE) {
        mg_param.coarse_grid_solution_type[i] = QUDA_MAT_SOLUTION;
      } else if (solve_type == QUDA_DIRECT_PC_SOLVE) {
        mg_param.coarse_grid_solution_type[i] = QUDA_MATPC_SOLUTION;
      } else {
        errorQuda("Unexpected solve_type = %d\n", solve_type);
      }

    } else if (i == 1) {

      // Always this for now.
      mg_param.coarse_grid_solution_type[i]
        = (input_struct.optimized_kd == QUDA_TRANSFER_COARSE_KD) ? QUDA_MATPC_SOLUTION : QUDA_MAT_SOLUTION;
    } else {

      if (input_struct.coarse_solve_type[i] == QUDA_DIRECT_SOLVE) {
        mg_param.coarse_grid_solution_type[i] = QUDA_MAT_SOLUTION;
      } else if (input_struct.coarse_solve_type[i] == QUDA_DIRECT_PC_SOLVE) {
        mg_param.coarse_grid_solution_type[i] = QUDA_MATPC_SOLUTION;
      } else {
        errorQuda("unexpected solve type = %d\n", input_struct.coarse_solve_type[i]);
      }
    }

    mg_param.omega[i] = 0.85; // ignored // omega; // over/under relaxation factor

    mg_param.location[i] = QUDA_CUDA_FIELD_LOCATION;       //  solver_location[i];
    mg_param.setup_location[i] = QUDA_CUDA_FIELD_LOCATION; // setup_location[i];
  }

  // whether to run GPU setup but putting temporaries into mapped (slow CPU) memory
  mg_param.setup_minimize_memory = QUDA_BOOLEAN_FALSE;

  // coarsening the spin on the first restriction is undefined for staggered fields.
  mg_param.spin_block_size[0] = 0;
  if (input_struct.optimized_kd == QUDA_TRANSFER_OPTIMIZED_KD
      || input_struct.optimized_kd == QUDA_TRANSFER_OPTIMIZED_KD_DROP_LONG)
    mg_param.spin_block_size[1] = 0;

  mg_param.setup_type = QUDA_NULL_VECTOR_SETUP;     // setup_type;
  mg_param.pre_orthonormalize = QUDA_BOOLEAN_FALSE; // pre_orthonormalize ? QUDA_BOOLEAN_TRUE : QUDA_BOOLEAN_FALSE;
  mg_param.post_orthonormalize = QUDA_BOOLEAN_TRUE; // post_orthonormalize ? QUDA_BOOLEAN_TRUE : QUDA_BOOLEAN_FALSE;

  mg_param.compute_null_vector
    = QUDA_COMPUTE_NULL_VECTOR_YES; // generate_nullspace ? QUDA_COMPUTE_NULL_VECTOR_YES : QUDA_COMPUTE_NULL_VECTOR_NO;

  mg_param.generate_all_levels = QUDA_BOOLEAN_TRUE; // generate_all_levels ? QUDA_BOOLEAN_TRUE : QUDA_BOOLEAN_FALSE;

  mg_param.run_verify = input_struct.verify_results ? QUDA_BOOLEAN_TRUE : QUDA_BOOLEAN_FALSE;
  mg_param.run_low_mode_check = QUDA_BOOLEAN_FALSE;     // low_mode_check ? QUDA_BOOLEAN_TRUE : QUDA_BOOLEAN_FALSE;
  mg_param.run_oblique_proj_check = QUDA_BOOLEAN_FALSE; // oblique_proj_check ? QUDA_BOOLEAN_TRUE : QUDA_BOOLEAN_FALSE;
  mg_param.preserve_deflation = QUDA_BOOLEAN_TRUE;      // FIXME, controversial, should update if mass changes?

  // set file i/o parameters
  for (int i = 0; i < mg_param.n_level; i++) {
    strcpy(mg_param.vec_infile[i], input_struct.mg_vec_infile[i]);
    strcpy(mg_param.vec_outfile[i], input_struct.mg_vec_outfile[i]);
    if (strcmp(mg_param.vec_infile[i], "") != 0) mg_param.vec_load[i] = QUDA_BOOLEAN_TRUE;
    if (strcmp(mg_param.vec_outfile[i], "") != 0) mg_param.vec_store[i] = QUDA_BOOLEAN_TRUE;
  }

  mg_param.coarse_guess = QUDA_BOOLEAN_FALSE; // mg_eig_coarse_guess ? QUDA_BOOLEAN_TRUE : QUDA_BOOLEAN_FALSE;

  // these need to tbe set for now but are actually ignored by the MG setup
  // needed to make it pass the initialization test
  inv_param.inv_type = QUDA_GCR_INVERTER;
  inv_param.tol = 1e-10;
  inv_param.maxiter = 1000;
  inv_param.reliable_delta = 1e-6; // reliable_delta;
  inv_param.gcrNkrylov = 10;

  inv_param.verbosity = verbosity;

  inv_param.verbosity = input_struct.mg_verbosity[0];

  // We need to pass this back to the fat/long links for the outer-most level.
  mg_pack->preconditioner_precision = input_struct.preconditioner_precision;
}

void *qudaMultigridCreate(int external_precision, int quda_precision, double mass, QudaInvertArgs_t inv_args,
                          const void *const fatlink, const void *const longlink, const char *const mg_param_file)
{
  static const QudaVerbosity verbosity = getVerbosity();
  qudamilc_called<true>(__func__, verbosity);

  // Flip the sign of the mass to fix a consistency issue between MILC, QUDA full
  // parity dslash operator
  mass = -mass;

  // static const QudaVerbosity verbosity = getVerbosity();
  QudaPrecision host_precision = (external_precision == 2) ? QUDA_DOUBLE_PRECISION : QUDA_SINGLE_PRECISION;
  QudaPrecision device_precision = (quda_precision == 2) ? QUDA_DOUBLE_PRECISION : QUDA_SINGLE_PRECISION;
  QudaPrecision device_precision_sloppy = QUDA_SINGLE_PRECISION;

  QudaGaugeParam fat_param = newQudaGaugeParam();
  QudaGaugeParam long_param = newQudaGaugeParam();
  setGaugeParams(fat_param, long_param, longlink, localDim, host_precision, device_precision, device_precision_sloppy,
                 inv_args.tadpole, inv_args.naik_epsilon);

  // Set some other smart defaults
  fat_param.type = QUDA_ASQTAD_FAT_LINKS;
  fat_param.cuda_prec_refinement_sloppy = fat_param.cuda_prec_sloppy;
  fat_param.reconstruct_refinement_sloppy = QUDA_RECONSTRUCT_NO;

  long_param.type = QUDA_ASQTAD_LONG_LINKS;
  long_param.cuda_prec_refinement_sloppy = long_param.cuda_prec_sloppy;
  long_param.reconstruct_refinement_sloppy = long_param.reconstruct_sloppy;

  // Prepare a multigrid pack
  milcMultigridPack *mg_pack = new milcMultigridPack;

  // Set parameters incl. loading from the parameter file here.
  milcSetMultigridParam(mg_pack, host_precision, device_precision, device_precision_sloppy, mass, mg_param_file);

  fat_param.cuda_prec_precondition = mg_pack->preconditioner_precision;
  long_param.cuda_prec_precondition = mg_pack->preconditioner_precision;

  // dirty hack to invalidate the cached gauge field without breaking interface compatability
  // compounding hack: *num_iters == 1 is always true here
  // if (*num_iters == -1 || !canReuseResidentGauge(&invertParam)) invalidateGaugeQuda();
  invalidateGaugeQuda();

  if (invalidate_quda_gauge || !create_quda_gauge) {
    loadGaugeQuda(const_cast<void *>(fatlink), &fat_param);
    if (longlink != nullptr) loadGaugeQuda(const_cast<void *>(longlink), &long_param);
    invalidate_quda_gauge = false;
  }

  mg_pack->mg_preconditioner = newMultigridQuda(&mg_pack->mg_param);
  mg_pack->last_mass = mass;

  invalidate_quda_mg = false;

  if (!create_quda_gauge) invalidateGaugeQuda();

  qudamilc_called<false>(__func__, verbosity);

  return (void *)mg_pack;
}

void qudaInvertMG(int external_precision, int quda_precision, double mass, QudaInvertArgs_t inv_args,
                  double target_residual, double target_fermilab_residual, const void *const fatlink,
                  const void *const longlink, void *mg_pack_ptr, int mg_rebuild_type, void *source, void *solution,
                  double *const final_residual, double *const final_fermilab_residual, int *num_iters)
{
  static const QudaVerbosity verbosity = getVerbosity();
  qudamilc_called<true>(__func__, verbosity);

  // FIXME: Flip the sign of the mass to fix a consistency issue between
  // MILC, QUDA full parity dslash operator
  mass = -mass;

  milcMultigridPack *mg_pack = (milcMultigridPack *)(mg_pack_ptr);

  if (target_fermilab_residual == 0 && target_residual == 0) errorQuda("qudaInvert: requesting zero residual\n");

  // static const QudaVerbosity verbosity = getVerbosity();
  QudaPrecision host_precision = (external_precision == 2) ? QUDA_DOUBLE_PRECISION : QUDA_SINGLE_PRECISION;
  QudaPrecision device_precision = (quda_precision == 2) ? QUDA_DOUBLE_PRECISION : QUDA_SINGLE_PRECISION;
  QudaPrecision device_precision_sloppy = QUDA_SINGLE_PRECISION; // required for MG

  QudaGaugeParam fat_param = newQudaGaugeParam();
  QudaGaugeParam long_param = newQudaGaugeParam();
  setGaugeParams(fat_param, long_param, longlink, localDim, host_precision, device_precision, device_precision_sloppy,
                 inv_args.tadpole, inv_args.naik_epsilon);

  fat_param.cuda_prec_refinement_sloppy = fat_param.cuda_prec_sloppy;
  fat_param.cuda_prec_precondition = mg_pack->preconditioner_precision;
  fat_param.reconstruct_refinement_sloppy = QUDA_RECONSTRUCT_NO;

  long_param.type = QUDA_ASQTAD_LONG_LINKS;
  long_param.cuda_prec_refinement_sloppy = long_param.cuda_prec_sloppy;
  long_param.cuda_prec_precondition = mg_pack->preconditioner_precision;
  long_param.reconstruct_refinement_sloppy = QUDA_RECONSTRUCT_NO;

  QudaInvertParam invertParam = newQudaInvertParam();

  QudaParity local_parity = inv_args.evenodd; // ignored, just needed to set some defaults
  const double reliable_delta = 1e-4;

  setInvertParams(host_precision, device_precision, device_precision_sloppy, mass, target_residual,
                  target_fermilab_residual, inv_args.max_iter, reliable_delta, local_parity, verbosity,
                  QUDA_GCR_INVERTER, &invertParam);

  invertParam.inv_type = QUDA_GCR_INVERTER;
  invertParam.preconditioner = mg_pack->mg_preconditioner;
  invertParam.inv_type_precondition = QUDA_MG_INVERTER;
  invertParam.solution_type = QUDA_MAT_SOLUTION;
  invertParam.solve_type = QUDA_DIRECT_SOLVE;
  invertParam.verbosity_precondition = QUDA_VERBOSE;

  invertParam.cuda_prec_sloppy = QUDA_SINGLE_PRECISION; // req'd
  invertParam.cuda_prec_precondition = mg_pack->preconditioner_precision;
  invertParam.gcrNkrylov = 15;
  invertParam.pipeline = 16; // pipeline, get from file

  ColorSpinorParam csParam;
  setColorSpinorParams(localDim, host_precision, &csParam);

  // dirty hack to invalidate the cached gauge field without breaking interface compatability
  if (*num_iters == -1 || !canReuseResidentGauge(&invertParam)) {
    invalidateGaugeQuda();
    invalidate_quda_mg = true;
  }

  if (mass != mg_pack->last_mass) {
    mg_pack->mg_param.invert_param->mass = mass;
    mg_pack->last_mass = mass;
    invalidateGaugeQuda();
    invalidate_quda_mg = true;
  }

  if (invalidate_quda_gauge || !create_quda_gauge || invalidate_quda_mg) {
    loadGaugeQuda(const_cast<void *>(fatlink), &fat_param);
    if (longlink != nullptr) loadGaugeQuda(const_cast<void *>(longlink), &long_param);
    invalidate_quda_gauge = false;

    // FIXME: hack to reset gaugeFatPrecise (see interface_quda.cpp), etc.
    // Solution is to have a version of this that _only_
    // rebuilds the Dirac matrices, I believe.
    if (mg_rebuild_type == 1) {
      if (verbosity >= QUDA_VERBOSE) printfQuda("Performing a full MG solver update\n");
      mg_pack->mg_param.thin_update_only = QUDA_BOOLEAN_FALSE;
    } else {
      if (verbosity >= QUDA_VERBOSE) printfQuda("Performing a thin MG solver update\n");
      mg_pack->mg_param.thin_update_only = QUDA_BOOLEAN_TRUE;
    }
    updateMultigridQuda(mg_pack->mg_preconditioner, &mg_pack->mg_param);
    invalidate_quda_mg = false;
  }

  if (longlink == nullptr) invertParam.dslash_type = QUDA_STAGGERED_DSLASH;

  int quark_offset = getColorVectorOffset(local_parity, false, localDim) * host_precision;

  // FIXME: due to sign convention woes passing in an initial
  // guess is currently broken. Needs a sign flip to fix.
  // MG is fast enough we won't worry...

  invertQuda(static_cast<char *>(solution) + quark_offset, static_cast<char *>(source) + quark_offset, &invertParam);

  // FIXME: Flip sign on solution to correct for mass convention
  int cv_size = localDim[0] * localDim[1] * localDim[2] * localDim[3] * 3 * 2; // (dimension * Nc = 3 * cplx)
  if (host_precision == QUDA_DOUBLE_PRECISION) {
    auto soln = (double *)(solution);
    for (long i = 0; i < cv_size; i++) { soln[i] = -soln[i]; }
  } else {
    auto soln = (float *)(solution);
    for (long i = 0; i < cv_size; i++) { soln[i] = -soln[i]; }
  }

  // return the number of iterations taken by the inverter
  *num_iters = invertParam.iter;
  *final_residual = invertParam.true_res;
  *final_fermilab_residual = invertParam.true_res_hq;

  if (!create_quda_gauge) invalidateGaugeQuda();

  qudamilc_called<false>(__func__, verbosity);
}

void qudaMultigridDestroy(void *mg_pack_ptr)
{
  static const QudaVerbosity verbosity = getVerbosity();
  qudamilc_called<true>(__func__, verbosity);

  if (mg_pack_ptr != 0) {
    milcMultigridPack *mg_pack = (milcMultigridPack *)(mg_pack_ptr);
    destroyMultigridQuda(mg_pack->mg_preconditioner);
    delete mg_pack;
  }

  qudamilc_called<false>(__func__, verbosity);
}

static int clover_alloc = 0;

void* qudaCreateGaugeField(void* gauge, int geometry, int precision)
{
  qudamilc_called<true>(__func__);
  QudaPrecision qudaPrecision = (precision==2) ? QUDA_DOUBLE_PRECISION : QUDA_SINGLE_PRECISION;
  QudaGaugeParam qudaGaugeParam
    = newMILCGaugeParam(localDim, qudaPrecision, (geometry == 1) ? QUDA_GENERAL_LINKS : QUDA_SU3_LINKS);
  qudamilc_called<false>(__func__);
  return createGaugeFieldQuda(gauge, geometry, &qudaGaugeParam);
}


void qudaSaveGaugeField(void* gauge, void* inGauge)
{
  qudamilc_called<true>(__func__);
  cudaGaugeField* cudaGauge = reinterpret_cast<cudaGaugeField*>(inGauge);
  QudaGaugeParam qudaGaugeParam = newMILCGaugeParam(localDim, cudaGauge->Precision(), QUDA_GENERAL_LINKS);
  saveGaugeFieldQuda(gauge, inGauge, &qudaGaugeParam);
  qudamilc_called<false>(__func__);
}


void qudaDestroyGaugeField(void* gauge)
{
  qudamilc_called<true>(__func__);
  destroyGaugeFieldQuda(gauge);
  qudamilc_called<false>(__func__);
}


void setInvertParam(QudaInvertParam &invertParam, QudaInvertArgs_t &inv_args,
		    int external_precision, int quda_precision, double kappa, double reliable_delta);

void qudaCloverForce(void *mom, double dt, void **x, void **p, double *coeff, double kappa, double ck,
		     int nvec, double multiplicity, void *gauge, int precision, QudaInvertArgs_t inv_args)
{
  qudamilc_called<true>(__func__);
  QudaGaugeParam qudaGaugeParam
    = newMILCGaugeParam(localDim, (precision == 1) ? QUDA_SINGLE_PRECISION : QUDA_DOUBLE_PRECISION, QUDA_GENERAL_LINKS);
  qudaGaugeParam.gauge_order = QUDA_MILC_GAUGE_ORDER; // refers to momentum gauge order

  QudaInvertParam invertParam = newQudaInvertParam();
  setInvertParam(invertParam, inv_args, precision, precision, kappa, 0);
  invertParam.num_offset = nvec;
  for (int i=0; i<nvec; ++i) invertParam.offset[i] = 0.0; // not needed
  invertParam.clover_coeff = 0.0; // not needed

  // solution types
  invertParam.solution_type      = QUDA_MATPCDAG_MATPC_SOLUTION;
  invertParam.solve_type         = QUDA_NORMOP_PC_SOLVE;
  invertParam.inv_type           = QUDA_CG_INVERTER;
  invertParam.matpc_type         = QUDA_MATPC_EVEN_EVEN_ASYMMETRIC;

  invertParam.verbosity = getVerbosity();
  invertParam.verbosity_precondition = QUDA_SILENT;
  invertParam.use_resident_solution = inv_args.use_resident_solution;

  computeCloverForceQuda(mom, dt, x, p, coeff, -kappa * kappa, ck, nvec, multiplicity, gauge, &qudaGaugeParam,
                         &invertParam);
  qudamilc_called<false>(__func__);
}

void setGaugeParams(QudaGaugeParam &qudaGaugeParam, const int dim[4], QudaInvertArgs_t &inv_args,
                    int external_precision, int quda_precision)
{

  const QudaPrecision host_precision = (external_precision == 2) ? QUDA_DOUBLE_PRECISION : QUDA_SINGLE_PRECISION;
  const QudaPrecision device_precision = (quda_precision == 2) ? QUDA_DOUBLE_PRECISION : QUDA_SINGLE_PRECISION;
  QudaPrecision device_precision_sloppy;

  switch(inv_args.mixed_precision) {
  case 2: device_precision_sloppy = QUDA_HALF_PRECISION; break;
  case 1: device_precision_sloppy = QUDA_SINGLE_PRECISION; break;
  default: device_precision_sloppy = device_precision;
  }

  for (int dir = 0; dir < 4; ++dir) qudaGaugeParam.X[dir] = dim[dir];

  qudaGaugeParam.anisotropy = 1.0;
  qudaGaugeParam.type = QUDA_WILSON_LINKS;
  qudaGaugeParam.gauge_order = QUDA_MILC_GAUGE_ORDER;

  // Check the boundary conditions
  // Can't have twisted or anti-periodic boundary conditions in the spatial
  // directions with 12 reconstruct at the moment.
  bool trivial_phase = true;
  for(int dir=0; dir<3; ++dir){
    if(inv_args.boundary_phase[dir] != 0) trivial_phase = false;
  }
  if(inv_args.boundary_phase[3] != 0 && inv_args.boundary_phase[3] != 1) trivial_phase = false;

  if(trivial_phase){
    qudaGaugeParam.t_boundary = (inv_args.boundary_phase[3]) ? QUDA_ANTI_PERIODIC_T : QUDA_PERIODIC_T;
    qudaGaugeParam.reconstruct = QUDA_RECONSTRUCT_12;
    qudaGaugeParam.reconstruct_sloppy = QUDA_RECONSTRUCT_12;
  }else{
    qudaGaugeParam.t_boundary = QUDA_PERIODIC_T;
    qudaGaugeParam.reconstruct = QUDA_RECONSTRUCT_NO;
    qudaGaugeParam.reconstruct_sloppy = QUDA_RECONSTRUCT_NO;
  }

  qudaGaugeParam.cpu_prec = host_precision;
  qudaGaugeParam.cuda_prec = device_precision;
  qudaGaugeParam.cuda_prec_sloppy = device_precision_sloppy;
  qudaGaugeParam.cuda_prec_precondition = device_precision_sloppy;
  qudaGaugeParam.gauge_fix = QUDA_GAUGE_FIXED_NO;
  qudaGaugeParam.ga_pad = getLinkPadding(dim);
}

void setInvertParam(QudaInvertParam &invertParam, QudaInvertArgs_t &inv_args,
		    int external_precision, int quda_precision, double kappa, double reliable_delta) {

  const QudaPrecision host_precision = (external_precision == 2) ? QUDA_DOUBLE_PRECISION : QUDA_SINGLE_PRECISION;
  const QudaPrecision device_precision = (quda_precision == 2) ? QUDA_DOUBLE_PRECISION : QUDA_SINGLE_PRECISION;
  QudaPrecision device_precision_sloppy;
  switch(inv_args.mixed_precision) {
  case 2: device_precision_sloppy = QUDA_HALF_PRECISION; break;
  case 1: device_precision_sloppy = QUDA_SINGLE_PRECISION; break;
  default: device_precision_sloppy = device_precision;
  }

  static const QudaVerbosity verbosity = getVerbosity();

  invertParam.dslash_type                   = QUDA_CLOVER_WILSON_DSLASH;
  invertParam.kappa                         = kappa;
  invertParam.dagger                        = QUDA_DAG_NO;
  invertParam.mass_normalization            = QUDA_KAPPA_NORMALIZATION;
  invertParam.gcrNkrylov                    = 30;
  invertParam.reliable_delta                = reliable_delta;
  invertParam.maxiter                       = inv_args.max_iter;

  invertParam.cuda_prec_precondition        = device_precision_sloppy;
  invertParam.verbosity_precondition        = verbosity;
  invertParam.verbosity        = verbosity;
  invertParam.cpu_prec                      = host_precision;
  invertParam.cuda_prec                     = device_precision;
  invertParam.cuda_prec_sloppy              = device_precision_sloppy;
  invertParam.preserve_source               = QUDA_PRESERVE_SOURCE_NO;
  invertParam.gamma_basis                   = QUDA_DEGRAND_ROSSI_GAMMA_BASIS;
  invertParam.dirac_order                   = QUDA_DIRAC_ORDER;
  invertParam.clover_cpu_prec               = host_precision;
  invertParam.clover_cuda_prec              = device_precision;
  invertParam.clover_cuda_prec_sloppy       = device_precision_sloppy;
  invertParam.clover_cuda_prec_precondition = device_precision_sloppy;
  invertParam.clover_order                  = QUDA_PACKED_CLOVER_ORDER;

  invertParam.compute_action = 0;
}


void qudaLoadGaugeField(int external_precision,
    int quda_precision,
    QudaInvertArgs_t inv_args,
    const void* milc_link) {
  qudamilc_called<true>(__func__);
  QudaGaugeParam qudaGaugeParam = newQudaGaugeParam();
  setGaugeParams(qudaGaugeParam, localDim, inv_args, external_precision, quda_precision);

  loadGaugeQuda(const_cast<void *>(milc_link), &qudaGaugeParam);
  qudamilc_called<false>(__func__);
} // qudaLoadGaugeField


void qudaFreeGaugeField() {
    qudamilc_called<true>(__func__);
  freeGaugeQuda();
    qudamilc_called<false>(__func__);
} // qudaFreeGaugeField

void qudaLoadCloverField(int external_precision, int quda_precision, QudaInvertArgs_t inv_args, void *milc_clover,
                         void *milc_clover_inv, QudaSolutionType solution_type, QudaSolveType solve_type, QudaInverterType inverter,
                         double clover_coeff, int compute_trlog, double *trlog)
{
  qudamilc_called<true>(__func__);
  QudaInvertParam invertParam = newQudaInvertParam();
  setInvertParam(invertParam, inv_args, external_precision, quda_precision, 0.0, 0.0);
  invertParam.solution_type = solution_type;
  invertParam.solve_type = solve_type;
  invertParam.inv_type = inverter;
  invertParam.matpc_type = QUDA_MATPC_EVEN_EVEN_ASYMMETRIC;
  invertParam.compute_clover_trlog = compute_trlog;
  invertParam.clover_coeff = clover_coeff;

  // Hacks to mollify checkInvertParams which is called from
  // loadCloverQuda. These "required" parameters are irrelevant here.
  // Better procedure: invertParam should be defined in
  // qudaCloverInvert and qudaEigCGCloverInvert and passed here
  // instead of redefining a partial version here
  invertParam.tol = 0.;
  invertParam.tol_hq = 0.;
  invertParam.residual_type = static_cast<QudaResidualType_s>(0);

  if(invertParam.dslash_type == QUDA_CLOVER_WILSON_DSLASH) {
    if (clover_alloc == 0) {
      loadCloverQuda(milc_clover, milc_clover_inv, &invertParam);
      clover_alloc = 1;
    } else {
      errorQuda("Clover term already allocated");
    }
  }

  if (compute_trlog) {
    trlog[0] = invertParam.trlogA[0];
    trlog[1] = invertParam.trlogA[1];
  }
  qudamilc_called<false>(__func__);
} // qudaLoadCoverField

void qudaFreeCloverField() {
  qudamilc_called<true>(__func__);
  if (clover_alloc==1) {
    freeCloverQuda();
    clover_alloc = 0;
  } else {
    errorQuda("Trying to free non-allocated clover term");
  }
  qudamilc_called<false>(__func__);
} // qudaFreeCloverField


void qudaCloverInvert(int external_precision,
    int quda_precision,
    double kappa,
    double clover_coeff,
    QudaInvertArgs_t inv_args,
    double target_residual,
    double target_fermilab_residual,
    const void* link,
    void* clover, // could be stored in Milc format
    void* cloverInverse,
    void* source,
    void* solution,
    double* const final_residual,
    double* const final_fermilab_residual,
    int* num_iters)
{
  qudamilc_called<true>(__func__);
  if (target_fermilab_residual == 0 && target_residual == 0) errorQuda("qudaCloverInvert: requesting zero residual\n");

  if (link) qudaLoadGaugeField(external_precision, quda_precision, inv_args, link);

  if (clover || cloverInverse) {
    qudaLoadCloverField(external_precision, quda_precision, inv_args, clover, cloverInverse, QUDA_MAT_SOLUTION,
                        QUDA_DIRECT_PC_SOLVE, QUDA_BICGSTAB_INVERTER, clover_coeff, 0, 0);
  }

  double reliable_delta = 1e-1;

  QudaInvertParam invertParam = newQudaInvertParam();
  setInvertParam(invertParam, inv_args, external_precision, quda_precision, kappa, reliable_delta);
  invertParam.residual_type = static_cast<QudaResidualType_s>(0);
  invertParam.residual_type = (target_residual != 0) ? static_cast<QudaResidualType_s> ( invertParam.residual_type | QUDA_L2_RELATIVE_RESIDUAL) : invertParam.residual_type;
  invertParam.residual_type = (target_fermilab_residual != 0) ? static_cast<QudaResidualType_s> (invertParam.residual_type | QUDA_HEAVY_QUARK_RESIDUAL) : invertParam.residual_type;

  invertParam.tol =  target_residual;
  invertParam.tol_hq = target_fermilab_residual;
  invertParam.heavy_quark_check = (invertParam.residual_type & QUDA_HEAVY_QUARK_RESIDUAL ? 1 : 0);
  invertParam.clover_coeff = clover_coeff;

  // solution types
  invertParam.solution_type      = QUDA_MAT_SOLUTION;
  invertParam.inv_type           = inv_args.solver_type == QUDA_CG_INVERTER ? QUDA_CG_INVERTER : QUDA_BICGSTAB_INVERTER;
  invertParam.solve_type         = invertParam.inv_type == QUDA_CG_INVERTER ? QUDA_NORMOP_PC_SOLVE : QUDA_DIRECT_PC_SOLVE;
  invertParam.matpc_type         = QUDA_MATPC_ODD_ODD;

  invertQuda(solution, source, &invertParam);

  *num_iters = invertParam.iter;
  *final_residual = invertParam.true_res;
  *final_fermilab_residual = invertParam.true_res_hq;

  if (clover || cloverInverse) qudaFreeCloverField();
  if (link) qudaFreeGaugeField();
  qudamilc_called<false>(__func__);
} // qudaCloverInvert

void qudaEigCGCloverInvert(int external_precision, int quda_precision, double kappa, double clover_coeff,
                           QudaInvertArgs_t inv_args, double target_residual, double target_fermilab_residual,
                           const void *link,
                           void *clover, // could be stored in Milc format
                           void *cloverInverse,
                           void *source,   // array of source vectors -> overwritten on exit!
                           void *solution, // temporary
                           QudaEigArgs_t eig_args,
                           const int rhs_idx,       // current rhs
                           const int last_rhs_flag, // is this the last rhs to solve?
                           double *const final_residual, double *const final_fermilab_residual, int *num_iters)
{
  qudamilc_called<true>(__func__);
  if (target_fermilab_residual == 0 && target_residual == 0) errorQuda("qudaCloverInvert: requesting zero residual\n");

  if (link && (rhs_idx == 0)) qudaLoadGaugeField(external_precision, quda_precision, inv_args, link);

  if ( (clover || cloverInverse) && (rhs_idx == 0)) {
    qudaLoadCloverField(external_precision, quda_precision, inv_args, clover, cloverInverse, QUDA_MAT_SOLUTION,
                        QUDA_DIRECT_PC_SOLVE, QUDA_INC_EIGCG_INVERTER, clover_coeff, 0, 0);
  }

  double reliable_delta = 1e-1;

  QudaInvertParam invertParam = newQudaInvertParam();
  setInvertParam(invertParam, inv_args, external_precision, quda_precision, kappa, reliable_delta);
  invertParam.residual_type = static_cast<QudaResidualType_s>(0);
  invertParam.residual_type = (target_residual != 0) ? static_cast<QudaResidualType_s> ( invertParam.residual_type | QUDA_L2_RELATIVE_RESIDUAL) : invertParam.residual_type;
  invertParam.residual_type = (target_fermilab_residual != 0) ? static_cast<QudaResidualType_s> (invertParam.residual_type | QUDA_HEAVY_QUARK_RESIDUAL) : invertParam.residual_type;

  invertParam.tol =  target_residual;
  invertParam.tol_hq = target_fermilab_residual;
  invertParam.heavy_quark_check = (invertParam.residual_type & QUDA_HEAVY_QUARK_RESIDUAL ? 1 : 0);
  invertParam.clover_coeff = clover_coeff;

  // solution types
  invertParam.solution_type      = QUDA_MAT_SOLUTION;
  invertParam.matpc_type         = QUDA_MATPC_ODD_ODD;

//!
  QudaEigParam  df_param = newQudaEigParam();
  df_param.invert_param = &invertParam;

  invertParam.solve_type = QUDA_NORMOP_PC_SOLVE;
  invertParam.n_ev = eig_args.nev;
  invertParam.max_search_dim     = eig_args.max_search_dim;
  invertParam.deflation_grid     = eig_args.deflation_grid;
  invertParam.cuda_prec_ritz     = eig_args.prec_ritz;
  invertParam.tol_restart        = eig_args.tol_restart;
  invertParam.eigcg_max_restarts = eig_args.eigcg_max_restarts;
  invertParam.max_restart_num    = eig_args.max_restart_num;
  invertParam.inc_tol            = eig_args.inc_tol;
  invertParam.eigenval_tol       = eig_args.eigenval_tol;
  invertParam.rhs_idx            = rhs_idx;


  if((inv_args.solver_type != QUDA_INC_EIGCG_INVERTER) && (inv_args.solver_type != QUDA_EIGCG_INVERTER)) errorQuda("Incorrect inverter type.\n");
  invertParam.inv_type = inv_args.solver_type;

  if(inv_args.solver_type == QUDA_INC_EIGCG_INVERTER) invertParam.inv_type_precondition = QUDA_INVALID_INVERTER;

  setDeflationParam(eig_args.prec_ritz, eig_args.location_ritz, eig_args.mem_type_ritz, eig_args.deflation_ext_lib, eig_args.vec_infile, eig_args.vec_outfile, &df_param);

  if(rhs_idx == 0)  df_preconditioner = newDeflationQuda(&df_param);
  invertParam.deflation_op = df_preconditioner;

  invertQuda(solution, source, &invertParam);

  if (last_rhs_flag) destroyDeflationQuda(df_preconditioner);

  *num_iters = invertParam.iter;
  *final_residual = invertParam.true_res;
  *final_fermilab_residual = invertParam.true_res_hq;

  if ( (clover || cloverInverse) && last_rhs_flag) qudaFreeCloverField();
  if (link && last_rhs_flag) qudaFreeGaugeField();
  qudamilc_called<false>(__func__);
} // qudaEigCGCloverInvert

void qudaCloverMultishiftInvert(int external_precision, int quda_precision, int num_offsets, double *const offset,
                                double kappa, double clover_coeff, QudaInvertArgs_t inv_args,
                                const double *target_residual_offset, void *source, void **solutionArray,
                                double *const final_residual, int *num_iters)
{
  static const QudaVerbosity verbosity = getVerbosity();
  qudamilc_called<true>(__func__, verbosity);

  for (int i = 0; i < num_offsets; ++i) {
    if (target_residual_offset[i] == 0) errorQuda("qudaCloverMultishiftInvert: target residual cannot be zero\n");
  }

  // if doing a pure double-precision multi-shift solve don't use reliable updates
  const bool use_mixed_precision = (((quda_precision==2) && inv_args.mixed_precision) ||
                                     ((quda_precision==1) && (inv_args.mixed_precision==2)) ) ? true : false;
  double reliable_delta = (use_mixed_precision) ? 1e-2 : 0.0;
  QudaInvertParam invertParam = newQudaInvertParam();
  setInvertParam(invertParam, inv_args, external_precision, quda_precision, kappa, reliable_delta);
  invertParam.residual_type = QUDA_L2_RELATIVE_RESIDUAL;
  invertParam.num_offset = num_offsets;
  for(int i=0; i<num_offsets; ++i){
    invertParam.offset[i] = offset[i];
    invertParam.tol_offset[i] = target_residual_offset[i];
  }
  invertParam.tol = target_residual_offset[0];
  invertParam.clover_coeff = clover_coeff;

  // solution types
  invertParam.solution_type      = QUDA_MATPCDAG_MATPC_SOLUTION;
  invertParam.solve_type         = QUDA_NORMOP_PC_SOLVE;
  invertParam.inv_type           = QUDA_CG_INVERTER;
  invertParam.matpc_type         = QUDA_MATPC_EVEN_EVEN_ASYMMETRIC;

  invertParam.verbosity = verbosity;
  invertParam.verbosity_precondition = QUDA_SILENT;

  invertParam.make_resident_solution = inv_args.make_resident_solution;
  invertParam.compute_true_res = 0;

  if (num_offsets==1 && offset[0] == 0) {
    // set the solver
    char *quda_solver = getenv("QUDA_MILC_CLOVER_SOLVER");

    // default is chronological CG
    if (!quda_solver || strcmp(quda_solver,"CHRONO_CG_SOLVER")==0) {
      // use CG with chronological forecasting
      invertParam.chrono_use_resident = 1;
      invertParam.chrono_make_resident = 1;
      invertParam.chrono_max_dim = 10;
    } else if (strcmp(quda_solver,"BICGSTAB_SOLVER")==0){
      // use two-step BiCGStab
      invertParam.inv_type = QUDA_BICGSTAB_INVERTER;
      invertParam.solve_type = QUDA_DIRECT_PC_SOLVE;
    } else if (strcmp(quda_solver,"CG_SOLVER")==0){
      // regular CG
      invertParam.chrono_use_resident = 0;
      invertParam.chrono_make_resident = 0;
    }

    invertQuda(solutionArray[0], source, &invertParam);
    *final_residual = invertParam.true_res;
  } else {
    invertMultiShiftQuda(solutionArray, source, &invertParam);
    for (int i=0; i<num_offsets; ++i) final_residual[i] = invertParam.true_res_offset[i];
  }

  // return the number of iterations taken by the inverter
  *num_iters = invertParam.iter;

  qudamilc_called<false>(__func__, verbosity);
} // qudaCloverMultishiftInvert

void qudaGaugeFixingOVR(int precision, unsigned int gauge_dir, int Nsteps, int verbose_interval, double relax_boost,
                        double tolerance, unsigned int reunit_interval, unsigned int stopWtheta, void *milc_sitelink)
{
  QudaGaugeParam qudaGaugeParam = newMILCGaugeParam(localDim,
      (precision==1) ? QUDA_SINGLE_PRECISION : QUDA_DOUBLE_PRECISION,
      QUDA_SU3_LINKS);
  qudaGaugeParam.reconstruct = QUDA_RECONSTRUCT_NO;
  //qudaGaugeParam.reconstruct = QUDA_RECONSTRUCT_12;

  double timeinfo[3];
  computeGaugeFixingOVRQuda(milc_sitelink, gauge_dir, Nsteps, verbose_interval, relax_boost, tolerance, reunit_interval, stopWtheta, \
    &qudaGaugeParam, timeinfo);

  printfQuda("Time H2D: %lf\n", timeinfo[0]);
  printfQuda("Time to Compute: %lf\n", timeinfo[1]);
  printfQuda("Time D2H: %lf\n", timeinfo[2]);
  printfQuda("Time all: %lf\n", timeinfo[0]+timeinfo[1]+timeinfo[2]);
}

void qudaGaugeFixingFFT( int precision,
    unsigned int gauge_dir,
    int Nsteps,
    int verbose_interval,
    double alpha,
    unsigned int autotune,
    double tolerance,
    unsigned int stopWtheta,
    void* milc_sitelink
    )
{
  QudaGaugeParam qudaGaugeParam = newMILCGaugeParam(localDim,
      (precision==1) ? QUDA_SINGLE_PRECISION : QUDA_DOUBLE_PRECISION,
      QUDA_GENERAL_LINKS);
  qudaGaugeParam.reconstruct = QUDA_RECONSTRUCT_NO;
  //qudaGaugeParam.reconstruct = QUDA_RECONSTRUCT_12;


  double timeinfo[3];
  computeGaugeFixingFFTQuda(milc_sitelink, gauge_dir, Nsteps, verbose_interval, alpha, autotune, tolerance, stopWtheta, \
    &qudaGaugeParam, timeinfo);

  printfQuda("Time H2D: %lf\n", timeinfo[0]);
  printfQuda("Time to Compute: %lf\n", timeinfo[1]);
  printfQuda("Time D2H: %lf\n", timeinfo[2]);
  printfQuda("Time all: %lf\n", timeinfo[0]+timeinfo[1]+timeinfo[2]);
}<|MERGE_RESOLUTION|>--- conflicted
+++ resolved
@@ -1286,14 +1286,9 @@
   QudaPrecision preconditioner_precision; // precision for near-nulls, coarse links
   QudaTransferType
     optimized_kd; // use the optimized KD operator (true), naive coarsened operator (false), or optimized dropped links (drop)
-<<<<<<< HEAD
-  bool use_mma;          // accelerate setup using MMA routines
-  bool allow_truncation; // allow dropping the long links for small (less than three) aggregate directions
-=======
   bool use_mma;              // accelerate setup using MMA routines
   bool allow_truncation;     // allow dropping the long links for small (less than three) aggregate directions
   bool dagger_approximation; // use the dagger approximation to Xinv, which is X^dagger
->>>>>>> 5bdbd8de
 
   // Setup
   int nvec[QUDA_MAX_MG_LEVEL];                   // ignored on first level, if non-zero on last level we deflate
@@ -1302,11 +1297,7 @@
   double setup_maxiter[QUDA_MAX_MG_LEVEL];       // ignored on first and last level
   char mg_vec_infile[QUDA_MAX_MG_LEVEL][256];    // ignored on first and last level
   char mg_vec_outfile[QUDA_MAX_MG_LEVEL][256];   // ignored on first and last level
-<<<<<<< HEAD
-  int geo_block_size[QUDA_MAX_MG_LEVEL][4]; // ignored on first and last level (first 1 1 1 1 for optimized, 2 2 2 2 for coarse)
-=======
   int geo_block_size[QUDA_MAX_MG_LEVEL][4]; // ignored on first (1 1 1 1 for optimized, 2 2 2 2 for coarse KD) and last level
->>>>>>> 5bdbd8de
 
   // Solve
   QudaSolveType coarse_solve_type[QUDA_MAX_MG_LEVEL]; // ignored on first and second level
@@ -1364,10 +1355,7 @@
     optimized_kd(QUDA_TRANSFER_OPTIMIZED_KD),
     use_mma(true),
     allow_truncation(false),
-<<<<<<< HEAD
-=======
     dagger_approximation(false),
->>>>>>> 5bdbd8de
     deflate_n_ev(66),
     deflate_n_kr(128),
     deflate_max_restarts(50),
@@ -1581,15 +1569,12 @@
       } else {
         allow_truncation = input_line[1][0] == 't' ? true : false;
       }
-<<<<<<< HEAD
-=======
     } else if (strcmp(input_line[0].c_str(), "dagger_approximation") == 0) {
       if (input_line.size() < 2) {
         error_code = 1;
       } else {
         dagger_approximation = input_line[1][0] == 't' ? true : false;
       }
->>>>>>> 5bdbd8de
     } else if (strcmp(input_line[0].c_str(), "mg_verbosity") == 0) {
       if (input_line.size() < 3) {
         error_code = 1;
@@ -1917,12 +1902,9 @@
 
   // whether or not we allow dropping a long link when an aggregation size is smaller than 3
   mg_param.allow_truncation = input_struct.allow_truncation ? QUDA_BOOLEAN_TRUE : QUDA_BOOLEAN_FALSE;
-<<<<<<< HEAD
-=======
 
   // whether or not we use the dagger approximation
   mg_param.staggered_kd_dagger_approximation = input_struct.dagger_approximation ? QUDA_BOOLEAN_TRUE : QUDA_BOOLEAN_FALSE;
->>>>>>> 5bdbd8de
 
   for (int i = 0; i < mg_param.n_level; i++) {
 
