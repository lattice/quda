--- conflicted
+++ resolved
@@ -209,45 +209,7 @@
     host_free(s);
     return sum;
   }
-
-<<<<<<< HEAD
-=======
-  // Deflate vec, place result in vec_defl
-  void EigenSolver::deflate(std::vector<ColorSpinorField *> vec_defl, std::vector<ColorSpinorField *> vec,
-                            std::vector<ColorSpinorField *> eig_vecs, std::vector<Complex> evals)
-  {
-    // number of evecs
-    int n_defl = eig_param->nConv;
-
-    if (getVerbosity() >= QUDA_VERBOSE) printfQuda("Deflating %d vectors\n", n_defl);
-
-    // Perform Sum_i V_i * (L_i)^{-1} * (V_i)^dag * vec = vec_defl
-    // for all i computed eigenvectors and values.
-
-    // Pointers to the required Krylov space vectors,
-    // no extra memory is allocated.
-    std::vector<ColorSpinorField *> eig_vecs_ptr;
-    for (int i = 0; i < n_defl; i++) eig_vecs_ptr.push_back(eig_vecs[i]);
-
-    // 1. Take block inner product: (V_i)^dag * vec = A_i
-    Complex*s = (Complex *)safe_malloc(n_defl * sizeof(Complex));
-    blas::cDotProduct(s, eig_vecs_ptr, vec);
-
-    // 2. Perform block caxpy: V_i * (L_i)^{-1} * A_i
-    for (int i = 0; i < n_defl; i++) { s[i] /= evals[i].real(); }
-
-    // 3. Accumulate sum vec_defl = Sum_i V_i * (L_i)^{-1} * A_i
-    blas::zero(*vec_defl[0]);
-    blas::caxpy(s, eig_vecs_ptr, vec_defl);
-    // FIXME - we can optimize the zeroing out with a "multi-caxy"
-    // function that just writes over vec_defl and doesn't sum.  When
-    // we exceed the multi-blas limit this would deompose into caxy
-    // for the kernel call and caxpy for the subsequent ones
-
-    host_free(s);
-  }
-
->>>>>>> bcc8216b
+  
   void EigenSolver::computeSVD(const DiracMatrix &mat, std::vector<ColorSpinorField *> &evecs, std::vector<Complex> &evals)
   {
 
