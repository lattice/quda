--- conflicted
+++ resolved
@@ -913,59 +913,8 @@
 
     for (int i = 0; i < iter_keep; i++) beta[i + num_locked] = beta[nKr - 1] * ritz_mat[dim * (i + 1) - 1];
   }
-<<<<<<< HEAD
-
-  void TRLM::computeSVD(std::vector<ColorSpinorField *> &evecs, std::vector<Complex> &evals)
-  {
-
-    if (getVerbosity() >= QUDA_SUMMARIZE) printfQuda("Computing SVD of M\n");
-
-    int nConv = eig_param->nConv;
-    Complex sigma_tmp[nConv / 2];
-
-    for (int i = 0; i < nConv / 2; i++) {
-
-      // This function assumes that you have computed the eigenvectors
-      // of MdagM(MMdag), ie, the right(left) SVD of M. The ith eigen vector in the
-      // array corresponds to the ith right(left) singular vector. We place the
-      // computed left(right) singular vectors in the second half of the array. We
-      // assume, in the comments, that right vectors are given and we compute the left.
-      //
-      // As a cross check, we recompute the singular values from mat vecs rather
-      // than make the direct relation (sigma_i)^2 = |lambda_i|
-      //--------------------------------------------------------------------------
-      Complex lambda = evals[i];
-
-      // M*Rev_i = M*Rsv_i = sigma_i Lsv_i
-      mat.Expose()->M(*evecs[nConv / 2 + i], *evecs[i]);
-
-      // sigma_i = sqrt(sigma_i (Lsv_i)^dag * sigma_i * Lsv_i )
-      Complex sigma_sq = blas::cDotProduct(*evecs[nConv / 2 + i], *evecs[nConv / 2 + i]);
-      sigma_tmp[i] = Complex(sqrt(sigma_sq.real()), sqrt(abs(sigma_sq.imag())));
-
-      // Normalise the Lsv: sigma_i Lsv_i -> Lsv_i
-      double norm = sqrt(blas::norm2(*evecs[nConv / 2 + i]));
-      blas::ax(1.0 / norm, *evecs[nConv / 2 + i]);
-
-      if (getVerbosity() >= QUDA_SUMMARIZE)
-        printfQuda("Sval[%04d] = %+.16e  %+.16e   sigma - sqrt(|lambda|) = %+.16e\n", i, sigma_tmp[i].real(),
-                   sigma_tmp[i].imag(), sigma_tmp[i].real() - sqrt(abs(lambda.real())));
-      //--------------------------------------------------------------------------
-    }
-
-    // Update the host evals array
-    for (int i = 0; i < nConv / 2; i++) {
-      evals[2 * i + 0] = sigma_tmp[i];
-      evals[2 * i + 1] = sigma_tmp[i];
-    }
-  }
-
-
-
-  // --------------------------------------------------------------------------------------------------------------------------------
 
   // JD eigensolver class
-
   // Jacobi-Davidson Method constructor
   JD::JD(QudaEigParam *eig_param, const DiracMatrix &mat, TimeProfile &profile) :
     EigenSolver(eig_param, profile),
@@ -1728,7 +1677,5 @@
     delete d;
     delete dSloppy;
   }
-
-=======
->>>>>>> ed1e7d35
+  
 } // namespace quda