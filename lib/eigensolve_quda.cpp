#include <stdio.h>
#include <stdlib.h>
#include <math.h>
#include <iostream>
#include <vector>
#include <algorithm>
#include <cfloat>

#include <quda_internal.h>
#include <eigensolve_quda.h>
#include <random_quda.h>
#include <qio_field.h>
#include <color_spinor_field.h>
#include <blas_quda.h>
#include <util_quda.h>
#include <tune_quda.h>
#include <vector_io.h>
#include <eigen_helper.h>

namespace quda
{

  // Eigensolver class
  //-----------------------------------------------------------------------------
  EigenSolver::EigenSolver(const DiracMatrix &mat, QudaEigParam *eig_param, TimeProfile &profile) :
    mat(mat),
    eig_param(eig_param),
    profile(profile),
    tmp1(nullptr),
    tmp2(nullptr)
  {
    bool profile_running = profile.isRunning(QUDA_PROFILE_INIT);
    if (!profile_running) profile.TPSTART(QUDA_PROFILE_INIT);

    if (getVerbosity() >= QUDA_DEBUG_VERBOSE) printQudaEigParam(eig_param);

    // Problem parameters
    n_ev = eig_param->n_ev;
    n_kr = eig_param->n_kr;
    n_conv = eig_param->n_conv;
    n_ev_deflate = (eig_param->n_ev_deflate == -1 ? n_conv : eig_param->n_ev_deflate);
    tol = eig_param->tol;
    reverse = false;

    // Algorithm variables
    converged = false;
    restart_iter = 0;
    max_restarts = eig_param->max_restarts;
    check_interval = eig_param->check_interval;
    batched_rotate = eig_param->batched_rotate;
    block_size = eig_param->block_size;
    iter = 0;
    iter_converged = 0;
    iter_locked = 0;
    iter_keep = 0;
    num_converged = 0;
    num_locked = 0;
    num_keep = 0;

    save_prec = eig_param->save_prec;

    // Sanity checks
    if (n_kr <= n_ev) errorQuda("n_kr = %d is less than or equal to n_ev = %d", n_kr, n_ev);
    if (n_ev < n_conv) errorQuda("n_conv=%d is greater than n_ev=%d", n_conv, n_ev);
    if (n_ev == 0) errorQuda("n_ev=0 passed to Eigensolver");
    if (n_kr == 0) errorQuda("n_kr=0 passed to Eigensolver");
    if (n_conv == 0) errorQuda("n_conv=0 passed to Eigensolver");
    if (n_ev_deflate > n_conv) errorQuda("deflation vecs = %d is greater than n_conv = %d", n_ev_deflate, n_conv);

    residua.reserve(n_kr);
    for (int i = 0; i < n_kr; i++) residua.push_back(0.0);

    // Part of the spectrum to be computed.
    switch (eig_param->spectrum) {
    case QUDA_SPECTRUM_LM_EIG: strcpy(spectrum, "LM"); break;
    case QUDA_SPECTRUM_SM_EIG: strcpy(spectrum, "SM"); break;
    case QUDA_SPECTRUM_LR_EIG: strcpy(spectrum, "LR"); break;
    case QUDA_SPECTRUM_SR_EIG: strcpy(spectrum, "SR"); break;
    case QUDA_SPECTRUM_LI_EIG: strcpy(spectrum, "LI"); break;
    case QUDA_SPECTRUM_SI_EIG: strcpy(spectrum, "SI"); break;
    default: errorQuda("Unexpected spectrum type %d", eig_param->spectrum);
    }

    // Deduce whether to reverse the sorting
    if (strncmp("L", spectrum, 1) == 0 && !eig_param->use_poly_acc) {
      reverse = true;
    } else if (strncmp("S", spectrum, 1) == 0 && eig_param->use_poly_acc) {
      reverse = true;
      spectrum[0] = 'L';
    } else if (strncmp("L", spectrum, 1) == 0 && eig_param->use_poly_acc) {
      reverse = true;
      spectrum[0] = 'S';
    }

    // For normal operators (MdagM, MMdag) the SVD of the
    // underlying operators (M, Mdag) is computed.
    compute_svd = eig_param->compute_svd;

    if (!profile_running) profile.TPSTOP(QUDA_PROFILE_INIT);
  }

  // We bake the matrix operator 'mat' and the eigensolver parameters into the
  // eigensolver.
  EigenSolver *EigenSolver::create(QudaEigParam *eig_param, const DiracMatrix &mat, TimeProfile &profile)
  {
    EigenSolver *eig_solver = nullptr;

    switch (eig_param->eig_type) {
    case QUDA_EIG_IR_ARNOLDI:
      if (getVerbosity() >= QUDA_VERBOSE) printfQuda("Creating IR Arnoldi eigensolver\n");
      eig_solver = new IRAM(mat, eig_param, profile);
      break;
    case QUDA_EIG_BLK_IR_ARNOLDI: errorQuda("Block IR Arnoldi not implemented"); break;
    case QUDA_EIG_TR_LANCZOS:
      if (getVerbosity() >= QUDA_VERBOSE) printfQuda("Creating TR Lanczos eigensolver\n");
      eig_solver = new TRLM(mat, eig_param, profile);
      break;
    case QUDA_EIG_BLK_TR_LANCZOS:
      if (getVerbosity() >= QUDA_VERBOSE) printfQuda("Creating Block TR Lanczos eigensolver\n");
      eig_solver = new BLKTRLM(mat, eig_param, profile);
      break;
    default: errorQuda("Invalid eig solver type");
    }

    // Sanity checks
    //--------------------------------------------------------------------------
    // Cannot solve non-hermitian systems with Lanczos
    if (!mat.hermitian() && eig_solver->hermitian())
      errorQuda("Cannot solve non-Hermitian system with strictly Hermitian eigensolver %d, %d", (int)!mat.hermitian(),
                (int)eig_solver->hermitian());

    // Support for Chebyshev only in strictly Hermitian solvers
    if (eig_param->use_poly_acc) {
      if (!mat.hermitian()) errorQuda("Cannot use polynomial acceleration with non-Hermitian operator");
      if (!eig_solver->hermitian()) errorQuda("Polynomial acceleration not supported with non-Hermitian solver");
    }

    // Cannot solve for imaginary spectrum of hermitian systems
    if (mat.hermitian() && (eig_param->spectrum == QUDA_SPECTRUM_SI_EIG || eig_param->spectrum == QUDA_SPECTRUM_LI_EIG))
      errorQuda("The imaginary spectrum of a Hermitian operator cannot be computed");

    // Cannot compute SVD of non-normal operators
    if (!eig_param->use_norm_op && eig_param->compute_svd)
      errorQuda("Computation of SVD supported for normal operators only");
    //--------------------------------------------------------------------------

    return eig_solver;
  }

  // Utilities and functions common to all Eigensolver instances
  //------------------------------------------------------------------------------
  void EigenSolver::prepareInitialGuess(std::vector<ColorSpinorField *> &kSpace)
  {
    if (kSpace[0]->Location() == QUDA_CPU_FIELD_LOCATION) {
      for (int b = 0; b < block_size; b++) {
        if (sqrt(blas::norm2(*kSpace[b])) == 0.0) { kSpace[b]->Source(QUDA_RANDOM_SOURCE); }
      }
    } else {
      // Use 0th vector to extract meta data for the RNG.
      RNG *rng = new RNG(*kSpace[0], 1234);
      for (int b = 0; b < block_size; b++) {
        // If the spinor contains initial data from the user
        // preserve it, else populate with rands.
        if (sqrt(blas::norm2(*kSpace[b])) == 0.0) { spinorNoise(*kSpace[b], *rng, QUDA_NOISE_UNIFORM); }
      }
      delete rng;
    }

    bool orthed = false;
    int k = 0, kmax = 5;
    while (!orthed && k < kmax) {
      orthonormalizeMGS(kSpace, block_size);
      if (getVerbosity() >= QUDA_SUMMARIZE) {
        if (block_size > 1)
          printfQuda("Orthonormalising initial guesses with Modified Gram Schmidt, iter k=%d/5\n", (k + 1));
        else
          printfQuda("Orthonormalising initial guess\n");
      }
      orthed = orthoCheck(kSpace, block_size);
      k++;
    }
    if (!orthed) errorQuda("Failed to orthonormalise initial guesses");
  }

  void EigenSolver::checkChebyOpMax(const DiracMatrix &mat, std::vector<ColorSpinorField *> &kSpace)
  {
    if (eig_param->use_poly_acc && eig_param->a_max <= 0.0) {
      // Use part of the kSpace as temps
      eig_param->a_max = estimateChebyOpMax(mat, *kSpace[block_size + 2], *kSpace[block_size + 1]);
      if (getVerbosity() >= QUDA_SUMMARIZE) printfQuda("Chebyshev maximum estimate: %e.\n", eig_param->a_max);
    }
  }

  void EigenSolver::prepareKrylovSpace(std::vector<ColorSpinorField *> &kSpace, std::vector<Complex> &evals)
  {
    ColorSpinorParam csParamClone(*kSpace[0]);
    // Increase Krylov space to n_kr+block_size vectors, create residual
    kSpace.reserve(n_kr + block_size);
    csParamClone.create = QUDA_ZERO_FIELD_CREATE;
    for (int i = n_conv; i < n_kr + block_size; i++) kSpace.push_back(new ColorSpinorField(csParamClone));
    for (int b = 0; b < block_size; b++) { r.push_back(new ColorSpinorField(csParamClone)); }
    // Increase evals space to n_ev
    evals.reserve(n_kr);
    for (int i = n_conv; i < n_kr; i++) evals.push_back(0.0);
  }

  void EigenSolver::printEigensolverSetup()
  {
    if (getVerbosity() >= QUDA_SUMMARIZE) {
      printfQuda("********************************\n");
      printfQuda("**** START QUDA EIGENSOLVER ****\n");
      printfQuda("********************************\n");
    }

    if (getVerbosity() >= QUDA_VERBOSE) {
      printfQuda("spectrum %s\n", spectrum);
      printfQuda("tol %.4e\n", tol);
      printfQuda("n_conv %d\n", n_conv);
      printfQuda("n_ev %d\n", n_ev);
      printfQuda("n_kr %d\n", n_kr);
      if (block_size > 1) printfQuda("block size %d\n", block_size);
      if (batched_rotate > 0) printfQuda("batched rotation size %d\n", batched_rotate);
      if (eig_param->use_poly_acc) {
        printfQuda("polyDeg %d\n", eig_param->poly_deg);
        printfQuda("a-min %f\n", eig_param->a_min);
        printfQuda("a-max %f\n", eig_param->a_max);
      }
    }
  }

  double EigenSolver::setEpsilon(const QudaPrecision prec)
  {
    double eps = 0.0;
    switch (prec) {
    case QUDA_DOUBLE_PRECISION: eps = DBL_EPSILON; break;
    case QUDA_SINGLE_PRECISION: eps = FLT_EPSILON; break;
    case QUDA_HALF_PRECISION: eps = 2e-3; break;
    case QUDA_QUARTER_PRECISION: eps = 5e-2; break;
    default: errorQuda("Invalid precision %d", prec);
    }
    return eps;
  }

  void EigenSolver::queryPrec(const QudaPrecision prec)
  {
    switch (prec) {
    case QUDA_DOUBLE_PRECISION: printfQuda("Running eigensolver in double precision\n"); break;
    case QUDA_SINGLE_PRECISION: printfQuda("Running eigensolver in single precision\n"); break;
    case QUDA_HALF_PRECISION: printfQuda("Running eigensolver in half precision\n"); break;
    case QUDA_QUARTER_PRECISION: printfQuda("Running eigensolver in quarter precision\n"); break;
    default: errorQuda("Invalid precision %d", prec);
    }
  }

  void EigenSolver::cleanUpEigensolver(std::vector<ColorSpinorField *> &kSpace, std::vector<Complex> &evals)
  {
    for (int b = 0; b < block_size; b++) delete r[b];
    r.resize(0);

    // Resize Krylov Space
    int n_eig = n_conv;
    if (compute_svd) n_eig *= 2;
    for (unsigned int i = n_eig; i < kSpace.size(); i++) { delete kSpace[i]; }
    kSpace.resize(n_eig);
    evals.resize(n_conv);

    // Only save if outfile is defined
    if (strcmp(eig_param->vec_outfile, "") != 0) {
      if (getVerbosity() >= QUDA_SUMMARIZE) printfQuda("saving eigenvectors\n");
      // Create vector IO object
      VectorIO io(eig_param->vec_outfile, eig_param->io_parity_inflate == QUDA_BOOLEAN_TRUE);

      // Make an array of size n_conv
      std::vector<ColorSpinorField *> vecs_ptr;
<<<<<<< HEAD
      vecs_ptr.reserve(n_conv);
      // Ensure the parity of the eigenvectors is correct
=======
      vecs_ptr.reserve(n_eig);
>>>>>>> e482b472
      const QudaParity mat_parity = impliedParityFromMatPC(mat.getMatPCType());
      for (unsigned int i = 0; i < kSpace.size(); i++) kSpace[i]->setSuggestedParity(mat_parity);

      // We may wish to compute vectors in high prec, but use in a lower
      // prec. This allows the user to create pointers that alias the
      // vectors, but in a lower precision.
      QudaPrecision prec = kSpace[0]->Precision();
      if (save_prec < prec) {
        io.downPrec(kSpace, vecs_ptr, save_prec);
        // save the vectors
        io.save(vecs_ptr);
        for (unsigned int i = 0; i < kSpace.size() && save_prec < prec; i++) delete vecs_ptr[i];
      } else {
<<<<<<< HEAD
        for (int i = 0; i < n_conv; i++) vecs_ptr.push_back(kSpace[i]);
        io.save(vecs_ptr);
=======
        for (int i = 0; i < n_eig; i++) {
          kSpace[i]->setSuggestedParity(mat_parity);
          vecs_ptr.push_back(kSpace[i]);
        }
>>>>>>> e482b472
      }
    }

    // Save TRLM tuning
    saveTuneCache();

    mat.flops();

    if (getVerbosity() >= QUDA_SUMMARIZE) {
      printfQuda("********************************\n");
      printfQuda("***** END QUDA EIGENSOLVER *****\n");
      printfQuda("********************************\n");
    }
  }

  void EigenSolver::matVec(const DiracMatrix &mat, ColorSpinorField &out, const ColorSpinorField &in)
  {
    if (!tmp1 || !tmp2) {
      ColorSpinorParam param(in);
      if (!tmp1) tmp1 = new ColorSpinorField(param);
      if (!tmp2) tmp2 = new ColorSpinorField(param);
    }
    mat(out, in, *tmp1, *tmp2);

    // Save matrix * vector tuning
    saveTuneCache();
  }

  void EigenSolver::chebyOp(const DiracMatrix &mat, ColorSpinorField &out, const ColorSpinorField &in)
  {
    // Just do a simple matVec if no poly acc is requested
    if (!eig_param->use_poly_acc) {
      matVec(mat, out, in);
      return;
    }

    if (eig_param->poly_deg == 0) { errorQuda("Polynomial acceleration requested with zero polynomial degree"); }

    // Compute the polynomial accelerated operator.
    double a = eig_param->a_min;
    double b = eig_param->a_max;
    double delta = (b - a) / 2.0;
    double theta = (b + a) / 2.0;
    double sigma1 = -delta / theta;
    double sigma;
    double d1 = sigma1 / delta;
    double d2 = 1.0;
    double d3;

    // out = d2 * in + d1 * out
    // C_1(x) = x
    matVec(mat, out, in);
    blas::caxpby(d2, const_cast<ColorSpinorField &>(in), d1, out);
    if (eig_param->poly_deg == 1) return;

    // C_0 is the current 'in'  vector.
    // C_1 is the current 'out' vector.

    // Clone 'in' to two temporary vectors.
    auto tmp1 = std::make_unique<ColorSpinorField>(in);
    auto tmp2 = std::make_unique<ColorSpinorField>(out);

    // Using Chebyshev polynomial recursion relation,
    // C_{m+1}(x) = 2*x*C_{m} - C_{m-1}

    double sigma_old = sigma1;

    // construct C_{m+1}(x)
    for (int i = 2; i < eig_param->poly_deg; i++) {
      sigma = 1.0 / (2.0 / sigma1 - sigma_old);

      d1 = 2.0 * sigma / delta;
      d2 = -d1 * theta;
      d3 = -sigma * sigma_old;

      // FIXME - we could introduce a fused matVec + blas kernel here, eliminating one temporary
      // mat*C_{m}(x)
      matVec(mat, out, *tmp2);

      blas::axpbypczw(d3, *tmp1, d2, *tmp2, d1, out, *tmp1);
      std::swap(tmp1, tmp2);

      sigma_old = sigma;
    }
    blas::copy(out, *tmp2);

    // Save Chebyshev tuning
    saveTuneCache();
  }

  double EigenSolver::estimateChebyOpMax(const DiracMatrix &mat, ColorSpinorField &out, ColorSpinorField &in)
  {

    if (in.Location() == QUDA_CPU_FIELD_LOCATION) {
      in.Source(QUDA_RANDOM_SOURCE);
    } else {
      RNG *rng = new RNG(in, 1234);
      spinorNoise(in, *rng, QUDA_NOISE_UNIFORM);
      delete rng;
    }

    ColorSpinorField *in_ptr = &in;
    ColorSpinorField *out_ptr = &out;

    // Power iteration
    double norm = 0.0;
    for (int i = 0; i < 100; i++) {
      if ((i + 1) % 10 == 0) {
        norm = sqrt(blas::norm2(*in_ptr));
        blas::ax(1.0 / norm, *in_ptr);
      }
      matVec(mat, *out_ptr, *in_ptr);
      std::swap(out_ptr, in_ptr);
    }

    // Compute spectral radius estimate
    double result = blas::reDotProduct(*out_ptr, *in_ptr);

    // Save Chebyshev Max tuning
    saveTuneCache();

    // Increase final result by 10% for safety
    return result * 1.10;
  }

  bool EigenSolver::orthoCheck(std::vector<ColorSpinorField *> vecs, int size)
  {
    bool orthed = true;
    const Complex Unit(1.0, 0.0);
    std::vector<ColorSpinorField *> vecs_ptr;
    vecs_ptr.reserve(size);
    for (int i = 0; i < size; i++) vecs_ptr.push_back(vecs[i]);

    std::vector<Complex> H(size * size);
    blas::hDotProduct(H.data(), vecs_ptr, vecs_ptr);

    double epsilon = setEpsilon(vecs[0]->Precision());

    for (int i = 0; i < size; i++) {
      for (int j = 0; j < size; j++) {
        auto cnorm = H[i * size + j];
        if (j != i) {
          if (abs(cnorm) > 5.0 * epsilon) {
            if (getVerbosity() >= QUDA_SUMMARIZE)
              printfQuda("Norm <%d|%d>^2 = ||(%e,%e)|| = %e\n", i, j, cnorm.real(), cnorm.imag(), abs(cnorm));
            orthed = false;
          }
        } else {
          if (abs(Unit - cnorm) > 5.0 * epsilon) {
            if (getVerbosity() >= QUDA_SUMMARIZE)
              printfQuda("1 - Norm <%d|%d>^2 = 1 - ||(%e,%e)|| = %e\n", i, j, cnorm.real(), cnorm.imag(),
                         abs(Unit - cnorm));
            orthed = false;
          }
        }
      }
    }

    return orthed;
  }

  void EigenSolver::orthonormalizeMGS(std::vector<ColorSpinorField *> &vecs, int size)
  {
    std::vector<ColorSpinorField *> vecs_ptr;
    vecs_ptr.reserve(size);
    for (int i = 0; i < size; i++) vecs_ptr.push_back(vecs[i]);

    for (int i = 0; i < size; i++) {
      for (int j = 0; j < i; j++) {
        Complex cnorm = blas::cDotProduct(*vecs_ptr[j], *vecs_ptr[i]); // <j|i> with i normalised.
        blas::caxpy(-cnorm, *vecs_ptr[j], *vecs_ptr[i]);               // i = i - proj_{j}(i) = i - <j|i> * j
      }
      double norm = sqrt(blas::norm2(*vecs_ptr[i]));
      blas::ax(1.0 / norm, *vecs_ptr[i]); // i/<i|i>
    }
  }

  // Orthogonalise r[0:] against V_[0:j]
  void EigenSolver::blockOrthogonalize(std::vector<ColorSpinorField *> vecs, std::vector<ColorSpinorField *> &rvecs, int j)
  {
    int vecs_size = j;
    int r_size = (int)rvecs.size();
    int array_size = vecs_size * r_size;
    std::vector<Complex> s(array_size);

    std::vector<ColorSpinorField *> vecs_ptr;
    vecs_ptr.reserve(vecs_size);
    for (int i = 0; i < vecs_size; i++) { vecs_ptr.push_back(vecs[i]); }

    // Block dot products stored in s.
    blas::cDotProduct(s.data(), vecs_ptr, rvecs);

    // Block orthogonalise
    for (int i = 0; i < array_size; i++) s[i] *= -1.0;
    blas::caxpy(s.data(), vecs_ptr, rvecs);

    // Save orthonormalisation tuning
    saveTuneCache();
  }

  void EigenSolver::permuteVecs(std::vector<ColorSpinorField *> &kSpace, int *mat, int size)
  {
    std::vector<int> pivots(size);
    for (int i = 0; i < size; i++) {
      for (int j = 0; j < size; j++) {
        if (mat[j * size + i] == 1) { pivots[j] = i; }
      }
    }

    // Identify cycles in the permutation array.
    // We shall use the sign bit as a marker. If the
    // sign is negative, the vector has already been
    // swapped into the correct place. A positive
    // value indicates the start of a new cycle.

    for (int i = 0; i < size; i++) {
      // First cycle always starts at 0, hence OR statement
      if (pivots[i] > 0 || i == 0) {
        int k = i;
        // Identify vector to be placed at i
        int j = pivots[i];
        pivots[i] = -pivots[i];
        while (j > i) {
          std::swap(kSpace[k + num_locked], kSpace[j + num_locked]);
          pivots[j] = -pivots[j];
          k = j;
          j = -pivots[j];
        }
      }
    }
    // Sanity check
    for (int i = 0; i < size; i++) {
      if (pivots[i] > 0) errorQuda("Error at pivot %d", i);
    }
  }

  void EigenSolver::blockRotate(std::vector<ColorSpinorField *> &kSpace, double *array, int rank, const range &i_range,
                                const range &j_range, blockType b_type)
  {
    int block_i_rank = i_range.second - i_range.first;
    int block_j_rank = j_range.second - j_range.first;

    // Quick return if no op.
    if (block_i_rank == 0 || block_j_rank == 0) return;

    // Pointers to the relevant vectors
    std::vector<ColorSpinorField *> vecs_ptr;
    std::vector<ColorSpinorField *> kSpace_ptr;

    // Alias the vectors we wish to keep
    vecs_ptr.reserve(block_i_rank);
    for (int i = i_range.first; i < i_range.second; i++) { vecs_ptr.push_back(kSpace[num_locked + i]); }
    // Alias the extra space vectors
    kSpace_ptr.reserve(block_j_rank);
    for (int j = j_range.first; j < j_range.second; j++) {
      int k = n_kr + 1 + j - j_range.first;
      kSpace_ptr.push_back(kSpace[k]);
    }

    double *batch_array = (double *)safe_malloc((block_i_rank * block_j_rank) * sizeof(double));
    // Populate batch array (COLUMN major -> ROW major)
    for (int j = j_range.first; j < j_range.second; j++) {
      for (int i = i_range.first; i < i_range.second; i++) {
        int j_arr = j - j_range.first;
        int i_arr = i - i_range.first;
        batch_array[i_arr * block_j_rank + j_arr] = array[j * rank + i];
      }
    }
    switch (b_type) {
    case PENCIL: blas::axpy(batch_array, vecs_ptr, kSpace_ptr); break;
    case LOWER_TRI: blas::axpy_L(batch_array, vecs_ptr, kSpace_ptr); break;
    case UPPER_TRI: blas::axpy_U(batch_array, vecs_ptr, kSpace_ptr); break;
    default: errorQuda("Undefined MultiBLAS type in blockRotate");
    }
    host_free(batch_array);

    // Save Krylov block rotation tuning
    saveTuneCache();
  }

  void EigenSolver::blockReset(std::vector<ColorSpinorField *> &kSpace, int j_start, int j_end, int offset)
  {
    // copy back to correct position, zero out the workspace
    for (int j = j_start; j < j_end; j++) {
      int k = offset + j - j_start;
      std::swap(kSpace[j + num_locked], kSpace[k]);
      blas::zero(*kSpace[k]);
    }
  }

  void EigenSolver::blockRotateComplex(std::vector<ColorSpinorField *> &kSpace, Complex *array, int rank,
                                       const range &i_range, const range &j_range, blockType b_type, int offset)
  {
    int block_i_rank = i_range.second - i_range.first;
    int block_j_rank = j_range.second - j_range.first;

    // Quick return if no op.
    if (block_i_rank == 0 || block_j_rank == 0) return;

    // Pointers to the relevant vectors
    std::vector<ColorSpinorField *> vecs_ptr;
    std::vector<ColorSpinorField *> kSpace_ptr;

    // Alias the vectors we wish to keep
    vecs_ptr.reserve(block_i_rank);
    for (int i = i_range.first; i < i_range.second; i++) { vecs_ptr.push_back(kSpace[num_locked + i]); }
    // Alias the extra space vectors
    kSpace_ptr.reserve(block_j_rank);
    for (int j = j_range.first; j < j_range.second; j++) {
      int k = offset + j - j_range.first;
      kSpace_ptr.push_back(kSpace[k]);
    }

    Complex *batch_array = (Complex *)safe_malloc((block_i_rank * block_j_rank) * sizeof(Complex));
    // Populate batch array (COLUM major -> ROW major)
    for (int j = j_range.first; j < j_range.second; j++) {
      for (int i = i_range.first; i < i_range.second; i++) {
        int j_arr = j - j_range.first;
        int i_arr = i - i_range.first;
        batch_array[i_arr * block_j_rank + j_arr] = array[j * rank + i];
      }
    }
    switch (b_type) {
    case PENCIL: blas::caxpy(batch_array, vecs_ptr, kSpace_ptr); break;
    case LOWER_TRI: blas::caxpy_L(batch_array, vecs_ptr, kSpace_ptr); break;
    case UPPER_TRI: blas::caxpy_U(batch_array, vecs_ptr, kSpace_ptr); break;
    default: errorQuda("Undefined MultiBLAS type in blockRotate");
    }
    host_free(batch_array);

    // Save Krylov block rotation tuning
    saveTuneCache();
  }

  void EigenSolver::computeSVD(const DiracMatrix &mat, std::vector<ColorSpinorField *> &evecs, std::vector<Complex> &evals)
  {
    if (getVerbosity() >= QUDA_SUMMARIZE) printfQuda("Computing SVD of M\n");

    int n_conv = eig_param->n_conv;
    if (evecs.size() < (unsigned int)(2 * n_conv))
      errorQuda("Incorrect deflation space sized %d passed to computeSVD, expected %d", (int)(evecs.size()), 2 * n_conv);

    std::vector<double> sigma_tmp(n_conv);

    for (int i = 0; i < n_conv; i++) {

      // This function assumes that you have computed the eigenvectors
      // of MdagM(MMdag), ie, the right(left) SVD of M. The ith eigen vector in the
      // array corresponds to the ith right(left) singular vector. We place the
      // computed left(right) singular vectors in the second half of the array. We
      // assume that right vectors are given and we compute the left.
      //
      // As a cross check, we recompute the singular values from mat vecs rather
      // than make the direct relation (sigma_i)^2 = |lambda_i|
      //--------------------------------------------------------------------------

      // Lambda already contains the square root of the eigenvalue of the norm op.
      Complex lambda = evals[i];

      // M*Rev_i = M*Rsv_i = sigma_i Lsv_i
      mat.Expose()->M(*evecs[n_conv + i], *evecs[i]);

      // sigma_i = sqrt(sigma_i (Lsv_i)^dag * sigma_i * Lsv_i )
      sigma_tmp[i] = sqrt(blas::norm2(*evecs[n_conv + i]));

      // Normalise the Lsv: sigma_i Lsv_i -> Lsv_i
      blas::ax(1.0 / sigma_tmp[i], *evecs[n_conv + i]);

      if (getVerbosity() >= QUDA_SUMMARIZE)
        printfQuda("Sval[%04d] = %+.16e sigma - sqrt(|lambda|) = %+.16e\n", i, sigma_tmp[i],
                   sigma_tmp[i] - sqrt(abs(lambda.real())));

      evals[i] = sigma_tmp[i];
      //--------------------------------------------------------------------------
    }

    // Save SVD tuning
    saveTuneCache();
  }

  // Deflate vec, place result in vec_defl
  void EigenSolver::deflateSVD(std::vector<ColorSpinorField *> &sol, const std::vector<ColorSpinorField *> &src,
                               const std::vector<ColorSpinorField *> &evecs, const std::vector<Complex> &evals,
                               bool accumulate) const
  {
    // number of evecs
    if (n_ev_deflate == 0) {
      warningQuda("deflateSVD called with n_ev_deflate = 0");
      return;
    }

    int n_defl = n_ev_deflate;
    if (evecs.size() != (unsigned int)(2 * eig_param->n_conv))
      errorQuda("Incorrect deflation space sized %d passed to deflateSVD, expected %d", (int)(evecs.size()),
                2 * eig_param->n_conv);

    if (getVerbosity() >= QUDA_VERBOSE) printfQuda("Deflating %d left and right singular vectors\n", n_defl);

    // Perform Sum_i R_i * (\sigma_i)^{-1} * L_i^dag * vec = vec_defl
    // for all i computed eigenvectors and values.

    // 1. Take block inner product: L_i^dag * vec = A_i
    std::vector<ColorSpinorField *> left_vecs;
    left_vecs.reserve(n_defl);
    for (int i = eig_param->n_conv; i < eig_param->n_conv + n_defl; i++) left_vecs.push_back(evecs[i]);

    std::vector<Complex> s(n_defl * src.size());
    std::vector<ColorSpinorField *> src_ = const_cast<decltype(src) &>(src);
    blas::cDotProduct(s.data(), left_vecs, src_);

    // 2. Perform block caxpy
    //    A_i -> (\sigma_i)^{-1} * A_i
    //    vec_defl = Sum_i (R_i)^{-1} * A_i
    if (!accumulate)
      for (auto &x : sol) blas::zero(*x);
    std::vector<ColorSpinorField *> right_vecs;
    right_vecs.reserve(n_defl);
    for (int i = 0; i < n_defl; i++) {
      right_vecs.push_back(evecs[i]);
      s[i] /= evals[i].real();
    }
    blas::caxpy(s.data(), right_vecs, sol);

    // Save SVD deflation tuning
    saveTuneCache();
  }

  void EigenSolver::computeEvals(const DiracMatrix &mat, std::vector<ColorSpinorField *> &evecs,
                                 std::vector<Complex> &evals, int size)
  {
    if (size > (int)evecs.size())
      errorQuda("Requesting %d eigenvectors with only storage allocated for %lu", size, evecs.size());
    if (size > (int)evals.size())
      errorQuda("Requesting %d eigenvalues with only storage allocated for %lu", size, evals.size());

    ColorSpinorParam csParamClone(*evecs[0]);
    std::vector<ColorSpinorField *> temp;
    temp.push_back(new ColorSpinorField(csParamClone));

    for (int i = 0; i < size; i++) {
      // r = A * v_i
      matVec(mat, *temp[0], *evecs[i]);

      // lambda_i = v_i^dag A v_i / (v_i^dag * v_i)
      evals[i] = blas::cDotProduct(*evecs[i], *temp[0]) / sqrt(blas::norm2(*evecs[i]));
      // Measure ||lambda_i*v_i - A*v_i||
      Complex n_unit(-1.0, 0.0);
      blas::caxpby(evals[i], *evecs[i], n_unit, *temp[0]);
      residua[i] = sqrt(blas::norm2(*temp[0]));
      // eig_param->invert_param->true_res_offset[i] = residua[i];

      // If size = n_conv, this routine is called post sort
      if (getVerbosity() >= QUDA_SUMMARIZE && size == n_conv)
        printfQuda("Eval[%04d] = (%+.16e,%+.16e) residual = %+.16e\n", i, evals[i].real(), evals[i].imag(), residua[i]);
    }
    delete temp[0];

    // Save Eval tuning
    saveTuneCache();
  }

  // Deflate vec, place result in vec_defl
  void EigenSolver::deflate(std::vector<ColorSpinorField *> &sol, const std::vector<ColorSpinorField *> &src,
                            const std::vector<ColorSpinorField *> &evecs, const std::vector<Complex> &evals,
                            bool accumulate) const
  {
    // number of evecs
    if (n_ev_deflate == 0) {
      warningQuda("deflate called with n_ev_deflate = 0");
      return;
    }

    int n_defl = n_ev_deflate;

    if (getVerbosity() >= QUDA_VERBOSE) printfQuda("Deflating %d vectors\n", n_defl);

    // Perform Sum_i V_i * (L_i)^{-1} * (V_i)^dag * vec = vec_defl
    // for all i computed eigenvectors and values.

    // Pointers to the required Krylov space vectors,
    // no extra memory is allocated.
    std::vector<ColorSpinorField *> eig_vecs;
    eig_vecs.reserve(n_defl);
    for (int i = 0; i < n_defl; i++) eig_vecs.push_back(evecs[i]);

    // 1. Take block inner product: (V_i)^dag * vec = A_i
    std::vector<Complex> s(n_defl * src.size());
    std::vector<ColorSpinorField *> src_ = const_cast<decltype(src) &>(src);
    blas::cDotProduct(s.data(), eig_vecs, src_);

    // 2. Perform block caxpy: V_i * (L_i)^{-1} * A_i
    for (int i = 0; i < n_defl; i++) { s[i] /= evals[i].real(); }

    // 3. Accumulate sum vec_defl = Sum_i V_i * (L_i)^{-1} * A_i
    if (!accumulate)
      for (auto &x : sol) blas::zero(*x);
    blas::caxpy(s.data(), eig_vecs, sol);

    // Save Deflation tuning
    saveTuneCache();
  }

  void EigenSolver::loadFromFile(const DiracMatrix &mat, std::vector<ColorSpinorField *> &kSpace,
                                 std::vector<Complex> &evals)
  {
    // Set suggested parity of fields
    const QudaParity mat_parity = impliedParityFromMatPC(mat.getMatPCType());
    for (int i = 0; i < n_conv; i++) { kSpace[i]->setSuggestedParity(mat_parity); }

    // Make an array of size n_conv
    std::vector<ColorSpinorField *> vecs_ptr;
    vecs_ptr.reserve(n_conv);
    for (int i = 0; i < n_conv; i++) { vecs_ptr.push_back(kSpace[i]); }

    {
      // load the vectors
      VectorIO io(eig_param->vec_infile, eig_param->io_parity_inflate == QUDA_BOOLEAN_TRUE);
      io.load(vecs_ptr);
    }

    // Create the device side residual vector by cloning
    // the kSpace passed to the function.
    ColorSpinorParam csParam(*kSpace[0]);
    csParam.create = QUDA_ZERO_FIELD_CREATE;
    r.push_back(new ColorSpinorField(csParam));

    // Error estimates (residua) given by ||A*vec - lambda*vec||
    computeEvals(mat, kSpace, evals);
    delete r[0];
  }

  void EigenSolver::sortArrays(QudaEigSpectrumType spec_type, int n, std::vector<Complex> &x, std::vector<Complex> &y)
  {

    //  'LM' -> sort into increasing order of magnitude.
    //  'SM' -> sort into decreasing order of magnitude.
    //  'LR' -> sort with real(x) in increasing algebraic order
    //  'SR' -> sort with real(x) in decreasing algebraic order
    //  'LI' -> sort with imag(x) in increasing algebraic order
    //  'SI' -> sort with imag(x) in decreasing algebraic order

    std::vector<std::pair<Complex, Complex>> array(n);
    for (int i = 0; i < n; i++) array[i] = std::make_pair(x[i], y[i]);

    switch (spec_type) {
    case QUDA_SPECTRUM_LM_EIG:
      std::sort(array.begin(), array.begin() + n,
                [](const std::pair<Complex, Complex> &a, const std::pair<Complex, Complex> &b) {
                  return (abs(a.first) < abs(b.first));
                });
      break;
    case QUDA_SPECTRUM_SM_EIG:
      std::sort(array.begin(), array.begin() + n,
                [](const std::pair<Complex, Complex> &a, const std::pair<Complex, Complex> &b) {
                  return (abs(a.first) > abs(b.first));
                });
      break;
    case QUDA_SPECTRUM_LR_EIG:
      std::sort(array.begin(), array.begin() + n,
                [](const std::pair<Complex, Complex> &a, const std::pair<Complex, Complex> &b) {
                  return (a.first).real() < (b.first).real();
                });
      break;
    case QUDA_SPECTRUM_SR_EIG:
      std::sort(array.begin(), array.begin() + n,
                [](const std::pair<Complex, Complex> &a, const std::pair<Complex, Complex> &b) {
                  return (a.first).real() > (b.first).real();
                });
      break;
    case QUDA_SPECTRUM_LI_EIG:
      std::sort(array.begin(), array.begin() + n,
                [](const std::pair<Complex, Complex> &a, const std::pair<Complex, Complex> &b) {
                  return (a.first).imag() < (b.first).imag();
                });
      break;
    case QUDA_SPECTRUM_SI_EIG:
      std::sort(array.begin(), array.begin() + n,
                [](const std::pair<Complex, Complex> &a, const std::pair<Complex, Complex> &b) {
                  return (a.first).imag() > (b.first).imag();
                });
      break;
    default: errorQuda("Undefined spectrum type %d given", spec_type);
    }

    // Repopulate x and y arrays with sorted elements
    for (int i = 0; i < n; i++) {
      x[i] = array[i].first;
      y[i] = array[i].second;
    }
  }

  // Overloaded version of sortArrays to deal with real y array.
  void EigenSolver::sortArrays(QudaEigSpectrumType spec_type, int n, std::vector<Complex> &x, std::vector<double> &y)
  {

    std::vector<Complex> y_tmp(n, 0.0);
    for (int i = 0; i < n; i++) y_tmp[i].real(y[i]);
    sortArrays(spec_type, n, x, y_tmp);
    for (int i = 0; i < n; i++) y[i] = y_tmp[i].real();
  }

  // Overloaded version of sortArrays to deal with real x array.
  void EigenSolver::sortArrays(QudaEigSpectrumType spec_type, int n, std::vector<double> &x, std::vector<Complex> &y)
  {

    std::vector<Complex> x_tmp(n, 0.0);
    for (int i = 0; i < n; i++) x_tmp[i].real(x[i]);
    sortArrays(spec_type, n, x_tmp, y);
    for (int i = 0; i < n; i++) x[i] = x_tmp[i].real();
  }

  // Overloaded version of sortArrays to deal with real x and y array.
  void EigenSolver::sortArrays(QudaEigSpectrumType spec_type, int n, std::vector<double> &x, std::vector<double> &y)
  {

    std::vector<Complex> x_tmp(n, 0.0);
    std::vector<Complex> y_tmp(n, 0.0);
    for (int i = 0; i < n; i++) {
      x_tmp[i].real(x[i]);
      y_tmp[i].real(y[i]);
    }
    sortArrays(spec_type, n, x_tmp, y_tmp);
    for (int i = 0; i < n; i++) {
      x[i] = x_tmp[i].real();
      y[i] = y_tmp[i].real();
    }
  }

  void EigenSolver::rotateVecsComplex(std::vector<ColorSpinorField *> &kSpace, const Complex *rot_array, const int offset,
                                      const int dim, const int keep, const int locked, TimeProfile &profile)
  {
    // If we have memory availible, do the entire rotation
    if (batched_rotate <= 0 || batched_rotate >= keep) {
      if ((int)kSpace.size() < offset + keep) {
        ColorSpinorParam csParamClone(*kSpace[0]);
        csParamClone.create = QUDA_ZERO_FIELD_CREATE;
        if (getVerbosity() >= QUDA_VERBOSE) printfQuda("Resizing kSpace to %d vectors\n", n_kr + keep);
        kSpace.reserve(offset + keep);
        for (int i = kSpace.size(); i < offset + keep; i++) { kSpace.push_back(new ColorSpinorField(csParamClone)); }
      }

      // Pointers to the relevant vectors
      std::vector<ColorSpinorField *> vecs_ptr;
      std::vector<ColorSpinorField *> kSpace_ptr;

      // Alias the extra space vectors, zero the workspace
      kSpace_ptr.reserve(keep);
      for (int i = 0; i < keep; i++) {
        kSpace_ptr.push_back(kSpace[offset + i]);
        blas::zero(*kSpace_ptr[i]);
      }

      // Alias the vectors we wish to compress.
      vecs_ptr.reserve(dim);
      for (int j = 0; j < dim; j++) vecs_ptr.push_back(kSpace[locked + j]);

      // multiBLAS caxpy
      profile.TPSTART(QUDA_PROFILE_COMPUTE);
      blas::caxpy(rot_array, vecs_ptr, kSpace_ptr);
      profile.TPSTOP(QUDA_PROFILE_COMPUTE);

      // Copy compressed Krylov
      for (int i = 0; i < keep; i++) std::swap(kSpace[locked + i], kSpace[offset + i]);

    } else {

      // Do batched rotation to save on memory
      int batch_size = batched_rotate;
      int full_batches = keep / batch_size;
      int batch_size_r = keep % batch_size;
      bool do_batch_remainder = (batch_size_r != 0 ? true : false);

      if ((int)kSpace.size() < offset + batch_size) {
        ColorSpinorParam csParamClone(*kSpace[0]);
        csParamClone.create = QUDA_ZERO_FIELD_CREATE;
        if (getVerbosity() >= QUDA_VERBOSE) printfQuda("Resizing kSpace to %d vectors\n", offset + batch_size);
        kSpace.reserve(offset + batch_size);
        for (int i = kSpace.size(); i < offset + batch_size; i++) {
          kSpace.push_back(new ColorSpinorField(csParamClone));
        }
      }

      profile.TPSTART(QUDA_PROFILE_EIGENLU);
      MatrixXcd mat = MatrixXcd::Zero(dim, keep);
      for (int j = 0; j < keep; j++)
        for (int i = 0; i < dim; i++) mat(i, j) = rot_array[i * keep + j];

      FullPivLU<MatrixXcd> matLU(mat);

      // Extract the upper triangular matrix
      MatrixXcd matUpper = MatrixXcd::Zero(keep, keep);
      matUpper = matLU.matrixLU().triangularView<Eigen::Upper>();
      matUpper.conservativeResize(keep, keep);

      // Extract the lower triangular matrix
      MatrixXcd matLower = MatrixXcd::Identity(dim, dim);
      matLower.block(0, 0, dim, keep).triangularView<Eigen::StrictlyLower>() = matLU.matrixLU();
      matLower.conservativeResize(dim, keep);

      // Extract the desired permutation matrices
      MatrixXi matP = MatrixXi::Zero(dim, dim);
      MatrixXi matQ = MatrixXi::Zero(keep, keep);
      matP = matLU.permutationP().inverse();
      matQ = matLU.permutationQ().inverse();
      profile.TPSTOP(QUDA_PROFILE_EIGENLU);

      profile.TPSTART(QUDA_PROFILE_COMPUTE);
      // Compute V * A = V * PLUQ

      // Do P Permute
      //---------------------------------------------------------------------------
      permuteVecs(kSpace, matP.data(), dim);

      // Do L Multiply
      //---------------------------------------------------------------------------
      // Loop over full batches
      for (int b = 0; b < full_batches; b++) {

        // batch triangle
        blockRotateComplex(kSpace, matLower.data(), dim, {b * batch_size, (b + 1) * batch_size},
                           {b * batch_size, (b + 1) * batch_size}, LOWER_TRI, offset);
        // batch pencil
        blockRotateComplex(kSpace, matLower.data(), dim, {(b + 1) * batch_size, dim},
                           {b * batch_size, (b + 1) * batch_size}, PENCIL, offset);
        blockReset(kSpace, b * batch_size, (b + 1) * batch_size, offset);
      }
      if (do_batch_remainder) {
        // remainder triangle
        blockRotateComplex(kSpace, matLower.data(), dim, {full_batches * batch_size, keep},
                           {full_batches * batch_size, keep}, LOWER_TRI, offset);
        // remainder pencil
        if (keep < dim) {
          blockRotateComplex(kSpace, matLower.data(), dim, {keep, dim}, {full_batches * batch_size, keep}, PENCIL,
                             offset);
        }
        blockReset(kSpace, full_batches * batch_size, keep, offset);
      }

      // Do U Multiply
      //---------------------------------------------------------------------------
      if (do_batch_remainder) {
        // remainder triangle
        blockRotateComplex(kSpace, matUpper.data(), keep, {full_batches * batch_size, keep},
                           {full_batches * batch_size, keep}, UPPER_TRI, offset);
        // remainder pencil
        blockRotateComplex(kSpace, matUpper.data(), keep, {0, full_batches * batch_size},
                           {full_batches * batch_size, keep}, PENCIL, offset);
        blockReset(kSpace, full_batches * batch_size, keep, offset);
      }

      // Loop over full batches
      for (int b = full_batches - 1; b >= 0; b--) {
        // batch triangle
        blockRotateComplex(kSpace, matUpper.data(), keep, {b * batch_size, (b + 1) * batch_size},
                           {b * batch_size, (b + 1) * batch_size}, UPPER_TRI, offset);
        if (b > 0) {
          // batch pencil
          blockRotateComplex(kSpace, matUpper.data(), keep, {0, b * batch_size}, {b * batch_size, (b + 1) * batch_size},
                             PENCIL, offset);
        }
        blockReset(kSpace, b * batch_size, (b + 1) * batch_size, offset);
      }

      // Do Q Permute
      //---------------------------------------------------------------------------
      permuteVecs(kSpace, matQ.data(), keep);
      profile.TPSTOP(QUDA_PROFILE_COMPUTE);
    }
  }

  void EigenSolver::rotateVecs(std::vector<ColorSpinorField *> &kSpace, const double *rot_array, const int offset,
                               const int dim, const int keep, const int locked, TimeProfile &profile)
  {
    // If we have memory availible, do the entire rotation
    if (batched_rotate <= 0 || batched_rotate >= keep) {
      if ((int)kSpace.size() < offset + keep) {
        ColorSpinorParam csParamClone(*kSpace[0]);
        csParamClone.create = QUDA_ZERO_FIELD_CREATE;
        if (getVerbosity() >= QUDA_VERBOSE) printfQuda("Resizing kSpace to %d vectors\n", offset + keep);
        kSpace.reserve(offset + keep);
        for (int i = kSpace.size(); i < offset + keep; i++) { kSpace.push_back(new ColorSpinorField(csParamClone)); }
      }

      // Pointers to the relevant vectors
      std::vector<ColorSpinorField *> vecs_ptr;
      std::vector<ColorSpinorField *> kSpace_ptr;

      // Alias the extra space vectors, zero the workspace
      kSpace_ptr.reserve(keep);
      for (int i = 0; i < keep; i++) {
        kSpace_ptr.push_back(kSpace[offset + i]);
        blas::zero(*kSpace_ptr[i]);
      }

      // Alias the vectors we wish to keep.
      vecs_ptr.reserve(dim);
      for (int j = 0; j < dim; j++) vecs_ptr.push_back(kSpace[locked + j]);

      // multiBLAS axpy
      profile.TPSTART(QUDA_PROFILE_COMPUTE);
      blas::axpy(rot_array, vecs_ptr, kSpace_ptr);
      profile.TPSTOP(QUDA_PROFILE_COMPUTE);

      // Copy compressed Krylov
      for (int i = 0; i < keep; i++) std::swap(kSpace[locked + i], kSpace[offset + i]);

    } else {

      int batch_size = batched_rotate;
      int full_batches = keep / batch_size;
      int batch_size_r = keep % batch_size;
      bool do_batch_remainder = (batch_size_r != 0 ? true : false);

      if ((int)kSpace.size() < offset + batch_size) {
        ColorSpinorParam csParamClone(*kSpace[0]);
        csParamClone.create = QUDA_ZERO_FIELD_CREATE;
        if (getVerbosity() >= QUDA_VERBOSE) printfQuda("Resizing kSpace to %d vectors\n", offset + batch_size);
        kSpace.reserve(offset + batch_size);
        for (int i = kSpace.size(); i < offset + batch_size; i++) {
          kSpace.push_back(new ColorSpinorField(csParamClone));
        }
      }

      profile.TPSTART(QUDA_PROFILE_EIGEN);
      MatrixXd mat = MatrixXd::Zero(dim, keep);
      for (int j = 0; j < keep; j++)
        for (int i = 0; i < dim; i++) mat(i, j) = rot_array[i * keep + j];

      FullPivLU<MatrixXd> matLU(mat);

      // Extract the upper triangular matrix
      MatrixXd matUpper = MatrixXd::Zero(keep, keep);
      matUpper = matLU.matrixLU().triangularView<Eigen::Upper>();
      matUpper.conservativeResize(keep, keep);

      // Extract the lower triangular matrix
      MatrixXd matLower = MatrixXd::Identity(dim, dim);
      matLower.block(0, 0, dim, keep).triangularView<Eigen::StrictlyLower>() = matLU.matrixLU();
      matLower.conservativeResize(dim, keep);

      // Extract the desired permutation matrices
      MatrixXi matP = MatrixXi::Zero(dim, dim);
      MatrixXi matQ = MatrixXi::Zero(keep, keep);
      matP = matLU.permutationP().inverse();
      matQ = matLU.permutationQ().inverse();
      profile.TPSTOP(QUDA_PROFILE_EIGEN);

      profile.TPSTART(QUDA_PROFILE_COMPUTE);
      // Compute V * A = V * PLUQ

      // Do P Permute
      //---------------------------------------------------------------------------
      permuteVecs(kSpace, matP.data(), dim);

      // Do L Multiply
      //---------------------------------------------------------------------------
      // Loop over full batches
      for (int b = 0; b < full_batches; b++) {

        // batch triangle
        blockRotate(kSpace, matLower.data(), dim, {b * batch_size, (b + 1) * batch_size},
                    {b * batch_size, (b + 1) * batch_size}, LOWER_TRI);
        // batch pencil
        blockRotate(kSpace, matLower.data(), dim, {(b + 1) * batch_size, dim}, {b * batch_size, (b + 1) * batch_size},
                    PENCIL);
        blockReset(kSpace, b * batch_size, (b + 1) * batch_size, offset);
      }
      if (do_batch_remainder) {
        // remainder triangle
        blockRotate(kSpace, matLower.data(), dim, {full_batches * batch_size, keep}, {full_batches * batch_size, keep},
                    LOWER_TRI);
        // remainder pencil
        if (keep < dim) {
          blockRotate(kSpace, matLower.data(), dim, {keep, dim}, {full_batches * batch_size, keep}, PENCIL);
        }
        blockReset(kSpace, full_batches * batch_size, keep, offset);
      }

      // Do U Multiply
      //---------------------------------------------------------------------------
      if (do_batch_remainder) {
        // remainder triangle
        blockRotate(kSpace, matUpper.data(), keep, {full_batches * batch_size, keep}, {full_batches * batch_size, keep},
                    UPPER_TRI);
        // remainder pencil
        blockRotate(kSpace, matUpper.data(), keep, {0, full_batches * batch_size}, {full_batches * batch_size, keep},
                    PENCIL);
        blockReset(kSpace, full_batches * batch_size, keep, offset);
      }

      // Loop over full batches
      for (int b = full_batches - 1; b >= 0; b--) {
        // batch triangle
        blockRotate(kSpace, matUpper.data(), keep, {b * batch_size, (b + 1) * batch_size},
                    {b * batch_size, (b + 1) * batch_size}, UPPER_TRI);
        if (b > 0) {
          // batch pencil
          blockRotate(kSpace, matUpper.data(), keep, {0, b * batch_size}, {b * batch_size, (b + 1) * batch_size}, PENCIL);
        }
        blockReset(kSpace, b * batch_size, (b + 1) * batch_size, offset);
      }

      // Do Q Permute
      //---------------------------------------------------------------------------
      permuteVecs(kSpace, matQ.data(), keep);
      profile.TPSTOP(QUDA_PROFILE_COMPUTE);
    }
  }

  EigenSolver::~EigenSolver()
  {
    if (tmp1) delete tmp1;
    if (tmp2) delete tmp2;
  }
} // namespace quda<|MERGE_RESOLUTION|>--- conflicted
+++ resolved
@@ -272,12 +272,9 @@
 
       // Make an array of size n_conv
       std::vector<ColorSpinorField *> vecs_ptr;
-<<<<<<< HEAD
-      vecs_ptr.reserve(n_conv);
+      vecs_ptr.reserve(n_eig);
+      
       // Ensure the parity of the eigenvectors is correct
-=======
-      vecs_ptr.reserve(n_eig);
->>>>>>> e482b472
       const QudaParity mat_parity = impliedParityFromMatPC(mat.getMatPCType());
       for (unsigned int i = 0; i < kSpace.size(); i++) kSpace[i]->setSuggestedParity(mat_parity);
 
@@ -291,15 +288,10 @@
         io.save(vecs_ptr);
         for (unsigned int i = 0; i < kSpace.size() && save_prec < prec; i++) delete vecs_ptr[i];
       } else {
-<<<<<<< HEAD
-        for (int i = 0; i < n_conv; i++) vecs_ptr.push_back(kSpace[i]);
-        io.save(vecs_ptr);
-=======
         for (int i = 0; i < n_eig; i++) {
           kSpace[i]->setSuggestedParity(mat_parity);
           vecs_ptr.push_back(kSpace[i]);
         }
->>>>>>> e482b472
       }
     }
 
