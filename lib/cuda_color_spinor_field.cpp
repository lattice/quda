#include <stdlib.h>
#include <stdio.h>
#include <typeinfo>
#include <string.h>
#include <iostream>

#include <color_spinor_field.h>
#include <blas_quda.h>
#include <dslash_quda.h>

int zeroCopy = 0;

namespace quda {

  cudaColorSpinorField::cudaColorSpinorField(const ColorSpinorParam &param) : 
    ColorSpinorField(param), alloc(false), init(true), texInit(false),
    ghostTexInit(false), ghost_precision_tex(QUDA_INVALID_PRECISION),
    ghost_field_tex{nullptr,nullptr,nullptr,nullptr}
  {
    // this must come before create
    if (param.create == QUDA_REFERENCE_FIELD_CREATE) {
      v = param.v;
      norm = param.norm;
    }

    create(param.create);

    if  (param.create == QUDA_NULL_FIELD_CREATE) {
      // do nothing
    } else if (param.create == QUDA_ZERO_FIELD_CREATE) {
      zero();
    } else if (param.create == QUDA_REFERENCE_FIELD_CREATE) {
      // do nothing
    } else if (param.create == QUDA_COPY_FIELD_CREATE) {
      errorQuda("not implemented");
    }
  }

  cudaColorSpinorField::cudaColorSpinorField(const cudaColorSpinorField &src) : 
    ColorSpinorField(src), alloc(false), init(true), texInit(false),
    ghostTexInit(false), ghost_precision_tex(QUDA_INVALID_PRECISION),
    ghost_field_tex{nullptr,nullptr,nullptr,nullptr}
  {
    create(QUDA_COPY_FIELD_CREATE);
    copySpinorField(src);
  }

  // creates a copy of src, any differences defined in param
  cudaColorSpinorField::cudaColorSpinorField(const ColorSpinorField &src, 
					     const ColorSpinorParam &param) :
    ColorSpinorField(src), alloc(false), init(true), texInit(false),
    ghostTexInit(false), ghost_precision_tex(QUDA_INVALID_PRECISION),
    ghost_field_tex{nullptr,nullptr,nullptr,nullptr}
  {
    // can only overide if we are not using a reference or parity special case
    if (param.create != QUDA_REFERENCE_FIELD_CREATE || 
	(param.create == QUDA_REFERENCE_FIELD_CREATE && 
	 src.SiteSubset() == QUDA_FULL_SITE_SUBSET && 
	 param.siteSubset == QUDA_PARITY_SITE_SUBSET && 
	 typeid(src) == typeid(cudaColorSpinorField) ) || 
         (param.create == QUDA_REFERENCE_FIELD_CREATE && (param.is_composite || param.is_component))) {
      reset(param);
    } else {
      errorQuda("Undefined behaviour"); // else silent bug possible?
    }

    // This must be set before create is called
    if (param.create == QUDA_REFERENCE_FIELD_CREATE) {
      if (typeid(src) == typeid(cudaColorSpinorField)) {
	v = (void*)src.V();
	norm = (void*)src.Norm();
      } else {
	errorQuda("Cannot reference a non-cuda field");
      }

      if (composite_descr.is_component && !(src.SiteSubset() == QUDA_FULL_SITE_SUBSET && this->SiteSubset() == QUDA_PARITY_SITE_SUBSET)) 
      {//setup eigenvector form the set
        v    = (void*)((char*)v    + composite_descr.id*bytes);         
        norm = (void*)((char*)norm + composite_descr.id*norm_bytes);         
      }
    }

    create(param.create);

    if (param.create == QUDA_NULL_FIELD_CREATE) {
      // do nothing
    } else if (param.create == QUDA_ZERO_FIELD_CREATE) {
      zero();
    } else if (param.create == QUDA_COPY_FIELD_CREATE) {
      copySpinorField(src);
    } else if (param.create == QUDA_REFERENCE_FIELD_CREATE) {
      // do nothing
    } else {
      errorQuda("CreateType %d not implemented", param.create);
    }

  }

  cudaColorSpinorField::cudaColorSpinorField(const ColorSpinorField &src) 
    : ColorSpinorField(src), alloc(false), init(true), texInit(false),
      ghostTexInit(false), ghost_precision_tex(QUDA_INVALID_PRECISION),
      ghost_field_tex{nullptr,nullptr,nullptr,nullptr}
  {
    create(QUDA_COPY_FIELD_CREATE);
    copySpinorField(src);
  }

  ColorSpinorField& cudaColorSpinorField::operator=(const ColorSpinorField &src) {
    if (typeid(src) == typeid(cudaColorSpinorField)) {
      *this = (dynamic_cast<const cudaColorSpinorField&>(src));
    } else if (typeid(src) == typeid(cpuColorSpinorField)) {
      *this = (dynamic_cast<const cpuColorSpinorField&>(src));
    } else {
      errorQuda("Unknown input ColorSpinorField %s", typeid(src).name());
    }
    return *this;
  }

  cudaColorSpinorField& cudaColorSpinorField::operator=(const cudaColorSpinorField &src) {
    if (&src != this) {
      // keep current attributes unless unset
      if (!ColorSpinorField::init) { // note this will turn a reference field into a regular field
	destroy();
	destroyComms(); // not sure if this necessary
	ColorSpinorField::operator=(src);
	create(QUDA_COPY_FIELD_CREATE);
      }
      copySpinorField(src);
    }
    return *this;
  }

  cudaColorSpinorField& cudaColorSpinorField::operator=(const cpuColorSpinorField &src) {
    // keep current attributes unless unset
    if (!ColorSpinorField::init) { // note this will turn a reference field into a regular field
      destroy();
      ColorSpinorField::operator=(src);
      create(QUDA_COPY_FIELD_CREATE);
    }
    loadSpinorField(src);
    return *this;
  }

  cudaColorSpinorField::~cudaColorSpinorField() {
    destroyComms();
    destroy();
  }

  void cudaColorSpinorField::create(const QudaFieldCreate create) {

    if (siteSubset == QUDA_FULL_SITE_SUBSET && siteOrder != QUDA_EVEN_ODD_SITE_ORDER) {
      errorQuda("Subset not implemented");
    }

    if (create != QUDA_REFERENCE_FIELD_CREATE) {
      switch(mem_type) {
      case QUDA_MEMORY_DEVICE:
	v = pool_device_malloc(bytes);
	if (precision == QUDA_HALF_PRECISION || precision == QUDA_QUARTER_PRECISION) norm = pool_device_malloc(norm_bytes);
	break;
      case QUDA_MEMORY_MAPPED:
	v_h = mapped_malloc(bytes);
	cudaHostGetDevicePointer(&v, v_h, 0); // set the matching device pointer
	if (precision == QUDA_HALF_PRECISION || precision == QUDA_QUARTER_PRECISION) {
	  norm_h = mapped_malloc(norm_bytes);
	  cudaHostGetDevicePointer(&norm, norm_h, 0); // set the matching device pointer
	}
	break;
      default:
	errorQuda("Unsupported memory type %d", mem_type);
      }
      alloc = true;
    }

    if (siteSubset == QUDA_FULL_SITE_SUBSET) {
      if(composite_descr.is_composite && (create != QUDA_REFERENCE_FIELD_CREATE)) {
	if(composite_descr.dim <= 0) errorQuda("\nComposite size is not defined\n");
	  
        ColorSpinorParam param;
        param.siteSubset = QUDA_FULL_SITE_SUBSET;
        param.nDim = nDim;
        memcpy(param.x, x, nDim*sizeof(int));
        param.create = QUDA_REFERENCE_FIELD_CREATE;
        param.v = v;
        param.norm = norm;
        param.is_composite   = false;
        param.composite_dim  = 0;
        param.is_component = true;
	param.mem_type = mem_type;

        components.reserve(composite_descr.dim);
        for(int cid = 0; cid < composite_descr.dim; cid++) {
	  param.component_id = cid;
	  components.push_back(new cudaColorSpinorField(*this, param));
        }
      } else {
        // create the associated even and odd subsets
        ColorSpinorParam param;
        param.siteSubset = QUDA_PARITY_SITE_SUBSET;
        param.nDim = nDim;
        memcpy(param.x, x, nDim*sizeof(int));
        param.x[0] /= 2; // set single parity dimensions
        param.create = QUDA_REFERENCE_FIELD_CREATE;
        param.v = v;
        param.norm = norm;
        param.is_composite  = false;
        param.composite_dim = 0;
        param.is_component  = composite_descr.is_component;
        param.component_id  = composite_descr.id;
	param.mem_type = mem_type;

        even = new cudaColorSpinorField(*this, param);
        odd = new cudaColorSpinorField(*this, param);

        // need this hackery for the moment (need to locate the odd pointers half way into the full field)
        (dynamic_cast<cudaColorSpinorField*>(odd))->v = (void*)((char*)v + bytes/2);
        if (precision == QUDA_HALF_PRECISION || precision == QUDA_QUARTER_PRECISION) 
	  (dynamic_cast<cudaColorSpinorField*>(odd))->norm = (void*)((char*)norm + norm_bytes/2);

#ifdef USE_TEXTURE_OBJECTS
        dynamic_cast<cudaColorSpinorField*>(even)->destroyTexObject();
        dynamic_cast<cudaColorSpinorField*>(even)->createTexObject();
        dynamic_cast<cudaColorSpinorField*>(odd)->destroyTexObject();
        dynamic_cast<cudaColorSpinorField*>(odd)->createTexObject();
#endif
      }
    } else { //siteSubset == QUDA_PARITY_SITE_SUBSET

      //! setup an object for selected eigenvector (the 1st one as a default):
      if (composite_descr.is_composite && (create != QUDA_REFERENCE_FIELD_CREATE)) 
      {
         if(composite_descr.dim <= 0) errorQuda("\nComposite size is not defined\n");
         //if(bytes > 1811939328) warningQuda("\nCUDA API probably won't be able to create texture object for the eigenvector set... Object size is : %u bytes\n", bytes);
         if (getVerbosity() == QUDA_DEBUG_VERBOSE) printfQuda("\nEigenvector set constructor...\n");
         // create the associated even and odd subsets
         ColorSpinorParam param;
         param.siteSubset = QUDA_PARITY_SITE_SUBSET;
         param.nDim = nDim;
         memcpy(param.x, x, nDim*sizeof(int));
         param.create = QUDA_REFERENCE_FIELD_CREATE;
         param.v = v;
         param.norm = norm;
         param.is_composite   = false;
         param.composite_dim  = 0;
         param.is_component = true;
	 param.mem_type = mem_type;

         //reserve eigvector set
         components.reserve(composite_descr.dim);
         //setup volume, [real_]length and stride for a single eigenvector
         for(int cid = 0; cid < composite_descr.dim; cid++)
         {
            param.component_id = cid;
            components.push_back(new cudaColorSpinorField(*this, param));

#ifdef USE_TEXTURE_OBJECTS //(a lot of texture objects...)
            dynamic_cast<cudaColorSpinorField*>(components[cid])->destroyTexObject();
            dynamic_cast<cudaColorSpinorField*>(components[cid])->createTexObject();
#endif
         }
      }
    }

    if (create != QUDA_REFERENCE_FIELD_CREATE) {
      if ( !(siteSubset == QUDA_FULL_SITE_SUBSET && composite_descr.is_composite) ) {
	zeroPad();
      } else { //temporary hack for the full spinor field sets, manual zeroPad for each component:
	for(int cid = 0; cid < composite_descr.dim; cid++) {
	  (dynamic_cast<cudaColorSpinorField&>(components[cid]->Even())).zeroPad();
	  (dynamic_cast<cudaColorSpinorField&>(components[cid]->Odd())).zeroPad();
	}
      }
    }

#ifdef USE_TEXTURE_OBJECTS
    if (!composite_descr.is_composite || composite_descr.is_component)
      createTexObject();
#endif
  }

#ifdef USE_TEXTURE_OBJECTS
  void cudaColorSpinorField::createTexObject() {

    if ( (isNative() || fieldOrder == QUDA_FLOAT2_FIELD_ORDER) && nVec == 1 ) {
      if (texInit) errorQuda("Already bound textures");
      
      // create the texture for the field components
      
      cudaChannelFormatDesc desc;
      memset(&desc, 0, sizeof(cudaChannelFormatDesc));
      if (precision == QUDA_SINGLE_PRECISION) desc.f = cudaChannelFormatKindFloat;
      else desc.f = cudaChannelFormatKindSigned; // quarter is char, half is short, double is int2
      
      // staggered and coarse fields in half and single are always two component
      int texel_size = 1;
      // all FLOAT2-ordred fields that are not double precision
      if (precision != QUDA_DOUBLE_PRECISION && fieldOrder == QUDA_FLOAT2_FIELD_ORDER) {
        desc.x = 8*precision;
        desc.y = 8*precision;
        desc.z = 0;
        desc.w = 0;
        texel_size = 2*precision;
      } else { // all others are four component (double2 is spread across int4)
        desc.x = (precision == QUDA_DOUBLE_PRECISION) ? 8*sizeof(int) : 8*precision;
        desc.y = (precision == QUDA_DOUBLE_PRECISION) ? 8*sizeof(int) : 8*precision;
        desc.z = (precision == QUDA_DOUBLE_PRECISION) ? 8*sizeof(int) : 8*precision;
        desc.w = (precision == QUDA_DOUBLE_PRECISION) ? 8*sizeof(int) : 8*precision;
        texel_size = 4 * (precision == QUDA_DOUBLE_PRECISION ? sizeof(int) : precision);
      }
      
      cudaResourceDesc resDesc;
      memset(&resDesc, 0, sizeof(resDesc));
      resDesc.resType = cudaResourceTypeLinear;
      resDesc.res.linear.devPtr = v;
      resDesc.res.linear.desc = desc;
      resDesc.res.linear.sizeInBytes = bytes;
      
      cudaTextureDesc texDesc;
      memset(&texDesc, 0, sizeof(texDesc));
      if (precision == QUDA_HALF_PRECISION || precision == QUDA_QUARTER_PRECISION) texDesc.readMode = cudaReadModeNormalizedFloat;
      else texDesc.readMode = cudaReadModeElementType;

      if (resDesc.res.linear.sizeInBytes % deviceProp.textureAlignment != 0) {
        errorQuda("Allocation size %lu does not have correct alignment for textures (%lu)",
          resDesc.res.linear.sizeInBytes, deviceProp.textureAlignment);
      }

      unsigned long texels = resDesc.res.linear.sizeInBytes / texel_size;
      if (texels > (unsigned)deviceProp.maxTexture1DLinear) {
        errorQuda("Attempting to bind too large a texture %lu > %d", texels, deviceProp.maxTexture1DLinear);
      }

      cudaCreateTextureObject(&tex, &resDesc, &texDesc, NULL);

      checkCudaError();

      // create the texture for the norm components
      if (precision == QUDA_HALF_PRECISION || precision == QUDA_QUARTER_PRECISION) {
        cudaChannelFormatDesc desc;
        memset(&desc, 0, sizeof(cudaChannelFormatDesc));
        desc.f = cudaChannelFormatKindFloat;
        desc.x = 8*QUDA_SINGLE_PRECISION; desc.y = 0; desc.z = 0; desc.w = 0;

        cudaResourceDesc resDesc;
        memset(&resDesc, 0, sizeof(resDesc));
        resDesc.resType = cudaResourceTypeLinear;
        resDesc.res.linear.devPtr = norm;
        resDesc.res.linear.desc = desc;
        resDesc.res.linear.sizeInBytes = norm_bytes;

        if (resDesc.res.linear.sizeInBytes % deviceProp.textureAlignment != 0) {
          errorQuda("Allocation size %lu does not have correct alignment for textures (%lu)",
        	    resDesc.res.linear.sizeInBytes, deviceProp.textureAlignment);
        }

        cudaTextureDesc texDesc;
        memset(&texDesc, 0, sizeof(texDesc));
        texDesc.readMode = cudaReadModeElementType;

        cudaCreateTextureObject(&texNorm, &resDesc, &texDesc, NULL);

        checkCudaError();
      }
      
      texInit = true;

      checkCudaError();
    }
  }

  void cudaColorSpinorField::createGhostTexObject() const {
    // create the ghost texture object
    if ( (isNative() || fieldOrder == QUDA_FLOAT2_FIELD_ORDER) && nVec == 1 && ghost_bytes) {
      if (ghostTexInit) errorQuda("Already bound ghost texture");

      for (int b=0; b<2; b++) {
	cudaChannelFormatDesc desc;
	memset(&desc, 0, sizeof(cudaChannelFormatDesc));
	if (ghost_precision == QUDA_SINGLE_PRECISION) desc.f = cudaChannelFormatKindFloat;
	else desc.f = cudaChannelFormatKindSigned; // half is short, double is int2

	// all FLOAT2-ordred fields that are not double precision
	if (ghost_precision != QUDA_DOUBLE_PRECISION && fieldOrder == QUDA_FLOAT2_FIELD_ORDER) {
	  desc.x = 8*ghost_precision;
	  desc.y = 8*ghost_precision;
	  desc.z = 0;
	  desc.w = 0;
	} else { // all others are four component (double2 is spread across int4)
	  desc.x = (ghost_precision == QUDA_DOUBLE_PRECISION) ? 32 : 8*ghost_precision;
	  desc.y = (ghost_precision == QUDA_DOUBLE_PRECISION) ? 32 : 8*ghost_precision;
	  desc.z = (ghost_precision == QUDA_DOUBLE_PRECISION) ? 32 : 8*ghost_precision;
	  desc.w = (ghost_precision == QUDA_DOUBLE_PRECISION) ? 32 : 8*ghost_precision;
	}

	cudaResourceDesc resDesc;
	memset(&resDesc, 0, sizeof(resDesc));
	resDesc.resType = cudaResourceTypeLinear;
	resDesc.res.linear.devPtr = ghost_recv_buffer_d[b];
	resDesc.res.linear.desc = desc;
	resDesc.res.linear.sizeInBytes = ghost_bytes;

	cudaTextureDesc texDesc;
	memset(&texDesc, 0, sizeof(texDesc));
	if (ghost_precision == QUDA_HALF_PRECISION || ghost_precision == QUDA_QUARTER_PRECISION) texDesc.readMode = cudaReadModeNormalizedFloat;
	else texDesc.readMode = cudaReadModeElementType;

	cudaCreateTextureObject(&ghostTex[b], &resDesc, &texDesc, NULL);

	// second set of ghost texture map to the host-mapped pinned receive buffers
	resDesc.res.linear.devPtr = ghost_pinned_recv_buffer_hd[b];
	cudaCreateTextureObject(&ghostTex[2+b], &resDesc, &texDesc, NULL);

	if (ghost_precision == QUDA_HALF_PRECISION || ghost_precision == QUDA_QUARTER_PRECISION) {
	  cudaChannelFormatDesc desc;
	  memset(&desc, 0, sizeof(cudaChannelFormatDesc));
	  desc.f = cudaChannelFormatKindFloat;
	  desc.x = 8*QUDA_SINGLE_PRECISION; desc.y = 0; desc.z = 0; desc.w = 0;

	  cudaResourceDesc resDesc;
	  memset(&resDesc, 0, sizeof(resDesc));
	  resDesc.resType = cudaResourceTypeLinear;
	  resDesc.res.linear.devPtr = ghost_recv_buffer_d[b];
	  resDesc.res.linear.desc = desc;
	  resDesc.res.linear.sizeInBytes = ghost_bytes;

	  cudaTextureDesc texDesc;
	  memset(&texDesc, 0, sizeof(texDesc));
	  texDesc.readMode = cudaReadModeElementType;

	  cudaCreateTextureObject(&ghostTexNorm[b], &resDesc, &texDesc, NULL);

	  resDesc.res.linear.devPtr = ghost_pinned_recv_buffer_hd[b];
	  cudaCreateTextureObject(&ghostTexNorm[2+b], &resDesc, &texDesc, NULL);
	}

	ghost_field_tex[b] = ghost_recv_buffer_d[b];
	ghost_field_tex[2+b] = ghost_pinned_recv_buffer_hd[b];
      } // buffer index

      ghostTexInit = true;
      ghost_precision_tex = ghost_precision;

      checkCudaError();
    }

  }

  void cudaColorSpinorField::destroyTexObject() {
    if ( (isNative() || fieldOrder == QUDA_FLOAT2_FIELD_ORDER) && nVec == 1 && texInit) {
      cudaDestroyTextureObject(tex);
      if (precision == QUDA_HALF_PRECISION || precision == QUDA_QUARTER_PRECISION) cudaDestroyTextureObject(texNorm);
      texInit = false;
    }
  }

  void cudaColorSpinorField::destroyGhostTexObject() const {
    if ( (isNative() || fieldOrder == QUDA_FLOAT2_FIELD_ORDER) && nVec == 1 && ghostTexInit) {
      for (int i=0; i<4; i++) cudaDestroyTextureObject(ghostTex[i]);
      if (ghost_precision_tex == QUDA_HALF_PRECISION || ghost_precision_tex == QUDA_QUARTER_PRECISION)
        for (int i=0; i<4; i++) cudaDestroyTextureObject(ghostTexNorm[i]);
      ghostTexInit = false;
      ghost_precision_tex = QUDA_INVALID_PRECISION;
    }
  }
#endif

  void cudaColorSpinorField::destroy() {

    if (alloc) {
      switch(mem_type) {
      case QUDA_MEMORY_DEVICE:
        pool_device_free(v);
        if (precision == QUDA_HALF_PRECISION || precision == QUDA_QUARTER_PRECISION) pool_device_free(norm);
        break;
      case QUDA_MEMORY_MAPPED:
        host_free(v_h);
        if (precision == QUDA_HALF_PRECISION || precision == QUDA_QUARTER_PRECISION) host_free(norm_h);
        break;
      default:
        errorQuda("Unsupported memory type %d", mem_type);
      }
    }


    if (composite_descr.is_composite) 
    {
       CompositeColorSpinorField::iterator vec;
       for (vec = components.begin(); vec != components.end(); vec++) delete *vec;
    } 

    if ( siteSubset == QUDA_FULL_SITE_SUBSET && (!composite_descr.is_composite || composite_descr.is_component) ) {
      delete even;
      delete odd;
    }

#ifdef USE_TEXTURE_OBJECTS
    if (!composite_descr.is_composite || composite_descr.is_component) {
      destroyTexObject();
      destroyGhostTexObject();
    }
#endif

  }

  void cudaColorSpinorField::backup() const {
    if (backed_up) errorQuda("ColorSpinorField already backed up");
    backup_h = new char[bytes];
    cudaMemcpy(backup_h, v, bytes, cudaMemcpyDeviceToHost);
    if (norm_bytes) {
      backup_norm_h = new char[norm_bytes];
      cudaMemcpy(backup_norm_h, norm, norm_bytes, cudaMemcpyDeviceToHost);
    }
    checkCudaError();
    backed_up = true;
  }

  void cudaColorSpinorField::restore() const {
    if (!backed_up) errorQuda("Cannot restore since not backed up");
    cudaMemcpy(v, backup_h, bytes, cudaMemcpyHostToDevice);
    delete []backup_h;
    if (norm_bytes) {
      cudaMemcpy(v, backup_norm_h, norm_bytes, cudaMemcpyHostToDevice);
      delete []backup_norm_h;
    }
    checkCudaError();
    backed_up = false;
  }

  // cuda's floating point format, IEEE-754, represents the floating point
  // zero as 4 zero bytes
  void cudaColorSpinorField::zero() {
    cudaMemsetAsync(v, 0, bytes);
    if (precision == QUDA_HALF_PRECISION || precision == QUDA_QUARTER_PRECISION) cudaMemsetAsync(norm, 0, norm_bytes);
  }

  void cudaColorSpinorField::zeroPad() {

    { // zero initialize the field pads
      size_t pad_bytes = (stride - volumeCB) * precision * fieldOrder;
      int Npad = nColor * nSpin * 2 / fieldOrder;

      if (composite_descr.is_composite && !composite_descr.is_component){//we consider the whole eigenvector set:
        Npad      *= composite_descr.dim;
        pad_bytes /= composite_descr.dim;
      }

      size_t pitch = ((!composite_descr.is_composite || composite_descr.is_component) ? stride : composite_descr.stride)*fieldOrder*precision;
      char   *dst  = (char*)v + ((!composite_descr.is_composite || composite_descr.is_component) ? volumeCB : composite_descr.volumeCB)*fieldOrder*precision;
      if (pad_bytes)
        for (int subset=0; subset<siteSubset; subset++) {
          cudaMemset2DAsync(dst + subset*bytes/siteSubset, pitch, 0, pad_bytes, Npad);
        }
    }

    if (norm_bytes > 0) { // zero initialize the norm pad
      size_t pad_bytes = (stride - volumeCB) * sizeof(float);
      if (pad_bytes)
        for (int subset=0; subset<siteSubset; subset++) {
          cudaMemsetAsync((char*)norm + volumeCB*sizeof(float), 0, (stride-volumeCB)*sizeof(float));
        }
    }

    // zero the region added for alignment reasons
    if (bytes != (size_t)length*precision) {
      size_t subset_bytes = bytes/siteSubset;
      size_t subset_length = length/siteSubset;
      for (int subset=0; subset < siteSubset; subset++) {
        cudaMemsetAsync((char*)v + subset_length*precision + subset_bytes*subset, 0,
                        subset_bytes-subset_length*precision);
      }
    }

    // zero the region added for alignment reasons (norm)
    if (norm_bytes && norm_bytes != siteSubset*stride*sizeof(float)) {
      size_t subset_bytes = norm_bytes/siteSubset;
      for (int subset=0; subset < siteSubset; subset++) {
        cudaMemsetAsync((char*)norm + (size_t)stride*sizeof(float) + subset_bytes*subset, 0,
                        subset_bytes-(size_t)stride*sizeof(float));
      }
    }

    checkCudaError();
  }

  void cudaColorSpinorField::copy(const cudaColorSpinorField &src) {
    checkField(*this, src);
    if (this->GammaBasis() != src.GammaBasis()) errorQuda("cannot call this copy with different basis");
    blas::copy(*this, src);
  }

  void cudaColorSpinorField::copySpinorField(const ColorSpinorField &src) {
    
    // src is on the device and is native
    if (typeid(src) == typeid(cudaColorSpinorField) && 
	isNative() && dynamic_cast<const cudaColorSpinorField &>(src).isNative() &&
	this->GammaBasis() == src.GammaBasis()) {
      copy(dynamic_cast<const cudaColorSpinorField&>(src));
    } else if (typeid(src) == typeid(cudaColorSpinorField)) {
      copyGenericColorSpinor(*this, src, QUDA_CUDA_FIELD_LOCATION);
    } else if (typeid(src) == typeid(cpuColorSpinorField)) { // src is on the host
      loadSpinorField(src);
    } else {
      errorQuda("Unknown input ColorSpinorField %s", typeid(src).name());
    }
  } 

  void cudaColorSpinorField::loadSpinorField(const ColorSpinorField &src) {

    if ( reorder_location() == QUDA_CPU_FIELD_LOCATION && typeid(src) == typeid(cpuColorSpinorField)) {
      void *buffer = pool_pinned_malloc(bytes + norm_bytes);
      memset(buffer, 0, bytes+norm_bytes); // FIXME (temporary?) bug fix for padding

      copyGenericColorSpinor(*this, src, QUDA_CPU_FIELD_LOCATION, buffer, 0, static_cast<char*>(buffer)+bytes, 0);

      qudaMemcpy(v, buffer, bytes, cudaMemcpyHostToDevice);
      qudaMemcpy(norm, static_cast<char*>(buffer)+bytes, norm_bytes, cudaMemcpyHostToDevice);

      pool_pinned_free(buffer);
    } else if (typeid(src) == typeid(cudaColorSpinorField)) {
      copyGenericColorSpinor(*this, src, QUDA_CUDA_FIELD_LOCATION);
    } else {

      if (src.FieldOrder() == QUDA_PADDED_SPACE_SPIN_COLOR_FIELD_ORDER) {
        // special case where we use mapped memory to read/write directly from application's array
        void *src_d;
        cudaError_t error = cudaHostGetDevicePointer(&src_d, const_cast<void*>(src.V()), 0);
        if (error != cudaSuccess) errorQuda("Failed to get device pointer for ColorSpinorField field");
        copyGenericColorSpinor(*this, src, QUDA_CUDA_FIELD_LOCATION, v, src_d);
      } else {
        void *Src=nullptr, *srcNorm=nullptr, *buffer=nullptr;
        if (!zeroCopy) {
          buffer = pool_device_malloc(src.Bytes()+src.NormBytes());
          Src = buffer;
          srcNorm = static_cast<char*>(Src) + src.Bytes();
          qudaMemcpy(Src, src.V(), src.Bytes(), cudaMemcpyHostToDevice);
          qudaMemcpy(srcNorm, src.Norm(), src.NormBytes(), cudaMemcpyHostToDevice);
        } else {
          buffer = pool_pinned_malloc(src.Bytes()+src.NormBytes());
          memcpy(buffer, src.V(), src.Bytes());
          memcpy(static_cast<char*>(buffer)+src.Bytes(), src.Norm(), src.NormBytes());
          cudaError_t error = cudaHostGetDevicePointer(&Src, buffer, 0);
          if (error != cudaSuccess) errorQuda("Failed to get device pointer for ColorSpinorField field");
          srcNorm = static_cast<char*>(Src) + src.Bytes();
        }

        cudaMemset(v, 0, bytes); // FIXME (temporary?) bug fix for padding
        copyGenericColorSpinor(*this, src, QUDA_CUDA_FIELD_LOCATION, 0, Src, 0, srcNorm);

        if (zeroCopy) pool_pinned_free(buffer);
        else pool_device_free(buffer);
      }
    }

    qudaDeviceSynchronize(); // include sync here for accurate host-device profiling
    checkCudaError();
  }


  void cudaColorSpinorField::saveSpinorField(ColorSpinorField &dest) const {

    if ( reorder_location() == QUDA_CPU_FIELD_LOCATION && typeid(dest) == typeid(cpuColorSpinorField)) {
      void *buffer = pool_pinned_malloc(bytes+norm_bytes);
      qudaMemcpy(buffer, v, bytes, cudaMemcpyDeviceToHost);
      qudaMemcpy(static_cast<char*>(buffer)+bytes, norm, norm_bytes, cudaMemcpyDeviceToHost);

      copyGenericColorSpinor(dest, *this, QUDA_CPU_FIELD_LOCATION, 0, buffer, 0, static_cast<char*>(buffer)+bytes);
      pool_pinned_free(buffer);
    } else if (typeid(dest) == typeid(cudaColorSpinorField)) {
      copyGenericColorSpinor(dest, *this, QUDA_CUDA_FIELD_LOCATION);
    } else {

      if (dest.FieldOrder() == QUDA_PADDED_SPACE_SPIN_COLOR_FIELD_ORDER) {
	// special case where we use zero-copy memory to read/write directly from application's array
	void *dest_d;
	cudaError_t error = cudaHostGetDevicePointer(&dest_d, const_cast<void*>(dest.V()), 0);
        if (error != cudaSuccess) errorQuda("Failed to get device pointer for ColorSpinorField field");
        copyGenericColorSpinor(dest, *this, QUDA_CUDA_FIELD_LOCATION, dest_d, v);
      } else {
        void *dst=nullptr, *dstNorm=nullptr, *buffer=nullptr;
        if (!zeroCopy) {
          buffer = pool_device_malloc(dest.Bytes()+dest.NormBytes());
          dst = buffer;
          dstNorm = static_cast<char*>(dst) + dest.Bytes();
        } else {
          buffer = pool_pinned_malloc(dest.Bytes()+dest.NormBytes());
          cudaError_t error = cudaHostGetDevicePointer(&dst, buffer, 0);
          if (error != cudaSuccess) errorQuda("Failed to get device pointer for ColorSpinorField");
          dstNorm = static_cast<char*>(dst)+dest.Bytes();
        }

        copyGenericColorSpinor(dest, *this, QUDA_CUDA_FIELD_LOCATION, dst, 0, dstNorm, 0);

        if (!zeroCopy) {
          qudaMemcpy(dest.V(), dst, dest.Bytes(), cudaMemcpyDeviceToHost);
          qudaMemcpy(dest.Norm(), dstNorm, dest.NormBytes(), cudaMemcpyDeviceToHost);
        } else {
          memcpy(dest.V(), buffer, dest.Bytes());
          memcpy(dest.Norm(), static_cast<char*>(buffer) + dest.Bytes(), dest.NormBytes());
        }

        if (zeroCopy) pool_pinned_free(buffer);
        else pool_device_free(buffer);
      }
    }

    qudaDeviceSynchronize(); // need to sync before data can be used on CPU
    checkCudaError();
  }

  void cudaColorSpinorField::allocateGhostBuffer(int nFace, bool spin_project) const {

    createGhostZone(nFace, spin_project);
    LatticeField::allocateGhostBuffer(ghost_bytes);

#ifdef USE_TEXTURE_OBJECTS
    // ghost texture is per object
    if (ghost_field_tex[0] != ghost_recv_buffer_d[0] ||
        ghost_field_tex[1] != ghost_recv_buffer_d[1] ||
        ghost_field_tex[2] != ghost_pinned_recv_buffer_hd[0] ||
        ghost_field_tex[3] != ghost_pinned_recv_buffer_hd[1] ||
        ghost_precision_reset)
      destroyGhostTexObject();
    if (!ghostTexInit) createGhostTexObject();
#endif
  }

  // pack the ghost zone into a contiguous buffer for communications
  void cudaColorSpinorField::packGhost(const int nFace, const QudaParity parity, 
                                       const int dim, const QudaDirection dir,
				       const int dagger, cudaStream_t *stream, 
				       MemoryLocation location [2*QUDA_MAX_DIM],
                                       MemoryLocation location_label, double a, double b, double c)
  {
#ifdef MULTI_GPU
    int face_num = (dir == QUDA_BACKWARDS) ? 0 : (dir == QUDA_FORWARDS) ? 1 : 2;
    void *packBuffer[2*QUDA_MAX_DIM];

    for (int dim=0; dim<4; dim++) {
      for (int dir=0; dir<2; dir++) {
	switch(location[2*dim+dir]) {
	case Device: // pack to local device buffer
	  packBuffer[2*dim+dir] = my_face_dim_dir_d[bufferIndex][dim][dir];
          break;
	case Host:   // pack to zero-copy memory
	  packBuffer[2*dim+dir] = my_face_dim_dir_hd[bufferIndex][dim][dir];
          break;
	case Remote:   // pack to remote peer memory
	  packBuffer[2*dim+dir] = static_cast<char*>(ghost_remote_send_buffer_d[bufferIndex][dim][dir]) + precision*ghostOffset[dim][1-dir];
          break;
	default: errorQuda("Undefined location %d", location[2*dim+dir]);
	}
      }
    }

#ifdef USE_LEGACY_DSLASH
    packFace(packBuffer, *this, location_label, nFace, dagger, parity, dim, face_num, *stream, a, b);
#else
<<<<<<< HEAD
    // new packing kernel is only for Wilson/Clover/twisted/dwf-4d at the moment
    if (nDim == 5 && PCtype == QUDA_5D_PC) {
=======
    // new packing kernel is for but staggered at the moment
    if (nSpin == 1) {
>>>>>>> 98e2e84c
      packFace(packBuffer, *this, location_label, nFace, dagger, parity, dim, face_num, *stream, a, b);
    } else {
      PackGhost(packBuffer, *this, location_label, nFace, dagger, parity, a, b, c, *stream);
    }
#endif

#else
    errorQuda("packGhost not built on single-GPU build");
#endif
  }
 
  // send the ghost zone to the host
  void cudaColorSpinorField::sendGhost(void *ghost_spinor, const int nFace, const int dim, 
				       const QudaDirection dir, const int dagger, 
				       cudaStream_t *stream) {

#ifdef MULTI_GPU
    int Nvec = (nSpin == 1 || ghost_precision == QUDA_DOUBLE_PRECISION) ? 2 : 4;
    int Nint = (nColor * nSpin * 2) / (nSpin == 4 ? 2 : 1);  // (spin proj.) degrees of freedom
    int Npad = Nint / Nvec; // number Nvec buffers we have

    if (precision != ghost_precision) { pushKernelPackT(true); }
    
    if (dim !=3 || getKernelPackT()) { // use kernels to pack into contiguous buffers then a single cudaMemcpy

      size_t bytes = nFace*Nint*ghostFace[dim]*ghost_precision;

      if (ghost_precision == QUDA_HALF_PRECISION || ghost_precision == QUDA_QUARTER_PRECISION) bytes += nFace*ghostFace[dim]*sizeof(float);

      void* gpu_buf = (dir == QUDA_BACKWARDS) ? my_face_dim_dir_d[bufferIndex][dim][0] : my_face_dim_dir_d[bufferIndex][dim][1];

      qudaMemcpyAsync(ghost_spinor, gpu_buf, bytes, cudaMemcpyDeviceToHost, *stream);

    } else {

      const int nParity = siteSubset;
      const int x4 = nDim==5 ? x[4] : 1;
      const int Nt_minus1_offset = (volumeCB - nFace*ghostFaceCB[3])/x4; // N_t-1 = Vh-Vsh

      int offset = 0;
      if (nSpin == 1) {
	offset = (dir == QUDA_BACKWARDS) ? 0 : Nt_minus1_offset;
      } else if (nSpin == 4) {
	// !dagger: send lower components backwards, send upper components forwards
	// dagger: send upper components backwards, send lower components forwards
	bool upper = dagger ? true : false; // Fwd is !Back  
	if (dir == QUDA_FORWARDS) upper = !upper;
	int lower_spin_offset = Npad*stride;
	if (upper) offset = (dir == QUDA_BACKWARDS ? 0 : Nt_minus1_offset);
	else offset = lower_spin_offset + (dir == QUDA_BACKWARDS ? 0 : Nt_minus1_offset);
      }
    
      size_t len = nFace*(ghostFaceCB[3]/x4)*Nvec*ghost_precision;
      size_t dpitch = x4*len;
      size_t spitch = stride*Nvec*ghost_precision;

      // QUDA Memcpy NPad's worth. 
      //  -- Dest will point to the right beginning PAD. 
      //  -- Each Pad has size Nvec*Vsh Floats. 
      //  --  There is Nvec*Stride Floats from the start of one PAD to the start of the next

      for (int parity = 0; parity<nParity; parity++) {
        for (int s=0; s<x4; s++) { // loop over multiple 4-d volumes (if they exist)
          void *dst = (char*)ghost_spinor + s*len + parity*nFace*Nint*ghostFaceCB[3]*ghost_precision;
          void *src = (char*)v + (offset + s*(volumeCB/x4))*Nvec*ghost_precision + parity*bytes/2;
          qudaMemcpy2DAsync(dst, dpitch, src, spitch, len, Npad, cudaMemcpyDeviceToHost, *stream);

          // we can probably issue this as a single cudaMemcpy2d along the fifth dimension
          if (ghost_precision == QUDA_HALF_PRECISION || ghost_precision == QUDA_QUARTER_PRECISION) {
            size_t len = nFace*(ghostFaceCB[3]/x4)*sizeof(float);
            int norm_offset = (dir == QUDA_BACKWARDS) ? 0 : Nt_minus1_offset*sizeof(float);
            void *dst = (char*)ghost_spinor + nParity*nFace*Nint*ghostFaceCB[3]*ghost_precision
              + s*len + parity*nFace*ghostFaceCB[3]*sizeof(float);
            void *src = (char*)norm + norm_offset + s*(volumeCB/x4)*sizeof(float) + parity*norm_bytes/2;
            qudaMemcpyAsync(dst, src, len, cudaMemcpyDeviceToHost, *stream);
          }
        } // fifth dimension
      } // parity

    }

    if (precision != ghost_precision) { popKernelPackT(); }

#else
    errorQuda("sendGhost not built on single-GPU build");
#endif

  }


  void cudaColorSpinorField::unpackGhost(const void* ghost_spinor, const int nFace, 
					 const int dim, const QudaDirection dir, 
					 const int dagger, cudaStream_t* stream) 
  {
    const void *src = ghost_spinor;
  
    int ghost_offset = (dir == QUDA_BACKWARDS) ? ghostOffset[dim][0] : ghostOffset[dim][1];
    void *ghost_dst = (char*)ghost_recv_buffer_d[bufferIndex] + ghost_precision*ghost_offset;

    qudaMemcpyAsync(ghost_dst, src, ghost_face_bytes[dim], cudaMemcpyHostToDevice, *stream);
  }


  // pack the ghost zone into a contiguous buffer for communications
  void cudaColorSpinorField::packGhostExtended(const int nFace, const int R[], const QudaParity parity,
					       const int dim, const QudaDirection dir,
					       const int dagger, cudaStream_t *stream, bool zero_copy)
  {
#ifdef MULTI_GPU
    int face_num = (dir == QUDA_BACKWARDS) ? 0 : (dir == QUDA_FORWARDS) ? 1 : 2;
    void *packBuffer[2*QUDA_MAX_DIM];
    MemoryLocation location[2*QUDA_MAX_DIM];

    if (zero_copy) {
      for (int d=0; d<4; d++) {
	packBuffer[2*d+0] = my_face_dim_dir_hd[bufferIndex][d][0];
	packBuffer[2*d+1] = my_face_dim_dir_hd[bufferIndex][d][1];
	location[2*d+0] = Host;
	location[2*d+1] = Host;
      }
    } else {
      for (int d=0; d<4; d++) {
	packBuffer[2*d+0] = my_face_dim_dir_d[bufferIndex][d][0];
	packBuffer[2*d+1] = my_face_dim_dir_d[bufferIndex][d][1];
	location[2*d+0] = Device;
	location[2*d+1] = Device;
      }
    }

    packFaceExtended(packBuffer, *this, location[0], nFace, R, dagger, parity, dim, face_num, *stream);
#else
    errorQuda("packGhostExtended not built on single-GPU build");
#endif

  }


  // copy data from host buffer into boundary region of device field
  void cudaColorSpinorField::unpackGhostExtended(const void* ghost_spinor, const int nFace, const QudaParity parity,
                                                 const int dim, const QudaDirection dir, 
                                                 const int dagger, cudaStream_t* stream, bool zero_copy)
  {
    // First call the regular unpackGhost routine to copy data into the `usual' ghost-zone region 
    // of the data array 
    unpackGhost(ghost_spinor, nFace, dim, dir, dagger, stream);

    // Next step is to copy data from the ghost zone back to the interior region
    int Nint = (nColor * nSpin * 2) / (nSpin == 4 ? 2 : 1); // (spin proj.) degrees of freedom

    int len = nFace*ghostFace[dim]*Nint;
    int offset = length + ghostOffset[dim][0];
    offset += (dir == QUDA_BACKWARDS) ? 0 : len;

#ifdef MULTI_GPU
    const int face_num = 2;
    const bool unpack = true;
    const int R[4] = {0,0,0,0};
    void *packBuffer[2*QUDA_MAX_DIM];
    MemoryLocation location[2*QUDA_MAX_DIM];

    if (zero_copy) {
      for (int d=0; d<4; d++) {
	packBuffer[2*d+0] = my_face_dim_dir_hd[bufferIndex][d][0];
	packBuffer[2*d+1] = my_face_dim_dir_hd[bufferIndex][d][1];
	location[2*d+0] = Host;
	location[2*d+1] = Host;
      }
    } else {
      for (int d=0; d<4; d++) {
	packBuffer[2*d+0] = my_face_dim_dir_d[bufferIndex][d][0];
	packBuffer[2*d+1] = my_face_dim_dir_d[bufferIndex][d][1];
	location[2*d+0] = Device;
	location[2*d+1] = Device;
      }
    }

    packFaceExtended(packBuffer, *this, location[0], nFace, R, dagger, parity, dim, face_num, *stream, unpack);
#else
    errorQuda("unpackGhostExtended not built on single-GPU build");
#endif
  }


  cudaStream_t *stream;

  void cudaColorSpinorField::createComms(int nFace, bool spin_project) {

    allocateGhostBuffer(nFace,spin_project); // allocate the ghost buffer if not yet allocated

    // ascertain if this instance needs its comms buffers to be updated
    bool comms_reset = ghost_field_reset || // FIXME add send buffer check
      (my_face_h[0] != ghost_pinned_send_buffer_h[0]) || (my_face_h[1] != ghost_pinned_send_buffer_h[1]) ||
      (from_face_h[0] != ghost_pinned_recv_buffer_h[0]) || (from_face_h[1] != ghost_pinned_recv_buffer_h[1]) ||
      (my_face_d[0] != ghost_send_buffer_d[0]) || (my_face_d[1] != ghost_send_buffer_d[1]) ||     // send buffers
      (from_face_d[0] != ghost_recv_buffer_d[0]) || (from_face_d[1] != ghost_recv_buffer_d[1]) || // receive buffers
      ghost_precision_reset; // ghost_precision has changed

    if (!initComms || comms_reset) {

      LatticeField::createComms();

      // reinitialize the ghost receive pointers
      for (int i=0; i<nDimComms; ++i) {
	if (commDimPartitioned(i)) {
	  for (int b=0; b<2; b++) {
	    ghost[b][i] = static_cast<char*>(ghost_recv_buffer_d[b]) + ghostOffset[i][0]*ghost_precision;
	    if (ghost_precision == QUDA_HALF_PRECISION || ghost_precision == QUDA_QUARTER_PRECISION)
	      ghostNorm[b][i] = static_cast<char*>(ghost_recv_buffer_d[b]) + ghostNormOffset[i][0]*QUDA_SINGLE_PRECISION;
	  }
	}
      }

      ghost_precision_reset = false;
    }

    if (ghost_field_reset) destroyIPCComms();
    createIPCComms();
  }

  void cudaColorSpinorField::streamInit(cudaStream_t *stream_p) {
    stream = stream_p;
  }

  void cudaColorSpinorField::pack(int nFace, int parity, int dagger, int stream_idx,
				  MemoryLocation location[2*QUDA_MAX_DIM], MemoryLocation location_label,
                                  double a, double b, double c)
  {
    createComms(nFace); // must call this first

    const int dim=-1; // pack all partitioned dimensions

    packGhost(nFace, (QudaParity)parity, dim, QUDA_BOTH_DIRS, dagger, &stream[stream_idx], location, location_label, a, b, c);
  }

  void cudaColorSpinorField::packExtended(const int nFace, const int R[], const int parity, 
                                          const int dagger, const int dim,
                                          cudaStream_t *stream_p, const bool zero_copy)
  {
    createComms(nFace); // must call this first

    stream = stream_p;
 
    packGhostExtended(nFace, R, (QudaParity)parity, dim, QUDA_BOTH_DIRS, dagger, &stream[zero_copy ? 0 : (Nstream-1)], zero_copy);
  }

  void cudaColorSpinorField::gather(int nFace, int dagger, int dir, cudaStream_t* stream_p)
  {
    int dim = dir/2;

    // If stream_p != 0, use pack_stream, else use the stream array
    cudaStream_t *pack_stream = (stream_p) ? stream_p : stream+dir;

    if (dir%2 == 0) {
      // backwards copy to host
      if (comm_peer2peer_enabled(0,dim)) return;

      sendGhost(my_face_dim_dir_h[bufferIndex][dim][0], nFace, dim, QUDA_BACKWARDS, dagger, pack_stream);
    } else {
      // forwards copy to host
      if (comm_peer2peer_enabled(1,dim)) return;

      sendGhost(my_face_dim_dir_h[bufferIndex][dim][1], nFace, dim, QUDA_FORWARDS, dagger, pack_stream);
    }
  }


  void cudaColorSpinorField::recvStart(int nFace, int d, int dagger, cudaStream_t* stream_p, bool gdr) {

    // note this is scatter centric, so dir=0 (1) is send backwards
    // (forwards) and receive from forwards (backwards)

    int dim = d/2;
    int dir = d%2;
    if (!commDimPartitioned(dim)) return;
    if (gdr && !comm_gdr_enabled()) errorQuda("Requesting GDR comms but GDR is not enabled");

    if (dir == 0) { // receive from forwards
      // receive from the processor in the +1 direction
      if (comm_peer2peer_enabled(1,dim)) {
	comm_start(mh_recv_p2p_fwd[bufferIndex][dim]);
      } else if (gdr) {
        comm_start(mh_recv_rdma_fwd[bufferIndex][dim]);
      } else {
        comm_start(mh_recv_fwd[bufferIndex][dim]);
      }
    } else { // receive from backwards
      // receive from the processor in the -1 direction
      if (comm_peer2peer_enabled(0,dim)) {
	comm_start(mh_recv_p2p_back[bufferIndex][dim]);
      } else if (gdr) {
        comm_start(mh_recv_rdma_back[bufferIndex][dim]);
      } else {
        comm_start(mh_recv_back[bufferIndex][dim]);
      }
    }
  }


  void cudaColorSpinorField::sendStart(int nFace, int d, int dagger, cudaStream_t* stream_p, bool gdr, bool remote_write) {

    // note this is scatter centric, so dir=0 (1) is send backwards
    // (forwards) and receive from forwards (backwards)

    int dim = d/2;
    int dir = d%2;
    if (!commDimPartitioned(dim)) return;
    if (gdr && !comm_gdr_enabled()) errorQuda("Requesting GDR comms but GDR is not enabled");

    int Nvec = (nSpin == 1 || ghost_precision == QUDA_DOUBLE_PRECISION) ? 2 : 4;
    int Nint = (nColor * nSpin * 2)/(nSpin == 4 ? 2 : 1); // (spin proj.) degrees of freedom
    int Npad = Nint/Nvec;

    if (!comm_peer2peer_enabled(dir,dim)) {
      if (dir == 0)
	if (gdr) comm_start(mh_send_rdma_back[bufferIndex][dim]);
	else comm_start(mh_send_back[bufferIndex][dim]);
      else
	if (gdr) comm_start(mh_send_rdma_fwd[bufferIndex][dim]);
	else comm_start(mh_send_fwd[bufferIndex][dim]);
    } else { // doing peer-to-peer
      cudaStream_t *copy_stream = (stream_p) ? stream_p : stream + d;

      // if not using copy engine then the packing kernel will remotely write the halos
      if (!remote_write) {
        // all goes here
        void* ghost_dst = static_cast<char*>(ghost_remote_send_buffer_d[bufferIndex][dim][dir])
          + ghost_precision*ghostOffset[dim][(dir+1)%2];
        void *ghost_norm_dst = static_cast<char*>(ghost_remote_send_buffer_d[bufferIndex][dim][dir])
          + QUDA_SINGLE_PRECISION*ghostNormOffset[dim][(d+1)%2];

        if (ghost_precision != precision) pushKernelPackT(true);

        if (dim != 3 || getKernelPackT()) {

          void* ghost_dst = static_cast<char*>(ghost_remote_send_buffer_d[bufferIndex][dim][dir])
            + ghost_precision*ghostOffset[dim][(dir+1)%2];
          cudaMemcpyAsync(ghost_dst,
                          my_face_dim_dir_d[bufferIndex][dim][dir],
                          ghost_face_bytes[dim],
                          cudaMemcpyDeviceToDevice,
                          *copy_stream); // copy to forward processor

        } else {

          const int nParity = siteSubset;
          const int x4 = nDim==5 ? x[4] : 1;
          const int Nt_minus_offset = (volumeCB - nFace*ghostFaceCB[3])/x4;

          int offset = 0;
          if (nSpin == 1) {
            offset = (dir == 0) ? 0 : Nt_minus_offset;
          } else if (nSpin == 4) {
            // !dagger: send lower components backwards, send upper components forwards
            // dagger: send upper components backwards, send lower components forwards
            bool upper = dagger ? true : false;
            if (dir == 1) upper = !upper;
            int lower_spin_offset = Npad*stride;
            if (upper) offset = (dir == 0 ? 0 : Nt_minus_offset);
            else offset = lower_spin_offset + (dir == 0 ? 0 : Nt_minus_offset);
          }

          size_t len = nFace*(ghostFaceCB[3]/x4)*Nvec*ghost_precision;
          size_t dpitch = x4*len;
          size_t spitch = stride*Nvec*ghost_precision;

          for (int parity = 0; parity<nParity; parity++) {
            for (int s=0; s<x4; s++) {
              void *dst = (char*)ghost_dst + s*len + parity*nFace*Nint*ghostFaceCB[3]*ghost_precision;
              void *src = (char*)v + (offset + s*(volumeCB/x4))*Nvec*ghost_precision + parity*bytes/2;
              // start the copy
              cudaMemcpy2DAsync(dst, dpitch, src, spitch, len, Npad, cudaMemcpyDeviceToDevice, *copy_stream);

              // we can probably issue this as a single cudaMemcpy2d along the fifth dimension
              if (ghost_precision == QUDA_HALF_PRECISION || ghost_precision == QUDA_QUARTER_PRECISION) {
                size_t len = nFace*(ghostFace[3]/x4)*sizeof(float);
                int norm_offset = (dir == 0) ? 0 : Nt_minus_offset*sizeof(float);
                void *dst = (char*)ghost_norm_dst + s*len + parity*nFace*ghostFaceCB[3]*sizeof(float);
                void *src = (char*)norm + norm_offset + s*(volumeCB/x4)*sizeof(float) + parity*norm_bytes/2;
                cudaMemcpyAsync(dst, src, len, cudaMemcpyDeviceToDevice, *copy_stream);
              }
            }
          } // fifth dimension
        } // parity
      } // remote_write

      if (ghost_precision != precision) popKernelPackT();

      if (dir == 0) {
	// record the event
	qudaEventRecord(ipcCopyEvent[bufferIndex][0][dim], *copy_stream);
	// send to the processor in the -1 direction
	comm_start(mh_send_p2p_back[bufferIndex][dim]);
      } else {
	qudaEventRecord(ipcCopyEvent[bufferIndex][1][dim], *copy_stream);
	// send to the processor in the +1 direction
	comm_start(mh_send_p2p_fwd[bufferIndex][dim]);
      }
    }
  }

  void cudaColorSpinorField::commsStart(int nFace, int dir, int dagger, cudaStream_t* stream_p, bool gdr_send, bool gdr_recv) {
    recvStart(nFace, dir, dagger, stream_p, gdr_recv);
    sendStart(nFace, dir, dagger, stream_p, gdr_send);
  }


  static bool complete_recv_fwd[QUDA_MAX_DIM] = { };
  static bool complete_recv_back[QUDA_MAX_DIM] = { };
  static bool complete_send_fwd[QUDA_MAX_DIM] = { };
  static bool complete_send_back[QUDA_MAX_DIM] = { };

  int cudaColorSpinorField::commsQuery(int nFace, int d, int dagger, cudaStream_t *stream_p, bool gdr_send, bool gdr_recv) {

    // note this is scatter centric, so dir=0 (1) is send backwards
    // (forwards) and receive from forwards (backwards)

    int dim = d/2;
    int dir = d%2;

    if (!commDimPartitioned(dim)) return 1;
    if ((gdr_send || gdr_recv) && !comm_gdr_enabled()) errorQuda("Requesting GDR comms but GDR is not enabled");

    if (dir==0) {

      // first query send to backwards
      if (comm_peer2peer_enabled(0,dim)) {
	if (!complete_send_back[dim]) complete_send_back[dim] = comm_query(mh_send_p2p_back[bufferIndex][dim]);
      } else if (gdr_send) {
	if (!complete_send_back[dim]) complete_send_back[dim] = comm_query(mh_send_rdma_back[bufferIndex][dim]);
      } else {
	if (!complete_send_back[dim]) complete_send_back[dim] = comm_query(mh_send_back[bufferIndex][dim]);
      }

      // second query receive from forwards
      if (comm_peer2peer_enabled(1,dim)) {
	if (!complete_recv_fwd[dim]) complete_recv_fwd[dim] = comm_query(mh_recv_p2p_fwd[bufferIndex][dim]);
      } else if (gdr_recv) {
	if (!complete_recv_fwd[dim]) complete_recv_fwd[dim] = comm_query(mh_recv_rdma_fwd[bufferIndex][dim]);
      } else {
	if (!complete_recv_fwd[dim]) complete_recv_fwd[dim] = comm_query(mh_recv_fwd[bufferIndex][dim]);
      }

      if (complete_recv_fwd[dim] && complete_send_back[dim]) {
	complete_send_back[dim] = false;
	complete_recv_fwd[dim] = false;
	return 1;
      }

    } else { // dir == 1

      // first query send to forwards
      if (comm_peer2peer_enabled(1,dim)) {
	if (!complete_send_fwd[dim]) complete_send_fwd[dim] = comm_query(mh_send_p2p_fwd[bufferIndex][dim]);
      } else if (gdr_send) {
	if (!complete_send_fwd[dim]) complete_send_fwd[dim] = comm_query(mh_send_rdma_fwd[bufferIndex][dim]);
      } else {
	if (!complete_send_fwd[dim]) complete_send_fwd[dim] = comm_query(mh_send_fwd[bufferIndex][dim]);
      }

      // second query receive from backwards
      if (comm_peer2peer_enabled(0,dim)) {
	if (!complete_recv_back[dim]) complete_recv_back[dim] = comm_query(mh_recv_p2p_back[bufferIndex][dim]);
      } else if (gdr_recv) {
	if (!complete_recv_back[dim]) complete_recv_back[dim] = comm_query(mh_recv_rdma_back[bufferIndex][dim]);
      } else {
	if (!complete_recv_back[dim]) complete_recv_back[dim] = comm_query(mh_recv_back[bufferIndex][dim]);
      }

      if (complete_recv_back[dim] && complete_send_fwd[dim]) {
	complete_send_fwd[dim] = false;
	complete_recv_back[dim] = false;
	return 1;
      }

    }

    return 0;
  }

  void cudaColorSpinorField::commsWait(int nFace, int d, int dagger, cudaStream_t *stream_p, bool gdr_send, bool gdr_recv) {

    // note this is scatter centric, so dir=0 (1) is send backwards
    // (forwards) and receive from forwards (backwards)

    int dim = d/2;
    int dir = d%2;

    if (!commDimPartitioned(dim)) return;
    if ( (gdr_send && gdr_recv) && !comm_gdr_enabled()) errorQuda("Requesting GDR comms but GDR is not enabled");

    if (dir==0) {

      // first wait on send to backwards
      if (comm_peer2peer_enabled(0,dim)) {
	comm_wait(mh_send_p2p_back[bufferIndex][dim]);
	cudaEventSynchronize(ipcCopyEvent[bufferIndex][0][dim]);
      } else if (gdr_send) {
	comm_wait(mh_send_rdma_back[bufferIndex][dim]);
      } else {
	comm_wait(mh_send_back[bufferIndex][dim]);
      }

      // second wait on receive from forwards
      if (comm_peer2peer_enabled(1,dim)) {
	comm_wait(mh_recv_p2p_fwd[bufferIndex][dim]);
	cudaEventSynchronize(ipcRemoteCopyEvent[bufferIndex][1][dim]);
      } else if (gdr_recv) {
	comm_wait(mh_recv_rdma_fwd[bufferIndex][dim]);
      } else {
	comm_wait(mh_recv_fwd[bufferIndex][dim]);
      }

    } else {

      // first wait on send to forwards
      if (comm_peer2peer_enabled(1,dim)) {
	comm_wait(mh_send_p2p_fwd[bufferIndex][dim]);
	cudaEventSynchronize(ipcCopyEvent[bufferIndex][1][dim]);
      } else if (gdr_send) {
	comm_wait(mh_send_rdma_fwd[bufferIndex][dim]);
      } else {
	comm_wait(mh_send_fwd[bufferIndex][dim]);
      }

      // second wait on receive from backwards
      if (comm_peer2peer_enabled(0,dim)) {
	comm_wait(mh_recv_p2p_back[bufferIndex][dim]);
	cudaEventSynchronize(ipcRemoteCopyEvent[bufferIndex][0][dim]);
      } else if (gdr_recv) {
	comm_wait(mh_recv_rdma_back[bufferIndex][dim]);
      } else {
	comm_wait(mh_recv_back[bufferIndex][dim]);
      }

    }

    return;
  }

  void cudaColorSpinorField::scatter(int nFace, int dagger, int dim_dir, cudaStream_t* stream_p)
  {
    // note this is scatter centric, so input expects dir=0 (1) is send backwards
    // (forwards) and receive from forwards (backwards), so here we need flip to receive centric

    int dim = dim_dir/2;
    int dir = (dim_dir+1)%2; // dir = 1 - receive from forwards, dir == 0 recive from backwards
    if (!commDimPartitioned(dim)) return;

    if (comm_peer2peer_enabled(dir,dim)) return;
    unpackGhost(from_face_dim_dir_h[bufferIndex][dim][dir], nFace, dim, dir == 0 ? QUDA_BACKWARDS : QUDA_FORWARDS, dagger, stream_p);
  }

  void cudaColorSpinorField::scatter(int nFace, int dagger, int dim_dir)
  {
    // note this is scatter centric, so dir=0 (1) is send backwards
    // (forwards) and receive from forwards (backwards), so here we need flip to receive centric

    int dim = dim_dir/2;
    int dir = (dim_dir+1)%2; // dir = 1 - receive from forwards, dir == 0 receive from backwards
    if (!commDimPartitioned(dim)) return;

    if (comm_peer2peer_enabled(dir,dim)) return;
    unpackGhost(from_face_dim_dir_h[bufferIndex][dim][dir], nFace, dim, dir == 0 ? QUDA_BACKWARDS : QUDA_FORWARDS, dagger, &stream[dim_dir]);
  }

  void cudaColorSpinorField::scatterExtended(int nFace, int parity, int dagger, int dim_dir)
  {
    bool zero_copy = false;
    int dim = dim_dir/2;
    int dir = (dim_dir+1)%2; // dir = 1 - receive from forwards, dir == 0 receive from backwards
    if (!commDimPartitioned(dim)) return;
    unpackGhostExtended(from_face_dim_dir_h[bufferIndex][dim][dir], nFace, static_cast<QudaParity>(parity), dim, dir == 0 ? QUDA_BACKWARDS : QUDA_FORWARDS, dagger, &stream[2*dim/*+0*/], zero_copy);
  }
 
  void cudaColorSpinorField::exchangeGhost(QudaParity parity, int nFace, int dagger, const MemoryLocation *pack_destination_,
					   const MemoryLocation *halo_location_, bool gdr_send, bool gdr_recv,
					   QudaPrecision ghost_precision_)  const {

    // we are overriding the ghost precision, and it doesn't match what has already been allocated
    if (ghost_precision_ != QUDA_INVALID_PRECISION && ghost_precision != ghost_precision_) {
      ghost_precision_reset = true;
      ghost_precision = ghost_precision_;
    }

    // not overriding the ghost precision, but we did previously so need to update
    if (ghost_precision == QUDA_INVALID_PRECISION && ghost_precision != precision) {
      ghost_precision_reset = true;
      ghost_precision = precision;
    }

    if ((gdr_send || gdr_recv) && !comm_gdr_enabled()) errorQuda("Requesting GDR comms but GDR is not enabled");
    pushKernelPackT(true); // ensure kernel packing is enabled for all dimensions
    const_cast<cudaColorSpinorField&>(*this).streamInit(streams); // ensures streams are set (needed for p2p)
    const_cast<cudaColorSpinorField&>(*this).createComms(nFace, false);

    // first set default values to device if needed
    MemoryLocation pack_destination[2*QUDA_MAX_DIM], halo_location[2*QUDA_MAX_DIM];
    for (int i=0; i<2*nDimComms; i++) {
      pack_destination[i] = pack_destination_ ? pack_destination_[i] : Device;
      halo_location[i] = halo_location_ ? halo_location_[i] : Device;
    }

    // Contiguous send buffers and we aggregate copies to reduce
    // latency.  Only if all locations are "Device" and no p2p
    bool fused_pack_memcpy = true;

    // Contiguous recv buffers and we aggregate copies to reduce
    // latency.  Only if all locations are "Device" and no p2p
    bool fused_halo_memcpy = true;

    bool pack_host = false; // set to true if any of the ghost packing is being done to Host memory
    bool halo_host = false; // set to true if the final halos will be left in Host memory

    void *send[2*QUDA_MAX_DIM];
    for (int d=0; d<nDimComms; d++) {
      for (int dir=0; dir<2; dir++) {
	send[2*d+dir] = pack_destination[2*d+dir] == Host ? my_face_dim_dir_hd[bufferIndex][d][dir] : my_face_dim_dir_d[bufferIndex][d][dir];
	ghost_buf[2*d+dir] = halo_location[2*d+dir] == Host ? from_face_dim_dir_hd[bufferIndex][d][dir] : from_face_dim_dir_d[bufferIndex][d][dir];
      }

      // if doing p2p, then we must pack to and load the halo from device memory
      for (int dir=0; dir<2; dir++) {
	if (comm_peer2peer_enabled(dir,d)) { pack_destination[2*d+dir] = Device; halo_location[2*d+1-dir] = Device; }
      }

      // if zero-copy packing or p2p is enabled then we cannot do fused memcpy
      if (pack_destination[2*d+0] != Device || pack_destination[2*d+1] != Device || comm_peer2peer_enabled_global()) fused_pack_memcpy = false;
      // if zero-copy halo read or p2p is enabled then we cannot do fused memcpy
      if (halo_location[2*d+0] != Device || halo_location[2*d+1] != Device || comm_peer2peer_enabled_global()) fused_halo_memcpy = false;

      if (pack_destination[2*d+0] == Host || pack_destination[2*d+1] == Host) pack_host = true;
      if (halo_location[2*d+0] == Host || halo_location[2*d+1] == Host) halo_host = true;
    }

    // Error if zero-copy and p2p for now
    if ( (pack_host || halo_host) && comm_peer2peer_enabled_global()) errorQuda("Cannot use zero-copy memory with peer-to-peer comms yet");

    genericPackGhost(send, *this, parity, nFace, dagger, pack_destination); // FIXME - need support for asymmetric topologies

    size_t total_bytes = 0;
    for (int i=0; i<nDimComms; i++) if (comm_dim_partitioned(i)) total_bytes += 2*ghost_face_bytes[i]; // 2 for fwd/bwd

    if (!gdr_send)  {
      if (!fused_pack_memcpy) {
	for (int i=0; i<nDimComms; i++) {
	  if (comm_dim_partitioned(i)) {
	    if (pack_destination[2*i+0] == Device && !comm_peer2peer_enabled(0,i) && // fuse forwards and backwards if possible
		pack_destination[2*i+1] == Device && !comm_peer2peer_enabled(1,i)) {
	      cudaMemcpyAsync(my_face_dim_dir_h[bufferIndex][i][0], my_face_dim_dir_d[bufferIndex][i][0], 2*ghost_face_bytes[i], cudaMemcpyDeviceToHost, 0);
	    } else {
	      if (pack_destination[2*i+0] == Device && !comm_peer2peer_enabled(0,i))
		cudaMemcpyAsync(my_face_dim_dir_h[bufferIndex][i][0], my_face_dim_dir_d[bufferIndex][i][0], ghost_face_bytes[i], cudaMemcpyDeviceToHost, 0);
	      if (pack_destination[2*i+1] == Device && !comm_peer2peer_enabled(1,i))
		cudaMemcpyAsync(my_face_dim_dir_h[bufferIndex][i][1], my_face_dim_dir_d[bufferIndex][i][1], ghost_face_bytes[i], cudaMemcpyDeviceToHost, 0);
	    }
	  }
	}
      } else if (total_bytes && !pack_host) {
	cudaMemcpyAsync(my_face_h[bufferIndex], ghost_send_buffer_d[bufferIndex], total_bytes, cudaMemcpyDeviceToHost, 0);
      }
    }

    // prepost receive
    for (int i=0; i<2*nDimComms; i++) const_cast<cudaColorSpinorField*>(this)->recvStart(nFace, i, dagger, 0, gdr_recv);

    bool sync = pack_host ? true : false; // no p2p if pack_host so we need to synchronize
    // if not p2p in any direction then need to synchronize before MPI
    for (int i=0; i<nDimComms; i++) if (!comm_peer2peer_enabled(0,i) || !comm_peer2peer_enabled(1,i)) sync = true;
    if (sync) qudaDeviceSynchronize(); // need to make sure packing and/or memcpy has finished before kicking off MPI

    for (int p2p=0; p2p<2; p2p++) {
      for (int dim=0; dim<nDimComms; dim++) {
	for (int dir=0; dir<2; dir++) {
	  if ( (comm_peer2peer_enabled(dir,dim) + p2p) % 2 == 0 ) { // issue non-p2p transfers first
	    const_cast<cudaColorSpinorField*>(this)->sendStart(nFace, 2*dim+dir, dagger, 0, gdr_send);
	  }
	}
      }
    }

    bool comms_complete[2*QUDA_MAX_DIM] = { };
    int comms_done = 0;
    while (comms_done < 2*nDimComms) { // non-blocking query of each exchange and exit once all have completed
      for (int dim=0; dim<nDimComms; dim++) {
	for (int dir=0; dir<2; dir++) {
	  if (!comms_complete[dim*2+dir]) {
	    comms_complete[2*dim+dir] = const_cast<cudaColorSpinorField*>(this)->commsQuery(nFace, 2*dim+dir, dagger, 0, gdr_send, gdr_recv);
	    if (comms_complete[2*dim+dir]) {
	      comms_done++;
	      if (comm_peer2peer_enabled(1-dir,dim)) qudaStreamWaitEvent(0, ipcRemoteCopyEvent[bufferIndex][1-dir][dim], 0);
	    }
	  }
	}
      }
    }

    if (!gdr_recv) {
      if (!fused_halo_memcpy) {
	for (int i=0; i<nDimComms; i++) {
	  if (comm_dim_partitioned(i)) {
	    if (halo_location[2*i+0] == Device && !comm_peer2peer_enabled(0,i) && // fuse forwards and backwards if possible
		halo_location[2*i+1] == Device && !comm_peer2peer_enabled(1,i)) {
	      cudaMemcpyAsync(from_face_dim_dir_d[bufferIndex][i][0], from_face_dim_dir_h[bufferIndex][i][0], 2*ghost_face_bytes[i], cudaMemcpyHostToDevice, 0);
	    } else {
	      if (halo_location[2*i+0] == Device && !comm_peer2peer_enabled(0,i))
		cudaMemcpyAsync(from_face_dim_dir_d[bufferIndex][i][0], from_face_dim_dir_h[bufferIndex][i][0], ghost_face_bytes[i], cudaMemcpyHostToDevice, 0);
	      if (halo_location[2*i+1] == Device && !comm_peer2peer_enabled(1,i))
		cudaMemcpyAsync(from_face_dim_dir_d[bufferIndex][i][1], from_face_dim_dir_h[bufferIndex][i][1], ghost_face_bytes[i], cudaMemcpyHostToDevice, 0);
	    }
	  }
	}
      } else if (total_bytes && !halo_host) {
	cudaMemcpyAsync(ghost_recv_buffer_d[bufferIndex], from_face_h[bufferIndex], total_bytes, cudaMemcpyHostToDevice, 0);
      }
    }

    popKernelPackT(); // restore kernel packing
  }

  std::ostream& operator<<(std::ostream &out, const cudaColorSpinorField &a) {
    out << (const ColorSpinorField&)a;
    out << "v = " << a.v << std::endl;
    out << "norm = " << a.norm << std::endl;
    out << "alloc = " << a.alloc << std::endl;
    out << "init = " << a.init << std::endl;
    return out;
  }

//! for composite fields:
  cudaColorSpinorField& cudaColorSpinorField::Component(const int idx) const {
    
    if (this->IsComposite()) {
      if (idx < this->CompositeDim()) {//setup eigenvector form the set
        return *(dynamic_cast<cudaColorSpinorField*>(components[idx])); 
      }
      else{
        errorQuda("Incorrect component index...");
      }
    }
    errorQuda("Cannot get requested component");
    exit(-1);
  }

//copyCuda currently cannot not work with set of spinor fields..
  void cudaColorSpinorField::CopySubset(cudaColorSpinorField &dst, const int range, const int first_element) const{
#if 0
    if (first_element < 0) errorQuda("\nError: trying to set negative first element.\n");
    if (siteSubset == QUDA_PARITY_SITE_SUBSET && this->EigvId() == -1) {
      if (first_element == 0 && range == this->EigvDim())
      {
        if (range != dst.EigvDim())errorQuda("\nError: eigenvector range to big.\n");
        checkField(dst, *this);
        copyCuda(dst, *this);
      }
      else if ((first_element+range) < this->EigvDim()) 
      {//setup eigenvector subset

        cudaColorSpinorField *eigv_subset;

        ColorSpinorParam param;

        param.nColor = nColor;
        param.nSpin = nSpin;
        param.twistFlavor = twistFlavor;
        param.precision = precision;
        param.nDim = nDim;
        param.pad = pad;
        param.siteSubset = siteSubset;
        param.siteOrder = siteOrder;
        param.fieldOrder = fieldOrder;
        param.gammaBasis = gammaBasis;
        memcpy(param.x, x, nDim*sizeof(int));
        param.create = QUDA_REFERENCE_FIELD_CREATE;
 
        param.eigv_dim  = range;
        param.eigv_id   = -1;
        param.v = (void*)((char*)v + first_element*eigv_bytes);
        param.norm = (void*)((char*)norm + first_element*eigv_norm_bytes);

        eigv_subset = new cudaColorSpinorField(param);

        //Not really needed:
        eigv_subset->eigenvectors.reserve(param.eigv_dim);
        for (int id = first_element; id < (first_element+range); id++)
        {
            param.eigv_id = id;
            eigv_subset->eigenvectors.push_back(new cudaColorSpinorField(*this, param));
        }
        checkField(dst, *eigv_subset);
        copyCuda(dst, *eigv_subset);

        delete eigv_subset;
      } else {
        errorQuda("Incorrect eigenvector dimension...");
      }
    } else{
      errorQuda("Eigenvector must be a parity spinor");
      exit(-1);
    }
#endif
  }

  void cudaColorSpinorField::getTexObjectInfo() const
  {
#ifdef USE_TEXTURE_OBJECTS
    printfQuda("\nPrint texture info for the field:\n");
    std::cout << *this;
    cudaResourceDesc resDesc;
    //memset(&resDesc, 0, sizeof(resDesc));
    cudaGetTextureObjectResourceDesc(&resDesc, this->Tex());
    printfQuda("\nDevice pointer: %p\n", resDesc.res.linear.devPtr);
    printfQuda("\nVolume (in bytes): %lu\n", resDesc.res.linear.sizeInBytes);
    if (resDesc.resType == cudaResourceTypeLinear) printfQuda("\nResource type: linear \n");
#endif
  }

  void cudaColorSpinorField::Source(const QudaSourceType sourceType, const int st, const int s, const int c) {
    ColorSpinorParam param(*this);
    param.fieldOrder = QUDA_SPACE_SPIN_COLOR_FIELD_ORDER;
    param.location = QUDA_CPU_FIELD_LOCATION;
    param.create = (sourceType == QUDA_POINT_SOURCE ? QUDA_ZERO_FIELD_CREATE : QUDA_NULL_FIELD_CREATE);

    cpuColorSpinorField tmp(param);
    tmp.Source(sourceType, st, s, c);
    *this = tmp;
  }

  void cudaColorSpinorField::PrintVector(unsigned int i) const { genericCudaPrintVector(*this,i); }

} // namespace quda<|MERGE_RESOLUTION|>--- conflicted
+++ resolved
@@ -755,17 +755,7 @@
 #ifdef USE_LEGACY_DSLASH
     packFace(packBuffer, *this, location_label, nFace, dagger, parity, dim, face_num, *stream, a, b);
 #else
-<<<<<<< HEAD
-    // new packing kernel is only for Wilson/Clover/twisted/dwf-4d at the moment
-    if (nDim == 5 && PCtype == QUDA_5D_PC) {
-=======
-    // new packing kernel is for but staggered at the moment
-    if (nSpin == 1) {
->>>>>>> 98e2e84c
-      packFace(packBuffer, *this, location_label, nFace, dagger, parity, dim, face_num, *stream, a, b);
-    } else {
-      PackGhost(packBuffer, *this, location_label, nFace, dagger, parity, a, b, c, *stream);
-    }
+    PackGhost(packBuffer, *this, location_label, nFace, dagger, parity, a, b, c, *stream);
 #endif
 
 #else
