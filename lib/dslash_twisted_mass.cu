#include <gauge_field.h>
#include <color_spinor_field.h>
#include <dslash.h>
#include <worker.h>

#include <dslash_policy.hpp>
#include <kernels/dslash_twisted_mass.cuh>

/**
   This is the basic gauged twisted-mass operator
*/

namespace quda
{

  template <typename Arg> class TwistedMass : public Dslash<twistedMass, Arg>
  {
    using Dslash = Dslash<twistedMass, Arg>;
    using Dslash::arg;
    using Dslash::in;

  public:
    TwistedMass(Arg &arg, cvector_ref<ColorSpinorField> &out, cvector_ref<const ColorSpinorField> &in,
                const ColorSpinorField &halo) :
      Dslash(arg, out, in, halo)
    {
    }

    void apply(const qudaStream_t &stream)
    {
      TuneParam tp = tuneLaunch(*this, getTuning(), getVerbosity());
      Dslash::setParam(tp);
      if (arg.xpay)
        Dslash::template instantiate<packShmem, true>(tp, stream);
      else
        errorQuda("Twisted-mass operator only defined for xpay=true");
    }

    long long flops() const
    {
      long long flops = Dslash::flops();
      switch (arg.kernel_type) {
      case INTERIOR_KERNEL:
      case UBER_KERNEL:
      case KERNEL_POLICY:
        flops += in.size() * 2 * in.Ncolor() * 4 * 2 * in.Volume(); // complex * Nc * Ns * fma * vol
        break;
      default: break; // twisted-mass flops are in the interior kernel
      }
      return flops;
    }
  };

  template <typename Float, int nColor, typename DDArg, QudaReconstructType recon> struct TwistedMassApply {

    TwistedMassApply(cvector_ref<ColorSpinorField> &out, cvector_ref<const ColorSpinorField> &in,
                     cvector_ref<const ColorSpinorField> &x, const GaugeField &U, double a, double b, int parity,
                     bool dagger, const int *comm_override, TimeProfile &profile)
    {
      constexpr int nDim = 4;
<<<<<<< HEAD
      TwistedMassArg<Float, nColor, nDim, DDArg, recon> arg(out, in, U, a, b, x, parity, dagger, comm_override);
      TwistedMass<decltype(arg)> twisted(arg, out, in);

      dslash::DslashPolicyTune<decltype(twisted)> policy(twisted, in, in.VolumeCB(), in.GhostFaceCB(), profile);
=======
      auto halo = ColorSpinorField::create_comms_batch(in);
      TwistedMassArg<Float, nColor, nDim, recon> arg(out, in, halo, U, a, b, x, parity, dagger, comm_override);
      TwistedMass<decltype(arg)> twisted(arg, out, in, halo);
      dslash::DslashPolicyTune<decltype(twisted)> policy(twisted, in, halo, profile);
>>>>>>> fbbe14c2
    }
  };

  // Apply the twisted-mass Dslash operator
  // out(x) = M*in = (1 + i*b*gamma_5)*in(x) + a*\sum_mu U_{-\mu}(x)in(x+mu) + U^\dagger_mu(x-mu)in(x-mu)
  // Uses the kappa normalization for the Wilson operator, with a = -kappa.
  void ApplyTwistedMass(cvector_ref<ColorSpinorField> &out, cvector_ref<const ColorSpinorField> &in,
                        const GaugeField &U, double a, double b, cvector_ref<const ColorSpinorField> &x, int parity,
                        bool dagger, const int *comm_override, TimeProfile &profile)
  {
    if constexpr (is_enabled<QUDA_TWISTED_MASS_DSLASH>()) {
      instantiate<TwistedMassApply>(out, in, x, U, a, b, parity, dagger, comm_override, profile);
    } else {
      errorQuda("Twisted-mass operator has not been built");
    }
  }

} // namespace quda<|MERGE_RESOLUTION|>--- conflicted
+++ resolved
@@ -58,17 +58,10 @@
                      bool dagger, const int *comm_override, TimeProfile &profile)
     {
       constexpr int nDim = 4;
-<<<<<<< HEAD
-      TwistedMassArg<Float, nColor, nDim, DDArg, recon> arg(out, in, U, a, b, x, parity, dagger, comm_override);
-      TwistedMass<decltype(arg)> twisted(arg, out, in);
-
-      dslash::DslashPolicyTune<decltype(twisted)> policy(twisted, in, in.VolumeCB(), in.GhostFaceCB(), profile);
-=======
       auto halo = ColorSpinorField::create_comms_batch(in);
-      TwistedMassArg<Float, nColor, nDim, recon> arg(out, in, halo, U, a, b, x, parity, dagger, comm_override);
+      TwistedMassArg<Float, nColor, nDim, DDArg, recon> arg(out, in, halo, U, a, b, x, parity, dagger, comm_override);
       TwistedMass<decltype(arg)> twisted(arg, out, in, halo);
       dslash::DslashPolicyTune<decltype(twisted)> policy(twisted, in, halo, profile);
->>>>>>> fbbe14c2
     }
   };
 
