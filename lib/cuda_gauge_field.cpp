#include <string.h>
#include <gauge_field.h>
#include <typeinfo>
#include <blas_quda.h>

namespace quda {

  cudaGaugeField::cudaGaugeField(const GaugeFieldParam &param) :
    GaugeField(param), gauge(0), even(0), odd(0)
  {
    if ((order == QUDA_QDP_GAUGE_ORDER || order == QUDA_QDPJIT_GAUGE_ORDER) &&
        create != QUDA_REFERENCE_FIELD_CREATE) {
      errorQuda("QDP ordering only supported for reference fields");
    }

    if (order == QUDA_QDP_GAUGE_ORDER ||
	order == QUDA_TIFR_GAUGE_ORDER || order == QUDA_TIFR_PADDED_GAUGE_ORDER ||
	order == QUDA_BQCD_GAUGE_ORDER || order == QUDA_CPS_WILSON_GAUGE_ORDER)
      errorQuda("Field ordering %d presently disabled for this type", order);

#ifdef MULTI_GPU
    if (link_type != QUDA_ASQTAD_MOM_LINKS &&
	ghostExchange == QUDA_GHOST_EXCHANGE_PAD &&
	isNative()) {
      bool pad_check = true;
      for (int i=0; i<nDim; i++) {
	// when we have coarse links we need to double the pad since we're storing forwards and backwards links
	int minimum_pad = nFace*surfaceCB[i] * (geometry == QUDA_COARSE_GEOMETRY ? 2 : 1);
	if (pad < minimum_pad) pad_check = false;
	if (!pad_check)
	  errorQuda("cudaGaugeField being constructed with insufficient padding in dim %d (%d < %d)\n", i, pad, minimum_pad);
      }
    }
#endif

    if (create != QUDA_NULL_FIELD_CREATE &&
        create != QUDA_ZERO_FIELD_CREATE &&
        create != QUDA_REFERENCE_FIELD_CREATE){
      errorQuda("ERROR: create type(%d) not supported yet\n", create);
    }

    if (create != QUDA_REFERENCE_FIELD_CREATE) {
      switch(mem_type) {
      case QUDA_MEMORY_DEVICE:
	gauge = pool_device_malloc(bytes);
	break;
      case QUDA_MEMORY_MAPPED:
        gauge_h = mapped_malloc(bytes);
	gauge = get_mapped_device_pointer(gauge_h); // set the matching device pointer
	break;
      default:
	errorQuda("Unsupported memory type %d", mem_type);
      }
      if (create == QUDA_ZERO_FIELD_CREATE) qudaMemset(gauge, 0, bytes);
    } else {
      gauge = param.gauge;
    }

    if ( !isNative() ) {
      for (int i=0; i<nDim; i++) {
        size_t nbytes = nFace * surface[i] * nInternal * precision;
        ghost[i] = nbytes ? pool_device_malloc(nbytes) : nullptr;
	ghost[i+4] = (nbytes && geometry == QUDA_COARSE_GEOMETRY) ? pool_device_malloc(nbytes) : nullptr;
      }
    }

    if (ghostExchange == QUDA_GHOST_EXCHANGE_PAD) {
      if (create == QUDA_REFERENCE_FIELD_CREATE) exchangeGhost(geometry == QUDA_VECTOR_GEOMETRY ? QUDA_LINK_BACKWARDS : QUDA_LINK_BIDIRECTIONAL);
    }

    even = gauge;
    odd = static_cast<char*>(gauge) + bytes/2;
    if (create != QUDA_ZERO_FIELD_CREATE && isNative() && ghostExchange == QUDA_GHOST_EXCHANGE_PAD) zeroPad();
  }

  void cudaGaugeField::zeroPad() {
    size_t pad_bytes = (stride - volumeCB) * precision * order;
    int Npad = (geometry * (reconstruct != QUDA_RECONSTRUCT_NO ? reconstruct : nColor * nColor * 2)) / order;

    size_t pitch = stride*order*precision;
    if (pad_bytes) {
      qudaMemset2D(static_cast<char*>(even) + volumeCB*order*precision, pitch, 0, pad_bytes, Npad);
      qudaMemset2D(static_cast<char*>(odd) + volumeCB*order*precision, pitch, 0, pad_bytes, Npad);
    }
  }

  cudaGaugeField::~cudaGaugeField()
  {
    destroyComms();

    if (create != QUDA_REFERENCE_FIELD_CREATE) {
      switch(mem_type) {
      case QUDA_MEMORY_DEVICE:
        if (gauge) pool_device_free(gauge);
        break;
      case QUDA_MEMORY_MAPPED:
        if (gauge_h) host_free(gauge_h);
        break;
      default:
        errorQuda("Unsupported memory type %d", mem_type);
      }
    }

    if ( !isNative() ) {
      for (int i=0; i<nDim; i++) {
        if (ghost[i]) pool_device_free(ghost[i]);
        if (ghost[i+4] && geometry == QUDA_COARSE_GEOMETRY) pool_device_free(ghost[i+4]);
      }
    }

  }

  // This does the exchange of the forwards boundary gauge field ghost zone and places
  // it into the ghost array of the next node
  void cudaGaugeField::exchangeGhost(QudaLinkDirection link_direction) {

    if (ghostExchange != QUDA_GHOST_EXCHANGE_PAD) errorQuda("Cannot call exchangeGhost with ghostExchange=%d", ghostExchange);
    if (geometry != QUDA_VECTOR_GEOMETRY && geometry != QUDA_COARSE_GEOMETRY) errorQuda("Invalid geometry=%d", geometry);
    if ( (link_direction == QUDA_LINK_BIDIRECTIONAL || link_direction == QUDA_LINK_FORWARDS) && geometry != QUDA_COARSE_GEOMETRY)
      errorQuda("Cannot request exchange of forward links on non-coarse geometry");
    if (nFace == 0) errorQuda("nFace = 0");

    const int dir = 1; // sending forwards only
    const int R[] = {nFace, nFace, nFace, nFace};
    const bool no_comms_fill = true; // dslash kernels presently require this
    const bool bidir = false; // communication is only ever done in one direction at once
    createComms(R, true, bidir); // always need to allocate space for non-partitioned dimension for copyGenericGauge

    // loop over backwards and forwards links
    const QudaLinkDirection directions[] = {QUDA_LINK_BACKWARDS, QUDA_LINK_FORWARDS};
    for (int link_dir = 0; link_dir<2; link_dir++) {
      if (!(link_direction == QUDA_LINK_BIDIRECTIONAL || link_direction == directions[link_dir])) continue;

      void *send_d[2*QUDA_MAX_DIM] = { };
      void *recv_d[2*QUDA_MAX_DIM] = { };

      size_t offset = 0;
      for (int d=0; d<nDim; d++) {
	recv_d[d] = static_cast<char*>(ghost_recv_buffer_d[bufferIndex]) + offset; if (bidir) offset += ghost_face_bytes_aligned[d];
	send_d[d] = static_cast<char*>(ghost_send_buffer_d[bufferIndex]) + offset; offset += ghost_face_bytes_aligned[d];
      }

      extractGaugeGhost(*this, send_d, true, link_dir*nDim); // get the links into contiguous buffers

      // issue receive preposts and host-to-device copies if needed
      for (int dim=0; dim<nDim; dim++) {
	if (!comm_dim_partitioned(dim)) continue;
	recvStart(dim, dir); // prepost the receive
	if (!comm_peer2peer_enabled(dir,dim) && !comm_gdr_enabled()) {
	  qudaMemcpyAsync(my_face_dim_dir_h[bufferIndex][dim][dir], my_face_dim_dir_d[bufferIndex][dim][dir],
<<<<<<< HEAD
			  ghost_face_bytes[dim], qudaMemcpyDeviceToHost, streams[2*dim+dir]);
=======
			  ghost_face_bytes[dim], cudaMemcpyDeviceToHost, streams[2*dim+dir]);
>>>>>>> c20d25d4
	}
      }

      // if gdr enabled then synchronize
      if (comm_gdr_enabled()) qudaDeviceSynchronize();

      // if the sending direction is not peer-to-peer then we need to synchronize before we start sending
      for (int dim=0; dim<nDim; dim++) {
	if (!comm_dim_partitioned(dim)) continue;
	if (!comm_peer2peer_enabled(dir,dim) && !comm_gdr_enabled()) qudaStreamSynchronize(streams[2*dim+dir]);
	sendStart(dim, dir, &streams[2*dim+dir]); // start sending
      }

      // complete communication and issue host-to-device copies if needed
      for (int dim=0; dim<nDim; dim++) {
	if (!comm_dim_partitioned(dim)) continue;
	commsComplete(dim, dir);
	if (!comm_peer2peer_enabled(1-dir,dim) && !comm_gdr_enabled()) {
	  qudaMemcpyAsync(from_face_dim_dir_d[bufferIndex][dim][1-dir], from_face_dim_dir_h[bufferIndex][dim][1-dir],
<<<<<<< HEAD
			  ghost_face_bytes[dim], qudaMemcpyHostToDevice, streams[2*dim+dir]);
=======
			  ghost_face_bytes[dim], cudaMemcpyHostToDevice, streams[2*dim+dir]);
>>>>>>> c20d25d4
	}
      }

      // fill in the halos for non-partitioned dimensions
      for (int dim=0; dim<nDim; dim++) {
	if (!comm_dim_partitioned(dim) && no_comms_fill) {
	  qudaMemcpy(recv_d[dim], send_d[dim], ghost_face_bytes[dim], qudaMemcpyDeviceToDevice);
	}
      }

      if (isNative()) {
	copyGenericGauge(*this, *this, QUDA_CUDA_FIELD_LOCATION, 0, 0, 0, recv_d, 1 + 2*link_dir); // 1, 3
      } else {
	// copy from receive buffer into ghost array
	for (int dim=0; dim<nDim; dim++)
	  qudaMemcpy(ghost[dim+link_dir*nDim], recv_d[dim], ghost_face_bytes[dim], qudaMemcpyDeviceToDevice);
      }

      bufferIndex = 1-bufferIndex;
    } // link_dir

    qudaDeviceSynchronize();
  }

  // This does the opposite of exchangeGhost and sends back the ghost
  // zone to the node from which it came and injects it back into the
  // field
  void cudaGaugeField::injectGhost(QudaLinkDirection link_direction) {

    if (ghostExchange != QUDA_GHOST_EXCHANGE_PAD) errorQuda("Cannot call exchangeGhost with ghostExchange=%d", ghostExchange);
    if (geometry != QUDA_VECTOR_GEOMETRY && geometry != QUDA_COARSE_GEOMETRY) errorQuda("Invalid geometry=%d", geometry);
    if (link_direction != QUDA_LINK_BACKWARDS) errorQuda("Invalid link_direction = %d", link_direction);
    if (nFace == 0) errorQuda("nFace = 0");

    const int dir = 0; // sending backwards only
    const int R[] = {nFace, nFace, nFace, nFace};
    const bool no_comms_fill = false; // injection never does no_comms_fill
    const bool bidir = false; // communication is only ever done in one direction at once
    createComms(R, true, bidir); // always need to allocate space for non-partitioned dimension for copyGenericGauge

    // loop over backwards and forwards links (forwards links never sent but leave here just in case)
    const QudaLinkDirection directions[] = {QUDA_LINK_BACKWARDS, QUDA_LINK_FORWARDS};
    for (int link_dir = 0; link_dir<2; link_dir++) {
      if (!(link_direction == QUDA_LINK_BIDIRECTIONAL || link_direction == directions[link_dir])) continue;

      void *send_d[2*QUDA_MAX_DIM] = { };
      void *recv_d[2*QUDA_MAX_DIM] = { };

      size_t offset = 0;
      for (int d=0; d<nDim; d++) {
	// send backwards is first half of each ghost_send_buffer
	send_d[d] = static_cast<char*>(ghost_send_buffer_d[bufferIndex]) + offset; if (bidir) offset += ghost_face_bytes_aligned[d];
	// receive from forwards is the second half of each ghost_recv_buffer
	recv_d[d] = static_cast<char*>(ghost_recv_buffer_d[bufferIndex]) + offset; offset += ghost_face_bytes_aligned[d];
      }

      if (isNative()) { // copy from padded region in gauge field into send buffer
	copyGenericGauge(*this, *this, QUDA_CUDA_FIELD_LOCATION, 0, 0, send_d, 0, 1 + 2*link_dir);
      } else { // copy from receive buffer into ghost array
	for (int dim=0; dim<nDim; dim++) qudaMemcpy(send_d[dim], ghost[dim+link_dir*nDim], ghost_face_bytes[dim], qudaMemcpyDeviceToDevice);
      }

      // issue receive preposts and host-to-device copies if needed
      for (int dim=0; dim<nDim; dim++) {
	if (!comm_dim_partitioned(dim)) continue;
	recvStart(dim, dir); // prepost the receive
	if (!comm_peer2peer_enabled(dir,dim) && !comm_gdr_enabled()) {
	  qudaMemcpyAsync(my_face_dim_dir_h[bufferIndex][dim][dir], my_face_dim_dir_d[bufferIndex][dim][dir],
<<<<<<< HEAD
			  ghost_face_bytes[dim], qudaMemcpyDeviceToHost, streams[2*dim+dir]);
=======
			  ghost_face_bytes[dim], cudaMemcpyDeviceToHost, streams[2*dim+dir]);
>>>>>>> c20d25d4
	}
      }

      // if gdr enabled then synchronize
      if (comm_gdr_enabled()) qudaDeviceSynchronize();

      // if the sending direction is not peer-to-peer then we need to synchronize before we start sending
      for (int dim=0; dim<nDim; dim++) {
	if (!comm_dim_partitioned(dim)) continue;
	if (!comm_peer2peer_enabled(dir,dim) && !comm_gdr_enabled()) qudaStreamSynchronize(streams[2*dim+dir]);
	sendStart(dim, dir, &streams[2*dim+dir]); // start sending
      }

      // complete communication and issue host-to-device copies if needed
      for (int dim=0; dim<nDim; dim++) {
	if (!comm_dim_partitioned(dim)) continue;
	commsComplete(dim, dir);
	if (!comm_peer2peer_enabled(1-dir,dim) && !comm_gdr_enabled()) {
	  qudaMemcpyAsync(from_face_dim_dir_d[bufferIndex][dim][1-dir], from_face_dim_dir_h[bufferIndex][dim][1-dir],
<<<<<<< HEAD
			  ghost_face_bytes[dim], qudaMemcpyHostToDevice, streams[2*dim+dir]);
=======
			  ghost_face_bytes[dim], cudaMemcpyHostToDevice, streams[2*dim+dir]);
>>>>>>> c20d25d4
	}
      }

      // fill in the halos for non-partitioned dimensions
      for (int dim=0; dim<nDim; dim++) {
	if (!comm_dim_partitioned(dim) && no_comms_fill) {
	  qudaMemcpy(recv_d[dim], send_d[dim], ghost_face_bytes[dim], qudaMemcpyDeviceToDevice);
	}
      }

      // get the links into contiguous buffers
      extractGaugeGhost(*this, recv_d, false, link_dir*nDim);

      bufferIndex = 1-bufferIndex;
    } // link_dir

    qudaDeviceSynchronize();
  }

  void cudaGaugeField::allocateGhostBuffer(const int *R, bool no_comms_fill, bool bidir) const
  {
    createGhostZone(R, no_comms_fill, bidir);
    LatticeField::allocateGhostBuffer(ghost_bytes);
  }

  void cudaGaugeField::createComms(const int *R, bool no_comms_fill, bool bidir)
  {
    allocateGhostBuffer(R, no_comms_fill, bidir); // allocate the ghost buffer if not yet allocated

    // ascertain if this instance needs it comms buffers to be updated
    bool comms_reset = ghost_field_reset || // FIXME add send buffer check
      (my_face_h[0] != ghost_pinned_send_buffer_h[0]) || (my_face_h[1] != ghost_pinned_send_buffer_h[1]) ||
      (from_face_h[0] != ghost_pinned_recv_buffer_h[0]) || (from_face_h[1] != ghost_pinned_recv_buffer_h[1]) ||
      ghost_bytes != ghost_bytes_old; // ghost buffer has been resized (e.g., bidir to unidir)

    if (!initComms || comms_reset) LatticeField::createComms(no_comms_fill, bidir);

    if (ghost_field_reset) destroyIPCComms();
    createIPCComms();
  }

  void cudaGaugeField::recvStart(int dim, int dir)
  {
    if (!comm_dim_partitioned(dim)) return;

    if (dir==0) { // sending backwards
      // receive from the processor in the +1 direction
      if (comm_peer2peer_enabled(1,dim)) {
	comm_start(mh_recv_p2p_fwd[bufferIndex][dim]);
      } else if (comm_gdr_enabled()) {
        comm_start(mh_recv_rdma_fwd[bufferIndex][dim]);
      } else {
        comm_start(mh_recv_fwd[bufferIndex][dim]);
      }
    } else { //sending forwards
      // receive from the processor in the -1 direction
      if (comm_peer2peer_enabled(0,dim)) {
	comm_start(mh_recv_p2p_back[bufferIndex][dim]);
      } else if (comm_gdr_enabled()) {
        comm_start(mh_recv_rdma_back[bufferIndex][dim]);
      } else {
        comm_start(mh_recv_back[bufferIndex][dim]);
      }
    }
  }

  void cudaGaugeField::sendStart(int dim, int dir, qudaStream_t *stream_p)
  {
    if (!comm_dim_partitioned(dim)) return;

    if (!comm_peer2peer_enabled(dir,dim)) {
      if (dir == 0)
	if (comm_gdr_enabled()) {
	  comm_start(mh_send_rdma_back[bufferIndex][dim]);
	} else {
	  comm_start(mh_send_back[bufferIndex][dim]);
	}
      else
	if (comm_gdr_enabled()) {
	  comm_start(mh_send_rdma_fwd[bufferIndex][dim]);
	} else {
	  comm_start(mh_send_fwd[bufferIndex][dim]);
	}
    } else { // doing peer-to-peer

      void* ghost_dst = static_cast<char*>(ghost_remote_send_buffer_d[bufferIndex][dim][dir])
	+ ghost_offset[dim][(dir+1)%2];

      qudaMemcpyAsync(ghost_dst, my_face_dim_dir_d[bufferIndex][dim][dir],
		      ghost_face_bytes[dim], qudaMemcpyDeviceToDevice,
		      stream_p ? *stream_p : 0);

      if (dir == 0) {
	// record the event
	qudaEventRecord(ipcCopyEvent[bufferIndex][0][dim], stream_p ? *stream_p : 0);
	// send to the processor in the -1 direction
	comm_start(mh_send_p2p_back[bufferIndex][dim]);
      } else {
	qudaEventRecord(ipcCopyEvent[bufferIndex][1][dim], stream_p ? *stream_p : 0);
	// send to the processor in the +1 direction
	comm_start(mh_send_p2p_fwd[bufferIndex][dim]);
      }
    }
  }

  void cudaGaugeField::commsComplete(int dim, int dir)
  {
    if (!comm_dim_partitioned(dim)) return;

    if (dir==0) {
      if (comm_peer2peer_enabled(1,dim)) {
	comm_wait(mh_recv_p2p_fwd[bufferIndex][dim]);
	qudaEventSynchronize(ipcRemoteCopyEvent[bufferIndex][1][dim]);
      } else if (comm_gdr_enabled()) {
	comm_wait(mh_recv_rdma_fwd[bufferIndex][dim]);
      } else {
	comm_wait(mh_recv_fwd[bufferIndex][dim]);
      }

      if (comm_peer2peer_enabled(0,dim)) {
	comm_wait(mh_send_p2p_back[bufferIndex][dim]);
	qudaEventSynchronize(ipcCopyEvent[bufferIndex][0][dim]);
      } else if (comm_gdr_enabled()) {
	comm_wait(mh_send_rdma_back[bufferIndex][dim]);
      } else {
	comm_wait(mh_send_back[bufferIndex][dim]);
      }
    } else {
      if (comm_peer2peer_enabled(0,dim)) {
	comm_wait(mh_recv_p2p_back[bufferIndex][dim]);
	qudaEventSynchronize(ipcRemoteCopyEvent[bufferIndex][0][dim]);
      } else if (comm_gdr_enabled()) {
	comm_wait(mh_recv_rdma_back[bufferIndex][dim]);
      } else {
	comm_wait(mh_recv_back[bufferIndex][dim]);
      }

      if (comm_peer2peer_enabled(1,dim)) {
	comm_wait(mh_send_p2p_fwd[bufferIndex][dim]);
	qudaEventSynchronize(ipcCopyEvent[bufferIndex][1][dim]);
      } else if (comm_gdr_enabled()) {
	comm_wait(mh_send_rdma_fwd[bufferIndex][dim]);
      } else {
	comm_wait(mh_send_fwd[bufferIndex][dim]);
      }
    }
  }

  void cudaGaugeField::exchangeExtendedGhost(const int *R, bool no_comms_fill)
  {
    const int b = bufferIndex;
    void *send_d[QUDA_MAX_DIM], *recv_d[QUDA_MAX_DIM];

    createComms(R, no_comms_fill);

    size_t offset = 0;
    for (int dim=0; dim<nDim; dim++) {
      if ( !(comm_dim_partitioned(dim) || (no_comms_fill && R[dim])) ) continue;
      send_d[dim] = static_cast<char*>(ghost_send_buffer_d[b]) + offset;
      recv_d[dim] = static_cast<char*>(ghost_recv_buffer_d[b]) + offset;

      // silence cuda-memcheck initcheck errors that arise since we
      // have an oversized ghost buffer when doing the extended exchange
      qudaMemsetAsync(send_d[dim], 0, 2 * ghost_face_bytes_aligned[dim], 0);
      offset += 2 * ghost_face_bytes_aligned[dim]; // factor of two from fwd/back
    }

    for (int dim=0; dim<nDim; dim++) {
      if ( !(comm_dim_partitioned(dim) || (no_comms_fill && R[dim])) ) continue;

      //extract into a contiguous buffer
      extractExtendedGaugeGhost(*this, dim, R, send_d, true);

      if (comm_dim_partitioned(dim)) {
	for (int dir=0; dir<2; dir++) recvStart(dim, dir);

	for (int dir=0; dir<2; dir++) {
	  // issue host-to-device copies if needed
	  if (!comm_peer2peer_enabled(dir,dim) && !comm_gdr_enabled()) {
	    qudaMemcpyAsync(my_face_dim_dir_h[bufferIndex][dim][dir], my_face_dim_dir_d[bufferIndex][dim][dir],
<<<<<<< HEAD
			    ghost_face_bytes[dim], qudaMemcpyDeviceToHost, streams[dir]);
=======
			    ghost_face_bytes[dim], cudaMemcpyDeviceToHost, streams[dir]);
>>>>>>> c20d25d4
	  }
	}

	// if either direction is not peer-to-peer then we need to synchronize
	if (!comm_peer2peer_enabled(0,dim) || !comm_peer2peer_enabled(1,dim)) qudaDeviceSynchronize();

	// if we pass a stream to sendStart then we must ensure that stream is synchronized
	for (int dir=0; dir<2; dir++) sendStart(dim, dir, &streams[dir]);
	for (int dir=0; dir<2; dir++) commsComplete(dim, dir);

	for (int dir=0; dir<2; dir++) {
	  // issue host-to-device copies if needed
	  if (!comm_peer2peer_enabled(dir,dim) && !comm_gdr_enabled()) {
	    qudaMemcpyAsync(from_face_dim_dir_d[bufferIndex][dim][dir], from_face_dim_dir_h[bufferIndex][dim][dir],
<<<<<<< HEAD
			    ghost_face_bytes[dim], qudaMemcpyHostToDevice, streams[dir]);
=======
			    ghost_face_bytes[dim], cudaMemcpyHostToDevice, streams[dir]);
>>>>>>> c20d25d4
	  }
	}

      } else { // if just doing a local exchange to fill halo then need to swap faces
	qudaMemcpy(from_face_dim_dir_d[b][dim][1], my_face_dim_dir_d[b][dim][0],
		   ghost_face_bytes[dim], qudaMemcpyDeviceToDevice);
	qudaMemcpy(from_face_dim_dir_d[b][dim][0], my_face_dim_dir_d[b][dim][1],
		   ghost_face_bytes[dim], qudaMemcpyDeviceToDevice);
      }

      // inject back into the gauge field
      extractExtendedGaugeGhost(*this, dim, R, recv_d, false);
    }

    bufferIndex = 1-bufferIndex;
    qudaDeviceSynchronize();
  }

  void cudaGaugeField::exchangeExtendedGhost(const int *R, TimeProfile &profile, bool no_comms_fill) {
    profile.TPSTART(QUDA_PROFILE_COMMS);
    exchangeExtendedGhost(R, no_comms_fill);
    profile.TPSTOP(QUDA_PROFILE_COMMS);
  }

  void cudaGaugeField::setGauge(void *gauge_)
  {
    if(create != QUDA_REFERENCE_FIELD_CREATE) {
      errorQuda("Setting gauge pointer is only allowed when create="
          "QUDA_REFERENCE_FIELD_CREATE type\n");
    }
    gauge = gauge_;
  }

  void *create_gauge_buffer(size_t bytes, QudaGaugeFieldOrder order, QudaFieldGeometry geometry) {
    if (order == QUDA_QDP_GAUGE_ORDER) {
      void **buffer = new void*[geometry];
      for (int d=0; d<geometry; d++) buffer[d] = pool_device_malloc(bytes/geometry);
      return ((void*)buffer);
    } else {
      return pool_device_malloc(bytes);
    }

  }

  void **create_ghost_buffer(size_t bytes[], QudaGaugeFieldOrder order, QudaFieldGeometry geometry) {

    if (order > 4) {
      void **buffer = new void*[geometry];
      for (int d=0; d<geometry; d++) buffer[d] = pool_device_malloc(bytes[d]);
      return buffer;
    } else {
      return 0;
    }

  }

  void free_gauge_buffer(void *buffer, QudaGaugeFieldOrder order, QudaFieldGeometry geometry) {
    if (order == QUDA_QDP_GAUGE_ORDER) {
      for (int d=0; d<geometry; d++) pool_device_free(((void**)buffer)[d]);
      delete []((void**)buffer);
    } else {
      pool_device_free(buffer);
    }
  }

  void free_ghost_buffer(void **buffer, QudaGaugeFieldOrder order, QudaFieldGeometry geometry) {
    if (order > 4) {
      for (int d=0; d<geometry; d++) pool_device_free(buffer[d]);
      delete []buffer;
    }
  }

  void cudaGaugeField::copy(const GaugeField &src) {
    if (this == &src) return;

    checkField(src);

    if (link_type == QUDA_ASQTAD_FAT_LINKS) {
      fat_link_max = src.LinkMax();
      if (fat_link_max == 0.0 && precision < QUDA_SINGLE_PRECISION) fat_link_max = src.abs_max();
    } else {
      fat_link_max = 1.0;
    }

    if (typeid(src) == typeid(cudaGaugeField)) {

      if (ghostExchange != QUDA_GHOST_EXCHANGE_EXTENDED && src.GhostExchange() != QUDA_GHOST_EXCHANGE_EXTENDED) {
        // copy field and ghost zone into this field
        copyGenericGauge(*this, src, QUDA_CUDA_FIELD_LOCATION, gauge, static_cast<const cudaGaugeField&>(src).gauge);

        if (geometry == QUDA_COARSE_GEOMETRY)
          copyGenericGauge(*this, src, QUDA_CUDA_FIELD_LOCATION, gauge, static_cast<const cudaGaugeField&>(src).gauge, 0, 0, 3);
      } else {
        copyExtendedGauge(*this, src, QUDA_CUDA_FIELD_LOCATION, gauge, static_cast<const cudaGaugeField&>(src).gauge);
        if (geometry == QUDA_COARSE_GEOMETRY) errorQuda("Extended gauge copy for coarse geometry not supported");
      }

    } else if (typeid(src) == typeid(cpuGaugeField)) {
      if (reorder_location() == QUDA_CPU_FIELD_LOCATION) { // do reorder on the CPU
	void *buffer = pool_pinned_malloc(bytes);

	if (ghostExchange != QUDA_GHOST_EXCHANGE_EXTENDED && src.GhostExchange() != QUDA_GHOST_EXCHANGE_EXTENDED) {
	  // copy field and ghost zone into buffer
	  copyGenericGauge(*this, src, QUDA_CPU_FIELD_LOCATION, buffer, static_cast<const cpuGaugeField&>(src).gauge);

          if (geometry == QUDA_COARSE_GEOMETRY)
            copyGenericGauge(*this, src, QUDA_CPU_FIELD_LOCATION, buffer, static_cast<const cpuGaugeField &>(src).gauge,
                             0, 0, 3);
        } else {
	  copyExtendedGauge(*this, src, QUDA_CPU_FIELD_LOCATION, buffer, static_cast<const cpuGaugeField&>(src).gauge);
          if (geometry == QUDA_COARSE_GEOMETRY) errorQuda("Extended gauge copy for coarse geometry not supported");
	}

	// this copies over both even and odd
        qudaMemcpy(gauge, buffer, bytes, qudaMemcpyDefault);
        pool_pinned_free(buffer);
      } else { // else on the GPU

        if (src.Order() == QUDA_MILC_SITE_GAUGE_ORDER ||
            src.Order() == QUDA_BQCD_GAUGE_ORDER      ||
            src.Order() == QUDA_TIFR_PADDED_GAUGE_ORDER) {
	  // special case where we use zero-copy memory to read/write directly from application's array
	  void *src_d = get_mapped_device_pointer(src.Gauge_p());

	  if (src.GhostExchange() == QUDA_GHOST_EXCHANGE_NO) {
	    copyGenericGauge(*this, src, QUDA_CUDA_FIELD_LOCATION, gauge, src_d);
	  } else {
	    errorQuda("Ghost copy not supported here");
	  }

	} else {
	  void *buffer = create_gauge_buffer(src.Bytes(), src.Order(), src.Geometry());
	  size_t ghost_bytes[8];
	  int srcNinternal = src.Reconstruct() != QUDA_RECONSTRUCT_NO ? src.Reconstruct() : 2*nColor*nColor;
	  for (int d=0; d<geometry; d++) ghost_bytes[d] = nFace * surface[d%4] * srcNinternal * src.Precision();
	  void **ghost_buffer = (nFace > 0) ? create_ghost_buffer(ghost_bytes, src.Order(), geometry) : nullptr;

	  if (src.Order() == QUDA_QDP_GAUGE_ORDER) {
	    for (int d=0; d<geometry; d++) {
              qudaMemcpy(((void **)buffer)[d], ((void **)src.Gauge_p())[d], src.Bytes() / geometry, qudaMemcpyDefault);
            }
	  } else {
            qudaMemcpy(buffer, src.Gauge_p(), src.Bytes(), qudaMemcpyDefault);
          }

	  if (src.Order() > 4 && GhostExchange() == QUDA_GHOST_EXCHANGE_PAD &&
	      src.GhostExchange() == QUDA_GHOST_EXCHANGE_PAD && nFace)
	    for (int d=0; d<geometry; d++)
              qudaMemcpy(ghost_buffer[d], src.Ghost()[d], ghost_bytes[d], qudaMemcpyDefault);

          if (ghostExchange != QUDA_GHOST_EXCHANGE_EXTENDED && src.GhostExchange() != QUDA_GHOST_EXCHANGE_EXTENDED) {
	    copyGenericGauge(*this, src, QUDA_CUDA_FIELD_LOCATION, gauge, buffer, 0, ghost_buffer);
	    if (geometry == QUDA_COARSE_GEOMETRY) copyGenericGauge(*this, src, QUDA_CUDA_FIELD_LOCATION, gauge, buffer, 0, ghost_buffer, 3);
	  } else {
	    copyExtendedGauge(*this, src, QUDA_CUDA_FIELD_LOCATION, gauge, buffer);
            if (geometry == QUDA_COARSE_GEOMETRY) errorQuda("Extended gauge copy for coarse geometry not supported");
	  }
	  free_gauge_buffer(buffer, src.Order(), src.Geometry());
	  if (nFace > 0) free_ghost_buffer(ghost_buffer, src.Order(), geometry);
	}
      } // reorder_location
    } else {
      errorQuda("Invalid gauge field type");
    }

    // if we have copied from a source without a pad then we need to exchange
    if (ghostExchange == QUDA_GHOST_EXCHANGE_PAD && src.GhostExchange() != QUDA_GHOST_EXCHANGE_PAD)
      exchangeGhost(geometry == QUDA_VECTOR_GEOMETRY ? QUDA_LINK_BACKWARDS : QUDA_LINK_BIDIRECTIONAL);

    staggeredPhaseApplied = src.StaggeredPhaseApplied();
    staggeredPhaseType = src.StaggeredPhase();

    qudaDeviceSynchronize(); // include sync here for accurate host-device profiling
  }

  void cudaGaugeField::loadCPUField(const cpuGaugeField &cpu) {
    copy(cpu);
    qudaDeviceSynchronize();
  }

  void cudaGaugeField::loadCPUField(const cpuGaugeField &cpu, TimeProfile &profile) {
    profile.TPSTART(QUDA_PROFILE_H2D);
    loadCPUField(cpu);
    profile.TPSTOP(QUDA_PROFILE_H2D);
  }

  void cudaGaugeField::saveCPUField(cpuGaugeField &cpu) const
  {
    static_cast<LatticeField&>(cpu).checkField(*this);

    if (reorder_location() == QUDA_CUDA_FIELD_LOCATION) {

      if (cpu.Order() == QUDA_MILC_SITE_GAUGE_ORDER ||
          cpu.Order() == QUDA_BQCD_GAUGE_ORDER      ||
          cpu.Order() == QUDA_TIFR_PADDED_GAUGE_ORDER) {
	// special case where we use zero-copy memory to read/write directly from application's array
	void *cpu_d = get_mapped_device_pointer(cpu.Gauge_p());
	if (cpu.GhostExchange() == QUDA_GHOST_EXCHANGE_NO) {
	  copyGenericGauge(cpu, *this, QUDA_CUDA_FIELD_LOCATION, cpu_d, gauge);
	} else {
	  errorQuda("Ghost copy not supported here");
	}
      } else {
	void *buffer = create_gauge_buffer(cpu.Bytes(), cpu.Order(), cpu.Geometry());

	// Allocate space for ghost zone if required
	size_t ghost_bytes[8];
	int cpuNinternal = cpu.Reconstruct() != QUDA_RECONSTRUCT_NO ? cpu.Reconstruct() : 2*nColor*nColor;
	for (int d=0; d<geometry; d++) ghost_bytes[d] = nFace * surface[d%4] * cpuNinternal * cpu.Precision();
	void **ghost_buffer = (nFace > 0) ? create_ghost_buffer(ghost_bytes, cpu.Order(), geometry) : nullptr;

	if (cpu.GhostExchange() != QUDA_GHOST_EXCHANGE_EXTENDED) {
	  copyGenericGauge(cpu, *this, QUDA_CUDA_FIELD_LOCATION, buffer, gauge, ghost_buffer, 0);
	  if (geometry == QUDA_COARSE_GEOMETRY) copyGenericGauge(cpu, *this, QUDA_CUDA_FIELD_LOCATION, buffer, gauge, ghost_buffer, 0, 3);
	} else {
	  copyExtendedGauge(cpu, *this, QUDA_CUDA_FIELD_LOCATION, buffer, gauge);
	}

	if (cpu.Order() == QUDA_QDP_GAUGE_ORDER) {
          for (int d = 0; d < geometry; d++)
            qudaMemcpy(((void **)cpu.gauge)[d], ((void **)buffer)[d], cpu.Bytes() / geometry, qudaMemcpyDefault);
        } else {
          qudaMemcpy(cpu.gauge, buffer, cpu.Bytes(), qudaMemcpyDefault);
        }

	if (cpu.Order() > 4 && GhostExchange() == QUDA_GHOST_EXCHANGE_PAD &&
	    cpu.GhostExchange() == QUDA_GHOST_EXCHANGE_PAD && nFace)
	  for (int d=0; d<geometry; d++)
            qudaMemcpy(cpu.Ghost()[d], ghost_buffer[d], ghost_bytes[d], qudaMemcpyDefault);

        free_gauge_buffer(buffer, cpu.Order(), cpu.Geometry());
	if (nFace > 0) free_ghost_buffer(ghost_buffer, cpu.Order(), geometry);
      }
    } else if (reorder_location() == QUDA_CPU_FIELD_LOCATION) { // do copy then host-side reorder

      void *buffer = pool_pinned_malloc(bytes);
      qudaMemcpy(buffer, gauge, bytes, qudaMemcpyDefault);

      if (cpu.GhostExchange() != QUDA_GHOST_EXCHANGE_EXTENDED) {
	copyGenericGauge(cpu, *this, QUDA_CPU_FIELD_LOCATION, cpu.gauge, buffer);
      } else {
	copyExtendedGauge(cpu, *this, QUDA_CPU_FIELD_LOCATION, cpu.gauge, buffer);
      }
      pool_pinned_free(buffer);

    } else {
      errorQuda("Invalid pack location %d", reorder_location());
    }

    cpu.staggeredPhaseApplied = staggeredPhaseApplied;
    cpu.staggeredPhaseType = staggeredPhaseType;

    qudaDeviceSynchronize();
  }

  void cudaGaugeField::saveCPUField(cpuGaugeField &cpu, TimeProfile &profile) const {
    profile.TPSTART(QUDA_PROFILE_D2H);
    saveCPUField(cpu);
    profile.TPSTOP(QUDA_PROFILE_D2H);
  }

  void cudaGaugeField::backup() const {
    if (backed_up) errorQuda("Gauge field already backed up");
    backup_h = new char[bytes];
<<<<<<< HEAD
    qudaMemcpy(backup_h, gauge, bytes, qudaMemcpyDefault);
    checkCudaError();
=======
    qudaMemcpy(backup_h, gauge, bytes, cudaMemcpyDefault);
>>>>>>> c20d25d4
    backed_up = true;
  }

  void cudaGaugeField::restore() const
  {
    if (!backed_up) errorQuda("Cannot restore since not backed up");
<<<<<<< HEAD
    qudaMemcpy(gauge, backup_h, bytes, qudaMemcpyDefault);
=======
    qudaMemcpy(gauge, backup_h, bytes, cudaMemcpyDefault);
>>>>>>> c20d25d4
    delete []backup_h;
    backed_up = false;
  }

  void cudaGaugeField::prefetch(QudaFieldLocation mem_space, qudaStream_t stream) const
  {
    if (is_prefetch_enabled() && mem_type == QUDA_MEMORY_DEVICE) {
      if (gauge) qudaMemPrefetchAsync(gauge, bytes, mem_space, stream);
      if (!isNative()) {
        for (int i = 0; i < nDim; i++) {
          size_t nbytes = nFace * surface[i] * nInternal * precision;
          if (ghost[i] && nbytes) qudaMemPrefetchAsync(ghost[i], nbytes, mem_space, stream);
          if (ghost[i + 4] && nbytes && geometry == QUDA_COARSE_GEOMETRY)
            qudaMemPrefetchAsync(ghost[i + 4], nbytes, mem_space, stream);
        }
      }
    }
  }

  void cudaGaugeField::zero() { qudaMemset(gauge, 0, bytes); }

} // namespace quda<|MERGE_RESOLUTION|>--- conflicted
+++ resolved
@@ -148,11 +148,7 @@
 	recvStart(dim, dir); // prepost the receive
 	if (!comm_peer2peer_enabled(dir,dim) && !comm_gdr_enabled()) {
 	  qudaMemcpyAsync(my_face_dim_dir_h[bufferIndex][dim][dir], my_face_dim_dir_d[bufferIndex][dim][dir],
-<<<<<<< HEAD
 			  ghost_face_bytes[dim], qudaMemcpyDeviceToHost, streams[2*dim+dir]);
-=======
-			  ghost_face_bytes[dim], cudaMemcpyDeviceToHost, streams[2*dim+dir]);
->>>>>>> c20d25d4
 	}
       }
 
@@ -172,11 +168,7 @@
 	commsComplete(dim, dir);
 	if (!comm_peer2peer_enabled(1-dir,dim) && !comm_gdr_enabled()) {
 	  qudaMemcpyAsync(from_face_dim_dir_d[bufferIndex][dim][1-dir], from_face_dim_dir_h[bufferIndex][dim][1-dir],
-<<<<<<< HEAD
 			  ghost_face_bytes[dim], qudaMemcpyHostToDevice, streams[2*dim+dir]);
-=======
-			  ghost_face_bytes[dim], cudaMemcpyHostToDevice, streams[2*dim+dir]);
->>>>>>> c20d25d4
 	}
       }
 
@@ -245,11 +237,7 @@
 	recvStart(dim, dir); // prepost the receive
 	if (!comm_peer2peer_enabled(dir,dim) && !comm_gdr_enabled()) {
 	  qudaMemcpyAsync(my_face_dim_dir_h[bufferIndex][dim][dir], my_face_dim_dir_d[bufferIndex][dim][dir],
-<<<<<<< HEAD
 			  ghost_face_bytes[dim], qudaMemcpyDeviceToHost, streams[2*dim+dir]);
-=======
-			  ghost_face_bytes[dim], cudaMemcpyDeviceToHost, streams[2*dim+dir]);
->>>>>>> c20d25d4
 	}
       }
 
@@ -269,11 +257,7 @@
 	commsComplete(dim, dir);
 	if (!comm_peer2peer_enabled(1-dir,dim) && !comm_gdr_enabled()) {
 	  qudaMemcpyAsync(from_face_dim_dir_d[bufferIndex][dim][1-dir], from_face_dim_dir_h[bufferIndex][dim][1-dir],
-<<<<<<< HEAD
 			  ghost_face_bytes[dim], qudaMemcpyHostToDevice, streams[2*dim+dir]);
-=======
-			  ghost_face_bytes[dim], cudaMemcpyHostToDevice, streams[2*dim+dir]);
->>>>>>> c20d25d4
 	}
       }
 
@@ -454,11 +438,7 @@
 	  // issue host-to-device copies if needed
 	  if (!comm_peer2peer_enabled(dir,dim) && !comm_gdr_enabled()) {
 	    qudaMemcpyAsync(my_face_dim_dir_h[bufferIndex][dim][dir], my_face_dim_dir_d[bufferIndex][dim][dir],
-<<<<<<< HEAD
 			    ghost_face_bytes[dim], qudaMemcpyDeviceToHost, streams[dir]);
-=======
-			    ghost_face_bytes[dim], cudaMemcpyDeviceToHost, streams[dir]);
->>>>>>> c20d25d4
 	  }
 	}
 
@@ -473,11 +453,7 @@
 	  // issue host-to-device copies if needed
 	  if (!comm_peer2peer_enabled(dir,dim) && !comm_gdr_enabled()) {
 	    qudaMemcpyAsync(from_face_dim_dir_d[bufferIndex][dim][dir], from_face_dim_dir_h[bufferIndex][dim][dir],
-<<<<<<< HEAD
 			    ghost_face_bytes[dim], qudaMemcpyHostToDevice, streams[dir]);
-=======
-			    ghost_face_bytes[dim], cudaMemcpyHostToDevice, streams[dir]);
->>>>>>> c20d25d4
 	  }
 	}
 
@@ -742,23 +718,14 @@
   void cudaGaugeField::backup() const {
     if (backed_up) errorQuda("Gauge field already backed up");
     backup_h = new char[bytes];
-<<<<<<< HEAD
     qudaMemcpy(backup_h, gauge, bytes, qudaMemcpyDefault);
-    checkCudaError();
-=======
-    qudaMemcpy(backup_h, gauge, bytes, cudaMemcpyDefault);
->>>>>>> c20d25d4
     backed_up = true;
   }
 
   void cudaGaugeField::restore() const
   {
     if (!backed_up) errorQuda("Cannot restore since not backed up");
-<<<<<<< HEAD
     qudaMemcpy(gauge, backup_h, bytes, qudaMemcpyDefault);
-=======
-    qudaMemcpy(gauge, backup_h, bytes, cudaMemcpyDefault);
->>>>>>> c20d25d4
     delete []backup_h;
     backed_up = false;
   }
