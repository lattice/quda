#include <transfer.h>
#include <gauge_field_order.h>
#include <color_spinor_field_order.h>
#include <index_helper.cuh>
#if __COMPUTE_CAPABILITY__ >= 300
#include <generics/shfl.h>
#endif
#include <int32_to_char.h>

namespace quda {

#ifdef GPU_MULTIGRID

  enum DslashType {
    DSLASH_INTERIOR,
    DSLASH_EXTERIOR,
    DSLASH_FULL
  };

  template <typename Float, typename yFloat, int coarseSpin, int coarseColor, QudaFieldOrder csOrder, QudaGaugeFieldOrder gOrder>
  struct DslashCoarseArg {
    typedef typename colorspinor::FieldOrderCB<Float,coarseSpin,coarseColor,1,csOrder> F;
    typedef typename gauge::FieldOrder<Float,coarseColor*coarseSpin,coarseSpin,gOrder> G;
    typedef typename gauge::FieldOrder<Float,coarseColor*coarseSpin,coarseSpin,gOrder,true,yFloat> GY;

    F out;
    const F inA;
    const F inB;
    const GY Y;
    const G X;
    const Float kappa;
    const int parity; // only use this for single parity fields
    const int nParity; // number of parities we're working on
    const int nFace;  // hard code to 1 for now
    const int_fastdiv X0h; // X[0]/2
    const int_fastdiv dim[5];   // full lattice dimensions
    const int commDim[4]; // whether a given dimension is partitioned or not
    const int volumeCB;

    inline DslashCoarseArg(ColorSpinorField &out, const ColorSpinorField &inA, const ColorSpinorField &inB,
			   const GaugeField &Y, const GaugeField &X, Float kappa, int parity)
      : out(const_cast<ColorSpinorField&>(out)), inA(const_cast<ColorSpinorField&>(inA)),
	inB(const_cast<ColorSpinorField&>(inB)), Y(const_cast<GaugeField&>(Y)),
	X(const_cast<GaugeField&>(X)), kappa(kappa), parity(parity),
	nParity(out.SiteSubset()), nFace(1), X0h( ((3-nParity) * out.X(0)) /2),
	dim{ (3-nParity) * out.X(0), out.X(1), out.X(2), out.X(3), out.Ndim() == 5 ? out.X(4) : 1 },
      commDim{comm_dim_partitioned(0), comm_dim_partitioned(1), comm_dim_partitioned(2), comm_dim_partitioned(3)},
      volumeCB(out.VolumeCB()/dim[4])
    {  }
  };

  /**
     @brief Helper function to determine if should halo computation
  */
  template <DslashType type>
  static __host__ __device__ bool doHalo() {
    switch(type) {
    case DSLASH_EXTERIOR:
    case DSLASH_FULL:
      return true;
    default:
      return false;
    }
  }

  /**
     @brief Helper function to determine if should interior computation
  */
  template <DslashType type>
  static __host__ __device__ bool doBulk() {
    switch(type) {
    case DSLASH_INTERIOR:
    case DSLASH_FULL:
      return true;
    default:
      return false;
    }
  }

  /**
     Compute the 4-d spatial index from the checkerboarded 1-d index at parity parity

     @param x Computed spatial index
     @param cb_index 1-d checkerboarded index
     @param X Full lattice dimensions
     @param parity Site parity
   */
  template <typename I>
  static __device__ __host__ inline void getCoordsCB(int x[], int cb_index, const I X[], const I X0h, int parity) {
    //x[3] = cb_index/(X[2]*X[1]*X[0]/2);
    //x[2] = (cb_index/(X[1]*X[0]/2)) % X[2];
    //x[1] = (cb_index/(X[0]/2)) % X[1];
    //x[0] = 2*(cb_index%(X[0]/2)) + ((x[3]+x[2]+x[1]+parity)&1);

    int za = (cb_index / X0h);
    int zb =  (za / X[1]);
    x[1] = (za - zb * X[1]);
    x[3] = (zb / X[2]);
    x[2] = (zb - x[3] * X[2]);
    int x1odd = (x[1] + x[2] + x[3] + parity) & 1;
    x[0] = (2 * cb_index + x1odd  - za * X[0]);
    return;
  }

  /**
     Applies the coarse dslash on a given parity and checkerboard site index

     @param out The result - kappa * Dslash in
     @param Y The coarse gauge field
     @param kappa Kappa value
     @param in The input field
     @param parity The site parity
     @param x_cb The checkerboarded site index
   */
  extern __shared__ float s[];
  template <typename Float, int nDim, int Ns, int Nc, int Mc, int color_stride, int dim_stride, int thread_dir, int thread_dim, bool is_staggered, bool dagger, DslashType type, typename Arg>
  __device__ __host__ inline void applyDslash(complex<Float> out[], Arg &arg, int x_cb, int src_idx, int parity, int s_row, int color_block, int color_offset) {
    const int their_spinor_parity = (arg.nParity == 2) ? 1-parity : 0;

    int coord[5];
    getCoordsCB(coord, x_cb, arg.dim, arg.X0h, parity);
    coord[4] = src_idx;

#ifdef __CUDA_ARCH__
    complex<Float> *shared_sum = (complex<Float>*)s;
    if (!thread_dir) {
#endif

      //Forward gather - compute fwd offset for spinor fetch
#pragma unroll
      for(int d = thread_dim; d < nDim; d+=dim_stride) // loop over dimension
      {
	const int fwd_idx = linkIndexP1(coord, arg.dim, d);

	if ( arg.commDim[d] && (coord[d] + arg.nFace >= arg.dim[d]) ) {
	  if (doHalo<type>()) {
	    int ghost_idx = ghostFaceIndex<1>(coord, arg.dim, d, arg.nFace);

#pragma unroll
	    for(int color_local = 0; color_local < Mc; color_local++) { //Color row
	      int c_row = color_block + color_local; // global color index
	      int row = s_row*Nc + c_row;
#pragma unroll
	      for(int s_col = 0; s_col < Ns; s_col++) { //Spin column
                if(is_staggered) s_col = (1 - s_row);//just redef. s_col?
#pragma unroll
		for(int c_col = 0; c_col < Nc; c_col+=color_stride) { //Color column
		  int col = s_col*Nc + c_col + color_offset;
		  if (!dagger)
		    out[color_local] += arg.Y(d+4, parity, x_cb, row, col)
		      * arg.inA.Ghost(d, 1, their_spinor_parity, ghost_idx + src_idx*arg.volumeCB, s_col, c_col+color_offset);
		  else
		    out[color_local] += arg.Y(d, parity, x_cb, row, col)
		      * arg.inA.Ghost(d, 1, their_spinor_parity, ghost_idx + src_idx*arg.volumeCB, s_col, c_col+color_offset);
		}
                if(is_staggered) break;
	      }
	    }
	  }
	} else if (doBulk<type>()) {
#pragma unroll
	  for(int color_local = 0; color_local < Mc; color_local++) { //Color row
	    int c_row = color_block + color_local; // global color index
	    int row = s_row*Nc + c_row;
#pragma unroll
	    for(int s_col = 0; s_col < Ns; s_col++) { //Spin column
             if(is_staggered) s_col = (1 - s_row);
#pragma unroll
	      for(int c_col = 0; c_col < Nc; c_col+=color_stride) { //Color column
		int col = s_col*Nc + c_col + color_offset;
		if (!dagger)
		  out[color_local] += arg.Y(d+4, parity, x_cb, row, col)
		    * arg.inA(their_spinor_parity, fwd_idx + src_idx*arg.volumeCB, s_col, c_col+color_offset);
		else
		  out[color_local] += arg.Y(d, parity, x_cb, row, col)
		    * arg.inA(their_spinor_parity, fwd_idx + src_idx*arg.volumeCB, s_col, c_col+color_offset);
	      }
              if(is_staggered) break;
	    }
	  }
	}

      } // nDim

#if defined(__CUDA_ARCH__)
      if (thread_dim > 0) { // only need to write to shared memory if not master thread
#pragma unroll
	for (int color_local=0; color_local < Mc; color_local++) {
	  shared_sum[((color_local * blockDim.z + threadIdx.z )*blockDim.y + threadIdx.y)*blockDim.x + threadIdx.x] = out[color_local];
	}
      }
#endif

#ifdef __CUDA_ARCH__
    } else {
#endif

      //Backward gather - compute back offset for spinor and gauge fetch
#pragma unroll
      for(int d = thread_dim; d < nDim; d+=dim_stride)
	{
	const int back_idx = linkIndexM1(coord, arg.dim, d);
	const int gauge_idx = back_idx;
	if ( arg.commDim[d] && (coord[d] - arg.nFace < 0) ) {
	  if (doHalo<type>()) {
	    const int ghost_idx = ghostFaceIndex<0>(coord, arg.dim, d, arg.nFace);
#pragma unroll
	    for (int color_local=0; color_local<Mc; color_local++) {
	      int c_row = color_block + color_local;
	      int row = s_row*Nc + c_row;
#pragma unroll
	      for (int s_col=0; s_col< Ns; s_col++) {
                if(is_staggered) s_col = (1 - s_row);
#pragma unroll
		for (int c_col=0; c_col<Nc; c_col+=color_stride) {
		  int col = s_col*Nc + c_col + color_offset;
		  if (!dagger)
		    out[color_local] += conj(arg.Y.Ghost(d, 1-parity, ghost_idx, col, row))
		      * arg.inA.Ghost(d, 0, their_spinor_parity, ghost_idx + src_idx*arg.volumeCB, s_col, c_col+color_offset);
		  else
		    out[color_local] += conj(arg.Y.Ghost(d+4, 1-parity, ghost_idx, col, row))
		      * arg.inA.Ghost(d, 0, their_spinor_parity, ghost_idx + src_idx*arg.volumeCB, s_col, c_col+color_offset);
		}
                if(is_staggered) break;
              }
	    }
	  }
	} else if (doBulk<type>()) {
#pragma unroll
	  for(int color_local = 0; color_local < Mc; color_local++) {
	    int c_row = color_block + color_local;
	    int row = s_row*Nc + c_row;
#pragma unroll
	    for(int s_col = 0; s_col < Ns; s_col++) {
              if(is_staggered) s_col = (1 - s_row);
#pragma unroll
	      for(int c_col = 0; c_col < Nc; c_col+=color_stride) {
		int col = s_col*Nc + c_col + color_offset;
		if (!dagger)
		  out[color_local] += conj(arg.Y(d, 1-parity, gauge_idx, col, row))
		    * arg.inA(their_spinor_parity, back_idx + src_idx*arg.volumeCB, s_col, c_col+color_offset);
		else
		  out[color_local] += conj(arg.Y(d+4, 1-parity, gauge_idx, col, row))
		    * arg.inA(their_spinor_parity, back_idx + src_idx*arg.volumeCB, s_col, c_col+color_offset);
	      }
              if(is_staggered) break;
            }
	  }
	}

      } //nDim

#if defined(__CUDA_ARCH__)

#pragma unroll
      for (int color_local=0; color_local < Mc; color_local++) {
	shared_sum[ ((color_local * blockDim.z + threadIdx.z )*blockDim.y + threadIdx.y)*blockDim.x + threadIdx.x] = out[color_local];
      }

    } // forwards / backwards thread split
#endif

#ifdef __CUDA_ARCH__ // CUDA path has to recombine the foward and backward results
    __syncthreads();

    // (colorspin * dim_stride + dim * 2 + dir)
    if (thread_dim == 0 && thread_dir == 0) {

      // full split over dimension and direction
#pragma unroll
      for (int d=1; d<dim_stride; d++) { // get remaining forward fathers (if any)
	// 4-way 1,2,3  (stride = 4)
	// 2-way 1      (stride = 2)
#pragma unroll
	for (int color_local=0; color_local < Mc; color_local++) {
	  out[color_local] +=
	    shared_sum[(((color_local*blockDim.z/(2*dim_stride) + threadIdx.z/(2*dim_stride)) * 2 * dim_stride + d * 2 + 0)*blockDim.y+threadIdx.y)*blockDim.x+threadIdx.x];
	}
      }

#pragma unroll
      for (int d=0; d<dim_stride; d++) { // get all backward gathers
#pragma unroll
	for (int color_local=0; color_local < Mc; color_local++) {
	  out[color_local] +=
	    shared_sum[(((color_local*blockDim.z/(2*dim_stride) + threadIdx.z/(2*dim_stride)) * 2 * dim_stride + d * 2 + 1)*blockDim.y+threadIdx.y)*blockDim.x+threadIdx.x];
	}
      }

      // apply kappa
      if(!is_staggered)
#pragma unroll
      for (int color_local=0; color_local<Mc; color_local++) out[color_local] *= -arg.kappa;

    }

#else // !__CUDA_ARCH__
    if(!is_staggered)
    for (int color_local=0; color_local<Mc; color_local++) out[color_local] *= -arg.kappa;
#endif

    }

  /**
     Applies the coarse clover matrix on a given parity and
     checkerboard site index

     @param out The result out += X * in
     @param X The coarse clover field
     @param in The input field
     @param parity The site parity
     @param x_cb The checkerboarded site index
   */
  template <typename Float, int Ns, int Nc, int Mc, int color_stride, bool dagger, typename Arg>
  __device__ __host__ inline void applyClover(complex<Float> out[], Arg &arg, int x_cb, int src_idx, int parity, int s, int color_block, int color_offset) {
    const int spinor_parity = (arg.nParity == 2) ? parity : 0;

    // M is number of colors per thread
#pragma unroll
    for(int color_local = 0; color_local < Mc; color_local++) {//Color out
      int c = color_block + color_local; // global color index
      int row = s*Nc + c;
#pragma unroll
      for (int s_col = 0; s_col < Ns; s_col++) //Spin in
#pragma unroll
	for (int c_col = 0; c_col < Nc; c_col+=color_stride) { //Color in
	  //Factor of kappa and diagonal addition now incorporated in X
	  int col = s_col*Nc + c_col + color_offset;
	  if (!dagger) {
	    out[color_local] += arg.X(0, parity, x_cb, row, col)
	      * arg.inB(spinor_parity, x_cb+src_idx*arg.volumeCB, s_col, c_col+color_offset);
	  } else {
	    out[color_local] += conj(arg.X(0, parity, x_cb, col, row))
	      * arg.inB(spinor_parity, x_cb+src_idx*arg.volumeCB, s_col, c_col+color_offset);
	  }
	}
    }

  }

  //out(x) = M*in = \sum_mu Y_{-\mu}(x)in(x+mu) + Y^\dagger_mu(x-mu)in(x-mu)
  template <typename Float, int nDim, int Ns, int Nc, int Mc, int color_stride, int dim_thread_split,
	    bool dslash, bool clover, bool is_staggered, bool dagger, DslashType type, int dir, int dim, typename Arg>
  __device__ __host__ inline void coarseDslash(Arg &arg, int x_cb, int src_idx, int parity, int s, int color_block, int color_offset)
  {
    complex <Float> out[Mc];
#pragma unroll
    for (int c=0; c<Mc; c++) out[c] = 0.0;
    if (dslash) applyDslash<Float,nDim,Ns,Nc,Mc,color_stride,dim_thread_split,dir,dim,is_staggered,dagger,type>(out, arg, x_cb, src_idx, parity, s, color_block, color_offset);
    if (doBulk<type>() && (clover || is_staggered) && dir==0 && dim==0) applyClover<Float,Ns,Nc,Mc,color_stride,dagger>(out, arg, x_cb, src_idx, parity, s, color_block, color_offset);

    if (dir==0 && dim==0) {
      const int my_spinor_parity = (arg.nParity == 2) ? parity : 0;
#pragma unroll
      for (int color_local=0; color_local<Mc; color_local++) {
#if __CUDA_ARCH__ >= 300
	// reduce down to the first group of column-split threads
	constexpr int warp_size = 32; // FIXME - this is buggy when x-dim * color_stride < 32
#pragma unroll
	for (int offset = warp_size/2; offset >= warp_size/color_stride; offset /= 2) out[color_local] += __shfl_down(out[color_local], offset);
#endif
	int c = color_block + color_local; // global color index
	if (color_offset == 0) {
	  // if not halo we just store, else we accumulate
	  if (doBulk<type>()) arg.out(my_spinor_parity, x_cb+src_idx*arg.volumeCB, s, c) = out[color_local];
	  else arg.out(my_spinor_parity, x_cb+src_idx*arg.volumeCB, s, c) += out[color_local];
	}
      }
    }
  }

  // CPU kernel for applying the coarse Dslash to a vector
  template <typename Float, int nDim, int Ns, int Nc, int Mc, bool dslash, bool clover, bool is_staggered, bool dagger, DslashType type, typename Arg>
  void coarseDslash(Arg arg)
  {
    // the fine-grain parameters mean nothing for CPU variant
    const int color_stride = 1;
    const int color_offset = 0;
    const int dim_thread_split = 1;
    const int dir = 0;
    const int dim = 0;

    for (int parity= 0; parity < arg.nParity; parity++) {
      // for full fields then set parity from loop else use arg setting
      parity = (arg.nParity == 2) ? parity : arg.parity;

      for (int src_idx = 0; src_idx < arg.dim[4]; src_idx++) {
	//#pragma omp parallel for
	for(int x_cb = 0; x_cb < arg.volumeCB; x_cb++) { // 4-d volume
	  for (int s=0; s<2; s++) {
	    for (int color_block=0; color_block<Nc; color_block+=Mc) { // Mc=Nc means all colors in a thread
	      coarseDslash<Float,nDim,Ns,Nc,Mc,color_stride,dim_thread_split,dslash,clover,is_staggered,dagger,type,dir,dim>(arg, x_cb, src_idx, parity, s, color_block, color_offset);
	    }
	  }
	} // 4-d volumeCB
      } // src index
    } // parity

  }

  // GPU Kernel for applying the coarse Dslash to a vector
  template <typename Float, int nDim, int Ns, int Nc, int Mc, int color_stride, int dim_thread_split, bool dslash, bool clover,bool is_staggered, bool dagger, DslashType type, typename Arg>
  __global__ void coarseDslashKernel(Arg arg)
  {
    constexpr int warp_size = 32;
    const int lane_id = threadIdx.x % warp_size;
    const int warp_id = threadIdx.x / warp_size;
    const int vector_site_width = warp_size / color_stride;

    int x_cb = blockIdx.x*(blockDim.x/color_stride) + warp_id*(warp_size/color_stride) + lane_id % vector_site_width;

    const int color_offset = lane_id / vector_site_width;

    // for full fields set parity from y thread index else use arg setting
#if 0  // disable multi-src since this has a measurable impact on single src performance
    int paritySrc = blockDim.y*blockIdx.y + threadIdx.y;
    if (paritySrc >= arg.nParity * arg.dim[4]) return;
    const int src_idx = (arg.nParity == 2) ? paritySrc / 2 : paritySrc; // maybe want to swap order or source and parity for improved locality of same parity
    const int parity = (arg.nParity == 2) ? paritySrc % 2 : arg.parity;
#else
    const int src_idx = 0;
    const int parity = (arg.nParity == 2) ? blockDim.y*blockIdx.y + threadIdx.y : arg.parity;
#endif

    // z thread dimension is (( s*(Nc/Mc) + color_block )*dim_thread_split + dim)*2 + dir
    int sMd = blockDim.z*blockIdx.z + threadIdx.z;
    int dir = sMd & 1;
    int sMdim = sMd >> 1;
    int dim = sMdim % dim_thread_split;
    int sM = sMdim / dim_thread_split;
    int s = sM / (Nc/Mc);
    int color_block = (sM % (Nc/Mc)) * Mc;

    if (x_cb >= arg.volumeCB) return;

    if (dir == 0) {
      if (dim == 0)      coarseDslash<Float,nDim,Ns,Nc,Mc,color_stride,dim_thread_split,dslash,clover,is_staggered,dagger,type,0,0>(arg, x_cb, src_idx, parity, s, color_block, color_offset);
      else if (dim == 1) coarseDslash<Float,nDim,Ns,Nc,Mc,color_stride,dim_thread_split,dslash,clover,is_staggered,dagger,type,0,1>(arg, x_cb, src_idx, parity, s, color_block, color_offset);
      else if (dim == 2) coarseDslash<Float,nDim,Ns,Nc,Mc,color_stride,dim_thread_split,dslash,clover,is_staggered,dagger,type,0,2>(arg, x_cb, src_idx, parity, s, color_block, color_offset);
      else if (dim == 3) coarseDslash<Float,nDim,Ns,Nc,Mc,color_stride,dim_thread_split,dslash,clover,is_staggered,dagger,type,0,3>(arg, x_cb, src_idx, parity, s, color_block, color_offset);
    } else if (dir == 1) {
      if (dim == 0)      coarseDslash<Float,nDim,Ns,Nc,Mc,color_stride,dim_thread_split,dslash,clover,is_staggered,dagger,type,1,0>(arg, x_cb, src_idx, parity, s, color_block, color_offset);
      else if (dim == 1) coarseDslash<Float,nDim,Ns,Nc,Mc,color_stride,dim_thread_split,dslash,clover,is_staggered,dagger,type,1,1>(arg, x_cb, src_idx, parity, s, color_block, color_offset);
      else if (dim == 2) coarseDslash<Float,nDim,Ns,Nc,Mc,color_stride,dim_thread_split,dslash,clover,is_staggered,dagger,type,1,2>(arg, x_cb, src_idx, parity, s, color_block, color_offset);
      else if (dim == 3) coarseDslash<Float,nDim,Ns,Nc,Mc,color_stride,dim_thread_split,dslash,clover,is_staggered,dagger,type,1,3>(arg, x_cb, src_idx, parity, s, color_block, color_offset);
    }
  }

<<<<<<< HEAD
  template <typename Float, int nDim, int Ns, int Nc, int Mc, bool dslash, bool clover, bool is_staggered, bool dagger, DslashType type>
=======
  template <typename Float, typename yFloat, int nDim, int Ns, int Nc, int Mc, bool dslash, bool clover, bool dagger, DslashType type>
>>>>>>> e89d61da
  class DslashCoarse : public Tunable {

  protected:
    ColorSpinorField &out;
    const ColorSpinorField &inA;
    const ColorSpinorField &inB;
    const GaugeField &Y;
    const GaugeField &X;
    const double kappa;
    const int parity;
    const int nParity;
    const int nSrc;

#ifdef EIGHT_WAY_WARP_SPLIT
    const int max_color_col_stride = 8;
#else
    const int max_color_col_stride = 4;
#endif
    mutable int color_col_stride;
    mutable int dim_threads;
    char *saveOut;

    long long flops() const
    {
      return ((dslash*2*nDim+clover*1)*(8*Ns*Nc*Ns*Nc)-2*Ns*Nc)*nParity*(long long)out.VolumeCB();
    }
    long long bytes() const
    {
     return (dslash||clover) * out.Bytes() + dslash*8*inA.Bytes() + clover*inB.Bytes() +
       nSrc*nParity*(dslash*Y.Bytes()*Y.VolumeCB()/(2*Y.Stride()) + clover*X.Bytes()/2);
    }
    unsigned int sharedBytesPerThread() const { return (sizeof(complex<Float>) * Mc); }
    unsigned int sharedBytesPerBlock(const TuneParam &param) const { return 0; }
    bool tuneGridDim() const { return false; } // Don't tune the grid dimensions
    bool tuneAuxDim() const { return true; } // Do tune the aux dimensions
    unsigned int minThreads() const { return color_col_stride * X.VolumeCB(); } // 4-d volume since this x threads only
    unsigned int maxBlockSize() const { return deviceProp.maxThreadsPerBlock / (dim_threads * 2 * nParity); }

    bool advanceBlockDim(TuneParam &param) const
    {
      dim3 block = param.block;
      dim3 grid = param.grid;
      bool ret = Tunable::advanceBlockDim(param);
      param.block.y = block.y; param.block.z = block.z;
      param.grid.y = grid.y; param.grid.z = grid.z;

      if (ret) { // we advanced the block.x so we're done
	return true;
      } else { // block.x (spacetime) was reset

	if (param.block.y < (unsigned int)(nParity * nSrc)) { // advance parity / 5th dimension
	  param.block.y++;
	  param.grid.y = (nParity * nSrc + param.block.y - 1) / param.block.y;
	  return true;
	} else {
	  // reset parity / 5th dimension
	  param.block.y = 1;
	  param.grid.y = nParity * nSrc;

	  // let's try to advance spin/block-color
	  while(param.block.z <= (unsigned int)(dim_threads * 2 * 2 * (Nc/Mc))) {
	    param.block.z+=dim_threads * 2;
	    if ( (dim_threads*2*2*(Nc/Mc)) % param.block.z == 0) {
	      param.grid.z = (dim_threads * 2 * 2 * (Nc/Mc)) / param.block.z;
	      break;
	    }
	  }

	  // we can advance spin/block-color since this is valid
	  if (param.block.z <= (unsigned int)(dim_threads * 2 * 2 * (Nc/Mc)) &&
	      param.block.z <= (unsigned int)deviceProp.maxThreadsDim[2] ) { //
	    return true;
	  } else { // we have run off the end so let's reset
	    param.block.z = dim_threads * 2;
	    param.grid.z = 2 * (Nc/Mc);
	    return false;
	  }
        }
      }
    }

    // FIXME: understand why this leads to slower perf and variable correctness
    //int blockStep() const { return deviceProp.warpSize/4; }
    //int blockMin() const { return deviceProp.warpSize/4; }

    // Experimental autotuning of the color column stride
    bool advanceAux(TuneParam &param) const
    {

#if __COMPUTE_CAPABILITY__ >= 300
      // we can only split the dot product on Kepler and later since we need the __shfl instruction
      if (2*param.aux.x <= max_color_col_stride && Nc % (2*param.aux.x) == 0 &&
	  param.block.x % deviceProp.warpSize == 0) {
	// An x-dimension block size that is not a multiple of the
	// warp size is incompatible with splitting the dot product
	// across the warp so we must skip this

	param.aux.x *= 2; // safe to advance
	color_col_stride = param.aux.x;

	// recompute grid size since minThreads() has now been updated
	param.grid.x = (minThreads()+param.block.x-1)/param.block.x;

	// check this grid size is valid before returning
	if (param.grid.x < (unsigned int)deviceProp.maxGridSize[0]) return true;
      }
#endif

      // reset color column stride if too large or not divisible
      param.aux.x = 1;
      color_col_stride = param.aux.x;

      // recompute grid size since minThreads() has now been updated
      param.grid.x = (minThreads()+param.block.x-1)/param.block.x;

      if (2*param.aux.y <= nDim) {
	param.aux.y *= 2;
	dim_threads = param.aux.y;

	// need to reset z-block/grid size/shared_bytes since dim_threads has changed
	param.block.z = dim_threads * 2;
	param.grid.z = 2* (Nc / Mc);

	param.shared_bytes = sharedBytesPerThread()*param.block.x*param.block.y*param.block.z > sharedBytesPerBlock(param) ?
	  sharedBytesPerThread()*param.block.x*param.block.y*param.block.z : sharedBytesPerBlock(param);

	return true;
      } else {
	param.aux.y = 1;
	dim_threads = param.aux.y;

	// need to reset z-block/grid size/shared_bytes since
	// dim_threads has changed.  Strictly speaking this isn't needed
	// since this is the outer dimension to tune, but would be
	// needed if we added an aux.z tuning dimension
	param.block.z = dim_threads * 2;
	param.grid.z = 2* (Nc / Mc);

	param.shared_bytes = sharedBytesPerThread()*param.block.x*param.block.y*param.block.z > sharedBytesPerBlock(param) ?
	  sharedBytesPerThread()*param.block.x*param.block.y*param.block.z : sharedBytesPerBlock(param);

	return false;
      }
    }

    virtual void initTuneParam(TuneParam &param) const
    {
      param.aux = make_int4(1,1,1,1);
      color_col_stride = param.aux.x;
      dim_threads = param.aux.y;

      Tunable::initTuneParam(param);
      param.block.y = 1;
      param.grid.y = nParity * nSrc;
      param.block.z = dim_threads * 2;
      param.grid.z = 2*(Nc/Mc);
      param.shared_bytes = sharedBytesPerThread()*param.block.x*param.block.y*param.block.z > sharedBytesPerBlock(param) ?
	sharedBytesPerThread()*param.block.x*param.block.y*param.block.z : sharedBytesPerBlock(param);
    }

    /** sets default values for when tuning is disabled */
    virtual void defaultTuneParam(TuneParam &param) const
    {
      param.aux = make_int4(1,1,1,1);
      color_col_stride = param.aux.x;
      dim_threads = param.aux.y;

      Tunable::defaultTuneParam(param);
      // ensure that the default x block size is divisible by the warpSize
      param.block.x = deviceProp.warpSize;
      param.grid.x = (minThreads()+param.block.x-1)/param.block.x;
      param.block.y = 1;
      param.grid.y = nParity * nSrc;
      param.block.z = dim_threads * 2;
      param.grid.z = 2*(Nc/Mc);
      param.shared_bytes = sharedBytesPerThread()*param.block.x*param.block.y*param.block.z > sharedBytesPerBlock(param) ?
	sharedBytesPerThread()*param.block.x*param.block.y*param.block.z : sharedBytesPerBlock(param);
    }

  public:
    inline DslashCoarse(ColorSpinorField &out, const ColorSpinorField &inA, const ColorSpinorField &inB,
			const GaugeField &Y, const GaugeField &X, double kappa, int parity, MemoryLocation *halo_location)
      : out(out), inA(inA), inB(inB), Y(Y), X(X), kappa(kappa), parity(parity),
      nParity(out.SiteSubset()), nSrc(out.Ndim()==5 ? out.X(4) : 1)
    {
      strcpy(aux, out.AuxString());
      strcat(aux, comm_dim_partitioned_string());

      // record the location of where each pack buffer is in [2*dim+dir] ordering
      // 0 - no packing
      // 1 - pack to local GPU memory
      // 2 - pack to local mapped CPU memory
      // 3 - pack to remote mapped GPU memory
      switch(type) {
      case DSLASH_INTERIOR: strcat(aux,",interior"); break;
      case DSLASH_EXTERIOR: strcat(aux,",exterior"); break;
      case DSLASH_FULL:     strcat(aux,",full"); break;
      }

      if (doHalo<type>()) {
	char label[15] = ",halo=";
	for (int dim=0; dim<4; dim++) {
	  for (int dir=0; dir<2; dir++) {
	    label[2*dim+dir+6] = !comm_dim_partitioned(dim) ? '0' : halo_location[2*dim+dir] == Device ? '1' : halo_location[2*dim+dir] == Host ? '2' : '3';
	  }
	}
	label[14] = '\0';
	strcat(aux,label);
      }
    }
    virtual ~DslashCoarse() { }

    inline void apply(const cudaStream_t &stream) {

      if (out.Location() == QUDA_CPU_FIELD_LOCATION) {

	if (out.FieldOrder() != QUDA_SPACE_SPIN_COLOR_FIELD_ORDER || Y.FieldOrder() != QUDA_QDP_GAUGE_ORDER)
	  errorQuda("Unsupported field order colorspinor=%d gauge=%d combination\n", inA.FieldOrder(), Y.FieldOrder());

<<<<<<< HEAD
	DslashCoarseArg<Float,Ns,Nc,QUDA_SPACE_SPIN_COLOR_FIELD_ORDER,QUDA_QDP_GAUGE_ORDER> arg(out, inA, inB, Y, X, (Float)kappa, parity);
	coarseDslash<Float,nDim,Ns,Nc,Mc,dslash,clover,is_staggered,dagger,type>(arg);
=======
	DslashCoarseArg<Float,yFloat,Ns,Nc,QUDA_SPACE_SPIN_COLOR_FIELD_ORDER,QUDA_QDP_GAUGE_ORDER> arg(out, inA, inB, Y, X, (Float)kappa, parity);
	coarseDslash<Float,nDim,Ns,Nc,Mc,dslash,clover,dagger,type>(arg);
>>>>>>> e89d61da
      } else {

        const TuneParam &tp = tuneLaunch(*this, getTuning(), QUDA_VERBOSE /*getVerbosity()*/);

	if (out.FieldOrder() != QUDA_FLOAT2_FIELD_ORDER || Y.FieldOrder() != QUDA_FLOAT2_GAUGE_ORDER)
	  errorQuda("Unsupported field order colorspinor=%d gauge=%d combination\n", inA.FieldOrder(), Y.FieldOrder());

	DslashCoarseArg<Float,yFloat,Ns,Nc,QUDA_FLOAT2_FIELD_ORDER,QUDA_FLOAT2_GAUGE_ORDER> arg(out, inA, inB, Y, X, (Float)kappa, parity);

	switch (tp.aux.y) { // dimension gather parallelisation
	case 1:
	  switch (tp.aux.x) { // this is color_col_stride
	  case 1:
	    coarseDslashKernel<Float,nDim,Ns,Nc,Mc,1,1,dslash,clover,is_staggered,dagger,type> <<<tp.grid,tp.block,tp.shared_bytes,stream>>>(arg);
	    break;
	  case 2:
	    coarseDslashKernel<Float,nDim,Ns,Nc,Mc,2,1,dslash,clover,is_staggered,dagger,type> <<<tp.grid,tp.block,tp.shared_bytes,stream>>>(arg);
	    break;
	  case 4:
	    coarseDslashKernel<Float,nDim,Ns,Nc,Mc,4,1,dslash,clover,is_staggered,dagger,type> <<<tp.grid,tp.block,tp.shared_bytes,stream>>>(arg);
	    break;
#ifdef EIGHT_WAY_WARP_SPLIT
	  case 8:
	    coarseDslashKernel<Float,nDim,Ns,Nc,Mc,8,1,dslash,clover,is_staggered,dagger,type> <<<tp.grid,tp.block,tp.shared_bytes,stream>>>(arg);
	    break;
#endif
	  default:
	    errorQuda("Color column stride %d not valid", tp.aux.x);
	  }
	  break;
	case 2:
	  switch (tp.aux.x) { // this is color_col_stride
	  case 1:
	    coarseDslashKernel<Float,nDim,Ns,Nc,Mc,1,2,dslash,clover,is_staggered,dagger,type> <<<tp.grid,tp.block,tp.shared_bytes,stream>>>(arg);
	    break;
	  case 2:
	    coarseDslashKernel<Float,nDim,Ns,Nc,Mc,2,2,dslash,clover,is_staggered,dagger,type> <<<tp.grid,tp.block,tp.shared_bytes,stream>>>(arg);
	    break;
	  case 4:
	    coarseDslashKernel<Float,nDim,Ns,Nc,Mc,4,2,dslash,clover,is_staggered,dagger,type> <<<tp.grid,tp.block,tp.shared_bytes,stream>>>(arg);
	    break;
#ifdef EIGHT_WAY_WARP_SPLIT
	  case 8:
	    coarseDslashKernel<Float,nDim,Ns,Nc,Mc,8,2,dslash,clover,is_staggered,dagger,type> <<<tp.grid,tp.block,tp.shared_bytes,stream>>>(arg);
	    break;
#endif
	  default:
	    errorQuda("Color column stride %d not valid", tp.aux.x);
	  }
	  break;
	case 4:
	  switch (tp.aux.x) { // this is color_col_stride
	  case 1:
	    coarseDslashKernel<Float,nDim,Ns,Nc,Mc,1,4,dslash,clover,is_staggered,dagger,type> <<<tp.grid,tp.block,tp.shared_bytes,stream>>>(arg);
	    break;
	  case 2:
	    coarseDslashKernel<Float,nDim,Ns,Nc,Mc,2,4,dslash,clover,is_staggered,dagger,type> <<<tp.grid,tp.block,tp.shared_bytes,stream>>>(arg);
	    break;
	  case 4:
	    coarseDslashKernel<Float,nDim,Ns,Nc,Mc,4,4,dslash,clover,is_staggered,dagger,type> <<<tp.grid,tp.block,tp.shared_bytes,stream>>>(arg);
	    break;
#ifdef EIGHT_WAY_WARP_SPLIT
	  case 8:
	    coarseDslashKernel<Float,nDim,Ns,Nc,Mc,8,4,dslash,clover,is_staggered,dagger,type> <<<tp.grid,tp.block,tp.shared_bytes,stream>>>(arg);
	    break;
#endif
	  default:
	    errorQuda("Color column stride %d not valid", tp.aux.x);
	  }
	  break;
	default:
	  errorQuda("Invalid dimension thread splitting %d", tp.aux.y);
	}
      }
    }

    TuneKey tuneKey() const {
      return TuneKey(out.VolString(), typeid(*this).name(), aux);
    }

    void preTune() {
      saveOut = new char[out.Bytes()];
      cudaMemcpy(saveOut, out.V(), out.Bytes(), cudaMemcpyDeviceToHost);
    }

    void postTune()
    {
      cudaMemcpy(out.V(), saveOut, out.Bytes(), cudaMemcpyHostToDevice);
      delete[] saveOut;
    }

  };


  template <typename Float, typename yFloat, int coarseColor, int coarseSpin>
  inline void ApplyCoarse(ColorSpinorField &out, const ColorSpinorField &inA, const ColorSpinorField &inB,
			  const GaugeField &Y, const GaugeField &X, double kappa, int parity, bool dslash,
			  bool clover, bool is_staggered,  bool dagger, DslashType type, MemoryLocation *halo_location) {

    const int colors_per_thread = 1;
    const int nDim = 4;

    if (dagger) {
      if (dslash) {
	if (is_staggered) {

	  if (type == DSLASH_FULL) {
<<<<<<< HEAD
	    DslashCoarse<Float,nDim,coarseSpin,coarseColor,colors_per_thread,true,false,true,true,DSLASH_FULL> dslash(out, inA, inB, Y, X, kappa, parity, halo_location);
	    dslash.apply(0);
	  } else if (type == DSLASH_INTERIOR) {
	    DslashCoarse<Float,nDim,coarseSpin,coarseColor,colors_per_thread,true,false,true,true,DSLASH_INTERIOR> dslash(out, inA, inB, Y, X, kappa, parity, halo_location);
=======
	    DslashCoarse<Float,yFloat,nDim,coarseSpin,coarseColor,colors_per_thread,true,true,true,DSLASH_FULL> dslash(out, inA, inB, Y, X, kappa, parity, halo_location);
	    dslash.apply(0);
	  } else if (type == DSLASH_INTERIOR) {
	    DslashCoarse<Float,yFloat,nDim,coarseSpin,coarseColor,colors_per_thread,true,true,true,DSLASH_INTERIOR> dslash(out, inA, inB, Y, X, kappa, parity, halo_location);
>>>>>>> e89d61da
	    dslash.apply(0);
	  } else { errorQuda("Dslash type %d not instantiated", type); }

        } else if (clover) {

          if (type == DSLASH_FULL) {
            DslashCoarse<Float,nDim,coarseSpin,coarseColor,colors_per_thread,true,true,false,true,DSLASH_FULL> dslash(out, inA, inB, Y, X, kappa, parity, halo_location);
            dslash.apply(0);
          } else if (type == DSLASH_INTERIOR) {
            DslashCoarse<Float,nDim,coarseSpin,coarseColor,colors_per_thread,true,true,false,true,DSLASH_INTERIOR> dslash(out, inA, inB, Y, X, kappa, parity, halo_location);
            dslash.apply(0);
          } else { errorQuda("Dslash type %d not instantiated", type); }

	} else { // plain dslash

	  if (type == DSLASH_FULL) {
<<<<<<< HEAD
	    DslashCoarse<Float,nDim,coarseSpin,coarseColor,colors_per_thread,true,false,false,true,DSLASH_FULL> dslash(out, inA, inB, Y, X, kappa, parity, halo_location);
	    dslash.apply(0);
	  } else if (type == DSLASH_INTERIOR) {
	    DslashCoarse<Float,nDim,coarseSpin,coarseColor,colors_per_thread,true,false,false,true,DSLASH_INTERIOR> dslash(out, inA, inB, Y, X, kappa, parity, halo_location);
=======
	    DslashCoarse<Float,yFloat,nDim,coarseSpin,coarseColor,colors_per_thread,true,false,true,DSLASH_FULL> dslash(out, inA, inB, Y, X, kappa, parity, halo_location);
	    dslash.apply(0);
	  } else if (type == DSLASH_INTERIOR) {
	    DslashCoarse<Float,yFloat,nDim,coarseSpin,coarseColor,colors_per_thread,true,false,true,DSLASH_INTERIOR> dslash(out, inA, inB, Y, X, kappa, parity, halo_location);
>>>>>>> e89d61da
	    dslash.apply(0);
	  } else { errorQuda("Dslash type %d not instantiated", type); }

	}
      } else {

	if (type == DSLASH_EXTERIOR) errorQuda("Cannot call halo on pure clover kernel");
	if (clover) {
<<<<<<< HEAD
	  DslashCoarse<Float,nDim,coarseSpin,coarseColor,colors_per_thread,false,true,false,true,DSLASH_FULL> dslash(out, inA, inB, Y, X, kappa, parity, halo_location);
=======
	  DslashCoarse<Float,yFloat,nDim,coarseSpin,coarseColor,colors_per_thread,false,true,true,DSLASH_FULL> dslash(out, inA, inB, Y, X, kappa, parity, halo_location);
>>>>>>> e89d61da
	  dslash.apply(0);
	} else {
	  errorQuda("Unsupported dslash=false clover=false");
	}

      }
    } else {

      if (dslash) {
	if (is_staggered) {

	  if (type == DSLASH_FULL) {
<<<<<<< HEAD
	    DslashCoarse<Float,nDim,coarseSpin,coarseColor,colors_per_thread,true,false,true,false,DSLASH_FULL> dslash(out, inA, inB, Y, X, kappa, parity, halo_location);
	    dslash.apply(0);
	  } else if (type == DSLASH_INTERIOR) {
	    DslashCoarse<Float,nDim,coarseSpin,coarseColor,colors_per_thread,true,false,true,false,DSLASH_INTERIOR> dslash(out, inA, inB, Y, X, kappa, parity, halo_location);
=======
	    DslashCoarse<Float,yFloat,nDim,coarseSpin,coarseColor,colors_per_thread,true,true,false,DSLASH_FULL> dslash(out, inA, inB, Y, X, kappa, parity, halo_location);
	    dslash.apply(0);
	  } else if (type == DSLASH_INTERIOR) {
	    DslashCoarse<Float,yFloat,nDim,coarseSpin,coarseColor,colors_per_thread,true,true,false,DSLASH_INTERIOR> dslash(out, inA, inB, Y, X, kappa, parity, halo_location);
>>>>>>> e89d61da
	    dslash.apply(0);
	  } else { errorQuda("Dslash type %d not instantiated", type); }
        } else if(clover) {   

          if (type == DSLASH_FULL) {
            DslashCoarse<Float,nDim,coarseSpin,coarseColor,colors_per_thread,true,true,false,false,DSLASH_FULL> dslash(out, inA, inB, Y, X, kappa, parity, halo_location);
            dslash.apply(0);
          } else if (type == DSLASH_INTERIOR) {
            DslashCoarse<Float,nDim,coarseSpin,coarseColor,colors_per_thread,true,true,false,false,DSLASH_INTERIOR> dslash(out, inA, inB, Y, X, kappa, parity, halo_location);
            dslash.apply(0);
          } else { errorQuda("Dslash type %d not instantiated", type); }

	} else { // plain dslash

	  if (type == DSLASH_FULL) {
<<<<<<< HEAD
	    DslashCoarse<Float,nDim,coarseSpin,coarseColor,colors_per_thread,true,false,false,false,DSLASH_FULL> dslash(out, inA, inB, Y, X, kappa, parity, halo_location);
	    dslash.apply(0);
	  } else if (type == DSLASH_INTERIOR) {
	    DslashCoarse<Float,nDim,coarseSpin,coarseColor,colors_per_thread,true,false,false,false,DSLASH_INTERIOR> dslash(out, inA, inB, Y, X, kappa, parity, halo_location);
=======
	    DslashCoarse<Float,yFloat,nDim,coarseSpin,coarseColor,colors_per_thread,true,false,false,DSLASH_FULL> dslash(out, inA, inB, Y, X, kappa, parity, halo_location);
	    dslash.apply(0);
	  } else if (type == DSLASH_INTERIOR) {
	    DslashCoarse<Float,yFloat,nDim,coarseSpin,coarseColor,colors_per_thread,true,false,false,DSLASH_INTERIOR> dslash(out, inA, inB, Y, X, kappa, parity, halo_location);
>>>>>>> e89d61da
	    dslash.apply(0);
	  } else { errorQuda("Dslash type %d not instantiated", type); }

	}
      } else {
	if (type == DSLASH_EXTERIOR) errorQuda("Cannot call halo on pure clover kernel");
	if (clover) {
<<<<<<< HEAD
	  DslashCoarse<Float,nDim,coarseSpin,coarseColor,colors_per_thread,false,true,false,false,DSLASH_FULL> dslash(out, inA, inB, Y, X, kappa, parity, halo_location);
=======
	  DslashCoarse<Float,yFloat,nDim,coarseSpin,coarseColor,colors_per_thread,false,true,false,DSLASH_FULL> dslash(out, inA, inB, Y, X, kappa, parity, halo_location);
>>>>>>> e89d61da
	  dslash.apply(0);
	} else {
	  errorQuda("Unsupported dslash=false clover=false");
	}
      }
    }
  }

  // template on the number of coarse colors
  template <typename Float, typename yFloat>
  inline void ApplyCoarse(ColorSpinorField &out, const ColorSpinorField &inA, const ColorSpinorField &inB,
			  const GaugeField &Y, const GaugeField &X, double kappa, int parity, bool dslash,
			  bool clover, bool is_staggered, bool dagger, DslashType type, MemoryLocation *halo_location) {

    if (Y.FieldOrder() != X.FieldOrder())
      errorQuda("Field order mismatch Y = %d, X = %d", Y.FieldOrder(), X.FieldOrder());

    if (inA.FieldOrder() != out.FieldOrder())
      errorQuda("Field order mismatch inA = %d, out = %d", inA.FieldOrder(), out.FieldOrder());

    if (inA.Nspin() != 2)
      errorQuda("Unsupported number of coarse spins %d\n",inA.Nspin());

    if (inA.Ncolor() == 2) {
<<<<<<< HEAD
      ApplyCoarse<Float,2,2>(out, inA, inB, Y, X, kappa, parity, dslash, clover, is_staggered,dagger, type, halo_location);
#if 0
    } else if (inA.Ncolor() == 4) {
      ApplyCoarse<Float,4,2>(out, inA, inB, Y, X, kappa, parity, dslash, clover, is_staggered, dagger, type, halo_location);
    } else if (inA.Ncolor() == 8) {
      ApplyCoarse<Float,8,2>(out, inA, inB, Y, X, kappa, parity, dslash, clover, is_staggered, dagger, type, halo_location);
    } else if (inA.Ncolor() == 12) {
      ApplyCoarse<Float,12,2>(out, inA, inB, Y, X, kappa, parity, dslash, clover, is_staggered, dagger, type, halo_location);
    } else if (inA.Ncolor() == 16) {
      ApplyCoarse<Float,16,2>(out, inA, inB, Y, X, kappa, parity, dslash, clover, is_staggered, dagger, type, halo_location);
    } else if (inA.Ncolor() == 20) {
      ApplyCoarse<Float,20,2>(out, inA, inB, Y, X, kappa, parity, dslash, clover, is_staggered, dagger, type, halo_location);
#endif
    } else if (inA.Ncolor() == 24) {
      ApplyCoarse<Float,24,2>(out, inA, inB, Y, X, kappa, parity, dslash, clover, is_staggered, dagger, type, halo_location);
#if 0
    } else if (inA.Ncolor() == 28) {
      ApplyCoarse<Float,28,2>(out, inA, inB, Y, X, kappa, parity, dslash, clover,is_staggered, dagger, type, halo_location);
#endif
    } else if (inA.Ncolor() == 32) {
      ApplyCoarse<Float,32,2>(out, inA, inB, Y, X, kappa, parity, dslash, clover,is_staggered, dagger, type, halo_location);
    } else if (inA.Ncolor() == 48) {
      ApplyCoarse<Float,48,2>(out, inA, inB, Y, X, kappa, parity, dslash, clover,is_staggered, dagger, type, halo_location);
=======
      ApplyCoarse<Float,yFloat,2,2>(out, inA, inB, Y, X, kappa, parity, dslash, clover, dagger, type, halo_location);
#if 0
    } else if (inA.Ncolor() == 4) {
      ApplyCoarse<Float,yFloat,4,2>(out, inA, inB, Y, X, kappa, parity, dslash, clover, dagger, type, halo_location);
    } else if (inA.Ncolor() == 8) {
      ApplyCoarse<Float,yFloat,8,2>(out, inA, inB, Y, X, kappa, parity, dslash, clover, dagger, type, halo_location);
    } else if (inA.Ncolor() == 12) {
      ApplyCoarse<Float,yFloat,12,2>(out, inA, inB, Y, X, kappa, parity, dslash, clover, dagger, type, halo_location);
    } else if (inA.Ncolor() == 16) {
      ApplyCoarse<Float,yFloat,16,2>(out, inA, inB, Y, X, kappa, parity, dslash, clover, dagger, type, halo_location);
    } else if (inA.Ncolor() == 20) {
      ApplyCoarse<Float,yFloat,20,2>(out, inA, inB, Y, X, kappa, parity, dslash, clover, dagger, type, halo_location);
#endif
    } else if (inA.Ncolor() == 24) {
      ApplyCoarse<Float,yFloat,24,2>(out, inA, inB, Y, X, kappa, parity, dslash, clover, dagger, type, halo_location);
#if 0
    } else if (inA.Ncolor() == 28) {
      ApplyCoarse<Float,yFloat,28,2>(out, inA, inB, Y, X, kappa, parity, dslash, clover, dagger, type, halo_location);
#endif
    } else if (inA.Ncolor() == 32) {
      ApplyCoarse<Float,yFloat,32,2>(out, inA, inB, Y, X, kappa, parity, dslash, clover, dagger, type, halo_location);
>>>>>>> e89d61da
    } else {
      errorQuda("Unsupported number of coarse dof %d\n", Y.Ncolor());
    }
  }

  // this is the Worker pointer that may have issue additional work
  // while we're waiting on communication to finish
  namespace dslash {
    extern Worker* aux_worker;
  }

#endif // GPU_MULTIGRID

  enum DslashCoarsePolicy {
    DSLASH_COARSE_BASIC,          // stage both sends and recvs in host memory using memcpys
    DSLASH_COARSE_ZERO_COPY_PACK, // zero copy write pack buffers
    DSLASH_COARSE_ZERO_COPY_READ, // zero copy read halos in dslash kernel
    DSLASH_COARSE_ZERO_COPY,      // full zero copy
    DSLASH_COARSE_GDR_SEND,       // GDR send
    DSLASH_COARSE_GDR_RECV,       // GDR recv
    DSLASH_COARSE_GDR,             // full GDR
    DSLASH_COARSE_ZERO_COPY_PACK_GDR_RECV, // zero copy write and GDR recv
    DSLASH_COARSE_GDR_SEND_ZERO_COPY_READ // GDR send and zero copy read
  };

  struct DslashCoarseLaunch {

    ColorSpinorField &out;
    const ColorSpinorField &inA;
    const ColorSpinorField &inB;
    const GaugeField &Y;
    const GaugeField &X;
    double kappa;
    int parity;
    bool dslash;
    bool clover;
    bool is_staggered;
    bool dagger;
    const int *commDim;

    inline DslashCoarseLaunch(ColorSpinorField &out, const ColorSpinorField &inA, const ColorSpinorField &inB,
			      const GaugeField &Y, const GaugeField &X, double kappa, int parity,
			      bool dslash, bool clover, bool is_staggered, bool dagger, const int *commDim)
      : out(out), inA(inA), inB(inB), Y(Y), X(X), kappa(kappa), parity(parity),
	dslash(dslash), clover(clover), is_staggered(is_staggered), dagger(dagger), commDim(commDim) { }

    /**
       @brief Execute the coarse dslash using the given policy
     */
    inline void operator()(DslashCoarsePolicy policy) {
#ifdef GPU_MULTIGRID
      if (inA.V() == out.V()) errorQuda("Aliasing pointers");

      // check all precisions match
      QudaPrecision precision = Precision(out, inA, inB, X);

      // check all locations match
      Location(out, inA, inB, Y, X);

      int comm_sum = 4;
      if (commDim) for (int i=0; i<4; i++) comm_sum -= (1-commDim[i]);
      if (comm_sum != 4 && comm_sum != 0) errorQuda("Unsupported comms %d", comm_sum);
      bool comms = comm_sum;

      MemoryLocation pack_destination[2*QUDA_MAX_DIM]; // where we will pack the ghost buffer to
      MemoryLocation halo_location[2*QUDA_MAX_DIM]; // where we load the halo from
      for (int i=0; i<2*QUDA_MAX_DIM; i++) {
	pack_destination[i] = (policy == DSLASH_COARSE_ZERO_COPY_PACK || policy == DSLASH_COARSE_ZERO_COPY ||
			       policy == DSLASH_COARSE_ZERO_COPY_PACK_GDR_RECV) ? Host : Device;
	halo_location[i] = (policy == DSLASH_COARSE_ZERO_COPY_READ || policy == DSLASH_COARSE_ZERO_COPY ||
			    policy == DSLASH_COARSE_GDR_SEND_ZERO_COPY_READ) ? Host : Device;
      }
      bool gdr_send = (policy == DSLASH_COARSE_GDR_SEND || policy == DSLASH_COARSE_GDR ||
		       policy == DSLASH_COARSE_GDR_SEND_ZERO_COPY_READ) ? true : false;
      bool gdr_recv = (policy == DSLASH_COARSE_GDR_RECV || policy == DSLASH_COARSE_GDR ||
		       policy == DSLASH_COARSE_ZERO_COPY_PACK_GDR_RECV) ? true : false;

      if (dslash && comm_partitioned() && comms) {
	const int nFace = 1;
	inA.exchangeGhost((QudaParity)(1-parity), nFace, dagger, pack_destination, halo_location, gdr_send, gdr_recv);
      }

      if (dslash::aux_worker) dslash::aux_worker->apply(0);

      if (precision == QUDA_DOUBLE_PRECISION) {
#ifdef GPU_MULTIGRID_DOUBLE
<<<<<<< HEAD
	ApplyCoarse<double>(out, inA, inB, Y, X, kappa, parity, dslash, clover,
			    is_staggered, dagger, comms ? DSLASH_FULL : DSLASH_INTERIOR, halo_location);
=======
	if (Y.Precision() != QUDA_DOUBLE_PRECISION) errorQuda("Y Precision %d not supported", Y.Precision());
	ApplyCoarse<double,double>(out, inA, inB, Y, X, kappa, parity, dslash, clover,
			    dagger, comms ? DSLASH_FULL : DSLASH_INTERIOR, halo_location);
>>>>>>> e89d61da
	//if (dslash && comm_partitioned()) ApplyCoarse<double>(out, inA, inB, Y, X, kappa, parity, dslash, clover, dagger, true, halo_location);
#else
	errorQuda("Double precision multigrid has not been enabled");
#endif
      } else if (precision == QUDA_SINGLE_PRECISION) {
<<<<<<< HEAD
	ApplyCoarse<float>(out, inA, inB, Y, X, kappa, parity, dslash, clover,
			   is_staggered, dagger, comms ? DSLASH_FULL : DSLASH_INTERIOR, halo_location);
=======
	if (Y.Precision() == QUDA_SINGLE_PRECISION) {
	  ApplyCoarse<float,float>(out, inA, inB, Y, X, kappa, parity, dslash, clover,
			     dagger, comms ? DSLASH_FULL : DSLASH_INTERIOR, halo_location);
	} else if (Y.Precision() == QUDA_HALF_PRECISION) {
	  ApplyCoarse<float,short>(out, inA, inB, Y, X, kappa, parity, dslash, clover,
			     dagger, comms ? DSLASH_FULL : DSLASH_INTERIOR, halo_location);
	} else {
	  errorQuda("Unsupported precision %d\n", Y.Precision());
	}
>>>>>>> e89d61da
	//if (dslash && comm_partitioned()) ApplyCoarse<float>(out, inA, inB, Y, X, kappa, parity, dslash, clover, dagger, true, halo_location);
      } else {
	errorQuda("Unsupported precision %d\n", Y.Precision());
      }

      if (dslash && comm_partitioned() && comms) inA.bufferIndex = (1 - inA.bufferIndex);
#else
      errorQuda("Multigrid has not been built");
#endif
    }

  };

  // hooks into tune.cpp variables for policy tuning
  typedef std::map<TuneKey, TuneParam> map;
  const map& getTuneCache();

  void disableProfileCount();
  void enableProfileCount();
  void setPolicyTuning(bool);

  static bool dslash_init = false;
  static std::vector<DslashCoarsePolicy> policy;
  static int config = 0; // 2-bit number used to record the machine config (p2p / gdr) and if this changes we will force a retune

 class DslashCoarsePolicyTune : public Tunable {

   DslashCoarseLaunch &dslash;

   bool tuneGridDim() const { return false; } // Don't tune the grid dimensions.
   bool tuneAuxDim() const { return true; } // Do tune the aux dimensions.
   unsigned int sharedBytesPerThread() const { return 0; }
   unsigned int sharedBytesPerBlock(const TuneParam &param) const { return 0; }

 public:
   inline DslashCoarsePolicyTune(DslashCoarseLaunch &dslash) : dslash(dslash)
   {
      strcpy(aux,"policy,");
      if (dslash.dslash) strcat(aux,"dslash");
      strcat(aux, dslash.clover ? "clover," : ",");
      strcat(aux,dslash.inA.AuxString());
      strcat(aux,",gauge_prec=");

      char prec_str[8];
      i32toa(prec_str,dslash.Y.Precision());
      strcat(aux,prec_str);
      strcat(aux,comm_dim_partitioned_string());

      int comm_sum = 4;
      if (dslash.commDim) for (int i=0; i<4; i++) comm_sum -= (1-dslash.commDim[i]);
      strcat(aux, comm_sum ? ",full" : ",interior");

      if (!dslash_init) {
	policy.reserve(9);
	static char *dslash_policy_env = getenv("QUDA_ENABLE_DSLASH_COARSE_POLICY");

	if (dslash_policy_env) { // set the policies to tune for explicitly
	  std::stringstream policy_list(dslash_policy_env);

	  int policy_;
	  while (policy_list >> policy_) {
	    DslashCoarsePolicy dslash_policy = static_cast<DslashCoarsePolicy>(policy_);

	    // check this is a valid policy choice
	    if ( (dslash_policy == DSLASH_COARSE_GDR_SEND || dslash_policy == DSLASH_COARSE_GDR_RECV ||
		  dslash_policy == DSLASH_COARSE_GDR || dslash_policy == DSLASH_COARSE_ZERO_COPY_PACK_GDR_RECV ||
		  dslash_policy == DSLASH_COARSE_GDR_SEND_ZERO_COPY_READ) && !comm_gdr_enabled() ) {
	      errorQuda("Cannot select a GDR policy %d unless QUDA_ENABLE_GDR is set", dslash_policy);
	    }

	    policy.push_back(static_cast<DslashCoarsePolicy>(policy_));
	    if (policy_list.peek() == ',') policy_list.ignore();
	  }
	} else {
	  policy.push_back(DSLASH_COARSE_BASIC);
	  policy.push_back(DSLASH_COARSE_ZERO_COPY_PACK);
	  policy.push_back(DSLASH_COARSE_ZERO_COPY_READ);
	  policy.push_back(DSLASH_COARSE_ZERO_COPY);
	  if (comm_gdr_enabled()) {
	    policy.push_back(DSLASH_COARSE_GDR_SEND);
	    policy.push_back(DSLASH_COARSE_GDR_RECV);
	    policy.push_back(DSLASH_COARSE_GDR);
	    policy.push_back(DSLASH_COARSE_ZERO_COPY_PACK_GDR_RECV);
	    policy.push_back(DSLASH_COARSE_GDR_SEND_ZERO_COPY_READ);
	  }
	}

	config += comm_peer2peer_enabled_global();
	config += comm_gdr_enabled() * 2;
	dslash_init = true;
      }

      // before we do policy tuning we must ensure the kernel
      // constituents have been tuned since we can't do nested tuning
      if (getTuning() && getTuneCache().find(tuneKey()) == getTuneCache().end()) {
	disableProfileCount();
	for (auto &i : policy) dslash(i);
	enableProfileCount();
	setPolicyTuning(true);
      }
    }

   virtual ~DslashCoarsePolicyTune() { setPolicyTuning(false); }

   inline void apply(const cudaStream_t &stream) {
     TuneParam tp = tuneLaunch(*this, getTuning(), QUDA_DEBUG_VERBOSE /*getVerbosity()*/);

     if (config != tp.aux.y) {
       errorQuda("Machine configuration (P2P/GDR=%d) changed since tunecache was created (P2P/GDR=%d).  Please delete "
		 "this file or set the QUDA_RESOURCE_PATH environment variable to point to a new path.",
		 config, tp.aux.y);
     }

     if (tp.aux.x >= (int)policy.size()) errorQuda("Requested policy that is outside of range");
     dslash(policy[tp.aux.x]);
   }

   int tuningIter() const { return 10; }

   bool advanceAux(TuneParam &param) const
   {
     if ((unsigned)param.aux.x < policy.size()-1) {
       param.aux.x++;
       return true;
     } else {
       param.aux.x = 0;
       return false;
     }
   }

   bool advanceTuneParam(TuneParam &param) const { return advanceAux(param); }

   void initTuneParam(TuneParam &param) const  {
     Tunable::initTuneParam(param);
     param.aux.x = 0; param.aux.y = config; param.aux.z = 0; param.aux.w = 0;
   }

   void defaultTuneParam(TuneParam &param) const  {
     Tunable::defaultTuneParam(param);
     param.aux.x = 0; param.aux.y = config; param.aux.z = 0; param.aux.w = 0;
   }

   TuneKey tuneKey() const {
     return TuneKey(dslash.inA.VolString(), typeid(*this).name(), aux);
   }

   long long flops() const {
     int nDim = 4;
     int Ns = dslash.inA.Nspin();
     int Nc = dslash.inA.Ncolor();
     int nParity = dslash.inA.SiteSubset();
     int volumeCB = dslash.inA.VolumeCB();
     return ((dslash.dslash*2*nDim+dslash.clover*1)*(8*Ns*Nc*Ns*Nc)-2*Ns*Nc)*nParity*volumeCB;
   }

   long long bytes() const {
     int nParity = dslash.inA.SiteSubset();
     return (dslash.dslash||dslash.clover) * dslash.out.Bytes() +
       dslash.dslash*8*dslash.inA.Bytes() + dslash.clover*dslash.inB.Bytes() +
       nParity*(dslash.dslash*dslash.Y.Bytes()*dslash.Y.VolumeCB()/(2*dslash.Y.Stride())
		+ dslash.clover*dslash.X.Bytes()/2);
     // multiply Y by volume / stride to correct for pad
   }
  };


  //Apply the coarse Dirac matrix to a coarse grid vector
  //out(x) = M*in = X*in - kappa*\sum_mu Y_{-\mu}(x)in(x+mu) + Y^\dagger_mu(x-mu)in(x-mu)
  //  or
  //out(x) = M^dagger*in = X^dagger*in - kappa*\sum_mu Y^\dagger_{-\mu}(x)in(x+mu) + Y_mu(x-mu)in(x-mu)
  //Uses the kappa normalization for the Wilson operator.
  void ApplyCoarse(ColorSpinorField &out, const ColorSpinorField &inA, const ColorSpinorField &inB,
	           const GaugeField &Y, const GaugeField &X, double kappa, int parity,
		   bool dslash, bool clover, bool is_staggered, bool dagger, const int *commDim) {

    DslashCoarseLaunch Dslash(out, inA, inB, Y, X, kappa, parity, dslash, clover, is_staggered, dagger, commDim);

    DslashCoarsePolicyTune policy(Dslash);
    policy.apply(0);

  }//ApplyCoarse


} // namespace quda<|MERGE_RESOLUTION|>--- conflicted
+++ resolved
@@ -446,11 +446,7 @@
     }
   }
 
-<<<<<<< HEAD
-  template <typename Float, int nDim, int Ns, int Nc, int Mc, bool dslash, bool clover, bool is_staggered, bool dagger, DslashType type>
-=======
-  template <typename Float, typename yFloat, int nDim, int Ns, int Nc, int Mc, bool dslash, bool clover, bool dagger, DslashType type>
->>>>>>> e89d61da
+  template <typename Float, typename yFloat, int nDim, int Ns, int Nc, int Mc, bool dslash, bool clover, bool is_staggered, bool dagger, DslashType type>
   class DslashCoarse : public Tunable {
 
   protected:
@@ -670,13 +666,8 @@
 	if (out.FieldOrder() != QUDA_SPACE_SPIN_COLOR_FIELD_ORDER || Y.FieldOrder() != QUDA_QDP_GAUGE_ORDER)
 	  errorQuda("Unsupported field order colorspinor=%d gauge=%d combination\n", inA.FieldOrder(), Y.FieldOrder());
 
-<<<<<<< HEAD
-	DslashCoarseArg<Float,Ns,Nc,QUDA_SPACE_SPIN_COLOR_FIELD_ORDER,QUDA_QDP_GAUGE_ORDER> arg(out, inA, inB, Y, X, (Float)kappa, parity);
+	DslashCoarseArg<Float,yFloat,Ns,Nc,QUDA_SPACE_SPIN_COLOR_FIELD_ORDER,QUDA_QDP_GAUGE_ORDER> arg(out, inA, inB, Y, X, (Float)kappa, parity);
 	coarseDslash<Float,nDim,Ns,Nc,Mc,dslash,clover,is_staggered,dagger,type>(arg);
-=======
-	DslashCoarseArg<Float,yFloat,Ns,Nc,QUDA_SPACE_SPIN_COLOR_FIELD_ORDER,QUDA_QDP_GAUGE_ORDER> arg(out, inA, inB, Y, X, (Float)kappa, parity);
-	coarseDslash<Float,nDim,Ns,Nc,Mc,dslash,clover,dagger,type>(arg);
->>>>>>> e89d61da
       } else {
 
         const TuneParam &tp = tuneLaunch(*this, getTuning(), QUDA_VERBOSE /*getVerbosity()*/);
@@ -784,57 +775,39 @@
 	if (is_staggered) {
 
 	  if (type == DSLASH_FULL) {
-<<<<<<< HEAD
-	    DslashCoarse<Float,nDim,coarseSpin,coarseColor,colors_per_thread,true,false,true,true,DSLASH_FULL> dslash(out, inA, inB, Y, X, kappa, parity, halo_location);
+	    DslashCoarse<Float,yFloat,nDim,coarseSpin,coarseColor,colors_per_thread,true,false,true,true,DSLASH_FULL> dslash(out, inA, inB, Y, X, kappa, parity, halo_location);
 	    dslash.apply(0);
 	  } else if (type == DSLASH_INTERIOR) {
-	    DslashCoarse<Float,nDim,coarseSpin,coarseColor,colors_per_thread,true,false,true,true,DSLASH_INTERIOR> dslash(out, inA, inB, Y, X, kappa, parity, halo_location);
-=======
-	    DslashCoarse<Float,yFloat,nDim,coarseSpin,coarseColor,colors_per_thread,true,true,true,DSLASH_FULL> dslash(out, inA, inB, Y, X, kappa, parity, halo_location);
+	    DslashCoarse<Float,yFloat,nDim,coarseSpin,coarseColor,colors_per_thread,true,false,true,true,DSLASH_INTERIOR> dslash(out, inA, inB, Y, X, kappa, parity, halo_location);
+	    dslash.apply(0);
+	  } else { errorQuda("Dslash type %d not instantiated", type); }
+
+        } else if (clover) {
+
+          if (type == DSLASH_FULL) {
+            DslashCoarse<Float,yFloat,nDim,coarseSpin,coarseColor,colors_per_thread,true,true,false,true,DSLASH_FULL> dslash(out, inA, inB, Y, X, kappa, parity, halo_location);
+            dslash.apply(0);
+          } else if (type == DSLASH_INTERIOR) {
+            DslashCoarse<Float,yFloat,nDim,coarseSpin,coarseColor,colors_per_thread,true,true,false,true,DSLASH_INTERIOR> dslash(out, inA, inB, Y, X, kappa, parity, halo_location);
+            dslash.apply(0);
+          } else { errorQuda("Dslash type %d not instantiated", type); }
+
+	} else { // plain dslash
+
+	  if (type == DSLASH_FULL) {
+	    DslashCoarse<Float,yFloat,nDim,coarseSpin,coarseColor,colors_per_thread,true,false,false,true,DSLASH_FULL> dslash(out, inA, inB, Y, X, kappa, parity, halo_location);
 	    dslash.apply(0);
 	  } else if (type == DSLASH_INTERIOR) {
-	    DslashCoarse<Float,yFloat,nDim,coarseSpin,coarseColor,colors_per_thread,true,true,true,DSLASH_INTERIOR> dslash(out, inA, inB, Y, X, kappa, parity, halo_location);
->>>>>>> e89d61da
+	    DslashCoarse<Float,yFloat,nDim,coarseSpin,coarseColor,colors_per_thread,true,false,false,true,DSLASH_INTERIOR> dslash(out, inA, inB, Y, X, kappa, parity, halo_location);
 	    dslash.apply(0);
 	  } else { errorQuda("Dslash type %d not instantiated", type); }
 
-        } else if (clover) {
-
-          if (type == DSLASH_FULL) {
-            DslashCoarse<Float,nDim,coarseSpin,coarseColor,colors_per_thread,true,true,false,true,DSLASH_FULL> dslash(out, inA, inB, Y, X, kappa, parity, halo_location);
-            dslash.apply(0);
-          } else if (type == DSLASH_INTERIOR) {
-            DslashCoarse<Float,nDim,coarseSpin,coarseColor,colors_per_thread,true,true,false,true,DSLASH_INTERIOR> dslash(out, inA, inB, Y, X, kappa, parity, halo_location);
-            dslash.apply(0);
-          } else { errorQuda("Dslash type %d not instantiated", type); }
-
-	} else { // plain dslash
-
-	  if (type == DSLASH_FULL) {
-<<<<<<< HEAD
-	    DslashCoarse<Float,nDim,coarseSpin,coarseColor,colors_per_thread,true,false,false,true,DSLASH_FULL> dslash(out, inA, inB, Y, X, kappa, parity, halo_location);
-	    dslash.apply(0);
-	  } else if (type == DSLASH_INTERIOR) {
-	    DslashCoarse<Float,nDim,coarseSpin,coarseColor,colors_per_thread,true,false,false,true,DSLASH_INTERIOR> dslash(out, inA, inB, Y, X, kappa, parity, halo_location);
-=======
-	    DslashCoarse<Float,yFloat,nDim,coarseSpin,coarseColor,colors_per_thread,true,false,true,DSLASH_FULL> dslash(out, inA, inB, Y, X, kappa, parity, halo_location);
-	    dslash.apply(0);
-	  } else if (type == DSLASH_INTERIOR) {
-	    DslashCoarse<Float,yFloat,nDim,coarseSpin,coarseColor,colors_per_thread,true,false,true,DSLASH_INTERIOR> dslash(out, inA, inB, Y, X, kappa, parity, halo_location);
->>>>>>> e89d61da
-	    dslash.apply(0);
-	  } else { errorQuda("Dslash type %d not instantiated", type); }
-
 	}
       } else {
 
 	if (type == DSLASH_EXTERIOR) errorQuda("Cannot call halo on pure clover kernel");
 	if (clover) {
-<<<<<<< HEAD
-	  DslashCoarse<Float,nDim,coarseSpin,coarseColor,colors_per_thread,false,true,false,true,DSLASH_FULL> dslash(out, inA, inB, Y, X, kappa, parity, halo_location);
-=======
-	  DslashCoarse<Float,yFloat,nDim,coarseSpin,coarseColor,colors_per_thread,false,true,true,DSLASH_FULL> dslash(out, inA, inB, Y, X, kappa, parity, halo_location);
->>>>>>> e89d61da
+	  DslashCoarse<Float,yFloat,nDim,coarseSpin,coarseColor,colors_per_thread,false,true,false,true,DSLASH_FULL> dslash(out, inA, inB, Y, X, kappa, parity, halo_location);
 	  dslash.apply(0);
 	} else {
 	  errorQuda("Unsupported dslash=false clover=false");
@@ -847,43 +820,29 @@
 	if (is_staggered) {
 
 	  if (type == DSLASH_FULL) {
-<<<<<<< HEAD
-	    DslashCoarse<Float,nDim,coarseSpin,coarseColor,colors_per_thread,true,false,true,false,DSLASH_FULL> dslash(out, inA, inB, Y, X, kappa, parity, halo_location);
+	    DslashCoarse<Float,yFloat,nDim,coarseSpin,coarseColor,colors_per_thread,true,false,true,false,DSLASH_FULL> dslash(out, inA, inB, Y, X, kappa, parity, halo_location);
 	    dslash.apply(0);
 	  } else if (type == DSLASH_INTERIOR) {
-	    DslashCoarse<Float,nDim,coarseSpin,coarseColor,colors_per_thread,true,false,true,false,DSLASH_INTERIOR> dslash(out, inA, inB, Y, X, kappa, parity, halo_location);
-=======
-	    DslashCoarse<Float,yFloat,nDim,coarseSpin,coarseColor,colors_per_thread,true,true,false,DSLASH_FULL> dslash(out, inA, inB, Y, X, kappa, parity, halo_location);
-	    dslash.apply(0);
-	  } else if (type == DSLASH_INTERIOR) {
-	    DslashCoarse<Float,yFloat,nDim,coarseSpin,coarseColor,colors_per_thread,true,true,false,DSLASH_INTERIOR> dslash(out, inA, inB, Y, X, kappa, parity, halo_location);
->>>>>>> e89d61da
+	    DslashCoarse<Float,yFloat,nDim,coarseSpin,coarseColor,colors_per_thread,true,false,true,false,DSLASH_INTERIOR> dslash(out, inA, inB, Y, X, kappa, parity, halo_location);
 	    dslash.apply(0);
 	  } else { errorQuda("Dslash type %d not instantiated", type); }
         } else if(clover) {   
 
           if (type == DSLASH_FULL) {
-            DslashCoarse<Float,nDim,coarseSpin,coarseColor,colors_per_thread,true,true,false,false,DSLASH_FULL> dslash(out, inA, inB, Y, X, kappa, parity, halo_location);
+            DslashCoarse<Float,yFloat,nDim,coarseSpin,coarseColor,colors_per_thread,true,true,false,false,DSLASH_FULL> dslash(out, inA, inB, Y, X, kappa, parity, halo_location);
             dslash.apply(0);
           } else if (type == DSLASH_INTERIOR) {
-            DslashCoarse<Float,nDim,coarseSpin,coarseColor,colors_per_thread,true,true,false,false,DSLASH_INTERIOR> dslash(out, inA, inB, Y, X, kappa, parity, halo_location);
+            DslashCoarse<Float,yFloat,nDim,coarseSpin,coarseColor,colors_per_thread,true,true,false,false,DSLASH_INTERIOR> dslash(out, inA, inB, Y, X, kappa, parity, halo_location);
             dslash.apply(0);
           } else { errorQuda("Dslash type %d not instantiated", type); }
 
 	} else { // plain dslash
 
 	  if (type == DSLASH_FULL) {
-<<<<<<< HEAD
-	    DslashCoarse<Float,nDim,coarseSpin,coarseColor,colors_per_thread,true,false,false,false,DSLASH_FULL> dslash(out, inA, inB, Y, X, kappa, parity, halo_location);
+	    DslashCoarse<Float,yFloat,nDim,coarseSpin,coarseColor,colors_per_thread,true,false,false,false,DSLASH_FULL> dslash(out, inA, inB, Y, X, kappa, parity, halo_location);
 	    dslash.apply(0);
 	  } else if (type == DSLASH_INTERIOR) {
-	    DslashCoarse<Float,nDim,coarseSpin,coarseColor,colors_per_thread,true,false,false,false,DSLASH_INTERIOR> dslash(out, inA, inB, Y, X, kappa, parity, halo_location);
-=======
-	    DslashCoarse<Float,yFloat,nDim,coarseSpin,coarseColor,colors_per_thread,true,false,false,DSLASH_FULL> dslash(out, inA, inB, Y, X, kappa, parity, halo_location);
-	    dslash.apply(0);
-	  } else if (type == DSLASH_INTERIOR) {
-	    DslashCoarse<Float,yFloat,nDim,coarseSpin,coarseColor,colors_per_thread,true,false,false,DSLASH_INTERIOR> dslash(out, inA, inB, Y, X, kappa, parity, halo_location);
->>>>>>> e89d61da
+	    DslashCoarse<Float,yFloat,nDim,coarseSpin,coarseColor,colors_per_thread,true,false,false,false,DSLASH_INTERIOR> dslash(out, inA, inB, Y, X, kappa, parity, halo_location);
 	    dslash.apply(0);
 	  } else { errorQuda("Dslash type %d not instantiated", type); }
 
@@ -891,11 +850,7 @@
       } else {
 	if (type == DSLASH_EXTERIOR) errorQuda("Cannot call halo on pure clover kernel");
 	if (clover) {
-<<<<<<< HEAD
-	  DslashCoarse<Float,nDim,coarseSpin,coarseColor,colors_per_thread,false,true,false,false,DSLASH_FULL> dslash(out, inA, inB, Y, X, kappa, parity, halo_location);
-=======
-	  DslashCoarse<Float,yFloat,nDim,coarseSpin,coarseColor,colors_per_thread,false,true,false,DSLASH_FULL> dslash(out, inA, inB, Y, X, kappa, parity, halo_location);
->>>>>>> e89d61da
+	  DslashCoarse<Float,yFloat,nDim,coarseSpin,coarseColor,colors_per_thread,false,true,false,false,DSLASH_FULL> dslash(out, inA, inB, Y, X, kappa, parity, halo_location);
 	  dslash.apply(0);
 	} else {
 	  errorQuda("Unsupported dslash=false clover=false");
@@ -920,53 +875,27 @@
       errorQuda("Unsupported number of coarse spins %d\n",inA.Nspin());
 
     if (inA.Ncolor() == 2) {
-<<<<<<< HEAD
-      ApplyCoarse<Float,2,2>(out, inA, inB, Y, X, kappa, parity, dslash, clover, is_staggered,dagger, type, halo_location);
+      ApplyCoarse<Float,yFloat,2,2>(out, inA, inB, Y, X, kappa, parity, dslash, clover,is_staggered,dagger, type, halo_location);
 #if 0
     } else if (inA.Ncolor() == 4) {
-      ApplyCoarse<Float,4,2>(out, inA, inB, Y, X, kappa, parity, dslash, clover, is_staggered, dagger, type, halo_location);
+      ApplyCoarse<Float,yFloat,4,2>(out, inA, inB, Y, X, kappa, parity, dslash, clover,is_staggered, dagger, type, halo_location);
     } else if (inA.Ncolor() == 8) {
-      ApplyCoarse<Float,8,2>(out, inA, inB, Y, X, kappa, parity, dslash, clover, is_staggered, dagger, type, halo_location);
+      ApplyCoarse<Float,yFloat,8,2>(out, inA, inB, Y, X, kappa, parity, dslash, clover,is_staggered, dagger, type, halo_location);
     } else if (inA.Ncolor() == 12) {
-      ApplyCoarse<Float,12,2>(out, inA, inB, Y, X, kappa, parity, dslash, clover, is_staggered, dagger, type, halo_location);
+      ApplyCoarse<Float,yFloat,12,2>(out, inA, inB, Y, X, kappa, parity, dslash, clover,is_staggered, dagger, type, halo_location);
     } else if (inA.Ncolor() == 16) {
-      ApplyCoarse<Float,16,2>(out, inA, inB, Y, X, kappa, parity, dslash, clover, is_staggered, dagger, type, halo_location);
+      ApplyCoarse<Float,yFloat,16,2>(out, inA, inB, Y, X, kappa, parity, dslash, clover,is_staggered, dagger, type, halo_location);
     } else if (inA.Ncolor() == 20) {
-      ApplyCoarse<Float,20,2>(out, inA, inB, Y, X, kappa, parity, dslash, clover, is_staggered, dagger, type, halo_location);
+      ApplyCoarse<Float,yFloat,20,2>(out, inA, inB, Y, X, kappa, parity, dslash, clover,is_staggered, dagger, type, halo_location);
 #endif
     } else if (inA.Ncolor() == 24) {
-      ApplyCoarse<Float,24,2>(out, inA, inB, Y, X, kappa, parity, dslash, clover, is_staggered, dagger, type, halo_location);
+      ApplyCoarse<Float,yFloat,24,2>(out, inA, inB, Y, X, kappa, parity, dslash, clover,is_staggered, dagger, type, halo_location);
 #if 0
     } else if (inA.Ncolor() == 28) {
-      ApplyCoarse<Float,28,2>(out, inA, inB, Y, X, kappa, parity, dslash, clover,is_staggered, dagger, type, halo_location);
+      ApplyCoarse<Float,yFloat,28,2>(out, inA, inB, Y, X, kappa, parity, dslash, clover,is_staggered, dagger, type, halo_location);
 #endif
     } else if (inA.Ncolor() == 32) {
-      ApplyCoarse<Float,32,2>(out, inA, inB, Y, X, kappa, parity, dslash, clover,is_staggered, dagger, type, halo_location);
-    } else if (inA.Ncolor() == 48) {
-      ApplyCoarse<Float,48,2>(out, inA, inB, Y, X, kappa, parity, dslash, clover,is_staggered, dagger, type, halo_location);
-=======
-      ApplyCoarse<Float,yFloat,2,2>(out, inA, inB, Y, X, kappa, parity, dslash, clover, dagger, type, halo_location);
-#if 0
-    } else if (inA.Ncolor() == 4) {
-      ApplyCoarse<Float,yFloat,4,2>(out, inA, inB, Y, X, kappa, parity, dslash, clover, dagger, type, halo_location);
-    } else if (inA.Ncolor() == 8) {
-      ApplyCoarse<Float,yFloat,8,2>(out, inA, inB, Y, X, kappa, parity, dslash, clover, dagger, type, halo_location);
-    } else if (inA.Ncolor() == 12) {
-      ApplyCoarse<Float,yFloat,12,2>(out, inA, inB, Y, X, kappa, parity, dslash, clover, dagger, type, halo_location);
-    } else if (inA.Ncolor() == 16) {
-      ApplyCoarse<Float,yFloat,16,2>(out, inA, inB, Y, X, kappa, parity, dslash, clover, dagger, type, halo_location);
-    } else if (inA.Ncolor() == 20) {
-      ApplyCoarse<Float,yFloat,20,2>(out, inA, inB, Y, X, kappa, parity, dslash, clover, dagger, type, halo_location);
-#endif
-    } else if (inA.Ncolor() == 24) {
-      ApplyCoarse<Float,yFloat,24,2>(out, inA, inB, Y, X, kappa, parity, dslash, clover, dagger, type, halo_location);
-#if 0
-    } else if (inA.Ncolor() == 28) {
-      ApplyCoarse<Float,yFloat,28,2>(out, inA, inB, Y, X, kappa, parity, dslash, clover, dagger, type, halo_location);
-#endif
-    } else if (inA.Ncolor() == 32) {
-      ApplyCoarse<Float,yFloat,32,2>(out, inA, inB, Y, X, kappa, parity, dslash, clover, dagger, type, halo_location);
->>>>>>> e89d61da
+      ApplyCoarse<Float,yFloat,32,2>(out, inA, inB, Y, X, kappa, parity, dslash, clover,is_staggered, dagger, type, halo_location);
     } else {
       errorQuda("Unsupported number of coarse dof %d\n", Y.Ncolor());
     }
@@ -1053,33 +982,23 @@
 
       if (precision == QUDA_DOUBLE_PRECISION) {
 #ifdef GPU_MULTIGRID_DOUBLE
-<<<<<<< HEAD
+	if (Y.Precision() != QUDA_DOUBLE_PRECISION) errorQuda("Y Precision %d not supported", Y.Precision());
 	ApplyCoarse<double>(out, inA, inB, Y, X, kappa, parity, dslash, clover,
 			    is_staggered, dagger, comms ? DSLASH_FULL : DSLASH_INTERIOR, halo_location);
-=======
-	if (Y.Precision() != QUDA_DOUBLE_PRECISION) errorQuda("Y Precision %d not supported", Y.Precision());
-	ApplyCoarse<double,double>(out, inA, inB, Y, X, kappa, parity, dslash, clover,
-			    dagger, comms ? DSLASH_FULL : DSLASH_INTERIOR, halo_location);
->>>>>>> e89d61da
 	//if (dslash && comm_partitioned()) ApplyCoarse<double>(out, inA, inB, Y, X, kappa, parity, dslash, clover, dagger, true, halo_location);
 #else
 	errorQuda("Double precision multigrid has not been enabled");
 #endif
       } else if (precision == QUDA_SINGLE_PRECISION) {
-<<<<<<< HEAD
-	ApplyCoarse<float>(out, inA, inB, Y, X, kappa, parity, dslash, clover,
-			   is_staggered, dagger, comms ? DSLASH_FULL : DSLASH_INTERIOR, halo_location);
-=======
 	if (Y.Precision() == QUDA_SINGLE_PRECISION) {
 	  ApplyCoarse<float,float>(out, inA, inB, Y, X, kappa, parity, dslash, clover,
-			     dagger, comms ? DSLASH_FULL : DSLASH_INTERIOR, halo_location);
+			     is_staggered, dagger, comms ? DSLASH_FULL : DSLASH_INTERIOR, halo_location);
 	} else if (Y.Precision() == QUDA_HALF_PRECISION) {
 	  ApplyCoarse<float,short>(out, inA, inB, Y, X, kappa, parity, dslash, clover,
-			     dagger, comms ? DSLASH_FULL : DSLASH_INTERIOR, halo_location);
+			     is_staggered, dagger, comms ? DSLASH_FULL : DSLASH_INTERIOR, halo_location);
 	} else {
 	  errorQuda("Unsupported precision %d\n", Y.Precision());
 	}
->>>>>>> e89d61da
 	//if (dslash && comm_partitioned()) ApplyCoarse<float>(out, inA, inB, Y, X, kappa, parity, dslash, clover, dagger, true, halo_location);
       } else {
 	errorQuda("Unsupported precision %d\n", Y.Precision());
