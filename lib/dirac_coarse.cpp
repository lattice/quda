#include <string.h>
#include <multigrid.h>
#include <tune_quda.h>
#include <algorithm>
#include <transfer.h>
#include <blas_quda.h>

namespace quda {

  DiracCoarse::DiracCoarse(const DiracParam &param, bool gpu_setup, bool mapped) :
    Dirac(param),
    mass(param.mass),
    mu(param.mu),
    mu_factor(param.mu_factor),
    transfer(param.transfer),
    dirac(param.dirac),
    need_bidirectional(param.need_bidirectional),
    allow_truncation(param.allow_truncation),
    setup_use_mma(param.setup_use_mma),
    dslash_use_mma(param.dslash_use_mma),
    need_aos_gauge_copy(setup_use_mma || dslash_use_mma),
    enable_gpu(false),
    enable_cpu(false),
    gpu_setup(gpu_setup),
    init_gpu(gpu_setup),
    init_cpu(!gpu_setup),
    mapped(mapped)
  {
    initializeCoarse();
  }

<<<<<<< HEAD
  DiracCoarse::DiracCoarse(const DiracParam &param, GaugeField *Y_h, GaugeField *X_h, GaugeField *Xinv_h,
                           GaugeField *Yhat_h, // cpu link fields
                           GaugeField *Y_d, GaugeField *X_d, GaugeField *Xinv_d,
                           GaugeField *Yhat_d) // gpu link field
=======
  DiracCoarse::DiracCoarse(const DiracParam &param, std::shared_ptr<cpuGaugeField> Y_h,
                           std::shared_ptr<cpuGaugeField> X_h, std::shared_ptr<cpuGaugeField> Xinv_h,
                           std::shared_ptr<cpuGaugeField> Yhat_h, // cpu link fields
                           std::shared_ptr<cudaGaugeField> Y_d, std::shared_ptr<cudaGaugeField> X_d,
                           std::shared_ptr<cudaGaugeField> Xinv_d,
                           std::shared_ptr<cudaGaugeField> Yhat_d) // gpu link field
>>>>>>> abbf137d
    :
    Dirac(param),
    mass(param.mass),
    mu(param.mu),
    mu_factor(param.mu_factor),
    transfer(nullptr),
    dirac(nullptr),
    need_bidirectional(false),
    allow_truncation(param.allow_truncation),
    setup_use_mma(param.setup_use_mma),
    dslash_use_mma(param.dslash_use_mma),
    need_aos_gauge_copy(setup_use_mma || dslash_use_mma),
    Y_h(Y_h),
    X_h(X_h),
    Xinv_h(Xinv_h),
    Yhat_h(Yhat_h),
    Y_d(Y_d),
    X_d(X_d),
    Xinv_d(Xinv_d),
    Yhat_d(Yhat_d),
    enable_gpu(Y_d ? true : false),
    enable_cpu(Y_h ? true : false),
    gpu_setup(true),
    init_gpu(enable_gpu ? false : true),
    init_cpu(enable_cpu ? false : true),
    mapped(Y_d->MemType() == QUDA_MEMORY_MAPPED)
  {

    constexpr QudaGaugeFieldOrder gOrder = QUDA_MILC_GAUGE_ORDER;

    auto create_gauge_copy = [](const GaugeField &X) -> auto
    {
      GaugeFieldParam param(X);
      param.order = gOrder;
      auto output = std::shared_ptr<cudaGaugeField>(static_cast<cudaGaugeField *>(cudaGaugeField::Create(param)));
      output->copy(X);
      return output;
    };

    if (need_aos_gauge_copy) {
      if (Y_d) {
        Y_aos_d = create_gauge_copy(*Y_d);
        Y_aos_d->exchangeGhost(QUDA_LINK_BIDIRECTIONAL);
      }
      if (X_d) X_aos_d = create_gauge_copy(*X_d);
      if (Xinv_d) Xinv_aos_d = create_gauge_copy(*Xinv_d);
      if (Yhat_d) {
        Yhat_aos_d = create_gauge_copy(*Yhat_d);
        Yhat_aos_d->exchangeGhost(QUDA_LINK_BIDIRECTIONAL);
      }
    }
  }

  DiracCoarse::DiracCoarse(const DiracCoarse &dirac, const DiracParam &param) :
    Dirac(param),
    mass(param.mass),
    mu(param.mu),
    mu_factor(param.mu_factor),
    transfer(param.transfer),
    dirac(param.dirac),
    need_bidirectional(param.need_bidirectional),
    allow_truncation(param.allow_truncation),
    setup_use_mma(param.setup_use_mma),
    dslash_use_mma(param.dslash_use_mma),
    need_aos_gauge_copy(setup_use_mma || dslash_use_mma),
    Y_h(dirac.Y_h),
    X_h(dirac.X_h),
    Xinv_h(dirac.Xinv_h),
    Yhat_h(dirac.Yhat_h),
    Y_d(dirac.Y_d),
    X_d(dirac.X_d),
    Y_aos_d(dirac.Y_aos_d),
    X_aos_d(dirac.X_aos_d),
    Xinv_d(dirac.Xinv_d),
    Yhat_d(dirac.Yhat_d),
    Xinv_aos_d(dirac.Xinv_aos_d),
    Yhat_aos_d(dirac.Yhat_aos_d),
    enable_gpu(dirac.enable_gpu),
    enable_cpu(dirac.enable_cpu),
    gpu_setup(dirac.gpu_setup),
    init_gpu(enable_gpu ? false : true),
    init_cpu(enable_cpu ? false : true),
    mapped(dirac.mapped)
  {
  }

  DiracCoarse::~DiracCoarse()
  {
  }

  void DiracCoarse::createY(bool gpu, bool mapped) const
  {
    int ndim = transfer->Vectors().Ndim();
    lat_dim_t x;
    const int *geo_bs = transfer->Geo_bs(); // Number of coarse sites.
    for (int i = 0; i < ndim; i++) x[i] = transfer->Vectors().X(i)/geo_bs[i];
    int Nc_c = transfer->nvec(); // Coarse Color
    // Coarse Spin
    int Ns_c = (transfer->Spin_bs() == 0) ? 2 : transfer->Vectors().Nspin() / transfer->Spin_bs();
    GaugeFieldParam gParam;
    gParam.x = x;
    gParam.location = gpu ? QUDA_CUDA_FIELD_LOCATION : QUDA_CPU_FIELD_LOCATION;
    gParam.nColor = Nc_c*Ns_c;
    gParam.reconstruct = QUDA_RECONSTRUCT_NO;
    gParam.order = gpu ? QUDA_FLOAT2_GAUGE_ORDER : QUDA_QDP_GAUGE_ORDER;
    gParam.link_type = QUDA_COARSE_LINKS;
    gParam.t_boundary = QUDA_PERIODIC_T;
    gParam.create = QUDA_ZERO_FIELD_CREATE;
    // use null-space precision for coarse links on gpu
    gParam.setPrecision( transfer->NullPrecision(gpu ? QUDA_CUDA_FIELD_LOCATION : QUDA_CPU_FIELD_LOCATION) );
    gParam.nDim = ndim;
    gParam.siteSubset = QUDA_FULL_SITE_SUBSET;
    gParam.ghostExchange = QUDA_GHOST_EXCHANGE_PAD;
    gParam.nFace = 1;
    gParam.geometry = QUDA_COARSE_GEOMETRY;
    if (mapped) gParam.mem_type = QUDA_MEMORY_MAPPED;

    int pad = std::max( { (x[0]*x[1]*x[2])/2, (x[1]*x[2]*x[3])/2, (x[0]*x[2]*x[3])/2, (x[0]*x[1]*x[3])/2 } );
    gParam.pad = gpu ? gParam.nFace * pad * 2 : 0; // factor of 2 since we have to store bi-directional ghost zone

<<<<<<< HEAD
    if (gpu) Y_d = new GaugeField(gParam);
    else     Y_h = new GaugeField(gParam);
=======
    if (gpu) {
      Y_d = std::make_shared<cudaGaugeField>(gParam);
      GaugeFieldParam milcParam(*Y_d);
      milcParam.order = QUDA_MILC_GAUGE_ORDER;
      if (need_aos_gauge_copy) { Y_aos_d = std::make_shared<cudaGaugeField>(milcParam); }
    } else
      Y_h = std::make_shared<cpuGaugeField>(gParam);
>>>>>>> abbf137d

    gParam.ghostExchange = QUDA_GHOST_EXCHANGE_NO;
    gParam.nFace = 0;
    gParam.geometry = QUDA_SCALAR_GEOMETRY;
    gParam.pad = 0;

<<<<<<< HEAD
    if (gpu) X_d = new GaugeField(gParam);
    else     X_h = new GaugeField(gParam);
=======
    if (gpu) {
      X_d = std::make_shared<cudaGaugeField>(gParam);
      GaugeFieldParam milcParam(*X_d);
      milcParam.order = QUDA_MILC_GAUGE_ORDER;
      if (need_aos_gauge_copy) { X_aos_d = std::make_shared<cudaGaugeField>(milcParam); }
    } else
      X_h = std::make_shared<cpuGaugeField>(gParam);
>>>>>>> abbf137d
  }

  void DiracCoarse::createYhat(bool gpu) const
  {
    int ndim = transfer->Vectors().Ndim();
    if (ndim == 5 && transfer->Vectors().Nspin() != 4) ndim = 4; // forced case for staggered, coarsened staggered
    lat_dim_t x;
    const int *geo_bs = transfer->Geo_bs(); // Number of coarse sites.
    for (int i = 0; i < ndim; i++) x[i] = transfer->Vectors().X(i)/geo_bs[i];
    int Nc_c = transfer->nvec();     // Coarse Color
    int Ns_c = (transfer->Spin_bs() == 0) ? 2 : transfer->Vectors().Nspin() / transfer->Spin_bs();

    GaugeFieldParam gParam;
    gParam.x = x;
    gParam.location = gpu ? QUDA_CUDA_FIELD_LOCATION : QUDA_CPU_FIELD_LOCATION;
    gParam.nColor = Nc_c*Ns_c;
    gParam.reconstruct = QUDA_RECONSTRUCT_NO;
    gParam.order = gpu ? QUDA_FLOAT2_GAUGE_ORDER : QUDA_QDP_GAUGE_ORDER;
    gParam.link_type = QUDA_COARSE_LINKS;
    gParam.t_boundary = QUDA_PERIODIC_T;
    gParam.create = QUDA_ZERO_FIELD_CREATE;
    // use null-space precision for preconditioned links on gpu
    gParam.setPrecision( transfer->NullPrecision(gpu ? QUDA_CUDA_FIELD_LOCATION : QUDA_CPU_FIELD_LOCATION) );
    gParam.nDim = ndim;
    gParam.siteSubset = QUDA_FULL_SITE_SUBSET;
    gParam.ghostExchange = QUDA_GHOST_EXCHANGE_PAD;
    gParam.nFace = 1;
    gParam.geometry = QUDA_COARSE_GEOMETRY;

    int pad = std::max( { (x[0]*x[1]*x[2])/2, (x[1]*x[2]*x[3])/2, (x[0]*x[2]*x[3])/2, (x[0]*x[1]*x[3])/2 } );
    gParam.pad = gpu ? gParam.nFace * pad * 2 : 0; // factor of 2 since we have to store bi-directional ghost zone

<<<<<<< HEAD
    if (gpu) Yhat_d = new GaugeField(gParam);
    else     Yhat_h = new GaugeField(gParam);
=======
    if (gpu) {
      Yhat_d = std::make_shared<cudaGaugeField>(gParam);
      GaugeFieldParam milcParam(*Yhat_d);
      milcParam.order = QUDA_MILC_GAUGE_ORDER;
      if (need_aos_gauge_copy) { Yhat_aos_d = std::make_shared<cudaGaugeField>(milcParam); }
    } else
      Yhat_h = std::make_shared<cpuGaugeField>(gParam);
>>>>>>> abbf137d

    gParam.setPrecision(gpu ? X_d->Precision() : X_h->Precision());
    gParam.ghostExchange = QUDA_GHOST_EXCHANGE_NO;
    gParam.nFace = 0;
    gParam.geometry = QUDA_SCALAR_GEOMETRY;
    gParam.pad = 0;

<<<<<<< HEAD
    if (gpu) Xinv_d = new GaugeField(gParam);
    else     Xinv_h = new GaugeField(gParam);
=======
    if (gpu) {
      Xinv_d = std::make_shared<cudaGaugeField>(gParam);
      GaugeFieldParam milcParam(*Xinv_d);
      milcParam.order = QUDA_MILC_GAUGE_ORDER;
      if (need_aos_gauge_copy) { Xinv_aos_d = std::make_shared<cudaGaugeField>(milcParam); }
    } else
      Xinv_h = std::make_shared<cpuGaugeField>(gParam);
>>>>>>> abbf137d
  }

  void DiracCoarse::initializeCoarse()
  {
    createY(gpu_setup, mapped);

    if (!gpu_setup) {

      dirac->createCoarseOp(*Y_h, *X_h, *transfer, kappa, mass, Mu(), MuFactor(), AllowTruncation());
      if (getVerbosity() >= QUDA_VERBOSE) printfQuda("About to build the preconditioned coarse clover\n");

      createYhat(gpu_setup);

      if (getVerbosity() >= QUDA_VERBOSE) printfQuda("Finished building the preconditioned coarse clover\n");
      if (getVerbosity() >= QUDA_VERBOSE) printfQuda("About to create the preconditioned coarse op\n");

      calculateYhat(*Yhat_h, *Xinv_h, *Y_h, *X_h, setup_use_mma);

    } else {

      // The following fancy copies reduce the number of gauge field
      // copies (from and to QUDA_MILC_GAUGE_ORDER) by 2: one for X
      // and one for Y, both to QUDA_MILC_GAUGE_ORDER.
<<<<<<< HEAD
      if (use_mma && dirac->isCoarse()) {

        constexpr QudaGaugeFieldOrder gOrder = QUDA_MILC_GAUGE_ORDER;

        GaugeFieldParam Y_param(*Y_d);
        GaugeFieldParam X_param(*X_d);

        Y_param.order = gOrder;
        X_param.order = gOrder;

        GaugeField *Y_order = GaugeField::Create(Y_param);
        GaugeField *X_order = GaugeField::Create(X_param);
=======
      if (setup_use_mma && dirac->isCoarse()) {
>>>>>>> abbf137d

        dirac->createCoarseOp(*Y_aos_d, *X_aos_d, *transfer, kappa, mass, Mu(), MuFactor(), AllowTruncation());

        X_d->copy(*X_aos_d);

        if (getVerbosity() >= QUDA_VERBOSE) printfQuda("About to build the preconditioned coarse clover\n");

        createYhat(gpu_setup);

        if (getVerbosity() >= QUDA_VERBOSE) printfQuda("Finished building the preconditioned coarse clover\n");
        if (getVerbosity() >= QUDA_VERBOSE) printfQuda("About to create the preconditioned coarse op\n");

        calculateYhat(*Yhat_d, *Xinv_d, *Y_aos_d, *X_aos_d, setup_use_mma);
        // TODO: we could pass in Yhat_aos_d and Xinv_aos_d directly
        Yhat_aos_d->copy(*Yhat_d);
        Yhat_aos_d->exchangeGhost(QUDA_LINK_BIDIRECTIONAL);
        Xinv_aos_d->copy(*Xinv_d);

        Y_d->copy(*Y_aos_d);

        // this extra exchange shouldn't be needed, but at present the
        // copy from Y_order to Y_d doesn't preserve the
        // bi-directional halo (in_offset isn't set in the copy
        // routine)
        Y_d->exchangeGhost(QUDA_LINK_BIDIRECTIONAL);

      } else {
        dirac->createCoarseOp(*Y_d, *X_d, *transfer, kappa, mass, Mu(), MuFactor(), AllowTruncation());

        if (need_aos_gauge_copy) {
          Y_aos_d->copy(*Y_d);
          Y_aos_d->exchangeGhost(QUDA_LINK_BIDIRECTIONAL);
          X_aos_d->copy(*X_d);
        }

        if (getVerbosity() >= QUDA_VERBOSE) printfQuda("About to build the preconditioned coarse clover\n");

        createYhat(gpu_setup);

        if (getVerbosity() >= QUDA_VERBOSE) printfQuda("Finished building the preconditioned coarse clover\n");
        if (getVerbosity() >= QUDA_VERBOSE) printfQuda("About to create the preconditioned coarse op\n");

        calculateYhat(*Yhat_d, *Xinv_d, *Y_d, *X_d, setup_use_mma);

        if (need_aos_gauge_copy) {
          // TODO: we could pass in Yhat_aos_d and Xinv_aos_d directly
          Yhat_aos_d->copy(*Yhat_d);
          Yhat_aos_d->exchangeGhost(QUDA_LINK_BIDIRECTIONAL);
          Xinv_aos_d->copy(*Xinv_d);
        }
      }
    }

    if (getVerbosity() >= QUDA_VERBOSE) printfQuda("Finished creating the preconditioned coarse op\n");

    if (gpu_setup) {
      enable_gpu = true;
      init_gpu = true;
    } else {
      enable_cpu = true;
      init_cpu = true;
    }
  }

  // we only copy to host or device lazily on demand
  void DiracCoarse::initializeLazy(QudaFieldLocation location) const
  {
    if (!enable_cpu && !enable_gpu) errorQuda("Neither CPU or GPU coarse fields initialized");
    switch(location) {
    case QUDA_CUDA_FIELD_LOCATION:
      if (enable_gpu) return;
      createY(true, mapped);
      createYhat(true);
      Y_d->copy(*Y_h);
      if (need_aos_gauge_copy) { Y_aos_d->copy(*Y_d); }
      Yhat_d->copy(*Yhat_h);
      if (need_aos_gauge_copy) {
        Yhat_aos_d->copy(*Yhat_d);
        Yhat_aos_d->exchangeGhost(QUDA_LINK_BIDIRECTIONAL);
      }
      X_d->copy(*X_h);
      if (need_aos_gauge_copy) { X_aos_d->copy(*X_d); }
      Xinv_d->copy(*Xinv_h);
      if (need_aos_gauge_copy) { Xinv_aos_d->copy(*Xinv_d); }
      enable_gpu = true;
      init_gpu = true;
      break;
    case QUDA_CPU_FIELD_LOCATION:
      if (enable_cpu) return;
      createY(false);
      createYhat(false);
      Y_h->copy(*Y_d);
      Yhat_h->copy(*Yhat_d);
      X_h->copy(*X_d);
      Xinv_h->copy(*Xinv_d);
      enable_cpu = true;
      init_cpu = true;
      break;
    default:
      errorQuda("Unknown location");
    }
  }

  bool DiracCoarse::apply_mma(cvector_ref<ColorSpinorField> f, bool use_mma) { return (f.size() > 1) && use_mma; }

  void DiracCoarse::createPreconditionedCoarseOp(GaugeField &Yhat, GaugeField &Xinv, const GaugeField &Y, const GaugeField &X) {
    calculateYhat(Yhat, Xinv, Y, X, setup_use_mma);
  }

  void DiracCoarse::Clover(cvector_ref<ColorSpinorField> &out, cvector_ref<const ColorSpinorField> &in,
                           QudaParity parity) const
  {
    QudaFieldLocation location = checkLocation(out[0], in[0]);
    initializeLazy(location);
    if (location == QUDA_CUDA_FIELD_LOCATION) {
      auto Y = apply_mma(out, dslash_use_mma) ? Y_aos_d : Y_d;
      auto X = apply_mma(out, dslash_use_mma) ? X_aos_d : X_d;
      ApplyCoarse(out, in, in, *Y, *X, kappa, parity, false, true, dagger, commDim, QUDA_INVALID_PRECISION,
                  dslash_use_mma);
    } else if (location == QUDA_CPU_FIELD_LOCATION) {
      ApplyCoarse(out, in, in, *Y_h, *X_h, kappa, parity, false, true, dagger, commDim, QUDA_INVALID_PRECISION,
                  dslash_use_mma);
    }
    int n = in[0].Nspin() * in[0].Ncolor();
    flops += (8 * n * n - 2 * n) * (long long)in[0].VolumeCB() * in.size();
  }

  void DiracCoarse::CloverInv(cvector_ref<ColorSpinorField> &out, cvector_ref<const ColorSpinorField> &in,
                              QudaParity parity) const
  {
    QudaFieldLocation location = checkLocation(out[0], in[0]);
    initializeLazy(location);
    if ( location  == QUDA_CUDA_FIELD_LOCATION ) {
      auto Y = apply_mma(out, dslash_use_mma) ? Y_aos_d : Y_d;
      auto X = apply_mma(out, dslash_use_mma) ? Xinv_aos_d : Xinv_d;
      ApplyCoarse(out, in, in, *Y, *X, kappa, parity, false, true, dagger, commDim, QUDA_INVALID_PRECISION,
                  dslash_use_mma);
    } else if ( location == QUDA_CPU_FIELD_LOCATION ) {
      ApplyCoarse(out, in, in, *Y_h, *Xinv_h, kappa, parity, false, true, dagger, commDim, QUDA_INVALID_PRECISION,
                  dslash_use_mma);
    }
    int n = in[0].Nspin() * in[0].Ncolor();
    flops += (8 * n * n - 2 * n) * (long long)in[0].VolumeCB() * in.size();
  }

  void DiracCoarse::Dslash(cvector_ref<ColorSpinorField> &out, cvector_ref<const ColorSpinorField> &in,
                           QudaParity parity) const
  {
    QudaFieldLocation location = checkLocation(out[0], in[0]);
    initializeLazy(location);

    if ( location == QUDA_CUDA_FIELD_LOCATION ) {
      auto Y = apply_mma(out, dslash_use_mma) ? Y_aos_d : Y_d;
      auto X = apply_mma(out, dslash_use_mma) ? X_aos_d : X_d;
      ApplyCoarse(out, in, in, *Y, *X, kappa, parity, true, false, dagger, commDim, halo_precision, dslash_use_mma);
    } else if ( location == QUDA_CPU_FIELD_LOCATION ) {
      ApplyCoarse(out, in, in, *Y_h, *X_h, kappa, parity, true, false, dagger, commDim, halo_precision, dslash_use_mma);
    }

    int n = in[0].Nspin() * in[0].Ncolor();
    flops += (8 * (8 * n * n) - 2 * n) * (long long)in[0].VolumeCB() * in[0].SiteSubset() * in.size();
  }

  void DiracCoarse::DslashXpay(cvector_ref<ColorSpinorField> &out, cvector_ref<const ColorSpinorField> &in,
                               QudaParity parity, cvector_ref<const ColorSpinorField> &x, double k) const
  {
    if (k!=1.0) errorQuda("%s not supported for k!=1.0", __func__);

    QudaFieldLocation location = checkLocation(out[0], in[0]);
    initializeLazy(location);
    if ( location == QUDA_CUDA_FIELD_LOCATION ) {
      auto Y = apply_mma(out, dslash_use_mma) ? Y_aos_d : Y_d;
      auto X = apply_mma(out, dslash_use_mma) ? X_aos_d : X_d;
      ApplyCoarse(out, in, x, *Y, *X, kappa, parity, true, true, dagger, commDim, halo_precision, dslash_use_mma);
    } else if ( location == QUDA_CPU_FIELD_LOCATION ) {
      ApplyCoarse(out, in, x, *Y_h, *X_h, kappa, parity, true, true, dagger, commDim, halo_precision, dslash_use_mma);
    }
    int n = in[0].Nspin() * in[0].Ncolor();
    flops += (9 * (8 * n * n) - 2 * n) * (long long)in[0].VolumeCB() * in[0].SiteSubset() * in.size();
  }

  void DiracCoarse::M(cvector_ref<ColorSpinorField> &out, cvector_ref<const ColorSpinorField> &in) const
  {
    QudaFieldLocation location = checkLocation(out[0], in[0]);
    initializeLazy(location);
    if ( location == QUDA_CUDA_FIELD_LOCATION ) {
      auto Y = apply_mma(out, dslash_use_mma) ? Y_aos_d : Y_d;
      auto X = apply_mma(out, dslash_use_mma) ? X_aos_d : X_d;
      ApplyCoarse(out, in, in, *Y, *X, kappa, QUDA_INVALID_PARITY, true, true, dagger, commDim, halo_precision,
                  dslash_use_mma);
    } else if ( location == QUDA_CPU_FIELD_LOCATION ) {
      ApplyCoarse(out, in, in, *Y_h, *X_h, kappa, QUDA_INVALID_PARITY, true, true, dagger, commDim, halo_precision,
                  dslash_use_mma);
    }
    int n = in[0].Nspin() * in[0].Ncolor();
    flops += (9 * (8 * n * n) - 2 * n) * (long long)in[0].VolumeCB() * in[0].SiteSubset() * in.size();
  }

  void DiracCoarse::MdagM(cvector_ref<ColorSpinorField> &out, cvector_ref<const ColorSpinorField> &in) const
  {
    auto tmp = getFieldTmp(out);
    M(tmp, in);
    Mdag(out, tmp);
  }

  void DiracCoarse::prepare(ColorSpinorField* &src, ColorSpinorField* &sol,
			    ColorSpinorField &x, ColorSpinorField &b,
			    const QudaSolutionType solType) const
  {
    if (solType == QUDA_MATPC_SOLUTION || solType == QUDA_MATPCDAG_MATPC_SOLUTION) {
      errorQuda("Preconditioned solution requires a preconditioned solve_type");
    }

    src = &b;
    sol = &x;
  }

  void DiracCoarse::reconstruct(ColorSpinorField &, const ColorSpinorField &, const QudaSolutionType) const
  {
    /* do nothing */
  }

  //Make the coarse operator one level down.  Pass both the coarse gauge field and coarse clover field.
  void DiracCoarse::createCoarseOp(GaugeField &Y, GaugeField &X, const Transfer &T, double kappa, double, double mu,
                                   double mu_factor, bool) const
  {
    if (T.getTransferType() != QUDA_TRANSFER_AGGREGATE)
      errorQuda("Coarse operators only support aggregation coarsening");

    double a = 2.0 * kappa * mu * T.Vectors().TwistFlavor();
    if (checkLocation(Y, X) == QUDA_CPU_FIELD_LOCATION) {
      initializeLazy(QUDA_CPU_FIELD_LOCATION);
      CoarseCoarseOp(Y, X, T, *(this->Y_h), *(this->X_h), *(this->Xinv_h), kappa, mass, a, mu_factor, QUDA_COARSE_DIRAC,
                     QUDA_MATPC_INVALID, need_bidirectional);
    } else {
      initializeLazy(QUDA_CUDA_FIELD_LOCATION);
      if (Y.Order() != X.Order()) { errorQuda("Y/X order mismatch in createCoarseOp: %d %d\n", Y.Order(), X.Order()); }
      bool use_mma = Y.Order() == QUDA_MILC_GAUGE_ORDER;
      CoarseCoarseOp(Y, X, T, *(this->Y_d), *(this->X_d), *(this->Xinv_d), kappa, mass, a, mu_factor, QUDA_COARSE_DIRAC,
                     QUDA_MATPC_INVALID, need_bidirectional, use_mma);
    }
  }

  void DiracCoarse::prefetch(QudaFieldLocation mem_space, qudaStream_t stream) const
  {
    Dirac::prefetch(mem_space, stream);
    if (Y_d) Y_d->prefetch(mem_space, stream);
    if (X_d) X_d->prefetch(mem_space, stream);
  }

  DiracCoarsePC::DiracCoarsePC(const DiracParam &param, bool gpu_setup) : DiracCoarse(param, gpu_setup)
  {
    /* do nothing */
  }

<<<<<<< HEAD
  DiracCoarsePC::DiracCoarsePC(const DiracParam &param, GaugeField *Y_h, GaugeField *X_h, GaugeField *Xinv_h,
                               GaugeField *Yhat_h, GaugeField *Y_d, GaugeField *X_d, GaugeField *Xinv_d,
                               GaugeField *Yhat_d) :
=======
  DiracCoarsePC::DiracCoarsePC(const DiracParam &param, std::shared_ptr<cpuGaugeField> Y_h,
                               std::shared_ptr<cpuGaugeField> X_h, std::shared_ptr<cpuGaugeField> Xinv_h,
                               std::shared_ptr<cpuGaugeField> Yhat_h, std::shared_ptr<cudaGaugeField> Y_d,
                               std::shared_ptr<cudaGaugeField> X_d, std::shared_ptr<cudaGaugeField> Xinv_d,
                               std::shared_ptr<cudaGaugeField> Yhat_d) :
>>>>>>> abbf137d
    DiracCoarse(param, Y_h, X_h, Xinv_h, Yhat_h, Y_d, X_d, Xinv_d, Yhat_d)
  {
  }

  DiracCoarsePC::DiracCoarsePC(const DiracCoarse &dirac, const DiracParam &param) : DiracCoarse(dirac, param)
  {
    /* do nothing */
  }

  DiracCoarsePC::~DiracCoarsePC() { }

  void DiracCoarsePC::Dslash(cvector_ref<ColorSpinorField> &out, cvector_ref<const ColorSpinorField> &in,
                             QudaParity parity) const
  {
    QudaFieldLocation location = checkLocation(out[0], in[0]);
    initializeLazy(location);

    if ( location == QUDA_CUDA_FIELD_LOCATION) {
      auto Y = apply_mma(out, dslash_use_mma) ? Yhat_aos_d : Yhat_d;
      auto X = apply_mma(out, dslash_use_mma) ? X_aos_d : X_d;
      ApplyCoarse(out, in, in, *Y, *X, kappa, parity, true, false, dagger, commDim, halo_precision, dslash_use_mma);
    } else if ( location == QUDA_CPU_FIELD_LOCATION ) {
      ApplyCoarse(out, in, in, *Yhat_h, *X_h, kappa, parity, true, false, dagger, commDim, halo_precision,
                  dslash_use_mma);
    }

    int n = in[0].Nspin() * in[0].Ncolor();
    flops += (8 * (8 * n * n) - 2 * n) * in[0].VolumeCB() * in[0].SiteSubset() * in.size();
  }

  void DiracCoarsePC::DslashXpay(cvector_ref<ColorSpinorField> &out, cvector_ref<const ColorSpinorField> &in,
                                 QudaParity parity, cvector_ref<const ColorSpinorField> &x, double k) const
  {
    // FIXME emulated for now
    Dslash(out, in, parity);
    for (auto i = 0u; i < x.size(); i++) blas::xpay(x[i], k, out[i]);

    int n = in[0].Nspin() * in[0].Ncolor();
    flops += (8 * (8 * n * n) - 2 * n) * in[0].VolumeCB()
      * in.size(); // blas flops counted separately so only need to count dslash flops
  }

  void DiracCoarsePC::M(cvector_ref<ColorSpinorField> &out, cvector_ref<const ColorSpinorField> &in) const
  {
    auto tmp = getFieldTmp(out);

    if (in[0].SiteSubset() == QUDA_FULL_SITE_SUBSET || out[0].SiteSubset() == QUDA_FULL_SITE_SUBSET)
      errorQuda("Cannot apply preconditioned operator to full field (subsets = %d %d)", in[0].SiteSubset(),
                out[0].SiteSubset());

    if (matpcType == QUDA_MATPC_EVEN_EVEN_ASYMMETRIC) {
      // DiracCoarsePC::Dslash applies A^{-1}Dslash
      Dslash(tmp, in, QUDA_ODD_PARITY);
      // DiracCoarse::DslashXpay applies (A - D) // FIXME this ignores the -1
      DiracCoarse::Dslash(out, tmp, QUDA_EVEN_PARITY);
      Clover(tmp, in, QUDA_EVEN_PARITY);
      for (auto i = 0u; i < in.size(); i++) blas::xpay(tmp[i], -1.0, out[i]);
    } else if (matpcType == QUDA_MATPC_ODD_ODD_ASYMMETRIC) {
      // DiracCoarsePC::Dslash applies A^{-1}Dslash
      Dslash(tmp, in, QUDA_EVEN_PARITY);
      // DiracCoarse::DslashXpay applies (A - D) // FIXME this ignores the -1
      DiracCoarse::Dslash(out, tmp, QUDA_ODD_PARITY);
      Clover(tmp, in, QUDA_ODD_PARITY);
      for (auto i = 0u; i < in.size(); i++) blas::xpay(tmp[i], -1.0, out[i]);
    } else if (matpcType == QUDA_MATPC_EVEN_EVEN) {
      Dslash(tmp, in, QUDA_ODD_PARITY);
      DslashXpay(out, tmp, QUDA_EVEN_PARITY, in, -1.0);
    } else if (matpcType == QUDA_MATPC_ODD_ODD) {
      Dslash(tmp, in, QUDA_EVEN_PARITY);
      DslashXpay(out, tmp, QUDA_ODD_PARITY, in, -1.0);
    } else {
      errorQuda("MatPCType %d not valid for DiracCoarsePC", matpcType);
    }
  }

  void DiracCoarsePC::MdagM(cvector_ref<ColorSpinorField> &out, cvector_ref<const ColorSpinorField> &in) const
  {
    auto tmp = getFieldTmp(out);
    M(tmp, in);
    Mdag(out, tmp);
  }

  void DiracCoarsePC::prepare(ColorSpinorField* &src, ColorSpinorField* &sol, ColorSpinorField &x, ColorSpinorField &b,
			      const QudaSolutionType solType) const
  {
    // we desire solution to preconditioned system
    if (solType == QUDA_MATPC_SOLUTION || solType == QUDA_MATPCDAG_MATPC_SOLUTION) {
      src = &b;
      sol = &x;
      return;
    }

    auto tmp = getFieldTmp(b.Even());

    // we desire solution to full system
    if (matpcType == QUDA_MATPC_EVEN_EVEN) {
      // src = A_ee^-1 (b_e - D_eo A_oo^-1 b_o)
      src = &(x.Odd());
#if 0
      CloverInv(*src, b.Odd(), QUDA_ODD_PARITY);
      DiracCoarse::Dslash(tmp, *src, QUDA_EVEN_PARITY);
      blas::xpay(b.Even(), -1.0, tmp);
      CloverInv(*src, tmp, QUDA_EVEN_PARITY);
#endif
      // src = A_ee^{-1} b_e - (A_ee^{-1} D_eo) A_oo^{-1} b_o
      CloverInv(*src, b.Odd(), QUDA_ODD_PARITY);
      Dslash(tmp, *src, QUDA_EVEN_PARITY);
      CloverInv(*src, b.Even(), QUDA_EVEN_PARITY);
      blas::axpy(-1.0, tmp, *src);

      sol = &(x.Even());
    } else if (matpcType == QUDA_MATPC_ODD_ODD) {
      // src = A_oo^-1 (b_o - D_oe A_ee^-1 b_e)
      src = &(x.Even());
#if 0
      CloverInv(*src, b.Even(), QUDA_EVEN_PARITY);
      DiracCoarse::Dslash(tmp, *src, QUDA_ODD_PARITY);
      blas::xpay(b.Odd(), -1.0, tmp);
      CloverInv(*src, tmp, QUDA_ODD_PARITY);
#endif
      // src = A_oo^{-1} b_o - (A_oo^{-1} D_oe) A_ee^{-1} b_e
      CloverInv(*src, b.Even(), QUDA_EVEN_PARITY);
      Dslash(tmp, *src, QUDA_ODD_PARITY);
      CloverInv(*src, b.Odd(), QUDA_ODD_PARITY);
      blas::axpy(-1.0, tmp, *src);

      sol = &(x.Odd());
    } else if (matpcType == QUDA_MATPC_EVEN_EVEN_ASYMMETRIC) {
      // src = b_e - D_eo A_oo^-1 b_o
      src = &(x.Odd());
      CloverInv(tmp, b.Odd(), QUDA_ODD_PARITY);
      DiracCoarse::Dslash(*src, tmp, QUDA_EVEN_PARITY);
      blas::xpay(b.Even(), -1.0, *src);
      sol = &(x.Even());
    } else if (matpcType == QUDA_MATPC_ODD_ODD_ASYMMETRIC) {
      // src = b_o - D_oe A_ee^-1 b_e
      src = &(x.Even());
      CloverInv(tmp, b.Even(), QUDA_EVEN_PARITY);
      DiracCoarse::Dslash(*src, tmp, QUDA_ODD_PARITY);
      blas::xpay(b.Odd(), -1.0, *src);
      sol = &(x.Odd());
    } else {
      errorQuda("MatPCType %d not valid for DiracCloverPC", matpcType);
    }

    // here we use final solution to store parity solution and parity source
    // b is now up for grabs if we want
  }

  void DiracCoarsePC::reconstruct(ColorSpinorField &x, const ColorSpinorField &b, const QudaSolutionType solType) const
  {
    if (solType == QUDA_MATPC_SOLUTION || solType == QUDA_MATPCDAG_MATPC_SOLUTION) {
      return;
    }

    checkFullSpinor(x, b);

    auto tmp = getFieldTmp(b.Even());

    // create full solution

    if (matpcType == QUDA_MATPC_EVEN_EVEN ||
	matpcType == QUDA_MATPC_EVEN_EVEN_ASYMMETRIC) {
#if 0
      // x_o = A_oo^-1 (b_o - D_oe x_e)
      DiracCoarse::Dslash(tmp, x.Even(), QUDA_ODD_PARITY);
      blas::xpay(b.Odd(), -1.0, tmp);
      CloverInv(x.Odd(), tmp, QUDA_ODD_PARITY);
#endif
      // x_o = A_oo^{-1} b_o - (A_oo^{-1} D_oe) x_e
      Dslash(tmp, x.Even(), QUDA_ODD_PARITY);
      CloverInv(x.Odd(), b.Odd(), QUDA_ODD_PARITY);
      blas::axpy(-1.0, tmp, x.Odd());

    } else if (matpcType == QUDA_MATPC_ODD_ODD ||
	       matpcType == QUDA_MATPC_ODD_ODD_ASYMMETRIC) {
#if 0
      // x_e = A_ee^-1 (b_e - D_eo x_o)
      DiracCoarse::Dslash(tmp, x.Odd(), QUDA_EVEN_PARITY);
      blas::xpay(b.Even(), -1.0, tmp);
      CloverInv(x.Even(), tmp, QUDA_EVEN_PARITY);
#endif
      // x_e = A_ee^{-1} b_e - (A_ee^{-1} D_eo) x_o
      Dslash(tmp, x.Odd(), QUDA_EVEN_PARITY);
      CloverInv(x.Even(), b.Even(), QUDA_EVEN_PARITY);
      blas::axpy(-1.0, tmp, x.Even());

    } else {
      errorQuda("MatPCType %d not valid for DiracCoarsePC", matpcType);
    }
  }

  //Make the coarse operator one level down.  For the preconditioned
  //operator we are coarsening the Yhat links, not the Y links.  We
  //pass the fine clover fields, though they are actually ignored.
  void DiracCoarsePC::createCoarseOp(GaugeField &Y, GaugeField &X, const Transfer &T, double kappa, double, double mu,
                                     double mu_factor, bool) const
  {
    if (T.getTransferType() != QUDA_TRANSFER_AGGREGATE)
      errorQuda("Coarse operators only support aggregation coarsening");

    double a = -2.0 * kappa * mu * T.Vectors().TwistFlavor();
    if (checkLocation(Y, X) == QUDA_CPU_FIELD_LOCATION) {
      initializeLazy(QUDA_CPU_FIELD_LOCATION);
      CoarseCoarseOp(Y, X, T, *(this->Yhat_h), *(this->X_h), *(this->Xinv_h), kappa, mass, a, -mu_factor,
                     QUDA_COARSEPC_DIRAC, matpcType, true);
    } else {
      initializeLazy(QUDA_CUDA_FIELD_LOCATION);
      if (Y.Order() != X.Order()) { errorQuda("Y/X order mismatch in createCoarseOp: %d %d\n", Y.Order(), X.Order()); }
      bool use_mma = Y.Order() == QUDA_MILC_GAUGE_ORDER;
      CoarseCoarseOp(Y, X, T, *(this->Yhat_d), *(this->X_d), *(this->Xinv_d), kappa, mass, a, -mu_factor,
                     QUDA_COARSEPC_DIRAC, matpcType, true, use_mma);
    }
  }

  void DiracCoarsePC::prefetch(QudaFieldLocation mem_space, qudaStream_t stream) const
  {
    Dirac::prefetch(mem_space, stream);
    if (Xinv_d) Xinv_d->prefetch(mem_space, stream);
    if (Yhat_d) Yhat_d->prefetch(mem_space, stream);
  }
}<|MERGE_RESOLUTION|>--- conflicted
+++ resolved
@@ -29,19 +29,12 @@
     initializeCoarse();
   }
 
-<<<<<<< HEAD
-  DiracCoarse::DiracCoarse(const DiracParam &param, GaugeField *Y_h, GaugeField *X_h, GaugeField *Xinv_h,
-                           GaugeField *Yhat_h, // cpu link fields
-                           GaugeField *Y_d, GaugeField *X_d, GaugeField *Xinv_d,
-                           GaugeField *Yhat_d) // gpu link field
-=======
-  DiracCoarse::DiracCoarse(const DiracParam &param, std::shared_ptr<cpuGaugeField> Y_h,
-                           std::shared_ptr<cpuGaugeField> X_h, std::shared_ptr<cpuGaugeField> Xinv_h,
-                           std::shared_ptr<cpuGaugeField> Yhat_h, // cpu link fields
-                           std::shared_ptr<cudaGaugeField> Y_d, std::shared_ptr<cudaGaugeField> X_d,
-                           std::shared_ptr<cudaGaugeField> Xinv_d,
-                           std::shared_ptr<cudaGaugeField> Yhat_d) // gpu link field
->>>>>>> abbf137d
+  DiracCoarse::DiracCoarse(const DiracParam &param, std::shared_ptr<GaugeField> Y_h,
+                           std::shared_ptr<GaugeField> X_h, std::shared_ptr<GaugeField> Xinv_h,
+                           std::shared_ptr<GaugeField> Yhat_h, // cpu link fields
+                           std::shared_ptr<GaugeField> Y_d, std::shared_ptr<GaugeField> X_d,
+                           std::shared_ptr<GaugeField> Xinv_d,
+                           std::shared_ptr<GaugeField> Yhat_d) // gpu link field
     :
     Dirac(param),
     mass(param.mass),
@@ -76,7 +69,7 @@
     {
       GaugeFieldParam param(X);
       param.order = gOrder;
-      auto output = std::shared_ptr<cudaGaugeField>(static_cast<cudaGaugeField *>(cudaGaugeField::Create(param)));
+      auto output = std::shared_ptr<GaugeField>(GaugeField::Create(param));
       output->copy(X);
       return output;
     };
@@ -162,36 +155,26 @@
     int pad = std::max( { (x[0]*x[1]*x[2])/2, (x[1]*x[2]*x[3])/2, (x[0]*x[2]*x[3])/2, (x[0]*x[1]*x[3])/2 } );
     gParam.pad = gpu ? gParam.nFace * pad * 2 : 0; // factor of 2 since we have to store bi-directional ghost zone
 
-<<<<<<< HEAD
-    if (gpu) Y_d = new GaugeField(gParam);
-    else     Y_h = new GaugeField(gParam);
-=======
     if (gpu) {
-      Y_d = std::make_shared<cudaGaugeField>(gParam);
+      Y_d = std::make_shared<GaugeField>(gParam);
       GaugeFieldParam milcParam(*Y_d);
       milcParam.order = QUDA_MILC_GAUGE_ORDER;
-      if (need_aos_gauge_copy) { Y_aos_d = std::make_shared<cudaGaugeField>(milcParam); }
+      if (need_aos_gauge_copy) { Y_aos_d = std::make_shared<GaugeField>(milcParam); }
     } else
-      Y_h = std::make_shared<cpuGaugeField>(gParam);
->>>>>>> abbf137d
+      Y_h = std::make_shared<GaugeField>(gParam);
 
     gParam.ghostExchange = QUDA_GHOST_EXCHANGE_NO;
     gParam.nFace = 0;
     gParam.geometry = QUDA_SCALAR_GEOMETRY;
     gParam.pad = 0;
 
-<<<<<<< HEAD
-    if (gpu) X_d = new GaugeField(gParam);
-    else     X_h = new GaugeField(gParam);
-=======
     if (gpu) {
-      X_d = std::make_shared<cudaGaugeField>(gParam);
+      X_d = std::make_shared<GaugeField>(gParam);
       GaugeFieldParam milcParam(*X_d);
       milcParam.order = QUDA_MILC_GAUGE_ORDER;
-      if (need_aos_gauge_copy) { X_aos_d = std::make_shared<cudaGaugeField>(milcParam); }
+      if (need_aos_gauge_copy) { X_aos_d = std::make_shared<GaugeField>(milcParam); }
     } else
-      X_h = std::make_shared<cpuGaugeField>(gParam);
->>>>>>> abbf137d
+      X_h = std::make_shared<GaugeField>(gParam);
   }
 
   void DiracCoarse::createYhat(bool gpu) const
@@ -224,18 +207,13 @@
     int pad = std::max( { (x[0]*x[1]*x[2])/2, (x[1]*x[2]*x[3])/2, (x[0]*x[2]*x[3])/2, (x[0]*x[1]*x[3])/2 } );
     gParam.pad = gpu ? gParam.nFace * pad * 2 : 0; // factor of 2 since we have to store bi-directional ghost zone
 
-<<<<<<< HEAD
-    if (gpu) Yhat_d = new GaugeField(gParam);
-    else     Yhat_h = new GaugeField(gParam);
-=======
     if (gpu) {
-      Yhat_d = std::make_shared<cudaGaugeField>(gParam);
+      Yhat_d = std::make_shared<GaugeField>(gParam);
       GaugeFieldParam milcParam(*Yhat_d);
       milcParam.order = QUDA_MILC_GAUGE_ORDER;
-      if (need_aos_gauge_copy) { Yhat_aos_d = std::make_shared<cudaGaugeField>(milcParam); }
+      if (need_aos_gauge_copy) { Yhat_aos_d = std::make_shared<GaugeField>(milcParam); }
     } else
-      Yhat_h = std::make_shared<cpuGaugeField>(gParam);
->>>>>>> abbf137d
+      Yhat_h = std::make_shared<GaugeField>(gParam);
 
     gParam.setPrecision(gpu ? X_d->Precision() : X_h->Precision());
     gParam.ghostExchange = QUDA_GHOST_EXCHANGE_NO;
@@ -243,18 +221,13 @@
     gParam.geometry = QUDA_SCALAR_GEOMETRY;
     gParam.pad = 0;
 
-<<<<<<< HEAD
-    if (gpu) Xinv_d = new GaugeField(gParam);
-    else     Xinv_h = new GaugeField(gParam);
-=======
     if (gpu) {
-      Xinv_d = std::make_shared<cudaGaugeField>(gParam);
+      Xinv_d = std::make_shared<GaugeField>(gParam);
       GaugeFieldParam milcParam(*Xinv_d);
       milcParam.order = QUDA_MILC_GAUGE_ORDER;
-      if (need_aos_gauge_copy) { Xinv_aos_d = std::make_shared<cudaGaugeField>(milcParam); }
+      if (need_aos_gauge_copy) { Xinv_aos_d = std::make_shared<GaugeField>(milcParam); }
     } else
-      Xinv_h = std::make_shared<cpuGaugeField>(gParam);
->>>>>>> abbf137d
+      Xinv_h = std::make_shared<GaugeField>(gParam);
   }
 
   void DiracCoarse::initializeCoarse()
@@ -278,25 +251,9 @@
       // The following fancy copies reduce the number of gauge field
       // copies (from and to QUDA_MILC_GAUGE_ORDER) by 2: one for X
       // and one for Y, both to QUDA_MILC_GAUGE_ORDER.
-<<<<<<< HEAD
-      if (use_mma && dirac->isCoarse()) {
-
-        constexpr QudaGaugeFieldOrder gOrder = QUDA_MILC_GAUGE_ORDER;
-
-        GaugeFieldParam Y_param(*Y_d);
-        GaugeFieldParam X_param(*X_d);
-
-        Y_param.order = gOrder;
-        X_param.order = gOrder;
-
-        GaugeField *Y_order = GaugeField::Create(Y_param);
-        GaugeField *X_order = GaugeField::Create(X_param);
-=======
       if (setup_use_mma && dirac->isCoarse()) {
->>>>>>> abbf137d
 
         dirac->createCoarseOp(*Y_aos_d, *X_aos_d, *transfer, kappa, mass, Mu(), MuFactor(), AllowTruncation());
-
         X_d->copy(*X_aos_d);
 
         if (getVerbosity() >= QUDA_VERBOSE) printfQuda("About to build the preconditioned coarse clover\n");
@@ -549,17 +506,11 @@
     /* do nothing */
   }
 
-<<<<<<< HEAD
-  DiracCoarsePC::DiracCoarsePC(const DiracParam &param, GaugeField *Y_h, GaugeField *X_h, GaugeField *Xinv_h,
-                               GaugeField *Yhat_h, GaugeField *Y_d, GaugeField *X_d, GaugeField *Xinv_d,
-                               GaugeField *Yhat_d) :
-=======
-  DiracCoarsePC::DiracCoarsePC(const DiracParam &param, std::shared_ptr<cpuGaugeField> Y_h,
-                               std::shared_ptr<cpuGaugeField> X_h, std::shared_ptr<cpuGaugeField> Xinv_h,
-                               std::shared_ptr<cpuGaugeField> Yhat_h, std::shared_ptr<cudaGaugeField> Y_d,
-                               std::shared_ptr<cudaGaugeField> X_d, std::shared_ptr<cudaGaugeField> Xinv_d,
-                               std::shared_ptr<cudaGaugeField> Yhat_d) :
->>>>>>> abbf137d
+  DiracCoarsePC::DiracCoarsePC(const DiracParam &param, std::shared_ptr<GaugeField> Y_h,
+                               std::shared_ptr<GaugeField> X_h, std::shared_ptr<GaugeField> Xinv_h,
+                               std::shared_ptr<GaugeField> Yhat_h, std::shared_ptr<GaugeField> Y_d,
+                               std::shared_ptr<GaugeField> X_d, std::shared_ptr<GaugeField> Xinv_d,
+                               std::shared_ptr<GaugeField> Yhat_d) :
     DiracCoarse(param, Y_h, X_h, Xinv_h, Yhat_h, Y_d, X_d, Xinv_d, Yhat_d)
   {
   }
