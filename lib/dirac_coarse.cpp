--- conflicted
+++ resolved
@@ -6,18 +6,12 @@
 
   DiracCoarse::DiracCoarse(const DiracParam &param, bool gpu_setup, bool mapped) :
     Dirac(param),
-<<<<<<< HEAD
     mass(param.mass),
-=======
->>>>>>> c71386da
     mu(param.mu),
     mu_factor(param.mu_factor),
     transfer(param.transfer),
     dirac(param.dirac),
-<<<<<<< HEAD
-=======
     need_bidirectional(param.need_bidirectional),
->>>>>>> c71386da
     Y_h(nullptr),
     X_h(nullptr),
     Xinv_h(nullptr),
@@ -42,18 +36,12 @@
                            cudaGaugeField *Yhat_d) // gpu link field
     :
     Dirac(param),
-<<<<<<< HEAD
     mass(param.mass),
-=======
->>>>>>> c71386da
     mu(param.mu),
     mu_factor(param.mu_factor),
     transfer(nullptr),
     dirac(nullptr),
-<<<<<<< HEAD
-=======
     need_bidirectional(false),
->>>>>>> c71386da
     Y_h(Y_h),
     X_h(X_h),
     Xinv_h(Xinv_h),
@@ -74,18 +62,12 @@
 
   DiracCoarse::DiracCoarse(const DiracCoarse &dirac, const DiracParam &param) :
     Dirac(param),
-<<<<<<< HEAD
     mass(param.mass),
-=======
->>>>>>> c71386da
     mu(param.mu),
     mu_factor(param.mu_factor),
     transfer(param.transfer),
     dirac(param.dirac),
-<<<<<<< HEAD
-=======
     need_bidirectional(param.need_bidirectional),
->>>>>>> c71386da
     Y_h(dirac.Y_h),
     X_h(dirac.X_h),
     Xinv_h(dirac.Xinv_h),
