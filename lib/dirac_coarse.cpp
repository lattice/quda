--- conflicted
+++ resolved
@@ -13,12 +13,8 @@
     transfer(param.transfer),
     dirac(param.dirac),
     need_bidirectional(param.need_bidirectional),
-<<<<<<< HEAD
+    allow_truncation(param.allow_truncation),
     use_mma(param.mg_use_mma),
-=======
-    allow_truncation(param.allow_truncation),
-    use_mma(param.use_mma),
->>>>>>> 1a6ec182
     Y_h(nullptr),
     X_h(nullptr),
     Xinv_h(nullptr),
@@ -49,12 +45,8 @@
     transfer(nullptr),
     dirac(nullptr),
     need_bidirectional(false),
-<<<<<<< HEAD
+    allow_truncation(param.allow_truncation),
     use_mma(param.mg_use_mma),
-=======
-    allow_truncation(param.allow_truncation),
-    use_mma(param.use_mma),
->>>>>>> 1a6ec182
     Y_h(Y_h),
     X_h(X_h),
     Xinv_h(Xinv_h),
@@ -81,12 +73,8 @@
     transfer(param.transfer),
     dirac(param.dirac),
     need_bidirectional(param.need_bidirectional),
-<<<<<<< HEAD
+    allow_truncation(param.allow_truncation),
     use_mma(param.mg_use_mma),
-=======
-    allow_truncation(param.allow_truncation),
-    use_mma(param.use_mma),
->>>>>>> 1a6ec182
     Y_h(dirac.Y_h),
     X_h(dirac.X_h),
     Xinv_h(dirac.Xinv_h),
