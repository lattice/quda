#include <color_spinor_field.h>
#include <color_spinor_field_order.h>
#include <index_helper.cuh>

#include <random>

namespace quda {

  using namespace colorspinor;

  const unsigned int rn_seed = 1984;
  std::ranlux24      rn_gen(rn_seed);

  /**
     Random number insertion over all field elements
  */
  template <class T>
  void random(T &t) {
    for (int parity=0; parity<t.Nparity(); parity++) {
      for (int x_cb=0; x_cb<t.VolumeCB(); x_cb++) {
	for (int s=0; s<t.Nspin(); s++) {
	  for (int c=0; c<t.Ncolor(); c++) {
	    t(parity,x_cb,s,c).real(comm_drand());
	    t(parity,x_cb,s,c).imag(comm_drand());
	  }
	}
      }
    }
  }

  /**
     Create a point source at spacetime point x, spin s and colour c
  */
  template <class T>
  void point(T &t, int x, int s, int c) { t(x%2, x/2, s, c) = 1.0; }

  /**
     Set all space-time real elements at spin s and color c of the
     field equal to k
  */
  template <class T>
  void constant(T &t, int k, int s, int c) {
    for (int parity=0; parity<t.Nparity(); parity++) {
      for (int x_cb=0; x_cb<t.VolumeCB(); x_cb++) {
	// set all color-spin components to zero
	for (int s2=0; s2<t.Nspin(); s2++) {
	  for (int c2=0; c2<t.Ncolor(); c2++) {
	    t(parity,x_cb,s2,c2) = 0.0;
	  }
	}
	t(parity,x_cb,s,c) = k; // now set the one we want
      }
    }
  }

  /**
     Insert a sinusoidal wave sin ( n * (x[d] / X[d]) * pi ) in dimension d
   */
  template <class P>
  void sin(P &p, int d, int n, int offset) {
    int coord[4];
    int X[4] = { p.X(0), p.X(1), p.X(2), p.X(3)};
    X[0] *= (p.Nparity() == 1) ? 2 : 1; // need full lattice dims

    for (int parity=0; parity<p.Nparity(); parity++) {
      for (int x_cb=0; x_cb<p.VolumeCB(); x_cb++) {
	getCoords(coord, x_cb, X, parity);

	double mode = n * (double)coord[d] / X[d];
	double k = (double)offset + sin (M_PI * mode);

	for (int s=0; s<p.Nspin(); s++)
	  for (int c=0; c<p.Ncolor(); c++)
	    p(parity, x_cb, s, c) = k;
      }
    }
  }

  /**
     Create a corner source with value "v" on color "c"
     on a single corner overloaded into "s". "s" is 
     encoded via a bitmap: 1010 -> x = 0, y = 1, z = 0, t = 1
     corner, for ex.
  */
  template <class T>
  void corner(T &p, int v, int s, int c) {
    if (p.Nspin() != 1)
      errorQuda("ERROR: lib/color_spinor_util.cu, corner() is only defined for Nspin = 1 fields.\n");

    int coord[4];
    int X[4] = { p.X(0), p.X(1), p.X(2), p.X(3)};
    X[0] *= (p.Nparity() == 1) ? 2 : 1; // need full lattice dims

    for (int parity=0; parity<p.Nparity(); parity++) {
      for (int x_cb=0; x_cb<p.VolumeCB(); x_cb++) {

        
        // get coords
        getCoords(coord, x_cb, X, parity);

        // Figure out corner of current site.
        int corner = 8*(coord[3]%2)+4*(coord[2]%2)+2*(coord[1]%2)+(coord[0]%2);

        // set all color components to zero
        for (int c2=0; c2<p.Ncolor(); c2++) {
          p(parity,x_cb,0,c2) = 0.0;
          // except the corner and color we want
          if (s == corner)
            p(parity,x_cb,0,c) = (double)v;
        }

      }
    }
  }


  // print out the vector at volume point x
  template <typename Float, int nSpin, int nColor, QudaFieldOrder order>
  void genericSource(cpuColorSpinorField &a, QudaSourceType sourceType, int x, int s, int c) {
    FieldOrderCB<Float,nSpin,nColor,1,order> A(a);
    if (sourceType == QUDA_RANDOM_SOURCE) random(A);
    else if (sourceType == QUDA_POINT_SOURCE) point(A, x, s, c);
    else if (sourceType == QUDA_CONSTANT_SOURCE) constant(A, x, s, c);
    else if (sourceType == QUDA_SINUSOIDAL_SOURCE) sin(A, x, s, c);
    else if (sourceType == QUDA_CORNER_SOURCE) corner(A, x, s, c);
    else errorQuda("Unsupported source type %d", sourceType);
  }

  template <typename Float, int nSpin, QudaFieldOrder order>
  void genericSource(cpuColorSpinorField &a, QudaSourceType sourceType, int x, int s, int c) {
    if (a.Ncolor() == 2) {
      genericSource<Float,nSpin,2,order>(a,sourceType, x, s, c);
    } else if (a.Ncolor() == 3) {
      genericSource<Float,nSpin,3,order>(a,sourceType, x, s, c);
    } else if (a.Ncolor() == 4) {
      genericSource<Float,nSpin,4,order>(a,sourceType, x, s, c);
    } else if (a.Ncolor() == 8) {
      genericSource<Float,nSpin,8,order>(a,sourceType, x, s, c);
    } else if (a.Ncolor() == 12) {
      genericSource<Float,nSpin,12,order>(a,sourceType, x, s, c);
    } else if (a.Ncolor() == 16) {
      genericSource<Float,nSpin,16,order>(a,sourceType, x, s, c);
    } else if (a.Ncolor() == 20) {
      genericSource<Float,nSpin,20,order>(a,sourceType, x, s, c);
    } else if (a.Ncolor() == 24) {
      genericSource<Float,nSpin,24,order>(a,sourceType, x, s, c);
    } else if (a.Ncolor() == 32) {
      genericSource<Float,nSpin,32,order>(a,sourceType, x, s, c);
    } else if (a.Ncolor() == 48) {
      genericSource<Float,nSpin,48,order>(a,sourceType, x, s, c);
<<<<<<< HEAD
    } else if (a.Ncolor() == 96) {
      genericSource<Float,nSpin,96,order>(a,sourceType, x, s, c);
=======
    } else if (a.Ncolor() == 64) {
      genericSource<Float,nSpin,64,order>(a,sourceType, x, s, c);
>>>>>>> 0a0a316e
    } else {
      errorQuda("Unsupported nColor=%d\n", a.Ncolor());
    }
  }

  template <typename Float, QudaFieldOrder order>
  void genericSource(cpuColorSpinorField &a, QudaSourceType sourceType, int x, int s, int c) {
    if (a.Nspin() == 1) {
      genericSource<Float,1,order>(a,sourceType, x, s, c);
    } else if (a.Nspin() == 2) {
      genericSource<Float,2,order>(a,sourceType, x, s, c);
    } else if (a.Nspin() == 4) {
      genericSource<Float,4,order>(a,sourceType, x, s, c);
    } else {
      errorQuda("Unsupported nSpin=%d\n", a.Nspin());
    }
  }

  template <typename Float>
  void genericSource(cpuColorSpinorField &a, QudaSourceType sourceType, int x, int s, int c) {
    if (a.FieldOrder() == QUDA_SPACE_SPIN_COLOR_FIELD_ORDER) {
      genericSource<Float,QUDA_SPACE_SPIN_COLOR_FIELD_ORDER>(a,sourceType, x, s, c);
    } else {
      errorQuda("Unsupported field order %d\n", a.FieldOrder());
    }

  }

  void genericSource(cpuColorSpinorField &a, QudaSourceType sourceType, int x, int s, int c) {

    if (a.Precision() == QUDA_DOUBLE_PRECISION) {
      genericSource<double>(a,sourceType, x, s, c);
    } else if (a.Precision() == QUDA_SINGLE_PRECISION) {
      genericSource<float>(a,sourceType, x, s, c);      
    } else {
      errorQuda("Precision not supported");
    }

  }

  template<typename Float, int fineSpin>
  void generate2DU1Vector(cpuColorSpinorField &a, std::ranlux24 &gen) {
     if(a.FieldOrder() != QUDA_SPACE_SPIN_COLOR_FIELD_ORDER) errorQuda("\nIncorrect feild order (%d) or null vector index (%d).\n", a.FieldOrder());
     quda::colorspinor::FieldOrderCB<Float,fineSpin,3,1,QUDA_SPACE_SPIN_COLOR_FIELD_ORDER> aOrder(static_cast<ColorSpinorField&>(a));

     //blas::zero(a);
     warningQuda("\nProcessing 2d null vector.");

     std::normal_distribution<> dist(0.0, 1.0);

     const int c = 0;

     for (int parity = 0; parity < 2; parity++) {
        for(int x_cb = 0; x_cb < a.VolumeCB(); x_cb++) {

           int i = parity*a.VolumeCB() + x_cb;
           int xx[4] = {0};
           a.LatticeIndex(xx, i);

           if( xx[2] == 0 && xx[3] == 0 )
           {
             std::complex<Float> rnd_val = std::complex<Float>(static_cast<Float>(dist(gen)), static_cast<Float>(dist(gen)));
             aOrder(parity, x_cb, 0, c) = rnd_val; 
           }
       }
     }
  }

  void generic2DSource(cpuColorSpinorField &a) {

    if(a.Nspin() == 4) errorQuda("\nUnsupported spin\n");

    if (a.Precision() == QUDA_DOUBLE_PRECISION) {
      if     ( a.Nspin() == 1 ) generate2DU1Vector<double, 1>(a, rn_gen);
      else if( a.Nspin() == 2 ) generate2DU1Vector<double, 2>(a, rn_gen);
    } else if (a.Precision() == QUDA_SINGLE_PRECISION) {
  
      if     ( a.Nspin() == 1 ) generate2DU1Vector<float, 1>(a, rn_gen);
      else if( a.Nspin() == 2 ) generate2DU1Vector<float, 2>(a, rn_gen);
      
    } else {
      errorQuda("Precision not supported");
    }

  }


  template <class U, class V>
  int compareSpinor(const U &u, const V &v, const int tol) {
    int fail_check = 16*tol;
    int *fail = new int[fail_check];
    for (int f=0; f<fail_check; f++) fail[f] = 0;

    int N = 2*u.Nspin()*u.Ncolor();
    int *iter = new int[N];
    for (int i=0; i<N; i++) iter[i] = 0;

    for (int parity=0; parity<v.Nparity(); parity++) {
      for (int x_cb=0; x_cb<u.VolumeCB(); x_cb++) {

	for (int s=0; s<u.Nspin(); s++) {
	  for (int c=0; c<u.Ncolor(); c++) {
	    for (int z=0; z<2; z++) {
	      int j = (s*u.Ncolor() + c)*2+z;

	      double diff = z==0 ? fabs(u(parity,x_cb,s,c,z).real() - v(parity,x_cb,s,c,z).real()) :
		fabs(u(parity,x_cb,s,c).imag() - v(parity,x_cb,s,c).imag());

	      for (int f=0; f<fail_check; f++) {
		if (diff > pow(10.0,-(f+1)/(double)tol)) {
		  fail[f]++;
		}
	      }

	      if (diff > 1e-3) iter[j]++;
	    }
	  }
	}
      }
    }

    // reduce over all processes
    for (int i=0; i<N; i++) comm_allreduce_int(&iter[i]);
    for (int f=0; f<fail_check; f++) comm_allreduce_int(&fail[f]);

    for (int i=0; i<N; i++) printfQuda("%d fails = %d\n", i, iter[i]);

    int accuracy_level =0;
    for (int f=0; f<fail_check; f++) {
      if (fail[f] == 0) accuracy_level = f+1;
    }

    size_t total = u.Nparity()*u.VolumeCB()*N*comm_size();
    for (int f=0; f<fail_check; f++) {
      printfQuda("%e Failures: %d / %lu  = %e\n", pow(10.0,-(f+1)/(double)tol),
		 fail[f], total, fail[f] / (double)total);
    }

    delete []iter;
    delete []fail;

    return accuracy_level;
  }

  template <typename oFloat, typename iFloat, QudaFieldOrder order>
  int genericCompare(const cpuColorSpinorField &a, const cpuColorSpinorField &b, int tol) {
    int ret = 0;
    if (a.Ncolor() == 3) {
      const int Nc = 3;
      if (a.Nspin() == 4) {
	const int Ns = 4;
	FieldOrderCB<oFloat,Ns,Nc,1,order> A(a);
	FieldOrderCB<iFloat,Ns,Nc,1,order> B(b);
	ret = compareSpinor(A, B, tol);
      } else if (a.Nspin() == 1) {
	const int Ns = 1;
	FieldOrderCB<oFloat,Ns,Nc,1,order> A(a);
	FieldOrderCB<iFloat,Ns,Nc,1,order> B(b);
	ret = compareSpinor(A, B, tol);
      }
    } else {
      errorQuda("Number of colors %d not supported", a.Ncolor());
    }
    return ret;
  }


  template <typename oFloat, typename iFloat>
  int genericCompare(const cpuColorSpinorField &a, const cpuColorSpinorField &b, int tol) {
    int ret = 0;
    if (a.FieldOrder() == QUDA_SPACE_SPIN_COLOR_FIELD_ORDER &&
	a.FieldOrder() == QUDA_SPACE_SPIN_COLOR_FIELD_ORDER) {
      ret = genericCompare<oFloat,iFloat,QUDA_SPACE_SPIN_COLOR_FIELD_ORDER>(a, b, tol);
    } else {
      errorQuda("Unsupported field order %d\n", a.FieldOrder());
    }
    return ret;
  }


  template <typename oFloat>
  int genericCompare(const cpuColorSpinorField &a, const cpuColorSpinorField &b, int tol) {
    int ret = 0;
    if (b.Precision() == QUDA_DOUBLE_PRECISION) {
      ret = genericCompare<oFloat,double>(a, b, tol);
    } else if (b.Precision() == QUDA_SINGLE_PRECISION) {
      ret = genericCompare<oFloat,float>(a, b, tol);
    } else {
      errorQuda("Precision not supported");
    }
    return ret;
  }


  int genericCompare(const cpuColorSpinorField &a, const cpuColorSpinorField &b, int tol) {
    int ret = 0;
    if (a.Precision() == QUDA_DOUBLE_PRECISION) {
      ret = genericCompare<double>(a, b, tol);
    } else if (a.Precision() == QUDA_SINGLE_PRECISION) {
      ret = genericCompare<float>(a, b, tol);
    } else {
      errorQuda("Precision not supported");
    }
    return ret;
  }


  template <class Order>
  void print_vector(const Order &o, unsigned int x) {

    int x_cb = x / o.Nparity();
    int parity = x%o.Nparity();

    for (int s=0; s<o.Nspin(); s++) {
      std::cout << "x = " << x << ", s = " << s << ", { ";
      for (int c=0; c<o.Ncolor(); c++) {
	std::cout << o(parity, x_cb, s, c) ;
	std::cout << ((c<o.Ncolor()-1) ? " , "  : " " ) ;
      }
      std::cout << "}" << std::endl;
    }

  }

  // print out the vector at volume point x
  template <typename Float, QudaFieldOrder order>
  void genericPrintVector(cpuColorSpinorField &a, unsigned int x) {
    if (a.Ncolor() == 3 && a.Nspin() == 4)  {
      FieldOrderCB<Float,4,3,1,order> A(a);
      print_vector(A, x);
    }
    else if (a.Ncolor() == 2 && a.Nspin() == 2) {
      FieldOrderCB<Float,2,2,1,order> A(a);
      print_vector(A, x);
    }
    else if (a.Ncolor() == 4 && a.Nspin() == 2) {
      FieldOrderCB<Float,2,4,1,order> A(a);
      print_vector(A, x);
    }
    else if (a.Ncolor() == 24 && a.Nspin() == 2) {
      FieldOrderCB<Float,2,24,1,order> A(a);
      print_vector(A, x);
    }
    else if (a.Ncolor() == 6 && a.Nspin() == 4) {
      FieldOrderCB<Float,4,6,1,order> A(a);
      print_vector(A, x);
    }
    else if (a.Ncolor() == 72 && a.Nspin() == 4) {
      FieldOrderCB<Float,4,72,1,order> A(a);
      print_vector(A, x);
    }
    else if (a.Ncolor() == 576 && a.Nspin() == 2) {
      FieldOrderCB<Float,2,576,1,order> A(a);
      print_vector(A, x);
    }    
    else {
      errorQuda("Not supported Ncolor = %d, Nspin = %d", a.Ncolor(), a.Nspin());	 
    }
  }

  // print out the vector at volume point x
  template <typename Float>
  void genericPrintVector(cpuColorSpinorField &a, unsigned int x) {
    if (a.FieldOrder() == QUDA_SPACE_SPIN_COLOR_FIELD_ORDER) {
      genericPrintVector<Float,QUDA_SPACE_SPIN_COLOR_FIELD_ORDER>(a,x);
    } else {
      errorQuda("Unsupported field order %d\n", a.FieldOrder());
    }
  }

  // print out the vector at volume point x
  void genericPrintVector(cpuColorSpinorField &a, unsigned int x) {
    if (a.Precision() == QUDA_DOUBLE_PRECISION) {
      genericPrintVector<double>(a,x);
    } else if (a.Precision() == QUDA_SINGLE_PRECISION) {
      genericPrintVector<float>(a,x);
    } else {
      errorQuda("Precision %d not implemented", a.Precision()); 
    }    
  }

} // namespace quda<|MERGE_RESOLUTION|>--- conflicted
+++ resolved
@@ -2,14 +2,9 @@
 #include <color_spinor_field_order.h>
 #include <index_helper.cuh>
 
-#include <random>
-
 namespace quda {
 
   using namespace colorspinor;
-
-  const unsigned int rn_seed = 1984;
-  std::ranlux24      rn_gen(rn_seed);
 
   /**
      Random number insertion over all field elements
@@ -148,13 +143,8 @@
       genericSource<Float,nSpin,32,order>(a,sourceType, x, s, c);
     } else if (a.Ncolor() == 48) {
       genericSource<Float,nSpin,48,order>(a,sourceType, x, s, c);
-<<<<<<< HEAD
-    } else if (a.Ncolor() == 96) {
-      genericSource<Float,nSpin,96,order>(a,sourceType, x, s, c);
-=======
     } else if (a.Ncolor() == 64) {
       genericSource<Float,nSpin,64,order>(a,sourceType, x, s, c);
->>>>>>> 0a0a316e
     } else {
       errorQuda("Unsupported nColor=%d\n", a.Ncolor());
     }
@@ -189,52 +179,6 @@
       genericSource<double>(a,sourceType, x, s, c);
     } else if (a.Precision() == QUDA_SINGLE_PRECISION) {
       genericSource<float>(a,sourceType, x, s, c);      
-    } else {
-      errorQuda("Precision not supported");
-    }
-
-  }
-
-  template<typename Float, int fineSpin>
-  void generate2DU1Vector(cpuColorSpinorField &a, std::ranlux24 &gen) {
-     if(a.FieldOrder() != QUDA_SPACE_SPIN_COLOR_FIELD_ORDER) errorQuda("\nIncorrect feild order (%d) or null vector index (%d).\n", a.FieldOrder());
-     quda::colorspinor::FieldOrderCB<Float,fineSpin,3,1,QUDA_SPACE_SPIN_COLOR_FIELD_ORDER> aOrder(static_cast<ColorSpinorField&>(a));
-
-     //blas::zero(a);
-     warningQuda("\nProcessing 2d null vector.");
-
-     std::normal_distribution<> dist(0.0, 1.0);
-
-     const int c = 0;
-
-     for (int parity = 0; parity < 2; parity++) {
-        for(int x_cb = 0; x_cb < a.VolumeCB(); x_cb++) {
-
-           int i = parity*a.VolumeCB() + x_cb;
-           int xx[4] = {0};
-           a.LatticeIndex(xx, i);
-
-           if( xx[2] == 0 && xx[3] == 0 )
-           {
-             std::complex<Float> rnd_val = std::complex<Float>(static_cast<Float>(dist(gen)), static_cast<Float>(dist(gen)));
-             aOrder(parity, x_cb, 0, c) = rnd_val; 
-           }
-       }
-     }
-  }
-
-  void generic2DSource(cpuColorSpinorField &a) {
-
-    if(a.Nspin() == 4) errorQuda("\nUnsupported spin\n");
-
-    if (a.Precision() == QUDA_DOUBLE_PRECISION) {
-      if     ( a.Nspin() == 1 ) generate2DU1Vector<double, 1>(a, rn_gen);
-      else if( a.Nspin() == 2 ) generate2DU1Vector<double, 2>(a, rn_gen);
-    } else if (a.Precision() == QUDA_SINGLE_PRECISION) {
-  
-      if     ( a.Nspin() == 1 ) generate2DU1Vector<float, 1>(a, rn_gen);
-      else if( a.Nspin() == 2 ) generate2DU1Vector<float, 2>(a, rn_gen);
-      
     } else {
       errorQuda("Precision not supported");
     }
@@ -390,10 +334,6 @@
       FieldOrderCB<Float,2,2,1,order> A(a);
       print_vector(A, x);
     }
-    else if (a.Ncolor() == 4 && a.Nspin() == 2) {
-      FieldOrderCB<Float,2,4,1,order> A(a);
-      print_vector(A, x);
-    }
     else if (a.Ncolor() == 24 && a.Nspin() == 2) {
       FieldOrderCB<Float,2,24,1,order> A(a);
       print_vector(A, x);
