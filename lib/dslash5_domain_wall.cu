#include <color_spinor_field.h>
#include <dslash_quda.h>
#include <instantiate.h>
#include <tunable_nd.h>
#include <kernels/dslash_domain_wall_m5.cuh>

namespace quda
{

  template <typename Float, int nColor> class Dslash5 : public TunableKernel3D
  {
    ColorSpinorField &out;
    const ColorSpinorField &in;
    const ColorSpinorField &x;
    double m_f;
    double m_5;
    const Complex *b_5;
    const Complex *c_5;
    double a;
    bool dagger;
    bool xpay;
    Dslash5Type type;

    long long flops() const
    {
      long long Ls = in.X(4);
      long long bulk = (Ls - 2) * (in.Volume() / Ls);
      long long wall = 2 * in.Volume() / Ls;
      long long n = in.Ncolor() * in.Nspin();

      long long flops_ = 0;
      switch (type) {
      case Dslash5Type::DSLASH5_DWF: flops_ = n * (8ll * bulk + 10ll * wall + (xpay ? 4ll * in.Volume() : 0)); break;
      case Dslash5Type::DSLASH5_MOBIUS_PRE:
        flops_ = n * (8ll * bulk + 10ll * wall + 14ll * in.Volume() + (xpay ? 8ll * in.Volume() : 0));
        break;
      case Dslash5Type::DSLASH5_MOBIUS:
        flops_ = n * (8ll * bulk + 10ll * wall + 8ll * in.Volume() + (xpay ? 8ll * in.Volume() : 0));
        break;
      case Dslash5Type::M5_INV_DWF:
      case Dslash5Type::M5_INV_MOBIUS: // FIXME flops
        flops_ = ((2 + 8 * n) * Ls + (xpay ? 4ll : 0)) * in.Volume();
        break;
      case Dslash5Type::M5_INV_ZMOBIUS: flops_ = ((12 + 16 * n) * Ls + (xpay ? 8ll : 0)) * in.Volume(); break;
      default: errorQuda("Unexpected Dslash5Type %d", static_cast<int>(type));
      }

      return flops_;
    }

    long long bytes() const
    {
      long long Ls = in.X(4);
      switch (type) {
      case Dslash5Type::DSLASH5_DWF: return out.Bytes() + 2 * in.Bytes() + (xpay ? x.Bytes() : 0);
      case Dslash5Type::DSLASH5_MOBIUS_PRE: return out.Bytes() + 3 * in.Bytes() + (xpay ? x.Bytes() : 0);
      case Dslash5Type::DSLASH5_MOBIUS: return out.Bytes() + 3 * in.Bytes() + (xpay ? x.Bytes() : 0);
      case Dslash5Type::M5_INV_DWF: return out.Bytes() + Ls * in.Bytes() + (xpay ? x.Bytes() : 0);
      case Dslash5Type::M5_INV_MOBIUS: return out.Bytes() + Ls * in.Bytes() + (xpay ? x.Bytes() : 0);
      case Dslash5Type::M5_INV_ZMOBIUS: return out.Bytes() + Ls * in.Bytes() + (xpay ? x.Bytes() : 0);
      default: errorQuda("Unexpected Dslash5Type %d", static_cast<int>(type));
      }
      return 0ll;
    }

    unsigned int minThreads() const { return in.VolumeCB() / in.X(4); }
    int blockStep() const { return 4; }
    int blockMin() const { return 4; }
    unsigned int sharedBytesPerThread() const
    {
      // FIXME: actually, the shared object is still constructed even if not used
      if (mobius_m5::shared()) {
        // spin components in shared depend on inversion algorithm
<<<<<<< HEAD
	bool isInv = type == Dslash5Type::M5_INV_DWF || type == Dslash5Type::M5_INV_MOBIUS || type == Dslash5Type::M5_INV_ZMOBIUS;
        int nSpin = (!isInv || mobius_m5::var_inverse()) ? mobius_m5::use_half_vector() ? in.Nspin() / 2 : in.Nspin() : in.Nspin();
=======
        bool isInv = type == Dslash5Type::M5_INV_DWF || type == Dslash5Type::M5_INV_MOBIUS
          || type == Dslash5Type::M5_INV_ZMOBIUS;
        int nSpin = (!isInv || mobius_m5::var_inverse()) ? mobius_m5::use_half_vector() ? in.Nspin() / 2 : in.Nspin() :
                                                           in.Nspin();
>>>>>>> fd50676d
        return 2 * nSpin * nColor * sizeof(typename mapper<Float>::type);
      } else {
        return 0;
      }
    }

    // overloaded to return max dynamic shared memory if doing shared-memory inverse
    unsigned int maxSharedBytesPerBlock() const
    {
      if (mobius_m5::shared()) {
        return maxDynamicSharedBytesPerBlock();
      } else {
        return TunableKernel3D::maxSharedBytesPerBlock();
      }
    }

  public:
    Dslash5(ColorSpinorField &out, const ColorSpinorField &in, const ColorSpinorField &x, double m_f,
            double m_5, const Complex *b_5, const Complex *c_5, double a, bool dagger, Dslash5Type type) :
      TunableKernel3D(in, in.X(4), in.SiteSubset()),
      out(out),
      in(in),
      x(x),
      m_f(m_f),
      m_5(m_5),
      b_5(b_5),
      c_5(c_5),
      a(a),
      dagger(dagger),
      xpay(a == 0.0 ? false : true),
      type(type)
    {
      if (mobius_m5::shared()
          && (type == Dslash5Type::M5_INV_DWF || type == Dslash5Type::M5_INV_MOBIUS
              || type == Dslash5Type::M5_INV_ZMOBIUS)) { // only these actually use the shared mem though all still create the object
        TunableKernel2D_base<false>::resizeStep(in.X(4)); // Ls must be contained in the block
      }

      if (dagger) strcat(aux, ",Dagger");
      if (xpay) strcat(aux, ",xpay");
      switch (type) {
      case Dslash5Type::DSLASH5_DWF: strcat(aux, ",Dslash5Type::DSLASH5_DWF"); break;
      case Dslash5Type::DSLASH5_MOBIUS_PRE: strcat(aux, ",Dslash5Type::DSLASH5_MOBIUS_PRE"); break;
      case Dslash5Type::DSLASH5_MOBIUS: strcat(aux, ",Dslash5Type::DSLASH5_MOBIUS"); break;
      case Dslash5Type::M5_INV_DWF: strcat(aux, ",Dslash5Type::M5_INV_DWF"); break;
      case Dslash5Type::M5_INV_MOBIUS: strcat(aux, ",Dslash5Type::M5_INV_MOBIUS"); break;
      case Dslash5Type::M5_INV_ZMOBIUS: strcat(aux, ",Dslash5Type::M5_INV_ZMOBIUS"); break;
      default: errorQuda("Unexpected Dslash5Type %d", static_cast<int>(type));
      }

      apply(device::get_default_stream());
    }

    template <bool dagger, bool xpay, Dslash5Type type> using Arg = Dslash5Arg<Float, nColor, dagger, xpay, type>;

    template <Dslash5Type type, template <typename> class F>
    void Launch(TuneParam &tp, const qudaStream_t &stream)
    {
      if (xpay)
        dagger ?
          launch<F>(tp, stream, Arg<true, true, type>(out, in, x, m_f, m_5, b_5, c_5, a)) :
          launch<F>(tp, stream, Arg<false, true, type>(out, in, x, m_f, m_5, b_5, c_5, a));
      else
        dagger ?
          launch<F>(tp, stream, Arg<true, false, type>(out, in, x, m_f, m_5, b_5, c_5, a)) :
          launch<F>(tp, stream, Arg<false, false, type>(out, in, x, m_f, m_5, b_5, c_5, a));
    }

    void apply(const qudaStream_t &stream)
    {
      TuneParam tp = tuneLaunch(*this, getTuning(), getVerbosity());

      if (mobius_m5::shared()
          && (type == Dslash5Type::M5_INV_DWF || type == Dslash5Type::M5_INV_MOBIUS
              || type == Dslash5Type::M5_INV_ZMOBIUS)) {
        tp.set_max_shared_bytes = true; // if inverse kernel uses shared memory then maximize total shared memory pool
      }

      switch (type) {
      case Dslash5Type::DSLASH5_DWF: Launch<Dslash5Type::DSLASH5_DWF, dslash5>(tp, stream); break;
      case Dslash5Type::DSLASH5_MOBIUS_PRE: Launch<Dslash5Type::DSLASH5_MOBIUS_PRE, dslash5>(tp, stream); break;
      case Dslash5Type::DSLASH5_MOBIUS: Launch<Dslash5Type::DSLASH5_MOBIUS, dslash5>(tp, stream); break;
      case Dslash5Type::M5_INV_DWF: Launch<Dslash5Type::M5_INV_DWF, dslash5inv>(tp, stream); break;
      case Dslash5Type::M5_INV_MOBIUS: Launch<Dslash5Type::M5_INV_MOBIUS, dslash5inv>(tp, stream); break;
      case Dslash5Type::M5_INV_ZMOBIUS: Launch<Dslash5Type::M5_INV_ZMOBIUS, dslash5inv>(tp, stream); break;
      default: errorQuda("Unexpected Dslash5Type %d", static_cast<int>(type));
      }
    }
  };

  // Apply the 5th dimension dslash operator to a colorspinor field
  // out = Dslash5*in
#ifdef GPU_DOMAIN_WALL_DIRAC
  void ApplyDslash5(ColorSpinorField &out, const ColorSpinorField &in, const ColorSpinorField &x, double m_f,
                    double m_5, const Complex *b_5, const Complex *c_5, double a, bool dagger, Dslash5Type type)
  {
    if (in.PCType() != QUDA_4D_PC) errorQuda("Only 4-d preconditioned fields are supported");
    checkLocation(out, in, x); // check all locations match
    instantiate<Dslash5>(out, in, x, m_f, m_5, b_5, c_5, a, dagger, type);
  }
#else
  void ApplyDslash5(ColorSpinorField &, const ColorSpinorField &, const ColorSpinorField &, double,
                    double, const Complex *, const Complex *, double, bool, Dslash5Type)
  {
    errorQuda("Domain wall dslash has not been built");
  }
#endif

} // namespace quda<|MERGE_RESOLUTION|>--- conflicted
+++ resolved
@@ -71,15 +71,10 @@
       // FIXME: actually, the shared object is still constructed even if not used
       if (mobius_m5::shared()) {
         // spin components in shared depend on inversion algorithm
-<<<<<<< HEAD
-	bool isInv = type == Dslash5Type::M5_INV_DWF || type == Dslash5Type::M5_INV_MOBIUS || type == Dslash5Type::M5_INV_ZMOBIUS;
-        int nSpin = (!isInv || mobius_m5::var_inverse()) ? mobius_m5::use_half_vector() ? in.Nspin() / 2 : in.Nspin() : in.Nspin();
-=======
         bool isInv = type == Dslash5Type::M5_INV_DWF || type == Dslash5Type::M5_INV_MOBIUS
           || type == Dslash5Type::M5_INV_ZMOBIUS;
         int nSpin = (!isInv || mobius_m5::var_inverse()) ? mobius_m5::use_half_vector() ? in.Nspin() / 2 : in.Nspin() :
                                                            in.Nspin();
->>>>>>> fd50676d
         return 2 * nSpin * nColor * sizeof(typename mapper<Float>::type);
       } else {
         return 0;
