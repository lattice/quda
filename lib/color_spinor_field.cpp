#include <string.h>
#include <iostream>
#include <typeinfo>

#include <color_spinor_field.h>
#include <dslash_quda.h>

static bool zeroCopy = false;

namespace quda
{

  ColorSpinorParam::ColorSpinorParam(const ColorSpinorField &field) : LatticeFieldParam() { field.fill(*this); }

  ColorSpinorField::ColorSpinorField(const ColorSpinorParam &param) :
    LatticeField(param),
    init(false),
    alloc(false),
    reference(false),
    ghost_precision_allocated(QUDA_INVALID_PRECISION),
    v(nullptr),
    norm_offset(0),
    ghost(),
    ghostNorm(),
    ghostFace(),
    dslash_constant(static_cast<DslashConstant *>(safe_malloc(sizeof(DslashConstant)))),
    bytes(0),
    bytes_raw(0),
    location(param.location),
    even(nullptr),
    odd(nullptr),
    composite_descr(param.is_composite, param.composite_dim, param.is_component, param.component_id),
    components(0)
  {
    if (param.location == QUDA_INVALID_FIELD_LOCATION) errorQuda("Location not set");

    // this must come before create
    if (param.create == QUDA_REFERENCE_FIELD_CREATE) {
      v = param.v;
      norm_offset = param.norm_offset;
      reference = true;
    }

    if (param.create == QUDA_INVALID_FIELD_CREATE) errorQuda("Invalid create type");
    for (int i = 0; i < 2 * QUDA_MAX_DIM; i++) ghost_buf[i] = nullptr;

    create(param);

    switch (param.create) {
    case QUDA_NULL_FIELD_CREATE:
    case QUDA_REFERENCE_FIELD_CREATE: break; // do nothing;
    case QUDA_ZERO_FIELD_CREATE: zero(); break;
    case QUDA_COPY_FIELD_CREATE: copy(*param.field); break;
    default: errorQuda("Unexpected create type %d", param.create);
    }
  }

  ColorSpinorField::ColorSpinorField(const ColorSpinorField &field) :
    LatticeField(field),
    init(false),
    alloc(false),
    reference(false),
    ghost_precision_allocated(QUDA_INVALID_PRECISION),
    v(nullptr),
    norm_offset(0),
    ghost(),
    ghostNorm(),
    ghostFace(),
    dslash_constant(static_cast<DslashConstant *>(safe_malloc(sizeof(DslashConstant)))),
    bytes(0),
    bytes_raw(0),
    location(field.Location()),
    even(nullptr),
    odd(nullptr),
    composite_descr(field.composite_descr),
    components(0)
  {
    for (int i = 0; i < 2 * QUDA_MAX_DIM; i++) ghost_buf[i] = nullptr;
    ColorSpinorParam param;
    field.fill(param);
    param.create = QUDA_COPY_FIELD_CREATE;
    create(param);
    copy(field);
  }

  ColorSpinorField::~ColorSpinorField()
  {
    if (dslash_constant) host_free(dslash_constant);
    destroy();
    if (Location() == QUDA_CUDA_FIELD_LOCATION) destroyComms();
  }

  void ColorSpinorField::create(const ColorSpinorParam &param)
  {
    siteSubset = param.siteSubset;
    siteOrder = param.siteOrder;
    fieldOrder = param.fieldOrder;
    gammaBasis = param.gammaBasis;

    if (param.nDim > QUDA_MAX_DIM) errorQuda("Number of dimensions nDim = %d too great", param.nDim);
    nDim = param.nDim;
    nColor = param.nColor;
    nSpin = param.nSpin;
    nVec = param.nVec;
    twistFlavor = param.twistFlavor;

    if (param.pc_type != QUDA_5D_PC && param.pc_type != QUDA_4D_PC) errorQuda("Unexpected pc_type %d", param.pc_type);
    pc_type = param.pc_type;
    suggested_parity = param.suggested_parity;

    precision = param.Precision();
    // Copy all data in X
    for (int d = 0; d < QUDA_MAX_DIM; d++) x[d] = param.x[d];
    volume = 1;
    for (int d = 0; d < nDim; d++) volume *= x[d];
    volumeCB = siteSubset == QUDA_PARITY_SITE_SUBSET ? volume : volume / 2;

    if ((twistFlavor == QUDA_TWIST_NONDEG_DOUBLET || twistFlavor == QUDA_TWIST_DEG_DOUBLET) && x[4] != 2) // two flavors
      errorQuda(
        "Must be two flavors for non-degenerate twisted mass spinor (while provided with %d number of components)\n",
        x[4]);

    if (param.pad != 0) errorQuda("Padding must be zero");
    length = siteSubset * volumeCB * nColor * nSpin * 2;
    bytes_raw = length * precision;
    if (precision < QUDA_SINGLE_PRECISION) bytes_raw += siteSubset * volumeCB * sizeof(float);

    norm_offset
      = volumeCB * nColor * nSpin * 2 * precision; // this is the offset in bytes to start of the norm components

    // alignment must be done on parity boundaries
    if (isNative() || fieldOrder == QUDA_FLOAT2_FIELD_ORDER)
      bytes = siteSubset * ALIGNMENT_ADJUST(bytes_raw / siteSubset);
    else
      bytes = bytes_raw;

    init = true;

    //! stuff for deflated solvers (eigenvector sets):
    if (composite_descr.is_composite) {
      if (composite_descr.is_component) errorQuda("Composite type is not implemented");
      composite_descr.volume = volume;
      composite_descr.volumeCB = volumeCB;
      composite_descr.length = length;
      composite_descr.bytes = bytes;

      volume *= composite_descr.dim;
      volumeCB *= composite_descr.dim;
      length *= composite_descr.dim;
      bytes_raw *= composite_descr.dim;
      bytes *= composite_descr.dim;
    } else if (composite_descr.is_component) {
      composite_descr.dim = 0;
      composite_descr.volume = 0;
      composite_descr.volumeCB = 0;
      composite_descr.length = 0;
      composite_descr.bytes = 0;
    }

    if (siteSubset == QUDA_FULL_SITE_SUBSET && siteOrder != QUDA_EVEN_ODD_SITE_ORDER)
      errorQuda("Subset not implemented");

    if (param.create != QUDA_REFERENCE_FIELD_CREATE) {
      if (location == QUDA_CPU_FIELD_LOCATION) {
        v = safe_malloc(bytes);
      } else {
        switch (mem_type) {
        case QUDA_MEMORY_DEVICE: v = pool_device_malloc(bytes); break;
        case QUDA_MEMORY_MAPPED:
          v_h = mapped_malloc(bytes);
          v = get_mapped_device_pointer(v_h);
          break;
        default: errorQuda("Unsupported memory type %d", mem_type);
        }
      }
      alloc = true;
    }

    if (composite_descr.is_composite && param.create != QUDA_REFERENCE_FIELD_CREATE) {
      ColorSpinorParam param;
      fill(param);
      param.create = QUDA_REFERENCE_FIELD_CREATE;
      param.is_composite = false;
      param.composite_dim = 0;
      param.is_component = true;

      components.reserve(composite_descr.dim);
      for (int cid = 0; cid < composite_descr.dim; cid++) {
        param.component_id = cid;
        param.v = static_cast<void *>(static_cast<char *>(v) + cid * bytes / composite_descr.dim);
        components.push_back(new ColorSpinorField(param));
      }
    }

    // create the associated even and odd subsets
    if (siteSubset == QUDA_FULL_SITE_SUBSET && fieldOrder != QUDA_QDPJIT_FIELD_ORDER && !composite_descr.is_composite) {
      ColorSpinorParam param;
      fill(param);
      param.create = QUDA_REFERENCE_FIELD_CREATE;
      param.siteSubset = QUDA_PARITY_SITE_SUBSET;
      param.x[0] /= 2; // set single parity dimensions
      param.is_composite = false;
      param.composite_dim = 0;
      param.is_component = composite_descr.is_component;
      param.component_id = composite_descr.id;
      even = new ColorSpinorField(param);
      param.v = static_cast<char *>(v) + bytes / 2;
      odd = new ColorSpinorField(param);
    }

    if (isNative() && param.create != QUDA_REFERENCE_FIELD_CREATE) {
      if (!(siteSubset == QUDA_FULL_SITE_SUBSET && composite_descr.is_composite)) {
        zeroPad();
      } else { // temporary hack for the full spinor field sets, manual zeroPad for each component:
        for (int cid = 0; cid < composite_descr.dim; cid++) {
          components[cid]->Even().zeroPad();
          components[cid]->Odd().zeroPad();
        }
      }
    }

    setTuningString();
  }

  void ColorSpinorField::zeroPad()
  {
    // zero the region added for alignment reasons
    if (bytes != bytes_raw) {
      size_t subset_bytes = bytes / siteSubset;
      size_t subset_bytes_raw = bytes_raw / siteSubset;
      for (int subset = 0; subset < siteSubset; subset++) {
        if (location == QUDA_CUDA_FIELD_LOCATION)
          qudaMemsetAsync(static_cast<char *>(v) + subset_bytes_raw + subset_bytes * subset, 0,
                          subset_bytes - subset_bytes_raw, device::get_default_stream());
        else
          memset(static_cast<char *>(v) + subset_bytes_raw + subset_bytes * subset, 0, subset_bytes - subset_bytes_raw);
      }
    }
  }

  void ColorSpinorField::destroy()
  {
    if (alloc) {
      if (location == QUDA_CPU_FIELD_LOCATION) {
        host_free(v);
      } else { // device field
        switch (mem_type) {
        case QUDA_MEMORY_DEVICE: pool_device_free(v); break;
        case QUDA_MEMORY_MAPPED: host_free(v_h); break;
        default: errorQuda("Unsupported memory type %d", mem_type);
        }
      }
      alloc = false;

      if (composite_descr.is_composite) {
        CompositeColorSpinorField::iterator vec;
        for (vec = components.begin(); vec != components.end(); vec++) delete *vec;
      }
    }

    if (siteSubset == QUDA_FULL_SITE_SUBSET && !composite_descr.is_composite) {
      if (even) delete even;
      if (odd) delete odd;
    }

    init = false;
  }

  void ColorSpinorField::setTuningString()
  {
    {
      // LatticeField::setTuningString(); // FIXME - LatticeField needs correct dims for single-parity
      char vol_tmp[TuneKey::volume_n];
      int check = snprintf(vol_string, TuneKey::volume_n, "%d", x[0]);
      if (check < 0 || check >= TuneKey::volume_n) errorQuda("Error writing volume string");
      for (int d = 1; d < nDim; d++) {
        strcpy(vol_tmp, vol_string);
        check = snprintf(vol_string, TuneKey::volume_n, "%sx%d", vol_tmp, x[d]);
        if (check < 0 || check >= TuneKey::volume_n) errorQuda("Error writing volume string");
      }
    }

    {
      constexpr int aux_string_n = TuneKey::aux_n / 2;
      char aux_tmp[aux_string_n];
      int check = snprintf(aux_string, aux_string_n, "vol=%lu,precision=%d,order=%d,Ns=%d,Nc=%d", volume, precision,
                           fieldOrder, nSpin, nColor);
      if (check < 0 || check >= aux_string_n) errorQuda("Error writing aux string");
      if (twistFlavor != QUDA_TWIST_NO && twistFlavor != QUDA_TWIST_INVALID) {
        strcpy(aux_tmp, aux_string);
        check = snprintf(aux_string, aux_string_n, "%s,TwistFlavour=%d", aux_tmp, twistFlavor);
        if (check < 0 || check >= aux_string_n) errorQuda("Error writing aux string");
      }
    }
  }

  void ColorSpinorField::createGhostZone(int nFace, bool spin_project) const
  {
    if (ghost_precision_allocated == ghost_precision) return;

    bool is_fixed = (ghost_precision == QUDA_HALF_PRECISION || ghost_precision == QUDA_QUARTER_PRECISION);
    int nSpinGhost = (nSpin == 4 && spin_project) ? 2 : nSpin;
    size_t site_size = nSpinGhost * nColor * 2 * ghost_precision + (is_fixed ? sizeof(float) : 0);

    // calculate size of ghost zone required
    int ghost_volume = 0;
    int dims = nDim == 5 ? (nDim - 1) : nDim;
    int x5 = nDim == 5 ? x[4] : 1; /// includes DW and non-degenerate TM ghosts
    const int ghost_align
      = 1; // TODO perhaps in the future we should align each ghost dim/dir, e.g., along 32-byte boundaries
    ghost_bytes = 0;

    for (int i = 0; i < dims; i++) {
      ghostFace[i] = 0;
      if (comm_dim_partitioned(i)) {
        ghostFace[i] = 1;
        for (int j = 0; j < dims; j++) {
          if (i == j) continue;
          ghostFace[i] *= x[j];
        }
        ghostFace[i] *= x5; // temporary hack : extra dimension for DW ghosts
        if (i == 0 && siteSubset != QUDA_FULL_SITE_SUBSET) ghostFace[i] /= 2;
        ghost_volume += 2 * nFace * ghostFace[i];
      }

      ghost_face_bytes[i] = nFace * ghostFace[i] * site_size;
      ghost_face_bytes_aligned[i] = ((ghost_face_bytes[i] + ghost_align - 1) / ghost_align) * ghost_align;
      ghost_offset[i][0] = i == 0 ? 0 : ghost_offset[i - 1][0] + 2 * ghost_face_bytes_aligned[i - 1];
      ghost_offset[i][1] = ghost_offset[i][0] + ghost_face_bytes_aligned[i];
      ghost_bytes += 2 * ghost_face_bytes_aligned[i];

      ghostFaceCB[i] = (siteSubset == QUDA_FULL_SITE_SUBSET ? ghostFace[i] / 2 : ghostFace[i]);
    } // dim

    if (isNative()) ghost_bytes = ALIGNMENT_ADJUST(ghost_bytes);

    { // compute temporaries needed by dslash and packing kernels
      auto &dc = *dslash_constant;
      auto &X = dc.X;
      for (int dim = 0; dim < nDim; dim++) X[dim] = x[dim];
      for (int dim = nDim; dim < QUDA_MAX_DIM; dim++) X[dim] = 1;
      if (siteSubset == QUDA_PARITY_SITE_SUBSET) X[0] = 2 * X[0];

      for (int i = 0; i < nDim; i++) dc.Xh[i] = X[i] / 2;

      dc.Ls = X[4];
      dc.volume_4d_cb = volumeCB / (nDim == 5 ? x[4] : 1);
      dc.volume_4d = 2 * dc.volume_4d_cb;

      int face[4];
      for (int dim = 0; dim < 4; dim++) {
        for (int j = 0; j < 4; j++) face[j] = X[j];
        face[dim] = nFace;
        dc.face_X[dim] = face[0];
        dc.face_Y[dim] = face[1];
        dc.face_Z[dim] = face[2];
        dc.face_T[dim] = face[3];
        dc.face_XY[dim] = dc.face_X[dim] * face[1];
        dc.face_XYZ[dim] = dc.face_XY[dim] * face[2];
        dc.face_XYZT[dim] = dc.face_XYZ[dim] * face[3];
      }

      dc.Vh = (X[3] * X[2] * X[1] * X[0]) / 2;
      dc.ghostFace[0] = X[1] * X[2] * X[3];
      dc.ghostFace[1] = X[0] * X[2] * X[3];
      dc.ghostFace[2] = X[0] * X[1] * X[3];
      dc.ghostFace[3] = X[0] * X[1] * X[2];
      for (int d = 0; d < 4; d++) dc.ghostFaceCB[d] = dc.ghostFace[d] / 2;

      dc.X2X1 = X[1] * X[0];
      dc.X3X2X1 = X[2] * X[1] * X[0];
      dc.X4X3X2X1 = X[3] * X[2] * X[1] * X[0];
      dc.X2X1mX1 = (X[1] - 1) * X[0];
      dc.X3X2X1mX2X1 = (X[2] - 1) * X[1] * X[0];
      dc.X4X3X2X1mX3X2X1 = (X[3] - 1) * X[2] * X[1] * X[0];
      dc.X5X4X3X2X1mX4X3X2X1 = (X[4] - 1) * X[3] * X[2] * X[1] * X[0];
      dc.X4X3X2X1hmX3X2X1h = dc.X4X3X2X1mX3X2X1 / 2;

      // used by indexFromFaceIndexStaggered
      dc.dims[0][0] = X[1];
      dc.dims[0][1] = X[2];
      dc.dims[0][2] = X[3];

      dc.dims[1][0] = X[0];
      dc.dims[1][1] = X[2];
      dc.dims[1][2] = X[3];

      dc.dims[2][0] = X[0];
      dc.dims[2][1] = X[1];
      dc.dims[2][2] = X[3];

      dc.dims[3][0] = X[0];
      dc.dims[3][1] = X[1];
      dc.dims[3][2] = X[2];
    }
    ghost_precision_allocated = ghost_precision;
  } // createGhostZone

  void ColorSpinorField::zero()
  {
    if (Location() == QUDA_CUDA_FIELD_LOCATION) {
      qudaMemsetAsync(v, 0, bytes, device::get_default_stream());
    } else {
<<<<<<< HEAD
      norm_bytes = 0;
    }

    init = true;

    if (composite_descr.is_composite) {

      if (composite_descr.is_component) errorQuda("\nComposite type is not implemented.\n");

      composite_descr.volume   = volume;
      composite_descr.volumeCB = volumeCB;
      composite_descr.stride = stride;
      composite_descr.length = length;
      composite_descr.real_length = real_length;
      composite_descr.bytes       = bytes;
      composite_descr.norm_bytes  = norm_bytes;

      volume *= composite_descr.dim;
      volumeCB *= composite_descr.dim;
      stride *= composite_descr.dim;
      length *= composite_descr.dim;
      real_length *= composite_descr.dim;

      bytes *= composite_descr.dim;
      norm_bytes *= composite_descr.dim;
    }  else if (composite_descr.is_component) {
      composite_descr.dim = 0;

      composite_descr.volume      = 0;
      composite_descr.volumeCB    = 0;
      composite_descr.stride      = 0;
      composite_descr.length      = 0;
      composite_descr.real_length = 0;
      composite_descr.bytes       = 0;
      composite_descr.norm_bytes  = 0;
    }

    setTuningString();
  }

  void ColorSpinorField::setTuningString() {
    {
      //LatticeField::setTuningString(); // FIXME - LatticeField needs correct dims for single-parity
      char vol_tmp[TuneKey::volume_n];
      int check  = snprintf(vol_string, TuneKey::volume_n, "%d", x[0]);
      if (check < 0 || check >= TuneKey::volume_n) errorQuda("Error writing volume string");
      for (int d=1; d<nDim; d++) {
        strcpy(vol_tmp, vol_string);
        check = snprintf(vol_string, TuneKey::volume_n, "%sx%d", vol_tmp, x[d]);
        if (check < 0 || check >= TuneKey::volume_n) errorQuda("Error writing volume string");
      }
    }

    {
      constexpr int aux_string_n = TuneKey::aux_n / 2;
      char aux_tmp[aux_string_n];
      int check = snprintf(aux_string, aux_string_n, "vol=%lu,stride=%lu,precision=%d,order=%d,Ns=%d,Nc=%d", volume,
                           stride, precision, fieldOrder, nSpin, nColor);
      if (check < 0 || check >= aux_string_n) errorQuda("Error writing aux string");
      if (twistFlavor != QUDA_TWIST_NO && twistFlavor != QUDA_TWIST_INVALID) {
        strcpy(aux_tmp, aux_string);
        check = snprintf(aux_string, aux_string_n, "%s,TwistFlavour=%d", aux_tmp, twistFlavor);
        if (check < 0 || check >= aux_string_n) errorQuda("Error writing aux string");
      }
=======
      memset(v, '\0', bytes);
>>>>>>> 8da76877
    }
  }

  ColorSpinorField &ColorSpinorField::operator=(const ColorSpinorField &src)
  {
    if (&src != this) {
<<<<<<< HEAD
      if(src.composite_descr.is_composite){
        this->composite_descr.is_composite = true;
        this->composite_descr.dim          = src.composite_descr.dim;
        this->composite_descr.is_component = false;
        this->composite_descr.id           = 0;
        this->composite_descr.is_subset = false;
      }
      else if(src.composite_descr.is_component){
        this->composite_descr.is_composite = false;
        this->composite_descr.dim          = 0;
        this->composite_descr.is_subset = false;
        //this->composite_descr.is_component = false;
        //this->composite_descr.id           = 0;
=======
      if (!init) { // keep current attributes unless unset
        if (src.composite_descr.is_composite) {
          composite_descr.is_composite = true;
          composite_descr.dim = src.composite_descr.dim;
          composite_descr.is_component = false;
          composite_descr.id = 0;
        } else if (src.composite_descr.is_component) {
          composite_descr.is_composite = false;
          composite_descr.dim = 0;
          // composite_descr.is_component = false;
          // composite_descr.id           = 0;
        }

        ColorSpinorParam param;
        src.fill(param);
        param.create = QUDA_COPY_FIELD_CREATE;
        create(param);
>>>>>>> 8da76877
      }

      copy(src);
    }
    return *this;
  }

  void ColorSpinorField::copy(const ColorSpinorField &src)
  {
<<<<<<< HEAD
    if (param.nColor != 0) nColor = param.nColor;
    if (param.nSpin != 0) nSpin = param.nSpin;
    if (param.nVec != 0) nVec = param.nVec;
    if (param.twistFlavor != QUDA_TWIST_INVALID) twistFlavor = param.twistFlavor;

    if (param.pc_type != QUDA_PC_INVALID) pc_type = param.pc_type;
    if (param.suggested_parity != QUDA_INVALID_PARITY) suggested_parity = param.suggested_parity;

    if (param.Precision() != QUDA_INVALID_PRECISION) precision = param.Precision();
    if (param.GhostPrecision() != QUDA_INVALID_PRECISION) ghost_precision = param.GhostPrecision();
    if (param.nDim != 0) nDim = param.nDim;

    composite_descr.is_composite     = param.is_composite;
    composite_descr.is_component     = param.is_component;
    composite_descr.is_subset = false;
    composite_descr.dim              = param.is_composite ? param.composite_dim : 0;
    composite_descr.id               = param.component_id;
    composite_descr.subset_begin = 0;
    composite_descr.subset_range = 0;

    volume = 1;
    for (int d=0; d<nDim; d++) {
      if (param.x[d] != 0) x[d] = param.x[d];
      volume *= x[d];
    }
    volumeCB = param.siteSubset == QUDA_PARITY_SITE_SUBSET ? volume : volume/2;

    if((twistFlavor == QUDA_TWIST_NONDEG_DOUBLET || twistFlavor == QUDA_TWIST_DEG_DOUBLET) && x[4] != 2)
      errorQuda("Must be two flavors for non-degenerate twisted mass spinor (provided with %d)\n", x[4]);

    if (param.pad != 0) pad = param.pad;
=======
    checkField(*this, src);
    if (Location() == src.Location()) { // H2H and D2D

      copyGenericColorSpinor(*this, src, Location());

    } else if (Location() == QUDA_CUDA_FIELD_LOCATION && src.Location() == QUDA_CPU_FIELD_LOCATION) { // H2D

      if (reorder_location() == QUDA_CPU_FIELD_LOCATION) { // reorder on host
        void *buffer = pool_pinned_malloc(bytes);
        memset(buffer, 0, bytes); // FIXME (temporary?) bug fix for padding
        copyGenericColorSpinor(*this, src, QUDA_CPU_FIELD_LOCATION, buffer, 0);
        qudaMemcpy(v, buffer, bytes, qudaMemcpyDefault);
        pool_pinned_free(buffer);

      } else { // reorder on device

        if (src.FieldOrder() == QUDA_PADDED_SPACE_SPIN_COLOR_FIELD_ORDER) {
          // special case where we use mapped memory to read/write directly from application's array
          void *src_d = get_mapped_device_pointer(src.V());
          copyGenericColorSpinor(*this, src, QUDA_CUDA_FIELD_LOCATION, v, src_d);
        } else {
          void *Src = nullptr, *buffer = nullptr;
          if (!zeroCopy) {
            buffer = pool_device_malloc(src.Bytes());
            Src = buffer;
            qudaMemcpy(Src, src.V(), src.Bytes(), qudaMemcpyDefault);
          } else {
            buffer = pool_pinned_malloc(src.Bytes());
            memcpy(buffer, src.V(), src.Bytes());
            Src = get_mapped_device_pointer(buffer);
          }
>>>>>>> 8da76877

          qudaMemsetAsync(v, 0, bytes, device::get_default_stream()); // FIXME (temporary?) bug fix for padding
          copyGenericColorSpinor(*this, src, QUDA_CUDA_FIELD_LOCATION, 0, Src);

          if (zeroCopy)
            pool_pinned_free(buffer);
          else
            pool_device_free(buffer);
        }
      }
      qudaDeviceSynchronize(); // include sync here for accurate host-device profiling

    } else if (Location() == QUDA_CPU_FIELD_LOCATION && src.Location() == QUDA_CUDA_FIELD_LOCATION) { // D2H

      if (reorder_location() == QUDA_CPU_FIELD_LOCATION) { // reorder on the host
        void *buffer = pool_pinned_malloc(bytes);
        qudaMemcpy(buffer, v, bytes, qudaMemcpyDefault);
        copyGenericColorSpinor(*this, src, QUDA_CPU_FIELD_LOCATION, 0, buffer);
        pool_pinned_free(buffer);

      } else { // reorder on the device

        if (FieldOrder() == QUDA_PADDED_SPACE_SPIN_COLOR_FIELD_ORDER) {
          // special case where we use zero-copy memory to read/write directly from application's array
          void *dest_d = get_mapped_device_pointer(v);
          copyGenericColorSpinor(*this, src, QUDA_CUDA_FIELD_LOCATION, dest_d, src.V());
        } else {
          void *dst = nullptr, *buffer = nullptr;
          if (!zeroCopy) {
            buffer = pool_device_malloc(bytes);
            dst = buffer;
          } else {
            buffer = pool_pinned_malloc(bytes);
            dst = get_mapped_device_pointer(buffer);
          }

          copyGenericColorSpinor(*this, src, QUDA_CUDA_FIELD_LOCATION, dst, 0);

          if (!zeroCopy) {
            qudaMemcpy(v, dst, Bytes(), qudaMemcpyDefault);
          } else {
            qudaDeviceSynchronize();
            memcpy(v, buffer, bytes);
          }

          if (zeroCopy)
            pool_pinned_free(buffer);
          else
            pool_device_free(buffer);
        }
      }

      qudaDeviceSynchronize(); // need to sync before data can be used on CPU
    }
  }

  // Fills the param with the contents of this field
  void ColorSpinorField::fill(ColorSpinorParam &param) const
  {
    param.field = const_cast<ColorSpinorField *>(this);
    param.v = v;

    param.location = location;
    param.nColor = nColor;
    param.nSpin = nSpin;
    param.nVec = nVec;
    param.twistFlavor = twistFlavor;
    param.fieldOrder = fieldOrder;
    param.setPrecision(precision, ghost_precision);
    param.nDim = nDim;

    param.is_composite = composite_descr.is_composite;
    param.composite_dim = composite_descr.dim;
    param.is_component = false; // always either a regular spinor or a composite object
    param.component_id = 0;

    memcpy(param.x, x, QUDA_MAX_DIM * sizeof(int));
    param.siteSubset = siteSubset;
    param.siteOrder = siteOrder;
    param.gammaBasis = gammaBasis;
    param.pc_type = pc_type;
    param.suggested_parity = suggested_parity;
    param.create = QUDA_NULL_FIELD_CREATE;

    param.mem_type = mem_type;
  }

  void ColorSpinorField::exchange(void **ghost, void **sendbuf, int nFace) const
  {

    // FIXME: use LatticeField MsgHandles
    MsgHandle *mh_send_fwd[4];
    MsgHandle *mh_from_back[4];
    MsgHandle *mh_from_fwd[4];
    MsgHandle *mh_send_back[4];
    size_t bytes[4];

    const int Ninternal = 2 * nColor * nSpin;
    size_t total_bytes = 0;
    for (int i = 0; i < nDimComms; i++) {
      bytes[i] = siteSubset * nFace * surfaceCB[i] * Ninternal * ghost_precision;
      if (comm_dim_partitioned(i)) total_bytes += 2 * bytes[i]; // 2 for fwd/bwd
    }

    void *total_send = nullptr;
    void *total_recv = nullptr;
    void *send_fwd[4];
    void *send_back[4];
    void *recv_fwd[4];
    void *recv_back[4];

    // leave this option in there just in case
    bool no_comms_fill = false;

    // If this is set to false, then we are assuming that the send and
    // ghost buffers are in a single contiguous memory space.  Setting
    // to false means we aggregate all qudaMemcpys which reduces
    // latency.
    bool fine_grained_memcpy = false;

    if (Location() == QUDA_CPU_FIELD_LOCATION) {
      for (int i = 0; i < nDimComms; i++) {
        if (comm_dim_partitioned(i)) {
          send_back[i] = sendbuf[2 * i + 0];
          send_fwd[i] = sendbuf[2 * i + 1];
          recv_fwd[i] = ghost[2 * i + 1];
          recv_back[i] = ghost[2 * i + 0];
        } else if (no_comms_fill) {
          memcpy(ghost[2 * i + 1], sendbuf[2 * i + 0], bytes[i]);
          memcpy(ghost[2 * i + 0], sendbuf[2 * i + 1], bytes[i]);
        }
      }
    } else { // FIXME add GPU_COMMS support
      if (total_bytes) {
        total_send = pool_pinned_malloc(total_bytes);
        total_recv = pool_pinned_malloc(total_bytes);
      }
      size_t offset = 0;
      for (int i = 0; i < nDimComms; i++) {
        if (comm_dim_partitioned(i)) {
          send_back[i] = static_cast<char *>(total_send) + offset;
          recv_back[i] = static_cast<char *>(total_recv) + offset;
          offset += bytes[i];
          send_fwd[i] = static_cast<char *>(total_send) + offset;
          recv_fwd[i] = static_cast<char *>(total_recv) + offset;
          offset += bytes[i];
          if (fine_grained_memcpy) {
            qudaMemcpy(send_back[i], sendbuf[2 * i + 0], bytes[i], qudaMemcpyDeviceToHost);
            qudaMemcpy(send_fwd[i], sendbuf[2 * i + 1], bytes[i], qudaMemcpyDeviceToHost);
          }
        } else if (no_comms_fill) {
          qudaMemcpy(ghost[2 * i + 1], sendbuf[2 * i + 0], bytes[i], qudaMemcpyDeviceToDevice);
          qudaMemcpy(ghost[2 * i + 0], sendbuf[2 * i + 1], bytes[i], qudaMemcpyDeviceToDevice);
        }
      }
      if (!fine_grained_memcpy && total_bytes) {
        // find first non-zero pointer
        void *send_ptr = nullptr;
        for (int i = 0; i < nDimComms; i++) {
          if (comm_dim_partitioned(i)) {
            send_ptr = sendbuf[2 * i];
            break;
          }
        }
        qudaMemcpy(total_send, send_ptr, total_bytes, qudaMemcpyDeviceToHost);
      }
    }

    for (int i = 0; i < nDimComms; i++) {
      if (!comm_dim_partitioned(i)) continue;
      mh_send_fwd[i] = comm_declare_send_relative(send_fwd[i], i, +1, bytes[i]);
      mh_send_back[i] = comm_declare_send_relative(send_back[i], i, -1, bytes[i]);
      mh_from_fwd[i] = comm_declare_receive_relative(recv_fwd[i], i, +1, bytes[i]);
      mh_from_back[i] = comm_declare_receive_relative(recv_back[i], i, -1, bytes[i]);
    }

    for (int i = 0; i < nDimComms; i++) {
      if (comm_dim_partitioned(i)) {
        comm_start(mh_from_back[i]);
        comm_start(mh_from_fwd[i]);
        comm_start(mh_send_fwd[i]);
        comm_start(mh_send_back[i]);
      }
    }

    for (int i = 0; i < nDimComms; i++) {
      if (!comm_dim_partitioned(i)) continue;
      comm_wait(mh_send_fwd[i]);
      comm_wait(mh_send_back[i]);
      comm_wait(mh_from_back[i]);
      comm_wait(mh_from_fwd[i]);
    }

    if (Location() == QUDA_CUDA_FIELD_LOCATION) {
      for (int i = 0; i < nDimComms; i++) {
        if (!comm_dim_partitioned(i)) continue;
        if (fine_grained_memcpy) {
          qudaMemcpy(ghost[2 * i + 0], recv_back[i], bytes[i], qudaMemcpyHostToDevice);
          qudaMemcpy(ghost[2 * i + 1], recv_fwd[i], bytes[i], qudaMemcpyHostToDevice);
        }
      }

      if (!fine_grained_memcpy && total_bytes) {
        // find first non-zero pointer
        void *ghost_ptr = nullptr;
        for (int i = 0; i < nDimComms; i++) {
          if (comm_dim_partitioned(i)) {
            ghost_ptr = ghost[2 * i];
            break;
          }
        }
        qudaMemcpy(ghost_ptr, total_recv, total_bytes, qudaMemcpyHostToDevice);
      }

      if (total_bytes) {
        pool_pinned_free(total_send);
        pool_pinned_free(total_recv);
      }
    }

    for (int i = 0; i < nDimComms; i++) {
      if (!comm_dim_partitioned(i)) continue;
      comm_free(mh_send_fwd[i]);
      comm_free(mh_send_back[i]);
      comm_free(mh_from_back[i]);
      comm_free(mh_from_fwd[i]);
    }
  }

  // For kernels with precision conversion built in
  void ColorSpinorField::checkField(const ColorSpinorField &a, const ColorSpinorField &b)
  {
    if (a.SiteSubset() != b.SiteSubset())
      errorQuda("siteSubsets do not match: %d %d\n", a.SiteSubset(), b.SiteSubset());
    if (a.VolumeCB() != b.VolumeCB()) errorQuda("lengths do not match: %lu %lu", a.VolumeCB(), b.VolumeCB());
    if (a.Ncolor() != b.Ncolor()) errorQuda("colors do not match: %d %d", a.Ncolor(), b.Ncolor());
    if (a.Nspin() != b.Nspin()) errorQuda("spins do not match: %d %d", a.Nspin(), b.Nspin());
    if (a.Nvec() != b.Nvec()) errorQuda("nVec does not match: %d %d", a.Nvec(), b.Nvec());
    if (a.TwistFlavor() != b.TwistFlavor())
      errorQuda("twist flavors do not match: %d %d", a.TwistFlavor(), b.TwistFlavor());
  }

  const ColorSpinorField &ColorSpinorField::Even() const
  {
    if (siteSubset != QUDA_FULL_SITE_SUBSET) errorQuda("Cannot return even subset of %d subset", siteSubset);
    if (fieldOrder == QUDA_QDPJIT_FIELD_ORDER) errorQuda("Cannot return even subset of QDPJIT field");
    return *even;
  }

  const ColorSpinorField &ColorSpinorField::Odd() const
  {
    if (siteSubset != QUDA_FULL_SITE_SUBSET) errorQuda("Cannot return odd subset of %d subset", siteSubset);
    if (fieldOrder == QUDA_QDPJIT_FIELD_ORDER) errorQuda("Cannot return even subset of QDPJIT field");
    return *odd;
  }

  ColorSpinorField &ColorSpinorField::Even()
  {
    if (siteSubset != QUDA_FULL_SITE_SUBSET) errorQuda("Cannot return even subset of %d subset", siteSubset);
    if (fieldOrder == QUDA_QDPJIT_FIELD_ORDER) errorQuda("Cannot return even subset of QDPJIT field");
    return *even;
  }

  ColorSpinorField &ColorSpinorField::Odd()
  {
    if (siteSubset != QUDA_FULL_SITE_SUBSET) errorQuda("Cannot return odd subset of %d subset", siteSubset);
    if (fieldOrder == QUDA_QDPJIT_FIELD_ORDER) errorQuda("Cannot return even subset of QDPJIT field");
    return *odd;
  }

  void *const *ColorSpinorField::Ghost() const { return ghost_buf; }

  const void *ColorSpinorField::Ghost2() const
  {
    if (Location() == QUDA_CPU_FIELD_LOCATION) {
      return nullptr;
    } else {
      if (bufferIndex < 2) {
        return ghost_recv_buffer_d[bufferIndex];
      } else {
        return ghost_pinned_recv_buffer_hd[bufferIndex % 2];
      }
    }
  }

  /*
    Convert from 1-dimensional index to the n-dimensional spatial index.
    With full fields, we assume that the field is even-odd ordered.  The
    lattice coordinates that are computed here are full-field
    coordinates.
  */
  void ColorSpinorField::LatticeIndex(int *y, int i) const
  {
    int z[QUDA_MAX_DIM];
    memcpy(z, x, QUDA_MAX_DIM * sizeof(int));

    // parity is the slowest running dimension
    int parity = 0;
    if (siteSubset == QUDA_FULL_SITE_SUBSET) z[0] /= 2;

    for (int d = 0; d < nDim; d++) {
      y[d] = i % z[d];
      i /= z[d];
    }

    parity = i;

    // convert into the full-field lattice coordinate
    int oddBit = parity;
    if (siteSubset == QUDA_FULL_SITE_SUBSET) {
      for (int d = 1; d < nDim; d++) oddBit += y[d];
      oddBit = oddBit & 1;
    }
    y[0] = 2 * y[0] + oddBit; // compute the full x coordinate
  }

  /*
    Convert from n-dimensional spatial index to the 1-dimensional index.
    With full fields, we assume that the field is even-odd ordered.  The
    input lattice coordinates are always full-field coordinates.
  */
  void ColorSpinorField::OffsetIndex(int &i, int *y) const
  {
    int parity = 0;
    int z[QUDA_MAX_DIM];
    memcpy(z, x, QUDA_MAX_DIM * sizeof(int));
    int savey0 = y[0];

    if (siteSubset == QUDA_FULL_SITE_SUBSET) {
      for (int d = 0; d < nDim; d++) parity += y[d];
      parity = parity & 1;
      y[0] /= 2;
      z[0] /= 2;
    }

    i = parity;
    for (int d = nDim - 1; d >= 0; d--) {
      i = z[d] * i + y[d];
      // printf("z[%d]=%d y[%d]=%d ", d, z[d], d, y[d]);
    }
    // printf("\nparity = %d\n", parity);

    if (siteSubset == QUDA_FULL_SITE_SUBSET) y[0] = savey0;
  }

  ColorSpinorField *ColorSpinorField::CreateAlias(const ColorSpinorParam &param_)
  {
    if (param_.Precision() > precision)
      errorQuda("Cannot create an alias to source with lower precision than the alias");
    ColorSpinorParam param(param_);
    param.create = QUDA_REFERENCE_FIELD_CREATE;
    param.v = V();

    return new ColorSpinorField(param);
  }

  ColorSpinorField *ColorSpinorField::CreateCoarse(const int *geoBlockSize, int spinBlockSize, int Nvec,
                                                   QudaPrecision new_precision, QudaFieldLocation new_location,
                                                   QudaMemoryType new_mem_type)
  {
    ColorSpinorParam coarseParam(*this);
    for (int d = 0; d < nDim; d++) coarseParam.x[d] = x[d] / geoBlockSize[d];

    int geoBlockVolume = 1;
    for (int d = 0; d < nDim; d++) { geoBlockVolume *= geoBlockSize[d]; }

    // Detect if the "coarse" op is the Kahler-Dirac op or something else
    // that still acts on a fine staggered ColorSpinorField
    if (geoBlockVolume == 1 && Nvec == nColor && nSpin == 1) {
      coarseParam.nSpin = nSpin;
      coarseParam.nColor = nColor;
    } else {
      coarseParam.nSpin = (nSpin == 1) ? 2 : (nSpin / spinBlockSize); // coarsening staggered check
      coarseParam.nColor = Nvec;
    }

    coarseParam.siteSubset = QUDA_FULL_SITE_SUBSET; // coarse grid is always full
    coarseParam.create = QUDA_ZERO_FIELD_CREATE;

    // if new precision is not set, use this->precision
    new_precision = (new_precision == QUDA_INVALID_PRECISION) ? Precision() : new_precision;

    // if new location is not set, use this->location
    new_location = (new_location == QUDA_INVALID_FIELD_LOCATION) ? Location() : new_location;

    // for GPU fields, always use native ordering to ensure coalescing
    if (new_location == QUDA_CUDA_FIELD_LOCATION)
      coarseParam.fieldOrder = QUDA_FLOAT2_FIELD_ORDER;
    else
      coarseParam.fieldOrder = QUDA_SPACE_SPIN_COLOR_FIELD_ORDER;

    coarseParam.setPrecision(new_precision);

    // set where we allocate the field
    coarseParam.mem_type = (new_mem_type != QUDA_MEMORY_INVALID) ?
      new_mem_type :
      (new_location == QUDA_CUDA_FIELD_LOCATION ? QUDA_MEMORY_DEVICE : QUDA_MEMORY_PINNED);

    return new ColorSpinorField(coarseParam);
  }

  ColorSpinorField *ColorSpinorField::CreateFine(const int *geoBlockSize, int spinBlockSize, int Nvec,
                                                 QudaPrecision new_precision, QudaFieldLocation new_location,
                                                 QudaMemoryType new_mem_type)
  {
    ColorSpinorParam fineParam(*this);
    for (int d = 0; d < nDim; d++) fineParam.x[d] = x[d] * geoBlockSize[d];
    fineParam.nSpin = nSpin * spinBlockSize;
    fineParam.nColor = Nvec;
    fineParam.siteSubset = QUDA_FULL_SITE_SUBSET; // FIXME fine grid is always full
    fineParam.create = QUDA_ZERO_FIELD_CREATE;

    // if new precision is not set, use this->precision
    new_precision = (new_precision == QUDA_INVALID_PRECISION) ? Precision() : new_precision;

    // if new location is not set, use this->location
    new_location = (new_location == QUDA_INVALID_FIELD_LOCATION) ? Location() : new_location;

    // for GPU fields, always use native ordering to ensure coalescing
    if (new_location == QUDA_CUDA_FIELD_LOCATION) {
      fineParam.setPrecision(new_precision, new_precision, true);
    } else {
      fineParam.fieldOrder = QUDA_SPACE_SPIN_COLOR_FIELD_ORDER;
      fineParam.setPrecision(new_precision);
    }

    // set where we allocate the field
    fineParam.mem_type = (new_mem_type != QUDA_MEMORY_INVALID) ?
      new_mem_type :
      (new_location == QUDA_CUDA_FIELD_LOCATION ? QUDA_MEMORY_DEVICE : QUDA_MEMORY_PINNED);

    return new ColorSpinorField(fineParam);
  }

  // legacy CPU static ghost destructor
  void ColorSpinorField::freeGhostBuffer(void)
  {
    if (!initGhostFaceBuffer) return;

    for (int i = 0; i < 4; i++) { // make nDimComms static?
      host_free(fwdGhostFaceBuffer[i]);
      fwdGhostFaceBuffer[i] = NULL;
      host_free(backGhostFaceBuffer[i]);
      backGhostFaceBuffer[i] = NULL;
      host_free(fwdGhostFaceSendBuffer[i]);
      fwdGhostFaceSendBuffer[i] = NULL;
      host_free(backGhostFaceSendBuffer[i]);
      backGhostFaceSendBuffer[i] = NULL;
    }
    initGhostFaceBuffer = 0;
  }

  void ColorSpinorField::allocateGhostBuffer(int nFace, bool spin_project) const
  {
    createGhostZone(nFace, spin_project);
    if (Location() == QUDA_CPU_FIELD_LOCATION) {
      if (spin_project) errorQuda("Not yet implemented");

      int spinor_size = 2 * nSpin * nColor * precision;
      bool resize = false;

      // resize face only if requested size is larger than previously allocated one
      for (int i = 0; i < nDimComms; i++) {
        size_t nbytes = siteSubset * nFace * surfaceCB[i] * spinor_size;
        resize = (nbytes > ghostFaceBytes[i]) ? true : resize;
        ghostFaceBytes[i] = (nbytes > ghostFaceBytes[i]) ? nbytes : ghostFaceBytes[i];
      }

      if (!initGhostFaceBuffer || resize) {
        freeGhostBuffer();
        for (int i = 0; i < nDimComms; i++) {
          fwdGhostFaceBuffer[i] = safe_malloc(ghostFaceBytes[i]);
          backGhostFaceBuffer[i] = safe_malloc(ghostFaceBytes[i]);
          fwdGhostFaceSendBuffer[i] = safe_malloc(ghostFaceBytes[i]);
          backGhostFaceSendBuffer[i] = safe_malloc(ghostFaceBytes[i]);
        }
        initGhostFaceBuffer = 1;
      }
    } else {
      LatticeField::allocateGhostBuffer(ghost_bytes);
    }
  }

  void ColorSpinorField::createComms(int nFace, bool spin_project)
  {
    if (Location() == QUDA_CPU_FIELD_LOCATION) errorQuda("Host field not supported");
    allocateGhostBuffer(nFace, spin_project); // allocate the ghost buffer if not yet allocated

    // ascertain if this instance needs its comms buffers to be updated
    bool comms_reset = ghost_field_reset || // FIXME add send buffer check
      (my_face_h[0] != ghost_pinned_send_buffer_h[0]) || (my_face_h[1] != ghost_pinned_send_buffer_h[1])
      || (from_face_h[0] != ghost_pinned_recv_buffer_h[0]) || (from_face_h[1] != ghost_pinned_recv_buffer_h[1])
      || (my_face_d[0] != ghost_send_buffer_d[0]) || (my_face_d[1] != ghost_send_buffer_d[1]) ||  // send buffers
      (from_face_d[0] != ghost_recv_buffer_d[0]) || (from_face_d[1] != ghost_recv_buffer_d[1]) || // receive buffers
      ghost_precision_reset; // ghost_precision has changed

    if (!initComms || comms_reset) {

      LatticeField::createComms();

      // reinitialize the ghost receive pointers
      for (int i = 0; i < nDimComms; ++i) {
        if (commDimPartitioned(i)) {
          for (int b = 0; b < 2; b++) {
            ghost[b][i] = static_cast<char *>(ghost_recv_buffer_d[b]) + ghost_offset[i][0];
            if (ghost_precision == QUDA_HALF_PRECISION || ghost_precision == QUDA_QUARTER_PRECISION)
              ghostNorm[b][i] = static_cast<char *>(ghost[b][i])
                + nFace * surface[i] * (nSpin / (spin_project ? 2 : 1)) * nColor * 2 * ghost_precision;
          }
        }
      }

      ghost_precision_reset = false;
    }

    if (ghost_field_reset) destroyIPCComms();
    createIPCComms();
  }

  // pack the ghost zone into a contiguous buffer for communications
  void ColorSpinorField::packGhost(const int nFace, const QudaParity parity, const int dagger, const qudaStream_t &stream,
                                   MemoryLocation location[2 * QUDA_MAX_DIM], MemoryLocation location_label,
                                   bool spin_project, double a, double b, double c, int shmem)
  {
    if (Location() == QUDA_CPU_FIELD_LOCATION) errorQuda("Host field not supported");
    void *packBuffer[4 * QUDA_MAX_DIM] = {};

    for (int dim = 0; dim < 4; dim++) {
      for (int dir = 0; dir < 2; dir++) {
        switch (location[2 * dim + dir]) {

        case Device: // pack to local device buffer
          packBuffer[2 * dim + dir] = my_face_dim_dir_d[bufferIndex][dim][dir];
          packBuffer[2 * QUDA_MAX_DIM + 2 * dim + dir] = nullptr;
          break;
        case Shmem:
          // this is the remote buffer when using shmem ...
          // if the ghost_remote_send_buffer_d exists we can directly use it
          // - else we need pack locally and send data to the recv buffer
          packBuffer[2 * dim + dir] = ghost_remote_send_buffer_d[bufferIndex][dim][dir] != nullptr ?
            static_cast<char *>(ghost_remote_send_buffer_d[bufferIndex][dim][dir]) + ghost_offset[dim][1 - dir] :
            my_face_dim_dir_d[bufferIndex][dim][dir];
          packBuffer[2 * QUDA_MAX_DIM + 2 * dim + dir] = ghost_remote_send_buffer_d[bufferIndex][dim][dir] != nullptr ?
            nullptr :
            static_cast<char *>(ghost_recv_buffer_d[bufferIndex]) + ghost_offset[dim][1 - dir];
          break;
        case Host: // pack to zero-copy memory
          packBuffer[2 * dim + dir] = my_face_dim_dir_hd[bufferIndex][dim][dir];
          break;
        case Remote: // pack to remote peer memory
          packBuffer[2 * dim + dir]
            = static_cast<char *>(ghost_remote_send_buffer_d[bufferIndex][dim][dir]) + ghost_offset[dim][1 - dir];
          break;
        default: errorQuda("Undefined location %d", location[2 * dim + dir]);
        }
      }
    }

    PackGhost(packBuffer, *this, location_label, nFace, dagger, parity, spin_project, a, b, c, shmem, stream);
  }

  void ColorSpinorField::pack(int nFace, int parity, int dagger, const qudaStream_t &stream,
                              MemoryLocation location[2 * QUDA_MAX_DIM], MemoryLocation location_label,
                              bool spin_project, double a, double b, double c, int shmem)
  {
    if (Location() == QUDA_CPU_FIELD_LOCATION) errorQuda("Host field not supported");
    createComms(nFace, spin_project); // must call this first

    packGhost(nFace, (QudaParity)parity, dagger, stream, location, location_label, spin_project, a, b, c, shmem);
  }

  // FIXME reconcile with above
  void ColorSpinorField::packGhostHost(void **ghost, const QudaParity parity, const int nFace, const int dagger) const
  {
    genericPackGhost(ghost, *this, parity, nFace, dagger);
  }

  void ColorSpinorField::sendGhost(void *ghost_spinor, const int dim, const QudaDirection dir, const qudaStream_t &stream)
  {
    if (Location() == QUDA_CPU_FIELD_LOCATION) errorQuda("Host field not supported");
    void *gpu_buf
      = (dir == QUDA_BACKWARDS) ? my_face_dim_dir_d[bufferIndex][dim][0] : my_face_dim_dir_d[bufferIndex][dim][1];
    qudaMemcpyAsync(ghost_spinor, gpu_buf, ghost_face_bytes[dim], qudaMemcpyDeviceToHost, stream);
  }

  void ColorSpinorField::unpackGhost(const void *ghost_spinor, const int dim, const QudaDirection dir,
                                     const qudaStream_t &stream)
  {
    if (Location() == QUDA_CPU_FIELD_LOCATION) errorQuda("Host field not supported");
    const void *src = ghost_spinor;
    auto offset = (dir == QUDA_BACKWARDS) ? ghost_offset[dim][0] : ghost_offset[dim][1];
    void *ghost_dst = static_cast<char *>(ghost_recv_buffer_d[bufferIndex]) + offset;

    qudaMemcpyAsync(ghost_dst, src, ghost_face_bytes[dim], qudaMemcpyHostToDevice, stream);
  }

  void ColorSpinorField::gather(int dir, const qudaStream_t &stream)
  {
    if (Location() == QUDA_CPU_FIELD_LOCATION) errorQuda("Host field not supported");
    int dim = dir / 2;

    if (dir % 2 == 0) {
      // backwards copy to host
      if (comm_peer2peer_enabled(0, dim)) return;

      sendGhost(my_face_dim_dir_h[bufferIndex][dim][0], dim, QUDA_BACKWARDS, stream);
    } else {
      // forwards copy to host
      if (comm_peer2peer_enabled(1, dim)) return;

      sendGhost(my_face_dim_dir_h[bufferIndex][dim][1], dim, QUDA_FORWARDS, stream);
    }
  }

  void ColorSpinorField::recvStart(int d, const qudaStream_t &, bool gdr)
  {
    if (Location() == QUDA_CPU_FIELD_LOCATION) errorQuda("Host field not supported");
    // note this is scatter centric, so dir=0 (1) is send backwards
    // (forwards) and receive from forwards (backwards)

    int dim = d / 2;
    int dir = d % 2;
    if (!commDimPartitioned(dim)) return;
    if (gdr && !comm_gdr_enabled()) errorQuda("Requesting GDR comms but GDR is not enabled");

    if (dir == 0) { // receive from forwards
      // receive from the processor in the +1 direction
      if (comm_peer2peer_enabled(1, dim)) {
        comm_start(mh_recv_p2p_fwd[bufferIndex][dim]);
      } else if (gdr) {
        comm_start(mh_recv_rdma_fwd[bufferIndex][dim]);
      } else {
        comm_start(mh_recv_fwd[bufferIndex][dim]);
      }
    } else { // receive from backwards
      // receive from the processor in the -1 direction
      if (comm_peer2peer_enabled(0, dim)) {
        comm_start(mh_recv_p2p_back[bufferIndex][dim]);
      } else if (gdr) {
        comm_start(mh_recv_rdma_back[bufferIndex][dim]);
      } else {
        comm_start(mh_recv_back[bufferIndex][dim]);
      }
    }
  }

  void ColorSpinorField::sendStart(int d, const qudaStream_t &stream, bool gdr, bool remote_write)
  {
    if (Location() == QUDA_CPU_FIELD_LOCATION) errorQuda("Host field not supported");
    // note this is scatter centric, so dir=0 (1) is send backwards
    // (forwards) and receive from forwards (backwards)

    int dim = d / 2;
    int dir = d % 2;
    if (!commDimPartitioned(dim)) return;
    if (gdr && !comm_gdr_enabled()) errorQuda("Requesting GDR comms but GDR is not enabled");

    if (!comm_peer2peer_enabled(dir, dim)) {
      if (dir == 0)
        if (gdr)
          comm_start(mh_send_rdma_back[bufferIndex][dim]);
        else
          comm_start(mh_send_back[bufferIndex][dim]);
      else if (gdr)
        comm_start(mh_send_rdma_fwd[bufferIndex][dim]);
      else
        comm_start(mh_send_fwd[bufferIndex][dim]);
    } else { // doing peer-to-peer

      // if not using copy engine then the packing kernel will remotely write the halos
      if (!remote_write) {
        // all goes here
        void *ghost_dst
          = static_cast<char *>(ghost_remote_send_buffer_d[bufferIndex][dim][dir]) + ghost_offset[dim][(dir + 1) % 2];

        qudaMemcpyP2PAsync(ghost_dst, my_face_dim_dir_d[bufferIndex][dim][dir], ghost_face_bytes[dim], stream);
      } // remote_write

      if (dir == 0) {
        // record the event
        qudaEventRecord(ipcCopyEvent[bufferIndex][0][dim], stream);
        // send to the processor in the -1 direction
        comm_start(mh_send_p2p_back[bufferIndex][dim]);
      } else {
        qudaEventRecord(ipcCopyEvent[bufferIndex][1][dim], stream);
        // send to the processor in the +1 direction
        comm_start(mh_send_p2p_fwd[bufferIndex][dim]);
      }
    }
  }

<<<<<<< HEAD
  void ColorSpinorField::CompositeSubset(const int id, const int range)
  {

    if (id < 0 || range < 1) errorQuda("Invalid paramer.");

    if (this->IsComposite()) {
      if (this->IsCompositeSubset()) errorQuda("Cannot create a subset from the subset.");
      if (id < this->CompositeDim()) {
        this->composite_descr.is_subset = true;
        this->composite_descr.subset_begin = id;

        const int leftover_components = this->CompositeDim() - id;
        this->composite_descr.subset_range = (range > leftover_components || range == 0) ? leftover_components : range;

      } else {
        errorQuda("Subset begin id cannot exceed the composit dimension %d", this->CompositeDim());
      }
    } else {
      errorQuda("Cannot create a subset for a regular field.");
    }
  }

  std::ostream& operator<<(std::ostream &out, const ColorSpinorField &a) {
    out << "typedid = " << typeid(a).name() << std::endl;
=======
  void ColorSpinorField::commsStart(int dir, const qudaStream_t &stream, bool gdr_send, bool gdr_recv)
  {
    recvStart(dir, stream, gdr_recv);
    sendStart(dir, stream, gdr_send);
  }

  static bool complete_recv_fwd[QUDA_MAX_DIM] = {};
  static bool complete_recv_back[QUDA_MAX_DIM] = {};
  static bool complete_send_fwd[QUDA_MAX_DIM] = {};
  static bool complete_send_back[QUDA_MAX_DIM] = {};

  int ColorSpinorField::commsQuery(int d, const qudaStream_t &, bool gdr_send, bool gdr_recv)
  {
    if (Location() == QUDA_CPU_FIELD_LOCATION) errorQuda("Host field not supported");
    // note this is scatter centric, so dir=0 (1) is send backwards
    // (forwards) and receive from forwards (backwards)

    int dim = d / 2;
    int dir = d % 2;

    if (!commDimPartitioned(dim)) return 1;
    if ((gdr_send || gdr_recv) && !comm_gdr_enabled()) errorQuda("Requesting GDR comms but GDR is not enabled");

    if (dir == 0) {

      // first query send to backwards
      if (comm_peer2peer_enabled(0, dim)) {
        if (!complete_send_back[dim]) complete_send_back[dim] = comm_query(mh_send_p2p_back[bufferIndex][dim]);
      } else if (gdr_send) {
        if (!complete_send_back[dim]) complete_send_back[dim] = comm_query(mh_send_rdma_back[bufferIndex][dim]);
      } else {
        if (!complete_send_back[dim]) complete_send_back[dim] = comm_query(mh_send_back[bufferIndex][dim]);
      }

      // second query receive from forwards
      if (comm_peer2peer_enabled(1, dim)) {
        if (!complete_recv_fwd[dim]) complete_recv_fwd[dim] = comm_query(mh_recv_p2p_fwd[bufferIndex][dim]);
      } else if (gdr_recv) {
        if (!complete_recv_fwd[dim]) complete_recv_fwd[dim] = comm_query(mh_recv_rdma_fwd[bufferIndex][dim]);
      } else {
        if (!complete_recv_fwd[dim]) complete_recv_fwd[dim] = comm_query(mh_recv_fwd[bufferIndex][dim]);
      }

      if (complete_recv_fwd[dim] && complete_send_back[dim]) {
        complete_send_back[dim] = false;
        complete_recv_fwd[dim] = false;
        return 1;
      }

    } else { // dir == 1

      // first query send to forwards
      if (comm_peer2peer_enabled(1, dim)) {
        if (!complete_send_fwd[dim]) complete_send_fwd[dim] = comm_query(mh_send_p2p_fwd[bufferIndex][dim]);
      } else if (gdr_send) {
        if (!complete_send_fwd[dim]) complete_send_fwd[dim] = comm_query(mh_send_rdma_fwd[bufferIndex][dim]);
      } else {
        if (!complete_send_fwd[dim]) complete_send_fwd[dim] = comm_query(mh_send_fwd[bufferIndex][dim]);
      }

      // second query receive from backwards
      if (comm_peer2peer_enabled(0, dim)) {
        if (!complete_recv_back[dim]) complete_recv_back[dim] = comm_query(mh_recv_p2p_back[bufferIndex][dim]);
      } else if (gdr_recv) {
        if (!complete_recv_back[dim]) complete_recv_back[dim] = comm_query(mh_recv_rdma_back[bufferIndex][dim]);
      } else {
        if (!complete_recv_back[dim]) complete_recv_back[dim] = comm_query(mh_recv_back[bufferIndex][dim]);
      }

      if (complete_recv_back[dim] && complete_send_fwd[dim]) {
        complete_send_fwd[dim] = false;
        complete_recv_back[dim] = false;
        return 1;
      }
    }

    return 0;
  }

  void ColorSpinorField::commsWait(int d, const qudaStream_t &, bool gdr_send, bool gdr_recv)
  {
    if (Location() == QUDA_CPU_FIELD_LOCATION) errorQuda("Host field not supported");
    // note this is scatter centric, so dir=0 (1) is send backwards
    // (forwards) and receive from forwards (backwards)

    int dim = d / 2;
    int dir = d % 2;

    if (!commDimPartitioned(dim)) return;
    if ((gdr_send && gdr_recv) && !comm_gdr_enabled()) errorQuda("Requesting GDR comms but GDR is not enabled");

    if (dir == 0) {

      // first wait on send to backwards
      if (comm_peer2peer_enabled(0, dim)) {
        comm_wait(mh_send_p2p_back[bufferIndex][dim]);
        qudaEventSynchronize(ipcCopyEvent[bufferIndex][0][dim]);
      } else if (gdr_send) {
        comm_wait(mh_send_rdma_back[bufferIndex][dim]);
      } else {
        comm_wait(mh_send_back[bufferIndex][dim]);
      }

      // second wait on receive from forwards
      if (comm_peer2peer_enabled(1, dim)) {
        comm_wait(mh_recv_p2p_fwd[bufferIndex][dim]);
        qudaEventSynchronize(ipcRemoteCopyEvent[bufferIndex][1][dim]);
      } else if (gdr_recv) {
        comm_wait(mh_recv_rdma_fwd[bufferIndex][dim]);
      } else {
        comm_wait(mh_recv_fwd[bufferIndex][dim]);
      }

    } else {

      // first wait on send to forwards
      if (comm_peer2peer_enabled(1, dim)) {
        comm_wait(mh_send_p2p_fwd[bufferIndex][dim]);
        qudaEventSynchronize(ipcCopyEvent[bufferIndex][1][dim]);
      } else if (gdr_send) {
        comm_wait(mh_send_rdma_fwd[bufferIndex][dim]);
      } else {
        comm_wait(mh_send_fwd[bufferIndex][dim]);
      }

      // second wait on receive from backwards
      if (comm_peer2peer_enabled(0, dim)) {
        comm_wait(mh_recv_p2p_back[bufferIndex][dim]);
        qudaEventSynchronize(ipcRemoteCopyEvent[bufferIndex][0][dim]);
      } else if (gdr_recv) {
        comm_wait(mh_recv_rdma_back[bufferIndex][dim]);
      } else {
        comm_wait(mh_recv_back[bufferIndex][dim]);
      }
    }
  }

  void ColorSpinorField::scatter(int dim_dir, const qudaStream_t &stream)
  {
    if (Location() == QUDA_CPU_FIELD_LOCATION) errorQuda("Host field not supported");
    // note this is scatter centric, so input expects dir=0 (1) is send backwards
    // (forwards) and receive from forwards (backwards), so here we need flip to receive centric

    int dim = dim_dir / 2;
    int dir = (dim_dir + 1) % 2; // dir = 1 - receive from forwards, dir == 0 recive from backwards
    if (!commDimPartitioned(dim)) return;
    if (comm_peer2peer_enabled(dir, dim)) return;

    unpackGhost(from_face_dim_dir_h[bufferIndex][dim][dir], dim, dir == 0 ? QUDA_BACKWARDS : QUDA_FORWARDS, stream);
  }

  void *ColorSpinorField::fwdGhostFaceBuffer[QUDA_MAX_DIM];
  void *ColorSpinorField::backGhostFaceBuffer[QUDA_MAX_DIM];
  void *ColorSpinorField::fwdGhostFaceSendBuffer[QUDA_MAX_DIM];
  void *ColorSpinorField::backGhostFaceSendBuffer[QUDA_MAX_DIM];
  int ColorSpinorField::initGhostFaceBuffer = 0;
  size_t ColorSpinorField::ghostFaceBytes[QUDA_MAX_DIM] = {};

  void ColorSpinorField::exchangeGhost(QudaParity parity, int nFace, int dagger,
                                       const MemoryLocation *pack_destination_, const MemoryLocation *halo_location_,
                                       bool gdr_send, bool gdr_recv, QudaPrecision ghost_precision_) const
  {
    if (Location() == QUDA_CPU_FIELD_LOCATION) {
      // allocate ghost buffer if not yet allocated
      allocateGhostBuffer(nFace, false);

      void **sendbuf = static_cast<void **>(safe_malloc(nDimComms * 2 * sizeof(void *)));

      for (int i = 0; i < nDimComms; i++) {
        sendbuf[2 * i + 0] = backGhostFaceSendBuffer[i];
        sendbuf[2 * i + 1] = fwdGhostFaceSendBuffer[i];
        ghost_buf[2 * i + 0] = backGhostFaceBuffer[i];
        ghost_buf[2 * i + 1] = fwdGhostFaceBuffer[i];
      }

      packGhostHost(sendbuf, parity, nFace, dagger);

      exchange(ghost_buf, sendbuf, nFace);

      host_free(sendbuf);
    } else {
      // we are overriding the ghost precision, and it doesn't match what has already been allocated
      if (ghost_precision_ != QUDA_INVALID_PRECISION && ghost_precision != ghost_precision_) {
        ghost_precision_reset = true;
        ghost_precision = ghost_precision_;
      }

      // not overriding the ghost precision, but we did previously so need to update
      if (ghost_precision == QUDA_INVALID_PRECISION && ghost_precision != precision) {
        ghost_precision_reset = true;
        ghost_precision = precision;
      }

      if ((gdr_send || gdr_recv) && !comm_gdr_enabled()) errorQuda("Requesting GDR comms but GDR is not enabled");
      const_cast<ColorSpinorField &>(*this).createComms(nFace, false);

      // first set default values to device if needed
      MemoryLocation pack_destination[2 * QUDA_MAX_DIM], halo_location[2 * QUDA_MAX_DIM];
      for (int i = 0; i < 2 * nDimComms; i++) {
        pack_destination[i] = pack_destination_ ? pack_destination_[i] : Device;
        halo_location[i] = halo_location_ ? halo_location_[i] : Device;
      }

      // Contiguous send buffers and we aggregate copies to reduce
      // latency.  Only if all locations are "Device" and no p2p
      bool fused_pack_memcpy = true;

      // Contiguous recv buffers and we aggregate copies to reduce
      // latency.  Only if all locations are "Device" and no p2p
      bool fused_halo_memcpy = true;

      bool pack_host = false; // set to true if any of the ghost packing is being done to Host memory
      bool halo_host = false; // set to true if the final halos will be left in Host memory

      void *send[2 * QUDA_MAX_DIM];
      for (int d = 0; d < nDimComms; d++) {
        for (int dir = 0; dir < 2; dir++) {
          send[2 * d + dir] = pack_destination[2 * d + dir] == Host ? my_face_dim_dir_hd[bufferIndex][d][dir] :
                                                                      my_face_dim_dir_d[bufferIndex][d][dir];
          ghost_buf[2 * d + dir] = halo_location[2 * d + dir] == Host ? from_face_dim_dir_hd[bufferIndex][d][dir] :
                                                                        from_face_dim_dir_d[bufferIndex][d][dir];
        }

        // if doing p2p, then we must pack to and load the halo from device memory
        for (int dir = 0; dir < 2; dir++) {
          if (comm_peer2peer_enabled(dir, d)) {
            pack_destination[2 * d + dir] = Device;
            halo_location[2 * d + 1 - dir] = Device;
          }
        }

        // if zero-copy packing or p2p is enabled then we cannot do fused memcpy
        if (pack_destination[2 * d + 0] != Device || pack_destination[2 * d + 1] != Device
            || comm_peer2peer_enabled_global())
          fused_pack_memcpy = false;
        // if zero-copy halo read or p2p is enabled then we cannot do fused memcpy
        if (halo_location[2 * d + 0] != Device || halo_location[2 * d + 1] != Device || comm_peer2peer_enabled_global())
          fused_halo_memcpy = false;

        if (pack_destination[2 * d + 0] == Host || pack_destination[2 * d + 1] == Host) pack_host = true;
        if (halo_location[2 * d + 0] == Host || halo_location[2 * d + 1] == Host) halo_host = true;
      }

      // Error if zero-copy and p2p for now
      if ((pack_host || halo_host) && comm_peer2peer_enabled_global())
        errorQuda("Cannot use zero-copy memory with peer-to-peer comms yet");

      genericPackGhost(send, *this, parity, nFace, dagger,
                       pack_destination); // FIXME - need support for asymmetric topologies

      size_t total_bytes = 0;
      for (int i = 0; i < nDimComms; i++)
        if (comm_dim_partitioned(i)) total_bytes += 2 * ghost_face_bytes_aligned[i]; // 2 for fwd/bwd

      if (!gdr_send) {
        if (!fused_pack_memcpy) {
          for (int i = 0; i < nDimComms; i++) {
            if (comm_dim_partitioned(i)) {
              if (pack_destination[2 * i + 0] == Device && !comm_peer2peer_enabled(0, i)
                  && // fuse forwards and backwards if possible
                  pack_destination[2 * i + 1] == Device && !comm_peer2peer_enabled(1, i)) {
                qudaMemcpyAsync(my_face_dim_dir_h[bufferIndex][i][0], my_face_dim_dir_d[bufferIndex][i][0],
                                2 * ghost_face_bytes_aligned[i], qudaMemcpyDeviceToHost, device::get_default_stream());
              } else {
                if (pack_destination[2 * i + 0] == Device && !comm_peer2peer_enabled(0, i))
                  qudaMemcpyAsync(my_face_dim_dir_h[bufferIndex][i][0], my_face_dim_dir_d[bufferIndex][i][0],
                                  ghost_face_bytes[i], qudaMemcpyDeviceToHost, device::get_default_stream());
                if (pack_destination[2 * i + 1] == Device && !comm_peer2peer_enabled(1, i))
                  qudaMemcpyAsync(my_face_dim_dir_h[bufferIndex][i][1], my_face_dim_dir_d[bufferIndex][i][1],
                                  ghost_face_bytes[i], qudaMemcpyDeviceToHost, device::get_default_stream());
              }
            }
          }
        } else if (total_bytes && !pack_host) {
          qudaMemcpyAsync(my_face_h[bufferIndex], ghost_send_buffer_d[bufferIndex], total_bytes, qudaMemcpyDeviceToHost,
                          device::get_default_stream());
        }
      }

      // prepost receive
      for (int i = 0; i < 2 * nDimComms; i++)
        const_cast<ColorSpinorField *>(this)->recvStart(i, device::get_default_stream(), gdr_recv);

      bool sync = pack_host ? true : false; // no p2p if pack_host so we need to synchronize
      // if not p2p in any direction then need to synchronize before MPI
      for (int i = 0; i < nDimComms; i++)
        if (!comm_peer2peer_enabled(0, i) || !comm_peer2peer_enabled(1, i)) sync = true;
      if (sync) qudaDeviceSynchronize(); // need to make sure packing and/or memcpy has finished before kicking off MPI

      for (int p2p = 0; p2p < 2; p2p++) {
        for (int dim = 0; dim < nDimComms; dim++) {
          for (int dir = 0; dir < 2; dir++) {
            if ((comm_peer2peer_enabled(dir, dim) + p2p) % 2 == 0) { // issue non-p2p transfers first
              const_cast<ColorSpinorField *>(this)->sendStart(2 * dim + dir, device::get_stream(2 * dim + dir), gdr_send);
            }
          }
        }
      }

      bool comms_complete[2 * QUDA_MAX_DIM] = {};
      int comms_done = 0;
      while (comms_done < 2 * nDimComms) { // non-blocking query of each exchange and exit once all have completed
        for (int dim = 0; dim < nDimComms; dim++) {
          for (int dir = 0; dir < 2; dir++) {
            if (!comms_complete[dim * 2 + dir]) {
              comms_complete[2 * dim + dir] = const_cast<ColorSpinorField *>(this)->commsQuery(
                2 * dim + dir, device::get_default_stream(), gdr_send, gdr_recv);
              if (comms_complete[2 * dim + dir]) {
                comms_done++;
                if (comm_peer2peer_enabled(1 - dir, dim))
                  qudaStreamWaitEvent(device::get_default_stream(), ipcRemoteCopyEvent[bufferIndex][1 - dir][dim], 0);
              }
            }
          }
        }
      }

      if (!gdr_recv) {
        if (!fused_halo_memcpy) {
          for (int i = 0; i < nDimComms; i++) {
            if (comm_dim_partitioned(i)) {
              if (halo_location[2 * i + 0] == Device && !comm_peer2peer_enabled(0, i)
                  && // fuse forwards and backwards if possible
                  halo_location[2 * i + 1] == Device && !comm_peer2peer_enabled(1, i)) {
                qudaMemcpyAsync(from_face_dim_dir_d[bufferIndex][i][0], from_face_dim_dir_h[bufferIndex][i][0],
                                2 * ghost_face_bytes_aligned[i], qudaMemcpyHostToDevice, device::get_default_stream());
              } else {
                if (halo_location[2 * i + 0] == Device && !comm_peer2peer_enabled(0, i))
                  qudaMemcpyAsync(from_face_dim_dir_d[bufferIndex][i][0], from_face_dim_dir_h[bufferIndex][i][0],
                                  ghost_face_bytes[i], qudaMemcpyHostToDevice, device::get_default_stream());
                if (halo_location[2 * i + 1] == Device && !comm_peer2peer_enabled(1, i))
                  qudaMemcpyAsync(from_face_dim_dir_d[bufferIndex][i][1], from_face_dim_dir_h[bufferIndex][i][1],
                                  ghost_face_bytes[i], qudaMemcpyHostToDevice, device::get_default_stream());
              }
            }
          }
        } else if (total_bytes && !halo_host) {
          qudaMemcpyAsync(ghost_recv_buffer_d[bufferIndex], from_face_h[bufferIndex], total_bytes,
                          qudaMemcpyHostToDevice, device::get_default_stream());
        }
      }

      // ensure that the p2p sending is completed before returning
      for (int dim = 0; dim < nDimComms; dim++) {
        if (!comm_dim_partitioned(dim)) continue;
        for (int dir = 0; dir < 2; dir++) {
          if (comm_peer2peer_enabled(dir, dim))
            qudaStreamWaitEvent(device::get_default_stream(), ipcCopyEvent[bufferIndex][dir][dim], 0);
        }
      }
    }
  }

  void ColorSpinorField::backup() const
  {
    if (backed_up) errorQuda("ColorSpinorField already backed up");

    backup_h = new char[bytes];
    if (Location() == QUDA_CUDA_FIELD_LOCATION) {
      qudaMemcpy(backup_h, v, bytes, qudaMemcpyDefault);
    } else {
      memcpy(backup_h, v, bytes);
    }

    backed_up = true;
  }

  void ColorSpinorField::restore() const
  {
    if (!backed_up) errorQuda("Cannot restore since not backed up");

    if (Location() == QUDA_CUDA_FIELD_LOCATION) {
      qudaMemcpy(v, backup_h, bytes, qudaMemcpyDefault);
      delete[] backup_h;
    } else {
      memcpy(v, backup_h, bytes);
      delete[] backup_h;
    }

    backed_up = false;
  }

  void ColorSpinorField::copy_to_buffer(void *buffer) const
  {
    if (Location() == QUDA_CUDA_FIELD_LOCATION) {
      qudaMemcpy(buffer, v, bytes, qudaMemcpyDeviceToHost);
    } else {
      std::memcpy(buffer, v, bytes);
    }
  }

  void ColorSpinorField::copy_from_buffer(void *buffer)
  {
    if (Location() == QUDA_CUDA_FIELD_LOCATION) {
      qudaMemcpy(v, buffer, bytes, qudaMemcpyHostToDevice);
    } else {
      std::memcpy(v, buffer, bytes);
    }
  }

  void ColorSpinorField::prefetch(QudaFieldLocation mem_space, qudaStream_t stream) const
  {
    if (Location() == QUDA_CUDA_FIELD_LOCATION) {
      // conditionals based on destructor
      if (is_prefetch_enabled() && alloc && mem_type == QUDA_MEMORY_DEVICE)
        qudaMemPrefetchAsync(v, bytes, mem_space, stream);
    }
  }

  void ColorSpinorField::Source(QudaSourceType source_type, unsigned int x, int s, int c)
  {
    if (Location() == QUDA_CPU_FIELD_LOCATION) {
      genericSource(*this, source_type, x, s, c);
    } else {
      ColorSpinorParam param(*this);
      param.fieldOrder = QUDA_SPACE_SPIN_COLOR_FIELD_ORDER;
      param.location = QUDA_CPU_FIELD_LOCATION;
      param.setPrecision((param.Precision() == QUDA_HALF_PRECISION || param.Precision() == QUDA_QUARTER_PRECISION) ?
                           QUDA_SINGLE_PRECISION :
                           param.Precision());
      param.create = (source_type == QUDA_POINT_SOURCE ? QUDA_ZERO_FIELD_CREATE : QUDA_NULL_FIELD_CREATE);

      // since CPU fields cannot be low precision, use single precision instead
      if (precision < QUDA_SINGLE_PRECISION) param.setPrecision(QUDA_SINGLE_PRECISION, QUDA_INVALID_PRECISION, false);

      ColorSpinorField tmp(param);
      tmp.Source(source_type, x, s, c);
      *this = tmp;
    }
  }

  void ColorSpinorField::PrintVector(int parity, unsigned int x_cb, int rank) const
  {
    genericPrintVector(*this, parity, x_cb, rank);
  }

  int ColorSpinorField::Compare(const ColorSpinorField &a, const ColorSpinorField &b, const int tol)
  {
    if (checkLocation(a, b) == QUDA_CUDA_FIELD_LOCATION) errorQuda("device field not implemented");
    checkField(a, b);
    return genericCompare(a, b, tol);
  }

  std::ostream &operator<<(std::ostream &out, const ColorSpinorField &a)
  {
    out << "location = " << a.Location() << std::endl;
    out << "v = " << a.v << std::endl;
    out << "alloc = " << a.alloc << std::endl;
    out << "reference = " << a.reference << std::endl;
    out << "init = " << a.init << std::endl;
>>>>>>> 8da76877
    out << "nColor = " << a.nColor << std::endl;
    out << "nSpin = " << a.nSpin << std::endl;
    out << "twistFlavor = " << a.twistFlavor << std::endl;
    out << "nDim = " << a.nDim << std::endl;
    for (int d = 0; d < a.nDim; d++) out << "x[" << d << "] = " << a.x[d] << std::endl;
    out << "volume = " << a.volume << std::endl;
    out << "pc_type = " << a.pc_type << std::endl;
    out << "suggested_parity = " << a.suggested_parity << std::endl;
    out << "precision = " << a.precision << std::endl;
    out << "ghost_precision = " << a.ghost_precision << std::endl;
    out << "length = " << a.length << std::endl;
    out << "bytes = " << a.bytes << std::endl;
    out << "siteSubset = " << a.siteSubset << std::endl;
    out << "siteOrder = " << a.siteOrder << std::endl;
    out << "fieldOrder = " << a.fieldOrder << std::endl;
    out << "gammaBasis = " << a.gammaBasis << std::endl;
    out << "Is composite = " << a.composite_descr.is_composite << std::endl;
    if (a.composite_descr.is_composite) {
      out << "Composite Dim = " << a.composite_descr.dim << std::endl;
      out << "Composite Volume = " << a.composite_descr.volume << std::endl;
      out << "Composite Length = " << a.composite_descr.length << std::endl;
    }
    out << "Is component = " << a.composite_descr.is_component << std::endl;
    if (a.composite_descr.is_composite) out << "Component ID = " << a.composite_descr.id << std::endl;
    out << "pc_type = " << a.pc_type << std::endl;
    return out;
  }

} // namespace quda<|MERGE_RESOLUTION|>--- conflicted
+++ resolved
@@ -401,95 +401,13 @@
     if (Location() == QUDA_CUDA_FIELD_LOCATION) {
       qudaMemsetAsync(v, 0, bytes, device::get_default_stream());
     } else {
-<<<<<<< HEAD
-      norm_bytes = 0;
-    }
-
-    init = true;
-
-    if (composite_descr.is_composite) {
-
-      if (composite_descr.is_component) errorQuda("\nComposite type is not implemented.\n");
-
-      composite_descr.volume   = volume;
-      composite_descr.volumeCB = volumeCB;
-      composite_descr.stride = stride;
-      composite_descr.length = length;
-      composite_descr.real_length = real_length;
-      composite_descr.bytes       = bytes;
-      composite_descr.norm_bytes  = norm_bytes;
-
-      volume *= composite_descr.dim;
-      volumeCB *= composite_descr.dim;
-      stride *= composite_descr.dim;
-      length *= composite_descr.dim;
-      real_length *= composite_descr.dim;
-
-      bytes *= composite_descr.dim;
-      norm_bytes *= composite_descr.dim;
-    }  else if (composite_descr.is_component) {
-      composite_descr.dim = 0;
-
-      composite_descr.volume      = 0;
-      composite_descr.volumeCB    = 0;
-      composite_descr.stride      = 0;
-      composite_descr.length      = 0;
-      composite_descr.real_length = 0;
-      composite_descr.bytes       = 0;
-      composite_descr.norm_bytes  = 0;
-    }
-
-    setTuningString();
-  }
-
-  void ColorSpinorField::setTuningString() {
-    {
-      //LatticeField::setTuningString(); // FIXME - LatticeField needs correct dims for single-parity
-      char vol_tmp[TuneKey::volume_n];
-      int check  = snprintf(vol_string, TuneKey::volume_n, "%d", x[0]);
-      if (check < 0 || check >= TuneKey::volume_n) errorQuda("Error writing volume string");
-      for (int d=1; d<nDim; d++) {
-        strcpy(vol_tmp, vol_string);
-        check = snprintf(vol_string, TuneKey::volume_n, "%sx%d", vol_tmp, x[d]);
-        if (check < 0 || check >= TuneKey::volume_n) errorQuda("Error writing volume string");
-      }
-    }
-
-    {
-      constexpr int aux_string_n = TuneKey::aux_n / 2;
-      char aux_tmp[aux_string_n];
-      int check = snprintf(aux_string, aux_string_n, "vol=%lu,stride=%lu,precision=%d,order=%d,Ns=%d,Nc=%d", volume,
-                           stride, precision, fieldOrder, nSpin, nColor);
-      if (check < 0 || check >= aux_string_n) errorQuda("Error writing aux string");
-      if (twistFlavor != QUDA_TWIST_NO && twistFlavor != QUDA_TWIST_INVALID) {
-        strcpy(aux_tmp, aux_string);
-        check = snprintf(aux_string, aux_string_n, "%s,TwistFlavour=%d", aux_tmp, twistFlavor);
-        if (check < 0 || check >= aux_string_n) errorQuda("Error writing aux string");
-      }
-=======
       memset(v, '\0', bytes);
->>>>>>> 8da76877
     }
   }
 
   ColorSpinorField &ColorSpinorField::operator=(const ColorSpinorField &src)
   {
     if (&src != this) {
-<<<<<<< HEAD
-      if(src.composite_descr.is_composite){
-        this->composite_descr.is_composite = true;
-        this->composite_descr.dim          = src.composite_descr.dim;
-        this->composite_descr.is_component = false;
-        this->composite_descr.id           = 0;
-        this->composite_descr.is_subset = false;
-      }
-      else if(src.composite_descr.is_component){
-        this->composite_descr.is_composite = false;
-        this->composite_descr.dim          = 0;
-        this->composite_descr.is_subset = false;
-        //this->composite_descr.is_component = false;
-        //this->composite_descr.id           = 0;
-=======
       if (!init) { // keep current attributes unless unset
         if (src.composite_descr.is_composite) {
           composite_descr.is_composite = true;
@@ -507,7 +425,6 @@
         src.fill(param);
         param.create = QUDA_COPY_FIELD_CREATE;
         create(param);
->>>>>>> 8da76877
       }
 
       copy(src);
@@ -517,39 +434,6 @@
 
   void ColorSpinorField::copy(const ColorSpinorField &src)
   {
-<<<<<<< HEAD
-    if (param.nColor != 0) nColor = param.nColor;
-    if (param.nSpin != 0) nSpin = param.nSpin;
-    if (param.nVec != 0) nVec = param.nVec;
-    if (param.twistFlavor != QUDA_TWIST_INVALID) twistFlavor = param.twistFlavor;
-
-    if (param.pc_type != QUDA_PC_INVALID) pc_type = param.pc_type;
-    if (param.suggested_parity != QUDA_INVALID_PARITY) suggested_parity = param.suggested_parity;
-
-    if (param.Precision() != QUDA_INVALID_PRECISION) precision = param.Precision();
-    if (param.GhostPrecision() != QUDA_INVALID_PRECISION) ghost_precision = param.GhostPrecision();
-    if (param.nDim != 0) nDim = param.nDim;
-
-    composite_descr.is_composite     = param.is_composite;
-    composite_descr.is_component     = param.is_component;
-    composite_descr.is_subset = false;
-    composite_descr.dim              = param.is_composite ? param.composite_dim : 0;
-    composite_descr.id               = param.component_id;
-    composite_descr.subset_begin = 0;
-    composite_descr.subset_range = 0;
-
-    volume = 1;
-    for (int d=0; d<nDim; d++) {
-      if (param.x[d] != 0) x[d] = param.x[d];
-      volume *= x[d];
-    }
-    volumeCB = param.siteSubset == QUDA_PARITY_SITE_SUBSET ? volume : volume/2;
-
-    if((twistFlavor == QUDA_TWIST_NONDEG_DOUBLET || twistFlavor == QUDA_TWIST_DEG_DOUBLET) && x[4] != 2)
-      errorQuda("Must be two flavors for non-degenerate twisted mass spinor (provided with %d)\n", x[4]);
-
-    if (param.pad != 0) pad = param.pad;
-=======
     checkField(*this, src);
     if (Location() == src.Location()) { // H2H and D2D
 
@@ -581,7 +465,6 @@
             memcpy(buffer, src.V(), src.Bytes());
             Src = get_mapped_device_pointer(buffer);
           }
->>>>>>> 8da76877
 
           qudaMemsetAsync(v, 0, bytes, device::get_default_stream()); // FIXME (temporary?) bug fix for padding
           copyGenericColorSpinor(*this, src, QUDA_CUDA_FIELD_LOCATION, 0, Src);
@@ -1273,32 +1156,6 @@
     }
   }
 
-<<<<<<< HEAD
-  void ColorSpinorField::CompositeSubset(const int id, const int range)
-  {
-
-    if (id < 0 || range < 1) errorQuda("Invalid paramer.");
-
-    if (this->IsComposite()) {
-      if (this->IsCompositeSubset()) errorQuda("Cannot create a subset from the subset.");
-      if (id < this->CompositeDim()) {
-        this->composite_descr.is_subset = true;
-        this->composite_descr.subset_begin = id;
-
-        const int leftover_components = this->CompositeDim() - id;
-        this->composite_descr.subset_range = (range > leftover_components || range == 0) ? leftover_components : range;
-
-      } else {
-        errorQuda("Subset begin id cannot exceed the composit dimension %d", this->CompositeDim());
-      }
-    } else {
-      errorQuda("Cannot create a subset for a regular field.");
-    }
-  }
-
-  std::ostream& operator<<(std::ostream &out, const ColorSpinorField &a) {
-    out << "typedid = " << typeid(a).name() << std::endl;
-=======
   void ColorSpinorField::commsStart(int dir, const qudaStream_t &stream, bool gdr_send, bool gdr_recv)
   {
     recvStart(dir, stream, gdr_recv);
@@ -1749,7 +1606,6 @@
     out << "alloc = " << a.alloc << std::endl;
     out << "reference = " << a.reference << std::endl;
     out << "init = " << a.init << std::endl;
->>>>>>> 8da76877
     out << "nColor = " << a.nColor << std::endl;
     out << "nSpin = " << a.nSpin << std::endl;
     out << "twistFlavor = " << a.twistFlavor << std::endl;
