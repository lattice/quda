--- conflicted
+++ resolved
@@ -115,9 +115,9 @@
     for (int d = 0; d < nDim; d++) volume *= x[d];
     volumeCB = siteSubset == QUDA_PARITY_SITE_SUBSET ? volume : volume / 2;
 
-    if ((twistFlavor == QUDA_TWIST_NONDEG_DOUBLET || twistFlavor == QUDA_TWIST_DEG_DOUBLET) && x[4] != 2) // two flavors
+    if (twistFlavor == QUDA_TWIST_NONDEG_DOUBLET && x[4] != 2) // two flavors
       errorQuda(
-        "Must be two flavors for non-degenerate twisted mass spinor (while provided with %d number of components)\n",
+        "Must be two flavors for non-degenerate twisted mass spinor (while provided with %d number of components)",
         x[4]);
 
     if (param.pad != 0) errorQuda("Padding must be zero");
@@ -398,60 +398,8 @@
 
   void ColorSpinorField::zero()
   {
-<<<<<<< HEAD
-    this->siteSubset = siteSubset;
-    this->siteOrder = siteOrder;
-    this->fieldOrder = fieldOrder;
-    this->gammaBasis = gammaBasis;
-
-    if (Ndim > QUDA_MAX_DIM){
-      errorQuda("Number of dimensions nDim = %d too great", Ndim);
-    }
-    nDim = Ndim;
-    nColor = Nc;
-    nSpin = Ns;
-    nVec = Nvec;
-    twistFlavor = Twistflavor;
-
-    if (pc_type != QUDA_5D_PC && pc_type != QUDA_4D_PC) errorQuda("Unexpected pc_type %d", pc_type);
-    this->pc_type = pc_type;
-    this->suggested_parity = suggested_parity;
-
-    precision = Prec;
-    // Copy all data in X
-    for (int d = 0; d < QUDA_MAX_DIM; d++) x[d] = X[d];
-    volume = 1;
-    for (int d=0; d<nDim; d++) {
-      volume *= x[d];
-    }
-    volumeCB = siteSubset == QUDA_PARITY_SITE_SUBSET ? volume : volume/2;
-
-    if (twistFlavor == QUDA_TWIST_NONDEG_DOUBLET && x[4] != 2)
-      errorQuda(
-        "Must be two flavors for non-degenerate twisted mass spinor (while provided with %d number of components)\n",
-        x[4]); // two flavors
-
-    pad = Pad;
-    if (siteSubset == QUDA_FULL_SITE_SUBSET) {
-      stride = volume/2 + pad; // padding is based on half volume
-      length = 2*stride*nColor*nSpin*2;
-    } else {
-      stride = volume + pad;
-      length = stride*nColor*nSpin*2;
-    }
-
-    real_length = volume*nColor*nSpin*2; // physical length
-
-    bytes = (size_t)length * precision; // includes pads and ghost zones
-    if (isNative() || fieldOrder == QUDA_FLOAT2_FIELD_ORDER) bytes = (siteSubset == QUDA_FULL_SITE_SUBSET) ? 2*ALIGNMENT_ADJUST(bytes/2) : ALIGNMENT_ADJUST(bytes);
-
-    if (precision == QUDA_HALF_PRECISION || precision == QUDA_QUARTER_PRECISION) {
-      norm_bytes = (siteSubset == QUDA_FULL_SITE_SUBSET ? 2*stride : stride) * sizeof(float);
-      if (isNative() || fieldOrder == QUDA_FLOAT2_FIELD_ORDER) norm_bytes = (siteSubset == QUDA_FULL_SITE_SUBSET) ? 2*ALIGNMENT_ADJUST(norm_bytes/2) : ALIGNMENT_ADJUST(norm_bytes);
-=======
     if (Location() == QUDA_CUDA_FIELD_LOCATION) {
       qudaMemsetAsync(v, 0, bytes, device::get_default_stream());
->>>>>>> 8da76877
     } else {
       memset(v, '\0', bytes);
     }
@@ -486,36 +434,6 @@
 
   void ColorSpinorField::copy(const ColorSpinorField &src)
   {
-<<<<<<< HEAD
-    if (param.nColor != 0) nColor = param.nColor;
-    if (param.nSpin != 0) nSpin = param.nSpin;
-    if (param.nVec != 0) nVec = param.nVec;
-    if (param.twistFlavor != QUDA_TWIST_INVALID) twistFlavor = param.twistFlavor;
-
-    if (param.pc_type != QUDA_PC_INVALID) pc_type = param.pc_type;
-    if (param.suggested_parity != QUDA_INVALID_PARITY) suggested_parity = param.suggested_parity;
-
-    if (param.Precision() != QUDA_INVALID_PRECISION) precision = param.Precision();
-    if (param.GhostPrecision() != QUDA_INVALID_PRECISION) ghost_precision = param.GhostPrecision();
-    if (param.nDim != 0) nDim = param.nDim;
-
-    composite_descr.is_composite     = param.is_composite;
-    composite_descr.is_component     = param.is_component;
-    composite_descr.dim              = param.is_composite ? param.composite_dim : 0;
-    composite_descr.id               = param.component_id;
-
-    volume = 1;
-    for (int d=0; d<nDim; d++) {
-      if (param.x[d] != 0) x[d] = param.x[d];
-      volume *= x[d];
-    }
-    volumeCB = param.siteSubset == QUDA_PARITY_SITE_SUBSET ? volume : volume/2;
-
-    if (twistFlavor == QUDA_TWIST_NONDEG_DOUBLET && x[4] != 2)
-      errorQuda("Must be two flavors for non-degenerate twisted mass spinor (provided with %d)\n", x[4]);
-
-    if (param.pad != 0) pad = param.pad;
-=======
     checkField(*this, src);
     if (Location() == src.Location()) { // H2H and D2D
 
@@ -547,7 +465,6 @@
             memcpy(buffer, src.V(), src.Bytes());
             Src = get_mapped_device_pointer(buffer);
           }
->>>>>>> 8da76877
 
           qudaMemsetAsync(v, 0, bytes, device::get_default_stream()); // FIXME (temporary?) bug fix for padding
           copyGenericColorSpinor(*this, src, QUDA_CUDA_FIELD_LOCATION, 0, Src);
