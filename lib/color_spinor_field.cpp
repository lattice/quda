#include <string.h>
#include <iostream>
#include <typeinfo>

#include <color_spinor_field.h>
#include <dslash_quda.h>

static bool zeroCopy = false;

namespace quda
{

  ColorSpinorParam::ColorSpinorParam(const ColorSpinorField &field) : LatticeFieldParam() { field.fill(*this); }

  ColorSpinorField::ColorSpinorField(const ColorSpinorParam &param) :
    LatticeField(param),
    init(false),
    alloc(false),
    reference(false),
    ghost_precision_allocated(QUDA_INVALID_PRECISION),
    v(nullptr),
    norm_offset(0),
    ghost(),
    ghostFace(),
    ghost_buf {},
    dslash_constant(nullptr),
    bytes(0),
    bytes_raw(0),
    even(nullptr),
    odd(nullptr),
    composite_descr(param.is_composite, param.composite_dim, param.is_component, param.component_id),
    components(0)
  {
    // this must come before create
    if (param.create == QUDA_REFERENCE_FIELD_CREATE) {
      v = param.v;
      norm_offset = param.norm_offset;
      reference = true;
    }

    create(param);

    switch (param.create) {
    case QUDA_NULL_FIELD_CREATE:
    case QUDA_REFERENCE_FIELD_CREATE: break; // do nothing;
    case QUDA_ZERO_FIELD_CREATE: zero(); break;
    case QUDA_COPY_FIELD_CREATE: copy(*param.field); break;
    default: errorQuda("Unexpected create type %d", param.create);
    }
  }

  ColorSpinorField::ColorSpinorField(const ColorSpinorField &field) :
    LatticeField(field),
    init(false),
    alloc(false),
    reference(false),
    ghost_precision_allocated(QUDA_INVALID_PRECISION),
    v(nullptr),
    norm_offset(0),
    ghost(),
    ghostFace(),
    ghost_buf {},
    dslash_constant(nullptr),
    bytes(0),
    bytes_raw(0),
    even(nullptr),
    odd(nullptr),
    composite_descr(field.composite_descr),
    components(0)
  {
    ColorSpinorParam param;
    field.fill(param);
    param.create = QUDA_COPY_FIELD_CREATE;
    create(param);
    copy(field);
  }

  ColorSpinorField::ColorSpinorField(ColorSpinorField &&field) : LatticeField(std::move(field))
  {
    move(std::move(field));
  }

  ColorSpinorField::~ColorSpinorField() { destroy(); }

  ColorSpinorField &ColorSpinorField::operator=(const ColorSpinorField &src)
  {
    if (&src != this) {
      if (!init) { // keep current attributes unless unset
        LatticeField::operator=(src);
        composite_descr = src.composite_descr;
        ColorSpinorParam param;
        src.fill(param);
        param.create = QUDA_COPY_FIELD_CREATE;
        create(param);
      }

      copy(src);
    }
    return *this;
  }

  static bool are_compatible(ColorSpinorField &a, ColorSpinorField &b)
  {
    bool rtn = true;
    if (a.Precision() != b.Precision() || a.FieldOrder() != b.FieldOrder() || a.SiteSubset() != b.SiteSubset()
        || a.VolumeCB() != b.VolumeCB() || a.Ncolor() != b.Ncolor() || a.Nspin() != b.Nspin() || a.Nvec() != b.Nvec()
        || a.TwistFlavor() != b.TwistFlavor())
      rtn = false;

    return rtn;
  }

  ColorSpinorField &ColorSpinorField::operator=(ColorSpinorField &&src)
  {
    if (&src != this) {
      // if field not already initialized then move the field
      if (!init || are_compatible(*this, src)) {
        if (init) destroy();
        LatticeField::operator=(std::move(src));
        move(std::move(src));
      } else {
        // we error if the field is not compatible with this
        errorQuda("Moving to already created field");
      }
    }
    return *this;
  }

  void ColorSpinorField::create(const ColorSpinorParam &param)
  {
    if (param.create == QUDA_INVALID_FIELD_CREATE) errorQuda("Invalid create type");

    siteOrder = param.siteOrder;
    fieldOrder = param.fieldOrder;
    gammaBasis = param.gammaBasis;
    nColor = param.nColor;
    nSpin = param.nSpin;
    nVec = param.nVec;
    twistFlavor = param.twistFlavor;

    if (param.pc_type != QUDA_5D_PC && param.pc_type != QUDA_4D_PC) errorQuda("Unexpected pc_type %d", param.pc_type);
    pc_type = param.pc_type;
    suggested_parity = param.suggested_parity;

    precision = param.Precision();

    if (twistFlavor == QUDA_TWIST_NONDEG_DOUBLET && x[4] != 2) // two flavors
      errorQuda(
        "Must be two flavors for non-degenerate twisted mass spinor (while provided with %d number of components)",
        x[4]);

    if (param.pad != 0) errorQuda("Padding must be zero");
    length = siteSubset * volumeCB * nColor * nSpin * 2;
    bytes_raw = length * precision;
    if (precision < QUDA_SINGLE_PRECISION) bytes_raw += siteSubset * volumeCB * sizeof(float);

    norm_offset = volumeCB * nColor * nSpin * 2 * precision; // this is the offset in bytes to start of the norm

    // alignment must be done on parity boundaries
    if (isNative() || fieldOrder == QUDA_FLOAT2_FIELD_ORDER)
      bytes = siteSubset * ALIGNMENT_ADJUST(bytes_raw / siteSubset);
    else
      bytes = bytes_raw;

    //! stuff for deflated solvers (eigenvector sets):
    if (composite_descr.is_composite) {
      if (composite_descr.is_component) errorQuda("Composite type is not implemented");
      composite_descr.volume = volume;
      composite_descr.volumeCB = volumeCB;
      composite_descr.length = length;
      composite_descr.bytes = bytes;

      volume *= composite_descr.dim;
      volumeCB *= composite_descr.dim;
      length *= composite_descr.dim;
      bytes_raw *= composite_descr.dim;
      bytes *= composite_descr.dim;
    } else if (composite_descr.is_component) {
      composite_descr.dim = 0;
      composite_descr.volume = 0;
      composite_descr.volumeCB = 0;
      composite_descr.length = 0;
      composite_descr.bytes = 0;
    }

    if (siteSubset == QUDA_FULL_SITE_SUBSET && siteOrder != QUDA_EVEN_ODD_SITE_ORDER)
      errorQuda("Subset not implemented");

    if (param.create != QUDA_REFERENCE_FIELD_CREATE) {
      if (location == QUDA_CPU_FIELD_LOCATION) {
        v = safe_malloc(bytes);
      } else if (location == QUDA_CUDA_FIELD_LOCATION) {
        switch (mem_type) {
        case QUDA_MEMORY_DEVICE: v = pool_device_malloc(bytes); break;
        case QUDA_MEMORY_MAPPED:
          v_h = mapped_malloc(bytes);
          v = get_mapped_device_pointer(v_h);
          break;
        default: errorQuda("Unsupported memory type %d", mem_type);
        }
      } else {
        errorQuda("Unexpected field location %d", location);
      }
      alloc = true;
    }

    if (composite_descr.is_composite && param.create != QUDA_REFERENCE_FIELD_CREATE) {
      ColorSpinorParam param;
      fill(param);
      param.create = QUDA_REFERENCE_FIELD_CREATE;
      param.is_composite = false;
      param.composite_dim = 0;
      param.is_component = true;

      components.reserve(composite_descr.dim);
      for (int cid = 0; cid < composite_descr.dim; cid++) {
        param.component_id = cid;
        param.v = static_cast<void *>(static_cast<char *>(v) + cid * bytes / composite_descr.dim);
        components.push_back(new ColorSpinorField(param));
      }
    }

    // create the associated even and odd subsets
    if (siteSubset == QUDA_FULL_SITE_SUBSET && fieldOrder != QUDA_QDPJIT_FIELD_ORDER && !composite_descr.is_composite) {
      ColorSpinorParam param;
      fill(param);
      param.create = QUDA_REFERENCE_FIELD_CREATE;
      param.siteSubset = QUDA_PARITY_SITE_SUBSET;
      param.x[0] /= 2; // set single parity dimensions
      param.is_composite = false;
      param.composite_dim = 0;
      param.is_component = composite_descr.is_component;
      param.component_id = composite_descr.id;
      even = new ColorSpinorField(param);
      param.v = static_cast<char *>(v) + bytes / 2;
      odd = new ColorSpinorField(param);
    }

    if (isNative() && param.create != QUDA_REFERENCE_FIELD_CREATE) {
      if (!(siteSubset == QUDA_FULL_SITE_SUBSET && composite_descr.is_composite)) {
        zeroPad();
      } else { // temporary hack for the full spinor field sets, manual zeroPad for each component:
        for (int cid = 0; cid < composite_descr.dim; cid++) {
          components[cid]->Even().zeroPad();
          components[cid]->Odd().zeroPad();
        }
      }
    }

    dslash_constant = static_cast<DslashConstant *>(safe_malloc(sizeof(DslashConstant)));
    init = true;
    setTuningString();
  }

  void ColorSpinorField::zeroPad()
  {
    // zero the region added for alignment reasons
    if (bytes != bytes_raw) {
      size_t subset_bytes = bytes / siteSubset;
      size_t subset_bytes_raw = bytes_raw / siteSubset;
      for (int subset = 0; subset < siteSubset; subset++) {
        if (location == QUDA_CUDA_FIELD_LOCATION)
          qudaMemsetAsync(static_cast<char *>(v) + subset_bytes_raw + subset_bytes * subset, 0,
                          subset_bytes - subset_bytes_raw, device::get_default_stream());
        else
          memset(static_cast<char *>(v) + subset_bytes_raw + subset_bytes * subset, 0, subset_bytes - subset_bytes_raw);
      }
    }
  }

  void ColorSpinorField::move(ColorSpinorField &&src)
  {
    init = std::exchange(src.init, false);
    alloc = std::exchange(src.alloc, false);
    reference = std::exchange(src.reference, false);
    ghost_precision_allocated = std::exchange(src.ghost_precision_allocated, QUDA_INVALID_PRECISION);
    nColor = std::exchange(src.nColor, 0);
    nSpin = std::exchange(src.nSpin, 0);
    nVec = std::exchange(src.nVec, 0);
    twistFlavor = std::exchange(src.twistFlavor, QUDA_TWIST_INVALID);
    pc_type = std::exchange(src.pc_type, QUDA_PC_INVALID);
    suggested_parity = std::exchange(src.suggested_parity, QUDA_INVALID_PARITY);
    length = std::exchange(src.length, 0);
    v = std::exchange(src.v, nullptr);
    v_h = std::exchange(src.v_h, nullptr);
    norm_offset = std::exchange(src.norm_offset, 0);
    ghost = std::exchange(src.ghost, {});
    ghostFace = std::exchange(src.ghostFace, {});
    ghostFaceCB = std::exchange(src.ghostFaceCB, {});
    ghost_buf = std::exchange(src.ghost_buf, {});
    dslash_constant = std::exchange(src.dslash_constant, nullptr);
    bytes = std::exchange(src.bytes, 0);
    bytes_raw = std::exchange(src.bytes_raw, 0);
    siteOrder = std::exchange(src.siteOrder, QUDA_INVALID_SITE_ORDER);
    fieldOrder = std::exchange(src.fieldOrder, QUDA_INVALID_FIELD_ORDER);
    gammaBasis = std::exchange(src.gammaBasis, QUDA_INVALID_GAMMA_BASIS);
    even = std::exchange(src.even, nullptr);
    odd = std::exchange(src.odd, nullptr);
    composite_descr = std::exchange(src.composite_descr, CompositeColorSpinorFieldDescriptor());
    components = std::move(src.components);
  }

  void ColorSpinorField::destroy()
  {
    if (alloc) {
      if (location == QUDA_CPU_FIELD_LOCATION) {
        host_free(v);
      } else { // device field
        switch (mem_type) {
        case QUDA_MEMORY_DEVICE: pool_device_free(v); break;
        case QUDA_MEMORY_MAPPED: host_free(v_h); break;
        default: errorQuda("Unsupported memory type %d", mem_type);
        }
      }
      alloc = false;
      v = nullptr;
      v_h = nullptr;

      if (composite_descr.is_composite) {
        CompositeColorSpinorField::iterator vec;
        for (vec = components.begin(); vec != components.end(); vec++) {
          delete *vec;
          *vec = nullptr;
        }
        components.resize(0);
      }
    }

    if (siteSubset == QUDA_FULL_SITE_SUBSET && !composite_descr.is_composite) {
      if (even) {
        delete even;
        even = nullptr;
      }
      if (odd) {
        delete odd;
        odd = nullptr;
      }
    }

    if (dslash_constant) {
      host_free(dslash_constant);
      dslash_constant = nullptr;
    }

    init = false;
  }

  void ColorSpinorField::setTuningString()
  {
    LatticeField::setTuningString();
    if (init) {
      std::stringstream aux_ss;
      aux_ss << "vol=" << volume << ",parity=" << siteSubset << ",precision=" << precision << ",order=" << fieldOrder
             << ",Ns=" << nSpin << ",Nc=" << nColor;
      if (twistFlavor != QUDA_TWIST_NO && twistFlavor != QUDA_TWIST_INVALID) aux_ss << ",TwistFlavor=" << twistFlavor;
      aux_string = aux_ss.str();
      if (aux_string.size() >= TuneKey::aux_n / 2) errorQuda("Aux string too large %lu", aux_string.size());
    }
  }

  void ColorSpinorField::createGhostZone(int nFace, bool spin_project) const
  {
    if (ghost_precision == QUDA_INVALID_PRECISION) errorQuda("Invalid requested ghost precision");
    if (ghost_precision_allocated == ghost_precision) return;

    bool is_fixed = (ghost_precision == QUDA_HALF_PRECISION || ghost_precision == QUDA_QUARTER_PRECISION);
    int nSpinGhost = (nSpin == 4 && spin_project) ? 2 : nSpin;
    size_t site_size = nSpinGhost * nColor * 2 * ghost_precision + (is_fixed ? sizeof(float) : 0);

    // calculate size of ghost zone required
<<<<<<< HEAD
    // int ghost_volume = 0;
=======
>>>>>>> 8e245159
    int dims = nDim == 5 ? (nDim - 1) : nDim;
    int x5 = nDim == 5 ? x[4] : 1; /// includes DW and non-degenerate TM ghosts
    const int ghost_align
      = 1; // TODO perhaps in the future we should align each ghost dim/dir, e.g., along 32-byte boundaries
    ghost_bytes = 0;

    for (int i = 0; i < dims; i++) {
      ghostFace[i] = 0;
      if (comm_dim_partitioned(i)) {
        ghostFace[i] = 1;
        for (int j = 0; j < dims; j++) {
          if (i == j) continue;
          ghostFace[i] *= x[j];
        }
        ghostFace[i] *= x5; // temporary hack : extra dimension for DW ghosts
        if (i == 0 && siteSubset != QUDA_FULL_SITE_SUBSET) ghostFace[i] /= 2;
<<<<<<< HEAD
        // ghost_volume += 2 * nFace * ghostFace[i];
=======
>>>>>>> 8e245159
      }

      ghost_face_bytes[i] = nFace * ghostFace[i] * site_size;
      ghost_face_bytes_aligned[i] = ((ghost_face_bytes[i] + ghost_align - 1) / ghost_align) * ghost_align;
      ghost_offset[i][0] = i == 0 ? 0 : ghost_offset[i - 1][0] + 2 * ghost_face_bytes_aligned[i - 1];
      ghost_offset[i][1] = ghost_offset[i][0] + ghost_face_bytes_aligned[i];
      ghost_bytes += 2 * ghost_face_bytes_aligned[i];

      ghostFaceCB[i] = (siteSubset == QUDA_FULL_SITE_SUBSET ? ghostFace[i] / 2 : ghostFace[i]);
    } // dim

    if (isNative()) ghost_bytes = ALIGNMENT_ADJUST(ghost_bytes);

    { // compute temporaries needed by dslash and packing kernels
      auto &dc = *dslash_constant;
      auto &X = dc.X;
      for (int dim = 0; dim < nDim; dim++) X[dim] = x[dim];
      for (int dim = nDim; dim < QUDA_MAX_DIM; dim++) X[dim] = 1;
      if (siteSubset == QUDA_PARITY_SITE_SUBSET) X[0] = 2 * X[0];

      for (int i = 0; i < nDim; i++) dc.Xh[i] = X[i] / 2;

      dc.Ls = X[4];
      dc.volume_4d_cb = volumeCB / (nDim == 5 ? x[4] : 1);
      dc.volume_4d = 2 * dc.volume_4d_cb;

      int face[4];
      for (int dim = 0; dim < 4; dim++) {
        for (int j = 0; j < 4; j++) face[j] = X[j];
        face[dim] = nFace;
        dc.face_X[dim] = face[0];
        dc.face_Y[dim] = face[1];
        dc.face_Z[dim] = face[2];
        dc.face_T[dim] = face[3];
        dc.face_XY[dim] = dc.face_X[dim] * face[1];
        dc.face_XYZ[dim] = dc.face_XY[dim] * face[2];
        dc.face_XYZT[dim] = dc.face_XYZ[dim] * face[3];
      }

      dc.Vh = (X[3] * X[2] * X[1] * X[0]) / 2;
      dc.ghostFace[0] = X[1] * X[2] * X[3];
      dc.ghostFace[1] = X[0] * X[2] * X[3];
      dc.ghostFace[2] = X[0] * X[1] * X[3];
      dc.ghostFace[3] = X[0] * X[1] * X[2];
      for (int d = 0; d < 4; d++) dc.ghostFaceCB[d] = dc.ghostFace[d] / 2;

      dc.X2X1 = X[1] * X[0];
      dc.X3X2X1 = X[2] * X[1] * X[0];
      dc.X4X3X2X1 = X[3] * X[2] * X[1] * X[0];
      dc.X2X1mX1 = (X[1] - 1) * X[0];
      dc.X3X2X1mX2X1 = (X[2] - 1) * X[1] * X[0];
      dc.X4X3X2X1mX3X2X1 = (X[3] - 1) * X[2] * X[1] * X[0];
      dc.X5X4X3X2X1mX4X3X2X1 = (X[4] - 1) * X[3] * X[2] * X[1] * X[0];
      dc.X4X3X2X1hmX3X2X1h = dc.X4X3X2X1mX3X2X1 / 2;

      // used by indexFromFaceIndexStaggered
      dc.dims[0][0] = X[1];
      dc.dims[0][1] = X[2];
      dc.dims[0][2] = X[3];

      dc.dims[1][0] = X[0];
      dc.dims[1][1] = X[2];
      dc.dims[1][2] = X[3];

      dc.dims[2][0] = X[0];
      dc.dims[2][1] = X[1];
      dc.dims[2][2] = X[3];

      dc.dims[3][0] = X[0];
      dc.dims[3][1] = X[1];
      dc.dims[3][2] = X[2];
    }
    ghost_precision_allocated = ghost_precision;
  } // createGhostZone

  void ColorSpinorField::zero()
  {
    if (Location() == QUDA_CUDA_FIELD_LOCATION) {
      qudaMemsetAsync(v, 0, bytes, device::get_default_stream());
    } else {
      memset(v, '\0', bytes);
    }
  }

  void ColorSpinorField::copy(const ColorSpinorField &src)
  {
    checkField(*this, src);
    if (Location() == src.Location()) { // H2H and D2D

      copyGenericColorSpinor(*this, src, Location());

    } else if (Location() == QUDA_CUDA_FIELD_LOCATION && src.Location() == QUDA_CPU_FIELD_LOCATION) { // H2D

      if (reorder_location() == QUDA_CPU_FIELD_LOCATION) { // reorder on host
        void *buffer = pool_pinned_malloc(bytes);
        memset(buffer, 0, bytes); // FIXME (temporary?) bug fix for padding
        copyGenericColorSpinor(*this, src, QUDA_CPU_FIELD_LOCATION, buffer, 0);
        qudaMemcpy(v, buffer, bytes, qudaMemcpyDefault);
        pool_pinned_free(buffer);

      } else { // reorder on device

        if (src.FieldOrder() == QUDA_PADDED_SPACE_SPIN_COLOR_FIELD_ORDER) {
          // special case where we use mapped memory to read/write directly from application's array
          void *src_d = get_mapped_device_pointer(src.V());
          copyGenericColorSpinor(*this, src, QUDA_CUDA_FIELD_LOCATION, v, src_d);
        } else {
          void *Src = nullptr, *buffer = nullptr;
          if (!zeroCopy) {
            buffer = pool_device_malloc(src.Bytes());
            Src = buffer;
            qudaMemcpy(Src, src.V(), src.Bytes(), qudaMemcpyDefault);
          } else {
            buffer = pool_pinned_malloc(src.Bytes());
            memcpy(buffer, src.V(), src.Bytes());
            Src = get_mapped_device_pointer(buffer);
          }

          qudaMemsetAsync(v, 0, bytes, device::get_default_stream()); // FIXME (temporary?) bug fix for padding
          copyGenericColorSpinor(*this, src, QUDA_CUDA_FIELD_LOCATION, 0, Src);

          if (zeroCopy)
            pool_pinned_free(buffer);
          else
            pool_device_free(buffer);
        }
      }
      qudaDeviceSynchronize(); // include sync here for accurate host-device profiling

    } else if (Location() == QUDA_CPU_FIELD_LOCATION && src.Location() == QUDA_CUDA_FIELD_LOCATION) { // D2H

      if (reorder_location() == QUDA_CPU_FIELD_LOCATION) { // reorder on the host
        void *buffer = pool_pinned_malloc(bytes);
        qudaMemcpy(buffer, v, bytes, qudaMemcpyDefault);
        copyGenericColorSpinor(*this, src, QUDA_CPU_FIELD_LOCATION, 0, buffer);
        pool_pinned_free(buffer);

      } else { // reorder on the device

        if (FieldOrder() == QUDA_PADDED_SPACE_SPIN_COLOR_FIELD_ORDER) {
          // special case where we use zero-copy memory to read/write directly from application's array
          void *dest_d = get_mapped_device_pointer(v);
          copyGenericColorSpinor(*this, src, QUDA_CUDA_FIELD_LOCATION, dest_d, src.V());
        } else {
          void *dst = nullptr, *buffer = nullptr;
          if (!zeroCopy) {
            buffer = pool_device_malloc(bytes);
            dst = buffer;
          } else {
            buffer = pool_pinned_malloc(bytes);
            dst = get_mapped_device_pointer(buffer);
          }

          copyGenericColorSpinor(*this, src, QUDA_CUDA_FIELD_LOCATION, dst, 0);

          if (!zeroCopy) {
            qudaMemcpy(v, dst, Bytes(), qudaMemcpyDefault);
          } else {
            qudaDeviceSynchronize();
            memcpy(v, buffer, bytes);
          }

          if (zeroCopy)
            pool_pinned_free(buffer);
          else
            pool_device_free(buffer);
        }
      }

      qudaDeviceSynchronize(); // need to sync before data can be used on CPU
    }
  }

  // Fills the param with the contents of this field
  void ColorSpinorField::fill(ColorSpinorParam &param) const
  {
    LatticeField::fill(param);
    param.field = const_cast<ColorSpinorField *>(this);
    param.v = v;
    param.nColor = nColor;
    param.nSpin = nSpin;
    param.nVec = nVec;
    param.twistFlavor = twistFlavor;
    param.fieldOrder = fieldOrder;
    param.setPrecision(precision, ghost_precision); // intentionally called here and not in LatticeField
    param.is_composite = composite_descr.is_composite;
    param.composite_dim = composite_descr.dim;
    param.is_component = false; // always either a regular spinor or a composite object
    param.component_id = 0;
    param.siteOrder = siteOrder;
    param.gammaBasis = gammaBasis;
    param.pc_type = pc_type;
    param.suggested_parity = suggested_parity;
    param.create = QUDA_NULL_FIELD_CREATE;
  }

  void ColorSpinorField::exchange(void **ghost, void **sendbuf, int nFace) const
  {
    // FIXME: use LatticeField MsgHandles
    MsgHandle *mh_send_fwd[4];
    MsgHandle *mh_from_back[4];
    MsgHandle *mh_from_fwd[4];
    MsgHandle *mh_send_back[4];
    size_t bytes[4];

    const int Ninternal = 2 * nColor * nSpin;
    size_t total_bytes = 0;
    for (int i = 0; i < nDimComms; i++) {
      bytes[i] = siteSubset * nFace * surfaceCB[i] * Ninternal * ghost_precision;
      if (comm_dim_partitioned(i)) total_bytes += 2 * bytes[i]; // 2 for fwd/bwd
    }

    void *total_send = nullptr;
    void *total_recv = nullptr;
    void *send_fwd[4];
    void *send_back[4];
    void *recv_fwd[4];
    void *recv_back[4];

    // leave this option in there just in case
    bool no_comms_fill = false;

    // If this is set to false, then we are assuming that the send and
    // ghost buffers are in a single contiguous memory space.  Setting
    // to false means we aggregate all qudaMemcpys which reduces
    // latency.
    bool fine_grained_memcpy = false;

    if (Location() == QUDA_CPU_FIELD_LOCATION) {
      for (int i = 0; i < nDimComms; i++) {
        if (comm_dim_partitioned(i)) {
          send_back[i] = sendbuf[2 * i + 0];
          send_fwd[i] = sendbuf[2 * i + 1];
          recv_fwd[i] = ghost[2 * i + 1];
          recv_back[i] = ghost[2 * i + 0];
        } else if (no_comms_fill) {
          memcpy(ghost[2 * i + 1], sendbuf[2 * i + 0], bytes[i]);
          memcpy(ghost[2 * i + 0], sendbuf[2 * i + 1], bytes[i]);
        }
      }
    } else { // FIXME add GPU_COMMS support
      if (total_bytes) {
        total_send = pool_pinned_malloc(total_bytes);
        total_recv = pool_pinned_malloc(total_bytes);
      }
      size_t offset = 0;
      for (int i = 0; i < nDimComms; i++) {
        if (comm_dim_partitioned(i)) {
          send_back[i] = static_cast<char *>(total_send) + offset;
          recv_back[i] = static_cast<char *>(total_recv) + offset;
          offset += bytes[i];
          send_fwd[i] = static_cast<char *>(total_send) + offset;
          recv_fwd[i] = static_cast<char *>(total_recv) + offset;
          offset += bytes[i];
          if (fine_grained_memcpy) {
            qudaMemcpy(send_back[i], sendbuf[2 * i + 0], bytes[i], qudaMemcpyDeviceToHost);
            qudaMemcpy(send_fwd[i], sendbuf[2 * i + 1], bytes[i], qudaMemcpyDeviceToHost);
          }
        } else if (no_comms_fill) {
          qudaMemcpy(ghost[2 * i + 1], sendbuf[2 * i + 0], bytes[i], qudaMemcpyDeviceToDevice);
          qudaMemcpy(ghost[2 * i + 0], sendbuf[2 * i + 1], bytes[i], qudaMemcpyDeviceToDevice);
        }
      }
      if (!fine_grained_memcpy && total_bytes) {
        // find first non-zero pointer
        void *send_ptr = nullptr;
        for (int i = 0; i < nDimComms; i++) {
          if (comm_dim_partitioned(i)) {
            send_ptr = sendbuf[2 * i];
            break;
          }
        }
        qudaMemcpy(total_send, send_ptr, total_bytes, qudaMemcpyDeviceToHost);
      }
    }

    for (int i = 0; i < nDimComms; i++) {
      if (!comm_dim_partitioned(i)) continue;
      mh_send_fwd[i] = comm_declare_send_relative(send_fwd[i], i, +1, bytes[i]);
      mh_send_back[i] = comm_declare_send_relative(send_back[i], i, -1, bytes[i]);
      mh_from_fwd[i] = comm_declare_receive_relative(recv_fwd[i], i, +1, bytes[i]);
      mh_from_back[i] = comm_declare_receive_relative(recv_back[i], i, -1, bytes[i]);
    }

    for (int i = 0; i < nDimComms; i++) {
      if (comm_dim_partitioned(i)) {
        comm_start(mh_from_back[i]);
        comm_start(mh_from_fwd[i]);
        comm_start(mh_send_fwd[i]);
        comm_start(mh_send_back[i]);
      }
    }

    for (int i = 0; i < nDimComms; i++) {
      if (!comm_dim_partitioned(i)) continue;
      comm_wait(mh_send_fwd[i]);
      comm_wait(mh_send_back[i]);
      comm_wait(mh_from_back[i]);
      comm_wait(mh_from_fwd[i]);
    }

    if (Location() == QUDA_CUDA_FIELD_LOCATION) {
      for (int i = 0; i < nDimComms; i++) {
        if (!comm_dim_partitioned(i)) continue;
        if (fine_grained_memcpy) {
          qudaMemcpy(ghost[2 * i + 0], recv_back[i], bytes[i], qudaMemcpyHostToDevice);
          qudaMemcpy(ghost[2 * i + 1], recv_fwd[i], bytes[i], qudaMemcpyHostToDevice);
        }
      }

      if (!fine_grained_memcpy && total_bytes) {
        // find first non-zero pointer
        void *ghost_ptr = nullptr;
        for (int i = 0; i < nDimComms; i++) {
          if (comm_dim_partitioned(i)) {
            ghost_ptr = ghost[2 * i];
            break;
          }
        }
        qudaMemcpy(ghost_ptr, total_recv, total_bytes, qudaMemcpyHostToDevice);
      }

      if (total_bytes) {
        pool_pinned_free(total_send);
        pool_pinned_free(total_recv);
      }
    }

    for (int i = 0; i < nDimComms; i++) {
      if (!comm_dim_partitioned(i)) continue;
      comm_free(mh_send_fwd[i]);
      comm_free(mh_send_back[i]);
      comm_free(mh_from_back[i]);
      comm_free(mh_from_fwd[i]);
    }
  }

  void ColorSpinorField::checkField(const ColorSpinorField &a, const ColorSpinorField &b)
  {
    if (a.SiteSubset() != b.SiteSubset())
      errorQuda("siteSubsets do not match: %d %d\n", a.SiteSubset(), b.SiteSubset());
    if (a.VolumeCB() != b.VolumeCB()) errorQuda("volumes do not match: %lu %lu", a.VolumeCB(), b.VolumeCB());
    if (a.Ncolor() != b.Ncolor()) errorQuda("colors do not match: %d %d", a.Ncolor(), b.Ncolor());
    if (a.Nspin() != b.Nspin()) errorQuda("spins do not match: %d %d", a.Nspin(), b.Nspin());
    if (a.Nvec() != b.Nvec()) errorQuda("nVec does not match: %d %d", a.Nvec(), b.Nvec());
    if (a.TwistFlavor() != b.TwistFlavor())
      errorQuda("twist flavors do not match: %d %d", a.TwistFlavor(), b.TwistFlavor());
  }

  const ColorSpinorField &ColorSpinorField::Even() const
  {
    if (siteSubset != QUDA_FULL_SITE_SUBSET) errorQuda("Cannot return even subset of %d subset", siteSubset);
    if (fieldOrder == QUDA_QDPJIT_FIELD_ORDER) errorQuda("Cannot return even subset of QDPJIT field");
    return *even;
  }

  const ColorSpinorField &ColorSpinorField::Odd() const
  {
    if (siteSubset != QUDA_FULL_SITE_SUBSET) errorQuda("Cannot return odd subset of %d subset", siteSubset);
    if (fieldOrder == QUDA_QDPJIT_FIELD_ORDER) errorQuda("Cannot return even subset of QDPJIT field");
    return *odd;
  }

  ColorSpinorField &ColorSpinorField::Even()
  {
    if (siteSubset != QUDA_FULL_SITE_SUBSET) errorQuda("Cannot return even subset of %d subset", siteSubset);
    if (fieldOrder == QUDA_QDPJIT_FIELD_ORDER) errorQuda("Cannot return even subset of QDPJIT field");
    return *even;
  }

  ColorSpinorField &ColorSpinorField::Odd()
  {
    if (siteSubset != QUDA_FULL_SITE_SUBSET) errorQuda("Cannot return odd subset of %d subset", siteSubset);
    if (fieldOrder == QUDA_QDPJIT_FIELD_ORDER) errorQuda("Cannot return even subset of QDPJIT field");
    return *odd;
  }

  ColorSpinorField& ColorSpinorField::Component(int idx)
  {
    if (!IsComposite()) errorQuda("Not composite field");
    if (idx >= CompositeDim()) errorQuda("Invalid component index %d (size = %d)", idx, CompositeDim());
    return *(components[idx]);
  }

  const ColorSpinorField &ColorSpinorField::Component(int idx) const
  {
    if (!IsComposite()) errorQuda("Not composite field");
    if (idx >= CompositeDim()) errorQuda("Invalid component index %d (size = %d)", idx, CompositeDim());
    return *(components[idx]);
  }

  void *const *ColorSpinorField::Ghost() const { return ghost_buf.data; }

  const void *ColorSpinorField::Ghost2() const
  {
    if (Location() == QUDA_CPU_FIELD_LOCATION) {
      return nullptr;
    } else {
      if (bufferIndex < 2) {
        return ghost_recv_buffer_d[bufferIndex];
      } else {
        return ghost_pinned_recv_buffer_hd[bufferIndex % 2];
      }
    }
  }

  /*
    Convert from 1-dimensional index to the n-dimensional spatial index.
    With full fields, we assume that the field is even-odd ordered.  The
    lattice coordinates that are computed here are full-field
    coordinates.
  */
  void ColorSpinorField::LatticeIndex(int *y, int i) const
  {
    auto z = x;

    // parity is the slowest running dimension
    int parity = 0;
    if (siteSubset == QUDA_FULL_SITE_SUBSET) z[0] /= 2;

    for (int d = 0; d < nDim; d++) {
      y[d] = i % z[d];
      i /= z[d];
    }

    parity = i;

    // convert into the full-field lattice coordinate
    int oddBit = parity;
    if (siteSubset == QUDA_FULL_SITE_SUBSET) {
      for (int d = 1; d < nDim; d++) oddBit += y[d];
      oddBit = oddBit & 1;
    }
    y[0] = 2 * y[0] + oddBit; // compute the full x coordinate
  }

  /*
    Convert from n-dimensional spatial index to the 1-dimensional index.
    With full fields, we assume that the field is even-odd ordered.  The
    input lattice coordinates are always full-field coordinates.
  */
  void ColorSpinorField::OffsetIndex(int &i, int *y) const
  {
    int parity = 0;
    auto z = x;
    int savey0 = y[0];

    if (siteSubset == QUDA_FULL_SITE_SUBSET) {
      for (int d = 0; d < nDim; d++) parity += y[d];
      parity = parity & 1;
      y[0] /= 2;
      z[0] /= 2;
    }

    i = parity;
    for (int d = nDim - 1; d >= 0; d--) {
      i = z[d] * i + y[d];
      // printf("z[%d]=%d y[%d]=%d ", d, z[d], d, y[d]);
    }
    // printf("\nparity = %d\n", parity);

    if (siteSubset == QUDA_FULL_SITE_SUBSET) y[0] = savey0;
  }

  ColorSpinorField ColorSpinorField::create_alias(const ColorSpinorParam &param_)
  {
    if (param_.Precision() > precision)
      errorQuda("Cannot create an alias to source with lower precision than the alias");
    ColorSpinorParam param(param_);
    param.create = QUDA_REFERENCE_FIELD_CREATE;
    param.v = V();

    return ColorSpinorField(param);
  }

  ColorSpinorField *ColorSpinorField::CreateAlias(const ColorSpinorParam &param_)
  {
    if (param_.Precision() > precision)
      errorQuda("Cannot create an alias to source with lower precision than the alias");
    ColorSpinorParam param(param_);
    param.create = QUDA_REFERENCE_FIELD_CREATE;
    param.v = V();

    return new ColorSpinorField(param);
  }

  ColorSpinorField *ColorSpinorField::CreateCoarse(const int *geoBlockSize, int spinBlockSize, int Nvec,
                                                   QudaPrecision new_precision, QudaFieldLocation new_location,
                                                   QudaMemoryType new_mem_type)
  {
    ColorSpinorParam coarseParam(*this);
    for (int d = 0; d < nDim; d++) coarseParam.x[d] = x[d] / geoBlockSize[d];

    int geoBlockVolume = 1;
    for (int d = 0; d < nDim; d++) { geoBlockVolume *= geoBlockSize[d]; }

    // Detect if the "coarse" op is the Kahler-Dirac op or something else
    // that still acts on a fine staggered ColorSpinorField
    if (geoBlockVolume == 1 && Nvec == nColor && nSpin == 1) {
      coarseParam.nSpin = nSpin;
      coarseParam.nColor = nColor;
    } else {
      coarseParam.nSpin = (nSpin == 1) ? 2 : (nSpin / spinBlockSize); // coarsening staggered check
      coarseParam.nColor = Nvec;
    }

    coarseParam.siteSubset = QUDA_FULL_SITE_SUBSET; // coarse grid is always full
    coarseParam.create = QUDA_ZERO_FIELD_CREATE;

    // if new precision is not set, use this->precision
    new_precision = (new_precision == QUDA_INVALID_PRECISION) ? Precision() : new_precision;

    // if new location is not set, use this->location
    new_location = (new_location == QUDA_INVALID_FIELD_LOCATION) ? Location() : new_location;

    // for GPU fields, always use native ordering to ensure coalescing
    if (new_location == QUDA_CUDA_FIELD_LOCATION)
      coarseParam.fieldOrder = QUDA_FLOAT2_FIELD_ORDER;
    else
      coarseParam.fieldOrder = QUDA_SPACE_SPIN_COLOR_FIELD_ORDER;

    coarseParam.setPrecision(new_precision);

    // set where we allocate the field
    coarseParam.mem_type = (new_mem_type != QUDA_MEMORY_INVALID) ?
      new_mem_type :
      (new_location == QUDA_CUDA_FIELD_LOCATION ? QUDA_MEMORY_DEVICE : QUDA_MEMORY_PINNED);

    return new ColorSpinorField(coarseParam);
  }

  ColorSpinorField *ColorSpinorField::CreateFine(const int *geoBlockSize, int spinBlockSize, int Nvec,
                                                 QudaPrecision new_precision, QudaFieldLocation new_location,
                                                 QudaMemoryType new_mem_type)
  {
    ColorSpinorParam fineParam(*this);
    for (int d = 0; d < nDim; d++) fineParam.x[d] = x[d] * geoBlockSize[d];
    fineParam.nSpin = nSpin * spinBlockSize;
    fineParam.nColor = Nvec;
    fineParam.siteSubset = QUDA_FULL_SITE_SUBSET; // FIXME fine grid is always full
    fineParam.create = QUDA_ZERO_FIELD_CREATE;

    // if new precision is not set, use this->precision
    new_precision = (new_precision == QUDA_INVALID_PRECISION) ? Precision() : new_precision;

    // if new location is not set, use this->location
    new_location = (new_location == QUDA_INVALID_FIELD_LOCATION) ? Location() : new_location;

    // for GPU fields, always use native ordering to ensure coalescing
    if (new_location == QUDA_CUDA_FIELD_LOCATION) {
      fineParam.setPrecision(new_precision, new_precision, true);
    } else {
      fineParam.fieldOrder = QUDA_SPACE_SPIN_COLOR_FIELD_ORDER;
      fineParam.setPrecision(new_precision);
    }

    // set where we allocate the field
    fineParam.mem_type = (new_mem_type != QUDA_MEMORY_INVALID) ?
      new_mem_type :
      (new_location == QUDA_CUDA_FIELD_LOCATION ? QUDA_MEMORY_DEVICE : QUDA_MEMORY_PINNED);

    return new ColorSpinorField(fineParam);
  }

  // legacy CPU static ghost destructor
  void ColorSpinorField::freeGhostBuffer(void)
  {
    if (!initGhostFaceBuffer) return;

    for (int i = 0; i < 4; i++) { // make nDimComms static?
      host_free(fwdGhostFaceBuffer[i]);
      fwdGhostFaceBuffer[i] = NULL;
      host_free(backGhostFaceBuffer[i]);
      backGhostFaceBuffer[i] = NULL;
      host_free(fwdGhostFaceSendBuffer[i]);
      fwdGhostFaceSendBuffer[i] = NULL;
      host_free(backGhostFaceSendBuffer[i]);
      backGhostFaceSendBuffer[i] = NULL;
    }
    initGhostFaceBuffer = 0;
  }

  void ColorSpinorField::allocateGhostBuffer(int nFace, bool spin_project) const
  {
    createGhostZone(nFace, spin_project);
    if (Location() == QUDA_CPU_FIELD_LOCATION) {
      if (spin_project) errorQuda("Not yet implemented");

      int spinor_size = 2 * nSpin * nColor * precision;
      bool resize = false;

      // resize face only if requested size is larger than previously allocated one
      for (int i = 0; i < nDimComms; i++) {
        size_t nbytes = siteSubset * nFace * surfaceCB[i] * spinor_size;
        resize = (nbytes > ghostFaceBytes[i]) ? true : resize;
        ghostFaceBytes[i] = (nbytes > ghostFaceBytes[i]) ? nbytes : ghostFaceBytes[i];
      }

      if (!initGhostFaceBuffer || resize) {
        freeGhostBuffer();
        for (int i = 0; i < nDimComms; i++) {
          fwdGhostFaceBuffer[i] = safe_malloc(ghostFaceBytes[i]);
          backGhostFaceBuffer[i] = safe_malloc(ghostFaceBytes[i]);
          fwdGhostFaceSendBuffer[i] = safe_malloc(ghostFaceBytes[i]);
          backGhostFaceSendBuffer[i] = safe_malloc(ghostFaceBytes[i]);
        }
        initGhostFaceBuffer = 1;
      }
    } else {
      LatticeField::allocateGhostBuffer(ghost_bytes);
    }
  }

  void ColorSpinorField::createComms(int nFace, bool spin_project)
  {
    if (Location() == QUDA_CPU_FIELD_LOCATION) errorQuda("Host field not supported");
    allocateGhostBuffer(nFace, spin_project); // allocate the ghost buffer if not yet allocated

    // ascertain if this instance needs its comms buffers to be updated
    bool comms_reset = ghost_field_reset || // FIXME add send buffer check
      (my_face_h[0] != ghost_pinned_send_buffer_h[0]) || (my_face_h[1] != ghost_pinned_send_buffer_h[1])
      || (from_face_h[0] != ghost_pinned_recv_buffer_h[0]) || (from_face_h[1] != ghost_pinned_recv_buffer_h[1])
      || (my_face_d[0] != ghost_send_buffer_d[0]) || (my_face_d[1] != ghost_send_buffer_d[1]) ||  // send buffers
      (from_face_d[0] != ghost_recv_buffer_d[0]) || (from_face_d[1] != ghost_recv_buffer_d[1]) || // receive buffers
      ghost_precision_reset; // ghost_precision has changed

    if (!initComms || comms_reset) {

      LatticeField::createComms();

      // reinitialize the ghost receive pointers
      for (int i = 0; i < nDimComms; ++i) {
        if (commDimPartitioned(i)) {
          for (int b = 0; b < 2; b++) {
            ghost[b][i] = static_cast<char *>(ghost_recv_buffer_d[b]) + ghost_offset[i][0];
          }
        }
      }

      ghost_precision_reset = false;
    }

    if (ghost_field_reset) destroyIPCComms();
    createIPCComms();
  }

  // pack the ghost zone into a contiguous buffer for communications
  void ColorSpinorField::packGhost(const int nFace, const QudaParity parity, const int dagger, const qudaStream_t &stream,
                                   MemoryLocation location[2 * QUDA_MAX_DIM], MemoryLocation location_label,
                                   bool spin_project, double a, double b, double c, int shmem)
  {
    if (Location() == QUDA_CPU_FIELD_LOCATION) errorQuda("Host field not supported");
    void *packBuffer[4 * QUDA_MAX_DIM] = {};

    for (int dim = 0; dim < 4; dim++) {
      for (int dir = 0; dir < 2; dir++) {
        switch (location[2 * dim + dir]) {

        case Device: // pack to local device buffer
          packBuffer[2 * dim + dir] = my_face_dim_dir_d[bufferIndex][dim][dir];
          packBuffer[2 * QUDA_MAX_DIM + 2 * dim + dir] = nullptr;
          break;
        case Shmem:
          // this is the remote buffer when using shmem ...
          // if the ghost_remote_send_buffer_d exists we can directly use it
          // - else we need pack locally and send data to the recv buffer
          packBuffer[2 * dim + dir] = ghost_remote_send_buffer_d[bufferIndex][dim][dir] != nullptr ?
            static_cast<char *>(ghost_remote_send_buffer_d[bufferIndex][dim][dir]) + ghost_offset[dim][1 - dir] :
            my_face_dim_dir_d[bufferIndex][dim][dir];
          packBuffer[2 * QUDA_MAX_DIM + 2 * dim + dir] = ghost_remote_send_buffer_d[bufferIndex][dim][dir] != nullptr ?
            nullptr :
            static_cast<char *>(ghost_recv_buffer_d[bufferIndex]) + ghost_offset[dim][1 - dir];
          break;
        case Host: // pack to zero-copy memory
          packBuffer[2 * dim + dir] = my_face_dim_dir_hd[bufferIndex][dim][dir];
          break;
        case Remote: // pack to remote peer memory
          packBuffer[2 * dim + dir]
            = static_cast<char *>(ghost_remote_send_buffer_d[bufferIndex][dim][dir]) + ghost_offset[dim][1 - dir];
          break;
        default: errorQuda("Undefined location %d", location[2 * dim + dir]);
        }
      }
    }

    PackGhost(packBuffer, *this, location_label, nFace, dagger, parity, spin_project, a, b, c, shmem, stream);
  }

  void ColorSpinorField::pack(int nFace, int parity, int dagger, const qudaStream_t &stream,
                              MemoryLocation location[2 * QUDA_MAX_DIM], MemoryLocation location_label,
                              bool spin_project, double a, double b, double c, int shmem)
  {
    if (Location() == QUDA_CPU_FIELD_LOCATION) errorQuda("Host field not supported");
    createComms(nFace, spin_project); // must call this first

    packGhost(nFace, (QudaParity)parity, dagger, stream, location, location_label, spin_project, a, b, c, shmem);
  }

  // FIXME reconcile with above
  void ColorSpinorField::packGhostHost(void **ghost, const QudaParity parity, const int nFace, const int dagger) const
  {
    genericPackGhost(ghost, *this, parity, nFace, dagger);
  }

  void ColorSpinorField::sendGhost(void *ghost_spinor, const int dim, const QudaDirection dir, const qudaStream_t &stream)
  {
    if (Location() == QUDA_CPU_FIELD_LOCATION) errorQuda("Host field not supported");
    void *gpu_buf
      = (dir == QUDA_BACKWARDS) ? my_face_dim_dir_d[bufferIndex][dim][0] : my_face_dim_dir_d[bufferIndex][dim][1];
    qudaMemcpyAsync(ghost_spinor, gpu_buf, ghost_face_bytes[dim], qudaMemcpyDeviceToHost, stream);
  }

  void ColorSpinorField::unpackGhost(const void *ghost_spinor, const int dim, const QudaDirection dir,
                                     const qudaStream_t &stream)
  {
    if (Location() == QUDA_CPU_FIELD_LOCATION) errorQuda("Host field not supported");
    const void *src = ghost_spinor;
    auto offset = (dir == QUDA_BACKWARDS) ? ghost_offset[dim][0] : ghost_offset[dim][1];
    void *ghost_dst = static_cast<char *>(ghost_recv_buffer_d[bufferIndex]) + offset;

    qudaMemcpyAsync(ghost_dst, src, ghost_face_bytes[dim], qudaMemcpyHostToDevice, stream);
  }

  void ColorSpinorField::gather(int dir, const qudaStream_t &stream)
  {
    if (Location() == QUDA_CPU_FIELD_LOCATION) errorQuda("Host field not supported");
    int dim = dir / 2;

    if (dir % 2 == 0) {
      // backwards copy to host
      if (comm_peer2peer_enabled(0, dim)) return;

      sendGhost(my_face_dim_dir_h[bufferIndex][dim][0], dim, QUDA_BACKWARDS, stream);
    } else {
      // forwards copy to host
      if (comm_peer2peer_enabled(1, dim)) return;

      sendGhost(my_face_dim_dir_h[bufferIndex][dim][1], dim, QUDA_FORWARDS, stream);
    }
  }

  void ColorSpinorField::recvStart(int d, const qudaStream_t &, bool gdr)
  {
    if (Location() == QUDA_CPU_FIELD_LOCATION) errorQuda("Host field not supported");
    // note this is scatter centric, so dir=0 (1) is send backwards
    // (forwards) and receive from forwards (backwards)

    int dim = d / 2;
    int dir = d % 2;
    if (!commDimPartitioned(dim)) return;
    if (gdr && !comm_gdr_enabled()) errorQuda("Requesting GDR comms but GDR is not enabled");

    if (comm_peer2peer_enabled(1 - dir, dim)) {
      comm_start(mh_recv_p2p[bufferIndex][dim][1 - dir]);
    } else if (gdr) {
      comm_start(mh_recv_rdma[bufferIndex][dim][1 - dir]);
    } else {
      comm_start(mh_recv[bufferIndex][dim][1 - dir]);
    }
  }

  void ColorSpinorField::sendStart(int d, const qudaStream_t &stream, bool gdr, bool remote_write)
  {
    if (Location() == QUDA_CPU_FIELD_LOCATION) errorQuda("Host field not supported");
    // note this is scatter centric, so dir=0 (1) is send backwards
    // (forwards) and receive from forwards (backwards)

    int dim = d / 2;
    int dir = d % 2;
    if (!commDimPartitioned(dim)) return;
    if (gdr && !comm_gdr_enabled()) errorQuda("Requesting GDR comms but GDR is not enabled");

    if (!comm_peer2peer_enabled(dir, dim)) {
      if (gdr)
        comm_start(mh_send_rdma[bufferIndex][dim][dir]);
      else
        comm_start(mh_send[bufferIndex][dim][dir]);
    } else { // doing peer-to-peer

      // if not using copy engine then the packing kernel will remotely write the halos
      if (!remote_write) {
        // all goes here
        void *ghost_dst
          = static_cast<char *>(ghost_remote_send_buffer_d[bufferIndex][dim][dir]) + ghost_offset[dim][(dir + 1) % 2];

        qudaMemcpyP2PAsync(ghost_dst, my_face_dim_dir_d[bufferIndex][dim][dir], ghost_face_bytes[dim], stream);
      } // remote_write

        // record the event
      qudaEventRecord(ipcCopyEvent[bufferIndex][dim][dir], stream);
      // send to the processor in the -1 direction
      comm_start(mh_send_p2p[bufferIndex][dim][dir]);
    }
  }

  void ColorSpinorField::commsStart(int dir, const qudaStream_t &stream, bool gdr_send, bool gdr_recv)
  {
    recvStart(dir, stream, gdr_recv);
    sendStart(dir, stream, gdr_send);
  }

  static bool complete_recv[QUDA_MAX_DIM][2] = {};
  static bool complete_send[QUDA_MAX_DIM][2] = {};

  int ColorSpinorField::commsQuery(int d, const qudaStream_t &, bool gdr_send, bool gdr_recv)
  {
    if (Location() == QUDA_CPU_FIELD_LOCATION) errorQuda("Host field not supported");
    // note this is scatter centric, so dir=0 (1) is send backwards
    // (forwards) and receive from forwards (backwards)

    int dim = d / 2;
    int dir = d % 2;

    if (!commDimPartitioned(dim)) return 1;
    if ((gdr_send || gdr_recv) && !comm_gdr_enabled()) errorQuda("Requesting GDR comms but GDR is not enabled");

    // first query send to backwards
    if (comm_peer2peer_enabled(dir, dim)) {
      if (!complete_send[dim][dir]) complete_send[dim][dir] = comm_query(mh_send_p2p[bufferIndex][dim][dir]);
    } else if (gdr_send) {
      if (!complete_send[dim][dir]) complete_send[dim][dir] = comm_query(mh_send_rdma[bufferIndex][dim][dir]);
    } else {
      if (!complete_send[dim][dir]) complete_send[dim][dir] = comm_query(mh_send[bufferIndex][dim][dir]);
    }

    // second query receive from forwards
    if (comm_peer2peer_enabled(1 - dir, dim)) {
      if (!complete_recv[dim][1 - dir])
        complete_recv[dim][1 - dir] = comm_query(mh_recv_p2p[bufferIndex][dim][1 - dir]);
    } else if (gdr_recv) {
      if (!complete_recv[dim][1 - dir])
        complete_recv[dim][1 - dir] = comm_query(mh_recv_rdma[bufferIndex][dim][1 - dir]);
    } else {
      if (!complete_recv[dim][1 - dir]) complete_recv[dim][1 - dir] = comm_query(mh_recv[bufferIndex][dim][1 - dir]);
    }

    if (complete_recv[dim][1 - dir] && complete_send[dim][dir]) {
      complete_send[dim][dir] = false;
      complete_recv[dim][1 - dir] = false;
      return 1;
    } else {
      return 0;
    }
  }

  void ColorSpinorField::commsWait(int d, const qudaStream_t &, bool gdr_send, bool gdr_recv)
  {
    if (Location() == QUDA_CPU_FIELD_LOCATION) errorQuda("Host field not supported");
    // note this is scatter centric, so dir=0 (1) is send backwards
    // (forwards) and receive from forwards (backwards)

    int dim = d / 2;
    int dir = d % 2;

    if (!commDimPartitioned(dim)) return;
    if ((gdr_send && gdr_recv) && !comm_gdr_enabled()) errorQuda("Requesting GDR comms but GDR is not enabled");

    // first wait on send to "dir"
    if (comm_peer2peer_enabled(dir, dim)) {
      comm_wait(mh_send_p2p[bufferIndex][dim][dir]);
      qudaEventSynchronize(ipcCopyEvent[bufferIndex][dim][dir]);
    } else if (gdr_send) {
      comm_wait(mh_send_rdma[bufferIndex][dim][dir]);
    } else {
      comm_wait(mh_send[bufferIndex][dim][dir]);
    }

    // second wait on receive from "1 - dir"
    if (comm_peer2peer_enabled(1 - dir, dim)) {
      comm_wait(mh_recv_p2p[bufferIndex][dim][1 - dir]);
      qudaEventSynchronize(ipcRemoteCopyEvent[bufferIndex][dim][1 - dir]);
    } else if (gdr_recv) {
      comm_wait(mh_recv_rdma[bufferIndex][dim][1 - dir]);
    } else {
      comm_wait(mh_recv[bufferIndex][dim][1 - dir]);
    }
  }

  void ColorSpinorField::scatter(int dim_dir, const qudaStream_t &stream)
  {
    if (Location() == QUDA_CPU_FIELD_LOCATION) errorQuda("Host field not supported");
    // note this is scatter centric, so input expects dir=0 (1) is send backwards
    // (forwards) and receive from forwards (backwards), so here we need flip to receive centric

    int dim = dim_dir / 2;
    int dir = (dim_dir + 1) % 2; // dir = 1 - receive from forwards, dir == 0 recive from backwards
    if (!commDimPartitioned(dim)) return;
    if (comm_peer2peer_enabled(dir, dim)) return;

    unpackGhost(from_face_dim_dir_h[bufferIndex][dim][dir], dim, dir == 0 ? QUDA_BACKWARDS : QUDA_FORWARDS, stream);
  }

  void ColorSpinorField::exchangeGhost(QudaParity parity, int nFace, int dagger,
                                       const MemoryLocation *pack_destination_, const MemoryLocation *halo_location_,
                                       bool gdr_send, bool gdr_recv, QudaPrecision ghost_precision_) const
  {
    if (Location() == QUDA_CPU_FIELD_LOCATION) {
      // allocate ghost buffer if not yet allocated
      allocateGhostBuffer(nFace, false);

      void **sendbuf = static_cast<void **>(safe_malloc(nDimComms * 2 * sizeof(void *)));

      for (int i = 0; i < nDimComms; i++) {
        sendbuf[2 * i + 0] = backGhostFaceSendBuffer[i];
        sendbuf[2 * i + 1] = fwdGhostFaceSendBuffer[i];
        ghost_buf[2 * i + 0] = backGhostFaceBuffer[i];
        ghost_buf[2 * i + 1] = fwdGhostFaceBuffer[i];
      }

      packGhostHost(sendbuf, parity, nFace, dagger);

      exchange(ghost_buf.data, sendbuf, nFace);

      host_free(sendbuf);
    } else {
      // we are overriding the ghost precision, and it doesn't match what has already been allocated
      if (ghost_precision_ != QUDA_INVALID_PRECISION && ghost_precision != ghost_precision_) {
        ghost_precision_reset = true;
        ghost_precision = ghost_precision_;
      }

      // not overriding the ghost precision, but we did previously so need to update
      if (ghost_precision == QUDA_INVALID_PRECISION && ghost_precision != precision) {
        ghost_precision_reset = true;
        ghost_precision = precision;
      }

      if ((gdr_send || gdr_recv) && !comm_gdr_enabled()) errorQuda("Requesting GDR comms but GDR is not enabled");
      const_cast<ColorSpinorField &>(*this).createComms(nFace, false);

      // first set default values to device if needed
      MemoryLocation pack_destination[2 * QUDA_MAX_DIM], halo_location[2 * QUDA_MAX_DIM];
      for (int i = 0; i < 2 * nDimComms; i++) {
        pack_destination[i] = pack_destination_ ? pack_destination_[i] : Device;
        halo_location[i] = halo_location_ ? halo_location_[i] : Device;
      }

      // Contiguous send buffers and we aggregate copies to reduce
      // latency.  Only if all locations are "Device" and no p2p
      bool fused_pack_memcpy = true;

      // Contiguous recv buffers and we aggregate copies to reduce
      // latency.  Only if all locations are "Device" and no p2p
      bool fused_halo_memcpy = true;

      bool pack_host = false; // set to true if any of the ghost packing is being done to Host memory
      bool halo_host = false; // set to true if the final halos will be left in Host memory

      void *send[2 * QUDA_MAX_DIM];
      for (int d = 0; d < nDimComms; d++) {
        for (int dir = 0; dir < 2; dir++) {
          send[2 * d + dir] = pack_destination[2 * d + dir] == Host ? my_face_dim_dir_hd[bufferIndex][d][dir] :
                                                                      my_face_dim_dir_d[bufferIndex][d][dir];
          ghost_buf[2 * d + dir] = halo_location[2 * d + dir] == Host ? from_face_dim_dir_hd[bufferIndex][d][dir] :
                                                                        from_face_dim_dir_d[bufferIndex][d][dir];
        }

        // if doing p2p, then we must pack to and load the halo from device memory
        for (int dir = 0; dir < 2; dir++) {
          if (comm_peer2peer_enabled(dir, d)) {
            pack_destination[2 * d + dir] = Device;
            halo_location[2 * d + 1 - dir] = Device;
          }
        }

        // if zero-copy packing or p2p is enabled then we cannot do fused memcpy
        if (pack_destination[2 * d + 0] != Device || pack_destination[2 * d + 1] != Device
            || comm_peer2peer_enabled_global())
          fused_pack_memcpy = false;
        // if zero-copy halo read or p2p is enabled then we cannot do fused memcpy
        if (halo_location[2 * d + 0] != Device || halo_location[2 * d + 1] != Device || comm_peer2peer_enabled_global())
          fused_halo_memcpy = false;

        if (pack_destination[2 * d + 0] == Host || pack_destination[2 * d + 1] == Host) pack_host = true;
        if (halo_location[2 * d + 0] == Host || halo_location[2 * d + 1] == Host) halo_host = true;
      }

      // Error if zero-copy and p2p for now
      if ((pack_host || halo_host) && comm_peer2peer_enabled_global())
        errorQuda("Cannot use zero-copy memory with peer-to-peer comms yet");

      genericPackGhost(send, *this, parity, nFace, dagger,
                       pack_destination); // FIXME - need support for asymmetric topologies

      size_t total_bytes = 0;
      for (int i = 0; i < nDimComms; i++)
        if (comm_dim_partitioned(i)) total_bytes += 2 * ghost_face_bytes_aligned[i]; // 2 for fwd/bwd

      if (!gdr_send) {
        if (!fused_pack_memcpy) {
          for (int i = 0; i < nDimComms; i++) {
            if (comm_dim_partitioned(i)) {
              if (pack_destination[2 * i + 0] == Device && !comm_peer2peer_enabled(0, i)
                  && // fuse forwards and backwards if possible
                  pack_destination[2 * i + 1] == Device && !comm_peer2peer_enabled(1, i)) {
                qudaMemcpyAsync(my_face_dim_dir_h[bufferIndex][i][0], my_face_dim_dir_d[bufferIndex][i][0],
                                2 * ghost_face_bytes_aligned[i], qudaMemcpyDeviceToHost, device::get_default_stream());
              } else {
                if (pack_destination[2 * i + 0] == Device && !comm_peer2peer_enabled(0, i))
                  qudaMemcpyAsync(my_face_dim_dir_h[bufferIndex][i][0], my_face_dim_dir_d[bufferIndex][i][0],
                                  ghost_face_bytes[i], qudaMemcpyDeviceToHost, device::get_default_stream());
                if (pack_destination[2 * i + 1] == Device && !comm_peer2peer_enabled(1, i))
                  qudaMemcpyAsync(my_face_dim_dir_h[bufferIndex][i][1], my_face_dim_dir_d[bufferIndex][i][1],
                                  ghost_face_bytes[i], qudaMemcpyDeviceToHost, device::get_default_stream());
              }
            }
          }
        } else if (total_bytes && !pack_host) {
          qudaMemcpyAsync(my_face_h[bufferIndex], ghost_send_buffer_d[bufferIndex], total_bytes, qudaMemcpyDeviceToHost,
                          device::get_default_stream());
        }
      }

      // prepost receive
      for (int i = 0; i < 2 * nDimComms; i++)
        const_cast<ColorSpinorField *>(this)->recvStart(i, device::get_default_stream(), gdr_recv);

      bool sync = pack_host ? true : false; // no p2p if pack_host so we need to synchronize
      // if not p2p in any direction then need to synchronize before MPI
      for (int i = 0; i < nDimComms; i++)
        if (!comm_peer2peer_enabled(0, i) || !comm_peer2peer_enabled(1, i)) sync = true;
      if (sync) qudaDeviceSynchronize(); // need to make sure packing and/or memcpy has finished before kicking off MPI

      for (int p2p = 0; p2p < 2; p2p++) {
        for (int dim = 0; dim < nDimComms; dim++) {
          for (int dir = 0; dir < 2; dir++) {
            if ((comm_peer2peer_enabled(dir, dim) + p2p) % 2 == 0) { // issue non-p2p transfers first
              const_cast<ColorSpinorField *>(this)->sendStart(2 * dim + dir, device::get_stream(2 * dim + dir), gdr_send);
            }
          }
        }
      }

      bool comms_complete[2 * QUDA_MAX_DIM] = {};
      int comms_done = 0;
      while (comms_done < 2 * nDimComms) { // non-blocking query of each exchange and exit once all have completed
        for (int dim = 0; dim < nDimComms; dim++) {
          for (int dir = 0; dir < 2; dir++) {
            if (!comms_complete[dim * 2 + dir]) {
              comms_complete[2 * dim + dir] = const_cast<ColorSpinorField *>(this)->commsQuery(
                2 * dim + dir, device::get_default_stream(), gdr_send, gdr_recv);
              if (comms_complete[2 * dim + dir]) {
                comms_done++;
                if (comm_peer2peer_enabled(1 - dir, dim))
                  qudaStreamWaitEvent(device::get_default_stream(), ipcRemoteCopyEvent[bufferIndex][dim][1 - dir], 0);
              }
            }
          }
        }
      }

      if (!gdr_recv) {
        if (!fused_halo_memcpy) {
          for (int i = 0; i < nDimComms; i++) {
            if (comm_dim_partitioned(i)) {
              if (halo_location[2 * i + 0] == Device && !comm_peer2peer_enabled(0, i)
                  && // fuse forwards and backwards if possible
                  halo_location[2 * i + 1] == Device && !comm_peer2peer_enabled(1, i)) {
                qudaMemcpyAsync(from_face_dim_dir_d[bufferIndex][i][0], from_face_dim_dir_h[bufferIndex][i][0],
                                2 * ghost_face_bytes_aligned[i], qudaMemcpyHostToDevice, device::get_default_stream());
              } else {
                if (halo_location[2 * i + 0] == Device && !comm_peer2peer_enabled(0, i))
                  qudaMemcpyAsync(from_face_dim_dir_d[bufferIndex][i][0], from_face_dim_dir_h[bufferIndex][i][0],
                                  ghost_face_bytes[i], qudaMemcpyHostToDevice, device::get_default_stream());
                if (halo_location[2 * i + 1] == Device && !comm_peer2peer_enabled(1, i))
                  qudaMemcpyAsync(from_face_dim_dir_d[bufferIndex][i][1], from_face_dim_dir_h[bufferIndex][i][1],
                                  ghost_face_bytes[i], qudaMemcpyHostToDevice, device::get_default_stream());
              }
            }
          }
        } else if (total_bytes && !halo_host) {
          qudaMemcpyAsync(ghost_recv_buffer_d[bufferIndex], from_face_h[bufferIndex], total_bytes,
                          qudaMemcpyHostToDevice, device::get_default_stream());
        }
      }

      // ensure that the p2p sending is completed before returning
      for (int dim = 0; dim < nDimComms; dim++) {
        if (!comm_dim_partitioned(dim)) continue;
        for (int dir = 0; dir < 2; dir++) {
          if (comm_peer2peer_enabled(dir, dim))
            qudaStreamWaitEvent(device::get_default_stream(), ipcCopyEvent[bufferIndex][dim][dir], 0);
        }
      }
    }
  }

  void ColorSpinorField::backup() const
  {
    if (backed_up) errorQuda("ColorSpinorField already backed up");

    backup_h = new char[bytes];
    if (Location() == QUDA_CUDA_FIELD_LOCATION) {
      qudaMemcpy(backup_h, v, bytes, qudaMemcpyDefault);
    } else {
      memcpy(backup_h, v, bytes);
    }

    backed_up = true;
  }

  void ColorSpinorField::restore() const
  {
    if (!backed_up) errorQuda("Cannot restore since not backed up");

    if (Location() == QUDA_CUDA_FIELD_LOCATION) {
      qudaMemcpy(v, backup_h, bytes, qudaMemcpyDefault);
      delete[] backup_h;
    } else {
      memcpy(v, backup_h, bytes);
      delete[] backup_h;
    }

    backed_up = false;
  }

  void ColorSpinorField::copy_to_buffer(void *buffer) const
  {
    if (Location() == QUDA_CUDA_FIELD_LOCATION) {
      qudaMemcpy(buffer, v, bytes, qudaMemcpyDeviceToHost);
    } else {
      std::memcpy(buffer, v, bytes);
    }
  }

  void ColorSpinorField::copy_from_buffer(void *buffer)
  {
    if (Location() == QUDA_CUDA_FIELD_LOCATION) {
      qudaMemcpy(v, buffer, bytes, qudaMemcpyHostToDevice);
    } else {
      std::memcpy(v, buffer, bytes);
    }
  }

  void ColorSpinorField::prefetch(QudaFieldLocation mem_space, qudaStream_t stream) const
  {
    if (Location() == QUDA_CUDA_FIELD_LOCATION) {
      // conditionals based on destructor
      if (is_prefetch_enabled() && alloc && mem_type == QUDA_MEMORY_DEVICE)
        qudaMemPrefetchAsync(v, bytes, mem_space, stream);
    }
  }

  void ColorSpinorField::Source(QudaSourceType source_type, unsigned int x, int s, int c)
  {
    if (Location() == QUDA_CPU_FIELD_LOCATION) {
      genericSource(*this, source_type, x, s, c);
    } else {
      ColorSpinorParam param(*this);
      param.fieldOrder = QUDA_SPACE_SPIN_COLOR_FIELD_ORDER;
      param.location = QUDA_CPU_FIELD_LOCATION;
      param.setPrecision((param.Precision() == QUDA_HALF_PRECISION || param.Precision() == QUDA_QUARTER_PRECISION) ?
                           QUDA_SINGLE_PRECISION :
                           param.Precision());
      param.create = (source_type == QUDA_POINT_SOURCE ? QUDA_ZERO_FIELD_CREATE : QUDA_NULL_FIELD_CREATE);

      // since CPU fields cannot be low precision, use single precision instead
      if (precision < QUDA_SINGLE_PRECISION) param.setPrecision(QUDA_SINGLE_PRECISION, QUDA_INVALID_PRECISION, false);

      ColorSpinorField tmp(param);
      tmp.Source(source_type, x, s, c);
      *this = tmp;
    }
  }

  void ColorSpinorField::PrintVector(int parity, unsigned int x_cb, int rank) const
  {
    genericPrintVector(*this, parity, x_cb, rank);
  }

  int ColorSpinorField::Compare(const ColorSpinorField &a, const ColorSpinorField &b, const int tol)
  {
    if (checkLocation(a, b) == QUDA_CUDA_FIELD_LOCATION) errorQuda("device field not implemented");
    checkField(a, b);
    return genericCompare(a, b, tol);
  }

  std::ostream &operator<<(std::ostream &out, const ColorSpinorField &a)
  {
    out << "location = " << a.Location() << std::endl;
    out << "v = " << a.v << std::endl;
    out << "alloc = " << a.alloc << std::endl;
    out << "reference = " << a.reference << std::endl;
    out << "init = " << a.init << std::endl;
    out << "nColor = " << a.nColor << std::endl;
    out << "nSpin = " << a.nSpin << std::endl;
    out << "twistFlavor = " << a.twistFlavor << std::endl;
    out << "nDim = " << a.nDim << std::endl;
    for (int d = 0; d < a.nDim; d++) out << "x[" << d << "] = " << a.x[d] << std::endl;
    out << "volume = " << a.volume << std::endl;
    out << "pc_type = " << a.pc_type << std::endl;
    out << "suggested_parity = " << a.suggested_parity << std::endl;
    out << "precision = " << a.precision << std::endl;
    out << "ghost_precision = " << a.ghost_precision << std::endl;
    out << "length = " << a.length << std::endl;
    out << "bytes = " << a.bytes << std::endl;
    out << "siteSubset = " << a.siteSubset << std::endl;
    out << "siteOrder = " << a.siteOrder << std::endl;
    out << "fieldOrder = " << a.fieldOrder << std::endl;
    out << "gammaBasis = " << a.gammaBasis << std::endl;
    out << "Is composite = " << a.composite_descr.is_composite << std::endl;
    if (a.composite_descr.is_composite) {
      out << "Composite Dim = " << a.composite_descr.dim << std::endl;
      out << "Composite Volume = " << a.composite_descr.volume << std::endl;
      out << "Composite Length = " << a.composite_descr.length << std::endl;
    }
    out << "Is component = " << a.composite_descr.is_component << std::endl;
    if (a.composite_descr.is_composite) out << "Component ID = " << a.composite_descr.id << std::endl;
    out << "pc_type = " << a.pc_type << std::endl;
    return out;
  }

} // namespace quda<|MERGE_RESOLUTION|>--- conflicted
+++ resolved
@@ -368,10 +368,6 @@
     size_t site_size = nSpinGhost * nColor * 2 * ghost_precision + (is_fixed ? sizeof(float) : 0);
 
     // calculate size of ghost zone required
-<<<<<<< HEAD
-    // int ghost_volume = 0;
-=======
->>>>>>> 8e245159
     int dims = nDim == 5 ? (nDim - 1) : nDim;
     int x5 = nDim == 5 ? x[4] : 1; /// includes DW and non-degenerate TM ghosts
     const int ghost_align
@@ -388,10 +384,6 @@
         }
         ghostFace[i] *= x5; // temporary hack : extra dimension for DW ghosts
         if (i == 0 && siteSubset != QUDA_FULL_SITE_SUBSET) ghostFace[i] /= 2;
-<<<<<<< HEAD
-        // ghost_volume += 2 * nFace * ghostFace[i];
-=======
->>>>>>> 8e245159
       }
 
       ghost_face_bytes[i] = nFace * ghostFace[i] * site_size;
