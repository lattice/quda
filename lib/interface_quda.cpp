#include <cmath>
#include <cstdio>
#include <cstdlib>
#include <cstring>
#include <iostream>
#include <sys/time.h>
#include <complex.h>

#include <quda.h>
#include <quda_internal.h>
#include <device.h>
#include <timer.h>
#include <comm_quda.h>
#include <tune_quda.h>
#include <blas_quda.h>
#include <gauge_field.h>
#include <dirac_quda.h>
#include <dslash_quda.h>
#include <invert_quda.h>
#include <eigensolve_quda.h>
#include <color_spinor_field.h>
#include <clover_field.h>
#include <llfat_quda.h>
#include <unitarization_links.h>
#include <algorithm>
#include <staggered_oprod.h>
#include <ks_improved_force.h>
#include <ks_force_quda.h>
#include <pgauge_monte.h>
#include <random_quda.h>
#include <mpi_comm_handle.h>

#include <multigrid.h>
#include <deflation.h>

#include <split_grid.h>

#include <ks_force_quda.h>

#include <gauge_force_quda.h>
#include <gauge_update_quda.h>

#define MAX(a,b) ((a)>(b)? (a):(b))
#define TDIFF(a,b) (b.tv_sec - a.tv_sec + 0.000001*(b.tv_usec - a.tv_usec))

// define newQudaGaugeParam() and newQudaInvertParam()
#define INIT_PARAM
#include "check_params.h"
#undef INIT_PARAM

// define (static) checkGaugeParam() and checkInvertParam()
#define CHECK_PARAM
#include "check_params.h"
#undef CHECK_PARAM
void checkBLASParam(QudaBLASParam &param) { checkBLASParam(&param); }

// define printQudaGaugeParam() and printQudaInvertParam()
#define PRINT_PARAM
#include "check_params.h"
#undef PRINT_PARAM

#include <gauge_tools.h>
#include <contract_quda.h>
#include <momentum.h>

using namespace quda;

static int R[4] = {0, 0, 0, 0};
// setting this to false prevents redundant halo exchange but isn't yet compatible with HISQ / ASQTAD kernels
static bool redundant_comms = false;

#include <blas_lapack.h>

//for MAGMA lib:
#include <blas_magma.h>

static bool InitMagma = false;

void openMagma() {

  if (!InitMagma) {
    OpenMagma();
    InitMagma = true;
  } else {
    printfQuda("\nMAGMA library was already initialized..\n");
  }

}

void closeMagma(){

  if (InitMagma) {
    CloseMagma();
    InitMagma = false;
  } else {
    printfQuda("\nMAGMA library was not initialized..\n");
  }

}

// QUDA pointers to fields on the host. These pointers refer to the 'Precise'
// field which is the field with no smearing applied, go gauge fixing, no evolution,
// and at the precision requested at run time by the user. Associated with this
// field are several copies that may have lower precision than gaugePrecise.
// * Sloppy: We use this field for higher speed, lower precision BLAS operations
//   in solvers.
// * Precondition: If a solver has a preconditioner step, we use this field.
// * Refinement: The multishift solver has a refinement step, it uses this field.
// * Eigensolver: The stand alone eigensolver uses gaugePrecise. However, if an
//   inverter calls the eigensolver for deflation, it will use gaugeEigensolver
//   to compute the deflation space. 
cudaGaugeField *gaugePrecise = nullptr;
cudaGaugeField *gaugeSloppy = nullptr;
cudaGaugeField *gaugePrecondition = nullptr;
cudaGaugeField *gaugeRefinement = nullptr;
cudaGaugeField *gaugeEigensolver = nullptr;
cudaGaugeField *gaugeExtended = nullptr;

// These pointers are for Fat fields used by the Staggered action.
cudaGaugeField *gaugeFatPrecise = nullptr;
cudaGaugeField *gaugeFatSloppy = nullptr;
cudaGaugeField *gaugeFatPrecondition = nullptr;
cudaGaugeField *gaugeFatRefinement = nullptr;
cudaGaugeField *gaugeFatEigensolver = nullptr;
cudaGaugeField *gaugeFatExtended = nullptr;

// These pointer are for Long fields used by the Staggered action.
cudaGaugeField *gaugeLongPrecise = nullptr;
cudaGaugeField *gaugeLongSloppy = nullptr;
cudaGaugeField *gaugeLongPrecondition = nullptr;
cudaGaugeField *gaugeLongRefinement = nullptr;
cudaGaugeField *gaugeLongEigensolver = nullptr;
cudaGaugeField *gaugeLongExtended = nullptr;

// These pointers are copies of gauePrecise that have been modified. One of the
// smearing/HMC/gauge fixing routines has been used to construct the gauge
cudaGaugeField *gaugeSmeared = nullptr;
cudaGaugeField *gaugeEvolved = nullptr;
cudaGaugeField *gaugeFixed = nullptr;

// This is the momemntum field used by QUDA
cudaGaugeField *momResident = nullptr;

// These are the clover versions of the lower precision fields
cudaCloverField *cloverPrecise = nullptr;
cudaCloverField *cloverSloppy = nullptr;
cudaCloverField *cloverPrecondition = nullptr;
cudaCloverField *cloverRefinement = nullptr;
cudaCloverField *cloverEigensolver = nullptr;

// These pointers are copies of cloverPrecise that have been modified. One of the
// smearing/HMC/gauge fixing routines has been used to construct the gauge from
// which these clover fields are constructed
cudaCloverField *cloverSmeared = nullptr;
cudaCloverField *cloverEvolved = nullptr;
cudaCloverField *cloverFixed = nullptr;

// A device gauge field with a `halo`. An N depth halo is a copy of the N
// outermost lattice points (boundary points) on an MPI node. When data from one
// MPI node must be communicated to a neighbouring node, data is copied into the
// halo and an exchange routine swaps the data.
cudaGaugeField *extendedGaugeResident = nullptr;

// In the HMC, a device copy of the solution vector.
std::vector<cudaColorSpinorField*> solutionResident;

// DMH FIXME upgarde of the above. Safe to change
// throuout the file?
std::vector<ColorSpinorField*> solutionResidentNew;

// vector of spinors used for forecasting solutions in HMC
#define QUDA_MAX_CHRONO 12
// each entry is one p
std::vector< std::vector<ColorSpinorField*> > chronoResident(QUDA_MAX_CHRONO);

// Mapped memory buffer used to hold unitarization failures
static int *num_failures_h = nullptr;
static int *num_failures_d = nullptr;

static bool initialized = false;

// HMC acceptance_rate
static int accepted = 0;
static int trajectories = 0;

//!< Profiler for initQuda
static TimeProfile profileInit("initQuda");

//!< Profile for loadGaugeQuda / saveGaugeQuda
static TimeProfile profileGauge("loadGaugeQuda");

//!< Profile for loadCloverQuda
static TimeProfile profileClover("loadCloverQuda");

//!< Profiler for dslashQuda
static TimeProfile profileDslash("dslashQuda");

//!< Profiler for invertQuda
static TimeProfile profileInvert("invertQuda");

//!< Profiler for propagatorQuda
static TimeProfile profilePropagator("propagatorQuda");

//!< Profiler for invertMultiSrcQuda
static TimeProfile profileInvertMultiSrc("invertMultiSrcQuda");

//!< Profiler for invertMultiShiftQuda
static TimeProfile profileMulti("invertMultiShiftQuda");

//!< Profiler for eigensolveQuda
static TimeProfile profileEigensolve("eigensolveQuda");

//!< Profiler for computeFatLinkQuda
static TimeProfile profileFatLink("computeKSLinkQuda");

//!< Profiler for computeGaugeForceQuda
static TimeProfile profileGaugeForce("computeGaugeForceQuda");

//!<Profiler for updateGaugeFieldQuda
static TimeProfile profileGaugeUpdate("updateGaugeFieldQuda");

//!<Profiler for updateMomentumFieldQuda
static TimeProfile profileMomentumUpdate("updateMomentumFieldQuda");

//!<Profiler for createExtendedGaugeField
static TimeProfile profileExtendedGauge("createExtendedGaugeField");

//!<Profiler for computeWilsonForceQuda
static TimeProfile profileWilsonForce("computeWilsonForceQuda");

//!<Profiler for computeCloverForceQuda
static TimeProfile profileCloverForce("computeCloverForceQuda");

//!<Profiler for computeStaggeredForceQuda
static TimeProfile profileStaggeredForce("computeStaggeredForceQuda");

//!<Profiler for computeHISQForceQuda
static TimeProfile profileHISQForce("computeHISQForceQuda");

//!<Profiler for plaqQuda
static TimeProfile profilePlaq("plaqQuda");

//!< Profiler for wuppertalQuda
static TimeProfile profileWuppertal("wuppertalQuda");

//!< Profiler for gaussianSmearQuda
static TimeProfile profileGaussianSmear("gaussianSmearQuda");

//!<Profiler for gaussQuda
static TimeProfile profileGauss("gaussQuda");

//!< Profiler for gaugeObservableQuda
static TimeProfile profileGaugeObs("gaugeObservablesQuda");

//!< Profiler for APEQuda
static TimeProfile profileAPE("APEQuda");

//!< Profiler for STOUTQuda
static TimeProfile profileSTOUT("STOUTQuda");

//!< Profiler for OvrImpSTOUTQuda
static TimeProfile profileOvrImpSTOUT("OvrImpSTOUTQuda");

//!< Profiler for wFlowQuda
static TimeProfile profileWFlow("wFlowQuda");

//!< Profiler for projectSU3Quda
static TimeProfile profileProject("projectSU3Quda");

//!< Profiler for staggeredPhaseQuda
static TimeProfile profilePhase("staggeredPhaseQuda");

//!< Profiler for contractions
static TimeProfile profileContract("contractQuda");

//!< Profiler for FT contractions
static TimeProfile profileContractFT("contractFTQuda");

//!< Profiler for GEMM and other BLAS
static TimeProfile profileBLAS("blasQuda");
TimeProfile &getProfileBLAS() { return profileBLAS; }

//!< Profiler for covariant derivative
static TimeProfile profileCovDev("covDevQuda");

//!< Profiler for momentum action
static TimeProfile profileMomAction("momActionQuda");

//!< Profiler for endQuda
static TimeProfile profileEnd("endQuda");

//!< Profiler for endQuda
static TimeProfile profileMake4DProp("make4DPropQuda");

//!< Profiler for GaugeFixing
static TimeProfile GaugeFixFFTQuda("GaugeFixFFTQuda");
static TimeProfile GaugeFixOVRQuda("GaugeFixOVRQuda");

//!< Profiler for toal time spend between init and end
static TimeProfile profileInit2End("initQuda-endQuda",false);

static bool enable_profiler = false;
static bool do_not_profile_quda = false;

static void profilerStart(const char *f)
{
  static std::vector<int> target_list;
  static bool enable = false;
  static bool init = false;
  if (!init) {
    char *profile_target_env = getenv("QUDA_ENABLE_TARGET_PROFILE"); // selectively enable profiling for a given solve

    if ( profile_target_env ) {
      std::stringstream target_stream(profile_target_env);

      int target;
      while(target_stream >> target) {
       target_list.push_back(target);
       if (target_stream.peek() == ',') target_stream.ignore();
     }

     if (target_list.size() > 0) {
       std::sort(target_list.begin(), target_list.end());
       target_list.erase( unique( target_list.begin(), target_list.end() ), target_list.end() );
       warningQuda("Targeted profiling enabled for %lu functions\n", target_list.size());
       enable = true;
     }
   }

    char* donotprofile_env = getenv("QUDA_DO_NOT_PROFILE"); // disable profiling of QUDA parts
    if (donotprofile_env && (!(strcmp(donotprofile_env, "0") == 0)))  {
      do_not_profile_quda=true;
      printfQuda("Disabling profiling in QUDA\n");
    }
    init = true;
  }

  static int target_count = 0;
  static unsigned int i = 0;
  if (do_not_profile_quda){
    device::profile::stop();
    printfQuda("Stopping profiling in QUDA\n");
  } else {
    if (enable) {
      if (i < target_list.size() && target_count++ == target_list[i]) {
        enable_profiler = true;
        printfQuda("Starting profiling for %s\n", f);
        device::profile::start();
        i++; // advance to next target
    }
  }
}
}

static void profilerStop(const char *f) {
  if (do_not_profile_quda) {
    device::profile::start();
  } else {

    if (enable_profiler) {
      printfQuda("Stopping profiling for %s\n", f);
      device::profile::stop();
      enable_profiler = false;
    }
  }
}


namespace quda {
  void printLaunchTimer();
}

void setVerbosityQuda(QudaVerbosity verbosity, const char prefix[], FILE *outfile)
{
  setVerbosity(verbosity);
  setOutputPrefix(prefix);
  setOutputFile(outfile);
}


typedef struct {
  int ndim;
  int dims[QUDA_MAX_DIM];
} LexMapData;

/**
 * For MPI, the default node mapping is lexicographical with t varying fastest.
 */
static int lex_rank_from_coords(const int *coords, void *fdata)
{
  auto *md = static_cast<LexMapData *>(fdata);

  int rank = coords[0];
  for (int i = 1; i < md->ndim; i++) {
    rank = md->dims[i] * rank + coords[i];
  }
  return rank;
}

#ifdef QMP_COMMS
/**
 * For QMP, we use the existing logical topology if already declared.
 */
static int qmp_rank_from_coords(const int *coords, void *) { return QMP_get_node_number_from(coords); }
#endif

// Provision for user control over MPI comm handle
// Assumes an MPI implementation of QMP

#if defined(QMP_COMMS) || defined(MPI_COMMS)
MPI_Comm MPI_COMM_HANDLE_USER;
static bool user_set_comm_handle = false;
#endif

#if defined(QMP_COMMS) || defined(MPI_COMMS)
void setMPICommHandleQuda(void *mycomm)
{
  MPI_COMM_HANDLE_USER = *((MPI_Comm *)mycomm);
  user_set_comm_handle = true;
}
#else
void setMPICommHandleQuda(void *) { }
#endif

static bool comms_initialized = false;

void initCommsGridQuda(int nDim, const int *dims, QudaCommsMap func, void *fdata)
{
  if (comms_initialized) return;

  if (nDim != 4) {
    errorQuda("Number of communication grid dimensions must be 4");
  }

  LexMapData map_data;
  if (!func) {

#if QMP_COMMS
    if (QMP_logical_topology_is_declared()) {
      if (QMP_get_logical_number_of_dimensions() != 4) {
        errorQuda("QMP logical topology must have 4 dimensions");
      }
      for (int i=0; i<nDim; i++) {
        int qdim = QMP_get_logical_dimensions()[i];
        if(qdim != dims[i]) {
          errorQuda("QMP logical dims[%d]=%d does not match dims[%d]=%d argument", i, qdim, i, dims[i]);
        }
      }
      fdata = nullptr;
      func = qmp_rank_from_coords;
    } else {
      warningQuda("QMP logical topology is undeclared; using default lexicographical ordering");
#endif

      map_data.ndim = nDim;
      for (int i=0; i<nDim; i++) {
        map_data.dims[i] = dims[i];
      }
      fdata = (void *) &map_data;
      func = lex_rank_from_coords;

#if QMP_COMMS
    }
#endif

  }

#if defined(QMP_COMMS) || defined(MPI_COMMS)
  comm_init(nDim, dims, func, fdata, user_set_comm_handle, (void *)&MPI_COMM_HANDLE_USER);
#else
  comm_init(nDim, dims, func, fdata);
#endif

  comms_initialized = true;
}


static void init_default_comms()
{
#if defined(QMP_COMMS)
  if (QMP_logical_topology_is_declared()) {
    int ndim = QMP_get_logical_number_of_dimensions();
    const int *dims = QMP_get_logical_dimensions();
    initCommsGridQuda(ndim, dims, nullptr, nullptr);
  } else {
    errorQuda("initQuda() called without prior call to initCommsGridQuda(),"
        " and QMP logical topology has not been declared");
  }
#elif defined(MPI_COMMS)
  errorQuda("When using MPI for communications, initCommsGridQuda() must be called before initQuda()");
#else // single-GPU
  const int dims[4] = {1, 1, 1, 1};
  initCommsGridQuda(4, dims, nullptr, nullptr);
#endif
}


#define STR_(x) #x
#define STR(x) STR_(x)
  static const std::string quda_version = STR(QUDA_VERSION_MAJOR) "." STR(QUDA_VERSION_MINOR) "." STR(QUDA_VERSION_SUBMINOR);
#undef STR
#undef STR_

extern char* gitversion;

/*
 * Set the device that QUDA uses.
 */
void initQudaDevice(int dev)
{
  //static bool initialized = false;
  if (initialized) return;
  initialized = true;

  profileInit2End.TPSTART(QUDA_PROFILE_TOTAL);
  profileInit.TPSTART(QUDA_PROFILE_TOTAL);
  profileInit.TPSTART(QUDA_PROFILE_INIT);

  if (getVerbosity() >= QUDA_SUMMARIZE) {
#ifdef GITVERSION
    printfQuda("QUDA %s (git %s)\n",quda_version.c_str(),gitversion);
#else
    printfQuda("QUDA %s\n",quda_version.c_str());
#endif
  }

#ifdef MULTI_GPU
  if (dev < 0) {
    if (!comms_initialized) {
      errorQuda("initDeviceQuda() called with a negative device ordinal, but comms have not been initialized");
    }
    dev = comm_gpuid();
  }
#else
  if (dev < 0 || dev >= 16) errorQuda("Invalid device number %d", dev);
#endif

  device::init(dev);

  { // determine if we will do CPU or GPU data reordering (default is GPU)
    char *reorder_str = getenv("QUDA_REORDER_LOCATION");

    if (!reorder_str || (strcmp(reorder_str,"CPU") && strcmp(reorder_str,"cpu")) ) {
      warningQuda("Data reordering done on GPU (set with QUDA_REORDER_LOCATION=GPU/CPU)");
      reorder_location_set(QUDA_CUDA_FIELD_LOCATION);
    } else {
      warningQuda("Data reordering done on CPU (set with QUDA_REORDER_LOCATION=GPU/CPU)");
      reorder_location_set(QUDA_CPU_FIELD_LOCATION);
    }
  }

  profileInit.TPSTOP(QUDA_PROFILE_INIT);
  profileInit.TPSTOP(QUDA_PROFILE_TOTAL);
}

/*
 * Any persistent memory allocations that QUDA uses are done here.
 */
void initQudaMemory()
{
  profileInit.TPSTART(QUDA_PROFILE_TOTAL);
  profileInit.TPSTART(QUDA_PROFILE_INIT);

  if (!comms_initialized) init_default_comms();

  loadTuneCache();

  device::create_context();

  loadTuneCache();

  // initalize the memory pool allocators
  pool::init();

  createDslashEvents();

  blas_lapack::native::init();
  blas::init();

  num_failures_h = static_cast<int *>(mapped_malloc(sizeof(int)));
  num_failures_d = static_cast<int *>(get_mapped_device_pointer(num_failures_h));

  for (int d=0; d<4; d++) R[d] = 2 * (redundant_comms || commDimPartitioned(d));

  profileInit.TPSTOP(QUDA_PROFILE_INIT);
  profileInit.TPSTOP(QUDA_PROFILE_TOTAL);
}

void updateR()
{
  for (int d=0; d<4; d++) R[d] = 2 * (redundant_comms || commDimPartitioned(d));
}

void initQuda(int dev)
{
  // initialize communications topology, if not already done explicitly via initCommsGridQuda()
  if (!comms_initialized) init_default_comms();

  // set the device that QUDA uses
  initQudaDevice(dev);

  // set the persistant memory allocations that QUDA uses (Blas, streams, etc.)
  initQudaMemory();
}

// This is a flag used to signal when we have downloaded new gauge
// field.  Set by loadGaugeQuda and consumed by loadCloverQuda as one
// possible flag to indicate we need to recompute the clover field
static bool invalidate_clover = true;

void loadGaugeQuda(void *h_gauge, QudaGaugeParam *param)
{
  profileGauge.TPSTART(QUDA_PROFILE_TOTAL);

  if (!initialized) errorQuda("QUDA not initialized");
  if (getVerbosity() == QUDA_DEBUG_VERBOSE) printQudaGaugeParam(param);

  checkGaugeParam(param);

  profileGauge.TPSTART(QUDA_PROFILE_INIT);
  // Set the specific input parameters and create the cpu gauge field
  GaugeFieldParam gauge_param(*param, h_gauge);

  if (gauge_param.order <= 4) gauge_param.ghostExchange = QUDA_GHOST_EXCHANGE_NO;
  GaugeField *in = (param->location == QUDA_CPU_FIELD_LOCATION) ?
    static_cast<GaugeField*>(new cpuGaugeField(gauge_param)) :
    static_cast<GaugeField*>(new cudaGaugeField(gauge_param));

  if (in->Order() == QUDA_BQCD_GAUGE_ORDER) {
    static size_t checksum = SIZE_MAX;
    size_t in_checksum = in->checksum(true);
    if (in_checksum == checksum) {
      if (getVerbosity() >= QUDA_VERBOSE)
        printfQuda("Gauge field unchanged - using cached gauge field %lu\n", checksum);
      profileGauge.TPSTOP(QUDA_PROFILE_INIT);
      profileGauge.TPSTOP(QUDA_PROFILE_TOTAL);
      delete in;
      invalidate_clover = false;
      return;
    }
    checksum = in_checksum;
    invalidate_clover = true;
  }

  // free any current gauge field before new allocations to reduce memory overhead
  switch (param->type) {
    case QUDA_WILSON_LINKS:
      if (gaugeRefinement != gaugeSloppy && gaugeRefinement != gaugeEigensolver && gaugeRefinement)
        delete gaugeRefinement;

      if (gaugePrecondition != gaugeSloppy && gaugePrecondition != gaugeEigensolver && gaugePrecondition != gaugePrecise
          && gaugePrecondition)
        delete gaugePrecondition;

      if (gaugeEigensolver != gaugeSloppy && gaugeEigensolver != gaugePrecise && gaugeEigensolver != gaugePrecondition
          && gaugeEigensolver)
        delete gaugeEigensolver;

      if (gaugePrecise != gaugeSloppy && gaugeSloppy) delete gaugeSloppy;

      if (gaugePrecise && !param->use_resident_gauge) delete gaugePrecise;

      break;
    case QUDA_ASQTAD_FAT_LINKS:
      if (gaugeFatRefinement != gaugeFatSloppy && gaugeFatRefinement != gaugeFatEigensolver && gaugeFatRefinement)
        delete gaugeFatRefinement;

      if (gaugeFatPrecondition != gaugeFatSloppy && gaugeFatPrecondition != gaugeFatEigensolver
          && gaugeFatPrecondition != gaugeFatPrecise && gaugeFatPrecondition)
        delete gaugeFatPrecondition;

      if (gaugeFatEigensolver != gaugeFatSloppy && gaugeFatEigensolver != gaugeFatPrecise
          && gaugeFatEigensolver != gaugeFatPrecondition && gaugeFatEigensolver)
        delete gaugeFatEigensolver;

      if (gaugeFatPrecise != gaugeFatSloppy && gaugeFatSloppy) delete gaugeFatSloppy;

      if (gaugeFatPrecise && !param->use_resident_gauge) delete gaugeFatPrecise;

      break;
    case QUDA_ASQTAD_LONG_LINKS:

      if (gaugeLongRefinement != gaugeLongSloppy && gaugeLongRefinement != gaugeLongEigensolver && gaugeLongRefinement)
        delete gaugeLongRefinement;

      if (gaugeLongPrecondition != gaugeLongSloppy && gaugeLongPrecondition != gaugeLongEigensolver
          && gaugeLongPrecondition != gaugeLongPrecise && gaugeLongPrecondition)
        delete gaugeLongPrecondition;

      if (gaugeLongEigensolver != gaugeLongSloppy && gaugeLongEigensolver != gaugeLongPrecise
          && gaugeLongEigensolver != gaugeLongPrecondition && gaugeLongEigensolver)
        delete gaugeLongEigensolver;

      if (gaugeLongPrecise != gaugeLongSloppy && gaugeLongSloppy) delete gaugeLongSloppy;

      if (gaugeLongPrecise) delete gaugeLongPrecise;

      break;
    case QUDA_SMEARED_LINKS:
      if (gaugeSmeared) delete gaugeSmeared;
      break;
    default:
      errorQuda("Invalid gauge type %d", param->type);
  }

  // if not preserving then copy the gauge field passed in
  cudaGaugeField *precise = nullptr;

  // switch the parameters for creating the mirror precise cuda gauge field
  gauge_param.create = QUDA_NULL_FIELD_CREATE;
  gauge_param.reconstruct = param->reconstruct;
  gauge_param.setPrecision(param->cuda_prec, true);
  gauge_param.ghostExchange = QUDA_GHOST_EXCHANGE_PAD;
  gauge_param.pad = param->ga_pad;

  precise = new cudaGaugeField(gauge_param);

  if (param->use_resident_gauge) {
    if(gaugePrecise == nullptr) errorQuda("No resident gauge field");
    // copy rather than point at to ensure that the padded region is filled in
    precise->copy(*gaugePrecise);
    precise->exchangeGhost();
    delete gaugePrecise;
    gaugePrecise = nullptr;
    profileGauge.TPSTOP(QUDA_PROFILE_INIT);
  } else {
    profileGauge.TPSTOP(QUDA_PROFILE_INIT);
    profileGauge.TPSTART(QUDA_PROFILE_H2D);
    precise->copy(*in);
    profileGauge.TPSTOP(QUDA_PROFILE_H2D);
  }

  // for gaugeSmeared we are interested only in the precise version
  if (param->type == QUDA_SMEARED_LINKS) {
    gaugeSmeared = createExtendedGauge(*precise, R, profileGauge);

    profileGauge.TPSTART(QUDA_PROFILE_FREE);
    delete precise;
    delete in;
    profileGauge.TPSTOP(QUDA_PROFILE_FREE);

    profileGauge.TPSTOP(QUDA_PROFILE_TOTAL);
    return;
  }

  // creating sloppy fields isn't really compute, but it is work done on the gpu
  profileGauge.TPSTART(QUDA_PROFILE_COMPUTE);

  // switch the parameters for creating the mirror sloppy cuda gauge field
  gauge_param.reconstruct = param->reconstruct_sloppy;
  gauge_param.setPrecision(param->cuda_prec_sloppy, true);
  cudaGaugeField *sloppy = nullptr;
  if (param->cuda_prec == param->cuda_prec_sloppy && param->reconstruct == param->reconstruct_sloppy) {
    sloppy = precise;
  } else {
    sloppy = new cudaGaugeField(gauge_param);
    sloppy->copy(*precise);
  }

  // switch the parameters for creating the mirror preconditioner cuda gauge field
  gauge_param.reconstruct = param->reconstruct_precondition;
  gauge_param.setPrecision(param->cuda_prec_precondition, true);
  cudaGaugeField *precondition = nullptr;
  if (param->cuda_prec == param->cuda_prec_precondition && param->reconstruct == param->reconstruct_precondition) {
    precondition = precise;
  } else if (param->cuda_prec_sloppy == param->cuda_prec_precondition
             && param->reconstruct_sloppy == param->reconstruct_precondition) {
    precondition = sloppy;
  } else {
    precondition = new cudaGaugeField(gauge_param);
    precondition->copy(*precise);
  }

  // switch the parameters for creating the refinement cuda gauge field
  gauge_param.reconstruct = param->reconstruct_refinement_sloppy;
  gauge_param.setPrecision(param->cuda_prec_refinement_sloppy, true);
  cudaGaugeField *refinement = nullptr;
  if (param->cuda_prec_sloppy == param->cuda_prec_refinement_sloppy
      && param->reconstruct_sloppy == param->reconstruct_refinement_sloppy) {
    refinement = sloppy;
  } else {
    refinement = new cudaGaugeField(gauge_param);
    refinement->copy(*sloppy);
  }

  // switch the parameters for creating the eigensolver cuda gauge field
  gauge_param.reconstruct = param->reconstruct_eigensolver;
  gauge_param.setPrecision(param->cuda_prec_eigensolver, true);
  cudaGaugeField *eigensolver = nullptr;
  if (param->cuda_prec == param->cuda_prec_eigensolver && param->reconstruct == param->reconstruct_eigensolver) {
    eigensolver = precise;
  } else if (param->cuda_prec_precondition == param->cuda_prec_eigensolver
             && param->reconstruct_precondition == param->reconstruct_eigensolver) {
    eigensolver = precondition;
  } else if (param->cuda_prec_sloppy == param->cuda_prec_eigensolver
             && param->reconstruct_sloppy == param->reconstruct_eigensolver) {
    eigensolver = sloppy;
  } else {
    eigensolver = new cudaGaugeField(gauge_param);
    eigensolver->copy(*precise);
  }

  profileGauge.TPSTOP(QUDA_PROFILE_COMPUTE);

  // create an extended preconditioning field
  cudaGaugeField* extended = nullptr;
  if (param->overlap){
    int R[4]; // domain-overlap widths in different directions
    for (int i=0; i<4; ++i) R[i] = param->overlap*commDimPartitioned(i);
    extended = createExtendedGauge(*precondition, R, profileGauge);
  }

  switch (param->type) {
    case QUDA_WILSON_LINKS:
      gaugePrecise = precise;
      gaugeSloppy = sloppy;
      gaugePrecondition = precondition;
      gaugeRefinement = refinement;
      gaugeEigensolver = eigensolver;

      if(param->overlap) gaugeExtended = extended;
      break;
    case QUDA_ASQTAD_FAT_LINKS:
      gaugeFatPrecise = precise;
      gaugeFatSloppy = sloppy;
      gaugeFatPrecondition = precondition;
      gaugeFatRefinement = refinement;
      gaugeFatEigensolver = eigensolver;

      if(param->overlap){
        if(gaugeFatExtended) errorQuda("Extended gauge fat field already allocated");
	gaugeFatExtended = extended;
      }
      break;
    case QUDA_ASQTAD_LONG_LINKS:
      gaugeLongPrecise = precise;
      gaugeLongSloppy = sloppy;
      gaugeLongPrecondition = precondition;
      gaugeLongRefinement = refinement;
      gaugeLongEigensolver = eigensolver;

      if(param->overlap){
        if(gaugeLongExtended) errorQuda("Extended gauge long field already allocated");
   	gaugeLongExtended = extended;
      }
      break;
    default:
      errorQuda("Invalid gauge type %d", param->type);
  }

  profileGauge.TPSTART(QUDA_PROFILE_FREE);
  delete in;
  profileGauge.TPSTOP(QUDA_PROFILE_FREE);

  if (extendedGaugeResident) {
    // updated the resident gauge field if needed
    QudaReconstructType recon = extendedGaugeResident->Reconstruct();
    delete extendedGaugeResident;
    // Use the static R (which is defined at the very beginning of lib/interface_quda.cpp) here
    extendedGaugeResident = createExtendedGauge(*gaugePrecise, R, profileGauge, false, recon);
  }

  profileGauge.TPSTOP(QUDA_PROFILE_TOTAL);
}

void saveGaugeQuda(void *h_gauge, QudaGaugeParam *param)
{
  profileGauge.TPSTART(QUDA_PROFILE_TOTAL);

  if (param->location != QUDA_CPU_FIELD_LOCATION) errorQuda("Non-cpu output location not yet supported");

  if (!initialized) errorQuda("QUDA not initialized");
  checkGaugeParam(param);

  // Set the specific cpu parameters and create the cpu gauge field
  GaugeFieldParam gauge_param(*param, h_gauge);
  cpuGaugeField cpuGauge(gauge_param);
  cudaGaugeField *cudaGauge = nullptr;
  switch (param->type) {
  case QUDA_WILSON_LINKS: cudaGauge = gaugePrecise; break;
  case QUDA_ASQTAD_FAT_LINKS: cudaGauge = gaugeFatPrecise; break;
  case QUDA_ASQTAD_LONG_LINKS: cudaGauge = gaugeLongPrecise; break;
  case QUDA_SMEARED_LINKS:
    gauge_param.create = QUDA_NULL_FIELD_CREATE;
    gauge_param.reconstruct = param->reconstruct;
    gauge_param.setPrecision(param->cuda_prec, true);
    gauge_param.ghostExchange = QUDA_GHOST_EXCHANGE_PAD;
    gauge_param.pad = param->ga_pad;
    cudaGauge = new cudaGaugeField(gauge_param);
    copyExtendedGauge(*cudaGauge, *gaugeSmeared, QUDA_CUDA_FIELD_LOCATION);
    break;
  default: errorQuda("Invalid gauge type");
  }

  profileGauge.TPSTART(QUDA_PROFILE_D2H);
  cudaGauge->saveCPUField(cpuGauge);
  profileGauge.TPSTOP(QUDA_PROFILE_D2H);

  if (param->type == QUDA_SMEARED_LINKS) { delete cudaGauge; }

  profileGauge.TPSTOP(QUDA_PROFILE_TOTAL);
}

void loadSloppyCloverQuda(const QudaPrecision prec[]);
void freeSloppyCloverQuda();

void loadCloverQuda(void *h_clover, void *h_clovinv, QudaInvertParam *inv_param)
{
  profileClover.TPSTART(QUDA_PROFILE_TOTAL);
  profileClover.TPSTART(QUDA_PROFILE_INIT);

  checkCloverParam(inv_param);
  bool device_calc = false; // calculate clover and inverse on the device?

  pushVerbosity(inv_param->verbosity);
  if (getVerbosity() >= QUDA_DEBUG_VERBOSE) printQudaInvertParam(inv_param);

  if (!initialized) errorQuda("QUDA not initialized");

  if ( (!h_clover && !h_clovinv) || inv_param->compute_clover ) {
    device_calc = true;
    if (inv_param->clover_coeff == 0.0 && inv_param->clover_csw == 0.0)
      errorQuda("called with neither clover term nor inverse and clover coefficient nor Csw not set");
    if (gaugePrecise->Anisotropy() != 1.0) errorQuda("cannot compute anisotropic clover field");
  }

  if (inv_param->clover_cpu_prec < QUDA_SINGLE_PRECISION) errorQuda("Fixed-point precision not supported on CPU");
  if (gaugePrecise == nullptr) errorQuda("Gauge field must be loaded before clover");
  if ((inv_param->dslash_type != QUDA_CLOVER_WILSON_DSLASH) && (inv_param->dslash_type != QUDA_TWISTED_CLOVER_DSLASH)
      && (inv_param->dslash_type != QUDA_CLOVER_HASENBUSCH_TWIST_DSLASH)) {
    errorQuda("Wrong dslash_type %d in loadCloverQuda()", inv_param->dslash_type);
  }

  // determines whether operator is preconditioned when calling invertQuda()
  bool pc_solve = (inv_param->solve_type == QUDA_DIRECT_PC_SOLVE ||
      inv_param->solve_type == QUDA_NORMOP_PC_SOLVE ||
      inv_param->solve_type == QUDA_NORMERR_PC_SOLVE );

  // determines whether operator is preconditioned when calling MatQuda() or MatDagMatQuda()
  bool pc_solution = (inv_param->solution_type == QUDA_MATPC_SOLUTION ||
      inv_param->solution_type == QUDA_MATPCDAG_MATPC_SOLUTION);

  bool asymmetric = (inv_param->matpc_type == QUDA_MATPC_EVEN_EVEN_ASYMMETRIC ||
      inv_param->matpc_type == QUDA_MATPC_ODD_ODD_ASYMMETRIC);

  // uninverted clover term is required when applying unpreconditioned operator,
  // but note that dslashQuda() is always preconditioned
  if (!h_clover && !pc_solve && !pc_solution) {
    //warningQuda("Uninverted clover term not loaded");
  }

  // uninverted clover term is also required for "asymmetric" preconditioning
  if (!h_clover && pc_solve && pc_solution && asymmetric && !device_calc) {
    warningQuda("Uninverted clover term not loaded");
  }

  bool twisted = inv_param->dslash_type == QUDA_TWISTED_CLOVER_DSLASH ? true : false;

  CloverFieldParam clover_param;
  clover_param.nDim = 4;
  // If clover_coeff is not set manually, then it is the product Csw * kappa.
  // If the user has set the clover_coeff manually, that value takes precedent.
  clover_param.csw = inv_param->clover_csw;
  clover_param.coeff
    = inv_param->clover_coeff == 0.0 ? inv_param->kappa * inv_param->clover_csw : inv_param->clover_coeff;
  // We must also adjust inv_param->clover_coeff here. If a user has set kappa and
  // Csw, we must populate inv_param->clover_coeff for them as the computeClover
  // routines uses that value
  inv_param->clover_coeff
    = (inv_param->clover_coeff == 0.0 ? inv_param->kappa * inv_param->clover_csw : inv_param->clover_coeff);
  clover_param.twisted = twisted;
  clover_param.mu2 = twisted ? 4.*inv_param->kappa*inv_param->kappa*inv_param->mu*inv_param->mu : 0.0;
  clover_param.siteSubset = QUDA_FULL_SITE_SUBSET;
  for (int i=0; i<4; i++) clover_param.x[i] = gaugePrecise->X()[i];
  clover_param.pad = inv_param->cl_pad;
  clover_param.create = QUDA_NULL_FIELD_CREATE;
  clover_param.norm = nullptr;
  clover_param.invNorm = nullptr;
  clover_param.setPrecision(inv_param->clover_cuda_prec, true);
  clover_param.direct = h_clover || device_calc ? true : false;
  clover_param.inverse = (h_clovinv || pc_solve) && !dynamic_clover_inverse() ? true : false;
  CloverField *in = nullptr;
  profileClover.TPSTOP(QUDA_PROFILE_INIT);

  // FIXME do we need to make this more robust to changing other meta data (compare cloverPrecise against clover_param)
  // IF either of the clover params have changed, trigger a recompute
  bool clover_update = false;
  // If either of the clover params have changed, trigger a recompute
  double csw_old = cloverPrecise ? cloverPrecise->Csw() : 0.0;
  double coeff_old = cloverPrecise ? cloverPrecise->Coeff() : 0.0;
  if (!cloverPrecise || invalidate_clover || inv_param->clover_coeff != coeff_old || inv_param->clover_csw != csw_old)
    clover_update = true;

  // compute or download clover field only if gauge field has been updated or clover field doesn't exist
  if (clover_update) {
    if (getVerbosity() >= QUDA_VERBOSE) printfQuda("Creating new clover field\n");
    freeSloppyCloverQuda();
    if (cloverPrecise) delete cloverPrecise;

    profileClover.TPSTART(QUDA_PROFILE_INIT);
    cloverPrecise = new cudaCloverField(clover_param);

    if (!device_calc || inv_param->return_clover || inv_param->return_clover_inverse) {
      // create a param for the cpu clover field
      CloverFieldParam inParam(clover_param);
      inParam.order = inv_param->clover_order;
      inParam.setPrecision(inv_param->clover_cpu_prec);
      inParam.direct = h_clover ? true : false;
      inParam.inverse = h_clovinv ? true : false;
      inParam.clover = h_clover;
      inParam.cloverInv = h_clovinv;
      inParam.create = QUDA_REFERENCE_FIELD_CREATE;
      in = (inv_param->clover_location == QUDA_CPU_FIELD_LOCATION) ?
	static_cast<CloverField*>(new cpuCloverField(inParam)) :
	static_cast<CloverField*>(new cudaCloverField(inParam));
    }
    profileClover.TPSTOP(QUDA_PROFILE_INIT);

    if (!device_calc) {
      profileClover.TPSTART(QUDA_PROFILE_H2D);
      bool inverse = (h_clovinv && !inv_param->compute_clover_inverse && !dynamic_clover_inverse());
      cloverPrecise->copy(*in, inverse);
      profileClover.TPSTOP(QUDA_PROFILE_H2D);
    } else {
      profileClover.TPSTOP(QUDA_PROFILE_TOTAL);
      createCloverQuda(inv_param);
      profileClover.TPSTART(QUDA_PROFILE_TOTAL);
    }

    // inverted clover term is required when applying preconditioned operator
    if ((!h_clovinv || inv_param->compute_clover_inverse) && pc_solve) {
      profileClover.TPSTART(QUDA_PROFILE_COMPUTE);
      if (!dynamic_clover_inverse()) {
        cloverInvert(*cloverPrecise, inv_param->compute_clover_trlog);
        if (inv_param->compute_clover_trlog) {
	  inv_param->trlogA[0] = cloverPrecise->TrLog()[0];
	  inv_param->trlogA[1] = cloverPrecise->TrLog()[1];
	}
      }
      profileClover.TPSTOP(QUDA_PROFILE_COMPUTE);
    }
  } else {
    if (getVerbosity() >= QUDA_VERBOSE) printfQuda("Gauge field unchanged - using cached clover field\n");
  }

  clover_param.direct = true;
  clover_param.inverse = dynamic_clover_inverse() ? false : true;

  cloverPrecise->setRho(inv_param->clover_rho);

  QudaPrecision prec[] = {inv_param->clover_cuda_prec_sloppy, inv_param->clover_cuda_prec_precondition,
                          inv_param->clover_cuda_prec_refinement_sloppy, inv_param->clover_cuda_prec_eigensolver};
  loadSloppyCloverQuda(prec);

  // if requested, copy back the clover / inverse field
  if (inv_param->return_clover || inv_param->return_clover_inverse) {
    if (!h_clover && !h_clovinv) errorQuda("Requested clover field return but no clover host pointers set");

    // copy the inverted clover term into host application order on the device
    clover_param.direct = (h_clover && inv_param->return_clover);
    clover_param.inverse = (h_clovinv && inv_param->return_clover_inverse);

    // this isn't really "epilogue" but this label suffices
    profileClover.TPSTART(QUDA_PROFILE_EPILOGUE);
    cudaCloverField *hack = nullptr;
    if (!dynamic_clover_inverse()) {
      // No dynamic clover inversion means a copy of the clover fields exists in
      // clover precise, so we use that. It contains the invese field too.
      clover_param.order = inv_param->clover_order;
      clover_param.setPrecision(inv_param->clover_cpu_prec);
      hack = new cudaCloverField(clover_param);
      hack->copy(*cloverPrecise); // FIXME this can lead to an redundant copies if we're not copying back direct + inverse
    } else {
      // If using dynamic clover inversion, no clover field exists yet, so we create
      // one and invert it.
      clover_param.setPrecision(inv_param->clover_cuda_prec, true);
      auto *hackOfTheHack = new cudaCloverField(clover_param);	// Hack of the hack
      hackOfTheHack->copy(*cloverPrecise, false);
      cloverInvert(*hackOfTheHack, inv_param->compute_clover_trlog);
      if (inv_param->compute_clover_trlog) {
	inv_param->trlogA[0] = cloverPrecise->TrLog()[0];
	inv_param->trlogA[1] = cloverPrecise->TrLog()[1];
      }
      clover_param.order = inv_param->clover_order;
      clover_param.setPrecision(inv_param->clover_cpu_prec);
      hack = new cudaCloverField(clover_param);
      hack->copy(*hackOfTheHack); // FIXME this can lead to an redundant copies if we're not copying back direct + inverse
      delete hackOfTheHack;
    }
    profileClover.TPSTOP(QUDA_PROFILE_EPILOGUE);

    // copy the field into the host application's clover field
    profileClover.TPSTART(QUDA_PROFILE_D2H);
    if (inv_param->return_clover) {
      qudaMemcpy((char *)(in->V(false)), (char *)(hack->V(false)), in->Bytes(), qudaMemcpyDeviceToHost);
    }
    if (inv_param->return_clover_inverse) {
      qudaMemcpy((char *)(in->V(true)), (char *)(hack->V(true)), in->Bytes(), qudaMemcpyDeviceToHost);
    }

    profileClover.TPSTOP(QUDA_PROFILE_D2H);

    delete hack;
  }

  profileClover.TPSTART(QUDA_PROFILE_FREE);
  if (in) delete in; // delete object referencing input field
  profileClover.TPSTOP(QUDA_PROFILE_FREE);

  popVerbosity();

  profileClover.TPSTOP(QUDA_PROFILE_TOTAL);
}

void freeSloppyCloverQuda();

void loadSloppyCloverQuda(const QudaPrecision *prec)
{
  freeSloppyCloverQuda();

  if (cloverPrecise) {
    // create the mirror sloppy clover field
    CloverFieldParam clover_param(*cloverPrecise);
    clover_param.setPrecision(prec[0], true);

    if (cloverPrecise->V(false) != cloverPrecise->V(true)) {
      clover_param.direct = true;
      clover_param.inverse = true;
    } else {
      clover_param.direct = false;
      clover_param.inverse = true;
    }

    if (clover_param.Precision() != cloverPrecise->Precision()) {
      cloverSloppy = new cudaCloverField(clover_param);
      cloverSloppy->copy(*cloverPrecise, clover_param.inverse);
    } else {
      cloverSloppy = cloverPrecise;
    }

    // switch the parameters for creating the mirror preconditioner clover field
    clover_param.setPrecision(prec[1], true);

    // create the mirror preconditioner clover field
    if (clover_param.Precision() == cloverPrecise->Precision()) {
      cloverPrecondition = cloverPrecise;
    } else if (clover_param.Precision() == cloverSloppy->Precision()) {
      cloverPrecondition = cloverSloppy;
    } else {
      cloverPrecondition = new cudaCloverField(clover_param);
      cloverPrecondition->copy(*cloverPrecise, clover_param.inverse);
    }

    // switch the parameters for creating the mirror refinement clover field
    clover_param.setPrecision(prec[2], true);

    // create the mirror refinement clover field
    if (clover_param.Precision() != cloverSloppy->Precision()) {
      cloverRefinement = new cudaCloverField(clover_param);
      cloverRefinement->copy(*cloverSloppy, clover_param.inverse);
    } else {
      cloverRefinement = cloverSloppy;
    }
    // switch the parameters for creating the mirror eigensolver clover field
    clover_param.setPrecision(prec[3]);

    // create the mirror eigensolver clover field
    if (clover_param.Precision() == cloverPrecise->Precision()) {
      cloverEigensolver = cloverPrecise;
    } else if (clover_param.Precision() == cloverSloppy->Precision()) {
      cloverEigensolver = cloverSloppy;
    } else if (clover_param.Precision() == cloverPrecondition->Precision()) {
      cloverEigensolver = cloverPrecondition;
    } else {
      cloverEigensolver = new cudaCloverField(clover_param);
      cloverEigensolver->copy(*cloverPrecise, clover_param.inverse);
    }
  }

}

// just free the sloppy fields used in mixed-precision solvers
void freeSloppyGaugeQuda()
{
  if (!initialized) errorQuda("QUDA not initialized");

  // Wilson gauges
  //---------------------------------------------------------------------------
  // Delete gaugeRefinement if it does not alias gaugeSloppy.
  if (gaugeRefinement != gaugeSloppy && gaugeRefinement) delete gaugeRefinement;

  // Delete gaugePrecondition if it does not alias gaugePrecise, gaugeSloppy, or gaugeEigensolver.
  if (gaugePrecondition != gaugeSloppy && gaugePrecondition != gaugePrecise && gaugePrecondition != gaugeEigensolver
      && gaugePrecondition)
    delete gaugePrecondition;

  // Delete gaugeEigensolver if it does not alias gaugePrecise or gaugeSloppy.
  if (gaugeEigensolver != gaugeSloppy && gaugeEigensolver != gaugePrecise && gaugeEigensolver) delete gaugeEigensolver;

  // Delete gaugeSloppy if it does not alias gaugePrecise.
  if (gaugeSloppy != gaugePrecise && gaugeSloppy) delete gaugeSloppy;

  gaugeEigensolver = nullptr;
  gaugeRefinement = nullptr;
  gaugePrecondition = nullptr;
  gaugeSloppy = nullptr;
  //---------------------------------------------------------------------------

  // Long gauges
  //---------------------------------------------------------------------------
  // Delete gaugeLongRefinement if it does not alias gaugeLongSloppy.
  if (gaugeLongRefinement != gaugeLongSloppy && gaugeLongRefinement) delete gaugeLongRefinement;

  // Delete gaugeLongPrecondition if it does not alias gaugeLongPrecise, gaugeLongSloppy, or gaugeLongEigensolver.
  if (gaugeLongPrecondition != gaugeLongSloppy && gaugeLongPrecondition != gaugeLongPrecise
      && gaugeLongPrecondition != gaugeLongEigensolver && gaugeLongPrecondition)
    delete gaugeLongPrecondition;

  // Delete gaugeLongEigensolver if it does not alias gaugeLongPrecise or gaugeLongSloppy.
  if (gaugeLongEigensolver != gaugeLongSloppy && gaugeLongEigensolver != gaugeLongPrecise && gaugeLongEigensolver)
    delete gaugeLongEigensolver;

  // Delete gaugeLongSloppy if it does not alias gaugeLongPrecise.
  if (gaugeLongSloppy != gaugeLongPrecise && gaugeLongSloppy) delete gaugeLongSloppy;

  gaugeLongEigensolver = nullptr;
  gaugeLongRefinement = nullptr;
  gaugeLongPrecondition = nullptr;
  gaugeLongSloppy = nullptr;
  //---------------------------------------------------------------------------

  // Fat gauges
  //---------------------------------------------------------------------------
  // Delete gaugeFatRefinement if it does not alias gaugeFatSloppy.
  if (gaugeFatRefinement != gaugeFatSloppy && gaugeFatRefinement) delete gaugeFatRefinement;

  // Delete gaugeFatPrecondition if it does not alias gaugeFatPrecise, gaugeFatSloppy, or gaugeFatEigensolver.
  if (gaugeFatPrecondition != gaugeFatSloppy && gaugeFatPrecondition != gaugeFatPrecise
      && gaugeFatPrecondition != gaugeFatEigensolver && gaugeFatPrecondition)
    delete gaugeFatPrecondition;

  // Delete gaugeFatEigensolver if it does not alias gaugeFatPrecise or gaugeFatSloppy.
  if (gaugeFatEigensolver != gaugeFatSloppy && gaugeFatEigensolver != gaugeFatPrecise && gaugeFatEigensolver)
    delete gaugeFatEigensolver;

  // Delete gaugeFatSloppy if it does not alias gaugeFatPrecise.
  if (gaugeFatSloppy != gaugeFatPrecise && gaugeFatSloppy) delete gaugeFatSloppy;

  gaugeFatEigensolver = nullptr;
  gaugeFatRefinement = nullptr;
  gaugeFatPrecondition = nullptr;
  gaugeFatSloppy = nullptr;
}

void freeGaugeQuda(void)
{
  if (!initialized) errorQuda("QUDA not initialized");

  freeSloppyGaugeQuda();

  if (gaugePrecise) delete gaugePrecise;
  if (gaugeExtended) delete gaugeExtended;

  gaugePrecise = nullptr;
  gaugeExtended = nullptr;

  if (gaugeLongPrecise) delete gaugeLongPrecise;
  if (gaugeLongExtended) delete gaugeLongExtended;

  gaugeLongPrecise = nullptr;
  gaugeLongExtended = nullptr;

  if (gaugeFatPrecise) delete gaugeFatPrecise;

  gaugeFatPrecise = nullptr;
  gaugeFatExtended = nullptr;

  if (gaugeSmeared) delete gaugeSmeared;  
  gaugeSmeared = nullptr;

  if (gaugeEvolved) delete gaugeEvolved;  
  gaugeEvolved = nullptr;
  
  // Need to merge extendedGaugeResident and gaugeFatPrecise/gaugePrecise
  if (extendedGaugeResident) {
    delete extendedGaugeResident;
    extendedGaugeResident = nullptr;
  }
}

void loadSloppyGaugeQuda(const QudaPrecision *prec, const QudaReconstructType *recon)
{
  // first do SU3 links (if they exist)
  if (gaugePrecise) {
    GaugeFieldParam gauge_param(*gaugePrecise);
    // switch the parameters for creating the mirror sloppy cuda gauge field

    gauge_param.reconstruct = recon[0];
    gauge_param.setPrecision(prec[0], true);

    if (gaugeSloppy) errorQuda("gaugeSloppy already exists");

    if (gauge_param.Precision() == gaugePrecise->Precision() && gauge_param.reconstruct == gaugePrecise->Reconstruct()) {
      gaugeSloppy = gaugePrecise;
    } else {
      gaugeSloppy = new cudaGaugeField(gauge_param);
      gaugeSloppy->copy(*gaugePrecise);
    }

    // switch the parameters for creating the mirror preconditioner cuda gauge field
    gauge_param.reconstruct = recon[1];
    gauge_param.setPrecision(prec[1], true);

    if (gaugePrecondition) errorQuda("gaugePrecondition already exists");

    if (gauge_param.Precision() == gaugePrecise->Precision() && gauge_param.reconstruct == gaugePrecise->Reconstruct()) {
      gaugePrecondition = gaugePrecise;
    } else if (gauge_param.Precision() == gaugeSloppy->Precision()
               && gauge_param.reconstruct == gaugeSloppy->Reconstruct()) {
      gaugePrecondition = gaugeSloppy;
    } else {
      gaugePrecondition = new cudaGaugeField(gauge_param);
      gaugePrecondition->copy(*gaugePrecise);
    }

    // switch the parameters for creating the mirror refinement cuda gauge field
    gauge_param.reconstruct = recon[2];
    gauge_param.setPrecision(prec[2], true);

    if (gaugeRefinement) errorQuda("gaugeRefinement already exists");

    if (gauge_param.Precision() == gaugeSloppy->Precision() && gauge_param.reconstruct == gaugeSloppy->Reconstruct()) {
      gaugeRefinement = gaugeSloppy;
    } else {
      gaugeRefinement = new cudaGaugeField(gauge_param);
      gaugeRefinement->copy(*gaugeSloppy);
    }

    // switch the parameters for creating the mirror eigensolver cuda gauge field
    gauge_param.reconstruct = recon[3];
    gauge_param.setPrecision(prec[3], true);

    if (gaugeEigensolver) errorQuda("gaugeEigensolver already exists");

    if (gauge_param.Precision() == gaugePrecise->Precision() && gauge_param.reconstruct == gaugePrecise->Reconstruct()) {
      gaugeEigensolver = gaugePrecise;
    } else if (gauge_param.Precision() == gaugeSloppy->Precision()
               && gauge_param.reconstruct == gaugeSloppy->Reconstruct()) {
      gaugeEigensolver = gaugeSloppy;
    } else if (gauge_param.Precision() == gaugePrecondition->Precision()
               && gauge_param.reconstruct == gaugePrecondition->Reconstruct()) {
      gaugeEigensolver = gaugePrecondition;
    } else {
      gaugeEigensolver = new cudaGaugeField(gauge_param);
      gaugeEigensolver->copy(*gaugePrecise);
    }
  }

  // fat links (if they exist)
  if (gaugeFatPrecise) {
    GaugeFieldParam gauge_param(*gaugeFatPrecise);
    // switch the parameters for creating the mirror sloppy cuda gauge field

    gauge_param.setPrecision(prec[0], true);

    if (gaugeFatSloppy) errorQuda("gaugeFatSloppy already exists");

    if (gauge_param.Precision() == gaugeFatPrecise->Precision()
        && gauge_param.reconstruct == gaugeFatPrecise->Reconstruct()) {
      gaugeFatSloppy = gaugeFatPrecise;
    } else {
      gaugeFatSloppy = new cudaGaugeField(gauge_param);
      gaugeFatSloppy->copy(*gaugeFatPrecise);
    }

    // switch the parameters for creating the mirror preconditioner cuda gauge field
    gauge_param.setPrecision(prec[1], true);

    if (gaugeFatPrecondition) errorQuda("gaugeFatPrecondition already exists\n");

    if (gauge_param.Precision() == gaugeFatPrecise->Precision()
        && gauge_param.reconstruct == gaugeFatPrecise->Reconstruct()) {
      gaugeFatPrecondition = gaugeFatPrecise;
    } else if (gauge_param.Precision() == gaugeFatSloppy->Precision()
               && gauge_param.reconstruct == gaugeFatSloppy->Reconstruct()) {
      gaugeFatPrecondition = gaugeFatSloppy;
    } else {
      gaugeFatPrecondition = new cudaGaugeField(gauge_param);
      gaugeFatPrecondition->copy(*gaugeFatPrecise);
    }

    // switch the parameters for creating the mirror refinement cuda gauge field
    gauge_param.setPrecision(prec[2], true);

    if (gaugeFatRefinement) errorQuda("gaugeFatRefinement already exists\n");

    if (gauge_param.Precision() == gaugeFatSloppy->Precision()
        && gauge_param.reconstruct == gaugeFatSloppy->Reconstruct()) {
      gaugeFatRefinement = gaugeFatSloppy;
    } else {
      gaugeFatRefinement = new cudaGaugeField(gauge_param);
      gaugeFatRefinement->copy(*gaugeFatSloppy);
    }

    // switch the parameters for creating the mirror eigensolver cuda gauge field
    gauge_param.setPrecision(prec[3], true);

    if (gaugeFatEigensolver) errorQuda("gaugeFatEigensolver already exists");

    if (gauge_param.Precision() == gaugeFatPrecise->Precision()
        && gauge_param.reconstruct == gaugeFatPrecise->Reconstruct()) {
      gaugeFatEigensolver = gaugeFatPrecise;
    } else if (gauge_param.Precision() == gaugeFatSloppy->Precision()
               && gauge_param.reconstruct == gaugeFatSloppy->Reconstruct()) {
      gaugeFatEigensolver = gaugeFatSloppy;
    } else if (gauge_param.Precision() == gaugeFatPrecondition->Precision()
               && gauge_param.reconstruct == gaugeFatPrecondition->Reconstruct()) {
      gaugeFatEigensolver = gaugeFatPrecondition;
    } else {
      gaugeFatEigensolver = new cudaGaugeField(gauge_param);
      gaugeFatEigensolver->copy(*gaugeFatPrecise);
    }
  }

  // long links (if they exist)
  if (gaugeLongPrecise) {
    GaugeFieldParam gauge_param(*gaugeLongPrecise);
    // switch the parameters for creating the mirror sloppy cuda gauge field

    gauge_param.reconstruct = recon[0];
    gauge_param.setPrecision(prec[0], true);

    if (gaugeLongSloppy) errorQuda("gaugeLongSloppy already exists");

    if (gauge_param.Precision() == gaugeLongPrecise->Precision()
        && gauge_param.reconstruct == gaugeLongPrecise->Reconstruct()) {
      gaugeLongSloppy = gaugeLongPrecise;
    } else {
      gaugeLongSloppy = new cudaGaugeField(gauge_param);
      gaugeLongSloppy->copy(*gaugeLongPrecise);
    }

    // switch the parameters for creating the mirror preconditioner cuda gauge field
    gauge_param.reconstruct = recon[1];
    gauge_param.setPrecision(prec[1], true);

    if (gaugeLongPrecondition) errorQuda("gaugeLongPrecondition already exists\n");

    if (gauge_param.Precision() == gaugeLongPrecise->Precision()
        && gauge_param.reconstruct == gaugeLongPrecise->Reconstruct()) {
      gaugeLongPrecondition = gaugeLongPrecise;
    } else if (gauge_param.Precision() == gaugeLongSloppy->Precision()
               && gauge_param.reconstruct == gaugeLongSloppy->Reconstruct()) {
      gaugeLongPrecondition = gaugeLongSloppy;
    } else {
      gaugeLongPrecondition = new cudaGaugeField(gauge_param);
      gaugeLongPrecondition->copy(*gaugeLongPrecise);
    }

    // switch the parameters for creating the mirror refinement cuda gauge field
    gauge_param.reconstruct = recon[2];
    gauge_param.setPrecision(prec[2], true);

    if (gaugeLongRefinement) errorQuda("gaugeLongRefinement already exists\n");

    if (gauge_param.Precision() == gaugeLongSloppy->Precision()
        && gauge_param.reconstruct == gaugeLongSloppy->Reconstruct()) {
      gaugeLongRefinement = gaugeLongSloppy;
    } else {
      gaugeLongRefinement = new cudaGaugeField(gauge_param);
      gaugeLongRefinement->copy(*gaugeLongSloppy);
    }

    // switch the parameters for creating the mirror eigensolver cuda gauge field
    gauge_param.reconstruct = recon[3];
    gauge_param.setPrecision(prec[3], true);

    if (gaugeLongEigensolver) errorQuda("gaugePrecondition already exists");

    if (gauge_param.Precision() == gaugeLongPrecise->Precision()
        && gauge_param.reconstruct == gaugeLongPrecise->Reconstruct()) {
      gaugeLongEigensolver = gaugeLongPrecise;
    } else if (gauge_param.Precision() == gaugeLongSloppy->Precision()
               && gauge_param.reconstruct == gaugeLongSloppy->Reconstruct()) {
      gaugeLongEigensolver = gaugeLongSloppy;
    } else if (gauge_param.Precision() == gaugeLongPrecondition->Precision()
               && gauge_param.reconstruct == gaugeLongPrecondition->Reconstruct()) {
      gaugeLongEigensolver = gaugeLongPrecondition;
    } else {
      gaugeLongEigensolver = new cudaGaugeField(gauge_param);
      gaugeLongEigensolver->copy(*gaugeLongPrecise);
    }
  }
}

void freeSloppyCloverQuda()
{
  if (!initialized) errorQuda("QUDA not initialized");

  // Delete cloverRefinement if it does not alias gaugeSloppy.
  if (cloverRefinement != cloverSloppy && cloverRefinement) delete cloverRefinement;

  // Delete cloverPrecondition if it does not alias cloverPrecise, cloverSloppy, or cloverEigensolver.
  if (cloverPrecondition != cloverSloppy && cloverPrecondition != cloverPrecise
      && cloverPrecondition != cloverEigensolver && cloverPrecondition)
    delete cloverPrecondition;

  // Delete cloverEigensolver if it does not alias cloverPrecise or cloverSloppy.
  if (cloverEigensolver != cloverSloppy && cloverEigensolver != cloverPrecise && cloverEigensolver)
    delete cloverEigensolver;

  // Delete cloverSloppy if it does not alias cloverPrecise.
  if (cloverSloppy != cloverPrecise && cloverSloppy) delete cloverSloppy;

  cloverEigensolver = nullptr;
  cloverRefinement = nullptr;
  cloverPrecondition = nullptr;
  cloverSloppy = nullptr;
}

void freeCloverQuda(void)
{
  if (!initialized) errorQuda("QUDA not initialized");
  freeSloppyCloverQuda();
  if (cloverPrecise) delete cloverPrecise;
  cloverPrecise = nullptr;
}

void flushChronoQuda(int i)
{
  if (i >= QUDA_MAX_CHRONO)
    errorQuda("Requested chrono index %d is outside of max %d\n", i, QUDA_MAX_CHRONO);

  auto &basis = chronoResident[i];

  for (auto v : basis) {
    if (v)  delete v;
  }
  basis.clear();
}

void endQuda(void)
{
  profileEnd.TPSTART(QUDA_PROFILE_TOTAL);

  if (!initialized) return;

  freeGaugeQuda();
  freeCloverQuda();

  for (int i = 0; i < QUDA_MAX_CHRONO; i++) flushChronoQuda(i);

  for (auto v : solutionResident) if (v) delete v;
  solutionResident.clear();

  if(momResident) delete momResident;

  LatticeField::freeGhostBuffer();
  cpuColorSpinorField::freeGhostBuffer();

  blas_lapack::generic::destroy();
  blas_lapack::native::destroy();
  blas::destroy();

  pool::flush_pinned();
  pool::flush_device();

  host_free(num_failures_h);
  num_failures_h = nullptr;
  num_failures_d = nullptr;

  destroyDslashEvents();

  saveTuneCache();
  saveProfile();

  // flush any outstanding force monitoring (if enabled)
  flushForceMonitor();

  initialized = false;

  comm_finalize();
  comms_initialized = false;

  profileEnd.TPSTOP(QUDA_PROFILE_TOTAL);
  profileInit2End.TPSTOP(QUDA_PROFILE_TOTAL);

  // print out the profile information of the lifetime of the library
  if (getVerbosity() >= QUDA_SUMMARIZE) {
    profileInit.Print();
    profileGauge.Print();
    profileClover.Print();
    profileDslash.Print();
    profileInvert.Print();
    profilePropagator.Print();
    profileInvertMultiSrc.Print();
    profileMulti.Print();
    profileEigensolve.Print();
    profileFatLink.Print();
    profileGaugeForce.Print();
    profileGaugeUpdate.Print();
    profileMomentumUpdate.Print();
    profileExtendedGauge.Print();
    profileWilsonForce.Print();
    profileCloverForce.Print();
    profileStaggeredForce.Print();
    profileHISQForce.Print();
    profileContract.Print();
    profileContractFT.Print();
    profileBLAS.Print();
    profileCovDev.Print();
    profilePlaq.Print();
    profileGaugeObs.Print();
    profileWuppertal.Print();
    profileGaussianSmear.Print();
    profileAPE.Print();
    profileSTOUT.Print();
    profileOvrImpSTOUT.Print();
    profileWFlow.Print();
    profileProject.Print();
    profilePhase.Print();
    profileMomAction.Print();
    profileMake4DProp.Print();
    profileEnd.Print();

    profileInit2End.Print();
    TimeProfile::PrintGlobal();

    printLaunchTimer();
    printAPIProfile();

    printfQuda("\n");
    printPeakMemUsage();
    printfQuda("\n");
  }

  assertAllMemFree();

  device::destroy();
}


namespace quda {

  void setDiracParam(DiracParam &diracParam, QudaInvertParam *inv_param, const bool pc)
  {
    // Decide which fields to use. The Evolved fields take precedent over Precise fields
    // because if it exists then gaugePrecise is being preserved.
    cudaCloverField *cloverField = cloverEvolved ? cloverEvolved : cloverPrecise;
    cudaGaugeField *gaugeField = gaugeEvolved ? gaugeEvolved : gaugePrecise;

    double kappa = inv_param->kappa;
    if (inv_param->dirac_order == QUDA_CPS_WILSON_DIRAC_ORDER) {
      kappa *= gaugeField->Anisotropy();
    }

    switch (inv_param->dslash_type) {
    case QUDA_WILSON_DSLASH:
      diracParam.type = pc ? QUDA_WILSONPC_DIRAC : QUDA_WILSON_DIRAC;
      break;
    case QUDA_CLOVER_WILSON_DSLASH:
      diracParam.type = pc ? QUDA_CLOVERPC_DIRAC : QUDA_CLOVER_DIRAC;
      break;
    case QUDA_CLOVER_HASENBUSCH_TWIST_DSLASH:
      diracParam.type = pc ? QUDA_CLOVER_HASENBUSCH_TWISTPC_DIRAC : QUDA_CLOVER_HASENBUSCH_TWIST_DIRAC;
      break;
    case QUDA_DOMAIN_WALL_DSLASH:
      diracParam.type = pc ? QUDA_DOMAIN_WALLPC_DIRAC : QUDA_DOMAIN_WALL_DIRAC;
      diracParam.Ls = inv_param->Ls;
      break;
    case QUDA_DOMAIN_WALL_4D_DSLASH:
      diracParam.type = pc ? QUDA_DOMAIN_WALL_4DPC_DIRAC : QUDA_DOMAIN_WALL_4D_DIRAC;
      diracParam.Ls = inv_param->Ls;
      break;
    case QUDA_MOBIUS_DWF_EOFA_DSLASH:
      if (inv_param->Ls > QUDA_MAX_DWF_LS) {
        errorQuda("Length of Ls dimension %d greater than QUDA_MAX_DWF_LS %d", inv_param->Ls, QUDA_MAX_DWF_LS);
      }
      diracParam.type = pc ? QUDA_MOBIUS_DOMAIN_WALLPC_EOFA_DIRAC : QUDA_MOBIUS_DOMAIN_WALL_EOFA_DIRAC;
      diracParam.Ls = inv_param->Ls;
      if (sizeof(Complex) != sizeof(double _Complex)) {
        errorQuda("Irreconcilable difference between interface and internal complex number conventions");
      }
      memcpy(diracParam.b_5, inv_param->b_5, sizeof(Complex) * inv_param->Ls);
      memcpy(diracParam.c_5, inv_param->c_5, sizeof(Complex) * inv_param->Ls);
      diracParam.eofa_shift = inv_param->eofa_shift;
      diracParam.eofa_pm = inv_param->eofa_pm;
      diracParam.mq1 = inv_param->mq1;
      diracParam.mq2 = inv_param->mq2;
      diracParam.mq3 = inv_param->mq3;
      break;
    case QUDA_MOBIUS_DWF_DSLASH:
      if (inv_param->Ls > QUDA_MAX_DWF_LS)
	errorQuda("Length of Ls dimension %d greater than QUDA_MAX_DWF_LS %d", inv_param->Ls, QUDA_MAX_DWF_LS);
      diracParam.type = pc ? QUDA_MOBIUS_DOMAIN_WALLPC_DIRAC : QUDA_MOBIUS_DOMAIN_WALL_DIRAC;
      diracParam.Ls = inv_param->Ls;
      if (sizeof(Complex) != sizeof(double _Complex)) {
        errorQuda("Irreconcilable difference between interface and internal complex number conventions");
      }
      memcpy(diracParam.b_5, inv_param->b_5, sizeof(Complex) * inv_param->Ls);
      memcpy(diracParam.c_5, inv_param->c_5, sizeof(Complex) * inv_param->Ls);
      if (getVerbosity() >= QUDA_DEBUG_VERBOSE) {
        printfQuda("Printing b_5 and c_5 values\n");
        for (int i = 0; i < diracParam.Ls; i++) {
          printfQuda("fromQUDA diracParam: b5[%d] = %f + i%f, c5[%d] = %f + i%f\n", i, diracParam.b_5[i].real(),
              diracParam.b_5[i].imag(), i, diracParam.c_5[i].real(), diracParam.c_5[i].imag());
          // printfQuda("fromQUDA inv_param: b5[%d] = %f %f c5[%d] = %f %f\n", i, inv_param->b_5[i], i,
          // inv_param->c_5[i] ); printfQuda("fromQUDA creal: b5[%d] = %f %f c5[%d] = %f %f \n", i,
          // creal(inv_param->b_5[i]), cimag(inv_param->b_5[i]), i, creal(inv_param->c_5[i]), cimag(inv_param->c_5[i]) );
        }
      }
      break;
    case QUDA_STAGGERED_DSLASH:
      diracParam.type = pc ? QUDA_STAGGEREDPC_DIRAC : QUDA_STAGGERED_DIRAC;
      break;
    case QUDA_ASQTAD_DSLASH:
      diracParam.type = pc ? QUDA_ASQTADPC_DIRAC : QUDA_ASQTAD_DIRAC;
      break;
    case QUDA_TWISTED_MASS_DSLASH:
      diracParam.type = pc ? QUDA_TWISTED_MASSPC_DIRAC : QUDA_TWISTED_MASS_DIRAC;
      if (inv_param->twist_flavor == QUDA_TWIST_SINGLET) {
	diracParam.Ls = 1;
	diracParam.epsilon = 0.0;
      } else {
	diracParam.Ls = 2;
	diracParam.epsilon = inv_param->twist_flavor == QUDA_TWIST_NONDEG_DOUBLET ? inv_param->epsilon : 0.0;
      }
      break;
    case QUDA_TWISTED_CLOVER_DSLASH:
      diracParam.type = pc ? QUDA_TWISTED_CLOVERPC_DIRAC : QUDA_TWISTED_CLOVER_DIRAC;
      if (inv_param->twist_flavor == QUDA_TWIST_SINGLET)  {
	diracParam.Ls = 1;
	diracParam.epsilon = 0.0;
      } else {
	diracParam.Ls = 2;
	diracParam.epsilon = inv_param->twist_flavor == QUDA_TWIST_NONDEG_DOUBLET ? inv_param->epsilon : 0.0;
      }
      break;
    case QUDA_LAPLACE_DSLASH:
      diracParam.type = pc ? QUDA_GAUGE_LAPLACEPC_DIRAC : QUDA_GAUGE_LAPLACE_DIRAC;
      diracParam.laplace3D = inv_param->laplace3D;
      break;
    case QUDA_COVDEV_DSLASH:
      diracParam.type = QUDA_GAUGE_COVDEV_DIRAC;
      break;
    default:
      errorQuda("Unsupported dslash_type %d", inv_param->dslash_type);
    }

    diracParam.matpcType = inv_param->matpc_type;
    diracParam.dagger = inv_param->dagger;
    diracParam.gauge = inv_param->dslash_type == QUDA_ASQTAD_DSLASH ? gaugeFatPrecise : gaugeField; //DMH HMC FIXME
    diracParam.fatGauge = gaugeFatPrecise; //DMH HMC FIXME
    diracParam.longGauge = gaugeLongPrecise; //DMH HMC FIXME
    diracParam.clover = cloverField; 
    diracParam.kappa = kappa;
    diracParam.mass = inv_param->mass;
    diracParam.m5 = inv_param->m5;
    diracParam.mu = inv_param->mu;

    for (int i=0; i<4; i++) diracParam.commDim[i] = 1;   // comms are always on

    if (diracParam.gauge->Precision() != inv_param->cuda_prec)
      errorQuda("Gauge precision %d does not match requested precision %d\n", diracParam.gauge->Precision(),
                inv_param->cuda_prec);
  }


  void setDiracSloppyParam(DiracParam &diracParam, QudaInvertParam *inv_param, const bool pc)
  {
    setDiracParam(diracParam, inv_param, pc);

    diracParam.gauge = inv_param->dslash_type == QUDA_ASQTAD_DSLASH ? gaugeFatSloppy : gaugeSloppy;
    diracParam.fatGauge = gaugeFatSloppy;
    diracParam.longGauge = gaugeLongSloppy;
    diracParam.clover = cloverSloppy;

    for (int i=0; i<4; i++) {
      diracParam.commDim[i] = 1;   // comms are always on
    }

    if (diracParam.gauge->Precision() != inv_param->cuda_prec_sloppy)
      errorQuda("Gauge precision %d does not match requested precision %d\n", diracParam.gauge->Precision(),
                inv_param->cuda_prec_sloppy);
  }

  void setDiracRefineParam(DiracParam &diracParam, QudaInvertParam *inv_param, const bool pc)
  {
    setDiracParam(diracParam, inv_param, pc);

    diracParam.gauge = inv_param->dslash_type == QUDA_ASQTAD_DSLASH ? gaugeFatRefinement : gaugeRefinement;
    diracParam.fatGauge = gaugeFatRefinement;
    diracParam.longGauge = gaugeLongRefinement;
    diracParam.clover = cloverRefinement;

    for (int i=0; i<4; i++) {
      diracParam.commDim[i] = 1;   // comms are always on
    }

    if (diracParam.gauge->Precision() != inv_param->cuda_prec_refinement_sloppy)
      errorQuda("Gauge precision %d does not match requested precision %d\n", diracParam.gauge->Precision(),
                inv_param->cuda_prec_refinement_sloppy);
  }

  // The preconditioner currently mimicks the sloppy operator with no comms
  void setDiracPreParam(DiracParam &diracParam, QudaInvertParam *inv_param, const bool pc, bool comms)
  {
    setDiracParam(diracParam, inv_param, pc);

    if (inv_param->overlap) {
      diracParam.gauge = inv_param->dslash_type == QUDA_ASQTAD_DSLASH ? gaugeFatExtended : gaugeExtended;
      diracParam.fatGauge = gaugeFatExtended;
      diracParam.longGauge = gaugeLongExtended;
    } else {
      diracParam.gauge = inv_param->dslash_type == QUDA_ASQTAD_DSLASH ? gaugeFatPrecondition : gaugePrecondition;
      diracParam.fatGauge = gaugeFatPrecondition;
      diracParam.longGauge = gaugeLongPrecondition;
    }
    diracParam.clover = cloverPrecondition;

    for (int i=0; i<4; i++) {
      diracParam.commDim[i] = comms ? 1 : 0;
    }

    // In the preconditioned staggered CG allow a different dslash type in the preconditioning
    if(inv_param->inv_type == QUDA_PCG_INVERTER && inv_param->dslash_type == QUDA_ASQTAD_DSLASH
       && inv_param->dslash_type_precondition == QUDA_STAGGERED_DSLASH) {
       diracParam.type = pc ? QUDA_STAGGEREDPC_DIRAC : QUDA_STAGGERED_DIRAC;
       diracParam.gauge = gaugeFatPrecondition;
    }

    if (diracParam.gauge->Precision() != inv_param->cuda_prec_precondition)
      errorQuda("Gauge precision %d does not match requested precision %d\n", diracParam.gauge->Precision(),
                inv_param->cuda_prec_precondition);
  }

  // The deflation preconditioner currently mimicks the sloppy operator with no comms
  void setDiracEigParam(DiracParam &diracParam, QudaInvertParam *inv_param, const bool pc, bool comms)
  {
    setDiracParam(diracParam, inv_param, pc);

    if (inv_param->overlap) {
      diracParam.gauge = inv_param->dslash_type == QUDA_ASQTAD_DSLASH ? gaugeFatExtended : gaugeExtended;
      diracParam.fatGauge = gaugeFatExtended;
      diracParam.longGauge = gaugeLongExtended;
    } else {
      diracParam.gauge = inv_param->dslash_type == QUDA_ASQTAD_DSLASH ? gaugeFatEigensolver : gaugeEigensolver;
      diracParam.fatGauge = gaugeFatEigensolver;
      diracParam.longGauge = gaugeLongEigensolver;
    }
    diracParam.clover = cloverEigensolver;

    for (int i = 0; i < 4; i++) { diracParam.commDim[i] = comms ? 1 : 0; }

    // In the deflated staggered CG allow a different dslash type
    if (inv_param->inv_type == QUDA_PCG_INVERTER && inv_param->dslash_type == QUDA_ASQTAD_DSLASH
        && inv_param->dslash_type_precondition == QUDA_STAGGERED_DSLASH) {
      diracParam.type = pc ? QUDA_STAGGEREDPC_DIRAC : QUDA_STAGGERED_DIRAC;
      diracParam.gauge = gaugeFatEigensolver;
    }

    if (diracParam.gauge->Precision() != inv_param->cuda_prec_eigensolver)
      errorQuda("Gauge precision %d does not match requested precision %d\n", diracParam.gauge->Precision(),
                inv_param->cuda_prec_eigensolver);
  }

  void createDirac(Dirac *&d, Dirac *&dSloppy, Dirac *&dPre, QudaInvertParam &param, const bool pc_solve)
  {
    DiracParam diracParam;
    DiracParam diracSloppyParam;
    DiracParam diracPreParam;

    setDiracParam(diracParam, &param, pc_solve);
    setDiracSloppyParam(diracSloppyParam, &param, pc_solve);
    // eigCG and deflation need 2 sloppy precisions and do not use Schwarz
    bool comms_flag = (param.schwarz_type != QUDA_INVALID_SCHWARZ) ? false : true;
    setDiracPreParam(diracPreParam, &param, pc_solve, comms_flag);

    d = Dirac::create(diracParam); // create the Dirac operator
    dSloppy = Dirac::create(diracSloppyParam);
    dPre = Dirac::create(diracPreParam);
  }

  void createDiracWithRefine(Dirac *&d, Dirac *&dSloppy, Dirac *&dPre, Dirac *&dRef, QudaInvertParam &param,
                             const bool pc_solve)
  {
    DiracParam diracParam;
    DiracParam diracSloppyParam;
    DiracParam diracPreParam;
    DiracParam diracRefParam;

    setDiracParam(diracParam, &param, pc_solve);
    setDiracSloppyParam(diracSloppyParam, &param, pc_solve);
    setDiracRefineParam(diracRefParam, &param, pc_solve);
    // eigCG and deflation need 2 sloppy precisions and do not use Schwarz
    bool comms_flag = (param.inv_type == QUDA_INC_EIGCG_INVERTER || param.eig_param) ? true : false;
    setDiracPreParam(diracPreParam, &param, pc_solve, comms_flag);

    d = Dirac::create(diracParam); // create the Dirac operator
    dSloppy = Dirac::create(diracSloppyParam);
    dPre = Dirac::create(diracPreParam);
    dRef = Dirac::create(diracRefParam);
  }

  void createDiracWithEig(Dirac *&d, Dirac *&dSloppy, Dirac *&dPre, Dirac *&dEig, QudaInvertParam &param,
                          const bool pc_solve)
  {
    DiracParam diracParam;
    DiracParam diracSloppyParam;
    DiracParam diracPreParam;
    DiracParam diracEigParam;

    setDiracParam(diracParam, &param, pc_solve);
    setDiracSloppyParam(diracSloppyParam, &param, pc_solve);
    // eigCG and deflation need 2 sloppy precisions and do not use Schwarz
    bool comms_flag = (param.inv_type == QUDA_INC_EIGCG_INVERTER || param.eig_param) ? true : false;
    setDiracPreParam(diracPreParam, &param, pc_solve, comms_flag);
    setDiracEigParam(diracEigParam, &param, pc_solve, comms_flag);

    d = Dirac::create(diracParam); // create the Dirac operator
    dSloppy = Dirac::create(diracSloppyParam);
    dPre = Dirac::create(diracPreParam);
    dEig = Dirac::create(diracEigParam);
  }

  void massRescale(cudaColorSpinorField &b, QudaInvertParam &param, bool for_multishift)
  {

    double kappa5 = (0.5/(5.0 + param.m5));
    double kappa = (param.dslash_type == QUDA_DOMAIN_WALL_DSLASH || param.dslash_type == QUDA_DOMAIN_WALL_4D_DSLASH
                    || param.dslash_type == QUDA_MOBIUS_DWF_DSLASH || param.dslash_type == QUDA_MOBIUS_DWF_EOFA_DSLASH) ?
      kappa5 :
      param.kappa;

    if (getVerbosity() >= QUDA_DEBUG_VERBOSE) {
      printfQuda("Mass rescale: Kappa is: %g\n", kappa);
      printfQuda("Mass rescale: mass normalization: %d\n", param.mass_normalization);
      double nin = blas::norm2(b);
      printfQuda("Mass rescale: norm of source in = %g\n", nin);
    }

    // staggered dslash uses mass normalization internally
    if (param.dslash_type == QUDA_ASQTAD_DSLASH || param.dslash_type == QUDA_STAGGERED_DSLASH) {
      switch (param.solution_type) {
        case QUDA_MAT_SOLUTION:
        case QUDA_MATPC_SOLUTION:
          if (param.mass_normalization == QUDA_KAPPA_NORMALIZATION) blas::ax(2.0*param.mass, b);
          break;
        case QUDA_MATDAG_MAT_SOLUTION:
        case QUDA_MATPCDAG_MATPC_SOLUTION:
          if (param.mass_normalization == QUDA_KAPPA_NORMALIZATION) blas::ax(4.0*param.mass*param.mass, b);
          break;
        default:
          errorQuda("Not implemented");
      }
      return;
    }

    // multiply the source to compensate for normalization of the Dirac operator, if necessary
    // you are responsible for restoring what's in param.offset
    switch (param.solution_type) {
      case QUDA_MAT_SOLUTION:
        if (param.mass_normalization == QUDA_MASS_NORMALIZATION ||
            param.mass_normalization == QUDA_ASYMMETRIC_MASS_NORMALIZATION) {
	  blas::ax(2.0*kappa, b);
          if (for_multishift)
            for (int i = 0; i < param.num_offset; i++) param.offset[i] *= 2.0 * kappa;
        }
        break;
      case QUDA_MATDAG_MAT_SOLUTION:
        if (param.mass_normalization == QUDA_MASS_NORMALIZATION ||
            param.mass_normalization == QUDA_ASYMMETRIC_MASS_NORMALIZATION) {
	  blas::ax(4.0*kappa*kappa, b);
          if (for_multishift)
            for (int i = 0; i < param.num_offset; i++) param.offset[i] *= 4.0 * kappa * kappa;
        }
        break;
      case QUDA_MATPC_SOLUTION:
        if (param.mass_normalization == QUDA_MASS_NORMALIZATION) {
	  blas::ax(4.0*kappa*kappa, b);
          if (for_multishift)
            for (int i = 0; i < param.num_offset; i++) param.offset[i] *= 4.0 * kappa * kappa;
        } else if (param.mass_normalization == QUDA_ASYMMETRIC_MASS_NORMALIZATION) {
	  blas::ax(2.0*kappa, b);
          if (for_multishift)
            for (int i = 0; i < param.num_offset; i++) param.offset[i] *= 2.0 * kappa;
        }
        break;
      case QUDA_MATPCDAG_MATPC_SOLUTION:
        if (param.mass_normalization == QUDA_MASS_NORMALIZATION) {
	  blas::ax(16.0*std::pow(kappa,4), b);
          if (for_multishift)
            for (int i = 0; i < param.num_offset; i++) param.offset[i] *= 16.0 * std::pow(kappa, 4);
        } else if (param.mass_normalization == QUDA_ASYMMETRIC_MASS_NORMALIZATION) {
	  blas::ax(4.0*kappa*kappa, b);
          if (for_multishift)
            for (int i = 0; i < param.num_offset; i++) param.offset[i] *= 4.0 * kappa * kappa;
        }
        break;
      default:
        errorQuda("Solution type %d not supported", param.solution_type);
    }

    if (getVerbosity() >= QUDA_DEBUG_VERBOSE) printfQuda("Mass rescale done\n");
    if (getVerbosity() >= QUDA_DEBUG_VERBOSE) {
      printfQuda("Mass rescale: Kappa is: %g\n", kappa);
      printfQuda("Mass rescale: mass normalization: %d\n", param.mass_normalization);
      double nin = blas::norm2(b);
      printfQuda("Mass rescale: norm of source out = %g\n", nin);
    }
  }
}

void dslashQuda(void *h_out, void *h_in, QudaInvertParam *inv_param, QudaParity parity)
{
  profileDslash.TPSTART(QUDA_PROFILE_TOTAL);
  profileDslash.TPSTART(QUDA_PROFILE_INIT);

  const auto &gauge = (inv_param->dslash_type != QUDA_ASQTAD_DSLASH) ? *gaugePrecise : *gaugeFatPrecise;

  if ((!gaugePrecise && inv_param->dslash_type != QUDA_ASQTAD_DSLASH)
      || ((!gaugeFatPrecise || !gaugeLongPrecise) && inv_param->dslash_type == QUDA_ASQTAD_DSLASH))
    errorQuda("Gauge field not allocated");
  if (cloverPrecise == nullptr && ((inv_param->dslash_type == QUDA_CLOVER_WILSON_DSLASH) || (inv_param->dslash_type == QUDA_TWISTED_CLOVER_DSLASH)))
    errorQuda("Clover field not allocated");

  pushVerbosity(inv_param->verbosity);
  if (getVerbosity() >= QUDA_DEBUG_VERBOSE) printQudaInvertParam(inv_param);

  ColorSpinorParam cpuParam(h_in, *inv_param, gauge.X(), true, inv_param->input_location);
  ColorSpinorField *in_h = ColorSpinorField::Create(cpuParam);
  ColorSpinorParam cudaParam(cpuParam, *inv_param);

  cpuParam.v = h_out;
  cpuParam.location = inv_param->output_location;
  ColorSpinorField *out_h = ColorSpinorField::Create(cpuParam);

  cudaParam.create = QUDA_NULL_FIELD_CREATE;
  cudaColorSpinorField in(*in_h, cudaParam);
  cudaColorSpinorField out(in, cudaParam);

  bool pc = true;
  DiracParam diracParam;
  setDiracParam(diracParam, inv_param, pc);

  profileDslash.TPSTOP(QUDA_PROFILE_INIT);

  profileDslash.TPSTART(QUDA_PROFILE_H2D);
  in = *in_h;
  profileDslash.TPSTOP(QUDA_PROFILE_H2D);

  profileDslash.TPSTART(QUDA_PROFILE_COMPUTE);

  if (getVerbosity() >= QUDA_DEBUG_VERBOSE) {
    double cpu = blas::norm2(*in_h);
    double gpu = blas::norm2(in);
    printfQuda("In CPU %e CUDA %e\n", cpu, gpu);
  }

  if (inv_param->mass_normalization == QUDA_KAPPA_NORMALIZATION &&
      (inv_param->dslash_type == QUDA_STAGGERED_DSLASH ||
       inv_param->dslash_type == QUDA_ASQTAD_DSLASH) )
    blas::ax(1.0/(2.0*inv_param->mass), in);

  if (inv_param->dirac_order == QUDA_CPS_WILSON_DIRAC_ORDER) {
    if (parity == QUDA_EVEN_PARITY) {
      parity = QUDA_ODD_PARITY;
    } else {
      parity = QUDA_EVEN_PARITY;
    }
    blas::ax(gauge.Anisotropy(), in);
  }

  Dirac *dirac = Dirac::create(diracParam); // create the Dirac operator
  if (inv_param->dslash_type == QUDA_TWISTED_CLOVER_DSLASH && inv_param->dagger) {
    cudaParam.create = QUDA_NULL_FIELD_CREATE;
    cudaColorSpinorField tmp1(in, cudaParam);
    ((DiracTwistedCloverPC*) dirac)->TwistCloverInv(tmp1, in, (parity+1)%2); // apply the clover-twist
    dirac->Dslash(out, tmp1, parity); // apply the operator
  } else if (inv_param->dslash_type == QUDA_DOMAIN_WALL_4D_DSLASH || inv_param->dslash_type == QUDA_MOBIUS_DWF_DSLASH
             || inv_param->dslash_type == QUDA_MOBIUS_DWF_EOFA_DSLASH) {
    dirac->Dslash4(out, in, parity);
  } else {
    dirac->Dslash(out, in, parity); // apply the operator
  }
  profileDslash.TPSTOP(QUDA_PROFILE_COMPUTE);

  profileDslash.TPSTART(QUDA_PROFILE_D2H);
  *out_h = out;
  profileDslash.TPSTOP(QUDA_PROFILE_D2H);

  if (getVerbosity() >= QUDA_DEBUG_VERBOSE) {
    double cpu = blas::norm2(*out_h);
    double gpu = blas::norm2(out);
    printfQuda("Out CPU %e CUDA %e\n", cpu, gpu);
  }

  profileDslash.TPSTART(QUDA_PROFILE_FREE);
  delete dirac; // clean up

  delete out_h;
  delete in_h;
  profileDslash.TPSTOP(QUDA_PROFILE_FREE);

  popVerbosity();
  profileDslash.TPSTOP(QUDA_PROFILE_TOTAL);
}

void MatQuda(void *h_out, void *h_in, QudaInvertParam *inv_param)
{
  pushVerbosity(inv_param->verbosity);

  const auto &gauge = (inv_param->dslash_type != QUDA_ASQTAD_DSLASH) ? *gaugePrecise : *gaugeFatPrecise;

  if ((!gaugePrecise && inv_param->dslash_type != QUDA_ASQTAD_DSLASH)
      || ((!gaugeFatPrecise || !gaugeLongPrecise) && inv_param->dslash_type == QUDA_ASQTAD_DSLASH))
    errorQuda("Gauge field not allocated");
  if (cloverPrecise == nullptr && ((inv_param->dslash_type == QUDA_CLOVER_WILSON_DSLASH) || (inv_param->dslash_type == QUDA_TWISTED_CLOVER_DSLASH)))
    errorQuda("Clover field not allocated");
  if (getVerbosity() >= QUDA_DEBUG_VERBOSE) printQudaInvertParam(inv_param);

  bool pc = (inv_param->solution_type == QUDA_MATPC_SOLUTION ||
      inv_param->solution_type == QUDA_MATPCDAG_MATPC_SOLUTION);

  ColorSpinorParam cpuParam(h_in, *inv_param, gauge.X(), pc, inv_param->input_location);
  ColorSpinorField *in_h = ColorSpinorField::Create(cpuParam);

  ColorSpinorParam cudaParam(cpuParam, *inv_param);
  cudaColorSpinorField in(*in_h, cudaParam);

  if (getVerbosity() >= QUDA_DEBUG_VERBOSE) {
    double cpu = blas::norm2(*in_h);
    double gpu = blas::norm2(in);
    printfQuda("In CPU %e CUDA %e\n", cpu, gpu);
  }

  cudaParam.create = QUDA_NULL_FIELD_CREATE;
  cudaColorSpinorField out(in, cudaParam);

  DiracParam diracParam;
  setDiracParam(diracParam, inv_param, pc);

  Dirac *dirac = Dirac::create(diracParam); // create the Dirac operator
  dirac->M(out, in); // apply the operator
  delete dirac; // clean up

  double kappa = inv_param->kappa;
  if (pc) {
    if (inv_param->mass_normalization == QUDA_MASS_NORMALIZATION) {
      blas::ax(0.25/(kappa*kappa), out);
    } else if (inv_param->mass_normalization == QUDA_ASYMMETRIC_MASS_NORMALIZATION) {
      blas::ax(0.5/kappa, out);
    }
  } else {
    if (inv_param->mass_normalization == QUDA_MASS_NORMALIZATION ||
        inv_param->mass_normalization == QUDA_ASYMMETRIC_MASS_NORMALIZATION) {
      blas::ax(0.5/kappa, out);
    }
  }

  cpuParam.v = h_out;
  cpuParam.location = inv_param->output_location;
  ColorSpinorField *out_h = ColorSpinorField::Create(cpuParam);
  *out_h = out;

  if (getVerbosity() >= QUDA_DEBUG_VERBOSE) {
    double cpu = blas::norm2(*out_h);
    double gpu = blas::norm2(out);
    printfQuda("Out CPU %e CUDA %e\n", cpu, gpu);
  }

  delete out_h;
  delete in_h;

  popVerbosity();
}


void MatDagMatQuda(void *h_out, void *h_in, QudaInvertParam *inv_param)
{
  pushVerbosity(inv_param->verbosity);

  const auto &gauge = (inv_param->dslash_type != QUDA_ASQTAD_DSLASH) ? *gaugePrecise : *gaugeFatPrecise;

  if ((!gaugePrecise && inv_param->dslash_type != QUDA_ASQTAD_DSLASH)
      || ((!gaugeFatPrecise || !gaugeLongPrecise) && inv_param->dslash_type == QUDA_ASQTAD_DSLASH))
    errorQuda("Gauge field not allocated");
  if (cloverPrecise == nullptr && ((inv_param->dslash_type == QUDA_CLOVER_WILSON_DSLASH) || (inv_param->dslash_type == QUDA_TWISTED_CLOVER_DSLASH)))
    errorQuda("Clover field not allocated");
  if (getVerbosity() >= QUDA_DEBUG_VERBOSE) printQudaInvertParam(inv_param);

  bool pc = (inv_param->solution_type == QUDA_MATPC_SOLUTION ||
      inv_param->solution_type == QUDA_MATPCDAG_MATPC_SOLUTION);

  ColorSpinorParam cpuParam(h_in, *inv_param, gauge.X(), pc, inv_param->input_location);
  ColorSpinorField *in_h = ColorSpinorField::Create(cpuParam);

  ColorSpinorParam cudaParam(cpuParam, *inv_param);
  cudaColorSpinorField in(*in_h, cudaParam);

  if (getVerbosity() >= QUDA_DEBUG_VERBOSE){
    double cpu = blas::norm2(*in_h);
    double gpu = blas::norm2(in);
    printfQuda("In CPU %e CUDA %e\n", cpu, gpu);
  }

  cudaParam.create = QUDA_NULL_FIELD_CREATE;
  cudaColorSpinorField out(in, cudaParam);

  //  double kappa = inv_param->kappa;
  //  if (inv_param->dirac_order == QUDA_CPS_WILSON_DIRAC_ORDER) kappa *= gaugePrecise->anisotropy;

  DiracParam diracParam;
  setDiracParam(diracParam, inv_param, pc);

  Dirac *dirac = Dirac::create(diracParam); // create the Dirac operator
  dirac->MdagM(out, in); // apply the operator
  delete dirac; // clean up

  double kappa = inv_param->kappa;
  if (pc) {
    if (inv_param->mass_normalization == QUDA_MASS_NORMALIZATION) {
      blas::ax(1.0/std::pow(2.0*kappa,4), out);
    } else if (inv_param->mass_normalization == QUDA_ASYMMETRIC_MASS_NORMALIZATION) {
      blas::ax(0.25/(kappa*kappa), out);
    }
  } else {
    if (inv_param->mass_normalization == QUDA_MASS_NORMALIZATION ||
        inv_param->mass_normalization == QUDA_ASYMMETRIC_MASS_NORMALIZATION) {
      blas::ax(0.25/(kappa*kappa), out);
    }
  }

  cpuParam.v = h_out;
  cpuParam.location = inv_param->output_location;
  ColorSpinorField *out_h = ColorSpinorField::Create(cpuParam);
  *out_h = out;

  if (getVerbosity() >= QUDA_DEBUG_VERBOSE){
    double cpu = blas::norm2(*out_h);
    double gpu = blas::norm2(out);
    printfQuda("Out CPU %e CUDA %e\n", cpu, gpu);
  }

  delete out_h;
  delete in_h;

  popVerbosity();
}

namespace quda
{
  bool canReuseResidentGauge(QudaInvertParam *param)
  {
    if (param->dslash_type != QUDA_ASQTAD_DSLASH) {
      return (gaugePrecise != nullptr) and param->cuda_prec == gaugePrecise->Precision();
    } else {
      return (gaugeFatPrecise != nullptr) and param->cuda_prec == gaugeFatPrecise->Precision();
    }
  }

  GaugeField *getResidentGauge() { return gaugePrecise; }

} // namespace quda

void checkClover(QudaInvertParam *param) {

  if (param->dslash_type != QUDA_CLOVER_WILSON_DSLASH && param->dslash_type != QUDA_TWISTED_CLOVER_DSLASH) {
    return;
  }

  if (param->cuda_prec != cloverPrecise->Precision()) {
    errorQuda("Solve precision %d doesn't match clover precision %d", param->cuda_prec, cloverPrecise->Precision());
  }

  if ((!cloverSloppy || param->cuda_prec_sloppy != cloverSloppy->Precision())
      || (!cloverPrecondition || param->cuda_prec_precondition != cloverPrecondition->Precision())
      || (!cloverRefinement || param->cuda_prec_refinement_sloppy != cloverRefinement->Precision())
      || (!cloverEigensolver || param->cuda_prec_eigensolver != cloverEigensolver->Precision())) {
    freeSloppyCloverQuda();
    QudaPrecision prec[4] = {param->cuda_prec_sloppy, param->cuda_prec_precondition, param->cuda_prec_refinement_sloppy,
                             param->cuda_prec_eigensolver};
    loadSloppyCloverQuda(prec);
  }

  if (cloverPrecise == nullptr) errorQuda("Precise clover field doesn't exist");
  if (cloverSloppy == nullptr) errorQuda("Sloppy clover field doesn't exist");
  if (cloverPrecondition == nullptr) errorQuda("Precondition clover field doesn't exist");
  if (cloverRefinement == nullptr) errorQuda("Refinement clover field doesn't exist");
  if (cloverEigensolver == nullptr) errorQuda("Eigensolver clover field doesn't exist");
}

quda::cudaGaugeField *checkGauge(QudaInvertParam *param)
{
  quda::cudaGaugeField *cudaGauge = nullptr;
  if (param->dslash_type != QUDA_ASQTAD_DSLASH) {
    if (gaugePrecise == nullptr) errorQuda("Precise gauge field doesn't exist");

    if (param->cuda_prec != gaugePrecise->Precision()) {
      errorQuda("Solve precision %d doesn't match gauge precision %d", param->cuda_prec, gaugePrecise->Precision());
    }

    if (param->cuda_prec_sloppy != gaugeSloppy->Precision()
        || param->cuda_prec_precondition != gaugePrecondition->Precision()
        || param->cuda_prec_refinement_sloppy != gaugeRefinement->Precision()
        || param->cuda_prec_eigensolver != gaugeEigensolver->Precision()) {
      QudaPrecision precision[4] = {param->cuda_prec_sloppy, param->cuda_prec_precondition,
                                    param->cuda_prec_refinement_sloppy, param->cuda_prec_eigensolver};
      QudaReconstructType recon[4] = {gaugeSloppy->Reconstruct(), gaugePrecondition->Reconstruct(),
                                      gaugeRefinement->Reconstruct(), gaugeEigensolver->Reconstruct()};
      freeSloppyGaugeQuda();
      loadSloppyGaugeQuda(precision, recon);
    }

    if (gaugeSloppy == nullptr) errorQuda("Sloppy gauge field doesn't exist");
    if (gaugePrecondition == nullptr) errorQuda("Precondition gauge field doesn't exist");
    if (gaugeRefinement == nullptr) errorQuda("Refinement gauge field doesn't exist");
    if (gaugeEigensolver == nullptr) errorQuda("Refinement gauge field doesn't exist");
    if (param->overlap) {
      if (gaugeExtended == nullptr) errorQuda("Extended gauge field doesn't exist");
    }
    cudaGauge = gaugePrecise;
  } else {
    if (gaugeFatPrecise == nullptr) errorQuda("Precise gauge fat field doesn't exist");
    if (gaugeLongPrecise == nullptr) errorQuda("Precise gauge long field doesn't exist");

    if (param->cuda_prec != gaugeFatPrecise->Precision()) {
      errorQuda("Solve precision %d doesn't match gauge precision %d", param->cuda_prec, gaugeFatPrecise->Precision());
    }

    if (param->cuda_prec_sloppy != gaugeFatSloppy->Precision()
        || param->cuda_prec_precondition != gaugeFatPrecondition->Precision()
        || param->cuda_prec_refinement_sloppy != gaugeFatRefinement->Precision()
        || param->cuda_prec_eigensolver != gaugeFatEigensolver->Precision()
        || param->cuda_prec_sloppy != gaugeLongSloppy->Precision()
        || param->cuda_prec_precondition != gaugeLongPrecondition->Precision()
        || param->cuda_prec_refinement_sloppy != gaugeLongRefinement->Precision()
        || param->cuda_prec_eigensolver != gaugeLongEigensolver->Precision()) {

      QudaPrecision precision[4] = {param->cuda_prec_sloppy, param->cuda_prec_precondition,
                                    param->cuda_prec_refinement_sloppy, param->cuda_prec_eigensolver};
      // recon is always no for fat links, so just use long reconstructs here
      QudaReconstructType recon[4] = {gaugeLongSloppy->Reconstruct(), gaugeLongPrecondition->Reconstruct(),
                                      gaugeLongRefinement->Reconstruct(), gaugeLongEigensolver->Reconstruct()};
      freeSloppyGaugeQuda();
      loadSloppyGaugeQuda(precision, recon);
    }

    if (gaugeFatSloppy == nullptr) errorQuda("Sloppy gauge fat field doesn't exist");
    if (gaugeFatPrecondition == nullptr) errorQuda("Precondition gauge fat field doesn't exist");
    if (gaugeFatRefinement == nullptr) errorQuda("Refinement gauge fat field doesn't exist");
    if (gaugeFatEigensolver == nullptr) errorQuda("Eigensolver gauge fat field doesn't exist");
    if (param->overlap) {
      if (gaugeFatExtended == nullptr) errorQuda("Extended gauge fat field doesn't exist");
    }

    if (gaugeLongSloppy == nullptr) errorQuda("Sloppy gauge long field doesn't exist");
    if (gaugeLongPrecondition == nullptr) errorQuda("Precondition gauge long field doesn't exist");
    if (gaugeLongRefinement == nullptr) errorQuda("Refinement gauge long field doesn't exist");
    if (gaugeLongEigensolver == nullptr) errorQuda("Eigensolver gauge long field doesn't exist");
    if (param->overlap) {
      if (gaugeLongExtended == nullptr) errorQuda("Extended gauge long field doesn't exist");
    }
    cudaGauge = gaugeFatPrecise;
  }

  checkClover(param);

  return cudaGauge;
}

void cloverQuda(void *h_out, void *h_in, QudaInvertParam *inv_param, QudaParity parity, int inverse)
{
  pushVerbosity(inv_param->verbosity);

  if (!initialized) errorQuda("QUDA not initialized");
  if (gaugePrecise == nullptr) errorQuda("Gauge field not allocated");
  if (cloverPrecise == nullptr) errorQuda("Clover field not allocated");

  if (getVerbosity() >= QUDA_DEBUG_VERBOSE) printQudaInvertParam(inv_param);

  if ((inv_param->dslash_type != QUDA_CLOVER_WILSON_DSLASH) && (inv_param->dslash_type != QUDA_TWISTED_CLOVER_DSLASH))
    errorQuda("Cannot apply the clover term for a non Wilson-clover or Twisted-mass-clover dslash");

  ColorSpinorParam cpuParam(h_in, *inv_param, gaugePrecise->X(), true);

  ColorSpinorField *in_h = (inv_param->input_location == QUDA_CPU_FIELD_LOCATION) ?
    static_cast<ColorSpinorField*>(new cpuColorSpinorField(cpuParam)) :
    static_cast<ColorSpinorField*>(new cudaColorSpinorField(cpuParam));

  ColorSpinorParam cudaParam(cpuParam, *inv_param);
  cudaColorSpinorField in(*in_h, cudaParam);

  if (getVerbosity() >= QUDA_DEBUG_VERBOSE) {
    double cpu = blas::norm2(*in_h);
    double gpu = blas::norm2(in);
    printfQuda("In CPU %e CUDA %e\n", cpu, gpu);
  }

  cudaParam.create = QUDA_NULL_FIELD_CREATE;
  cudaColorSpinorField out(in, cudaParam);

  if (inv_param->dirac_order == QUDA_CPS_WILSON_DIRAC_ORDER) {
    if (parity == QUDA_EVEN_PARITY) {
      parity = QUDA_ODD_PARITY;
    } else {
      parity = QUDA_EVEN_PARITY;
    }
    blas::ax(gaugePrecise->Anisotropy(), in);
  }
  bool pc = true;

  DiracParam diracParam;
  setDiracParam(diracParam, inv_param, pc);
	//FIXME: Do we need this for twisted clover???
  DiracCloverPC dirac(diracParam); // create the Dirac operator
  if (!inverse) dirac.Clover(out, in, parity); // apply the clover operator
  else dirac.CloverInv(out, in, parity);

  cpuParam.v = h_out;
  cpuParam.location = inv_param->output_location;
  ColorSpinorField *out_h = ColorSpinorField::Create(cpuParam);
  *out_h = out;

  if (getVerbosity() >= QUDA_DEBUG_VERBOSE) {
    double cpu = blas::norm2(*out_h);
    double gpu = blas::norm2(out);
    printfQuda("Out CPU %e CUDA %e\n", cpu, gpu);
  }

  /*for (int i=0; i<in_h->Volume(); i++) {
    ((cpuColorSpinorField*)out_h)->PrintVector(i);
    }*/
  
  delete out_h;
  delete in_h;

  popVerbosity();
}

void eigensolveQuda(void **host_evecs, double _Complex *host_evals, QudaEigParam *eig_param)
{
  profileEigensolve.TPSTART(QUDA_PROFILE_TOTAL);
  profileEigensolve.TPSTART(QUDA_PROFILE_INIT);

  // Transfer the inv param structure contained in eig_param
  QudaInvertParam *inv_param = eig_param->invert_param;

  if (!initialized) errorQuda("QUDA not initialized");

  pushVerbosity(inv_param->verbosity);
  if (getVerbosity() >= QUDA_DEBUG_VERBOSE) {
    printQudaInvertParam(inv_param);
    printQudaEigParam(eig_param);
  }

  checkInvertParam(inv_param);
  checkEigParam(eig_param);
  cudaGaugeField *cudaGauge = checkGauge(inv_param);

  bool pc_solve = (inv_param->solve_type == QUDA_DIRECT_PC_SOLVE) || (inv_param->solve_type == QUDA_NORMOP_PC_SOLVE)
    || (inv_param->solve_type == QUDA_NORMERR_PC_SOLVE);

  inv_param->secs = 0;
  inv_param->gflops = 0;
  inv_param->iter = 0;

  // Define problem matrix
  //------------------------------------------------------
  Dirac *d = nullptr;
  Dirac *dSloppy = nullptr;
  Dirac *dPre = nullptr;

  // Create the dirac operator with a sloppy and a precon.
  createDirac(d, dSloppy, dPre, *inv_param, pc_solve);
  Dirac &dirac = *d;

  // Create device side ColorSpinorField vector space and to pass to the
  // compute function.
  const int *X = cudaGauge->X();
  ColorSpinorParam cpuParam(host_evecs[0], *inv_param, X, inv_param->solution_type, inv_param->input_location);

  // create wrappers around application vector set
  std::vector<ColorSpinorField *> host_evecs_;
  for (int i = 0; i < eig_param->n_conv; i++) {
    cpuParam.v = host_evecs[i];
    host_evecs_.push_back(ColorSpinorField::Create(cpuParam));
  }

  ColorSpinorParam cudaParam(cpuParam);
  cudaParam.location = QUDA_CUDA_FIELD_LOCATION;
  cudaParam.create = QUDA_ZERO_FIELD_CREATE;
  cudaParam.setPrecision(inv_param->cuda_prec_eigensolver, inv_param->cuda_prec_eigensolver, true);
  // Ensure device vectors qre in UKQCD basis for Wilson type fermions
  if (cudaParam.nSpin != 1) cudaParam.gammaBasis = QUDA_UKQCD_GAMMA_BASIS;

  std::vector<Complex> evals(eig_param->n_conv, 0.0);
  std::vector<ColorSpinorField *> kSpace;
  for (int i = 0; i < eig_param->n_conv; i++) { kSpace.push_back(ColorSpinorField::Create(cudaParam)); }

  // If you attempt to compute part of the imaginary spectrum of a symmetric matrix,
  // the solver will fail.
  if ((eig_param->spectrum == QUDA_SPECTRUM_LI_EIG || eig_param->spectrum == QUDA_SPECTRUM_SI_EIG)
      && ((eig_param->use_norm_op || (inv_param->dslash_type == QUDA_LAPLACE_DSLASH))
          || ((inv_param->dslash_type == QUDA_STAGGERED_DSLASH || inv_param->dslash_type == QUDA_ASQTAD_DSLASH)
              && inv_param->solve_type == QUDA_DIRECT_PC_SOLVE))) {
    errorQuda("Cannot compute imaginary spectra with a hermitian operator");
  }

  // Gamma5 pre-multiplication is only supported for the M type operator
  if (eig_param->compute_gamma5) {
    if (eig_param->use_norm_op || eig_param->use_dagger) {
      errorQuda("gamma5 premultiplication is only supported for M type operators: dag = %s, normop = %s",
                eig_param->use_dagger ? "true" : "false", eig_param->use_norm_op ? "true" : "false");
    }
  }

  profileEigensolve.TPSTOP(QUDA_PROFILE_INIT);

  if (!eig_param->use_norm_op && !eig_param->use_dagger && eig_param->compute_gamma5) {
    DiracG5M m(dirac);
    if (eig_param->arpack_check) {
      arpack_solve(host_evecs_, evals, m, eig_param, profileEigensolve);
    } else {
      EigenSolver *eig_solve = EigenSolver::create(eig_param, m, profileEigensolve);
      (*eig_solve)(kSpace, evals);
      delete eig_solve;
    }
  } else if (!eig_param->use_norm_op && !eig_param->use_dagger && !eig_param->compute_gamma5) {
    DiracM m(dirac);
    if (eig_param->arpack_check) {
      arpack_solve(host_evecs_, evals, m, eig_param, profileEigensolve);
    } else {
      EigenSolver *eig_solve = EigenSolver::create(eig_param, m, profileEigensolve);
      (*eig_solve)(kSpace, evals);
      delete eig_solve;
    }
  } else if (!eig_param->use_norm_op && eig_param->use_dagger) {
    DiracMdag m(dirac);
    if (eig_param->arpack_check) {
      arpack_solve(host_evecs_, evals, m, eig_param, profileEigensolve);
    } else {
      EigenSolver *eig_solve = EigenSolver::create(eig_param, m, profileEigensolve);
      (*eig_solve)(kSpace, evals);
      delete eig_solve;
    }
  } else if (eig_param->use_norm_op && !eig_param->use_dagger) {
    DiracMdagM m(dirac);
    if (eig_param->arpack_check) {
      arpack_solve(host_evecs_, evals, m, eig_param, profileEigensolve);
    } else {
      EigenSolver *eig_solve = EigenSolver::create(eig_param, m, profileEigensolve);
      (*eig_solve)(kSpace, evals);
      delete eig_solve;
    }
  } else if (eig_param->use_norm_op && eig_param->use_dagger) {
    DiracMMdag m(dirac);
    if (eig_param->arpack_check) {
      arpack_solve(host_evecs_, evals, m, eig_param, profileEigensolve);
    } else {
      EigenSolver *eig_solve = EigenSolver::create(eig_param, m, profileEigensolve);
      (*eig_solve)(kSpace, evals);
      delete eig_solve;
    }
  } else {
    errorQuda("Invalid use_norm_op and dagger combination");
  }

  // Copy eigen values back
  for (int i = 0; i < eig_param->n_conv; i++) { memcpy(host_evals + i, &evals[i], sizeof(Complex)); }

  // Transfer Eigenpairs back to host if using GPU eigensolver. The copy
  // will automatically rotate from device UKQCD gamma basis to the
  // host side gamma basis.
  if (!(eig_param->arpack_check)) {
    profileEigensolve.TPSTART(QUDA_PROFILE_D2H);
    for (int i = 0; i < eig_param->n_conv; i++) *host_evecs_[i] = *kSpace[i];
    profileEigensolve.TPSTOP(QUDA_PROFILE_D2H);
  }

  profileEigensolve.TPSTART(QUDA_PROFILE_FREE);
  for (int i = 0; i < eig_param->n_conv; i++) delete host_evecs_[i];
  delete d;
  delete dSloppy;
  delete dPre;
  for (int i = 0; i < eig_param->n_conv; i++) delete kSpace[i];
  profileEigensolve.TPSTOP(QUDA_PROFILE_FREE);

  popVerbosity();

  // cache is written out even if a long benchmarking job gets interrupted
  saveTuneCache();

  profileEigensolve.TPSTOP(QUDA_PROFILE_TOTAL);
}

multigrid_solver::multigrid_solver(QudaMultigridParam &mg_param, TimeProfile &profile)
  : profile(profile) {
  profile.TPSTART(QUDA_PROFILE_INIT);
  QudaInvertParam *param = mg_param.invert_param;
  // set whether we are going use native or generic blas
  blas_lapack::set_native(param->native_blas_lapack);

  checkMultigridParam(&mg_param);
  cudaGaugeField *cudaGauge = checkGauge(param);

  // check MG params (needs to go somewhere else)
  if (mg_param.n_level > QUDA_MAX_MG_LEVEL)
    errorQuda("Requested MG levels %d greater than allowed maximum %d", mg_param.n_level, QUDA_MAX_MG_LEVEL);
  for (int i=0; i<mg_param.n_level; i++) {
    if (mg_param.smoother_solve_type[i] != QUDA_DIRECT_SOLVE && mg_param.smoother_solve_type[i] != QUDA_DIRECT_PC_SOLVE)
      errorQuda("Unsupported smoother solve type %d on level %d", mg_param.smoother_solve_type[i], i);
  }
  if (param->solve_type != QUDA_DIRECT_SOLVE)
    errorQuda("Outer MG solver can only use QUDA_DIRECT_SOLVE at present");

  if (getVerbosity() >= QUDA_DEBUG_VERBOSE) printQudaMultigridParam(&mg_param);
  mg_param.secs = 0;
  mg_param.gflops = 0;

  bool pc_solution = (param->solution_type == QUDA_MATPC_SOLUTION) ||
    (param->solution_type == QUDA_MATPCDAG_MATPC_SOLUTION);

  bool outer_pc_solve = (param->solve_type == QUDA_DIRECT_PC_SOLVE) ||
    (param->solve_type == QUDA_NORMOP_PC_SOLVE);

  // create the dirac operators for the fine grid

  // this is the Dirac operator we use for inter-grid residual computation
  DiracParam diracParam;
  setDiracSloppyParam(diracParam, param, outer_pc_solve);
  d = Dirac::create(diracParam);
  m = new DiracM(*d);

  // this is the Dirac operator we use for smoothing
  DiracParam diracSmoothParam;
  bool fine_grid_pc_solve = (mg_param.smoother_solve_type[0] == QUDA_DIRECT_PC_SOLVE) ||
    (mg_param.smoother_solve_type[0] == QUDA_NORMOP_PC_SOLVE);
  setDiracSloppyParam(diracSmoothParam, param, fine_grid_pc_solve);
  diracSmoothParam.halo_precision = mg_param.smoother_halo_precision[0];
  dSmooth = Dirac::create(diracSmoothParam);
  mSmooth = new DiracM(*dSmooth);

  // this is the Dirac operator we use for sloppy smoothing (we use the preconditioner fields for this)
  DiracParam diracSmoothSloppyParam;
  setDiracPreParam(diracSmoothSloppyParam, param, fine_grid_pc_solve,
		   mg_param.smoother_schwarz_type[0] == QUDA_INVALID_SCHWARZ ? true : false);
  diracSmoothSloppyParam.halo_precision = mg_param.smoother_halo_precision[0];

  dSmoothSloppy = Dirac::create(diracSmoothSloppyParam);
  mSmoothSloppy = new DiracM(*dSmoothSloppy);

  ColorSpinorParam csParam(nullptr, *param, cudaGauge->X(), pc_solution, mg_param.setup_location[0]);
  csParam.create = QUDA_NULL_FIELD_CREATE;
  QudaPrecision Bprec = mg_param.precision_null[0];
  Bprec = (mg_param.setup_location[0] == QUDA_CPU_FIELD_LOCATION && Bprec < QUDA_SINGLE_PRECISION ? QUDA_SINGLE_PRECISION : Bprec);
  csParam.setPrecision(Bprec, Bprec, true);
  if (mg_param.setup_location[0] == QUDA_CPU_FIELD_LOCATION) csParam.fieldOrder = QUDA_SPACE_SPIN_COLOR_FIELD_ORDER;
  csParam.mem_type = mg_param.setup_minimize_memory == QUDA_BOOLEAN_TRUE ? QUDA_MEMORY_MAPPED : QUDA_MEMORY_DEVICE;
  B.resize(mg_param.n_vec[0]);

  if (mg_param.transfer_type[0] == QUDA_TRANSFER_COARSE_KD || mg_param.transfer_type[0] == QUDA_TRANSFER_OPTIMIZED_KD) {
    // Create the ColorSpinorField as a "container" for metadata.
    csParam.create = QUDA_REFERENCE_FIELD_CREATE;

    // These never get accessed, `nullptr` on its own leads to an error in texture binding
    csParam.v = (void *)std::numeric_limits<uint64_t>::max();
    csParam.norm = (void *)std::numeric_limits<uint64_t>::max();
  }

  for (int i = 0; i < mg_param.n_vec[0]; i++) { B[i] = ColorSpinorField::Create(csParam); }

  // fill out the MG parameters for the fine level
  mgParam = new MGParam(mg_param, B, m, mSmooth, mSmoothSloppy);

  mg = new MG(*mgParam, profile);
  mgParam->updateInvertParam(*param);

  // cache is written out even if a long benchmarking job gets interrupted
  saveTuneCache();
  profile.TPSTOP(QUDA_PROFILE_INIT);
}

void* newMultigridQuda(QudaMultigridParam *mg_param) {
  profilerStart(__func__);

  pushVerbosity(mg_param->invert_param->verbosity);

  profileInvert.TPSTART(QUDA_PROFILE_TOTAL);
  auto *mg = new multigrid_solver(*mg_param, profileInvert);
  profileInvert.TPSTOP(QUDA_PROFILE_TOTAL);

  saveTuneCache();

  popVerbosity();

  profilerStop(__func__);
  return static_cast<void*>(mg);
}

void destroyMultigridQuda(void *mg) {
  delete static_cast<multigrid_solver*>(mg);
}

void updateMultigridQuda(void *mg_, QudaMultigridParam *mg_param)
{
  profilerStart(__func__);

  pushVerbosity(mg_param->invert_param->verbosity);

  profileInvert.TPSTART(QUDA_PROFILE_TOTAL);
  profileInvert.TPSTART(QUDA_PROFILE_PREAMBLE);

  auto *mg = static_cast<multigrid_solver*>(mg_);
  checkMultigridParam(mg_param);

  QudaInvertParam *param = mg_param->invert_param;
  // check the gauge fields have been created and set the precision as needed
  checkGauge(param);

  // for reporting level 1 is the fine level but internally use level 0 for indexing
  // sprintf(mg->prefix,"MG level 1 (%s): ", param.location == QUDA_CUDA_FIELD_LOCATION ? "GPU" : "CPU" );
  // setOutputPrefix(prefix);
  setOutputPrefix("MG level 1 (GPU): "); //fix me

  // Check if we're doing a thin update only
  if (mg_param->thin_update_only) {
    // FIXME: add support for updating kappa, mu as appropriate

    // FIXME: assumes gauge parameters haven't changed.
    // These routines will set gauge = gaugeFat for DiracImprovedStaggered
    mg->d->updateFields(gaugeSloppy, gaugeFatSloppy, gaugeLongSloppy, cloverSloppy);
    mg->d->setMass(param->mass);

    mg->dSmooth->updateFields(gaugeSloppy, gaugeFatSloppy, gaugeLongSloppy, cloverSloppy);
    mg->dSmooth->setMass(param->mass);

    if (mg->dSmoothSloppy != mg->dSmooth) {
      if (param->overlap) {
        mg->dSmoothSloppy->updateFields(gaugeExtended, gaugeFatExtended, gaugeLongExtended, cloverPrecondition);
      } else {
        mg->dSmoothSloppy->updateFields(gaugePrecondition, gaugeFatPrecondition, gaugeLongPrecondition,
                                        cloverPrecondition);
      }
      mg->dSmoothSloppy->setMass(param->mass);
    }
    // The above changes are propagated internally by use of references, pointers, etc, so
    // no further updates are needed.

  } else {

    bool outer_pc_solve = (param->solve_type == QUDA_DIRECT_PC_SOLVE) || (param->solve_type == QUDA_NORMOP_PC_SOLVE);

    // free the previous dirac operators
    if (mg->m) delete mg->m;
    if (mg->mSmooth) delete mg->mSmooth;
    if (mg->mSmoothSloppy) delete mg->mSmoothSloppy;

    if (mg->d) delete mg->d;
    if (mg->dSmooth) delete mg->dSmooth;
    if (mg->dSmoothSloppy && mg->dSmoothSloppy != mg->dSmooth) delete mg->dSmoothSloppy;

    // create new fine dirac operators

    // this is the Dirac operator we use for inter-grid residual computation
    DiracParam diracParam;
    setDiracSloppyParam(diracParam, param, outer_pc_solve);
    mg->d = Dirac::create(diracParam);
    mg->m = new DiracM(*(mg->d));

    // this is the Dirac operator we use for smoothing
    DiracParam diracSmoothParam;
    bool fine_grid_pc_solve = (mg_param->smoother_solve_type[0] == QUDA_DIRECT_PC_SOLVE)
      || (mg_param->smoother_solve_type[0] == QUDA_NORMOP_PC_SOLVE);
    setDiracSloppyParam(diracSmoothParam, param, fine_grid_pc_solve);
    mg->dSmooth = Dirac::create(diracSmoothParam);
    mg->mSmooth = new DiracM(*(mg->dSmooth));

    // this is the Dirac operator we use for sloppy smoothing (we use the preconditioner fields for this)
    DiracParam diracSmoothSloppyParam;
    setDiracPreParam(diracSmoothSloppyParam, param, fine_grid_pc_solve, true);
    mg->dSmoothSloppy = Dirac::create(diracSmoothSloppyParam);
    ;
    mg->mSmoothSloppy = new DiracM(*(mg->dSmoothSloppy));

    mg->mgParam->matResidual = mg->m;
    mg->mgParam->matSmooth = mg->mSmooth;
    mg->mgParam->matSmoothSloppy = mg->mSmoothSloppy;

    mg->mgParam->updateInvertParam(*param);
    if (mg->mgParam->mg_global.invert_param != param) mg->mgParam->mg_global.invert_param = param;

    bool refresh = true;
    mg->mg->reset(refresh);
  }

  setOutputPrefix("");

  // cache is written out even if a long benchmarking job gets interrupted
  saveTuneCache();

  profileInvert.TPSTOP(QUDA_PROFILE_PREAMBLE);
  profileInvert.TPSTOP(QUDA_PROFILE_TOTAL);

  popVerbosity();

  profilerStop(__func__);
}

void dumpMultigridQuda(void *mg_, QudaMultigridParam *mg_param)
{
  profilerStart(__func__);
  pushVerbosity(mg_param->invert_param->verbosity);
  profileInvert.TPSTART(QUDA_PROFILE_TOTAL);

  auto *mg = static_cast<multigrid_solver*>(mg_);
  checkMultigridParam(mg_param);
  checkGauge(mg_param->invert_param);

  mg->mg->dumpNullVectors();

  profileInvert.TPSTOP(QUDA_PROFILE_TOTAL);
  popVerbosity();
  profilerStop(__func__);
}

deflated_solver::deflated_solver(QudaEigParam &eig_param, TimeProfile &profile)
  : d(nullptr), m(nullptr), RV(nullptr), deflParam(nullptr), defl(nullptr),  profile(profile) {

  QudaInvertParam *param = eig_param.invert_param;

  if (param->inv_type != QUDA_EIGCG_INVERTER && param->inv_type != QUDA_INC_EIGCG_INVERTER) return;

  profile.TPSTART(QUDA_PROFILE_INIT);

  cudaGaugeField *cudaGauge = checkGauge(param);
  eig_param.secs   = 0;
  eig_param.gflops = 0;

  DiracParam diracParam;
  if(eig_param.cuda_prec_ritz == param->cuda_prec)
  {
    setDiracParam(diracParam, param, (param->solve_type == QUDA_DIRECT_PC_SOLVE) || (param->solve_type == QUDA_NORMOP_PC_SOLVE));
  } else {
    setDiracSloppyParam(diracParam, param, (param->solve_type == QUDA_DIRECT_PC_SOLVE) || (param->solve_type == QUDA_NORMOP_PC_SOLVE));
  }

  const bool pc_solve = (param->solve_type == QUDA_NORMOP_PC_SOLVE);

  d = Dirac::create(diracParam);
  m = pc_solve ? static_cast<DiracMatrix*>( new DiracMdagM(*d) ) : static_cast<DiracMatrix*>( new DiracM(*d));

  ColorSpinorParam ritzParam(nullptr, *param, cudaGauge->X(), pc_solve, eig_param.location);

  ritzParam.create        = QUDA_ZERO_FIELD_CREATE;
  ritzParam.is_composite  = true;
  ritzParam.is_component  = false;
  ritzParam.composite_dim = param->n_ev * param->deflation_grid;
  ritzParam.setPrecision(param->cuda_prec_ritz);

  if (ritzParam.location==QUDA_CUDA_FIELD_LOCATION) {
    ritzParam.setPrecision(param->cuda_prec_ritz, param->cuda_prec_ritz, true); // set native field order
    if (ritzParam.nSpin != 1) ritzParam.gammaBasis = QUDA_UKQCD_GAMMA_BASIS;

    //select memory location here, by default ritz vectors will be allocated on the device
    //but if not sufficient device memory, then the user may choose mapped type of memory
    ritzParam.mem_type = eig_param.mem_type_ritz;
  } else { //host location
    ritzParam.mem_type = QUDA_MEMORY_PINNED;
  }

  int ritzVolume = 1;
  for(int d = 0; d < ritzParam.nDim; d++) ritzVolume *= ritzParam.x[d];

  if (getVerbosity() == QUDA_DEBUG_VERBOSE) {

    size_t byte_estimate = (size_t)ritzParam.composite_dim*(size_t)ritzVolume*(ritzParam.nColor*ritzParam.nSpin*ritzParam.Precision());
    printfQuda("allocating bytes: %lu (lattice volume %d, prec %d)", byte_estimate, ritzVolume, ritzParam.Precision());
    if(ritzParam.mem_type == QUDA_MEMORY_DEVICE) printfQuda("Using device memory type.\n");
    else if (ritzParam.mem_type == QUDA_MEMORY_MAPPED)
      printfQuda("Using mapped memory type.\n");
  }

  RV = ColorSpinorField::Create(ritzParam);

  deflParam = new DeflationParam(eig_param, RV, *m);

  defl = new Deflation(*deflParam, profile);

  profile.TPSTOP(QUDA_PROFILE_INIT);
}

void* newDeflationQuda(QudaEigParam *eig_param) {
  profileInvert.TPSTART(QUDA_PROFILE_TOTAL);
#ifdef MAGMA_LIB
  openMagma();
#endif
  auto *defl = new deflated_solver(*eig_param, profileInvert);

  profileInvert.TPSTOP(QUDA_PROFILE_TOTAL);

  saveProfile(__func__);
  flushProfile();
  return static_cast<void*>(defl);
}

void destroyDeflationQuda(void *df) {
#ifdef MAGMA_LIB
  closeMagma();
#endif
  delete static_cast<deflated_solver*>(df);
}

void invertQuda(void *hp_x, void *hp_b, QudaInvertParam *param)
{
  profilerStart(__func__);

  profileInvert.TPSTART(QUDA_PROFILE_TOTAL);

  if (!initialized) errorQuda("QUDA not initialized");

  pushVerbosity(param->verbosity);
  if (getVerbosity() >= QUDA_DEBUG_VERBOSE) printQudaInvertParam(param);

  checkInvertParam(param, hp_x, hp_b);

  // check the gauge fields have been created
  cudaGaugeField *cudaGauge = checkGauge(param);
  cudaGaugeField *gaugeTemp = nullptr;
  
  // Smear the gauge field
  if (param->gauge_smear == QUDA_BOOLEAN_TRUE) {
    profileInvert.TPSTOP(QUDA_PROFILE_TOTAL);    
    switch(param->gauge_smear_type) {
    case QUDA_GAUGE_SMEAR_TYPE_APE: performAPEnStep(param->gauge_smear_steps, param->gauge_smear_coeff, 1); break;
    case QUDA_GAUGE_SMEAR_TYPE_STOUT: performSTOUTnStep(param->gauge_smear_steps, param->gauge_smear_coeff, 1); break;
    default: errorQuda("Unsupported smear type %d", param->gauge_smear_type);
    }

    // Copy the gauge field, restore after the solve
    GaugeFieldParam gParam(*gaugeSmeared);
    gaugeTemp = new cudaGaugeField(gParam);
    gaugeTemp->copy(*gaugePrecise);
    gaugePrecise->copy(*gaugeSmeared);
    profileInvert.TPSTART(QUDA_PROFILE_TOTAL);    
  }
  
  // It was probably a bad design decision to encode whether the system is even/odd preconditioned (PC) in
  // solve_type and solution_type, rather than in separate members of QudaInvertParam.  We're stuck with it
  // for now, though, so here we factorize everything for convenience.

  bool pc_solution = (param->solution_type == QUDA_MATPC_SOLUTION) ||
    (param->solution_type == QUDA_MATPCDAG_MATPC_SOLUTION);
  bool pc_solve = (param->solve_type == QUDA_DIRECT_PC_SOLVE) ||
    (param->solve_type == QUDA_NORMOP_PC_SOLVE) || (param->solve_type == QUDA_NORMERR_PC_SOLVE);
  bool mat_solution = (param->solution_type == QUDA_MAT_SOLUTION) ||
    (param->solution_type ==  QUDA_MATPC_SOLUTION);
  bool direct_solve = (param->solve_type == QUDA_DIRECT_SOLVE) ||
    (param->solve_type == QUDA_DIRECT_PC_SOLVE);
  bool norm_error_solve = (param->solve_type == QUDA_NORMERR_SOLVE) ||
    (param->solve_type == QUDA_NORMERR_PC_SOLVE);

  param->secs = 0;
  param->gflops = 0;
  param->iter = 0;

  Dirac *d = nullptr;
  Dirac *dSloppy = nullptr;
  Dirac *dPre = nullptr;
  Dirac *dEig = nullptr;

  // Create the dirac operator and operators for sloppy, precondition,
  // and an eigensolver
  createDiracWithEig(d, dSloppy, dPre, dEig, *param, pc_solve);

  Dirac &dirac = *d;
  Dirac &diracSloppy = *dSloppy;
  Dirac &diracPre = *dPre;
  Dirac &diracEig = *dEig;

  profileInvert.TPSTART(QUDA_PROFILE_H2D);

  ColorSpinorField *b = nullptr;
  ColorSpinorField *x = nullptr;
  ColorSpinorField *in = nullptr;
  ColorSpinorField *out = nullptr;

  const int *X = cudaGauge->X();

  // wrap CPU host side pointers
  ColorSpinorParam cpuParam(hp_b, *param, X, pc_solution, param->input_location);
  ColorSpinorField *h_b = ColorSpinorField::Create(cpuParam);

  cpuParam.v = hp_x;
  cpuParam.location = param->output_location;
  ColorSpinorField *h_x = ColorSpinorField::Create(cpuParam);

  // download source
  ColorSpinorParam cudaParam(cpuParam, *param);
  cudaParam.create = QUDA_COPY_FIELD_CREATE;
  b = new cudaColorSpinorField(*h_b, cudaParam);

  // now check if we need to invalidate the solutionResident vectors
  bool invalidate = false;
  if (param->use_resident_solution == 1) {
    for (auto v : solutionResident)
      if (b->Precision() != v->Precision() || b->SiteSubset() != v->SiteSubset()) { invalidate = true; break; }

    if (invalidate) {
      for (auto v : solutionResident) if (v) delete v;
      solutionResident.clear();
    }

    if (!solutionResident.size()) {
      cudaParam.create = QUDA_NULL_FIELD_CREATE;
      solutionResident.push_back(new cudaColorSpinorField(cudaParam)); // solution
    }
    x = solutionResident[0];
  } else {
    cudaParam.create = QUDA_NULL_FIELD_CREATE;
    x = new cudaColorSpinorField(cudaParam);
  }

  if (param->use_init_guess == QUDA_USE_INIT_GUESS_YES) { // download initial guess
    // initial guess only supported for single-pass solvers
    if ((param->solution_type == QUDA_MATDAG_MAT_SOLUTION || param->solution_type == QUDA_MATPCDAG_MATPC_SOLUTION) &&
        (param->solve_type == QUDA_DIRECT_SOLVE || param->solve_type == QUDA_DIRECT_PC_SOLVE)) {
      errorQuda("Initial guess not supported for two-pass solver");
    }

    *x = *h_x; // solution
  } else { // zero initial guess
    blas::zero(*x);
  }

  // if we're doing a managed memory MG solve and prefetching is
  // enabled, prefetch all the Dirac matrices. There's probably
  // a better place to put this...
  if (param->inv_type_precondition == QUDA_MG_INVERTER) {
    dirac.prefetch(QUDA_CUDA_FIELD_LOCATION);
    diracSloppy.prefetch(QUDA_CUDA_FIELD_LOCATION);
    diracPre.prefetch(QUDA_CUDA_FIELD_LOCATION);
  }

  profileInvert.TPSTOP(QUDA_PROFILE_H2D);
  profileInvert.TPSTART(QUDA_PROFILE_PREAMBLE);

  double nb = blas::norm2(*b);
  if (nb==0.0) errorQuda("Source has zero norm");

  if (getVerbosity() >= QUDA_VERBOSE) {
    double nh_b = blas::norm2(*h_b);
    printfQuda("Source: CPU = %g, CUDA copy = %g\n", nh_b, nb);
    if (param->use_init_guess == QUDA_USE_INIT_GUESS_YES) {
      double nh_x = blas::norm2(*h_x);
      double nx = blas::norm2(*x);
      printfQuda("Solution: CPU = %g, CUDA copy = %g\n", nh_x, nx);
    }
  }

  // rescale the source and solution vectors to help prevent the onset of underflow
  if (param->solver_normalization == QUDA_SOURCE_NORMALIZATION) {
    blas::ax(1.0/sqrt(nb), *b);
    blas::ax(1.0/sqrt(nb), *x);
  }

  massRescale(*static_cast<cudaColorSpinorField *>(b), *param, false);

  dirac.prepare(in, out, *x, *b, param->solution_type);

  if (getVerbosity() >= QUDA_VERBOSE) {
    double nin = blas::norm2(*in);
    double nout = blas::norm2(*out);
    printfQuda("Prepared source = %g\n", nin);
    printfQuda("Prepared solution = %g\n", nout);
  }

  if (getVerbosity() >= QUDA_VERBOSE) {
    double nin = blas::norm2(*in);
    printfQuda("Prepared source post mass rescale = %g\n", nin);
  }

  // solution_type specifies *what* system is to be solved.
  // solve_type specifies *how* the system is to be solved.
  //
  // We have the following four cases (plus preconditioned variants):
  //
  // solution_type    solve_type    Effect
  // -------------    ----------    ------
  // MAT              DIRECT        Solve Ax=b
  // MATDAG_MAT       DIRECT        Solve A^dag y = b, followed by Ax=y
  // MAT              NORMOP        Solve (A^dag A) x = (A^dag b)
  // MATDAG_MAT       NORMOP        Solve (A^dag A) x = b
  // MAT              NORMERR       Solve (A A^dag) y = b, then x = A^dag y
  //
  // We generally require that the solution_type and solve_type
  // preconditioning match.  As an exception, the unpreconditioned MAT
  // solution_type may be used with any solve_type, including
  // DIRECT_PC and NORMOP_PC.  In these cases, preparation of the
  // preconditioned source and reconstruction of the full solution are
  // taken care of by Dirac::prepare() and Dirac::reconstruct(),
  // respectively.

  if (pc_solution && !pc_solve) {
    errorQuda("Preconditioned (PC) solution_type requires a PC solve_type");
  }

  if (!mat_solution && !pc_solution && pc_solve) {
    errorQuda("Unpreconditioned MATDAG_MAT solution_type requires an unpreconditioned solve_type");
  }

  if (!mat_solution && norm_error_solve) {
    errorQuda("Normal-error solve requires Mat solution");
  }

  if (param->inv_type_precondition == QUDA_MG_INVERTER && (!direct_solve || !mat_solution)) {
    errorQuda("Multigrid preconditioning only supported for direct solves");
  }

  if (param->chrono_use_resident && ( norm_error_solve) ){
    errorQuda("Chronological forcasting only presently supported for M^dagger M solver");
  }

  profileInvert.TPSTOP(QUDA_PROFILE_PREAMBLE);

  if (mat_solution && !direct_solve && !norm_error_solve) { // prepare source: b' = A^dag b
    cudaColorSpinorField tmp(*in);
    dirac.Mdag(*in, tmp);
  } else if (!mat_solution && direct_solve) { // perform the first of two solves: A^dag y = b
    DiracMdag m(dirac), mSloppy(diracSloppy), mPre(diracPre), mEig(diracEig);
    SolverParam solverParam(*param);
    Solver *solve = Solver::create(solverParam, m, mSloppy, mPre, mEig, profileInvert);
    (*solve)(*out, *in);
    blas::copy(*in, *out);
    delete solve;
    solverParam.updateInvertParam(*param);
  }
  
  if (direct_solve) {
    DiracM m(dirac), mSloppy(diracSloppy), mPre(diracPre), mEig(diracEig);
    SolverParam solverParam(*param);
    // chronological forecasting
    if (param->chrono_use_resident && chronoResident[param->chrono_index].size() > 0) {
      profileInvert.TPSTART(QUDA_PROFILE_CHRONO);

      auto &basis = chronoResident[param->chrono_index];

      ColorSpinorParam cs_param(*basis[0]);
      ColorSpinorField *tmp = ColorSpinorField::Create(cs_param);
      ColorSpinorField *tmp2 = (param->chrono_precision == out->Precision()) ? out : ColorSpinorField::Create(cs_param);
      std::vector<ColorSpinorField*> Ap;
      for (unsigned int k=0; k < basis.size(); k++) {
        Ap.emplace_back((ColorSpinorField::Create(cs_param)));
      }

      if (param->chrono_precision == param->cuda_prec) {
        for (unsigned int j=0; j<basis.size(); j++) m(*Ap[j], *basis[j], *tmp, *tmp2);
      } else if (param->chrono_precision == param->cuda_prec_sloppy) {
        for (unsigned int j=0; j<basis.size(); j++) mSloppy(*Ap[j], *basis[j], *tmp, *tmp2);
      } else {
        errorQuda("Unexpected precision %d for chrono vectors (doesn't match outer %d or sloppy precision %d)",
                  param->chrono_precision, param->cuda_prec, param->cuda_prec_sloppy);
      }

      bool orthogonal = true;
      bool apply_mat = false;
      bool hermitian = false;
      MinResExt mre(m, orthogonal, apply_mat, hermitian, profileInvert);

      blas::copy(*tmp, *in);
      mre(*out, *tmp, basis, Ap);

      for (auto ap: Ap) {
        if (ap) delete (ap);
      }
      delete tmp;
      if (tmp2 != out) delete tmp2;

      profileInvert.TPSTOP(QUDA_PROFILE_CHRONO);
    }

    Solver *solve = Solver::create(solverParam, m, mSloppy, mPre, mEig, profileInvert);
    (*solve)(*out, *in);
    delete solve;
    solverParam.updateInvertParam(*param);
  } else if (!norm_error_solve) {
    DiracMdagM m(dirac), mSloppy(diracSloppy), mPre(diracPre), mEig(diracEig);
    SolverParam solverParam(*param);

    // chronological forecasting
    if (param->chrono_use_resident && chronoResident[param->chrono_index].size() > 0) {
      profileInvert.TPSTART(QUDA_PROFILE_CHRONO);

      auto &basis = chronoResident[param->chrono_index];

      ColorSpinorParam cs_param(*basis[0]);
      std::vector<ColorSpinorField*> Ap;
      ColorSpinorField *tmp = ColorSpinorField::Create(cs_param);
      ColorSpinorField *tmp2 = (param->chrono_precision == out->Precision()) ? out : ColorSpinorField::Create(cs_param);
      for (unsigned int k=0; k < basis.size(); k++) {
        Ap.emplace_back((ColorSpinorField::Create(cs_param)));
      }

      if (param->chrono_precision == param->cuda_prec) {
        for (unsigned int j=0; j<basis.size(); j++) m(*Ap[j], *basis[j], *tmp, *tmp2);
      } else if (param->chrono_precision == param->cuda_prec_sloppy) {
        for (unsigned int j=0; j<basis.size(); j++) mSloppy(*Ap[j], *basis[j], *tmp, *tmp2);
      } else {
        errorQuda("Unexpected precision %d for chrono vectors (doesn't match outer %d or sloppy precision %d)",
                  param->chrono_precision, param->cuda_prec, param->cuda_prec_sloppy);
      }

      bool orthogonal = true;
      bool apply_mat = false;
      bool hermitian = true;
      MinResExt mre(m, orthogonal, apply_mat, hermitian, profileInvert);

      blas::copy(*tmp, *in);
      mre(*out, *tmp, basis, Ap);

      for (auto ap: Ap) {
        if (ap) delete(ap);
      }
      delete tmp;
      if (tmp2 != out) delete tmp2;

      profileInvert.TPSTOP(QUDA_PROFILE_CHRONO);
    }

    // if using a Schwarz preconditioner with a normal operator then we must use the DiracMdagMLocal operator
    if (param->inv_type_precondition != QUDA_INVALID_INVERTER && param->schwarz_type != QUDA_INVALID_SCHWARZ) {
      DiracMdagMLocal mPreLocal(diracPre);
      Solver *solve = Solver::create(solverParam, m, mSloppy, mPreLocal, mEig, profileInvert);
      (*solve)(*out, *in);
      delete solve;
      solverParam.updateInvertParam(*param);
    } else {
      Solver *solve = Solver::create(solverParam, m, mSloppy, mPre, mEig, profileInvert);
      (*solve)(*out, *in);
      delete solve;
      solverParam.updateInvertParam(*param);
    }
  } else { // norm_error_solve
    DiracMMdag m(dirac), mSloppy(diracSloppy), mPre(diracPre), mEig(diracEig);
    cudaColorSpinorField tmp(*out);
    SolverParam solverParam(*param);
    Solver *solve = Solver::create(solverParam, m, mSloppy, mPre, mEig, profileInvert);
    (*solve)(tmp, *in); // y = (M M^\dag) b
    dirac.Mdag(*out, tmp);  // x = M^dag y
    delete solve;
    solverParam.updateInvertParam(*param);
  }

  if (getVerbosity() >= QUDA_VERBOSE){
    double nx = blas::norm2(*x);
    printfQuda("Solution = %g\n",nx);
  }

  profileInvert.TPSTART(QUDA_PROFILE_EPILOGUE);
  if (param->chrono_make_resident) {
    if(param->chrono_max_dim < 1){
      errorQuda("Cannot chrono_make_resident with chrono_max_dim %i",param->chrono_max_dim);
    }

    const int i = param->chrono_index;
    if (i >= QUDA_MAX_CHRONO)
      errorQuda("Requested chrono index %d is outside of max %d\n", i, QUDA_MAX_CHRONO);

    auto &basis = chronoResident[i];

    if(param->chrono_max_dim < (int)basis.size()){
      errorQuda("Requested chrono_max_dim %i is smaller than already existing chroology %i",param->chrono_max_dim,(int)basis.size());
    }

    if(not param->chrono_replace_last){
      // if we have not filled the space yet just augment
      if ((int)basis.size() < param->chrono_max_dim) {
        ColorSpinorParam cs_param(*out);
        cs_param.setPrecision(param->chrono_precision);
        basis.emplace_back(ColorSpinorField::Create(cs_param));
      }

      // shuffle every entry down one and bring the last to the front
      ColorSpinorField *tmp = basis[basis.size()-1];
      for (unsigned int j=basis.size()-1; j>0; j--) basis[j] = basis[j-1];
        basis[0] = tmp;
    }
    *(basis[0]) = *out; // set first entry to new solution
  }
  dirac.reconstruct(*x, *b, param->solution_type);

  if (param->solver_normalization == QUDA_SOURCE_NORMALIZATION) {
    // rescale the solution
    blas::ax(sqrt(nb), *x);
  }
  profileInvert.TPSTOP(QUDA_PROFILE_EPILOGUE);

  if (!param->make_resident_solution) {
    profileInvert.TPSTART(QUDA_PROFILE_D2H);
    *h_x = *x;
    profileInvert.TPSTOP(QUDA_PROFILE_D2H);
  }

  profileInvert.TPSTART(QUDA_PROFILE_EPILOGUE);

  if (param->compute_action) {
    Complex action = blas::cDotProduct(*b, *x);
    param->action[0] = action.real();
    param->action[1] = action.imag();
  }

  if (getVerbosity() >= QUDA_VERBOSE){
    double nx = blas::norm2(*x);
    double nh_x = blas::norm2(*h_x);
    printfQuda("Reconstructed: CUDA solution = %g, CPU copy = %g\n", nx, nh_x);
  }
  profileInvert.TPSTOP(QUDA_PROFILE_EPILOGUE);

  profileInvert.TPSTART(QUDA_PROFILE_FREE);

  delete h_b;
  delete h_x;
  delete b;

  if (param->use_resident_solution && !param->make_resident_solution) {
    for (auto v: solutionResident) if (v) delete v;
    solutionResident.clear();
  } else if (!param->make_resident_solution) {
    delete x;
  }

  delete d;
  delete dSloppy;
  delete dPre;
  delete dEig;
  
  if (param->gauge_smear == QUDA_BOOLEAN_TRUE) {
    gaugePrecise->copy(*gaugeTemp);
    delete gaugeTemp;
  }
  
  profileInvert.TPSTOP(QUDA_PROFILE_FREE);

  popVerbosity();

  // cache is written out even if a long benchmarking job gets interrupted
  saveTuneCache();

  profileInvert.TPSTOP(QUDA_PROFILE_TOTAL);

  profilerStop(__func__);
}

void loadFatLongGaugeQuda(QudaInvertParam *inv_param, QudaGaugeParam *gauge_param, void *milc_fatlinks,
                          void *milc_longlinks)
{
  auto link_recon = gauge_param->reconstruct;
  auto link_recon_sloppy = gauge_param->reconstruct_sloppy;
  auto link_recon_precondition = gauge_param->reconstruct_precondition;

  // Specific gauge parameters for MILC
  int pad_size = 0;
#ifdef MULTI_GPU
  int x_face_size = gauge_param->X[1] * gauge_param->X[2] * gauge_param->X[3] / 2;
  int y_face_size = gauge_param->X[0] * gauge_param->X[2] * gauge_param->X[3] / 2;
  int z_face_size = gauge_param->X[0] * gauge_param->X[1] * gauge_param->X[3] / 2;
  int t_face_size = gauge_param->X[0] * gauge_param->X[1] * gauge_param->X[2] / 2;
  pad_size = MAX(x_face_size, y_face_size);
  pad_size = MAX(pad_size, z_face_size);
  pad_size = MAX(pad_size, t_face_size);
#endif

  int fat_pad = pad_size;
  int link_pad = 3 * pad_size;

  gauge_param->type = (inv_param->dslash_type == QUDA_STAGGERED_DSLASH || inv_param->dslash_type == QUDA_LAPLACE_DSLASH) ?
    QUDA_SU3_LINKS :
    QUDA_ASQTAD_FAT_LINKS;

  gauge_param->ga_pad = fat_pad;
  if (inv_param->dslash_type == QUDA_STAGGERED_DSLASH || inv_param->dslash_type == QUDA_LAPLACE_DSLASH) {
    gauge_param->reconstruct = link_recon;
    gauge_param->reconstruct_sloppy = link_recon_sloppy;
    gauge_param->reconstruct_refinement_sloppy = link_recon_sloppy;
  } else {
    gauge_param->reconstruct = QUDA_RECONSTRUCT_NO;
    gauge_param->reconstruct_sloppy = QUDA_RECONSTRUCT_NO;
    gauge_param->reconstruct_refinement_sloppy = QUDA_RECONSTRUCT_NO;
  }
  gauge_param->reconstruct_precondition = QUDA_RECONSTRUCT_NO;

  loadGaugeQuda(milc_fatlinks, gauge_param);

  if (inv_param->dslash_type == QUDA_ASQTAD_DSLASH) {
    gauge_param->type = QUDA_ASQTAD_LONG_LINKS;
    gauge_param->ga_pad = link_pad;
    gauge_param->staggered_phase_type = QUDA_STAGGERED_PHASE_NO;
    gauge_param->reconstruct = link_recon;
    gauge_param->reconstruct_sloppy = link_recon_sloppy;
    gauge_param->reconstruct_refinement_sloppy = link_recon_sloppy;
    gauge_param->reconstruct_precondition = link_recon_precondition;
    loadGaugeQuda(milc_longlinks, gauge_param);
  }
}

template <class Interface, class... Args>
void callMultiSrcQuda(void **_hp_x, void **_hp_b, QudaInvertParam *param, // color spinor field pointers, and inv_param
                      void *h_gauge, void *milc_fatlinks, void *milc_longlinks,
                      QudaGaugeParam *gauge_param,     // gauge field pointers
                      void *h_clover, void *h_clovinv, // clover field pointers
                      Interface op, Args... args)
{
  /**
    Here we first re-distribute gauge, color spinor, and clover field to sub-partitions, then call either invertQuda or dslashQuda.
    - For clover and gauge field, we re-distribute the host clover side fields, restore them after.
    - For color spinor field, we re-distribute the host side source fields, and re-collect the host side solution fields.
  */

  profilerStart(__func__);

  CommKey split_key = {param->split_grid[0], param->split_grid[1], param->split_grid[2], param->split_grid[3]};
  int num_sub_partition = quda::product(split_key);

  if (!split_key.is_valid()) {
    errorQuda("split_key = [%d,%d,%d,%d] is not valid.\n", split_key[0], split_key[1], split_key[2], split_key[3]);
  }

  if (num_sub_partition == 1) { // In this case we don't split the grid.

    for (int n = 0; n < param->num_src; n++) { op(_hp_x[n], _hp_b[n], param, args...); }

  } else {

    profileInvertMultiSrc.TPSTART(QUDA_PROFILE_TOTAL);
    profileInvertMultiSrc.TPSTART(QUDA_PROFILE_INIT);

    if (gauge_param == nullptr) { errorQuda("gauge_param == nullptr.\n"); }

    // Doing the sub-partition arithmatics
    if (param->num_src_per_sub_partition * num_sub_partition != param->num_src) {
      errorQuda("We need to have split_grid[0](=%d) * split_grid[1](=%d) * split_grid[2](=%d) * split_grid[3](=%d) * "
                "num_src_per_sub_partition(=%d) == num_src(=%d).",
                split_key[0], split_key[1], split_key[2], split_key[3], param->num_src_per_sub_partition, param->num_src);
    }

    // Determine if the color spinor field is using a 5d e/o preconditioning
    QudaPCType pc_type = QUDA_4D_PC;
    if (param->dslash_type == QUDA_DOMAIN_WALL_DSLASH) { pc_type = QUDA_5D_PC; }

    // Doesn't work for MG yet.
    if (param->inv_type_precondition == QUDA_MG_INVERTER) { errorQuda("Split Grid does NOT work with MG yet."); }

    checkInvertParam(param, _hp_x[0], _hp_b[0]);

    bool is_staggered;
    if (h_gauge) {
      is_staggered = false;
    } else if (milc_fatlinks) {
      is_staggered = true;
    } else {
      errorQuda("Both h_gauge and milc_fatlinks are null.");
      is_staggered = true; // to suppress compiler warning/error.
    }

    // Gauge fields/params
    GaugeFieldParam *gf_param = nullptr;
    GaugeField *in = nullptr;
    // Staggered gauge fields/params
    GaugeFieldParam *milc_fatlink_param = nullptr;
    GaugeFieldParam *milc_longlink_param = nullptr;
    GaugeField *milc_fatlink_field = nullptr;
    GaugeField *milc_longlink_field = nullptr;

    // set up the gauge field params.
    if (!is_staggered) { // not staggered
      gf_param = new GaugeFieldParam(*gauge_param, h_gauge);
      if (gf_param->order <= 4) { gf_param->ghostExchange = QUDA_GHOST_EXCHANGE_NO; }
      in = GaugeField::Create(*gf_param);
    } else { // staggered
      milc_fatlink_param = new GaugeFieldParam(*gauge_param, milc_fatlinks);
      if (milc_fatlink_param->order <= 4) { milc_fatlink_param->ghostExchange = QUDA_GHOST_EXCHANGE_NO; }
      milc_fatlink_field = GaugeField::Create(*milc_fatlink_param);
      milc_longlink_param = new GaugeFieldParam(*gauge_param, milc_longlinks);
      if (milc_longlink_param->order <= 4) { milc_longlink_param->ghostExchange = QUDA_GHOST_EXCHANGE_NO; }
      milc_longlink_field = GaugeField::Create(*milc_longlink_param);
    }

    // Create the temp host side helper fields, which are just wrappers of the input pointers.
    bool pc_solution
      = (param->solution_type == QUDA_MATPC_SOLUTION) || (param->solution_type == QUDA_MATPCDAG_MATPC_SOLUTION);

    const int *X = gauge_param->X;
    quda::CommKey field_dim = {X[0], X[1], X[2], X[3]};
    ColorSpinorParam cpuParam(_hp_b[0], *param, X, pc_solution, param->input_location);
    std::vector<ColorSpinorField *> _h_b(param->num_src);
    for (int i = 0; i < param->num_src; i++) {
      cpuParam.v = _hp_b[i];
      _h_b[i] = ColorSpinorField::Create(cpuParam);
    }

    cpuParam.location = param->output_location;
    std::vector<ColorSpinorField *> _h_x(param->num_src);
    for (int i = 0; i < param->num_src; i++) {
      cpuParam.v = _hp_x[i];
      _h_x[i] = ColorSpinorField::Create(cpuParam);
    }

    // Make the gauge param dimensions larger
    if (getVerbosity() >= QUDA_DEBUG_VERBOSE) {
      printfQuda("Spliting the grid into sub-partitions: (%2d,%2d,%2d,%2d) / (%2d,%2d,%2d,%2d).\n", comm_dim(0),
                 comm_dim(1), comm_dim(2), comm_dim(3), split_key[0], split_key[1], split_key[2], split_key[3]);
    }
    for (int d = 0; d < CommKey::n_dim; d++) {
      if (comm_dim(d) % split_key[d] != 0) {
        errorQuda("Split not possible: %2d %% %2d != 0.", comm_dim(d), split_key[d]);
      }
      if (!is_staggered) {
        gf_param->x[d] *= split_key[d];
        gf_param->pad *= split_key[d];
      } else {
        milc_fatlink_param->x[d] *= split_key[d];
        milc_fatlink_param->pad *= split_key[d];
        milc_longlink_param->x[d] *= split_key[d];
        milc_longlink_param->pad *= split_key[d];
      }
      gauge_param->X[d] *= split_key[d];
      gauge_param->ga_pad *= split_key[d];
    }

    // Deal with clover field. For Multi source computatons, clover field construction is done
    // exclusively on the GPU.
    if (param->clover_coeff == 0.0 && param->clover_csw == 0.0)
      errorQuda("called with neither clover term nor inverse and clover coefficient nor Csw not set");
    if (gaugePrecise->Anisotropy() != 1.0) errorQuda("cannot compute anisotropic clover field");

    quda::CloverField *input_clover = nullptr;
    quda::CloverField *collected_clover = nullptr;
    if (param->dslash_type == QUDA_CLOVER_WILSON_DSLASH || param->dslash_type == QUDA_TWISTED_CLOVER_DSLASH
        || param->dslash_type == QUDA_CLOVER_HASENBUSCH_TWIST_DSLASH) {
      if (h_clover || h_clovinv) {
        CloverFieldParam clover_param;
        clover_param.nDim = 4;
        // If clover_coeff is not set manually, then it is the product Csw * kappa.
        // If the user has set the clover_coeff manually, that value takes precedent.
        clover_param.csw = param->clover_csw;
        clover_param.coeff = param->clover_coeff == 0.0 ? param->kappa * param->clover_csw : param->clover_coeff;
        // We must also adjust param->clover_coeff here. If a user has set kappa and
        // Csw, we must populate param->clover_coeff for them as the computeClover
        // routines uses that value
        param->clover_coeff = (param->clover_coeff == 0.0 ? param->kappa * param->clover_csw : param->clover_coeff);
        clover_param.twisted = param->dslash_type == QUDA_TWISTED_CLOVER_DSLASH;
        clover_param.mu2 = clover_param.twisted ? 4.0 * param->kappa * param->kappa * param->mu * param->mu : 0.0;
        clover_param.siteSubset = QUDA_FULL_SITE_SUBSET;
        for (int d = 0; d < 4; d++) { clover_param.x[d] = field_dim[d]; }
        clover_param.pad = param->cl_pad;
        clover_param.create = QUDA_REFERENCE_FIELD_CREATE;
        clover_param.norm = nullptr;
        clover_param.invNorm = nullptr;
        clover_param.setPrecision(param->clover_cpu_prec);
        clover_param.direct = h_clover ? true : false;
        clover_param.inverse = h_clovinv ? true : false;
        clover_param.clover = h_clover;
        clover_param.cloverInv = h_clovinv;
        clover_param.order = param->clover_order;
        clover_param.location = param->clover_location;

        input_clover = CloverField::Create(clover_param);

        for (int d = 0; d < CommKey::n_dim; d++) { clover_param.x[d] *= split_key[d]; }
        clover_param.create = QUDA_NULL_FIELD_CREATE;
        collected_clover = CloverField::Create(clover_param);

        std::vector<quda::CloverField *> v_c(1);
        v_c[0] = input_clover;
        quda::split_field(*collected_clover, v_c, split_key); // Clover uses 4d even-odd preconditioning.
      }
    }

    quda::GaugeField *collected_gauge = nullptr;
    quda::GaugeField *collected_milc_fatlink_field = nullptr;
    quda::GaugeField *collected_milc_longlink_field = nullptr;

    if (!is_staggered) {
      gf_param->create = QUDA_NULL_FIELD_CREATE;
      collected_gauge = new quda::cpuGaugeField(*gf_param);
      std::vector<quda::GaugeField *> v_g(1);
      v_g[0] = in;
      quda::split_field(*collected_gauge, v_g, split_key);
    } else {
      milc_fatlink_param->create = QUDA_NULL_FIELD_CREATE;
      milc_longlink_param->create = QUDA_NULL_FIELD_CREATE;
      collected_milc_fatlink_field = new quda::cpuGaugeField(*milc_fatlink_param);
      collected_milc_longlink_field = new quda::cpuGaugeField(*milc_longlink_param);
      std::vector<quda::GaugeField *> v_g(1);
      v_g[0] = milc_fatlink_field;
      quda::split_field(*collected_milc_fatlink_field, v_g, split_key);
      v_g[0] = milc_longlink_field;
      quda::split_field(*collected_milc_longlink_field, v_g, split_key);
    }

    profileInvertMultiSrc.TPSTOP(QUDA_PROFILE_INIT);
    profileInvertMultiSrc.TPSTART(QUDA_PROFILE_PREAMBLE);

    comm_barrier();

    // Split input fermion field
    quda::ColorSpinorParam cpu_cs_param_split(*_h_x[0]);
    for (int d = 0; d < CommKey::n_dim; d++) { cpu_cs_param_split.x[d] *= split_key[d]; }
    std::vector<quda::ColorSpinorField *> _collect_b(param->num_src_per_sub_partition, nullptr);
    std::vector<quda::ColorSpinorField *> _collect_x(param->num_src_per_sub_partition, nullptr);
    for (int n = 0; n < param->num_src_per_sub_partition; n++) {
      _collect_b[n] = new quda::cpuColorSpinorField(cpu_cs_param_split);
      _collect_x[n] = new quda::cpuColorSpinorField(cpu_cs_param_split);
      auto first = _h_b.begin() + n * num_sub_partition;
      auto last = _h_b.begin() + (n + 1) * num_sub_partition;
      std::vector<ColorSpinorField *> _v_b(first, last);
      split_field(*_collect_b[n], _v_b, split_key, pc_type);
    }
    comm_barrier();

    push_communicator(split_key);
    updateR();
    comm_barrier();

    profileInvertMultiSrc.TPSTOP(QUDA_PROFILE_PREAMBLE);
    profileInvertMultiSrc.TPSTOP(QUDA_PROFILE_TOTAL);

    // Load gauge field after pushing the split communicator so the comm buffers, etc are setup according to
    // the split topology.
    if (getVerbosity() >= QUDA_DEBUG_VERBOSE) { printfQuda("Split grid loading gauge field...\n"); }
    if (!is_staggered) {
      loadGaugeQuda(collected_gauge->Gauge_p(), gauge_param);
    } else {
      // freeGaugeQuda();
      loadFatLongGaugeQuda(param, gauge_param, collected_milc_fatlink_field->Gauge_p(),
                           collected_milc_longlink_field->Gauge_p());
    }
    if (getVerbosity() >= QUDA_DEBUG_VERBOSE) { printfQuda("Split grid loaded gauge field...\n"); }

    if (param->dslash_type == QUDA_CLOVER_WILSON_DSLASH || param->dslash_type == QUDA_TWISTED_CLOVER_DSLASH
        || param->dslash_type == QUDA_CLOVER_HASENBUSCH_TWIST_DSLASH) {
      if (getVerbosity() >= QUDA_DEBUG_VERBOSE) { printfQuda("Split grid loading clover field...\n"); }
      if (collected_clover) {
        loadCloverQuda(collected_clover->V(false), collected_clover->V(true), param);
      } else {
        loadCloverQuda(nullptr, nullptr, param);
      }
      if (getVerbosity() >= QUDA_DEBUG_VERBOSE) { printfQuda("Split grid loaded clover field...\n"); }
    }

    for (int n = 0; n < param->num_src_per_sub_partition; n++) {
      op(_collect_x[n]->V(), _collect_b[n]->V(), param, args...);
    }

    profileInvertMultiSrc.TPSTART(QUDA_PROFILE_TOTAL);
    profileInvertMultiSrc.TPSTART(QUDA_PROFILE_EPILOGUE);
    push_communicator(default_comm_key);
    updateR();
    comm_barrier();

    for (int d = 0; d < CommKey::n_dim; d++) {
      gauge_param->X[d] /= split_key[d];
      gauge_param->ga_pad /= split_key[d];
    }

    for (int n = 0; n < param->num_src_per_sub_partition; n++) {
      auto first = _h_x.begin() + n * num_sub_partition;
      auto last = _h_x.begin() + (n + 1) * num_sub_partition;
      std::vector<ColorSpinorField *> _v_x(first, last);
      join_field(_v_x, *_collect_x[n], split_key, pc_type);
    }

    for (auto p : _collect_b) { delete p; }
    for (auto p : _collect_x) { delete p; }

    for (auto p : _h_x) { delete p; }
    for (auto p : _h_b) { delete p; }

    if (!is_staggered) {
      delete in;
      delete collected_gauge;
    } else {
      delete milc_fatlink_field;
      delete milc_longlink_field;
      delete collected_milc_fatlink_field;
      delete collected_milc_longlink_field;
    }

    if (input_clover) { delete input_clover; }
    if (collected_clover) { delete collected_clover; }

    profileInvertMultiSrc.TPSTOP(QUDA_PROFILE_EPILOGUE);
    profileInvertMultiSrc.TPSTOP(QUDA_PROFILE_TOTAL);

    // Restore the gauge field
    if (!is_staggered) {
      loadGaugeQuda(h_gauge, gauge_param);
    } else {
      freeGaugeQuda();
      loadFatLongGaugeQuda(param, gauge_param, milc_fatlinks, milc_longlinks);
    }

    if (param->dslash_type == QUDA_CLOVER_WILSON_DSLASH || param->dslash_type == QUDA_TWISTED_CLOVER_DSLASH) {
      loadCloverQuda(h_clover, h_clovinv, param);
    }
  }

  profilerStop(__func__);
}

void invertMultiSrcQuda(void **_hp_x, void **_hp_b, QudaInvertParam *param, void *h_gauge, QudaGaugeParam *gauge_param)
{
  auto op = [](void *_x, void *_b, QudaInvertParam *param) { invertQuda(_x, _b, param); };
  callMultiSrcQuda(_hp_x, _hp_b, param, h_gauge, nullptr, nullptr, gauge_param, nullptr, nullptr, op);
}

void invertMultiSrcStaggeredQuda(void **_hp_x, void **_hp_b, QudaInvertParam *param, void *milc_fatlinks,
                                 void *milc_longlinks, QudaGaugeParam *gauge_param)
{
  auto op = [](void *_x, void *_b, QudaInvertParam *param) { invertQuda(_x, _b, param); };
  callMultiSrcQuda(_hp_x, _hp_b, param, nullptr, milc_fatlinks, milc_longlinks, gauge_param, nullptr, nullptr, op);
}

void invertMultiSrcCloverQuda(void **_hp_x, void **_hp_b, QudaInvertParam *param, void *h_gauge,
                              QudaGaugeParam *gauge_param, void *h_clover, void *h_clovinv)
{
  auto op = [](void *_x, void *_b, QudaInvertParam *param) { invertQuda(_x, _b, param); };
  callMultiSrcQuda(_hp_x, _hp_b, param, h_gauge, nullptr, nullptr, gauge_param, h_clover, h_clovinv, op);
}

void dslashMultiSrcQuda(void **_hp_x, void **_hp_b, QudaInvertParam *param, QudaParity parity, void *h_gauge,
                        QudaGaugeParam *gauge_param)
{
  auto op = [](void *_x, void *_b, QudaInvertParam *param, QudaParity parity) { dslashQuda(_x, _b, param, parity); };
  callMultiSrcQuda(_hp_x, _hp_b, param, h_gauge, nullptr, nullptr, gauge_param, nullptr, nullptr, op, parity);
}

void dslashMultiSrcStaggeredQuda(void **_hp_x, void **_hp_b, QudaInvertParam *param, QudaParity parity,
                                 void *milc_fatlinks, void *milc_longlinks, QudaGaugeParam *gauge_param)
{
  auto op = [](void *_x, void *_b, QudaInvertParam *param, QudaParity parity) { dslashQuda(_x, _b, param, parity); };
  callMultiSrcQuda(_hp_x, _hp_b, param, nullptr, milc_fatlinks, milc_longlinks, gauge_param, nullptr, nullptr, op,
                   parity);
}

void dslashMultiSrcCloverQuda(void **_hp_x, void **_hp_b, QudaInvertParam *param, QudaParity parity, void *h_gauge,
                              QudaGaugeParam *gauge_param, void *h_clover, void *h_clovinv)
{
  auto op = [](void *_x, void *_b, QudaInvertParam *param, QudaParity parity) { dslashQuda(_x, _b, param, parity); };
  callMultiSrcQuda(_hp_x, _hp_b, param, h_gauge, nullptr, nullptr, gauge_param, h_clover, h_clovinv, op, parity);
}

/*!
 * Generic version of the multi-shift solver. Should work for
 * most fermions. Note that offset[0] is not folded into the mass parameter.
 *
 * For Wilson-type fermions, the solution_type must be MATDAG_MAT or MATPCDAG_MATPC,
 * and solve_type must be NORMOP or NORMOP_PC. The solution and solve
 * preconditioning have to match.
 *
 * For Staggered-type fermions, the solution_type must be MATPC, and the
 * solve type must be DIRECT_PC. This difference in convention is because
 * preconditioned staggered operator is normal, unlike with Wilson-type fermions.
 */
void invertMultiShiftQuda(void **_hp_x, void *_hp_b, QudaInvertParam *param)
{
  profilerStart(__func__);

  profileMulti.TPSTART(QUDA_PROFILE_TOTAL);
  profileMulti.TPSTART(QUDA_PROFILE_INIT);

  if (!initialized) errorQuda("QUDA not initialized");

  checkInvertParam(param, _hp_x[0], _hp_b);

  // check the gauge fields have been created
  checkGauge(param);

  if (param->num_offset > QUDA_MAX_MULTI_SHIFT)
    errorQuda("Number of shifts %d requested greater than QUDA_MAX_MULTI_SHIFT %d", param->num_offset,
              QUDA_MAX_MULTI_SHIFT);

  pushVerbosity(param->verbosity);

  bool pc_solution = (param->solution_type == QUDA_MATPC_SOLUTION) || (param->solution_type == QUDA_MATPCDAG_MATPC_SOLUTION);
  bool pc_solve = (param->solve_type == QUDA_DIRECT_PC_SOLVE) || (param->solve_type == QUDA_NORMOP_PC_SOLVE);
  bool mat_solution = (param->solution_type == QUDA_MAT_SOLUTION) || (param->solution_type ==  QUDA_MATPC_SOLUTION);
  bool direct_solve = (param->solve_type == QUDA_DIRECT_SOLVE) || (param->solve_type == QUDA_DIRECT_PC_SOLVE);

  if (param->dslash_type == QUDA_ASQTAD_DSLASH ||
      param->dslash_type == QUDA_STAGGERED_DSLASH) {

    if (param->solution_type != QUDA_MATPC_SOLUTION) {
      errorQuda("For Staggered-type fermions, multi-shift solver only suports MATPC solution type");
    }

    if (param->solve_type != QUDA_DIRECT_PC_SOLVE) {
      errorQuda("For Staggered-type fermions, multi-shift solver only supports DIRECT_PC solve types");
    }

  } else { // Wilson type

    if (mat_solution) {
      errorQuda("For Wilson-type fermions, multi-shift solver does not support MAT or MATPC solution types");
    }
    if (direct_solve) {
      errorQuda("For Wilson-type fermions, multi-shift solver does not support DIRECT or DIRECT_PC solve types");
    }
    if (pc_solution & !pc_solve) {
      errorQuda("For Wilson-type fermions, preconditioned (PC) solution_type requires a PC solve_type");
    }
    if (!pc_solution & pc_solve) {
      errorQuda("For Wilson-type fermions, in multi-shift solver, a preconditioned (PC) solve_type requires a PC solution_type");
    }
  }

  // Timing and FLOP counters
  param->secs = 0;
  param->gflops = 0;
  param->iter = 0;

  for (int i=0; i<param->num_offset-1; i++) {
    for (int j=i+1; j<param->num_offset; j++) {
      if (param->offset[i] > param->offset[j])
        errorQuda("Offsets must be ordered from smallest to largest");
    }
  }

  // Host pointers for x, take a copy of the input host pointers
  void** hp_x;
  hp_x = new void* [ param->num_offset ];

  void* hp_b = _hp_b;
  for(int i=0;i < param->num_offset;i++){
    hp_x[i] = _hp_x[i];
  }

  // Create the matrix.
  // The way this works is that createDirac will create 'd' and 'dSloppy'
  // which are global. We then grab these with references...
  //
  // Balint: Isn't there a nice construction pattern we could use here? This is
  // expedient but yucky.
  //  DiracParam diracParam;
  if (param->dslash_type == QUDA_ASQTAD_DSLASH ||
      param->dslash_type == QUDA_STAGGERED_DSLASH){
    param->mass = sqrt(param->offset[0]/4);
  }

  Dirac *d = nullptr;
  Dirac *dSloppy = nullptr;
  Dirac *dPre = nullptr;
  Dirac *dRefine = nullptr;

  // Create the dirac operator and a sloppy, precon, and refine.
  createDiracWithRefine(d, dSloppy, dPre, dRefine, *param, pc_solve);
  Dirac &dirac = *d;
  Dirac &diracSloppy = *dSloppy;


  cudaColorSpinorField *b = nullptr;   // Cuda RHS
  std::vector<ColorSpinorField*> x;  // Cuda Solutions
  x.resize(param->num_offset);
  std::vector<ColorSpinorField*> p;
  std::unique_ptr<double[]> r2_old(new double[param->num_offset]);

  // Grab the dimension array of the input gauge field.
  const int *X = ( param->dslash_type == QUDA_ASQTAD_DSLASH ) ?
    gaugeFatPrecise->X() : gaugePrecise->X();

  // This creates a ColorSpinorParam struct, from the host data
  // pointer, the definitions in param, the dimensions X, and whether
  // the solution is on a checkerboard instruction or not. These can
  // then be used as 'instructions' to create the actual
  // ColorSpinorField
  ColorSpinorParam cpuParam(hp_b, *param, X, pc_solution, param->input_location);
  ColorSpinorField *h_b = ColorSpinorField::Create(cpuParam);

  std::vector<ColorSpinorField*> h_x;
  h_x.resize(param->num_offset);

  cpuParam.location = param->output_location;
  for(int i=0; i < param->num_offset; i++) {
    cpuParam.v = hp_x[i];
    h_x[i] = ColorSpinorField::Create(cpuParam);
  }

  profileMulti.TPSTOP(QUDA_PROFILE_INIT);
  profileMulti.TPSTART(QUDA_PROFILE_H2D);
  // Now I need a colorSpinorParam for the device
  ColorSpinorParam cudaParam(cpuParam, *param);
  // This setting will download a host vector
  cudaParam.create = QUDA_COPY_FIELD_CREATE;
  cudaParam.location = QUDA_CUDA_FIELD_LOCATION;
  b = new cudaColorSpinorField(*h_b, cudaParam); // Creates b and downloads h_b to it
  profileMulti.TPSTOP(QUDA_PROFILE_H2D);

  profileMulti.TPSTART(QUDA_PROFILE_INIT);
  // Create the solution fields filled with zero
  cudaParam.create = QUDA_ZERO_FIELD_CREATE;

  // now check if we need to invalidate the solutionResident vectors
  bool invalidate = false;
  for (auto v : solutionResident) {
    if (cudaParam.Precision() != v->Precision()) {
      invalidate = true;
      break;
    }
  }

  if (invalidate) {
    for (auto v : solutionResident) delete v;
    solutionResident.clear();
  }

  // grow resident solutions to be big enough
  for (int i=solutionResident.size(); i < param->num_offset; i++) {
    if (getVerbosity() >= QUDA_DEBUG_VERBOSE) printfQuda("Adding vector %d to solutionsResident\n", i);
    solutionResident.push_back(new cudaColorSpinorField(cudaParam));
  }
  for (int i=0; i < param->num_offset; i++) x[i] = solutionResident[i];
  profileMulti.TPSTOP(QUDA_PROFILE_INIT);

  profileMulti.TPSTART(QUDA_PROFILE_PREAMBLE);

  // Check source norms
  double nb = blas::norm2(*b);
  if (nb==0.0) errorQuda("Source has zero norm");

  if(getVerbosity() >= QUDA_VERBOSE ) {
    double nh_b = blas::norm2(*h_b);
    printfQuda("Source: CPU = %g, CUDA copy = %g\n", nh_b, nb);
  }

  // rescale the source vector to help prevent the onset of underflow
  if (param->solver_normalization == QUDA_SOURCE_NORMALIZATION) {
    blas::ax(1.0/sqrt(nb), *b);
  }

  // backup shifts
  double unscaled_shifts[QUDA_MAX_MULTI_SHIFT];
  for (int i = 0; i < param->num_offset; i++) { unscaled_shifts[i] = param->offset[i]; }

  // rescale
  massRescale(*b, *param, true);
  profileMulti.TPSTOP(QUDA_PROFILE_PREAMBLE);

  DiracMatrix *m, *mSloppy;

  if (param->dslash_type == QUDA_ASQTAD_DSLASH ||
      param->dslash_type == QUDA_STAGGERED_DSLASH) {
    m = new DiracM(dirac);
    mSloppy = new DiracM(diracSloppy);
  } else {
    m = new DiracMdagM(dirac);
    mSloppy = new DiracMdagM(diracSloppy);
  }

  SolverParam solverParam(*param);
  {
    MultiShiftCG cg_m(*m, *mSloppy, solverParam, profileMulti);
    cg_m(x, *b, p, r2_old.get());
  }
  solverParam.updateInvertParam(*param);

  delete m;
  delete mSloppy;

  if (param->compute_true_res) {
    // check each shift has the desired tolerance and use sequential CG to refine
    profileMulti.TPSTART(QUDA_PROFILE_INIT);
    cudaParam.create = QUDA_ZERO_FIELD_CREATE;
    cudaColorSpinorField r(*b, cudaParam);
    profileMulti.TPSTOP(QUDA_PROFILE_INIT);
    QudaInvertParam refineparam = *param;
    refineparam.cuda_prec_sloppy = param->cuda_prec_refinement_sloppy;
    Dirac &dirac = *d;
    Dirac &diracSloppy = *dRefine;

#define REFINE_INCREASING_MASS
#ifdef REFINE_INCREASING_MASS
    for(int i=0; i < param->num_offset; i++) {
#else
    for(int i=param->num_offset-1; i >= 0; i--) {
#endif
      double rsd_hq = param->residual_type & QUDA_HEAVY_QUARK_RESIDUAL ?
	param->true_res_hq_offset[i] : 0;
      double tol_hq = param->residual_type & QUDA_HEAVY_QUARK_RESIDUAL ?
	param->tol_hq_offset[i] : 0;

      /*
	In the case where the shifted systems have zero tolerance
	specified, we refine these systems until either the limit of
	precision is reached (prec_tol) or until the tolerance reaches
	the iterated residual tolerance of the previous multi-shift
	solver (iter_res_offset[i]), which ever is greater.
      */
      const double prec_tol = std::pow(10.,(-2*(int)param->cuda_prec+4)); // implicit refinment limit of 1e-12
      const double iter_tol = (param->iter_res_offset[i] < prec_tol ? prec_tol : (param->iter_res_offset[i] *1.1));
      const double refine_tol = (param->tol_offset[i] == 0.0 ? iter_tol : param->tol_offset[i]);
      // refine if either L2 or heavy quark residual tolerances have not been met, only if desired residual is > 0
      if (param->true_res_offset[i] > refine_tol || rsd_hq > tol_hq) {
	if (getVerbosity() >= QUDA_SUMMARIZE)
	  printfQuda("Refining shift %d: L2 residual %e / %e, heavy quark %e / %e (actual / requested)\n",
		     i, param->true_res_offset[i], param->tol_offset[i], rsd_hq, tol_hq);

        // for staggered the shift is just a change in mass term (FIXME: for twisted mass also)
        if (param->dslash_type == QUDA_ASQTAD_DSLASH ||
            param->dslash_type == QUDA_STAGGERED_DSLASH) {
          dirac.setMass(sqrt(param->offset[i]/4));
          diracSloppy.setMass(sqrt(param->offset[i]/4));
        }

        DiracMatrix *m, *mSloppy;

        if (param->dslash_type == QUDA_ASQTAD_DSLASH ||
            param->dslash_type == QUDA_STAGGERED_DSLASH) {
          m = new DiracM(dirac);
          mSloppy = new DiracM(diracSloppy);
        } else {
          m = new DiracMdagM(dirac);
          mSloppy = new DiracMdagM(diracSloppy);
        }

        // need to curry in the shift if we are not doing staggered
        if (param->dslash_type != QUDA_ASQTAD_DSLASH && param->dslash_type != QUDA_STAGGERED_DSLASH) {
          m->shift = param->offset[i];
          mSloppy->shift = param->offset[i];
        }

        if (false) { // experimenting with Minimum residual extrapolation
                     // only perform MRE using current and previously refined solutions
#ifdef REFINE_INCREASING_MASS
	  const int nRefine = i+1;
#else
	  const int nRefine = param->num_offset - i + 1;
#endif

          std::vector<ColorSpinorField *> q;
          q.resize(nRefine);
          std::vector<ColorSpinorField *> z;
          z.resize(nRefine);
          cudaParam.create = QUDA_NULL_FIELD_CREATE;
          cudaColorSpinorField tmp(cudaParam);

          for (int j = 0; j < nRefine; j++) {
            q[j] = new cudaColorSpinorField(cudaParam);
            z[j] = new cudaColorSpinorField(cudaParam);
          }

          *z[0] = *x[0]; // zero solution already solved
#ifdef REFINE_INCREASING_MASS
	  for (int j=1; j<nRefine; j++) *z[j] = *x[j];
#else
	  for (int j=1; j<nRefine; j++) *z[j] = *x[param->num_offset-j];
#endif

          bool orthogonal = true;
          bool apply_mat = true;
          bool hermitian = true;
	  MinResExt mre(*m, orthogonal, apply_mat, hermitian, profileMulti);
	  blas::copy(tmp, *b);
	  mre(*x[i], tmp, z, q);

	  for(int j=0; j < nRefine; j++) {
	    delete q[j];
	    delete z[j];
	  }
        }

        SolverParam solverParam(refineparam);
        solverParam.iter = 0;
        solverParam.use_init_guess = QUDA_USE_INIT_GUESS_YES;
        solverParam.tol = (param->tol_offset[i] > 0.0 ? param->tol_offset[i] : iter_tol); // set L2 tolerance
        solverParam.tol_hq = param->tol_hq_offset[i];                                     // set heavy quark tolerance
        solverParam.delta = param->reliable_delta_refinement;

        {
          CG cg(*m, *mSloppy, *mSloppy, *mSloppy, solverParam, profileMulti);
          if (i==0)
            cg(*x[i], *b, p[i], r2_old[i]);
          else
            cg(*x[i], *b);
        }

        solverParam.true_res_offset[i] = solverParam.true_res;
        solverParam.true_res_hq_offset[i] = solverParam.true_res_hq;
        solverParam.updateInvertParam(*param,i);

        if (param->dslash_type == QUDA_ASQTAD_DSLASH ||
            param->dslash_type == QUDA_STAGGERED_DSLASH) {
          dirac.setMass(sqrt(param->offset[0]/4)); // restore just in case
          diracSloppy.setMass(sqrt(param->offset[0]/4)); // restore just in case
        }

        delete m;
        delete mSloppy;
      }
    }
  }

  // restore shifts
  for(int i=0; i < param->num_offset; i++) {
    param->offset[i] = unscaled_shifts[i];
  }

  profileMulti.TPSTART(QUDA_PROFILE_D2H);

  if (param->compute_action) {
    Complex action(0);
    for (int i=0; i<param->num_offset; i++) action += param->residue[i] * blas::cDotProduct(*b, *x[i]);
    param->action[0] = action.real();
    param->action[1] = action.imag();
  }

  for(int i=0; i < param->num_offset; i++) {
    if (param->solver_normalization == QUDA_SOURCE_NORMALIZATION) { // rescale the solution
      blas::ax(sqrt(nb), *x[i]);
    }

    if (getVerbosity() >= QUDA_VERBOSE){
      double nx = blas::norm2(*x[i]);
      printfQuda("Solution %d = %g\n", i, nx);
    }

    if (!param->make_resident_solution) *h_x[i] = *x[i];
  }
  profileMulti.TPSTOP(QUDA_PROFILE_D2H);

  profileMulti.TPSTART(QUDA_PROFILE_EPILOGUE);

  if (!param->make_resident_solution) {
    for (auto v: solutionResident) if (v) delete v;
    solutionResident.clear();
  }

  profileMulti.TPSTOP(QUDA_PROFILE_EPILOGUE);

  profileMulti.TPSTART(QUDA_PROFILE_FREE);
  for(int i=0; i < param->num_offset; i++){
    delete h_x[i];
    //if (!param->make_resident_solution) delete x[i];
  }

  delete h_b;
  delete b;

  delete [] hp_x;

  delete d;
  delete dSloppy;
  delete dPre;
  delete dRefine;
  for (auto& pp : p) delete pp;

  profileMulti.TPSTOP(QUDA_PROFILE_FREE);

  popVerbosity();

  // cache is written out even if a long benchmarking job gets interrupted
  saveTuneCache();

  profileMulti.TPSTOP(QUDA_PROFILE_TOTAL);

  profilerStop(__func__);
}

void computeKSLinkQuda(void *fatlink, void *longlink, void *ulink, void *inlink, double *path_coeff, QudaGaugeParam *param)
{
  profileFatLink.TPSTART(QUDA_PROFILE_TOTAL);
  profileFatLink.TPSTART(QUDA_PROFILE_INIT);

  checkGaugeParam(param);

  GaugeFieldParam gParam(*param, fatlink, QUDA_GENERAL_LINKS);
  cpuGaugeField cpuFatLink(gParam);   // create the host fatlink
  gParam.gauge = longlink;
  cpuGaugeField cpuLongLink(gParam);  // create the host longlink
  gParam.gauge = ulink;
  cpuGaugeField cpuUnitarizedLink(gParam);
  gParam.link_type = param->type;
  gParam.gauge = inlink;
  cpuGaugeField cpuInLink(gParam);    // create the host sitelink

  // create the device fields
  gParam.reconstruct = param->reconstruct;
  gParam.setPrecision(param->cuda_prec, true);
  gParam.create = QUDA_NULL_FIELD_CREATE;
  cudaGaugeField *cudaInLink = new cudaGaugeField(gParam);
  profileFatLink.TPSTOP(QUDA_PROFILE_INIT);

  cudaInLink->loadCPUField(cpuInLink, profileFatLink);
  cudaGaugeField *cudaInLinkEx = createExtendedGauge(*cudaInLink, R, profileFatLink);

  profileFatLink.TPSTART(QUDA_PROFILE_FREE);
  delete cudaInLink;
  profileFatLink.TPSTOP(QUDA_PROFILE_FREE);

  gParam.create = QUDA_ZERO_FIELD_CREATE;
  gParam.link_type = QUDA_GENERAL_LINKS;
  gParam.reconstruct = QUDA_RECONSTRUCT_NO;
  gParam.setPrecision(param->cuda_prec, true);
  gParam.ghostExchange = QUDA_GHOST_EXCHANGE_NO;

  if (longlink) {
    profileFatLink.TPSTART(QUDA_PROFILE_INIT);
    cudaGaugeField *cudaLongLink = new cudaGaugeField(gParam);
    profileFatLink.TPSTOP(QUDA_PROFILE_INIT);

    profileFatLink.TPSTART(QUDA_PROFILE_COMPUTE);
    longKSLink(cudaLongLink, *cudaInLinkEx, path_coeff);
    profileFatLink.TPSTOP(QUDA_PROFILE_COMPUTE);

    cudaLongLink->saveCPUField(cpuLongLink, profileFatLink);

    profileFatLink.TPSTART(QUDA_PROFILE_FREE);
    delete cudaLongLink;
    profileFatLink.TPSTOP(QUDA_PROFILE_FREE);
  }

  profileFatLink.TPSTART(QUDA_PROFILE_INIT);
  cudaGaugeField *cudaFatLink = new cudaGaugeField(gParam);
  profileFatLink.TPSTOP(QUDA_PROFILE_INIT);

  profileFatLink.TPSTART(QUDA_PROFILE_COMPUTE);
  fatKSLink(cudaFatLink, *cudaInLinkEx, path_coeff);
  profileFatLink.TPSTOP(QUDA_PROFILE_COMPUTE);

  if (fatlink) cudaFatLink->saveCPUField(cpuFatLink, profileFatLink);

  profileFatLink.TPSTART(QUDA_PROFILE_FREE);
  delete cudaInLinkEx;
  profileFatLink.TPSTOP(QUDA_PROFILE_FREE);

  if (ulink) {
    const double unitarize_eps = 1e-14;
    const double max_error = 1e-10;
    const int reunit_allow_svd = 1;
    const int reunit_svd_only = 0;
    const double svd_rel_error = 1e-6;
    const double svd_abs_error = 1e-6;
    quda::setUnitarizeLinksConstants(unitarize_eps, max_error, reunit_allow_svd, reunit_svd_only, svd_rel_error,
                                     svd_abs_error);

    cudaGaugeField *cudaUnitarizedLink = new cudaGaugeField(gParam);

    profileFatLink.TPSTART(QUDA_PROFILE_COMPUTE);
    *num_failures_h = 0;
    quda::unitarizeLinks(*cudaUnitarizedLink, *cudaFatLink, num_failures_d); // unitarize on the gpu
    if (*num_failures_h > 0)
      errorQuda("Error in unitarization component of the hisq fattening: %d failures", *num_failures_h);
    profileFatLink.TPSTOP(QUDA_PROFILE_COMPUTE);

    cudaUnitarizedLink->saveCPUField(cpuUnitarizedLink, profileFatLink);

    profileFatLink.TPSTART(QUDA_PROFILE_FREE);
    delete cudaUnitarizedLink;
    profileFatLink.TPSTOP(QUDA_PROFILE_FREE);
  }

  profileFatLink.TPSTART(QUDA_PROFILE_FREE);
  delete cudaFatLink;
  profileFatLink.TPSTOP(QUDA_PROFILE_FREE);

  profileFatLink.TPSTOP(QUDA_PROFILE_TOTAL);
}

int computeGaugeForceQuda(void* mom, void* siteLink,  int*** input_path_buf, int* path_length,
			  double* loop_coeff, int num_paths, int max_length, double eb3, QudaGaugeParam* qudaGaugeParam)
{
  profileGaugeForce.TPSTART(QUDA_PROFILE_TOTAL);
  profileGaugeForce.TPSTART(QUDA_PROFILE_INIT);

  checkGaugeParam(qudaGaugeParam);

  GaugeFieldParam gParam(*qudaGaugeParam, siteLink);
  gParam.site_offset = qudaGaugeParam->gauge_offset;
  gParam.site_size = qudaGaugeParam->site_size;
  cpuGaugeField *cpuSiteLink = (!qudaGaugeParam->use_resident_gauge) ? new cpuGaugeField(gParam) : nullptr;

  cudaGaugeField* cudaSiteLink = nullptr;

  if (qudaGaugeParam->use_resident_gauge) {
    if (!gaugePrecise) errorQuda("No resident gauge field to use");
    cudaSiteLink = gaugePrecise;
  } else {
    gParam.create = QUDA_NULL_FIELD_CREATE;
    gParam.reconstruct = qudaGaugeParam->reconstruct;
    gParam.setPrecision(qudaGaugeParam->cuda_prec, true);

    cudaSiteLink = new cudaGaugeField(gParam);
    profileGaugeForce.TPSTOP(QUDA_PROFILE_INIT);

    profileGaugeForce.TPSTART(QUDA_PROFILE_H2D);
    cudaSiteLink->loadCPUField(*cpuSiteLink);
    profileGaugeForce.TPSTOP(QUDA_PROFILE_H2D);

    profileGaugeForce.TPSTART(QUDA_PROFILE_INIT);
  }

  GaugeFieldParam gParamMom(*qudaGaugeParam, mom, QUDA_ASQTAD_MOM_LINKS);
  if (gParamMom.order == QUDA_TIFR_GAUGE_ORDER || gParamMom.order == QUDA_TIFR_PADDED_GAUGE_ORDER)
    gParamMom.reconstruct = QUDA_RECONSTRUCT_NO;
  else
    gParamMom.reconstruct = QUDA_RECONSTRUCT_10;

  gParamMom.site_offset = qudaGaugeParam->mom_offset;
  gParamMom.site_size = qudaGaugeParam->site_size;
  cpuGaugeField* cpuMom = (!qudaGaugeParam->use_resident_mom) ? new cpuGaugeField(gParamMom) : nullptr;

  cudaGaugeField* cudaMom = nullptr;
  if (qudaGaugeParam->use_resident_mom) {
    if (!momResident) errorQuda("No resident momentum field to use");
    cudaMom = momResident;
    if (qudaGaugeParam->overwrite_mom) cudaMom->zero();
    profileGaugeForce.TPSTOP(QUDA_PROFILE_INIT);
  } else {
    gParamMom.create = qudaGaugeParam->overwrite_mom ? QUDA_ZERO_FIELD_CREATE : QUDA_NULL_FIELD_CREATE;
    gParamMom.reconstruct = QUDA_RECONSTRUCT_10;
    gParamMom.link_type = QUDA_ASQTAD_MOM_LINKS;
    gParamMom.setPrecision(qudaGaugeParam->cuda_prec, true);
    gParamMom.create = QUDA_ZERO_FIELD_CREATE;
    cudaMom = new cudaGaugeField(gParamMom);
    profileGaugeForce.TPSTOP(QUDA_PROFILE_INIT);
    if (!qudaGaugeParam->overwrite_mom) {
      profileGaugeForce.TPSTART(QUDA_PROFILE_H2D);
      cudaMom->loadCPUField(*cpuMom);
      profileGaugeForce.TPSTOP(QUDA_PROFILE_H2D);
    }
  }

  cudaGaugeField *cudaGauge = createExtendedGauge(*cudaSiteLink, R, profileGaugeForce);
  // apply / remove phase as appropriate
  if (cudaGauge->StaggeredPhaseApplied()) cudaGauge->removeStaggeredPhase();

  // actually do the computation
  profileGaugeForce.TPSTART(QUDA_PROFILE_COMPUTE);
  if (!forceMonitor()) {
    gaugeForce(*cudaMom, *cudaGauge, eb3, input_path_buf,  path_length, loop_coeff, num_paths, max_length);
    
    //double path_coeff[3];
    //for(int i=0; i<3; i++) path_coeff[i] = i*1.0;
    //gaugeForceNew(*cudaMom, *cudaGauge, QUDA_GAUGE_ACTION_TYPE_WILSON, eb3, path_coeff);
    //gaugeForceNew(*cudaMom, *cudaGauge, QUDA_GAUGE_ACTION_TYPE_SYMANZIK, eb3, path_coeff);
    //gaugeForceNew(*cudaMom, *cudaGauge, QUDA_GAUGE_ACTION_TYPE_LUSCHER_WEISZ, eb3, path_coeff);
  } else {
    // if we are monitoring the force, separate the force computation from the
    // momentum update. Use a dummy zero field to collect the momentum contribution
    // performed in gaugeForce. The epsilon param is irrelevant.
    GaugeFieldParam gParam(*cudaMom);
    gParam.create = QUDA_ZERO_FIELD_CREATE;
    GaugeField *force = GaugeField::Create(gParam);
    gaugeForce(*force, *cudaGauge, 1.0, input_path_buf,  path_length, loop_coeff, num_paths, max_length);
    
    //double path_coeff[3];
    //for(int i=0; i<3; i++) path_coeff[i] = 1.0;
    
    //gaugeForceNew(*cudaMom, *cudaGauge, QUDA_GAUGE_ACTION_TYPE_WILSON, eb3, path_coeff);
    //gaugeForceNew(*cudaMom, *cudaGauge, QUDA_GAUGE_ACTION_TYPE_SYMANZIK, eb3, path_coeff);
    //gaugeForceNew(*cudaMom, *cudaGauge, QUDA_GAUGE_ACTION_TYPE_LUSCHER_WEISZ, eb3, path_coeff);
    
    updateMomentum(*cudaMom, eb3, *force, "gauge");
    delete force;
  }
  profileGaugeForce.TPSTOP(QUDA_PROFILE_COMPUTE);

  if (qudaGaugeParam->return_result_mom) {
    profileGaugeForce.TPSTART(QUDA_PROFILE_D2H);
    cudaMom->saveCPUField(*cpuMom);
    profileGaugeForce.TPSTOP(QUDA_PROFILE_D2H);
  }

  profileGaugeForce.TPSTART(QUDA_PROFILE_FREE);
  if (qudaGaugeParam->make_resident_gauge) {
    if (gaugePrecise && gaugePrecise != cudaSiteLink) delete gaugePrecise;
    gaugePrecise = cudaSiteLink;
  } else {
    delete cudaSiteLink;
  }

  if (qudaGaugeParam->make_resident_mom) {
    if (momResident && momResident != cudaMom) delete momResident;
    momResident = cudaMom;
  } else {
    delete cudaMom;
  }

  if (cpuSiteLink) delete cpuSiteLink;
  if (cpuMom) delete cpuMom;

  if (qudaGaugeParam->make_resident_gauge) {
    if (extendedGaugeResident) delete extendedGaugeResident;
    extendedGaugeResident = cudaGauge;
  } else {
    delete cudaGauge;
  }
  profileGaugeForce.TPSTOP(QUDA_PROFILE_FREE);

  profileGaugeForce.TPSTOP(QUDA_PROFILE_TOTAL);
  return 0;
}

void momResidentQuda(void *mom, QudaGaugeParam *param)
{
  profileGaugeForce.TPSTART(QUDA_PROFILE_TOTAL);
  profileGaugeForce.TPSTART(QUDA_PROFILE_INIT);

  checkGaugeParam(param);

  GaugeFieldParam gParamMom(*param, mom, QUDA_ASQTAD_MOM_LINKS);
  if (gParamMom.order == QUDA_TIFR_GAUGE_ORDER || gParamMom.order == QUDA_TIFR_PADDED_GAUGE_ORDER)
    gParamMom.reconstruct = QUDA_RECONSTRUCT_NO;
  else
    gParamMom.reconstruct = QUDA_RECONSTRUCT_10;
  gParamMom.site_offset = param->mom_offset;
  gParamMom.site_size = param->site_size;

  cpuGaugeField cpuMom(gParamMom);

  if (param->make_resident_mom && !param->return_result_mom) {
    if (momResident) delete momResident;

    gParamMom.create = QUDA_NULL_FIELD_CREATE;
    gParamMom.reconstruct = QUDA_RECONSTRUCT_10;
    gParamMom.link_type = QUDA_ASQTAD_MOM_LINKS;
    gParamMom.setPrecision(param->cuda_prec, true);
    gParamMom.create = QUDA_ZERO_FIELD_CREATE;
    momResident = new cudaGaugeField(gParamMom);
  } else if (param->return_result_mom && !param->make_resident_mom) {
    if (!momResident) errorQuda("No resident momentum to return");
  } else {
    errorQuda("Unexpected combination make_resident_mom = %d return_result_mom = %d", param->make_resident_mom,
              param->return_result_mom);
  }

  profileGaugeForce.TPSTOP(QUDA_PROFILE_INIT);

  if (param->make_resident_mom) {
    // we are downloading the momentum from the host
    profileGaugeForce.TPSTART(QUDA_PROFILE_H2D);
    momResident->loadCPUField(cpuMom);
    profileGaugeForce.TPSTOP(QUDA_PROFILE_H2D);
  } else if (param->return_result_mom) {
    // we are uploading the momentum to the host
    profileGaugeForce.TPSTART(QUDA_PROFILE_D2H);
    momResident->saveCPUField(cpuMom);
    profileGaugeForce.TPSTOP(QUDA_PROFILE_D2H);

    profileGaugeForce.TPSTART(QUDA_PROFILE_FREE);
    delete momResident;
    momResident = nullptr;
    profileGaugeForce.TPSTOP(QUDA_PROFILE_FREE);
  }

  profileGaugeForce.TPSTOP(QUDA_PROFILE_TOTAL);
}

void createCloverQuda(QudaInvertParam* invertParam)
{
  // No op if called from HMC and not computing clover
  if (invertParam->dslash_type != QUDA_CLOVER_WILSON_DSLASH) return;
  
  profileClover.TPSTART(QUDA_PROFILE_TOTAL);
  if (!cloverPrecise && !cloverEvolved) errorQuda("No Clover fields allocated");
  
  // Decide which fields to use. The Evolved fields take precedent over Precise fields
  // because if it exists then gaugePrecise is being preserved.
  cudaCloverField *CloverField = cloverEvolved ? cloverEvolved : cloverPrecise;
  cudaGaugeField *GaugeField = gaugeEvolved ? gaugeEvolved : gaugePrecise;

  // Get the desired reconstruct information
  QudaReconstructType recon = (GaugeField->Reconstruct() == QUDA_RECONSTRUCT_8) ? QUDA_RECONSTRUCT_12 : GaugeField->Reconstruct();
  
  // for clover we optimize to only send depth 1 halos in y/z/t (FIXME - make work for x, make robust in general)  
  int R[4];
  for (int d=0; d<4; d++) R[d] = (d==0 ? 2 : 1) * (redundant_comms || commDimPartitioned(d));

  // Check to see if we have an extended gauge in residency.
  cudaGaugeField *gauge = extendedGaugeResident ? extendedGaugeResident : createExtendedGauge(*GaugeField, R, profileClover, false, recon);
  
  profileClover.TPSTART(QUDA_PROFILE_INIT);
  // create the Fmunu field
  GaugeFieldParam tensorParam(GaugeField->X(), gauge->Precision(), QUDA_RECONSTRUCT_NO, 0, QUDA_TENSOR_GEOMETRY);
  tensorParam.siteSubset = QUDA_FULL_SITE_SUBSET;
  tensorParam.order = QUDA_FLOAT2_GAUGE_ORDER;
  tensorParam.ghostExchange = QUDA_GHOST_EXCHANGE_NO;
  cudaGaugeField Fmunu(tensorParam);
  profileClover.TPSTOP(QUDA_PROFILE_INIT);
  profileClover.TPSTART(QUDA_PROFILE_COMPUTE);
  computeFmunu(Fmunu, *gauge);
  computeClover(*CloverField, Fmunu, invertParam->clover_coeff);
  profileClover.TPSTOP(QUDA_PROFILE_COMPUTE);
  profileClover.TPSTOP(QUDA_PROFILE_TOTAL);

  // FIXME always preserve the extended gauge
  extendedGaugeResident = gauge;
}

void* createGaugeFieldQuda(void* gauge, int geometry, QudaGaugeParam* param)
{
  GaugeFieldParam gParam(*param, gauge, QUDA_GENERAL_LINKS);
  gParam.geometry = static_cast<QudaFieldGeometry>(geometry);
  if (geometry != QUDA_SCALAR_GEOMETRY && geometry != QUDA_VECTOR_GEOMETRY)
    errorQuda("Only scalar and vector geometries are supported\n");

  cpuGaugeField *cpuGauge = nullptr;
  if (gauge) cpuGauge = new cpuGaugeField(gParam);

  gParam.order = QUDA_FLOAT2_GAUGE_ORDER;
  gParam.create = QUDA_ZERO_FIELD_CREATE;
  auto* cudaGauge = new cudaGaugeField(gParam);

  if (gauge) {
    cudaGauge->loadCPUField(*cpuGauge);
    delete cpuGauge;
  }

  return cudaGauge;
}

void saveGaugeFieldQuda(void *gauge, void *inGauge, QudaGaugeParam *param)
{
  auto* cudaGauge = reinterpret_cast<cudaGaugeField*>(inGauge);

  GaugeFieldParam gParam(*param, gauge, QUDA_GENERAL_LINKS);
  gParam.geometry = cudaGauge->Geometry();

  cpuGaugeField cpuGauge(gParam);
  cudaGauge->saveCPUField(cpuGauge);
}

void destroyGaugeFieldQuda(void *gauge)
{
  auto* g = reinterpret_cast<cudaGaugeField*>(gauge);
  delete g;
}

void computeStaggeredForceQuda(void *h_mom, double dt, double delta, void *, void **, QudaGaugeParam *gauge_param,
                               QudaInvertParam *inv_param)
{
  profileStaggeredForce.TPSTART(QUDA_PROFILE_TOTAL);
  profileStaggeredForce.TPSTART(QUDA_PROFILE_INIT);

  GaugeFieldParam gParam(*gauge_param, h_mom, QUDA_ASQTAD_MOM_LINKS);

  // create the host momentum field
  gParam.reconstruct = gauge_param->reconstruct;
  gParam.t_boundary = QUDA_PERIODIC_T;
  cpuGaugeField cpuMom(gParam);

  // create the device momentum field
  gParam.link_type = QUDA_ASQTAD_MOM_LINKS;
  gParam.create = QUDA_ZERO_FIELD_CREATE; // FIXME
  gParam.order = QUDA_FLOAT2_GAUGE_ORDER;
  gParam.reconstruct = QUDA_RECONSTRUCT_10;
  cudaGaugeField *cudaMom = !gauge_param->use_resident_mom ? new cudaGaugeField(gParam) : nullptr;

  // create temporary field for quark-field outer product
  gParam.reconstruct = QUDA_RECONSTRUCT_NO;
  gParam.link_type = QUDA_GENERAL_LINKS;
  gParam.create = QUDA_ZERO_FIELD_CREATE;
  cudaGaugeField cudaForce(gParam);
  GaugeField *cudaForce_[2] = {&cudaForce};

  ColorSpinorParam qParam;
  qParam.location = QUDA_CUDA_FIELD_LOCATION;
  qParam.nColor = 3;
  qParam.nSpin = 1;
  qParam.siteSubset = QUDA_FULL_SITE_SUBSET;
  qParam.siteOrder = QUDA_EVEN_ODD_SITE_ORDER;
  qParam.nDim = 5; // 5 since staggered mrhs
  qParam.pc_type = QUDA_4D_PC;
  qParam.setPrecision(gParam.Precision());
  qParam.pad = 0;
  for(int dir=0; dir<4; ++dir) qParam.x[dir] = gParam.x[dir];
  qParam.x[4] = 1;
  qParam.create = QUDA_NULL_FIELD_CREATE;
  qParam.fieldOrder = QUDA_FLOAT2_FIELD_ORDER;
  qParam.gammaBasis = QUDA_DEGRAND_ROSSI_GAMMA_BASIS;

  profileStaggeredForce.TPSTOP(QUDA_PROFILE_INIT);
  profileStaggeredForce.TPSTART(QUDA_PROFILE_H2D);

  if (gauge_param->use_resident_mom) {
    if (!momResident) errorQuda("Cannot use resident momentum field since none appears resident");
    cudaMom = momResident;
  } else {
    // download the initial momentum (FIXME make an option just to return?)
    cudaMom->loadCPUField(cpuMom);
  }

  // resident gauge field is required
  if (!gauge_param->use_resident_gauge || !gaugePrecise)
    errorQuda("Resident gauge field is required");

  if (!gaugePrecise->StaggeredPhaseApplied()) {
    errorQuda("Gauge field requires the staggered phase factors to be applied");
  }

  // check if staggered phase is the desired one
  if (gauge_param->staggered_phase_type != gaugePrecise->StaggeredPhase()) {
    errorQuda("Requested staggered phase %d, but found %d\n",
              gauge_param->staggered_phase_type, gaugePrecise->StaggeredPhase());
  }

  profileStaggeredForce.TPSTOP(QUDA_PROFILE_H2D);
  profileStaggeredForce.TPSTART(QUDA_PROFILE_INIT);

  const int nvector = inv_param->num_offset;
  std::vector<ColorSpinorField*> X(nvector);
  for ( int i=0; i<nvector; i++) X[i] = ColorSpinorField::Create(qParam);

  if (inv_param->use_resident_solution) {
    if (solutionResident.size() < (unsigned int)nvector)
      errorQuda("solutionResident.size() %lu does not match number of shifts %d",
		solutionResident.size(), nvector);
  }

  // create the staggered operator
  DiracParam diracParam;
  bool pc_solve = (inv_param->solve_type == QUDA_DIRECT_PC_SOLVE) ||
    (inv_param->solve_type == QUDA_NORMOP_PC_SOLVE);
  if (!pc_solve)
    errorQuda("Preconditioned solve type required not %d\n", inv_param->solve_type);
  setDiracParam(diracParam, inv_param, pc_solve);
  Dirac *dirac = Dirac::create(diracParam);

  profileStaggeredForce.TPSTOP(QUDA_PROFILE_INIT);
  profileStaggeredForce.TPSTART(QUDA_PROFILE_PREAMBLE);

  for (int i=0; i<nvector; i++) {
    ColorSpinorField &x = *(X[i]);

    if (inv_param->use_resident_solution) x.Even() = *(solutionResident[i]);
    else errorQuda("%s requires resident solution", __func__);

    // set the odd solution component
    dirac->Dslash(x.Odd(), x.Even(), QUDA_ODD_PARITY);
  }

  profileStaggeredForce.TPSTOP(QUDA_PROFILE_PREAMBLE);
  profileStaggeredForce.TPSTART(QUDA_PROFILE_FREE);

#if 0
  if (inv_param->use_resident_solution) {
    for (auto v : solutionResident) if (v) delete solutionResident[i];
    solutionResident.clear();
  }
#endif
  delete dirac;

  profileStaggeredForce.TPSTOP(QUDA_PROFILE_FREE);
  profileStaggeredForce.TPSTART(QUDA_PROFILE_COMPUTE);

  // compute quark-field outer product
  for (int i=0; i<nvector; i++) {
    ColorSpinorField &x = *(X[i]);
    // second component is zero since we have no three hop term
    double coeff[2] = {inv_param->residue[i], 0.0};

    // Operate on even-parity sites
    computeStaggeredOprod(cudaForce_, x, coeff, 1);
  }

  // mom += delta * [U * force]TA
  applyU(cudaForce, *gaugePrecise);
  updateMomentum(*cudaMom, dt * delta, cudaForce, "staggered");
  qudaDeviceSynchronize();

  profileStaggeredForce.TPSTOP(QUDA_PROFILE_COMPUTE);
  profileStaggeredForce.TPSTART(QUDA_PROFILE_D2H);

  if (gauge_param->return_result_mom) {
    // copy the momentum field back to the host
    cudaMom->saveCPUField(cpuMom);
  }

  if (gauge_param->make_resident_mom) {
    // make the momentum field resident
    momResident = cudaMom;
  } else {
    delete cudaMom;
  }

  profileStaggeredForce.TPSTOP(QUDA_PROFILE_D2H);
  profileStaggeredForce.TPSTART(QUDA_PROFILE_FREE);

  for (int i=0; i<nvector; i++) delete X[i];

  profileStaggeredForce.TPSTOP(QUDA_PROFILE_FREE);
  profileStaggeredForce.TPSTOP(QUDA_PROFILE_TOTAL);
}

void computeHISQForceQuda(void* const milc_momentum,
                          double dt,
                          const double level2_coeff[6],
                          const double fat7_coeff[6],
                          const void* const w_link,
                          const void* const v_link,
                          const void* const u_link,
                          void **fermion,
                          int num_terms,
                          int num_naik_terms,
                          double **coeff,
                          QudaGaugeParam* gParam)
{
  using namespace quda;
  using namespace quda::fermion_force;
  profileHISQForce.TPSTART(QUDA_PROFILE_TOTAL);
  if (gParam->gauge_order != QUDA_MILC_GAUGE_ORDER) errorQuda("Unsupported input field order %d", gParam->gauge_order);

  checkGaugeParam(gParam);

  profileHISQForce.TPSTART(QUDA_PROFILE_INIT);

  // create the device outer-product field
  GaugeFieldParam oParam(*gParam, nullptr, QUDA_GENERAL_LINKS);
  oParam.nFace = 0;
  oParam.create = QUDA_ZERO_FIELD_CREATE;
  oParam.order = QUDA_FLOAT2_GAUGE_ORDER;
  cudaGaugeField *stapleOprod = new cudaGaugeField(oParam);
  cudaGaugeField *oneLinkOprod = new cudaGaugeField(oParam);
  cudaGaugeField *naikOprod = new cudaGaugeField(oParam);

  {
    // default settings for the unitarization
    const double unitarize_eps = 1e-14;
    const double hisq_force_filter = 5e-5;
    const double max_det_error = 1e-10;
    const bool   allow_svd = true;
    const bool   svd_only = false;
    const double svd_rel_err = 1e-8;
    const double svd_abs_err = 1e-8;

    setUnitarizeForceConstants(unitarize_eps, hisq_force_filter, max_det_error, allow_svd, svd_only, svd_rel_err, svd_abs_err);
  }

  double act_path_coeff[6] = {0,1,level2_coeff[2],level2_coeff[3],level2_coeff[4],level2_coeff[5]};
  // You have to look at the MILC routine to understand the following
  // Basically, I have already absorbed the one-link coefficient

  GaugeFieldParam param(*gParam, milc_momentum, QUDA_ASQTAD_MOM_LINKS);
  //param.nFace = 0;
  param.order  = QUDA_MILC_GAUGE_ORDER;
  param.reconstruct = QUDA_RECONSTRUCT_10;
  param.ghostExchange =  QUDA_GHOST_EXCHANGE_NO;
  cpuGaugeField* cpuMom = (!gParam->use_resident_mom) ? new cpuGaugeField(param) : nullptr;

  param.link_type = QUDA_GENERAL_LINKS;
  param.reconstruct = QUDA_RECONSTRUCT_NO;
  param.gauge = (void*)w_link;
  cpuGaugeField cpuWLink(param);
  param.gauge = (void*)v_link;
  cpuGaugeField cpuVLink(param);
  param.gauge = (void*)u_link;
  cpuGaugeField cpuULink(param);

  param.create = QUDA_ZERO_FIELD_CREATE;
  param.order  = QUDA_FLOAT2_GAUGE_ORDER;
  param.link_type = QUDA_ASQTAD_MOM_LINKS;
  param.reconstruct = QUDA_RECONSTRUCT_10;
  GaugeFieldParam momParam(param);

  param.create = QUDA_ZERO_FIELD_CREATE;
  param.link_type = QUDA_GENERAL_LINKS;
  param.setPrecision(gParam->cpu_prec, true);

  int R[4] = { 2*comm_dim_partitioned(0), 2*comm_dim_partitioned(1), 2*comm_dim_partitioned(2), 2*comm_dim_partitioned(3) };
  for (int dir=0; dir<4; ++dir) {
    param.x[dir] += 2*R[dir];
    param.r[dir] = R[dir];
  }

  param.reconstruct = QUDA_RECONSTRUCT_NO;
  param.create = QUDA_ZERO_FIELD_CREATE;
  param.setPrecision(gParam->cpu_prec);
  param.ghostExchange = QUDA_GHOST_EXCHANGE_EXTENDED;

  profileHISQForce.TPSTOP(QUDA_PROFILE_INIT);

  { // do outer-product computation
    ColorSpinorParam qParam;
    qParam.nColor = 3;
    qParam.nSpin = 1;
    qParam.siteSubset = QUDA_FULL_SITE_SUBSET;
    qParam.siteOrder = QUDA_EVEN_ODD_SITE_ORDER;
    qParam.nDim = 4;
    qParam.pc_type = QUDA_4D_PC;
    qParam.setPrecision(oParam.Precision());
    qParam.pad = 0;
    for (int dir=0; dir<4; ++dir) qParam.x[dir] = oParam.x[dir];

    // create the device quark field
    qParam.create = QUDA_NULL_FIELD_CREATE;
    qParam.fieldOrder = QUDA_FLOAT2_FIELD_ORDER;
    cudaColorSpinorField cudaQuark(qParam);

    // create the host quark field
    qParam.create = QUDA_REFERENCE_FIELD_CREATE;
    qParam.fieldOrder = QUDA_SPACE_COLOR_SPIN_FIELD_ORDER;
    qParam.v = fermion[0];

    { // regular terms
      GaugeField *oprod[2] = {stapleOprod, naikOprod};

      // loop over different quark fields
      for(int i=0; i<num_terms; ++i){

        // Wrap the MILC quark field
        profileHISQForce.TPSTART(QUDA_PROFILE_INIT);
        qParam.v = fermion[i];
        cpuColorSpinorField cpuQuark(qParam); // create host quark field
        profileHISQForce.TPSTOP(QUDA_PROFILE_INIT);

        profileHISQForce.TPSTART(QUDA_PROFILE_H2D);
        cudaQuark = cpuQuark;
        profileHISQForce.TPSTOP(QUDA_PROFILE_H2D);

        profileHISQForce.TPSTART(QUDA_PROFILE_COMPUTE);
        computeStaggeredOprod(oprod, cudaQuark, coeff[i], 3);
        profileHISQForce.TPSTOP(QUDA_PROFILE_COMPUTE);
      }
    }

    { // naik terms
      oneLinkOprod->copy(*stapleOprod);
      ax(level2_coeff[0], *oneLinkOprod);
      GaugeField *oprod[2] = {oneLinkOprod, naikOprod};

      // loop over different quark fields
      for(int i=0; i<num_naik_terms; ++i){

        // Wrap the MILC quark field
        profileHISQForce.TPSTART(QUDA_PROFILE_INIT);
        qParam.v = fermion[i + num_terms - num_naik_terms];
        cpuColorSpinorField cpuQuark(qParam); // create host quark field
        profileHISQForce.TPSTOP(QUDA_PROFILE_INIT);

        profileHISQForce.TPSTART(QUDA_PROFILE_H2D);
        cudaQuark = cpuQuark;
        profileHISQForce.TPSTOP(QUDA_PROFILE_H2D);

        profileHISQForce.TPSTART(QUDA_PROFILE_COMPUTE);
        computeStaggeredOprod(oprod, cudaQuark, coeff[i + num_terms], 3);
        profileHISQForce.TPSTOP(QUDA_PROFILE_COMPUTE);
      }
    }
  }

  profileHISQForce.TPSTART(QUDA_PROFILE_INIT);
  cudaGaugeField* cudaInForce = new cudaGaugeField(param);
  copyExtendedGauge(*cudaInForce, *stapleOprod, QUDA_CUDA_FIELD_LOCATION);
  delete stapleOprod;

  cudaGaugeField* cudaOutForce = new cudaGaugeField(param);
  copyExtendedGauge(*cudaOutForce, *oneLinkOprod, QUDA_CUDA_FIELD_LOCATION);
  delete oneLinkOprod;

  cudaGaugeField* cudaGauge = new cudaGaugeField(param);
  profileHISQForce.TPSTOP(QUDA_PROFILE_INIT);

  cudaGauge->loadCPUField(cpuWLink, profileHISQForce);

  cudaInForce->exchangeExtendedGhost(R,profileHISQForce,true);
  cudaGauge->exchangeExtendedGhost(R,profileHISQForce,true);
  cudaOutForce->exchangeExtendedGhost(R,profileHISQForce,true);

  profileHISQForce.TPSTART(QUDA_PROFILE_COMPUTE);
  hisqStaplesForce(*cudaOutForce, *cudaInForce, *cudaGauge, act_path_coeff);
  profileHISQForce.TPSTOP(QUDA_PROFILE_COMPUTE);

  // Load naik outer product
  copyExtendedGauge(*cudaInForce, *naikOprod, QUDA_CUDA_FIELD_LOCATION);
  cudaInForce->exchangeExtendedGhost(R,profileHISQForce,true);
  delete naikOprod;

  // Compute Naik three-link term
  profileHISQForce.TPSTART(QUDA_PROFILE_COMPUTE);
  hisqLongLinkForce(*cudaOutForce, *cudaInForce, *cudaGauge, act_path_coeff[1]);
  profileHISQForce.TPSTOP(QUDA_PROFILE_COMPUTE);

  cudaOutForce->exchangeExtendedGhost(R,profileHISQForce,true);

  // load v-link
  cudaGauge->loadCPUField(cpuVLink, profileHISQForce);
  cudaGauge->exchangeExtendedGhost(R,profileHISQForce,true);

  profileHISQForce.TPSTART(QUDA_PROFILE_COMPUTE);
  *num_failures_h = 0;
  unitarizeForce(*cudaInForce, *cudaOutForce, *cudaGauge, num_failures_d);
  profileHISQForce.TPSTOP(QUDA_PROFILE_COMPUTE);

  if (*num_failures_h>0) errorQuda("Error in the unitarization component of the hisq fermion force: %d failures\n", *num_failures_h);

  qudaMemset((void **)(cudaOutForce->Gauge_p()), 0, cudaOutForce->Bytes());

  // read in u-link
  cudaGauge->loadCPUField(cpuULink, profileHISQForce);
  cudaGauge->exchangeExtendedGhost(R,profileHISQForce,true);

  // Compute Fat7-staple term
  profileHISQForce.TPSTART(QUDA_PROFILE_COMPUTE);
  hisqStaplesForce(*cudaOutForce, *cudaInForce, *cudaGauge, fat7_coeff);
  profileHISQForce.TPSTOP(QUDA_PROFILE_COMPUTE);

  delete cudaInForce;
  cudaGaugeField* cudaMom = new cudaGaugeField(momParam);

  profileHISQForce.TPSTART(QUDA_PROFILE_COMPUTE);
  hisqCompleteForce(*cudaOutForce, *cudaGauge);
  profileHISQForce.TPSTOP(QUDA_PROFILE_COMPUTE);

  if (gParam->use_resident_mom) {
    if (!momResident) errorQuda("No resident momentum field to use");
    updateMomentum(*momResident, dt, *cudaOutForce, "hisq");
  } else {
    updateMomentum(*cudaMom, dt, *cudaOutForce, "hisq");
  }

  if (gParam->return_result_mom) {
    // Close the paths, make anti-hermitian, and store in compressed format
    if (gParam->return_result_mom) cudaMom->saveCPUField(*cpuMom, profileHISQForce);
  }

  profileHISQForce.TPSTART(QUDA_PROFILE_FREE);

  if (cpuMom) delete cpuMom;

  if (!gParam->make_resident_mom) {
    delete momResident;
    momResident = nullptr;
  }
  if (cudaMom) delete cudaMom;
  delete cudaOutForce;
  delete cudaGauge;
  profileHISQForce.TPSTOP(QUDA_PROFILE_FREE);

  profileHISQForce.TPSTOP(QUDA_PROFILE_TOTAL);
}

<<<<<<< HEAD
void computeWilsonForceQuda(void *h_mom, double dt, void **h_x, void **dummy1,
			    double *coeff, double kappa2, double ck,
			    int nvector, double multiplicity, void *dummy2,
			    QudaGaugeParam *gauge_param, QudaInvertParam *inv_param) {
  
  // Set ck to zero so that the clover path is not used.
  ck = 0.0;
  computeCloverForceQuda(h_mom, dt, h_x, dummy1, coeff, kappa2, ck,
			 nvector, multiplicity, dummy2, gauge_param, inv_param);  
}

void computeCloverForceQuda(void *h_mom, double dt, void **h_x, void **,
			    double *coeff, double kappa2, double ck,
			    int nvector, double multiplicity, void *,
			    QudaGaugeParam *gauge_param, QudaInvertParam *inv_param)
{ 
=======
void computeCloverForceQuda(void *h_mom, double dt, void **h_x, void **, double *coeff, double kappa2, double ck,
                            int nvector, double multiplicity, void *, QudaGaugeParam *gauge_param,
                            QudaInvertParam *inv_param)
{
>>>>>>> 0a6dcb31
  using namespace quda;
  profileWilsonForce.TPSTART(QUDA_PROFILE_TOTAL);
  profileWilsonForce.TPSTART(QUDA_PROFILE_INIT);

  // Begin Wilson type spinor force computation (can be used for any Wilson
  // type spinor.
  //-------------------------------------------------------------------------- 
  checkGaugeParam(gauge_param);
  if (!gaugePrecise) errorQuda("No resident gauge field");

  GaugeFieldParam fParam(*gauge_param, h_mom, QUDA_ASQTAD_MOM_LINKS);
  // create the host momentum field
  fParam.reconstruct = QUDA_RECONSTRUCT_10;
  fParam.order = gauge_param->gauge_order;
  cpuGaugeField cpuMom(fParam);

  // create the device momentum field
  fParam.create = QUDA_ZERO_FIELD_CREATE;
  fParam.order = QUDA_FLOAT2_GAUGE_ORDER;
  cudaGaugeField cudaMom(fParam);

  // create the device force field
  fParam.link_type = QUDA_GENERAL_LINKS;
  fParam.create = QUDA_ZERO_FIELD_CREATE;
  fParam.order = QUDA_FLOAT2_GAUGE_ORDER;
  fParam.reconstruct = QUDA_RECONSTRUCT_NO;
  cudaGaugeField cudaForce(fParam);

  ColorSpinorParam qParam;
  qParam.location = QUDA_CUDA_FIELD_LOCATION;
  qParam.nColor = 3;
  qParam.nSpin = 4;
  qParam.siteSubset = QUDA_FULL_SITE_SUBSET;
  qParam.siteOrder = QUDA_EVEN_ODD_SITE_ORDER;
  qParam.nDim = 4;
  qParam.setPrecision(fParam.Precision());
  qParam.pad = 0;
  for(int dir=0; dir<4; ++dir) qParam.x[dir] = fParam.x[dir];

  // create the device quark field
  qParam.create = QUDA_NULL_FIELD_CREATE;
  qParam.fieldOrder = QUDA_FLOAT2_FIELD_ORDER;
  qParam.gammaBasis = QUDA_UKQCD_GAMMA_BASIS;

  std::vector<ColorSpinorField*> quarkX, quarkP;
  for (int i=0; i<nvector; i++) {
    quarkX.push_back(ColorSpinorField::Create(qParam));
    quarkP.push_back(ColorSpinorField::Create(qParam));
  }

  qParam.siteSubset = QUDA_PARITY_SITE_SUBSET;
  qParam.x[0] /= 2;
  cudaColorSpinorField tmp(qParam);

  // create the host quark field
  qParam.create = QUDA_REFERENCE_FIELD_CREATE;
  qParam.fieldOrder = QUDA_SPACE_SPIN_COLOR_FIELD_ORDER;
  qParam.gammaBasis = QUDA_DEGRAND_ROSSI_GAMMA_BASIS; // need expose this to interface

  bool pc_solve = (inv_param->solve_type == QUDA_DIRECT_PC_SOLVE) ||
    (inv_param->solve_type == QUDA_NORMOP_PC_SOLVE);
  DiracParam diracParam;
  setDiracParam(diracParam, inv_param, pc_solve);
  diracParam.tmp1 = &tmp; // use as temporary for dirac->M
  Dirac *dirac = Dirac::create(diracParam);

  if (inv_param->use_resident_solution) {
    if (solutionResident.size() < (unsigned int)nvector)
      errorQuda("solutionResident.size() %lu does not match number of shifts %d",
		solutionResident.size(), nvector);
  }

  cudaGaugeField &gaugeEx = *extendedGaugeResident;

  // create oprod and trace fields
  fParam.geometry = QUDA_TENSOR_GEOMETRY;
  cudaGaugeField oprod(fParam);
  
  profileWilsonForce.TPSTOP(QUDA_PROFILE_INIT);
  profileWilsonForce.TPSTART(QUDA_PROFILE_COMPUTE);
  
  std::vector<double> force_coeff(nvector);
  // loop over different quark fields
  for(int i=0; i<nvector; i++){
    ColorSpinorField &x = *(quarkX[i]);
    ColorSpinorField &p = *(quarkP[i]);

    if (!inv_param->use_resident_solution) {
      // for downloading x_e
      qParam.siteSubset = QUDA_PARITY_SITE_SUBSET;
      qParam.x[0] /= 2;

      // Wrap the even-parity quark field
      profileWilsonForce.TPSTOP(QUDA_PROFILE_COMPUTE);
      profileWilsonForce.TPSTART(QUDA_PROFILE_INIT);
      qParam.v = h_x[i];
      cpuColorSpinorField cpuQuarkX(qParam); // create host quark field
      profileWilsonForce.TPSTOP(QUDA_PROFILE_INIT);

      profileWilsonForce.TPSTART(QUDA_PROFILE_H2D);
      x.Even() = cpuQuarkX;
      profileWilsonForce.TPSTOP(QUDA_PROFILE_H2D);

      profileWilsonForce.TPSTART(QUDA_PROFILE_COMPUTE);
      gamma5(x.Even(), x.Even());
    } else {
      x.Even() = *(solutionResident[i]);
    }

    dirac->Dslash(x.Odd(), x.Even(), QUDA_ODD_PARITY);
    dirac->M(p.Even(), x.Even());
    dirac->Dagger(QUDA_DAG_YES);
    dirac->Dslash(p.Odd(), p.Even(), QUDA_ODD_PARITY);
    dirac->Dagger(QUDA_DAG_NO);

    gamma5(x, x);
    gamma5(p, p);

    force_coeff[i] = 2.0*dt*coeff[i]*kappa2;
  }

  computeWilsonForce(cudaForce, *gaugePrecise, quarkX, quarkP, force_coeff);
  profileWilsonForce.TPSTOP(QUDA_PROFILE_COMPUTE);
  profileWilsonForce.TPSTOP(QUDA_PROFILE_TOTAL);
  //--------------------------------------------------------------------------

  
  // Begin clover specific force computation
  //--------------------------------------------------------------------------
  
  // Find a better was to delineate this without breaking the interface
  if(ck != 0) {    
    profileCloverForce.TPSTART(QUDA_PROFILE_TOTAL);
    profileCloverForce.TPSTART(QUDA_PROFILE_INIT);
     // In double precision the clover derivative is faster with no reconstruct
    cudaGaugeField *u = &gaugeEx;
    if (gaugeEx.Reconstruct() == QUDA_RECONSTRUCT_12 && gaugeEx.Precision() == QUDA_DOUBLE_PRECISION) {
      GaugeFieldParam param(gaugeEx);
      param.reconstruct = QUDA_RECONSTRUCT_NO;
      u = new cudaGaugeField(param);
      u -> copy(gaugeEx);
    }

    profileCloverForce.TPSTOP(QUDA_PROFILE_INIT);
    profileCloverForce.TPSTART(QUDA_PROFILE_COMPUTE);
    computeCloverSigmaTrace(oprod, *cloverPrecise, 2.0*ck*multiplicity*dt);
    
    /* Now the U dA/dU terms */
    std::vector< std::vector<double> > ferm_epsilon(nvector);
    for (int shift = 0; shift < nvector; shift++) {
      ferm_epsilon[shift].reserve(2);
      ferm_epsilon[shift][0] = 2.0*ck*coeff[shift]*dt;
      ferm_epsilon[shift][1] = -kappa2 * 2.0*ck*coeff[shift]*dt;
    }
    
    computeCloverSigmaOprod(oprod, quarkX, quarkP, ferm_epsilon);
    profileCloverForce.TPSTOP(QUDA_PROFILE_COMPUTE);
    
    cudaGaugeField *oprodEx = createExtendedGauge(oprod, R, profileCloverForce);
    
    profileCloverForce.TPSTART(QUDA_PROFILE_COMPUTE);
    
    cloverDerivative(cudaForce, *u, *oprodEx, 1.0, QUDA_ODD_PARITY);
    cloverDerivative(cudaForce, *u, *oprodEx, 1.0, QUDA_EVEN_PARITY);
    profileCloverForce.TPSTOP(QUDA_PROFILE_COMPUTE);
    
    if (u != &gaugeEx) delete u;
  }

  profileWilsonForce.TPSTART(QUDA_PROFILE_COMPUTE);
  updateMomentum(cudaMom, -1.0, cudaForce, "wilson");
  profileWilsonForce.TPSTOP(QUDA_PROFILE_COMPUTE);
  
  // copy the outer product field back to the host
  profileWilsonForce.TPSTART(QUDA_PROFILE_D2H);
  cudaMom.saveCPUField(cpuMom);
  profileWilsonForce.TPSTOP(QUDA_PROFILE_D2H);

  profileWilsonForce.TPSTART(QUDA_PROFILE_FREE);

  for (int i=0; i<nvector; i++) {
    delete quarkX[i];
    delete quarkP[i];
  }
  delete dirac;
  
  profileWilsonForce.TPSTOP(QUDA_PROFILE_FREE);
  profileWilsonForce.TPSTOP(QUDA_PROFILE_TOTAL);
}

void updateGaugeFieldQuda(void* gauge,
			  void* momentum,
			  double dt,
			  int conj_mom,
			  int exact,
			  QudaGaugeParam* param)
{
  profileGaugeUpdate.TPSTART(QUDA_PROFILE_TOTAL);

  checkGaugeParam(param);

  profileGaugeUpdate.TPSTART(QUDA_PROFILE_INIT);

  // create the host fields
  GaugeFieldParam gParam(*param, gauge, QUDA_SU3_LINKS);
  gParam.site_offset = param->gauge_offset;
  gParam.site_size = param->site_size;
  bool need_cpu = !param->use_resident_gauge || param->return_result_gauge;
  cpuGaugeField *cpuGauge = need_cpu ? new cpuGaugeField(gParam) : nullptr;

  GaugeFieldParam gParamMom(*param, momentum);
  gParamMom.reconstruct = (gParamMom.order == QUDA_TIFR_GAUGE_ORDER || gParamMom.order == QUDA_TIFR_PADDED_GAUGE_ORDER) ?
    QUDA_RECONSTRUCT_NO : QUDA_RECONSTRUCT_10;
  gParamMom.link_type = QUDA_ASQTAD_MOM_LINKS;
  gParamMom.site_offset = param->mom_offset;
  gParamMom.site_size = param->site_size;
  cpuGaugeField *cpuMom = !param->use_resident_mom ? new cpuGaugeField(gParamMom) : nullptr;

  // create the device fields
  gParam.create = QUDA_NULL_FIELD_CREATE;
  gParam.order = QUDA_FLOAT2_GAUGE_ORDER;
  gParam.link_type = QUDA_ASQTAD_MOM_LINKS;
  gParam.reconstruct = QUDA_RECONSTRUCT_10;
  gParam.ghostExchange = QUDA_GHOST_EXCHANGE_NO;
  gParam.pad = 0;
  cudaGaugeField *cudaMom = !param->use_resident_mom ? new cudaGaugeField(gParam) : nullptr;

  gParam.link_type = QUDA_SU3_LINKS;
  gParam.reconstruct = param->reconstruct;
  cudaGaugeField *cudaInGauge = !param->use_resident_gauge ? new cudaGaugeField(gParam) : nullptr;
  auto *cudaOutGauge = new cudaGaugeField(gParam);

  profileGaugeUpdate.TPSTOP(QUDA_PROFILE_INIT);

  profileGaugeUpdate.TPSTART(QUDA_PROFILE_H2D);

  if (!param->use_resident_gauge) {   // load fields onto the device
    cudaInGauge->loadCPUField(*cpuGauge);
  } else { // or use resident fields already present
    if (!gaugePrecise) errorQuda("No resident gauge field allocated");
    cudaInGauge = gaugePrecise;
    gaugePrecise = nullptr;
  }

  if (!param->use_resident_mom) {
    cudaMom->loadCPUField(*cpuMom);
  } else {
    if (!momResident) errorQuda("No resident mom field allocated");
    cudaMom = momResident;
    momResident = nullptr;
  }

  profileGaugeUpdate.TPSTOP(QUDA_PROFILE_H2D);

  // perform the update
  profileGaugeUpdate.TPSTART(QUDA_PROFILE_COMPUTE);
  updateGaugeField(*cudaOutGauge, dt, *cudaInGauge, *cudaMom,
      (bool)conj_mom, (bool)exact);
  profileGaugeUpdate.TPSTOP(QUDA_PROFILE_COMPUTE);

  if (param->return_result_gauge) {
    // copy the gauge field back to the host
    profileGaugeUpdate.TPSTART(QUDA_PROFILE_D2H);
    cudaOutGauge->saveCPUField(*cpuGauge);
    profileGaugeUpdate.TPSTOP(QUDA_PROFILE_D2H);
  }

  profileGaugeUpdate.TPSTART(QUDA_PROFILE_FREE);
  if (param->make_resident_gauge) {
    if (gaugePrecise != nullptr) delete gaugePrecise;
    gaugePrecise = cudaOutGauge;
  } else {
    delete cudaOutGauge;
  }

  if (param->make_resident_mom) {
    if (momResident != nullptr && momResident != cudaMom) delete momResident;
    momResident = cudaMom;
  } else {
    delete cudaMom;
  }

  delete cudaInGauge;
  if (cpuMom) delete cpuMom;
  if (cpuGauge) delete cpuGauge;

  profileGaugeUpdate.TPSTOP(QUDA_PROFILE_FREE);
  profileGaugeUpdate.TPSTOP(QUDA_PROFILE_TOTAL);
}

 void projectSU3Quda(void *gauge_h, double tol, QudaGaugeParam *param) {
   profileProject.TPSTART(QUDA_PROFILE_TOTAL);

   profileProject.TPSTART(QUDA_PROFILE_INIT);
   checkGaugeParam(param);

   // create the gauge field
   GaugeFieldParam gParam(*param, gauge_h, QUDA_GENERAL_LINKS);
   gParam.site_offset = param->gauge_offset;
   gParam.site_size = param->site_size;
   bool need_cpu = !param->use_resident_gauge || param->return_result_gauge;
   cpuGaugeField *cpuGauge = need_cpu ? new cpuGaugeField(gParam) : nullptr;

   // create the device fields
   gParam.create = QUDA_NULL_FIELD_CREATE;
   gParam.order = QUDA_FLOAT2_GAUGE_ORDER;
   gParam.reconstruct = param->reconstruct;
   cudaGaugeField *cudaGauge = !param->use_resident_gauge ? new cudaGaugeField(gParam) : nullptr;
   profileProject.TPSTOP(QUDA_PROFILE_INIT);

   if (param->use_resident_gauge) {
     if (!gaugePrecise) errorQuda("No resident gauge field to use");
     cudaGauge = gaugePrecise;
     gaugePrecise = nullptr;
   } else {
     profileProject.TPSTART(QUDA_PROFILE_H2D);
     cudaGauge->loadCPUField(*cpuGauge);
     profileProject.TPSTOP(QUDA_PROFILE_H2D);
   }

   profileProject.TPSTART(QUDA_PROFILE_COMPUTE);
   *num_failures_h = 0;

   // project onto SU(3)
   if (cudaGauge->StaggeredPhaseApplied()) cudaGauge->removeStaggeredPhase();
   projectSU3(*cudaGauge, tol, num_failures_d);
   if (!cudaGauge->StaggeredPhaseApplied() && param->staggered_phase_applied) cudaGauge->applyStaggeredPhase();

   profileProject.TPSTOP(QUDA_PROFILE_COMPUTE);

   if(*num_failures_h>0)
     errorQuda("Error in the SU(3) unitarization: %d failures\n", *num_failures_h);

   profileProject.TPSTART(QUDA_PROFILE_D2H);
   if (param->return_result_gauge) cudaGauge->saveCPUField(*cpuGauge);
   profileProject.TPSTOP(QUDA_PROFILE_D2H);

   if (param->make_resident_gauge) {
     if (gaugePrecise != nullptr && cudaGauge != gaugePrecise) delete gaugePrecise;
     gaugePrecise = cudaGauge;
   } else {
     delete cudaGauge;
   }

   profileProject.TPSTART(QUDA_PROFILE_FREE);
   if (cpuGauge) delete cpuGauge;
   profileProject.TPSTOP(QUDA_PROFILE_FREE);

   profileProject.TPSTOP(QUDA_PROFILE_TOTAL);
 }

 void staggeredPhaseQuda(void *gauge_h, QudaGaugeParam *param) {
   profilePhase.TPSTART(QUDA_PROFILE_TOTAL);

   profilePhase.TPSTART(QUDA_PROFILE_INIT);
   checkGaugeParam(param);

   // create the gauge field
   GaugeFieldParam gParam(*param, gauge_h, QUDA_GENERAL_LINKS);
   bool need_cpu = !param->use_resident_gauge || param->return_result_gauge;
   cpuGaugeField *cpuGauge = need_cpu ? new cpuGaugeField(gParam) : nullptr;

   // create the device fields
   gParam.create = QUDA_NULL_FIELD_CREATE;
   gParam.order = QUDA_FLOAT2_GAUGE_ORDER;
   gParam.reconstruct = param->reconstruct;
   cudaGaugeField *cudaGauge = !param->use_resident_gauge ? new cudaGaugeField(gParam) : nullptr;
   profilePhase.TPSTOP(QUDA_PROFILE_INIT);

   if (param->use_resident_gauge) {
     if (!gaugePrecise) errorQuda("No resident gauge field to use");
     cudaGauge = gaugePrecise;
   } else {
     profilePhase.TPSTART(QUDA_PROFILE_H2D);
     cudaGauge->loadCPUField(*cpuGauge);
     profilePhase.TPSTOP(QUDA_PROFILE_H2D);
   }

   profilePhase.TPSTART(QUDA_PROFILE_COMPUTE);
   *num_failures_h = 0;

   // apply / remove phase as appropriate
   if (!cudaGauge->StaggeredPhaseApplied()) cudaGauge->applyStaggeredPhase();
   else cudaGauge->removeStaggeredPhase();

   profilePhase.TPSTOP(QUDA_PROFILE_COMPUTE);

   profilePhase.TPSTART(QUDA_PROFILE_D2H);
   if (param->return_result_gauge) cudaGauge->saveCPUField(*cpuGauge);
   profilePhase.TPSTOP(QUDA_PROFILE_D2H);

   if (param->make_resident_gauge) {
     if (gaugePrecise != nullptr && cudaGauge != gaugePrecise) delete gaugePrecise;
     gaugePrecise = cudaGauge;
   } else {
     delete cudaGauge;
   }

   profilePhase.TPSTART(QUDA_PROFILE_FREE);
   if (cpuGauge) delete cpuGauge;
   profilePhase.TPSTOP(QUDA_PROFILE_FREE);

   profilePhase.TPSTOP(QUDA_PROFILE_TOTAL);
 }

// evaluate the momentum action
double momActionQuda(void* momentum, QudaGaugeParam* param)
{
  profileMomAction.TPSTART(QUDA_PROFILE_TOTAL);

  profileMomAction.TPSTART(QUDA_PROFILE_INIT);
  checkGaugeParam(param);

  // create the momentum fields
  GaugeFieldParam gParam(*param, momentum, QUDA_ASQTAD_MOM_LINKS);
  gParam.reconstruct = (gParam.order == QUDA_TIFR_GAUGE_ORDER || gParam.order == QUDA_TIFR_PADDED_GAUGE_ORDER) ?
    QUDA_RECONSTRUCT_NO : QUDA_RECONSTRUCT_10;
  gParam.site_offset = param->mom_offset;
  gParam.site_size = param->site_size;

  cpuGaugeField *cpuMom = !param->use_resident_mom ? new cpuGaugeField(gParam) : nullptr;

  // create the device fields
  gParam.create = QUDA_NULL_FIELD_CREATE;
  gParam.reconstruct = QUDA_RECONSTRUCT_10;
  gParam.setPrecision(param->cuda_prec, true);

  cudaGaugeField *cudaMom = !param->use_resident_mom ? new cudaGaugeField(gParam) : nullptr;

  profileMomAction.TPSTOP(QUDA_PROFILE_INIT);

  profileMomAction.TPSTART(QUDA_PROFILE_H2D);
  if (!param->use_resident_mom) {
    cudaMom->loadCPUField(*cpuMom);
  } else {
    if (!momResident) errorQuda("No resident mom field allocated");
    cudaMom = momResident;
  }
  profileMomAction.TPSTOP(QUDA_PROFILE_H2D);

  // perform the update
  profileMomAction.TPSTART(QUDA_PROFILE_COMPUTE);
  double action = computeMomAction(*cudaMom);
  profileMomAction.TPSTOP(QUDA_PROFILE_COMPUTE);

  profileMomAction.TPSTART(QUDA_PROFILE_FREE);
  if (param->make_resident_mom) {
    if (momResident != nullptr && momResident != cudaMom) delete momResident;
    momResident = cudaMom;
  } else {
    delete cudaMom;
    momResident = nullptr;
  }
  if (cpuMom) {
    delete cpuMom;
  }

  profileMomAction.TPSTOP(QUDA_PROFILE_FREE);
  profileMomAction.TPSTOP(QUDA_PROFILE_TOTAL);

  return action;
}

void gaussGaugeQuda(unsigned long long seed, double sigma)
{
  profileGauss.TPSTART(QUDA_PROFILE_TOTAL);

  if (!gaugePrecise) errorQuda("Cannot generate Gauss GaugeField as there is no resident gauge field");

  cudaGaugeField *data = gaugePrecise;

  GaugeFieldParam param(*data);
  param.reconstruct = QUDA_RECONSTRUCT_12;
  param.ghostExchange = QUDA_GHOST_EXCHANGE_NO;
  cudaGaugeField u(param);

  profileGauss.TPSTART(QUDA_PROFILE_COMPUTE);
  quda::gaugeGauss(*data, seed, sigma);
  profileGauss.TPSTOP(QUDA_PROFILE_COMPUTE);

  if (extendedGaugeResident) {
    extendedGaugeResident->copy(*gaugePrecise);
    extendedGaugeResident->exchangeExtendedGhost(R, profileGauss, redundant_comms);
  }

  profileGauss.TPSTOP(QUDA_PROFILE_TOTAL);
}


/*
 * Computes the total, spatial and temporal plaquette averages of the loaded gauge configuration.
 */
void plaqQuda(double plaq[3])
{
  profilePlaq.TPSTART(QUDA_PROFILE_TOTAL);

  if (!gaugePrecise) errorQuda("Cannot compute plaquette as there is no resident gauge field");

  cudaGaugeField *data = extendedGaugeResident ? extendedGaugeResident : createExtendedGauge(*gaugePrecise, R, profilePlaq);
  extendedGaugeResident = data;

  profilePlaq.TPSTART(QUDA_PROFILE_COMPUTE);
  double3 plaq3 = quda::plaquette(*data);
  plaq[0] = plaq3.x;
  plaq[1] = plaq3.y;
  plaq[2] = plaq3.z;
  profilePlaq.TPSTOP(QUDA_PROFILE_COMPUTE);

  profilePlaq.TPSTOP(QUDA_PROFILE_TOTAL);
}

/*
 * Performs a deep copy from the internal extendedGaugeResident field.
 */
void copyExtendedResidentGaugeQuda(void *resident_gauge)
{
  if (!gaugePrecise) errorQuda("Cannot perform deep copy of resident gauge field as there is no resident gauge field");
  extendedGaugeResident
    = extendedGaugeResident ? extendedGaugeResident : createExtendedGauge(*gaugePrecise, R, profilePlaq);
  static_cast<GaugeField *>(resident_gauge)->copy(*extendedGaugeResident);
}

 
void performGaussianSmearNStep(void *h_in, QudaInvertParam *inv_param, const int n_steps, const double omega)
{
  if(n_steps == 0) return;
  
  profileGaussianSmear.TPSTART(QUDA_PROFILE_TOTAL);
  profileGaussianSmear.TPSTART(QUDA_PROFILE_INIT);

  if (gaugePrecise == nullptr) errorQuda("Gauge field must be loaded");
  
  if (getVerbosity() >= QUDA_DEBUG_VERBOSE) printQudaInvertParam(inv_param);
  
  cudaGaugeField *gauge_ptr = nullptr;

  if (gaugeSmeared != nullptr) {
    if (getVerbosity() >= QUDA_VERBOSE) printfQuda("Gaussian smearing done with gaugeSmeared\n");
    GaugeFieldParam gParam(*gaugePrecise);
    gParam.create = QUDA_NULL_FIELD_CREATE;
    gauge_ptr = new cudaGaugeField(gParam);
    copyExtendedGauge(*gauge_ptr, *gaugeSmeared, QUDA_CUDA_FIELD_LOCATION);
    gauge_ptr->exchangeGhost();
  } else {
    if (getVerbosity() >= QUDA_VERBOSE) printfQuda("Gaussian smearing done with gaugePrecise\n");
    gauge_ptr = gaugePrecise;
  }

  if (!initialized) errorQuda("QUDA not initialized");

  if (getVerbosity() >= QUDA_DEBUG_VERBOSE) { printQudaInvertParam(inv_param); }

  checkInvertParam(inv_param);

  // Create device side ColorSpinorField vectors and to pass to the
  // compute function.
  const int *X = gauge_ptr->X();
  ColorSpinorParam cpuParam(h_in, *inv_param, X, QUDA_MAT_SOLUTION, QUDA_CPU_FIELD_LOCATION);
  cpuParam.nSpin = 4;
  // QUDA style pointer for host data.
  ColorSpinorField *in_h = ColorSpinorField::Create(cpuParam);

  // Device side data.
  ColorSpinorParam cudaParam(cpuParam);
  cudaParam.location = QUDA_CUDA_FIELD_LOCATION;
  cudaParam.create = QUDA_ZERO_FIELD_CREATE;
  cudaParam.setPrecision(inv_param->cuda_prec, inv_param->cuda_prec, true);
  ColorSpinorField *in = ColorSpinorField::Create(cudaParam);
  ColorSpinorField *out = ColorSpinorField::Create(cudaParam);
  ColorSpinorField *temp1 = ColorSpinorField::Create(cudaParam);
  ColorSpinorField *temp2 = ColorSpinorField::Create(cudaParam);

  // Create the laplace operator
  //------------------------------------------------------
  bool pc_solve = false;
  Dirac *d = nullptr;
  Dirac *dSloppy = nullptr;
  Dirac *dPre = nullptr;
  createDirac(d, dSloppy, dPre, *inv_param, pc_solve);
  Dirac &dirac = *d;
  DiracM laplace_op(dirac);
  profileGaussianSmear.TPSTOP(QUDA_PROFILE_INIT);

  // Copy host data to device
  profileGaussianSmear.TPSTART(QUDA_PROFILE_H2D);
  *in = *in_h;
  profileGaussianSmear.TPSTOP(QUDA_PROFILE_H2D);

  // Scale up the source to prevent underflow
  profileGaussianSmear.TPSTART(QUDA_PROFILE_COMPUTE);
  blas::ax(1e6, *in);

  double alpha = - (omega * omega) / (4 * n_steps);  
  double a = -alpha;
  double b = (6.0*alpha + 1.0);  

  for (int i = 0; i < n_steps; i++) {
    if (i > 0) std::swap(in, out);
    // The SmearOp computes:
    // out(x) = b * in(x) - a * \sum_mu (U_{-\mu}(x)in(x+mu) + U^\dagger_mu(x-mu)in(x-mu))
    // Which gives the use finer control over the operation that DslashXpay and
    // allows us to omit a vector rescaling.
    laplace_op.Expose()->SmearOp(*out, *in, a, b);
    if (getVerbosity() >= QUDA_DEBUG_VERBOSE) {
      double norm = blas::norm2(*out);
      printfQuda("Step %d, vector norm %e\n", i, norm);
    }
  }
  
  // Normalise the source
  double nout = blas::norm2(*out);
  blas::ax(1.0 / sqrt(nout), *out);
  profileGaussianSmear.TPSTOP(QUDA_PROFILE_COMPUTE);

  // Copy device data to host.
  profileGaussianSmear.TPSTART(QUDA_PROFILE_D2H);
  *in_h = *out;
  profileGaussianSmear.TPSTOP(QUDA_PROFILE_D2H);

  profileGaussianSmear.TPSTART(QUDA_PROFILE_FREE);
  if (gaugeSmeared != nullptr) delete gauge_ptr;
  delete temp1;
  delete temp2;
  delete out;
  delete in;
  delete in_h;
  delete d;
  delete dSloppy;
  delete dPre;

  profileGaussianSmear.TPSTOP(QUDA_PROFILE_FREE);
  profileGaussianSmear.TPSTOP(QUDA_PROFILE_TOTAL);
  saveTuneCache();
}

void performAPEnStep(unsigned int n_steps, double alpha, int meas_interval)
{
  profileAPE.TPSTART(QUDA_PROFILE_TOTAL);

  if (gaugePrecise == nullptr) errorQuda("Gauge field must be loaded");

  if (gaugeSmeared != nullptr) delete gaugeSmeared;
  gaugeSmeared = createExtendedGauge(*gaugePrecise, R, profileAPE);

  GaugeFieldParam gParam(*gaugeSmeared);
  auto *cudaGaugeTemp = new cudaGaugeField(gParam);

  QudaGaugeObservableParam param = newQudaGaugeObservableParam();
  param.compute_qcharge = QUDA_BOOLEAN_TRUE;
  param.compute_plaquette = QUDA_BOOLEAN_TRUE;
 
  if (getVerbosity() >= QUDA_VERBOSE) {
    gaugeObservablesQuda(&param);
    printfQuda("Step %03d: Plaquette = %+.16e Q charge = %+.16e\n", 0, param.plaquette[0], param.qcharge);
  }

  for (unsigned int i = 0; i < n_steps; i++) {
    profileAPE.TPSTART(QUDA_PROFILE_COMPUTE);
    APEStep(*gaugeSmeared, *cudaGaugeTemp, alpha);
    profileAPE.TPSTOP(QUDA_PROFILE_COMPUTE);
    if ((i + 1) % meas_interval == 0 && getVerbosity() >= QUDA_VERBOSE) {
      gaugeObservablesQuda(&param);
      printfQuda("Step %03d: Plaquette = %+.16e Q charge = %+.16e\n", i+1, param.plaquette[0], param.qcharge);
    }
  }

  delete cudaGaugeTemp;
  profileAPE.TPSTOP(QUDA_PROFILE_TOTAL);
}

void performSTOUTnStep(unsigned int n_steps, double rho, int meas_interval)
{
  profileSTOUT.TPSTART(QUDA_PROFILE_TOTAL);  
  if (gaugePrecise == nullptr) errorQuda("Gauge field must be loaded");
  if (gaugeSmeared != nullptr) delete gaugeSmeared;
  gaugeSmeared = createExtendedGauge(*gaugePrecise, R, profileSTOUT);

  profileSTOUT.TPSTART(QUDA_PROFILE_INIT);
  GaugeFieldParam gParam(*gaugeSmeared);
  auto *cudaGaugeTemp = new cudaGaugeField(gParam);

  QudaGaugeObservableParam param = newQudaGaugeObservableParam();
  param.compute_qcharge = QUDA_BOOLEAN_TRUE;
  param.compute_plaquette = QUDA_BOOLEAN_TRUE;
  profileSTOUT.TPSTOP(QUDA_PROFILE_INIT);  

  if (getVerbosity() >= QUDA_VERBOSE) {
    profileSTOUT.TPSTOP(QUDA_PROFILE_TOTAL);  
    gaugeObservablesQuda(&param);
    profileSTOUT.TPSTART(QUDA_PROFILE_TOTAL);  
    printfQuda("Step %03d: Plaquette = %+.16e Q charge = %+.16e\n", 0, param.plaquette[0], param.qcharge);
  }

  for (unsigned int i = 0; i < n_steps; i++) {
    profileSTOUT.TPSTART(QUDA_PROFILE_COMPUTE);
    STOUTStep(*gaugeSmeared, *cudaGaugeTemp, rho);
    profileSTOUT.TPSTOP(QUDA_PROFILE_COMPUTE);
    if ((i + 1) % meas_interval == 0 && getVerbosity() >= QUDA_VERBOSE) {
      profileSTOUT.TPSTOP(QUDA_PROFILE_TOTAL);  
      gaugeObservablesQuda(&param);
      profileSTOUT.TPSTART(QUDA_PROFILE_TOTAL);  
      printfQuda("Step %03d: Plaquette = %+.16e Q charge = %+.16e\n", i+1, param.plaquette[0], param.qcharge);
    }
  }
  profileSTOUT.TPSTART(QUDA_PROFILE_FREE);
  delete cudaGaugeTemp;
  profileSTOUT.TPSTOP(QUDA_PROFILE_FREE);
  profileSTOUT.TPSTOP(QUDA_PROFILE_TOTAL);
}

void performOvrImpSTOUTnStep(unsigned int n_steps, double rho, double epsilon, int meas_interval)
{
  profileOvrImpSTOUT.TPSTART(QUDA_PROFILE_TOTAL);

  if (gaugePrecise == nullptr) errorQuda("Gauge field must be loaded");

  if (gaugeSmeared != nullptr) delete gaugeSmeared;
  gaugeSmeared = createExtendedGauge(*gaugePrecise, R, profileOvrImpSTOUT);

  GaugeFieldParam gParam(*gaugeSmeared);
  auto *cudaGaugeTemp = new cudaGaugeField(gParam);

  QudaGaugeObservableParam param = newQudaGaugeObservableParam();
  param.compute_qcharge = QUDA_BOOLEAN_TRUE;
  param.compute_plaquette = QUDA_BOOLEAN_TRUE;
  
  if (getVerbosity() >= QUDA_VERBOSE) {
    gaugeObservablesQuda(&param);
    printfQuda("Step %03d: Plaquette = %+.16e Q charge = %+.16e\n", 0, param.plaquette[0], param.qcharge);
  }

  for (unsigned int i = 0; i < n_steps; i++) {
    profileOvrImpSTOUT.TPSTART(QUDA_PROFILE_COMPUTE);
    OvrImpSTOUTStep(*gaugeSmeared, *cudaGaugeTemp, rho, epsilon);
    profileOvrImpSTOUT.TPSTOP(QUDA_PROFILE_COMPUTE);
    if ((i + 1) % meas_interval == 0 && getVerbosity() >= QUDA_VERBOSE) {
      gaugeObservablesQuda(&param);
      printfQuda("Step %03d: Plaquette = %+.16e Q charge = %+.16e\n", i+1, param.plaquette[0], param.qcharge);
    }
  }

  delete cudaGaugeTemp;
  profileOvrImpSTOUT.TPSTOP(QUDA_PROFILE_TOTAL);
}

void performWFlownStep(unsigned int n_steps, double step_size, int meas_interval, QudaWFlowType wflow_type)
{
  pushOutputPrefix("performWFlownStep: ");
  profileWFlow.TPSTART(QUDA_PROFILE_TOTAL);

  if (gaugePrecise == nullptr) errorQuda("Gauge field must be loaded");

  if (gaugeSmeared != nullptr) delete gaugeSmeared;
  gaugeSmeared = createExtendedGauge(*gaugePrecise, R, profileWFlow);

  GaugeFieldParam gParamEx(*gaugeSmeared);
  auto *gaugeAux = GaugeField::Create(gParamEx);

  GaugeFieldParam gParam(*gaugePrecise);
  gParam.reconstruct = QUDA_RECONSTRUCT_NO; // temporary field is not on manifold so cannot use reconstruct
  auto *gaugeTemp = GaugeField::Create(gParam);

  GaugeField *in = gaugeSmeared;
  GaugeField *out = gaugeAux;

  QudaGaugeObservableParam param = newQudaGaugeObservableParam();
  param.compute_plaquette = QUDA_BOOLEAN_TRUE;
  param.compute_qcharge = QUDA_BOOLEAN_TRUE;

  if (getVerbosity() >= QUDA_SUMMARIZE) {
    gaugeObservables(*in, param, profileWFlow);
    printfQuda("flow t \t plaquette \t E_tot \t E_spatial \t E_temporal \t Q charge\n");
    printfQuda("%le %.16e %+.16e %+.16e %+.16e %+.16e\n", 0.0, param.plaquette[0], param.energy[0],
	       param.energy[1], param.energy[2], param.qcharge);
  }

  for (unsigned int i = 0; i < n_steps; i++) {
    // Perform W1, W2, and Vt Wilson Flow steps as defined in
    // https://arxiv.org/abs/1006.4518v3
    profileWFlow.TPSTART(QUDA_PROFILE_COMPUTE);
    if (i > 0) std::swap(in, out); // output from prior step becomes input for next step

    WFlowStep(*out, *gaugeTemp, *in, step_size, wflow_type);
    profileWFlow.TPSTOP(QUDA_PROFILE_COMPUTE);

    if ((i + 1) % meas_interval == 0 && getVerbosity() >= QUDA_SUMMARIZE) {
      gaugeObservables(*out, param, profileWFlow);
      printfQuda("%le %.16e %+.16e %+.16e %+.16e %+.16e\n", step_size * (i + 1), param.plaquette[0], param.energy[0],
                 param.energy[1], param.energy[2], param.qcharge);
    }
  }

  delete gaugeTemp;
  delete gaugeAux;
  profileWFlow.TPSTOP(QUDA_PROFILE_TOTAL);
  popOutputPrefix();
}

int computeGaugeFixingOVRQuda(void *gauge, const unsigned int gauge_dir, const unsigned int Nsteps,
                              const unsigned int verbose_interval, const double relax_boost, const double tolerance,
                              const unsigned int reunit_interval, const unsigned int stopWtheta, QudaGaugeParam *param,
                              double *timeinfo)
{
  GaugeFixOVRQuda.TPSTART(QUDA_PROFILE_TOTAL);

  checkGaugeParam(param);

  GaugeFixOVRQuda.TPSTART(QUDA_PROFILE_INIT);
  GaugeFieldParam gParam(*param, gauge);
  auto *cpuGauge = new cpuGaugeField(gParam);

  // gParam.pad = getFatLinkPadding(param->X);
  gParam.create = QUDA_NULL_FIELD_CREATE;
  gParam.link_type = param->type;
  gParam.reconstruct = param->reconstruct;
  gParam.setPrecision(gParam.Precision(), true);
  auto *cudaInGauge = new cudaGaugeField(gParam);

  GaugeFixOVRQuda.TPSTOP(QUDA_PROFILE_INIT);
  GaugeFixOVRQuda.TPSTART(QUDA_PROFILE_H2D);

  ///if (!param->use_resident_gauge) {   // load fields onto the device
  cudaInGauge->loadCPUField(*cpuGauge);
 /* } else { // or use resident fields already present
    if (!gaugePrecise) errorQuda("No resident gauge field allocated");
    cudaInGauge = gaugePrecise;
    gaugePrecise = nullptr;
  } */

  GaugeFixOVRQuda.TPSTOP(QUDA_PROFILE_H2D);

  if (comm_size() == 1) {
    // perform the update
    GaugeFixOVRQuda.TPSTART(QUDA_PROFILE_COMPUTE);
    gaugeFixingOVR(*cudaInGauge, gauge_dir, Nsteps, verbose_interval, relax_boost, tolerance, reunit_interval,
                   stopWtheta);
    GaugeFixOVRQuda.TPSTOP(QUDA_PROFILE_COMPUTE);
  } else {
    cudaGaugeField *cudaInGaugeEx = createExtendedGauge(*cudaInGauge, R, GaugeFixOVRQuda);

    // perform the update
    GaugeFixOVRQuda.TPSTART(QUDA_PROFILE_COMPUTE);
    gaugeFixingOVR(*cudaInGaugeEx, gauge_dir, Nsteps, verbose_interval, relax_boost, tolerance, reunit_interval,
                   stopWtheta);
    GaugeFixOVRQuda.TPSTOP(QUDA_PROFILE_COMPUTE);

    //HOW TO COPY BACK TO CPU: cudaInGaugeEx->cpuGauge
    copyExtendedGauge(*cudaInGauge, *cudaInGaugeEx, QUDA_CUDA_FIELD_LOCATION);
  }

  // copy the gauge field back to the host
  GaugeFixOVRQuda.TPSTART(QUDA_PROFILE_D2H);
  cudaInGauge->saveCPUField(*cpuGauge);
  GaugeFixOVRQuda.TPSTOP(QUDA_PROFILE_D2H);

  GaugeFixOVRQuda.TPSTOP(QUDA_PROFILE_TOTAL);

  if (param->make_resident_gauge) {
    if (gaugePrecise != nullptr) delete gaugePrecise;
    gaugePrecise = cudaInGauge;
  } else {
    delete cudaInGauge;
  }

  if(timeinfo){
    timeinfo[0] = GaugeFixOVRQuda.Last(QUDA_PROFILE_H2D);
    timeinfo[1] = GaugeFixOVRQuda.Last(QUDA_PROFILE_COMPUTE);
    timeinfo[2] = GaugeFixOVRQuda.Last(QUDA_PROFILE_D2H);
  }

  return 0;
}

int computeGaugeFixingFFTQuda(void* gauge, const unsigned int gauge_dir,  const unsigned int Nsteps, \
  const unsigned int verbose_interval, const double alpha, const unsigned int autotune, const double tolerance, \
  const unsigned int  stopWtheta, QudaGaugeParam* param , double* timeinfo)
{
  GaugeFixFFTQuda.TPSTART(QUDA_PROFILE_TOTAL);

  checkGaugeParam(param);

  GaugeFixFFTQuda.TPSTART(QUDA_PROFILE_INIT);

  GaugeFieldParam gParam(*param, gauge);
  auto *cpuGauge = new cpuGaugeField(gParam);

  //gParam.pad = getFatLinkPadding(param->X);
  gParam.create      = QUDA_NULL_FIELD_CREATE;
  gParam.link_type   = param->type;
  gParam.reconstruct = param->reconstruct;
  gParam.setPrecision(gParam.Precision(), true);
  auto *cudaInGauge = new cudaGaugeField(gParam);


  GaugeFixFFTQuda.TPSTOP(QUDA_PROFILE_INIT);

  GaugeFixFFTQuda.TPSTART(QUDA_PROFILE_H2D);

  //if (!param->use_resident_gauge) {   // load fields onto the device
  cudaInGauge->loadCPUField(*cpuGauge);
  /*} else { // or use resident fields already present
    if (!gaugePrecise) errorQuda("No resident gauge field allocated");
    cudaInGauge = gaugePrecise;
    gaugePrecise = nullptr;
  } */

  GaugeFixFFTQuda.TPSTOP(QUDA_PROFILE_H2D);

  // perform the update
  GaugeFixFFTQuda.TPSTART(QUDA_PROFILE_COMPUTE);

  gaugeFixingFFT(*cudaInGauge, gauge_dir, Nsteps, verbose_interval, alpha, autotune, tolerance, stopWtheta);

  GaugeFixFFTQuda.TPSTOP(QUDA_PROFILE_COMPUTE);

  // copy the gauge field back to the host
  GaugeFixFFTQuda.TPSTART(QUDA_PROFILE_D2H);
  cudaInGauge->saveCPUField(*cpuGauge);
  GaugeFixFFTQuda.TPSTOP(QUDA_PROFILE_D2H);

  GaugeFixFFTQuda.TPSTOP(QUDA_PROFILE_TOTAL);

  if (param->make_resident_gauge) {
    if (gaugePrecise != nullptr) delete gaugePrecise;
    gaugePrecise = cudaInGauge;
  } else {
    delete cudaInGauge;
  }

  if (timeinfo) {
    timeinfo[0] = GaugeFixFFTQuda.Last(QUDA_PROFILE_H2D);
    timeinfo[1] = GaugeFixFFTQuda.Last(QUDA_PROFILE_COMPUTE);
    timeinfo[2] = GaugeFixFFTQuda.Last(QUDA_PROFILE_D2H);
  }

  return 0;
}

void contractFTQuda(void **prop_array_flavor_1, void **prop_array_flavor_2, void **result,
		    const QudaContractType cType, void *cs_param_ptr,
		    const int *X, const int *const source_position, int* mom)
{
  profileContractFT.TPSTART(QUDA_PROFILE_TOTAL);
  profileContractFT.TPSTART(QUDA_PROFILE_INIT);

  // create ColorSpinorFields from void** and parameter
  auto cs_param = (ColorSpinorParam *)cs_param_ptr;
  const size_t nSpin = cs_param->nSpin;
  const size_t nColor = cs_param->nColor;
  cs_param->location = QUDA_CPU_FIELD_LOCATION;
  cs_param->create = QUDA_REFERENCE_FIELD_CREATE;

  //FIXME can we merge the two propagators if they are the same to save mem?
  // wrap CPU host side pointers
  std::vector<ColorSpinorField*> h_prop1, h_prop2;
  for(size_t i=0; i<nSpin*nColor; i++) {
    cs_param->v = prop_array_flavor_1[i];
    h_prop1.push_back(ColorSpinorField::Create(*cs_param));
    cs_param->v = prop_array_flavor_2[i];
    h_prop2.push_back(ColorSpinorField::Create(*cs_param));
  }
  
  // Create device spinor fields
  ColorSpinorParam cudaParam(*cs_param);
  cudaParam.create = QUDA_NULL_FIELD_CREATE;
  cudaParam.location = QUDA_CUDA_FIELD_LOCATION;
  cudaParam.gammaBasis = QUDA_DEGRAND_ROSSI_GAMMA_BASIS;
  cudaParam.setPrecision(cs_param->Precision(), cs_param->Precision(), true);
  
  std::vector<ColorSpinorField *> d_prop1, d_prop2;
  for(size_t i=0; i<nSpin*nColor; i++) {
    d_prop1.push_back(ColorSpinorField::Create(cudaParam));
    d_prop2.push_back(ColorSpinorField::Create(cudaParam));
  }

  // temporal or spatial correlator?
  size_t corr_dim = 0, local_decay_dim_slices = 0;
  if (cType == QUDA_CONTRACT_TYPE_DR_FT_Z) corr_dim = 2;
  else if (cType == QUDA_CONTRACT_TYPE_DR_FT_T) corr_dim = 3;
  else errorQuda("Unsupported contraction type %d given", cType);

  // The number of slices in the decay dimension on this MPI rank.
  local_decay_dim_slices = X[corr_dim];

  // The number of slices in the decay dimension globally.
  size_t global_decay_dim_slices = local_decay_dim_slices * comm_dim(corr_dim);

  // The number of complex elements on each slice.
  size_t elems_per_slice = nSpin * nSpin;
  profileContractFT.TPSTOP(QUDA_PROFILE_INIT);

  // Transfer data from host to device
  profileContractFT.TPSTART(QUDA_PROFILE_H2D);
  for(size_t i=0; i<nSpin*nColor; i++) {
    *d_prop1[i] = *h_prop1[i];
    *d_prop2[i] = *h_prop2[i];
  }
  profileContractFT.TPSTOP(QUDA_PROFILE_H2D);

  // Array for all decay slices and channels, is zeroed prior to kernel launch
  std::vector<Complex> result_global(elems_per_slice * global_decay_dim_slices);
  
  for (int px = 0; px <= mom[0]; px++) {
    for (int py = 0; py <= mom[1]; py++) {
      for (int pz = 0; pz <= mom[2]; pz++) {
        for (int pt = 0; pt <= mom[3]; pt++) {
          const int mom_mode[4] = {px, py, pz, pt};
	  
	  int mom_idx = (px +
			 py*(mom[0]+1) +
			 pz*(mom[0]+1)*(mom[1]+1) +
			 pt*(mom[0]+1)*(mom[1]+1)*(mom[2]+1));
			 
	    for (size_t s1 = 0; s1 < nSpin; s1++) {
	      for (size_t c1 = 0; c1 < nColor; c1++) {
		for (size_t b1 = 0; b1 < nSpin; b1++) {
		profileContractFT.TPSTART(QUDA_PROFILE_COMPUTE);
	  
		std::fill(result_global.begin(), result_global.end(), 0.0);
		contractSummedQuda(*d_prop1[s1 * nColor + c1],
				   *d_prop2[b1 * nColor + c1],
				   result_global, cType, source_position, mom_mode, s1, b1);
		
		comm_allreduce_array((double *)&result_global[0], 2*elems_per_slice * global_decay_dim_slices);
		for (size_t G_idx = 0; G_idx < nSpin * nSpin; G_idx++) {
		  for (size_t t = 0; t < global_decay_dim_slices; t++) {
		    int index = ((mom_idx) * 2*elems_per_slice * global_decay_dim_slices + 2*elems_per_slice * t + 2*G_idx);
		    
		    ((double *)*result)[index]
		      += result_global[(2*elems_per_slice * t) / 2 + G_idx].real();
		    ((double *)*result)[index+1]
		      += result_global[(2*elems_per_slice * t) / 2 + G_idx].imag();
		  }
		}
		profileContractFT.TPSTOP(QUDA_PROFILE_COMPUTE);
	      }
	    }
	  }
	}
      }
    }
  }
  
  profileContractFT.TPSTART(QUDA_PROFILE_FREE);
  // Free memory
  for(size_t i=0; i<nSpin*nColor; i++) {
    delete d_prop1[i];
    delete d_prop2[i];
    delete h_prop1[i];
    delete h_prop2[i];
  }
  
  profileContractFT.TPSTOP(QUDA_PROFILE_FREE);
  profileContractFT.TPSTOP(QUDA_PROFILE_TOTAL);
  saveTuneCache();
}

void contractQuda(const void *hp_x, const void *hp_y, void *h_result, const QudaContractType cType,
                  QudaInvertParam *param, const int *X)
{
  profileContract.TPSTART(QUDA_PROFILE_TOTAL);
  profileContract.TPSTART(QUDA_PROFILE_INIT);

  // wrap CPU host side pointers
  ColorSpinorParam cpuParam((void *)hp_x, *param, X, false, param->input_location);
  ColorSpinorField *h_x = ColorSpinorField::Create(cpuParam);

  cpuParam.v = (void *)hp_y;
  ColorSpinorField *h_y = ColorSpinorField::Create(cpuParam);

  // Create device parameter
  ColorSpinorParam cudaParam(cpuParam);
  cudaParam.location = QUDA_CUDA_FIELD_LOCATION;
  cudaParam.create = QUDA_NULL_FIELD_CREATE;
  // Quda uses Degrand-Rossi gamma basis for contractions and will
  // automatically reorder data if necessary.
  cudaParam.gammaBasis = QUDA_DEGRAND_ROSSI_GAMMA_BASIS;
  cudaParam.setPrecision(cpuParam.Precision(), cpuParam.Precision(), true);

  std::vector<ColorSpinorField *> x, y;
  x.push_back(ColorSpinorField::Create(cudaParam));
  y.push_back(ColorSpinorField::Create(cudaParam));

  size_t data_bytes = x[0]->Volume() * x[0]->Nspin() * x[0]->Nspin() * 2 * x[0]->Precision();
  void *d_result = pool_device_malloc(data_bytes);
  profileContract.TPSTOP(QUDA_PROFILE_INIT);

  profileContract.TPSTART(QUDA_PROFILE_H2D);
  *x[0] = *h_x;
  *y[0] = *h_y;
  profileContract.TPSTOP(QUDA_PROFILE_H2D);

  profileContract.TPSTART(QUDA_PROFILE_COMPUTE);
  contractQuda(*x[0], *y[0], d_result, cType);
  profileContract.TPSTOP(QUDA_PROFILE_COMPUTE);

  profileContract.TPSTART(QUDA_PROFILE_D2H);
  qudaMemcpy(h_result, d_result, data_bytes, qudaMemcpyDeviceToHost);
  profileContract.TPSTOP(QUDA_PROFILE_D2H);

  profileContract.TPSTART(QUDA_PROFILE_FREE);
  pool_device_free(d_result);
  delete x[0];
  delete y[0];
  delete h_y;
  delete h_x;
  profileContract.TPSTOP(QUDA_PROFILE_FREE);

  profileContract.TPSTOP(QUDA_PROFILE_TOTAL);
}

void gaugeObservablesQuda(QudaGaugeObservableParam *param)
{
  profileGaugeObs.TPSTART(QUDA_PROFILE_TOTAL);
  checkGaugeObservableParam(param);

  cudaGaugeField *gauge = nullptr;
  if (!gaugeSmeared && !gaugeEvolved) {
    if (!extendedGaugeResident) extendedGaugeResident = createExtendedGauge(*gaugePrecise, R, profileGaugeObs);
    gauge = extendedGaugeResident;
  } else if(gaugeSmeared && !gaugeEvolved) {
    gauge = gaugeSmeared;
  } else if(gaugeEvolved) {
    gauge = gaugeEvolved;
  } else {
    errorQuda("No gauge fields are loaded\n");
  }
  

  gaugeObservables(*gauge, *param, profileGaugeObs);
  profileGaugeObs.TPSTOP(QUDA_PROFILE_TOTAL);
}

void convert4Dto5DpointSource(void *in4D_ptr, void *out5D_ptr, QudaInvertParam *inv_param, QudaInvertParam *inv_param4D, const int *X, const size_t spinor4D_size_in_floats){ //, QudaInvertParam *inv_param5D,

  //! zero out memory reserved for 5D source
  std::memset(out5D_ptr, 0, spinor4D_size_in_floats * inv_param->Ls);

  //! temporary ColorSpinorfields we need
  ColorSpinorField *h_4D_point_source = nullptr;
  ColorSpinorField *d_4D_point_source = nullptr;
  ColorSpinorField *d_4D_proj_source = nullptr;
  ColorSpinorField *d_4D_temp = nullptr;
  ColorSpinorField *d_4D_hopping_term = nullptr;
  ColorSpinorField *h_4D_entry_in_5D_source = nullptr;

  //h_4Dpointsource
  //! We want to construct a ColorSpinorField around already existing memory.
  //! 1. create collection of settings for this. This object is just a placeholder and modified as needed throughout this function.
  ColorSpinorParam cpuParam4D(in4D_ptr, *inv_param4D, X, false, QUDA_CPU_FIELD_LOCATION);
  //! 2. call create
  h_4D_point_source = ColorSpinorField::Create(cpuParam4D);

  //d_4Dpointsource
  ColorSpinorParam cudaParam(cpuParam4D, *inv_param4D);
  d_4D_point_source = ColorSpinorField::Create(*h_4D_point_source, cudaParam);

  //d_4Dprojsource & d_4Dentryin5Dsource & d_4D_temp
  cudaParam.create = QUDA_ZERO_FIELD_CREATE; //! we want new memory which is zeroed out here
  d_4D_proj_source = ColorSpinorField::Create(cudaParam);
  d_4D_hopping_term = ColorSpinorField::Create(cudaParam);
  d_4D_temp = ColorSpinorField::Create(cudaParam);

  //h_4Dentryin5Dsource
  cpuParam4D.create = QUDA_ZERO_FIELD_CREATE;
  h_4D_entry_in_5D_source = ColorSpinorField::Create(cpuParam4D);

  //! setup class that provides the routine for the hopping term
  DiracParam diracparam4D;
  setDiracParam(diracparam4D, inv_param4D, false);
  DiracWilson myWilson(diracparam4D);

  //! note: c_5 has many entries but they are all the same in this case, so we just use the first one, c_5[0]
  double myc_5 = reinterpret_cast<double *>(&inv_param->c_5)[0];

  //! first entry
  std::cout << "norm d_4D_point_source=" << blas::norm2(*d_4D_point_source) << std::endl;
  ApplyChiralProj(*d_4D_temp, *d_4D_point_source, 1); // ApplyChiralProj(out,in,proj){ out = P_L/R(proj) in }
  std::cout << "norm d_4D_point_source=" << blas::norm2(*d_4D_point_source) << std::endl;
  std::cout << "norm d_4D_temp=" << blas::norm2(*d_4D_temp) << std::endl;
  *d_4D_proj_source = *d_4D_temp; // save this for later

  myWilson.M(*d_4D_hopping_term, *d_4D_temp); // M(out,in){ out = M in } (M is hopping term)
  std::cout << "norm d_4D_hopping_term=" << blas::norm2(*d_4D_hopping_term) << std::endl;
  blas::xpay(*d_4D_hopping_term, -myc_5 * (4 + inv_param->m5) * 2, *d_4D_temp); //xpay(x, a, y){ y=x+a*y }
  std::cout << "norm d_4D_temp=" << blas::norm2(*d_4D_temp) << std::endl;
  blas::ax(0.5, *d_4D_temp); // ax(a,x){x=ax}
  std::cout << "norm d_4D_temp=" << blas::norm2(*d_4D_temp) << std::endl;

  blas::xpy(*d_4D_proj_source,*d_4D_temp); // xpy(x,y){ y=x+y }
  std::cout << "norm d_4D_temp=" << blas::norm2(*d_4D_temp) << std::endl;

  *h_4D_entry_in_5D_source = *d_4D_temp;

  auto out5D_ptr_double = (double*)out5D_ptr;
  std::memcpy(&out5D_ptr_double[0], h_4D_entry_in_5D_source->V(), spinor4D_size_in_floats);

  //! second entry
  qudaMemset(d_4D_proj_source->V(), 0, spinor4D_size_in_floats);
  qudaMemset(d_4D_hopping_term->V(), 0, spinor4D_size_in_floats);
  qudaMemset(d_4D_temp->V(), 0, spinor4D_size_in_floats);
  ApplyChiralProj(*d_4D_temp, *d_4D_point_source, -1); // ApplyChiralProj(out,in,proj){ out = P_L/R(proj) in }
  *d_4D_proj_source = *d_4D_temp; // save this for later

  myWilson.M(*d_4D_hopping_term, *d_4D_temp); // M(out,in){ out = M in } (M is hopping term)
  blas::xpay(*d_4D_hopping_term, -myc_5 * (4 + inv_param->m5) * 2, *d_4D_temp); //xpay(x, a, y){ y=x+a*y }
  blas::ax(0.5, *d_4D_temp); // ax(a,x){x=ax}

  blas::xpy(*d_4D_proj_source,*d_4D_temp); // xpy(x,y){ y=x+y }
  *h_4D_entry_in_5D_source = *d_4D_temp;

  std::memcpy(&out5D_ptr_double[inv_param->Ls-1], h_4D_entry_in_5D_source->V(), spinor4D_size_in_floats);

  //! release temp memory
  delete h_4D_point_source;
  delete d_4D_point_source;
  delete d_4D_proj_source;
  delete d_4D_hopping_term;
  delete d_4D_temp;
  delete h_4D_entry_in_5D_source;
}

void make4DMidPointProp(void *out4D_ptr, void *in5D_ptr, QudaInvertParam *inv_param5D, QudaInvertParam *inv_param4D,
                        const int *X)
{
  profileMake4DProp.TPSTART(QUDA_PROFILE_TOTAL);
  profileMake4DProp.TPSTART(QUDA_PROFILE_INIT);
  // wrap CPU host side pointers
  ColorSpinorParam cpuParam5D((void *)in5D_ptr, *inv_param5D, X, false, inv_param5D->input_location);
  ColorSpinorField *h_in5D = ColorSpinorField::Create(cpuParam5D);
  ColorSpinorParam cpuParam4D((void *)out4D_ptr, *inv_param4D, X, false, inv_param4D->input_location);
  ColorSpinorField *h_out4D = ColorSpinorField::Create(cpuParam4D);

  // Create device vectors
  ColorSpinorParam cudaParam5D(cpuParam5D);
  cudaParam5D.location = QUDA_CUDA_FIELD_LOCATION;
  cudaParam5D.create = QUDA_NULL_FIELD_CREATE;
  cudaParam5D.setPrecision(cpuParam5D.Precision(), cpuParam5D.Precision(), true);
  std::vector<ColorSpinorField *> in5D;
  in5D.push_back(ColorSpinorField::Create(cudaParam5D));

  ColorSpinorParam cudaParam4D(cpuParam4D);
  cudaParam4D.location = QUDA_CUDA_FIELD_LOCATION;
  cudaParam4D.create = QUDA_NULL_FIELD_CREATE;
  cudaParam4D.setPrecision(cpuParam4D.Precision(), cpuParam4D.Precision(), true);
  std::vector<ColorSpinorField *> out4D;
  out4D.push_back(ColorSpinorField::Create(cudaParam4D));
  profileMake4DProp.TPSTOP(QUDA_PROFILE_INIT);

  profileMake4DProp.TPSTART(QUDA_PROFILE_H2D);
  in5D[0] = h_in5D;
  profileMake4DProp.TPSTOP(QUDA_PROFILE_H2D);

  profileMake4DProp.TPSTART(QUDA_PROFILE_COMPUTE);
  make4DMidPointProp(*out4D[0], *in5D[0]);
  profileMake4DProp.TPSTOP(QUDA_PROFILE_COMPUTE);

  profileMake4DProp.TPSTART(QUDA_PROFILE_D2H);
  out4D[0] = h_out4D;
  profileMake4DProp.TPSTOP(QUDA_PROFILE_D2H);

  profileMake4DProp.TPSTOP(QUDA_PROFILE_TOTAL);
}

void make4DChiralProp(void *out4D_ptr, void *in5D_ptr, QudaInvertParam *inv_param5D, QudaInvertParam *inv_param4D,
		      const int *X)
{
  profileMake4DProp.TPSTART(QUDA_PROFILE_TOTAL);
  profileMake4DProp.TPSTART(QUDA_PROFILE_INIT);
  // wrap CPU host side pointers
  ColorSpinorParam cpuParam5D((void *)in5D_ptr, *inv_param5D, X, false, inv_param5D->input_location);
  std::vector<ColorSpinorField *> h_in5D;
  h_in5D.push_back(ColorSpinorField::Create(cpuParam5D));

  ColorSpinorParam cpuParam4D((void *)out4D_ptr, *inv_param4D, X, false, inv_param4D->input_location);
  std::vector<ColorSpinorField *> h_out4D;
  h_out4D.push_back(ColorSpinorField::Create(cpuParam4D));

  // Create device vectors
  ColorSpinorParam cudaParam5D(cpuParam5D);
  cudaParam5D.location = QUDA_CUDA_FIELD_LOCATION;
  cudaParam5D.create = QUDA_NULL_FIELD_CREATE;
  cudaParam5D.setPrecision(cpuParam5D.Precision(), cpuParam5D.Precision(), true);
  std::vector<ColorSpinorField *> in5D;
  in5D.push_back(ColorSpinorField::Create(cudaParam5D));

  ColorSpinorParam cudaParam4D(cpuParam4D);
  cudaParam4D.location = QUDA_CUDA_FIELD_LOCATION;
  cudaParam4D.create = QUDA_ZERO_FIELD_CREATE;
  cudaParam4D.setPrecision(cpuParam4D.Precision(), cpuParam4D.Precision(), true);
  std::vector<ColorSpinorField *> out4D;
  out4D.push_back(ColorSpinorField::Create(cudaParam4D));
  profileMake4DProp.TPSTOP(QUDA_PROFILE_INIT);

  profileMake4DProp.TPSTART(QUDA_PROFILE_H2D);
  *in5D[0] = *h_in5D[0];
  profileMake4DProp.TPSTOP(QUDA_PROFILE_H2D);

  profileMake4DProp.TPSTART(QUDA_PROFILE_COMPUTE);
  make4DChiralProp(*out4D[0], *in5D[0]);
  profileMake4DProp.TPSTOP(QUDA_PROFILE_COMPUTE);

  profileMake4DProp.TPSTART(QUDA_PROFILE_D2H);
  *h_out4D[0] = *out4D[0];
  profileMake4DProp.TPSTOP(QUDA_PROFILE_D2H);

  profileMake4DProp.TPSTART(QUDA_PROFILE_FREE);
  delete out4D[0];
  delete in5D[0];

  delete h_in5D[0];
  delete h_out4D[0];
  profileMake4DProp.TPSTOP(QUDA_PROFILE_FREE);
  profileMake4DProp.TPSTOP(QUDA_PROFILE_TOTAL);
}

int performLeapfrogStep(void *host_solution_ptr, void *host_source_ptr, QudaHMCParam *hmc_param, int step)
{
  profileInit.TPSTART(QUDA_PROFILE_TOTAL);
  // Transfer the inv_param and gauge_param structures contained in hmc_param
  QudaInvertParam *inv_param = hmc_param->invert_param;
  QudaGaugeParam *gauge_param = hmc_param->gauge_param;

  if (inv_param->dslash_type != QUDA_WILSON_DSLASH && inv_param->dslash_type != QUDA_CLOVER_WILSON_DSLASH) {
    errorQuda("Leapfrog HMC implemented for Wilson dslash only.");
  }
  
  if (!initialized) errorQuda("QUDA not initialized");
  pushVerbosity(inv_param->verbosity);
  if (getVerbosity() >= QUDA_DEBUG_VERBOSE) {
    printQudaHMCParam(hmc_param);
    printQudaInvertParam(inv_param);
    printQudaGaugeParam(gauge_param);
  }

  checkHMCParam(hmc_param);
  checkInvertParam(inv_param);
  checkGaugeParam(gauge_param);
  
  // check the gauge fields have been created
  //cudaGaugeField *cudaGauge = checkGauge(inv_param);

  // Define gauge coefficients
  QudaGaugeActionType gauge_action_type = QUDA_GAUGE_ACTION_TYPE_WILSON;
  double path_coeff[3] = {1.0, 1.0, 1.0};
  double epsilon = (hmc_param->traj_length/(1.0*hmc_param->traj_steps));
  //---------------------------------------------------------------------

  // Create a new gauge field and copy gauge precise. We will evolve this
  // gauge field and copy the result (if accepted) back into gaugePrecise
  //---------------------------------------------------------------------
  if (gaugePrecise == nullptr) errorQuda("Gauge field must be loaded");  
  // Make an extended gauge field from the loaded gauge field
  if (gaugeEvolved != nullptr) delete gaugeEvolved;
  gaugeEvolved = createExtendedGauge(*gaugePrecise, R, profileInit);

  // An auxilliary field
  GaugeFieldParam aux_param(*gaugeEvolved);
  GaugeField *gaugeTemp = GaugeField::Create(aux_param);
  
  // Create device momentum field
  //---------------------------------------------------------------------
  GaugeFieldParam mom_param(*gaugeEvolved);
  mom_param.create = QUDA_NULL_FIELD_CREATE;
  mom_param.order = QUDA_FLOAT2_GAUGE_ORDER;
  mom_param.link_type = QUDA_ASQTAD_MOM_LINKS;
  mom_param.reconstruct = QUDA_RECONSTRUCT_10;
  mom_param.ghostExchange = QUDA_GHOST_EXCHANGE_NO;
  mom_param.pad = 0;
  mom_param.setPrecision(inv_param->cuda_prec, true);
  
  // Create a field for the force
  GaugeFieldParam force_param(*gaugeEvolved);
  force_param.link_type = QUDA_GENERAL_LINKS;
  force_param.create = QUDA_ZERO_FIELD_CREATE;
  force_param.reconstruct = QUDA_RECONSTRUCT_NO;
  GaugeField *force = GaugeField::Create(force_param);

  // DMH TODO: If the resident momentum field exists, reuse.
  GaugeField *device_mom = GaugeField::Create(mom_param);
  GaugeField *device_mom_copy = GaugeField::Create(mom_param);
  profileInit.TPSTOP(QUDA_PROFILE_TOTAL);
  
  // Populate the momentum field with rands, make anti hermitian
  // DMH FIXME: add a global seed to QUDA. 
  profileGauss.TPSTART(QUDA_PROFILE_TOTAL);
  profileGauss.TPSTART(QUDA_PROFILE_COMPUTE);
  quda::gaugeGauss(*device_mom, 17*step + 137, 1.0);
  device_mom_copy->copy(*device_mom);  
  profileGauss.TPSTOP(QUDA_PROFILE_COMPUTE);
  profileGauss.TPSTOP(QUDA_PROFILE_TOTAL);  
  //---------------------------------------------------------------------
      
  // Start HMC 
  //---------------------------------------------------------------------  
  const double unitarize_eps = 1e-14;
  const double max_error = 1e-10;
  const int reunit_allow_svd = 1;
  const int reunit_svd_only  = 1;
  const double svd_rel_error = 1e-6;
  const double svd_abs_error = 1e-6;
  quda::setUnitarizeLinksConstants(unitarize_eps, max_error,
				   reunit_allow_svd, reunit_svd_only,
				   svd_rel_error, svd_abs_error);  
  
  // Measure plaquette and Q charge
  QudaGaugeObservableParam gauge_obs_param = newQudaGaugeObservableParam();
  gauge_obs_param.compute_plaquette = QUDA_BOOLEAN_TRUE;
  gauge_obs_param.compute_qcharge = QUDA_BOOLEAN_TRUE;  
  gaugeObservablesQuda(&gauge_obs_param);
  
  // Measure momentum action
  profileMomAction.TPSTART(QUDA_PROFILE_TOTAL);
  profileMomAction.TPSTART(QUDA_PROFILE_COMPUTE);
  double momentum_action = computeMomAction(*device_mom);
  profileMomAction.TPSTOP(QUDA_PROFILE_COMPUTE);
  profileMomAction.TPSTOP(QUDA_PROFILE_TOTAL);
  
  // Measure the gauge action
  double gauge_action = 6.0 * (1.0 - gauge_obs_param.plaquette[0]) * gaugeTemp->Volume() * hmc_param->beta;

  if (getVerbosity() >= QUDA_VERBOSE) printfQuda("Pre  step %d: gauge action %.16e momentum action %.16e Q charge %+.16e plaq = %.16e\n",
						 step, gauge_action, momentum_action, gauge_obs_param.qcharge, gauge_obs_param.plaquette[0]);

  double hmc_coeff = hmc_param->beta*epsilon/3.0;

  // Begin HMC
  //----------------------------------
  for(int k=0; k<hmc_param->traj_steps; k++) {

    profileGaugeUpdate.TPSTART(QUDA_PROFILE_TOTAL);
    profileGaugeUpdate.TPSTART(QUDA_PROFILE_COMPUTE);
    updateGaugeField(*gaugeTemp, 0.5*epsilon, *gaugeEvolved, *device_mom, false, true);
    copyExtendedGauge(*gaugeEvolved, *gaugeTemp, QUDA_CUDA_FIELD_LOCATION);
    gaugeEvolved->exchangeExtendedGhost(gaugeEvolved->R(), false);
    profileGaugeUpdate.TPSTOP(QUDA_PROFILE_COMPUTE);
    profileGaugeUpdate.TPSTOP(QUDA_PROFILE_TOTAL);

    *num_failures_h = 0;
    quda::unitarizeLinks(*gaugeEvolved, num_failures_d); // unitarize on the gpu
    if (*num_failures_h>0) errorQuda("Error in reunitarization: %d failures\n", *num_failures_h);
    
    // We just evolved the gauge field, so we must recompute the fermion fields
    // and invert to calculate the impulse from the fermion field.
    // P_{k+1/2} = P_{k-1/2} - dtau * (fU - fD)
    profileGaugeForce.TPSTART(QUDA_PROFILE_TOTAL);
    profileGaugeForce.TPSTART(QUDA_PROFILE_COMPUTE);
    gaugeForceNew(*device_mom, *gaugeEvolved, gauge_action_type, hmc_coeff, path_coeff);
    profileGaugeForce.TPSTOP(QUDA_PROFILE_COMPUTE);
    profileGaugeForce.TPSTOP(QUDA_PROFILE_TOTAL);

    profileGaugeUpdate.TPSTART(QUDA_PROFILE_TOTAL);
    profileGaugeUpdate.TPSTART(QUDA_PROFILE_COMPUTE);
    updateGaugeField(*gaugeTemp, 0.5*epsilon, *gaugeEvolved, *device_mom, false, true);
    copyExtendedGauge(*gaugeEvolved, *gaugeTemp, QUDA_CUDA_FIELD_LOCATION);
    gaugeEvolved->exchangeExtendedGhost(gaugeEvolved->R(), false);
    profileGaugeUpdate.TPSTOP(QUDA_PROFILE_COMPUTE);
    profileGaugeUpdate.TPSTOP(QUDA_PROFILE_TOTAL);
  }
  
  // Measure gauge and Q charge
  gaugeObservablesQuda(&gauge_obs_param);
  
  // Measure momentum
  profileMomAction.TPSTART(QUDA_PROFILE_TOTAL);
  profileMomAction.TPSTART(QUDA_PROFILE_COMPUTE);
  double post_momentum_action = computeMomAction(*device_mom);
  profileMomAction.TPSTOP(QUDA_PROFILE_COMPUTE);
  profileMomAction.TPSTOP(QUDA_PROFILE_TOTAL);

  double post_gauge_action = 6.0 * (1.0 - gauge_obs_param.plaquette[0]) * gaugeTemp->Volume() * hmc_param->beta;

  if (getVerbosity() >= QUDA_VERBOSE) printfQuda("Post step %d: gauge action %.16e momentum action %.16e Q charge %+.16e plaq = %.16e\n",
						 step, post_gauge_action, post_momentum_action, gauge_obs_param.qcharge, gauge_obs_param.plaquette[0]);
  
  // Metropolis step
  double dH = (post_gauge_action + post_momentum_action - gauge_action - momentum_action);
  double expdH = exp(-dH);
  double prob = 1.0;
  
  // If the update is accepted, copy gaugeEvolved into gaugePrecise
  if(dH < 0 || step < hmc_param->therm_updates) {
    gaugePrecise->copy(*gaugeEvolved);
  } else if(step > hmc_param->therm_updates) {
    prob = ((double)rand())/RAND_MAX;
    if(prob < expdH) {
      gaugePrecise->copy(*gaugeEvolved);
    }
  }
  
  bool accept = (dH < 0 || step < hmc_param->therm_updates || prob < expdH);    
  if(step >= hmc_param->therm_updates) {
    trajectories++;
    accepted += (int)accept;
  }
  
  if(getVerbosity() >= QUDA_SUMMARIZE) {
    printfQuda("Trajectory %d: acceptance %d dH %+.16e expdH %.16e plaq %.16e Q %+.16e", step, (int)accept, dH, expdH, gauge_obs_param.plaquette[0], gauge_obs_param.qcharge);
    if(step >= hmc_param->therm_updates) {
      printfQuda(" rate %f\n", (1.0*accepted)/trajectories);
    } else {
      printfQuda("\n");
    }
  }

  delete gaugeTemp;
  delete force;
  delete device_mom;
  delete device_mom_copy;
  popVerbosity();
  return accept ? 1 : 0;
}<|MERGE_RESOLUTION|>--- conflicted
+++ resolved
@@ -4938,7 +4938,6 @@
   profileHISQForce.TPSTOP(QUDA_PROFILE_TOTAL);
 }
 
-<<<<<<< HEAD
 void computeWilsonForceQuda(void *h_mom, double dt, void **h_x, void **dummy1,
 			    double *coeff, double kappa2, double ck,
 			    int nvector, double multiplicity, void *dummy2,
@@ -4955,12 +4954,6 @@
 			    int nvector, double multiplicity, void *,
 			    QudaGaugeParam *gauge_param, QudaInvertParam *inv_param)
 { 
-=======
-void computeCloverForceQuda(void *h_mom, double dt, void **h_x, void **, double *coeff, double kappa2, double ck,
-                            int nvector, double multiplicity, void *, QudaGaugeParam *gauge_param,
-                            QudaInvertParam *inv_param)
-{
->>>>>>> 0a6dcb31
   using namespace quda;
   profileWilsonForce.TPSTART(QUDA_PROFILE_TOTAL);
   profileWilsonForce.TPSTART(QUDA_PROFILE_INIT);
