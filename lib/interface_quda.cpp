--- conflicted
+++ resolved
@@ -71,7 +71,6 @@
 
 #include <blas_lapack.h>
 
-
 cudaGaugeField *gaugePrecise = nullptr;
 cudaGaugeField *gaugeSloppy = nullptr;
 cudaGaugeField *gaugePrecondition = nullptr;
@@ -128,7 +127,6 @@
 cudaGaugeField *gaugeLongCopyExtended = nullptr;
 
 cudaGaugeField *momResidentCopy = nullptr;
-
 
 std::vector<ColorSpinorField> solutionResident;
 
@@ -619,115 +617,6 @@
   // free any current gauge field before new allocations to reduce memory overhead
   switch (param->type) {
     case QUDA_WILSON_LINKS:
-<<<<<<< HEAD
-      if (gaugeRefinement != gaugeSloppy && gaugeRefinement != gaugeEigensolver && gaugeRefinement)
-        delete gaugeRefinement;
-
-      if (gaugePrecondition != gaugeSloppy && gaugePrecondition != gaugeEigensolver && gaugePrecondition != gaugePrecise
-          && gaugePrecondition)
-        delete gaugePrecondition;
-
-      if (gaugeEigensolver != gaugeSloppy && gaugeEigensolver != gaugePrecise && gaugeEigensolver != gaugePrecondition
-          && gaugeEigensolver)
-        delete gaugeEigensolver;
-
-      if (gaugePrecise != gaugeSloppy && gaugeSloppy) delete gaugeSloppy;
-
-      if (gaugePrecise && !param->use_resident_gauge) delete gaugePrecise;
-
-      // FGI
-      if (param->use_fgi){
-        if (gaugeCopyRefinement != gaugeCopySloppy && gaugeCopyRefinement != gaugeCopyEigensolver && gaugeCopyRefinement)
-          delete gaugeCopyRefinement;
-
-        if (gaugeCopyPrecondition != gaugeCopySloppy && gaugeCopyPrecondition != gaugeCopyEigensolver
-            && gaugeCopyPrecondition != gaugeCopyPrecise && gaugeCopyPrecondition)
-          delete gaugeCopyPrecondition;
-
-        if (gaugeCopyEigensolver != gaugeCopySloppy && gaugeCopyEigensolver != gaugeCopyPrecise
-            && gaugeCopyEigensolver != gaugeCopyPrecondition && gaugeCopyEigensolver)
-          delete gaugeCopyEigensolver;
-
-        if (gaugeCopyPrecise != gaugeCopySloppy && gaugeCopySloppy) delete gaugeCopySloppy;
-
-        if (gaugeCopyPrecise && !param->use_resident_gauge) delete gaugeCopyPrecise;
-      }
-
-      break;
-    case QUDA_ASQTAD_FAT_LINKS:
-      if (gaugeFatRefinement != gaugeFatSloppy && gaugeFatRefinement != gaugeFatEigensolver && gaugeFatRefinement)
-        delete gaugeFatRefinement;
-
-      if (gaugeFatPrecondition != gaugeFatSloppy && gaugeFatPrecondition != gaugeFatEigensolver
-          && gaugeFatPrecondition != gaugeFatPrecise && gaugeFatPrecondition)
-        delete gaugeFatPrecondition;
-
-      if (gaugeFatEigensolver != gaugeFatSloppy && gaugeFatEigensolver != gaugeFatPrecise
-          && gaugeFatEigensolver != gaugeFatPrecondition && gaugeFatEigensolver)
-        delete gaugeFatEigensolver;
-
-      if (gaugeFatPrecise != gaugeFatSloppy && gaugeFatSloppy) delete gaugeFatSloppy;
-
-      if (gaugeFatPrecise && !param->use_resident_gauge) delete gaugeFatPrecise;
-
-      // FGI
-      if (param->use_fgi){
-        if (gaugeFatCopyRefinement != gaugeFatCopySloppy && gaugeFatCopyRefinement != gaugeFatCopyEigensolver && gaugeFatCopyRefinement)
-          delete gaugeFatCopyRefinement;
-
-        if (gaugeFatCopyPrecondition != gaugeFatCopySloppy && gaugeFatCopyPrecondition != gaugeFatCopyEigensolver
-            && gaugeFatCopyPrecondition != gaugeFatCopyPrecise && gaugeFatCopyPrecondition)
-          delete gaugeFatCopyPrecondition;
-
-        if (gaugeFatCopyEigensolver != gaugeFatCopySloppy && gaugeFatCopyEigensolver != gaugeFatCopyPrecise
-            && gaugeFatCopyEigensolver != gaugeFatCopyPrecondition && gaugeFatCopyEigensolver)
-          delete gaugeFatCopyEigensolver;
-
-        if (gaugeFatCopyPrecise != gaugeFatCopySloppy && gaugeFatCopySloppy) delete gaugeFatCopySloppy;
-
-        if (gaugeFatCopyPrecise && !param->use_resident_gauge) delete gaugeFatCopyPrecise;
-      }
-
-      break;
-    case QUDA_ASQTAD_LONG_LINKS:
-
-      if (gaugeLongRefinement != gaugeLongSloppy && gaugeLongRefinement != gaugeLongEigensolver && gaugeLongRefinement)
-        delete gaugeLongRefinement;
-
-      if (gaugeLongPrecondition != gaugeLongSloppy && gaugeLongPrecondition != gaugeLongEigensolver
-          && gaugeLongPrecondition != gaugeLongPrecise && gaugeLongPrecondition)
-        delete gaugeLongPrecondition;
-
-      if (gaugeLongEigensolver != gaugeLongSloppy && gaugeLongEigensolver != gaugeLongPrecise
-          && gaugeLongEigensolver != gaugeLongPrecondition && gaugeLongEigensolver)
-        delete gaugeLongEigensolver;
-
-      if (gaugeLongPrecise != gaugeLongSloppy && gaugeLongSloppy) delete gaugeLongSloppy;
-
-      if (gaugeLongPrecise) delete gaugeLongPrecise;
-
-      // FGI
-      if(param->use_fgi){
-        if (gaugeLongCopyRefinement != gaugeLongCopySloppy && gaugeLongCopyRefinement != gaugeLongCopyEigensolver && gaugeLongCopyRefinement)
-          delete gaugeLongCopyRefinement;
-
-        if (gaugeLongCopyPrecondition != gaugeLongCopySloppy && gaugeLongCopyPrecondition != gaugeLongCopyEigensolver
-            && gaugeLongCopyPrecondition != gaugeLongCopyPrecise && gaugeLongCopyPrecondition)
-          delete gaugeLongCopyPrecondition;
-
-        if (gaugeLongCopyEigensolver != gaugeLongCopySloppy && gaugeLongCopyEigensolver != gaugeLongCopyPrecise
-            && gaugeLongCopyEigensolver != gaugeLongCopyPrecondition && gaugeLongCopyEigensolver)
-          delete gaugeLongCopyEigensolver;
-
-        if (gaugeLongCopyPrecise != gaugeLongCopySloppy && gaugeLongCopySloppy) delete gaugeLongCopySloppy;
-
-        if (gaugeLongCopyPrecise) delete gaugeLongCopyPrecise;
-      }
-
-      break;
-    case QUDA_SMEARED_LINKS:
-      if (gaugeSmeared) delete gaugeSmeared;
-=======
       freeUniqueGaugeUtility(gaugePrecise, gaugeSloppy, gaugePrecondition, gaugeRefinement, gaugeEigensolver,
                              gaugeExtended, param->use_resident_gauge);
       break;
@@ -738,7 +627,6 @@
     case QUDA_ASQTAD_LONG_LINKS:
       freeUniqueGaugeUtility(gaugeLongPrecise, gaugeLongSloppy, gaugeLongPrecondition, gaugeLongRefinement,
                              gaugeLongEigensolver, gaugeLongExtended, param->use_resident_gauge);
->>>>>>> f5ea533d
       break;
     case QUDA_SMEARED_LINKS: freeUniqueGaugeQuda(QUDA_SMEARED_LINKS); break;
     default:
@@ -771,10 +659,7 @@
     precise->copy(*in);
     profileGauge.TPSTOP(QUDA_PROFILE_H2D);
   }
-
-  // FGI
-  if (param->use_fgi) gaugeCopyPrecise = new cudaGaugeField(gauge_param);
-
+  
   // for gaugeSmeared we are interested only in the precise version
   if (param->type == QUDA_SMEARED_LINKS) {
     gaugeSmeared = createExtendedGauge(*precise, R, profileGauge);
@@ -787,7 +672,7 @@
     profileGauge.TPSTOP(QUDA_PROFILE_TOTAL);
     return;
   }
-
+  
   // creating sloppy fields isn't really compute, but it is work done on the gpu
   profileGauge.TPSTART(QUDA_PROFILE_COMPUTE);
 
@@ -797,13 +682,9 @@
   cudaGaugeField *sloppy = nullptr;
   if (param->cuda_prec == param->cuda_prec_sloppy && param->reconstruct == param->reconstruct_sloppy) {
     sloppy = precise;
-    // FGI
-    if (param->use_fgi) gaugeCopySloppy = gaugeCopyPrecise;
   } else {
     sloppy = new cudaGaugeField(gauge_param);
     sloppy->copy(*precise);
-    // FGI
-    if (param->use_fgi) gaugeCopySloppy = new cudaGaugeField(gauge_param);
   }
 
   // switch the parameters for creating the mirror preconditioner cuda gauge field
@@ -812,18 +693,12 @@
   cudaGaugeField *precondition = nullptr;
   if (param->cuda_prec == param->cuda_prec_precondition && param->reconstruct == param->reconstruct_precondition) {
     precondition = precise;
-    // FGI
-    if (param->use_fgi) gaugeCopyPrecondition = gaugeCopyPrecise;
   } else if (param->cuda_prec_sloppy == param->cuda_prec_precondition
              && param->reconstruct_sloppy == param->reconstruct_precondition) {
     precondition = sloppy;
-    // FGI
-    if (param->use_fgi) gaugeCopyPrecondition = gaugeCopySloppy;
   } else {
     precondition = new cudaGaugeField(gauge_param);
     precondition->copy(*precise);
-    // FGI
-    if (param->use_fgi) gaugeCopyPrecondition = new cudaGaugeField(gauge_param);
   }
 
   // switch the parameters for creating the refinement cuda gauge field
@@ -833,13 +708,9 @@
   if (param->cuda_prec_sloppy == param->cuda_prec_refinement_sloppy
       && param->reconstruct_sloppy == param->reconstruct_refinement_sloppy) {
     refinement = sloppy;
-    // FGI
-    if (param->use_fgi) gaugeCopyRefinement = gaugeCopySloppy;
   } else {
     refinement = new cudaGaugeField(gauge_param);
     refinement->copy(*sloppy);
-    // FGI
-    if (param->use_fgi) gaugeCopyRefinement = new cudaGaugeField(gauge_param);
   }
 
   // switch the parameters for creating the eigensolver cuda gauge field
@@ -848,23 +719,15 @@
   cudaGaugeField *eigensolver = nullptr;
   if (param->cuda_prec == param->cuda_prec_eigensolver && param->reconstruct == param->reconstruct_eigensolver) {
     eigensolver = precise;
-    // FGI
-    if (param->use_fgi) gaugeCopyEigensolver = gaugeCopyPrecise;
   } else if (param->cuda_prec_precondition == param->cuda_prec_eigensolver
              && param->reconstruct_precondition == param->reconstruct_eigensolver) {
     eigensolver = precondition;
-    // FGI
-    if (param->use_fgi) gaugeCopyEigensolver = gaugeCopyPrecondition;
   } else if (param->cuda_prec_sloppy == param->cuda_prec_eigensolver
              && param->reconstruct_sloppy == param->reconstruct_eigensolver) {
     eigensolver = sloppy;
-    // FGI
-    if (param->use_fgi) gaugeCopyEigensolver = gaugeCopySloppy;
   } else {
     eigensolver = new cudaGaugeField(gauge_param);
     eigensolver->copy(*precise);
-    // FGI
-    if (param->use_fgi) gaugeCopyEigensolver = new cudaGaugeField(gauge_param);
   }
 
   profileGauge.TPSTOP(QUDA_PROFILE_COMPUTE);
@@ -875,12 +738,11 @@
     lat_dim_t R; // domain-overlap widths in different directions
     for (int i=0; i<4; ++i) R[i] = param->overlap*commDimPartitioned(i);
     extended = createExtendedGauge(*precondition, R, profileGauge);
-    // FGI
-    if (param->use_fgi) gaugeCopyExtended = createExtendedGauge(*gaugeCopyPrecondition, R, profileGauge);
   }
 
   switch (param->type) {
     case QUDA_WILSON_LINKS:
+      printfQuda("Making Wilson links\n");
       gaugePrecise = precise;
       gaugeSloppy = sloppy;
       gaugePrecondition = precondition;
@@ -890,6 +752,7 @@
       if(param->overlap) gaugeExtended = extended;
       break;
     case QUDA_ASQTAD_FAT_LINKS:
+      printfQuda("Making Fat links\n");
       gaugeFatPrecise = precise;
       gaugeFatSloppy = sloppy;
       gaugeFatPrecondition = precondition;
@@ -898,10 +761,12 @@
 
       if(param->overlap){
         if(gaugeFatExtended) errorQuda("Extended gauge fat field already allocated");
+	printfQuda("Making Fat Extended links\n");
 	gaugeFatExtended = extended;
       }
       break;
     case QUDA_ASQTAD_LONG_LINKS:
+      printfQuda("Making Long links\n");
       gaugeLongPrecise = precise;
       gaugeLongSloppy = sloppy;
       gaugeLongPrecondition = precondition;
@@ -910,6 +775,7 @@
 
       if(param->overlap){
         if(gaugeLongExtended) errorQuda("Extended gauge long field already allocated");
+	printfQuda("Making Long Extended links\n");
    	gaugeLongExtended = extended;
       }
       break;
@@ -1275,25 +1141,6 @@
     break;
   default: errorQuda("Invalid gauge type %d", link_type);
   }
-
-  // FGI gauge copies
-  if (gaugeCopyPrecise) delete gaugeCopyPrecise;
-  if (gaugeCopyExtended) delete gaugeCopyExtended;
-
-  gaugeCopyPrecise = nullptr;
-  gaugeCopyExtended = nullptr;
-
-  if (gaugeLongCopyPrecise) delete gaugeLongCopyPrecise;
-  if (gaugeLongCopyExtended) delete gaugeLongCopyExtended;
-
-  gaugeLongCopyPrecise = nullptr;
-  gaugeLongCopyExtended = nullptr;
-
-  if (gaugeFatCopyPrecise) delete gaugeFatCopyPrecise;
-
-  gaugeFatCopyPrecise = nullptr;
-  gaugeFatCopyExtended = nullptr;
-
 }
 
 void freeGaugeSmearedQuda()
@@ -2268,8 +2115,11 @@
                                     param->cuda_prec_refinement_sloppy, param->cuda_prec_eigensolver};
       QudaReconstructType recon[4] = {gaugeSloppy->Reconstruct(), gaugePrecondition->Reconstruct(),
                                       gaugeRefinement->Reconstruct(), gaugeEigensolver->Reconstruct()};
+
+      printfQuda("QudaInvertParam has different precisions than loadGaugeQuda, so recomputing sloppy fields\n");
       freeSloppyGaugeQuda();
       loadSloppyGaugeQuda(precision, recon);
+      copyGaugeQuda();
     }
 
     if (gaugeSloppy == nullptr) errorQuda("Sloppy gauge field doesn't exist");
@@ -2302,8 +2152,10 @@
       // recon is always no for fat links, so just use long reconstructs here
       QudaReconstructType recon[4] = {gaugeLongSloppy->Reconstruct(), gaugeLongPrecondition->Reconstruct(),
                                       gaugeLongRefinement->Reconstruct(), gaugeLongEigensolver->Reconstruct()};
+      printfQuda("QudaInvertParam has different precisions than loadGaugeQuda, so recomputing sloppy fields\n");
       freeSloppyGaugeQuda();
       loadSloppyGaugeQuda(precision, recon);
+      copyGaugeQuda();
     }
 
     if (gaugeFatSloppy == nullptr) errorQuda("Sloppy gauge fat field doesn't exist");
@@ -4490,45 +4342,140 @@
 { // FGI make a copy of the precise gauge field on device
   profileGaugeForce.TPSTART(QUDA_PROFILE_TOTAL);
 
-  printfQuda("DEBUG FGI: copying Precise\n");
-  gaugeCopyPrecise->copy(*gaugePrecise);
-  printfQuda("DEBUG FGI: copying Sloppy\n");
-  gaugeCopySloppy->copy(*gaugeSloppy);
-  printfQuda("DEBUG FGI: copying Precondition\n");
-  gaugeCopyPrecondition->copy(*gaugePrecondition);
-  printfQuda("DEBUG FGI: copying Refinement\n");
-  gaugeCopyRefinement->copy(*gaugeRefinement);
-  printfQuda("DEBUG FGI: copying Eigensolver\n");
-  gaugeCopyEigensolver->copy(*gaugeEigensolver);
-  printfQuda("DEBUG FGI: copying Extended\n");
-  gaugeCopyExtended->copy(*gaugeExtended);
-
-  printfQuda("DEBUG FGI: copying FatPrecise\n");
-  gaugeFatCopyPrecise->copy(*gaugeFatPrecise);
-  printfQuda("DEBUG FGI: copying FatSloppy\n");
-  gaugeFatCopySloppy->copy(*gaugeFatSloppy);
-  printfQuda("DEBUG FGI: copying FatPrecondition\n");
-  gaugeFatCopyPrecondition->copy(*gaugeFatPrecondition);
-  printfQuda("DEBUG FGI: copying FatRefinement\n");
-  gaugeFatCopyRefinement->copy(*gaugeFatRefinement);
-  printfQuda("DEBUG FGI: copying FatEigensolver\n");
-  gaugeFatCopyEigensolver->copy(*gaugeFatEigensolver);
-  printfQuda("DEBUG FGI: copying FatExtended\n");
-  gaugeFatCopyExtended->copy(*gaugeFatExtended);
-
-  printfQuda("DEBUG FGI: copying LongPrecise\n");
-  gaugeLongCopyPrecise->copy(*gaugeLongPrecise);
-  printfQuda("DEBUG FGI: copying LongSloppy\n");
-  gaugeLongCopySloppy->copy(*gaugeLongSloppy);
-  printfQuda("DEBUG FGI: copying LongPrecondition\n");
-  gaugeLongCopyPrecondition->copy(*gaugeLongPrecondition);
-  printfQuda("DEBUG FGI: copying LongRefinement\n");
-  gaugeLongCopyRefinement->copy(*gaugeLongRefinement);
-  printfQuda("DEBUG FGI: copying LongEigensolver\n");
-  gaugeLongCopyEigensolver->copy(*gaugeLongEigensolver);
-  printfQuda("DEBUG FGI: copying LongExtended\n");
-  gaugeLongCopyExtended->copy(*gaugeLongExtended);
-
+  // Wilson Links
+  //----------------------------------------------------------
+  printfQuda("DEBUG FGI: copying Wilson Links\n");
+  if(gaugePrecise) {
+    if(!gaugeCopyPrecise) {
+      GaugeFieldParam gauge_param(*gaugePrecise);
+      gaugeCopyPrecise = new cudaGaugeField(gauge_param);
+    }
+    gaugeCopyPrecise->copy(*gaugePrecise);
+  }
+
+  if(gaugeSloppy) {
+    if(!gaugeCopySloppy) {
+      GaugeFieldParam gauge_param(*gaugeSloppy);
+      gaugeCopySloppy = new cudaGaugeField(gauge_param);
+    }
+    gaugeCopySloppy->copy(*gaugeSloppy);
+  }
+
+  if(gaugePrecondition) {
+    if(!gaugeCopyPrecondition) {
+      GaugeFieldParam gauge_param(*gaugePrecondition);
+      gaugeCopyPrecondition = new cudaGaugeField(gauge_param);
+    }
+    gaugeCopyPrecondition->copy(*gaugePrecondition);
+  }
+
+  if(gaugeRefinement) {
+    if(!gaugeCopyRefinement) {
+      GaugeFieldParam gauge_param(*gaugeRefinement);
+      gaugeCopyRefinement = new cudaGaugeField(gauge_param);
+    }
+    gaugeCopyRefinement->copy(*gaugeRefinement);
+  }
+
+  
+  if(gaugeExtended) {
+    if(!gaugeCopyExtended) {
+      GaugeFieldParam gauge_param(*gaugeExtended);
+      gaugeCopyExtended = new cudaGaugeField(gauge_param);
+    }
+    copyExtendedGauge(*gaugeCopyExtended, *gaugeExtended, QUDA_CUDA_FIELD_LOCATION);
+  }
+  //----------------------------------------------------------
+
+  // Fat Links
+  //----------------------------------------------------------
+  printfQuda("DEBUG FGI: copying Fat Links\n");
+  if(gaugeFatPrecise) {
+    if(!gaugeFatCopyPrecise) {
+      GaugeFieldParam gauge_param(*gaugeFatPrecise);
+      gaugeFatCopyPrecise = new cudaGaugeField(gauge_param);
+    }
+    gaugeFatCopyPrecise->copy(*gaugeFatPrecise);
+  }
+
+  if(gaugeFatSloppy) {
+    if(!gaugeFatCopySloppy) {
+      GaugeFieldParam gauge_param(*gaugeFatSloppy);
+      gaugeFatCopySloppy = new cudaGaugeField(gauge_param);
+    }
+    gaugeFatCopySloppy->copy(*gaugeFatSloppy);
+  }
+
+  if(gaugeFatPrecondition) {
+    if(!gaugeFatCopyPrecondition) {
+      GaugeFieldParam gauge_param(*gaugeFatPrecondition);
+      gaugeFatCopyPrecondition = new cudaGaugeField(gauge_param);
+    }
+    gaugeFatCopyPrecondition->copy(*gaugeFatPrecondition);
+  }
+
+  if(gaugeFatRefinement) {
+    if(!gaugeFatCopyRefinement) {
+      GaugeFieldParam gauge_param(*gaugeFatRefinement);
+      gaugeFatCopyRefinement = new cudaGaugeField(gauge_param);
+    }
+    gaugeFatCopyRefinement->copy(*gaugeFatRefinement);
+  }
+  
+  if(gaugeFatExtended) {
+    if(!gaugeFatCopyExtended) {
+      GaugeFieldParam gauge_param(*gaugeFatExtended);
+      gaugeFatCopyExtended = new cudaGaugeField(gauge_param);
+    }
+    copyExtendedGauge(*gaugeFatCopyExtended, *gaugeFatExtended, QUDA_CUDA_FIELD_LOCATION);
+  }
+  
+  //----------------------------------------------------------
+  
+  // Long Links
+  //----------------------------------------------------------
+  printfQuda("DEBUG FGI: copying Long Links\n");
+  if(gaugeLongPrecise) {
+    if(!gaugeLongCopyPrecise) {
+      GaugeFieldParam gauge_param(*gaugeLongPrecise);
+      gaugeLongCopyPrecise = new cudaGaugeField(gauge_param);
+    }
+    gaugeLongCopyPrecise->copy(*gaugeLongPrecise);
+  }
+
+  if(gaugeLongSloppy) {
+    if(!gaugeLongCopySloppy) {
+      GaugeFieldParam gauge_param(*gaugeLongSloppy);
+      gaugeLongCopySloppy = new cudaGaugeField(gauge_param);
+    }
+    gaugeLongCopySloppy->copy(*gaugeLongSloppy);
+  }
+
+  if(gaugeLongPrecondition) {
+    if(!gaugeLongCopyPrecondition) {
+      GaugeFieldParam gauge_param(*gaugeLongPrecondition);
+      gaugeLongCopyPrecondition = new cudaGaugeField(gauge_param);
+    }
+    gaugeLongCopyPrecondition->copy(*gaugeLongPrecondition);
+  }
+
+  if(gaugeLongRefinement) {
+    if(!gaugeLongCopyRefinement) {
+      GaugeFieldParam gauge_param(*gaugeLongRefinement);
+      gaugeLongCopyRefinement = new cudaGaugeField(gauge_param);
+    }
+    gaugeLongCopyRefinement->copy(*gaugeLongRefinement);
+  }
+
+  if(gaugeLongExtended) {
+    if(!gaugeLongCopyExtended) {
+      GaugeFieldParam gauge_param(*gaugeLongExtended);
+      gaugeLongCopyExtended = new cudaGaugeField(gauge_param);
+    }
+    copyExtendedGauge(*gaugeLongCopyExtended, *gaugeLongExtended, QUDA_CUDA_FIELD_LOCATION);
+  }
+  
+  //----------------------------------------------------------
   profileGaugeForce.TPSTOP(QUDA_PROFILE_TOTAL);
 }
 
@@ -4536,27 +4483,67 @@
 { // FGI restore Gauge field
   profileGaugeForce.TPSTART(QUDA_PROFILE_TOTAL);
 
-  gaugePrecise->copy(*gaugeCopyPrecise);
-  gaugeSloppy->copy(*gaugeCopySloppy);
-  gaugePrecondition->copy(*gaugeCopyPrecondition);
-  gaugeRefinement->copy(*gaugeCopyRefinement);
-  gaugeEigensolver->copy(*gaugeCopyEigensolver);
-  gaugeExtended->copy(*gaugeCopyExtended);
-
-  gaugeFatPrecise->copy(*gaugeFatCopyPrecise);
-  gaugeFatSloppy->copy(*gaugeFatCopySloppy);
-  gaugeFatPrecondition->copy(*gaugeFatCopyPrecondition);
-  gaugeFatRefinement->copy(*gaugeFatCopyRefinement);
-  gaugeFatEigensolver->copy(*gaugeFatCopyEigensolver);
-  gaugeFatExtended->copy(*gaugeFatCopyExtended);
-
-  gaugeLongPrecise->copy(*gaugeLongCopyPrecise);
-  gaugeLongSloppy->copy(*gaugeLongCopySloppy);
-  gaugeLongPrecondition->copy(*gaugeLongCopyPrecondition);
-  gaugeLongRefinement->copy(*gaugeLongCopyRefinement);
-  gaugeLongEigensolver->copy(*gaugeLongCopyEigensolver);
-  gaugeLongExtended->copy(*gaugeLongCopyExtended);
-
+  // Wilson Links
+  //----------------------------------------------------------
+  printfQuda("DEBUG FGI: restore Wilson Links\n");
+  if(gaugePrecise) gaugePrecise->copy(*gaugeCopyPrecise);
+  if(gaugeSloppy) gaugeSloppy->copy(*gaugeCopySloppy);
+  if(gaugePrecondition) gaugePrecondition->copy(*gaugeCopyPrecondition);
+  if(gaugeRefinement) gaugeRefinement->copy(*gaugeCopyRefinement);
+  if(gaugeExtended) copyExtendedGauge(*gaugeCopyExtended, *gaugeExtended, QUDA_CUDA_FIELD_LOCATION);
+  //----------------------------------------------------------
+
+  // Fat Links
+  //----------------------------------------------------------
+  printfQuda("DEBUG FGI: restore Fat Links\n");
+  if(gaugeFatPrecise && gaugeFatCopyPrecise) gaugeFatPrecise->copy(*gaugeFatCopyPrecise);
+  if(gaugeFatSloppy) gaugeFatSloppy->copy(*gaugeFatCopySloppy);
+  if(gaugeFatPrecondition) gaugeFatPrecondition->copy(*gaugeFatCopyPrecondition);
+  if(gaugeFatRefinement) gaugeFatRefinement->copy(*gaugeFatCopyRefinement);
+  if(gaugeFatExtended) copyExtendedGauge(*gaugeFatCopyExtended, *gaugeFatExtended, QUDA_CUDA_FIELD_LOCATION);
+  //----------------------------------------------------------
+
+  // Long Links
+  //----------------------------------------------------------
+  printfQuda("DEBUG FGI: restore Long Links\n");
+  if(gaugeLongPrecise) gaugeLongPrecise->copy(*gaugeLongCopyPrecise);
+  if(gaugeLongSloppy) gaugeLongSloppy->copy(*gaugeLongCopySloppy);
+  if(gaugeLongPrecondition) gaugeLongPrecondition->copy(*gaugeLongCopyPrecondition);
+  if(gaugeLongRefinement) gaugeLongRefinement->copy(*gaugeLongCopyRefinement);
+  if(gaugeLongExtended) copyExtendedGauge(*gaugeFatCopyExtended, *gaugeLongExtended, QUDA_CUDA_FIELD_LOCATION);
+  //----------------------------------------------------------
+
+  /*
+  // Delete fields
+  //----------------------------------------------------------
+  // Wilson Links
+  //----------------------------------------------------------
+  delete gaugeCopyPrecise;
+  delete gaugeCopySloppy;
+  delete gaugeCopyPrecondition;
+  delete gaugeCopyRefinement;
+  //delete gaugeCopyExtended;
+  //----------------------------------------------------------
+
+  // Fat Links
+  //----------------------------------------------------------
+  delete gaugeFatCopyPrecise;
+  delete gaugeFatCopySloppy;
+  delete gaugeFatCopyPrecondition;
+  delete gaugeFatCopyRefinement;
+  delete gaugeFatCopyExtended;
+  //----------------------------------------------------------
+
+  // Long Links
+  //----------------------------------------------------------
+  delete gaugeLongCopyPrecise;
+  delete gaugeLongCopySloppy;
+  delete gaugeLongCopyPrecondition;
+  delete gaugeLongCopyRefinement;
+  delete gaugeLongCopyExtended;
+  //----------------------------------------------------------
+  */
+  
   profileGaugeForce.TPSTOP(QUDA_PROFILE_TOTAL);
 }
 
