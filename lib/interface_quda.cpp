#include <cmath>
#include <cstdio>
#include <cstdlib>
#include <cstring>
#include <iostream>
#include <sys/time.h>
#include <complex.h>

#include <quda.h>
#include <quda_internal.h>
#include <device.h>
#include <timer.h>
#include <comm_quda.h>
#include <tune_quda.h>
#include <blas_quda.h>
#include <gauge_field.h>
#include <dirac_quda.h>
#include <dslash_quda.h>
#include <invert_quda.h>
#include <eigensolve_quda.h>
#include <color_spinor_field.h>
#include <clover_field.h>
#include <llfat_quda.h>
#include <unitarization_links.h>
#include <algorithm>
#include <staggered_oprod.h>
#include <ks_improved_force.h>
#include <ks_force_quda.h>
#include <pgauge_monte.h>
#include <random_quda.h>
#include <mpi_comm_handle.h>

#include <multigrid.h>
#include <deflation.h>

#include <split_grid.h>

#include <ks_force_quda.h>

#include <gauge_force_quda.h>
#include <gauge_update_quda.h>

#define MAX(a,b) ((a)>(b)? (a):(b))
#define TDIFF(a,b) (b.tv_sec - a.tv_sec + 0.000001*(b.tv_usec - a.tv_usec))

// define newQudaGaugeParam() and newQudaInvertParam()
#define INIT_PARAM
#include "check_params.h"
#undef INIT_PARAM

// define (static) checkGaugeParam() and checkInvertParam()
#define CHECK_PARAM
#include "check_params.h"
#undef CHECK_PARAM
void checkBLASParam(QudaBLASParam &param) { checkBLASParam(&param); }

// define printQudaGaugeParam() and printQudaInvertParam()
#define PRINT_PARAM
#include "check_params.h"
#undef PRINT_PARAM

#include <gauge_tools.h>
#include <contract_quda.h>
#include <momentum.h>

using namespace quda;

static int R[4] = {0, 0, 0, 0};
// setting this to false prevents redundant halo exchange but isn't yet compatible with HISQ / ASQTAD kernels
static bool redundant_comms = false;

#include <blas_lapack.h>

//for MAGMA lib:
#include <blas_magma.h>

static bool InitMagma = false;

void openMagma() {

  if (!InitMagma) {
    OpenMagma();
    InitMagma = true;
  } else {
    printfQuda("\nMAGMA library was already initialized..\n");
  }

}

void closeMagma(){

  if (InitMagma) {
    CloseMagma();
    InitMagma = false;
  } else {
    printfQuda("\nMAGMA library was not initialized..\n");
  }

}

// QUDA pointers to fields on the host. These pointers refer to the 'Precise'
// field which is the field with no smearing applied, go gauge fixing, no evolution,
// and at the precision requested at run time by the user. Associated with this
// field are several copies that may have lower precision than gaugePrecise.
// * Sloppy: We use this field for higher speed, lower precision BLAS operations
//   in solvers.
// * Precondition: If a solver has a preconditioner step, we use this field.
// * Refinement: The multishift solver has a refinement step, it uses this field.
// * Eigensolver: The stand alone eigensolver uses gaugePrecise. However, if an
//   inverter calls the eigensolver for deflation, it will use gaugeEigensolver
//   to compute the deflation space. 
cudaGaugeField *gaugePrecise = nullptr;
cudaGaugeField *gaugeSloppy = nullptr;
cudaGaugeField *gaugePrecondition = nullptr;
cudaGaugeField *gaugeRefinement = nullptr;
cudaGaugeField *gaugeEigensolver = nullptr;
cudaGaugeField *gaugeExtended = nullptr;

// These pointers are for Fat fields used by the Staggered action.
cudaGaugeField *gaugeFatPrecise = nullptr;
cudaGaugeField *gaugeFatSloppy = nullptr;
cudaGaugeField *gaugeFatPrecondition = nullptr;
cudaGaugeField *gaugeFatRefinement = nullptr;
cudaGaugeField *gaugeFatEigensolver = nullptr;
cudaGaugeField *gaugeFatExtended = nullptr;

// These pointer are for Long fields used by the Staggered action.
cudaGaugeField *gaugeLongPrecise = nullptr;
cudaGaugeField *gaugeLongSloppy = nullptr;
cudaGaugeField *gaugeLongPrecondition = nullptr;
cudaGaugeField *gaugeLongRefinement = nullptr;
cudaGaugeField *gaugeLongEigensolver = nullptr;
cudaGaugeField *gaugeLongExtended = nullptr;

// These pointers are copies of gauePrecise that have been modified. One of the
// smearing/HMC/gauge fixing routines has been used to construct the gauge
cudaGaugeField *gaugeSmeared = nullptr;
cudaGaugeField *gaugeEvolved = nullptr;
cudaGaugeField *gaugeFixed = nullptr;

// This is the momemntum field used by QUDA
cudaGaugeField *momResident = nullptr;

// These are the clover versions of the lower precision fields
cudaCloverField *cloverPrecise = nullptr;
cudaCloverField *cloverSloppy = nullptr;
cudaCloverField *cloverPrecondition = nullptr;
cudaCloverField *cloverRefinement = nullptr;
cudaCloverField *cloverEigensolver = nullptr;

// These pointers are copies of cloverPrecise that have been modified. One of the
// smearing/HMC/gauge fixing routines has been used to construct the gauge from
// which these clover fields are constructed
cudaCloverField *cloverSmeared = nullptr;
cudaCloverField *cloverEvolved = nullptr;
cudaCloverField *cloverFixed = nullptr;

// A device gauge field with a `halo`. An N depth halo is a copy of the N
// outermost lattice points (boundary points) on an MPI node. When data from one
// MPI node must be communicated to a neighbouring node, data is copied into the
// halo and an exchange routine swaps the data.
cudaGaugeField *extendedGaugeResident = nullptr;

// In the HMC, a device copy of the solution vector.
std::vector<cudaColorSpinorField*> solutionResident;

// DMH FIXME upgarde of the above. Safe to change
// throuout the file?
std::vector<ColorSpinorField*> solutionResidentNew;

// vector of spinors used for forecasting solutions in HMC
#define QUDA_MAX_CHRONO 12
// each entry is one p
std::vector< std::vector<ColorSpinorField*> > chronoResident(QUDA_MAX_CHRONO);

// Mapped memory buffer used to hold unitarization failures
static int *num_failures_h = nullptr;
static int *num_failures_d = nullptr;

static bool initialized = false;

//!< Profiler for initQuda
static TimeProfile profileInit("initQuda");

//!< Profile for loadGaugeQuda / saveGaugeQuda
static TimeProfile profileGauge("loadGaugeQuda");

//!< Profile for loadCloverQuda
static TimeProfile profileClover("loadCloverQuda");

//!< Profiler for dslashQuda
static TimeProfile profileDslash("dslashQuda");

//!< Profiler for invertQuda
static TimeProfile profileInvert("invertQuda");

//!< Profiler for propagatorQuda
static TimeProfile profilePropagator("propagatorQuda");

<<<<<<< HEAD
=======
//!< Profiler for invertMultiSrcQuda
static TimeProfile profileInvertMultiSrc("invertMultiSrcQuda");

>>>>>>> 340fd72e
//!< Profiler for invertMultiShiftQuda
static TimeProfile profileMulti("invertMultiShiftQuda");

//!< Profiler for eigensolveQuda
static TimeProfile profileEigensolve("eigensolveQuda");

//!< Profiler for computeFatLinkQuda
static TimeProfile profileFatLink("computeKSLinkQuda");

//!< Profiler for computeGaugeForceQuda
static TimeProfile profileGaugeForce("computeGaugeForceQuda");

//!<Profiler for updateGaugeFieldQuda
static TimeProfile profileGaugeUpdate("updateGaugeFieldQuda");

//!<Profiler for createExtendedGaugeField
static TimeProfile profileExtendedGauge("createExtendedGaugeField");

//!<Profiler for computeWilsonForceQuda
static TimeProfile profileWilsonForce("computeWilsonForceQuda");

//!<Profiler for computeCloverForceQuda
static TimeProfile profileCloverForce("computeCloverForceQuda");

//!<Profiler for computeStaggeredForceQuda
static TimeProfile profileStaggeredForce("computeStaggeredForceQuda");

//!<Profiler for computeHISQForceQuda
static TimeProfile profileHISQForce("computeHISQForceQuda");

//!<Profiler for plaqQuda
static TimeProfile profilePlaq("plaqQuda");

//!< Profiler for wuppertalQuda
static TimeProfile profileWuppertal("wuppertalQuda");

//!< Profiler for gaussianSmearQuda
static TimeProfile profileGaussianSmear("gaussianSmearQuda");

//!<Profiler for gaussQuda
static TimeProfile profileGauss("gaussQuda");

//!< Profiler for gaugeObservableQuda
static TimeProfile profileGaugeObs("gaugeObservablesQuda");

//!< Profiler for APEQuda
static TimeProfile profileAPE("APEQuda");

//!< Profiler for STOUTQuda
static TimeProfile profileSTOUT("STOUTQuda");

//!< Profiler for OvrImpSTOUTQuda
static TimeProfile profileOvrImpSTOUT("OvrImpSTOUTQuda");

//!< Profiler for wFlowQuda
static TimeProfile profileWFlow("wFlowQuda");

//!< Profiler for projectSU3Quda
static TimeProfile profileProject("projectSU3Quda");

//!< Profiler for staggeredPhaseQuda
static TimeProfile profilePhase("staggeredPhaseQuda");

//!< Profiler for contractions
static TimeProfile profileContract("contractQuda");

//!< Profiler for FT contractions
static TimeProfile profileContractFT("contractFTQuda");

//!< Profiler for GEMM and other BLAS
static TimeProfile profileBLAS("blasQuda");
TimeProfile &getProfileBLAS() { return profileBLAS; }

//!< Profiler for covariant derivative
static TimeProfile profileCovDev("covDevQuda");

//!< Profiler for momentum action
static TimeProfile profileMomAction("momActionQuda");

//!< Profiler for endQuda
static TimeProfile profileEnd("endQuda");

//!< Profiler for endQuda
static TimeProfile profileMake4DProp("make4DPropQuda");

//!< Profiler for GaugeFixing
static TimeProfile GaugeFixFFTQuda("GaugeFixFFTQuda");
static TimeProfile GaugeFixOVRQuda("GaugeFixOVRQuda");

//!< Profiler for toal time spend between init and end
static TimeProfile profileInit2End("initQuda-endQuda",false);

static bool enable_profiler = false;
static bool do_not_profile_quda = false;

static void profilerStart(const char *f)
{
  static std::vector<int> target_list;
  static bool enable = false;
  static bool init = false;
  if (!init) {
    char *profile_target_env = getenv("QUDA_ENABLE_TARGET_PROFILE"); // selectively enable profiling for a given solve

    if ( profile_target_env ) {
      std::stringstream target_stream(profile_target_env);

      int target;
      while(target_stream >> target) {
       target_list.push_back(target);
       if (target_stream.peek() == ',') target_stream.ignore();
     }

     if (target_list.size() > 0) {
       std::sort(target_list.begin(), target_list.end());
       target_list.erase( unique( target_list.begin(), target_list.end() ), target_list.end() );
       warningQuda("Targeted profiling enabled for %lu functions\n", target_list.size());
       enable = true;
     }
   }

    char* donotprofile_env = getenv("QUDA_DO_NOT_PROFILE"); // disable profiling of QUDA parts
    if (donotprofile_env && (!(strcmp(donotprofile_env, "0") == 0)))  {
      do_not_profile_quda=true;
      printfQuda("Disabling profiling in QUDA\n");
    }
    init = true;
  }

  static int target_count = 0;
  static unsigned int i = 0;
  if (do_not_profile_quda){
    device::profile::stop();
    printfQuda("Stopping profiling in QUDA\n");
  } else {
    if (enable) {
      if (i < target_list.size() && target_count++ == target_list[i]) {
        enable_profiler = true;
        printfQuda("Starting profiling for %s\n", f);
        device::profile::start();
        i++; // advance to next target
    }
  }
}
}

static void profilerStop(const char *f) {
  if (do_not_profile_quda) {
    device::profile::start();
  } else {

    if (enable_profiler) {
      printfQuda("Stopping profiling for %s\n", f);
      device::profile::stop();
      enable_profiler = false;
    }
  }
}


namespace quda {
  void printLaunchTimer();
}

void setVerbosityQuda(QudaVerbosity verbosity, const char prefix[], FILE *outfile)
{
  setVerbosity(verbosity);
  setOutputPrefix(prefix);
  setOutputFile(outfile);
}


typedef struct {
  int ndim;
  int dims[QUDA_MAX_DIM];
} LexMapData;

/**
 * For MPI, the default node mapping is lexicographical with t varying fastest.
 */
static int lex_rank_from_coords(const int *coords, void *fdata)
{
  auto *md = static_cast<LexMapData *>(fdata);

  int rank = coords[0];
  for (int i = 1; i < md->ndim; i++) {
    rank = md->dims[i] * rank + coords[i];
  }
  return rank;
}

#ifdef QMP_COMMS
/**
 * For QMP, we use the existing logical topology if already declared.
 */
static int qmp_rank_from_coords(const int *coords, void *)
{
  return QMP_get_node_number_from(coords);
}
#endif

// Provision for user control over MPI comm handle
// Assumes an MPI implementation of QMP

#if defined(QMP_COMMS) || defined(MPI_COMMS)
MPI_Comm MPI_COMM_HANDLE_USER;
static bool user_set_comm_handle = false;
#endif

#if defined(QMP_COMMS) || defined(MPI_COMMS)
void setMPICommHandleQuda(void *mycomm)
{
  MPI_COMM_HANDLE_USER = *((MPI_Comm *)mycomm);
  user_set_comm_handle = true;
}
#else
void setMPICommHandleQuda(void *) {}
#endif

static bool comms_initialized = false;

void initCommsGridQuda(int nDim, const int *dims, QudaCommsMap func, void *fdata)
{
  if (comms_initialized) return;

  if (nDim != 4) {
    errorQuda("Number of communication grid dimensions must be 4");
  }

  LexMapData map_data;
  if (!func) {

#if QMP_COMMS
    if (QMP_logical_topology_is_declared()) {
      if (QMP_get_logical_number_of_dimensions() != 4) {
        errorQuda("QMP logical topology must have 4 dimensions");
      }
      for (int i=0; i<nDim; i++) {
        int qdim = QMP_get_logical_dimensions()[i];
        if(qdim != dims[i]) {
          errorQuda("QMP logical dims[%d]=%d does not match dims[%d]=%d argument", i, qdim, i, dims[i]);
        }
      }
      fdata = nullptr;
      func = qmp_rank_from_coords;
    } else {
      warningQuda("QMP logical topology is undeclared; using default lexicographical ordering");
#endif

      map_data.ndim = nDim;
      for (int i=0; i<nDim; i++) {
        map_data.dims[i] = dims[i];
      }
      fdata = (void *) &map_data;
      func = lex_rank_from_coords;

#if QMP_COMMS
    }
#endif

  }

#if defined(QMP_COMMS) || defined(MPI_COMMS)
  comm_init(nDim, dims, func, fdata, user_set_comm_handle, (void *)&MPI_COMM_HANDLE_USER);
#else
  comm_init(nDim, dims, func, fdata);
#endif

  comms_initialized = true;
}


static void init_default_comms()
{
#if defined(QMP_COMMS)
  if (QMP_logical_topology_is_declared()) {
    int ndim = QMP_get_logical_number_of_dimensions();
    const int *dims = QMP_get_logical_dimensions();
    initCommsGridQuda(ndim, dims, nullptr, nullptr);
  } else {
    errorQuda("initQuda() called without prior call to initCommsGridQuda(),"
        " and QMP logical topology has not been declared");
  }
#elif defined(MPI_COMMS)
  errorQuda("When using MPI for communications, initCommsGridQuda() must be called before initQuda()");
#else // single-GPU
  const int dims[4] = {1, 1, 1, 1};
  initCommsGridQuda(4, dims, nullptr, nullptr);
#endif
}


#define STR_(x) #x
#define STR(x) STR_(x)
  static const std::string quda_version = STR(QUDA_VERSION_MAJOR) "." STR(QUDA_VERSION_MINOR) "." STR(QUDA_VERSION_SUBMINOR);
#undef STR
#undef STR_

extern char* gitversion;

/*
 * Set the device that QUDA uses.
 */
void initQudaDevice(int dev)
{
  //static bool initialized = false;
  if (initialized) return;
  initialized = true;

  profileInit2End.TPSTART(QUDA_PROFILE_TOTAL);
  profileInit.TPSTART(QUDA_PROFILE_TOTAL);
  profileInit.TPSTART(QUDA_PROFILE_INIT);

  if (getVerbosity() >= QUDA_SUMMARIZE) {
#ifdef GITVERSION
    printfQuda("QUDA %s (git %s)\n",quda_version.c_str(),gitversion);
#else
    printfQuda("QUDA %s\n",quda_version.c_str());
#endif
  }

#ifdef MULTI_GPU
  if (dev < 0) {
    if (!comms_initialized) {
      errorQuda("initDeviceQuda() called with a negative device ordinal, but comms have not been initialized");
    }
    dev = comm_gpuid();
  }
#else
  if (dev < 0 || dev >= 16) errorQuda("Invalid device number %d", dev);
#endif

  device::init(dev);

  { // determine if we will do CPU or GPU data reordering (default is GPU)
    char *reorder_str = getenv("QUDA_REORDER_LOCATION");

    if (!reorder_str || (strcmp(reorder_str,"CPU") && strcmp(reorder_str,"cpu")) ) {
      warningQuda("Data reordering done on GPU (set with QUDA_REORDER_LOCATION=GPU/CPU)");
      reorder_location_set(QUDA_CUDA_FIELD_LOCATION);
    } else {
      warningQuda("Data reordering done on CPU (set with QUDA_REORDER_LOCATION=GPU/CPU)");
      reorder_location_set(QUDA_CPU_FIELD_LOCATION);
    }
  }

  profileInit.TPSTOP(QUDA_PROFILE_INIT);
  profileInit.TPSTOP(QUDA_PROFILE_TOTAL);
}

/*
 * Any persistent memory allocations that QUDA uses are done here.
 */
void initQudaMemory()
{
  profileInit.TPSTART(QUDA_PROFILE_TOTAL);
  profileInit.TPSTART(QUDA_PROFILE_INIT);

  if (!comms_initialized) init_default_comms();

  loadTuneCache();

  device::create_context();

  loadTuneCache();

  // initalize the memory pool allocators
  pool::init();

  createDslashEvents();

  blas_lapack::native::init();
  blas::init();

  num_failures_h = static_cast<int *>(mapped_malloc(sizeof(int)));
  num_failures_d = static_cast<int *>(get_mapped_device_pointer(num_failures_h));

  for (int d=0; d<4; d++) R[d] = 2 * (redundant_comms || commDimPartitioned(d));

  profileInit.TPSTOP(QUDA_PROFILE_INIT);
  profileInit.TPSTOP(QUDA_PROFILE_TOTAL);
}

void updateR()
{
  for (int d=0; d<4; d++) R[d] = 2 * (redundant_comms || commDimPartitioned(d));
}

void initQuda(int dev)
{
  // initialize communications topology, if not already done explicitly via initCommsGridQuda()
  if (!comms_initialized) init_default_comms();

  // set the device that QUDA uses
  initQudaDevice(dev);

  // set the persistant memory allocations that QUDA uses (Blas, streams, etc.)
  initQudaMemory();
}

// This is a flag used to signal when we have downloaded new gauge
// field.  Set by loadGaugeQuda and consumed by loadCloverQuda as one
// possible flag to indicate we need to recompute the clover field
static bool invalidate_clover = true;

void loadGaugeQuda(void *h_gauge, QudaGaugeParam *param)
{
  profileGauge.TPSTART(QUDA_PROFILE_TOTAL);

  if (!initialized) errorQuda("QUDA not initialized");
  if (getVerbosity() == QUDA_DEBUG_VERBOSE) printQudaGaugeParam(param);

  checkGaugeParam(param);

  profileGauge.TPSTART(QUDA_PROFILE_INIT);
  // Set the specific input parameters and create the cpu gauge field
  GaugeFieldParam gauge_param(h_gauge, *param);

  if (gauge_param.order <= 4) gauge_param.ghostExchange = QUDA_GHOST_EXCHANGE_NO;
  GaugeField *in = (param->location == QUDA_CPU_FIELD_LOCATION) ?
    static_cast<GaugeField*>(new cpuGaugeField(gauge_param)) :
    static_cast<GaugeField*>(new cudaGaugeField(gauge_param));

  if (in->Order() == QUDA_BQCD_GAUGE_ORDER) {
    static size_t checksum = SIZE_MAX;
    size_t in_checksum = in->checksum(true);
    if (in_checksum == checksum) {
      if (getVerbosity() >= QUDA_VERBOSE)
        printfQuda("Gauge field unchanged - using cached gauge field %lu\n", checksum);
      profileGauge.TPSTOP(QUDA_PROFILE_INIT);
      profileGauge.TPSTOP(QUDA_PROFILE_TOTAL);
      delete in;
      invalidate_clover = false;
      return;
    }
    checksum = in_checksum;
    invalidate_clover = true;
  }

  // free any current gauge field before new allocations to reduce memory overhead
  switch (param->type) {
    case QUDA_WILSON_LINKS:
      if (gaugeRefinement != gaugeSloppy && gaugeRefinement != gaugeEigensolver && gaugeRefinement)
        delete gaugeRefinement;

      if (gaugePrecondition != gaugeSloppy && gaugePrecondition != gaugeEigensolver && gaugePrecondition != gaugePrecise
          && gaugePrecondition)
        delete gaugePrecondition;

      if (gaugeEigensolver != gaugeSloppy && gaugeEigensolver != gaugePrecise && gaugeEigensolver != gaugePrecondition
          && gaugeEigensolver)
        delete gaugeEigensolver;

      if (gaugePrecise != gaugeSloppy && gaugeSloppy) delete gaugeSloppy;

      if (gaugePrecise && !param->use_resident_gauge) delete gaugePrecise;

      break;
    case QUDA_ASQTAD_FAT_LINKS:
      if (gaugeFatRefinement != gaugeFatSloppy && gaugeFatRefinement != gaugeFatEigensolver && gaugeFatRefinement)
        delete gaugeFatRefinement;

      if (gaugeFatPrecondition != gaugeFatSloppy && gaugeFatPrecondition != gaugeFatEigensolver
          && gaugeFatPrecondition != gaugeFatPrecise && gaugeFatPrecondition)
        delete gaugeFatPrecondition;

      if (gaugeFatEigensolver != gaugeFatSloppy && gaugeFatEigensolver != gaugeFatPrecise
          && gaugeFatEigensolver != gaugeFatPrecondition && gaugeFatEigensolver)
        delete gaugeFatEigensolver;

      if (gaugeFatPrecise != gaugeFatSloppy && gaugeFatSloppy) delete gaugeFatSloppy;

      if (gaugeFatPrecise && !param->use_resident_gauge) delete gaugeFatPrecise;

      break;
    case QUDA_ASQTAD_LONG_LINKS:

      if (gaugeLongRefinement != gaugeLongSloppy && gaugeLongRefinement != gaugeLongEigensolver && gaugeLongRefinement)
        delete gaugeLongRefinement;

      if (gaugeLongPrecondition != gaugeLongSloppy && gaugeLongPrecondition != gaugeLongEigensolver
          && gaugeLongPrecondition != gaugeLongPrecise && gaugeLongPrecondition)
        delete gaugeLongPrecondition;

      if (gaugeLongEigensolver != gaugeLongSloppy && gaugeLongEigensolver != gaugeLongPrecise
          && gaugeLongEigensolver != gaugeLongPrecondition && gaugeLongEigensolver)
        delete gaugeLongEigensolver;

      if (gaugeLongPrecise != gaugeLongSloppy && gaugeLongSloppy) delete gaugeLongSloppy;

      if (gaugeLongPrecise) delete gaugeLongPrecise;

      break;
    case QUDA_SMEARED_LINKS:
      if (gaugeSmeared) delete gaugeSmeared;
      break;
    default:
      errorQuda("Invalid gauge type %d", param->type);
  }

  // if not preserving then copy the gauge field passed in
  cudaGaugeField *precise = nullptr;

  // switch the parameters for creating the mirror precise cuda gauge field
  gauge_param.create = QUDA_NULL_FIELD_CREATE;
  gauge_param.reconstruct = param->reconstruct;
  gauge_param.setPrecision(param->cuda_prec, true);
  gauge_param.ghostExchange = QUDA_GHOST_EXCHANGE_PAD;
  gauge_param.pad = param->ga_pad;

  precise = new cudaGaugeField(gauge_param);

  if (param->use_resident_gauge) {
    if(gaugePrecise == nullptr) errorQuda("No resident gauge field");
    // copy rather than point at to ensure that the padded region is filled in
    precise->copy(*gaugePrecise);
    precise->exchangeGhost();
    delete gaugePrecise;
    gaugePrecise = nullptr;
    profileGauge.TPSTOP(QUDA_PROFILE_INIT);
  } else {
    profileGauge.TPSTOP(QUDA_PROFILE_INIT);
    profileGauge.TPSTART(QUDA_PROFILE_H2D);
    precise->copy(*in);
    profileGauge.TPSTOP(QUDA_PROFILE_H2D);
  }

  // for gaugeSmeared we are interested only in the precise version
  if (param->type == QUDA_SMEARED_LINKS) {
    gaugeSmeared = createExtendedGauge(*precise, R, profileGauge);

    profileGauge.TPSTART(QUDA_PROFILE_FREE);
    delete precise;
    delete in;
    profileGauge.TPSTOP(QUDA_PROFILE_FREE);

    profileGauge.TPSTOP(QUDA_PROFILE_TOTAL);
    return;
  }

  // creating sloppy fields isn't really compute, but it is work done on the gpu
  profileGauge.TPSTART(QUDA_PROFILE_COMPUTE);

  // switch the parameters for creating the mirror sloppy cuda gauge field
  gauge_param.reconstruct = param->reconstruct_sloppy;
  gauge_param.setPrecision(param->cuda_prec_sloppy, true);
  cudaGaugeField *sloppy = nullptr;
  if (param->cuda_prec == param->cuda_prec_sloppy && param->reconstruct == param->reconstruct_sloppy) {
    sloppy = precise;
  } else {
    sloppy = new cudaGaugeField(gauge_param);
    sloppy->copy(*precise);
  }

  // switch the parameters for creating the mirror preconditioner cuda gauge field
  gauge_param.reconstruct = param->reconstruct_precondition;
  gauge_param.setPrecision(param->cuda_prec_precondition, true);
  cudaGaugeField *precondition = nullptr;
  if (param->cuda_prec == param->cuda_prec_precondition && param->reconstruct == param->reconstruct_precondition) {
    precondition = precise;
  } else if (param->cuda_prec_sloppy == param->cuda_prec_precondition
             && param->reconstruct_sloppy == param->reconstruct_precondition) {
    precondition = sloppy;
  } else {
    precondition = new cudaGaugeField(gauge_param);
    precondition->copy(*precise);
  }

  // switch the parameters for creating the refinement cuda gauge field
  gauge_param.reconstruct = param->reconstruct_refinement_sloppy;
  gauge_param.setPrecision(param->cuda_prec_refinement_sloppy, true);
  cudaGaugeField *refinement = nullptr;
  if (param->cuda_prec_sloppy == param->cuda_prec_refinement_sloppy
      && param->reconstruct_sloppy == param->reconstruct_refinement_sloppy) {
    refinement = sloppy;
  } else {
    refinement = new cudaGaugeField(gauge_param);
    refinement->copy(*sloppy);
  }

  // switch the parameters for creating the eigensolver cuda gauge field
  gauge_param.reconstruct = param->reconstruct_eigensolver;
  gauge_param.setPrecision(param->cuda_prec_eigensolver, true);
  cudaGaugeField *eigensolver = nullptr;
  if (param->cuda_prec == param->cuda_prec_eigensolver && param->reconstruct == param->reconstruct_eigensolver) {
    eigensolver = precise;
  } else if (param->cuda_prec_precondition == param->cuda_prec_eigensolver
             && param->reconstruct_precondition == param->reconstruct_eigensolver) {
    eigensolver = precondition;
  } else if (param->cuda_prec_sloppy == param->cuda_prec_eigensolver
             && param->reconstruct_sloppy == param->reconstruct_eigensolver) {
    eigensolver = sloppy;
  } else {
    eigensolver = new cudaGaugeField(gauge_param);
    eigensolver->copy(*precise);
  }

  profileGauge.TPSTOP(QUDA_PROFILE_COMPUTE);

  // create an extended preconditioning field
  cudaGaugeField* extended = nullptr;
  if (param->overlap){
    int R[4]; // domain-overlap widths in different directions
    for (int i=0; i<4; ++i) R[i] = param->overlap*commDimPartitioned(i);
    extended = createExtendedGauge(*precondition, R, profileGauge);
  }

  switch (param->type) {
    case QUDA_WILSON_LINKS:
      gaugePrecise = precise;
      gaugeSloppy = sloppy;
      gaugePrecondition = precondition;
      gaugeRefinement = refinement;
      gaugeEigensolver = eigensolver;

      if(param->overlap) gaugeExtended = extended;
      break;
    case QUDA_ASQTAD_FAT_LINKS:
      gaugeFatPrecise = precise;
      gaugeFatSloppy = sloppy;
      gaugeFatPrecondition = precondition;
      gaugeFatRefinement = refinement;
      gaugeFatEigensolver = eigensolver;

      if(param->overlap){
        if(gaugeFatExtended) errorQuda("Extended gauge fat field already allocated");
	gaugeFatExtended = extended;
      }
      break;
    case QUDA_ASQTAD_LONG_LINKS:
      gaugeLongPrecise = precise;
      gaugeLongSloppy = sloppy;
      gaugeLongPrecondition = precondition;
      gaugeLongRefinement = refinement;
      gaugeLongEigensolver = eigensolver;

      if(param->overlap){
        if(gaugeLongExtended) errorQuda("Extended gauge long field already allocated");
   	gaugeLongExtended = extended;
      }
      break;
    default:
      errorQuda("Invalid gauge type %d", param->type);
  }

  profileGauge.TPSTART(QUDA_PROFILE_FREE);
  delete in;
  profileGauge.TPSTOP(QUDA_PROFILE_FREE);

  if (extendedGaugeResident) {
    // updated the resident gauge field if needed
    QudaReconstructType recon = extendedGaugeResident->Reconstruct();
    delete extendedGaugeResident;
    // Use the static R (which is defined at the very beginning of lib/interface_quda.cpp) here
    extendedGaugeResident = createExtendedGauge(*gaugePrecise, R, profileGauge, false, recon);
  }

  profileGauge.TPSTOP(QUDA_PROFILE_TOTAL);
}

void saveGaugeQuda(void *h_gauge, QudaGaugeParam *param)
{
  profileGauge.TPSTART(QUDA_PROFILE_TOTAL);

  if (param->location != QUDA_CPU_FIELD_LOCATION) errorQuda("Non-cpu output location not yet supported");

  if (!initialized) errorQuda("QUDA not initialized");
  checkGaugeParam(param);

  // Set the specific cpu parameters and create the cpu gauge field
  GaugeFieldParam gauge_param(h_gauge, *param);
  cpuGaugeField cpuGauge(gauge_param);
  cudaGaugeField *cudaGauge = nullptr;
  switch (param->type) {
  case QUDA_WILSON_LINKS: cudaGauge = gaugePrecise; break;
  case QUDA_ASQTAD_FAT_LINKS: cudaGauge = gaugeFatPrecise; break;
  case QUDA_ASQTAD_LONG_LINKS: cudaGauge = gaugeLongPrecise; break;
  case QUDA_SMEARED_LINKS:
    gauge_param.create = QUDA_NULL_FIELD_CREATE;
    gauge_param.reconstruct = param->reconstruct;
    gauge_param.setPrecision(param->cuda_prec, true);
    gauge_param.ghostExchange = QUDA_GHOST_EXCHANGE_PAD;
    gauge_param.pad = param->ga_pad;
    cudaGauge = new cudaGaugeField(gauge_param);
    copyExtendedGauge(*cudaGauge, *gaugeSmeared, QUDA_CUDA_FIELD_LOCATION);
    break;
  default: errorQuda("Invalid gauge type");
  }

  profileGauge.TPSTART(QUDA_PROFILE_D2H);
  cudaGauge->saveCPUField(cpuGauge);
  profileGauge.TPSTOP(QUDA_PROFILE_D2H);

  if (param->type == QUDA_SMEARED_LINKS) { delete cudaGauge; }

  profileGauge.TPSTOP(QUDA_PROFILE_TOTAL);
}

void loadSloppyCloverQuda(const QudaPrecision prec[]);
void freeSloppyCloverQuda();

void loadCloverQuda(void *h_clover, void *h_clovinv, QudaInvertParam *inv_param)
{
  profileClover.TPSTART(QUDA_PROFILE_TOTAL);
  profileClover.TPSTART(QUDA_PROFILE_INIT);

  checkCloverParam(inv_param);
  bool device_calc = false; // calculate clover and inverse on the device?

  pushVerbosity(inv_param->verbosity);
  if (getVerbosity() >= QUDA_DEBUG_VERBOSE) printQudaInvertParam(inv_param);

  if (!initialized) errorQuda("QUDA not initialized");

  if ( (!h_clover && !h_clovinv) || inv_param->compute_clover ) {
    device_calc = true;
    if (inv_param->clover_coeff == 0.0 && inv_param->clover_csw == 0.0) errorQuda("called with neither clover term nor inverse and clover coefficient nor Csw not set");
    if (gaugePrecise->Anisotropy() != 1.0) errorQuda("cannot compute anisotropic clover field");
  }

  if (inv_param->clover_cpu_prec < QUDA_SINGLE_PRECISION) errorQuda("Fixed-point precision not supported on CPU");
  if (gaugePrecise == nullptr) errorQuda("Gauge field must be loaded before clover");
  if ((inv_param->dslash_type != QUDA_CLOVER_WILSON_DSLASH) && (inv_param->dslash_type != QUDA_TWISTED_CLOVER_DSLASH)
      && (inv_param->dslash_type != QUDA_CLOVER_HASENBUSCH_TWIST_DSLASH)) {
    errorQuda("Wrong dslash_type %d in loadCloverQuda()", inv_param->dslash_type);
  }

  // determines whether operator is preconditioned when calling invertQuda()
  bool pc_solve = (inv_param->solve_type == QUDA_DIRECT_PC_SOLVE ||
      inv_param->solve_type == QUDA_NORMOP_PC_SOLVE ||
      inv_param->solve_type == QUDA_NORMERR_PC_SOLVE );

  // determines whether operator is preconditioned when calling MatQuda() or MatDagMatQuda()
  bool pc_solution = (inv_param->solution_type == QUDA_MATPC_SOLUTION ||
      inv_param->solution_type == QUDA_MATPCDAG_MATPC_SOLUTION);

  bool asymmetric = (inv_param->matpc_type == QUDA_MATPC_EVEN_EVEN_ASYMMETRIC ||
      inv_param->matpc_type == QUDA_MATPC_ODD_ODD_ASYMMETRIC);

  // uninverted clover term is required when applying unpreconditioned operator,
  // but note that dslashQuda() is always preconditioned
  if (!h_clover && !pc_solve && !pc_solution) {
    //warningQuda("Uninverted clover term not loaded");
  }

  // uninverted clover term is also required for "asymmetric" preconditioning
  if (!h_clover && pc_solve && pc_solution && asymmetric && !device_calc) {
    warningQuda("Uninverted clover term not loaded");
  }

  bool twisted = inv_param->dslash_type == QUDA_TWISTED_CLOVER_DSLASH ? true : false;

  CloverFieldParam clover_param;
  clover_param.nDim = 4;
  // If clover_coeff is not set manually, then it is the product Csw * kappa.
  // If the user has set the coefficient manually, that value takes precedent.
  clover_param.csw = inv_param->clover_csw;
  clover_param.coeff = inv_param->clover_coeff == 0.0 ? inv_param->kappa * inv_param->clover_csw : inv_param->clover_coeff;
  // We must also adjust inv_param->clover_coeff here for forward compatibility. If a user has set kappa
  // and Csw, we must populate inv_param->clover_coeff for them as the computeClover routines uses that value
  inv_param->clover_coeff = 0.0 ? inv_param->kappa * inv_param->clover_csw : inv_param->clover_coeff;
  clover_param.twisted = twisted;
  clover_param.mu2 = twisted ? 4.*inv_param->kappa*inv_param->kappa*inv_param->mu*inv_param->mu : 0.0;
  clover_param.siteSubset = QUDA_FULL_SITE_SUBSET;
  for (int i=0; i<4; i++) clover_param.x[i] = gaugePrecise->X()[i];
  clover_param.pad = inv_param->cl_pad;
  clover_param.create = QUDA_NULL_FIELD_CREATE;
  clover_param.norm = nullptr;
  clover_param.invNorm = nullptr;
  clover_param.setPrecision(inv_param->clover_cuda_prec, true);
  clover_param.direct = h_clover || device_calc ? true : false;
  clover_param.inverse = (h_clovinv || pc_solve) && !dynamic_clover_inverse() ? true : false;
  CloverField *in = nullptr;
  profileClover.TPSTOP(QUDA_PROFILE_INIT);

  // FIXME do we need to make this more robust to changing other meta data (compare cloverPrecise against clover_param)
  // IF either of the clover params have changed, trigger a recompute
  bool clover_update = false;
  double csw_old = cloverPrecise ? cloverPrecise->Csw() : 0.0;
  double coeff_old = cloverPrecise ? cloverPrecise->Coeff() : 0.0;
  if (!cloverPrecise || invalidate_clover ||
      inv_param->clover_coeff != coeff_old ||
      inv_param->clover_csw != csw_old) clover_update = true;
  
  // compute or download clover field only if gauge field has been updated or clover field doesn't exist
  if (clover_update) {
    if (getVerbosity() >= QUDA_VERBOSE) printfQuda("Creating new clover field\n");
    freeSloppyCloverQuda();
    if (cloverPrecise) delete cloverPrecise;

    profileClover.TPSTART(QUDA_PROFILE_INIT);
    cloverPrecise = new cudaCloverField(clover_param);

    if (!device_calc || inv_param->return_clover || inv_param->return_clover_inverse) {
      // create a param for the cpu clover field
      CloverFieldParam inParam(clover_param);
      inParam.order = inv_param->clover_order;
      inParam.setPrecision(inv_param->clover_cpu_prec);
      inParam.direct = h_clover ? true : false;
      inParam.inverse = h_clovinv ? true : false;
      inParam.clover = h_clover;
      inParam.cloverInv = h_clovinv;
      inParam.create = QUDA_REFERENCE_FIELD_CREATE;
      in = (inv_param->clover_location == QUDA_CPU_FIELD_LOCATION) ?
	static_cast<CloverField*>(new cpuCloverField(inParam)) :
	static_cast<CloverField*>(new cudaCloverField(inParam));
    }
    profileClover.TPSTOP(QUDA_PROFILE_INIT);

    if (!device_calc) {
      profileClover.TPSTART(QUDA_PROFILE_H2D);
      bool inverse = (h_clovinv && !inv_param->compute_clover_inverse && !dynamic_clover_inverse());
      cloverPrecise->copy(*in, inverse);
      profileClover.TPSTOP(QUDA_PROFILE_H2D);
    } else {
      profileClover.TPSTOP(QUDA_PROFILE_TOTAL);
      createCloverQuda(inv_param);
      profileClover.TPSTART(QUDA_PROFILE_TOTAL);
    }

    // inverted clover term is required when applying preconditioned operator
    if ((!h_clovinv || inv_param->compute_clover_inverse) && pc_solve) {
      profileClover.TPSTART(QUDA_PROFILE_COMPUTE);
      if (!dynamic_clover_inverse()) {
        cloverInvert(*cloverPrecise, inv_param->compute_clover_trlog);
	if (inv_param->compute_clover_trlog) {
	  inv_param->trlogA[0] = cloverPrecise->TrLog()[0];
	  inv_param->trlogA[1] = cloverPrecise->TrLog()[1];
	}
      }
      profileClover.TPSTOP(QUDA_PROFILE_COMPUTE);
    }
  } else {
    if (getVerbosity() >= QUDA_VERBOSE) printfQuda("Gauge field unchanged - using cached clover field\n");
  }

  clover_param.direct = true;
  clover_param.inverse = dynamic_clover_inverse() ? false : true;

  cloverPrecise->setRho(inv_param->clover_rho);

  QudaPrecision prec[] = {inv_param->clover_cuda_prec_sloppy, inv_param->clover_cuda_prec_precondition,
                          inv_param->clover_cuda_prec_refinement_sloppy, inv_param->clover_cuda_prec_eigensolver};
  loadSloppyCloverQuda(prec);

  // if requested, copy back the clover / inverse field
  if (inv_param->return_clover || inv_param->return_clover_inverse) {
    if (!h_clover && !h_clovinv) errorQuda("Requested clover field return but no clover host pointers set");

    // copy the inverted clover term into host application order on the device
    clover_param.direct = (h_clover && inv_param->return_clover);
    clover_param.inverse = (h_clovinv && inv_param->return_clover_inverse);

    // this isn't really "epilogue" but this label suffices
    profileClover.TPSTART(QUDA_PROFILE_EPILOGUE);
    cudaCloverField *hack = nullptr;
    if (!dynamic_clover_inverse()) {
      // No dynamic clover inversion means a copy of the clover fields exists in
      // clover precise, so we use that. It contains the invese field too.
      clover_param.order = inv_param->clover_order;
      clover_param.setPrecision(inv_param->clover_cpu_prec);
      hack = new cudaCloverField(clover_param);
      hack->copy(*cloverPrecise); // FIXME this can lead to an redundant copies if we're not copying back direct + inverse
    } else {
      // If using dynamic clover inversion, no clover field exists yet, so we create
      // one and invert it.
      clover_param.setPrecision(inv_param->clover_cuda_prec, true);
      auto *hackOfTheHack = new cudaCloverField(clover_param);	// Hack of the hack
      hackOfTheHack->copy(*cloverPrecise, false);
      cloverInvert(*hackOfTheHack, inv_param->compute_clover_trlog);
      if (inv_param->compute_clover_trlog) {
	inv_param->trlogA[0] = cloverPrecise->TrLog()[0];
	inv_param->trlogA[1] = cloverPrecise->TrLog()[1];
      }
      clover_param.order = inv_param->clover_order;
      clover_param.setPrecision(inv_param->clover_cpu_prec);
      hack = new cudaCloverField(clover_param);
      hack->copy(*hackOfTheHack); // FIXME this can lead to an redundant copies if we're not copying back direct + inverse
      delete hackOfTheHack;
    }
    profileClover.TPSTOP(QUDA_PROFILE_EPILOGUE);

    // copy the field into the host application's clover field
    profileClover.TPSTART(QUDA_PROFILE_D2H);
    if (inv_param->return_clover) {
      qudaMemcpy((char*)(in->V(false)), (char*)(hack->V(false)), in->Bytes(), qudaMemcpyDeviceToHost);
    }
    if (inv_param->return_clover_inverse) {
      qudaMemcpy((char*)(in->V(true)), (char*)(hack->V(true)), in->Bytes(), qudaMemcpyDeviceToHost);
    }

    profileClover.TPSTOP(QUDA_PROFILE_D2H);

    delete hack;
  }

  profileClover.TPSTART(QUDA_PROFILE_FREE);
  if (in) delete in; // delete object referencing input field
  profileClover.TPSTOP(QUDA_PROFILE_FREE);

  popVerbosity();

  profileClover.TPSTOP(QUDA_PROFILE_TOTAL);
}

void freeSloppyCloverQuda();

void loadSloppyCloverQuda(const QudaPrecision *prec)
{
  freeSloppyCloverQuda();

  if (cloverPrecise) {
    // create the mirror sloppy clover field
    CloverFieldParam clover_param(*cloverPrecise);
    clover_param.setPrecision(prec[0], true);

    if (cloverPrecise->V(false) != cloverPrecise->V(true)) {
      clover_param.direct = true;
      clover_param.inverse = true;
    } else {
      clover_param.direct = false;
      clover_param.inverse = true;
    }

    if (clover_param.Precision() != cloverPrecise->Precision()) {
      cloverSloppy = new cudaCloverField(clover_param);
      cloverSloppy->copy(*cloverPrecise, clover_param.inverse);
    } else {
      cloverSloppy = cloverPrecise;
    }

    // switch the parameters for creating the mirror preconditioner clover field
    clover_param.setPrecision(prec[1], true);

    // create the mirror preconditioner clover field
    if (clover_param.Precision() == cloverPrecise->Precision()) {
      cloverPrecondition = cloverPrecise;
    } else if (clover_param.Precision() == cloverSloppy->Precision()) {
      cloverPrecondition = cloverSloppy;
    } else {
      cloverPrecondition = new cudaCloverField(clover_param);
      cloverPrecondition->copy(*cloverPrecise, clover_param.inverse);
    }

    // switch the parameters for creating the mirror refinement clover field
    clover_param.setPrecision(prec[2], true);

    // create the mirror refinement clover field
    if (clover_param.Precision() != cloverSloppy->Precision()) {
      cloverRefinement = new cudaCloverField(clover_param);
      cloverRefinement->copy(*cloverSloppy, clover_param.inverse);
    } else {
      cloverRefinement = cloverSloppy;
    }
    // switch the parameters for creating the mirror eigensolver clover field
    clover_param.setPrecision(prec[3]);

    // create the mirror eigensolver clover field
    if (clover_param.Precision() == cloverPrecise->Precision()) {
      cloverEigensolver = cloverPrecise;
    } else if (clover_param.Precision() == cloverSloppy->Precision()) {
      cloverEigensolver = cloverSloppy;
    } else if (clover_param.Precision() == cloverPrecondition->Precision()) {
      cloverEigensolver = cloverPrecondition;
    } else {
      cloverEigensolver = new cudaCloverField(clover_param);
      cloverEigensolver->copy(*cloverPrecise, clover_param.inverse);
    }
  }

}

// just free the sloppy fields used in mixed-precision solvers
void freeSloppyGaugeQuda()
{
  if (!initialized) errorQuda("QUDA not initialized");

  // Wilson gauges
  //---------------------------------------------------------------------------
  // Delete gaugeRefinement if it does not alias gaugeSloppy.
  if (gaugeRefinement != gaugeSloppy && gaugeRefinement) delete gaugeRefinement;

  // Delete gaugePrecondition if it does not alias gaugePrecise, gaugeSloppy, or gaugeEigensolver.
  if (gaugePrecondition != gaugeSloppy && gaugePrecondition != gaugePrecise && gaugePrecondition != gaugeEigensolver
      && gaugePrecondition)
    delete gaugePrecondition;

  // Delete gaugeEigensolver if it does not alias gaugePrecise or gaugeSloppy.
  if (gaugeEigensolver != gaugeSloppy && gaugeEigensolver != gaugePrecise && gaugeEigensolver) delete gaugeEigensolver;

  // Delete gaugeSloppy if it does not alias gaugePrecise.
  if (gaugeSloppy != gaugePrecise && gaugeSloppy) delete gaugeSloppy;

  gaugeEigensolver = nullptr;
  gaugeRefinement = nullptr;
  gaugePrecondition = nullptr;
  gaugeSloppy = nullptr;
  //---------------------------------------------------------------------------

  // Long gauges
  //---------------------------------------------------------------------------
  // Delete gaugeLongRefinement if it does not alias gaugeLongSloppy.
  if (gaugeLongRefinement != gaugeLongSloppy && gaugeLongRefinement) delete gaugeLongRefinement;

  // Delete gaugeLongPrecondition if it does not alias gaugeLongPrecise, gaugeLongSloppy, or gaugeLongEigensolver.
  if (gaugeLongPrecondition != gaugeLongSloppy && gaugeLongPrecondition != gaugeLongPrecise
      && gaugeLongPrecondition != gaugeLongEigensolver && gaugeLongPrecondition)
    delete gaugeLongPrecondition;

  // Delete gaugeLongEigensolver if it does not alias gaugeLongPrecise or gaugeLongSloppy.
  if (gaugeLongEigensolver != gaugeLongSloppy && gaugeLongEigensolver != gaugeLongPrecise && gaugeLongEigensolver)
    delete gaugeLongEigensolver;

  // Delete gaugeLongSloppy if it does not alias gaugeLongPrecise.
  if (gaugeLongSloppy != gaugeLongPrecise && gaugeLongSloppy) delete gaugeLongSloppy;

  gaugeLongEigensolver = nullptr;
  gaugeLongRefinement = nullptr;
  gaugeLongPrecondition = nullptr;
  gaugeLongSloppy = nullptr;
  //---------------------------------------------------------------------------

  // Fat gauges
  //---------------------------------------------------------------------------
  // Delete gaugeFatRefinement if it does not alias gaugeFatSloppy.
  if (gaugeFatRefinement != gaugeFatSloppy && gaugeFatRefinement) delete gaugeFatRefinement;

  // Delete gaugeFatPrecondition if it does not alias gaugeFatPrecise, gaugeFatSloppy, or gaugeFatEigensolver.
  if (gaugeFatPrecondition != gaugeFatSloppy && gaugeFatPrecondition != gaugeFatPrecise
      && gaugeFatPrecondition != gaugeFatEigensolver && gaugeFatPrecondition)
    delete gaugeFatPrecondition;

  // Delete gaugeFatEigensolver if it does not alias gaugeFatPrecise or gaugeFatSloppy.
  if (gaugeFatEigensolver != gaugeFatSloppy && gaugeFatEigensolver != gaugeFatPrecise && gaugeFatEigensolver)
    delete gaugeFatEigensolver;

  // Delete gaugeFatSloppy if it does not alias gaugeFatPrecise.
  if (gaugeFatSloppy != gaugeFatPrecise && gaugeFatSloppy) delete gaugeFatSloppy;

  gaugeFatEigensolver = nullptr;
  gaugeFatRefinement = nullptr;
  gaugeFatPrecondition = nullptr;
  gaugeFatSloppy = nullptr;
}

void freeGaugeQuda(void)
{
  if (!initialized) errorQuda("QUDA not initialized");

  freeSloppyGaugeQuda();

  if (gaugePrecise) delete gaugePrecise;
  if (gaugeExtended) delete gaugeExtended;

  gaugePrecise = nullptr;
  gaugeExtended = nullptr;

  if (gaugeLongPrecise) delete gaugeLongPrecise;
  if (gaugeLongExtended) delete gaugeLongExtended;

  gaugeLongPrecise = nullptr;
  gaugeLongExtended = nullptr;

  if (gaugeFatPrecise) delete gaugeFatPrecise;

  gaugeFatPrecise = nullptr;
  gaugeFatExtended = nullptr;

  if (gaugeSmeared) delete gaugeSmeared;  
  gaugeSmeared = nullptr;

  if (gaugeEvolved) delete gaugeEvolved;  
  gaugeEvolved = nullptr;
  
  // Need to merge extendedGaugeResident and gaugeFatPrecise/gaugePrecise
  if (extendedGaugeResident) {
    delete extendedGaugeResident;
    extendedGaugeResident = nullptr;
  }
}

void loadSloppyGaugeQuda(const QudaPrecision *prec, const QudaReconstructType *recon)
{
  // first do SU3 links (if they exist)
  if (gaugePrecise) {
    GaugeFieldParam gauge_param(*gaugePrecise);
    // switch the parameters for creating the mirror sloppy cuda gauge field

    gauge_param.reconstruct = recon[0];
    gauge_param.setPrecision(prec[0], true);

    if (gaugeSloppy) errorQuda("gaugeSloppy already exists");

    if (gauge_param.Precision() == gaugePrecise->Precision() && gauge_param.reconstruct == gaugePrecise->Reconstruct()) {
      gaugeSloppy = gaugePrecise;
    } else {
      gaugeSloppy = new cudaGaugeField(gauge_param);
      gaugeSloppy->copy(*gaugePrecise);
    }

    // switch the parameters for creating the mirror preconditioner cuda gauge field
    gauge_param.reconstruct = recon[1];
    gauge_param.setPrecision(prec[1], true);

    if (gaugePrecondition) errorQuda("gaugePrecondition already exists");

    if (gauge_param.Precision() == gaugePrecise->Precision() && gauge_param.reconstruct == gaugePrecise->Reconstruct()) {
      gaugePrecondition = gaugePrecise;
    } else if (gauge_param.Precision() == gaugeSloppy->Precision()
               && gauge_param.reconstruct == gaugeSloppy->Reconstruct()) {
      gaugePrecondition = gaugeSloppy;
    } else {
      gaugePrecondition = new cudaGaugeField(gauge_param);
      gaugePrecondition->copy(*gaugePrecise);
    }

    // switch the parameters for creating the mirror refinement cuda gauge field
    gauge_param.reconstruct = recon[2];
    gauge_param.setPrecision(prec[2], true);

    if (gaugeRefinement) errorQuda("gaugeRefinement already exists");

    if (gauge_param.Precision() == gaugeSloppy->Precision() && gauge_param.reconstruct == gaugeSloppy->Reconstruct()) {
      gaugeRefinement = gaugeSloppy;
    } else {
      gaugeRefinement = new cudaGaugeField(gauge_param);
      gaugeRefinement->copy(*gaugeSloppy);
    }

    // switch the parameters for creating the mirror eigensolver cuda gauge field
    gauge_param.reconstruct = recon[3];
    gauge_param.setPrecision(prec[3], true);

    if (gaugeEigensolver) errorQuda("gaugeEigensolver already exists");

    if (gauge_param.Precision() == gaugePrecise->Precision() && gauge_param.reconstruct == gaugePrecise->Reconstruct()) {
      gaugeEigensolver = gaugePrecise;
    } else if (gauge_param.Precision() == gaugeSloppy->Precision()
               && gauge_param.reconstruct == gaugeSloppy->Reconstruct()) {
      gaugeEigensolver = gaugeSloppy;
    } else if (gauge_param.Precision() == gaugePrecondition->Precision()
               && gauge_param.reconstruct == gaugePrecondition->Reconstruct()) {
      gaugeEigensolver = gaugePrecondition;
    } else {
      gaugeEigensolver = new cudaGaugeField(gauge_param);
      gaugeEigensolver->copy(*gaugePrecise);
    }
  }

  // fat links (if they exist)
  if (gaugeFatPrecise) {
    GaugeFieldParam gauge_param(*gaugeFatPrecise);
    // switch the parameters for creating the mirror sloppy cuda gauge field

    gauge_param.setPrecision(prec[0], true);

    if (gaugeFatSloppy) errorQuda("gaugeFatSloppy already exists");

    if (gauge_param.Precision() == gaugeFatPrecise->Precision()
        && gauge_param.reconstruct == gaugeFatPrecise->Reconstruct()) {
      gaugeFatSloppy = gaugeFatPrecise;
    } else {
      gaugeFatSloppy = new cudaGaugeField(gauge_param);
      gaugeFatSloppy->copy(*gaugeFatPrecise);
    }

    // switch the parameters for creating the mirror preconditioner cuda gauge field
    gauge_param.setPrecision(prec[1], true);

    if (gaugeFatPrecondition) errorQuda("gaugeFatPrecondition already exists\n");

    if (gauge_param.Precision() == gaugeFatPrecise->Precision()
        && gauge_param.reconstruct == gaugeFatPrecise->Reconstruct()) {
      gaugeFatPrecondition = gaugeFatPrecise;
    } else if (gauge_param.Precision() == gaugeFatSloppy->Precision()
               && gauge_param.reconstruct == gaugeFatSloppy->Reconstruct()) {
      gaugeFatPrecondition = gaugeFatSloppy;
    } else {
      gaugeFatPrecondition = new cudaGaugeField(gauge_param);
      gaugeFatPrecondition->copy(*gaugeFatPrecise);
    }

    // switch the parameters for creating the mirror refinement cuda gauge field
    gauge_param.setPrecision(prec[2], true);

    if (gaugeFatRefinement) errorQuda("gaugeFatRefinement already exists\n");

    if (gauge_param.Precision() == gaugeFatSloppy->Precision()
        && gauge_param.reconstruct == gaugeFatSloppy->Reconstruct()) {
      gaugeFatRefinement = gaugeFatSloppy;
    } else {
      gaugeFatRefinement = new cudaGaugeField(gauge_param);
      gaugeFatRefinement->copy(*gaugeFatSloppy);
    }

    // switch the parameters for creating the mirror eigensolver cuda gauge field
    gauge_param.setPrecision(prec[3], true);

    if (gaugeFatEigensolver) errorQuda("gaugeFatEigensolver already exists");

    if (gauge_param.Precision() == gaugeFatPrecise->Precision()
        && gauge_param.reconstruct == gaugeFatPrecise->Reconstruct()) {
      gaugeFatEigensolver = gaugeFatPrecise;
    } else if (gauge_param.Precision() == gaugeFatSloppy->Precision()
               && gauge_param.reconstruct == gaugeFatSloppy->Reconstruct()) {
      gaugeFatEigensolver = gaugeFatSloppy;
    } else if (gauge_param.Precision() == gaugeFatPrecondition->Precision()
               && gauge_param.reconstruct == gaugeFatPrecondition->Reconstruct()) {
      gaugeFatEigensolver = gaugeFatPrecondition;
    } else {
      gaugeFatEigensolver = new cudaGaugeField(gauge_param);
      gaugeFatEigensolver->copy(*gaugeFatPrecise);
    }
  }

  // long links (if they exist)
  if (gaugeLongPrecise) {
    GaugeFieldParam gauge_param(*gaugeLongPrecise);
    // switch the parameters for creating the mirror sloppy cuda gauge field

    gauge_param.reconstruct = recon[0];
    gauge_param.setPrecision(prec[0], true);

    if (gaugeLongSloppy) errorQuda("gaugeLongSloppy already exists");

    if (gauge_param.Precision() == gaugeLongPrecise->Precision()
        && gauge_param.reconstruct == gaugeLongPrecise->Reconstruct()) {
      gaugeLongSloppy = gaugeLongPrecise;
    } else {
      gaugeLongSloppy = new cudaGaugeField(gauge_param);
      gaugeLongSloppy->copy(*gaugeLongPrecise);
    }

    // switch the parameters for creating the mirror preconditioner cuda gauge field
    gauge_param.reconstruct = recon[1];
    gauge_param.setPrecision(prec[1], true);

    if (gaugeLongPrecondition) errorQuda("gaugeLongPrecondition already exists\n");

    if (gauge_param.Precision() == gaugeLongPrecise->Precision()
        && gauge_param.reconstruct == gaugeLongPrecise->Reconstruct()) {
      gaugeLongPrecondition = gaugeLongPrecise;
    } else if (gauge_param.Precision() == gaugeLongSloppy->Precision()
               && gauge_param.reconstruct == gaugeLongSloppy->Reconstruct()) {
      gaugeLongPrecondition = gaugeLongSloppy;
    } else {
      gaugeLongPrecondition = new cudaGaugeField(gauge_param);
      gaugeLongPrecondition->copy(*gaugeLongPrecise);
    }

    // switch the parameters for creating the mirror refinement cuda gauge field
    gauge_param.reconstruct = recon[2];
    gauge_param.setPrecision(prec[2], true);

    if (gaugeLongRefinement) errorQuda("gaugeLongRefinement already exists\n");

    if (gauge_param.Precision() == gaugeLongSloppy->Precision()
        && gauge_param.reconstruct == gaugeLongSloppy->Reconstruct()) {
      gaugeLongRefinement = gaugeLongSloppy;
    } else {
      gaugeLongRefinement = new cudaGaugeField(gauge_param);
      gaugeLongRefinement->copy(*gaugeLongSloppy);
    }

    // switch the parameters for creating the mirror eigensolver cuda gauge field
    gauge_param.reconstruct = recon[3];
    gauge_param.setPrecision(prec[3], true);

    if (gaugeLongEigensolver) errorQuda("gaugePrecondition already exists");

    if (gauge_param.Precision() == gaugeLongPrecise->Precision()
        && gauge_param.reconstruct == gaugeLongPrecise->Reconstruct()) {
      gaugeLongEigensolver = gaugeLongPrecise;
    } else if (gauge_param.Precision() == gaugeLongSloppy->Precision()
               && gauge_param.reconstruct == gaugeLongSloppy->Reconstruct()) {
      gaugeLongEigensolver = gaugeLongSloppy;
    } else if (gauge_param.Precision() == gaugeLongPrecondition->Precision()
               && gauge_param.reconstruct == gaugeLongPrecondition->Reconstruct()) {
      gaugeLongEigensolver = gaugeLongPrecondition;
    } else {
      gaugeLongEigensolver = new cudaGaugeField(gauge_param);
      gaugeLongEigensolver->copy(*gaugeLongPrecise);
    }
  }
}

void freeSloppyCloverQuda()
{
  if (!initialized) errorQuda("QUDA not initialized");

  // Delete cloverRefinement if it does not alias gaugeSloppy.
  if (cloverRefinement != cloverSloppy && cloverRefinement) delete cloverRefinement;

  // Delete cloverPrecondition if it does not alias cloverPrecise, cloverSloppy, or cloverEigensolver.
  if (cloverPrecondition != cloverSloppy && cloverPrecondition != cloverPrecise
      && cloverPrecondition != cloverEigensolver && cloverPrecondition)
    delete cloverPrecondition;

  // Delete cloverEigensolver if it does not alias cloverPrecise or cloverSloppy.
  if (cloverEigensolver != cloverSloppy && cloverEigensolver != cloverPrecise && cloverEigensolver)
    delete cloverEigensolver;

  // Delete cloverSloppy if it does not alias cloverPrecise.
  if (cloverSloppy != cloverPrecise && cloverSloppy) delete cloverSloppy;

  cloverEigensolver = nullptr;
  cloverRefinement = nullptr;
  cloverPrecondition = nullptr;
  cloverSloppy = nullptr;
}

void freeCloverQuda(void)
{
  if (!initialized) errorQuda("QUDA not initialized");
  freeSloppyCloverQuda();
  if (cloverPrecise) delete cloverPrecise;
  cloverPrecise = nullptr;
}

void flushChronoQuda(int i)
{
  if (i >= QUDA_MAX_CHRONO)
    errorQuda("Requested chrono index %d is outside of max %d\n", i, QUDA_MAX_CHRONO);

  auto &basis = chronoResident[i];

  for (auto v : basis) {
    if (v)  delete v;
  }
  basis.clear();
}

void endQuda(void)
{
  profileEnd.TPSTART(QUDA_PROFILE_TOTAL);

  if (!initialized) return;

  freeGaugeQuda();
  freeCloverQuda();

  for (int i = 0; i < QUDA_MAX_CHRONO; i++) flushChronoQuda(i);

  for (auto v : solutionResident) if (v) delete v;
  solutionResident.clear();

  if(momResident) delete momResident;

  LatticeField::freeGhostBuffer();
  cpuColorSpinorField::freeGhostBuffer();

  blas_lapack::generic::destroy();
  blas_lapack::native::destroy();
  blas::destroy();

  pool::flush_pinned();
  pool::flush_device();

  host_free(num_failures_h);
  num_failures_h = nullptr;
  num_failures_d = nullptr;

  destroyDslashEvents();

  saveTuneCache();
  saveProfile();

  // flush any outstanding force monitoring (if enabled)
  flushForceMonitor();

  initialized = false;

  comm_finalize();
  comms_initialized = false;

  profileEnd.TPSTOP(QUDA_PROFILE_TOTAL);
  profileInit2End.TPSTOP(QUDA_PROFILE_TOTAL);

  // print out the profile information of the lifetime of the library
  if (getVerbosity() >= QUDA_SUMMARIZE) {
    profileInit.Print();
    profileGauge.Print();
    profileClover.Print();
    profileDslash.Print();
    profileInvert.Print();
    profilePropagator.Print();
<<<<<<< HEAD
=======
    profileInvertMultiSrc.Print();
>>>>>>> 340fd72e
    profileMulti.Print();
    profileEigensolve.Print();
    profileFatLink.Print();
    profileGaugeForce.Print();
    profileGaugeUpdate.Print();
    profileExtendedGauge.Print();
    profileWilsonForce.Print();
    profileCloverForce.Print();
    profileStaggeredForce.Print();
    profileHISQForce.Print();
    profileContract.Print();
    profileContractFT.Print();
    profileBLAS.Print();
    profileCovDev.Print();
    profilePlaq.Print();
    profileGaugeObs.Print();
    profileWuppertal.Print();
    profileGaussianSmear.Print();
    profileAPE.Print();
    profileSTOUT.Print();
    profileOvrImpSTOUT.Print();
    profileWFlow.Print();
    profileProject.Print();
    profilePhase.Print();
    profileMomAction.Print();
    profileMake4DProp.Print();
    profileEnd.Print();

    profileInit2End.Print();
    TimeProfile::PrintGlobal();

    printLaunchTimer();
    printAPIProfile();

    printfQuda("\n");
    printPeakMemUsage();
    printfQuda("\n");
  }

  assertAllMemFree();

  device::destroy();
}


namespace quda {

  void setDiracParam(DiracParam &diracParam, QudaInvertParam *inv_param, const bool pc)
  {
    // Decide which fields to use. The Evolved fields take precedent over Precise fields
    // because if it exists then gaugePrecise is being preserved.
    cudaCloverField *cloverField = cloverEvolved ? cloverEvolved : cloverPrecise;
    cudaGaugeField *gaugeField = gaugeEvolved ? gaugeEvolved : gaugePrecise;

    double kappa = inv_param->kappa;
    if (inv_param->dirac_order == QUDA_CPS_WILSON_DIRAC_ORDER) {
      kappa *= gaugeField->Anisotropy();
    }

    switch (inv_param->dslash_type) {
    case QUDA_WILSON_DSLASH:
      diracParam.type = pc ? QUDA_WILSONPC_DIRAC : QUDA_WILSON_DIRAC;
      break;
    case QUDA_CLOVER_WILSON_DSLASH:
      diracParam.type = pc ? QUDA_CLOVERPC_DIRAC : QUDA_CLOVER_DIRAC;
      break;
    case QUDA_CLOVER_HASENBUSCH_TWIST_DSLASH:
      diracParam.type = pc ? QUDA_CLOVER_HASENBUSCH_TWISTPC_DIRAC : QUDA_CLOVER_HASENBUSCH_TWIST_DIRAC;
      break;
    case QUDA_DOMAIN_WALL_DSLASH:
      diracParam.type = pc ? QUDA_DOMAIN_WALLPC_DIRAC : QUDA_DOMAIN_WALL_DIRAC;
      diracParam.Ls = inv_param->Ls;
      break;
    case QUDA_DOMAIN_WALL_4D_DSLASH:
      diracParam.type = pc ? QUDA_DOMAIN_WALL_4DPC_DIRAC : QUDA_DOMAIN_WALL_4D_DIRAC;
      diracParam.Ls = inv_param->Ls;
      break;
    case QUDA_MOBIUS_DWF_EOFA_DSLASH:
      if (inv_param->Ls > QUDA_MAX_DWF_LS) {
        errorQuda("Length of Ls dimension %d greater than QUDA_MAX_DWF_LS %d", inv_param->Ls, QUDA_MAX_DWF_LS);
      }
      diracParam.type = pc ? QUDA_MOBIUS_DOMAIN_WALLPC_EOFA_DIRAC : QUDA_MOBIUS_DOMAIN_WALL_EOFA_DIRAC;
      diracParam.Ls = inv_param->Ls;
      if (sizeof(Complex) != sizeof(double _Complex)) {
        errorQuda("Irreconcilable difference between interface and internal complex number conventions");
      }
      memcpy(diracParam.b_5, inv_param->b_5, sizeof(Complex) * inv_param->Ls);
      memcpy(diracParam.c_5, inv_param->c_5, sizeof(Complex) * inv_param->Ls);
      diracParam.eofa_shift = inv_param->eofa_shift;
      diracParam.eofa_pm = inv_param->eofa_pm;
      diracParam.mq1 = inv_param->mq1;
      diracParam.mq2 = inv_param->mq2;
      diracParam.mq3 = inv_param->mq3;
      break;
    case QUDA_MOBIUS_DWF_DSLASH:
      if (inv_param->Ls > QUDA_MAX_DWF_LS)
	errorQuda("Length of Ls dimension %d greater than QUDA_MAX_DWF_LS %d", inv_param->Ls, QUDA_MAX_DWF_LS);
      diracParam.type = pc ? QUDA_MOBIUS_DOMAIN_WALLPC_DIRAC : QUDA_MOBIUS_DOMAIN_WALL_DIRAC;
      diracParam.Ls = inv_param->Ls;
      if (sizeof(Complex) != sizeof(double _Complex)) {
        errorQuda("Irreconcilable difference between interface and internal complex number conventions");
      }
      memcpy(diracParam.b_5, inv_param->b_5, sizeof(Complex) * inv_param->Ls);
      memcpy(diracParam.c_5, inv_param->c_5, sizeof(Complex) * inv_param->Ls);
      if (getVerbosity() >= QUDA_DEBUG_VERBOSE) {
        printfQuda("Printing b_5 and c_5 values\n");
        for (int i = 0; i < diracParam.Ls; i++) {
          printfQuda("fromQUDA diracParam: b5[%d] = %f + i%f, c5[%d] = %f + i%f\n", i, diracParam.b_5[i].real(),
              diracParam.b_5[i].imag(), i, diracParam.c_5[i].real(), diracParam.c_5[i].imag());
          // printfQuda("fromQUDA inv_param: b5[%d] = %f %f c5[%d] = %f %f\n", i, inv_param->b_5[i], i,
          // inv_param->c_5[i] ); printfQuda("fromQUDA creal: b5[%d] = %f %f c5[%d] = %f %f \n", i,
          // creal(inv_param->b_5[i]), cimag(inv_param->b_5[i]), i, creal(inv_param->c_5[i]), cimag(inv_param->c_5[i]) );
        }
      }
      break;
    case QUDA_STAGGERED_DSLASH:
      diracParam.type = pc ? QUDA_STAGGEREDPC_DIRAC : QUDA_STAGGERED_DIRAC;
      break;
    case QUDA_ASQTAD_DSLASH:
      diracParam.type = pc ? QUDA_ASQTADPC_DIRAC : QUDA_ASQTAD_DIRAC;
      break;
    case QUDA_TWISTED_MASS_DSLASH:
      diracParam.type = pc ? QUDA_TWISTED_MASSPC_DIRAC : QUDA_TWISTED_MASS_DIRAC;
      if (inv_param->twist_flavor == QUDA_TWIST_SINGLET) {
	diracParam.Ls = 1;
	diracParam.epsilon = 0.0;
      } else {
	diracParam.Ls = 2;
	diracParam.epsilon = inv_param->twist_flavor == QUDA_TWIST_NONDEG_DOUBLET ? inv_param->epsilon : 0.0;
      }
      break;
    case QUDA_TWISTED_CLOVER_DSLASH:
      diracParam.type = pc ? QUDA_TWISTED_CLOVERPC_DIRAC : QUDA_TWISTED_CLOVER_DIRAC;
      if (inv_param->twist_flavor == QUDA_TWIST_SINGLET)  {
	diracParam.Ls = 1;
	diracParam.epsilon = 0.0;
      } else {
	diracParam.Ls = 2;
	diracParam.epsilon = inv_param->twist_flavor == QUDA_TWIST_NONDEG_DOUBLET ? inv_param->epsilon : 0.0;
      }
      break;
    case QUDA_LAPLACE_DSLASH:
      diracParam.type = pc ? QUDA_GAUGE_LAPLACEPC_DIRAC : QUDA_GAUGE_LAPLACE_DIRAC;
      diracParam.laplace3D = inv_param->laplace3D;
      break;
    case QUDA_COVDEV_DSLASH:
      diracParam.type = QUDA_GAUGE_COVDEV_DIRAC;
      break;
    default:
      errorQuda("Unsupported dslash_type %d", inv_param->dslash_type);
    }

    diracParam.matpcType = inv_param->matpc_type;
    diracParam.dagger = inv_param->dagger;
    diracParam.gauge = inv_param->dslash_type == QUDA_ASQTAD_DSLASH ? gaugeFatPrecise : gaugeField; //DMH HMC FIXME
    diracParam.fatGauge = gaugeFatPrecise; //DMH HMC FIXME
    diracParam.longGauge = gaugeLongPrecise; //DMH HMC FIXME
    diracParam.clover = cloverField; 
    diracParam.kappa = kappa;
    diracParam.mass = inv_param->mass;
    diracParam.m5 = inv_param->m5;
    diracParam.mu = inv_param->mu;

    for (int i=0; i<4; i++) diracParam.commDim[i] = 1;   // comms are always on

    if (diracParam.gauge->Precision() != inv_param->cuda_prec)
      errorQuda("Gauge precision %d does not match requested precision %d\n", diracParam.gauge->Precision(),
                inv_param->cuda_prec);
  }


  void setDiracSloppyParam(DiracParam &diracParam, QudaInvertParam *inv_param, const bool pc)
  {
    setDiracParam(diracParam, inv_param, pc);

    diracParam.gauge = inv_param->dslash_type == QUDA_ASQTAD_DSLASH ? gaugeFatSloppy : gaugeSloppy;
    diracParam.fatGauge = gaugeFatSloppy;
    diracParam.longGauge = gaugeLongSloppy;
    diracParam.clover = cloverSloppy;

    for (int i=0; i<4; i++) {
      diracParam.commDim[i] = 1;   // comms are always on
    }

    if (diracParam.gauge->Precision() != inv_param->cuda_prec_sloppy)
      errorQuda("Gauge precision %d does not match requested precision %d\n", diracParam.gauge->Precision(),
                inv_param->cuda_prec_sloppy);
  }

  void setDiracRefineParam(DiracParam &diracParam, QudaInvertParam *inv_param, const bool pc)
  {
    setDiracParam(diracParam, inv_param, pc);

    diracParam.gauge = inv_param->dslash_type == QUDA_ASQTAD_DSLASH ? gaugeFatRefinement : gaugeRefinement;
    diracParam.fatGauge = gaugeFatRefinement;
    diracParam.longGauge = gaugeLongRefinement;
    diracParam.clover = cloverRefinement;

    for (int i=0; i<4; i++) {
      diracParam.commDim[i] = 1;   // comms are always on
    }

    if (diracParam.gauge->Precision() != inv_param->cuda_prec_refinement_sloppy)
      errorQuda("Gauge precision %d does not match requested precision %d\n", diracParam.gauge->Precision(),
                inv_param->cuda_prec_refinement_sloppy);
  }

  // The preconditioner currently mimicks the sloppy operator with no comms
  void setDiracPreParam(DiracParam &diracParam, QudaInvertParam *inv_param, const bool pc, bool comms)
  {
    setDiracParam(diracParam, inv_param, pc);

    if (inv_param->overlap) {
      diracParam.gauge = inv_param->dslash_type == QUDA_ASQTAD_DSLASH ? gaugeFatExtended : gaugeExtended;
      diracParam.fatGauge = gaugeFatExtended;
      diracParam.longGauge = gaugeLongExtended;
    } else {
      diracParam.gauge = inv_param->dslash_type == QUDA_ASQTAD_DSLASH ? gaugeFatPrecondition : gaugePrecondition;
      diracParam.fatGauge = gaugeFatPrecondition;
      diracParam.longGauge = gaugeLongPrecondition;
    }
    diracParam.clover = cloverPrecondition;

    for (int i=0; i<4; i++) {
      diracParam.commDim[i] = comms ? 1 : 0;
    }

    // In the preconditioned staggered CG allow a different dslash type in the preconditioning
    if(inv_param->inv_type == QUDA_PCG_INVERTER && inv_param->dslash_type == QUDA_ASQTAD_DSLASH
       && inv_param->dslash_type_precondition == QUDA_STAGGERED_DSLASH) {
       diracParam.type = pc ? QUDA_STAGGEREDPC_DIRAC : QUDA_STAGGERED_DIRAC;
       diracParam.gauge = gaugeFatPrecondition;
    }

    if (diracParam.gauge->Precision() != inv_param->cuda_prec_precondition)
      errorQuda("Gauge precision %d does not match requested precision %d\n", diracParam.gauge->Precision(),
                inv_param->cuda_prec_precondition);
  }

  // The deflation preconditioner currently mimicks the sloppy operator with no comms
  void setDiracEigParam(DiracParam &diracParam, QudaInvertParam *inv_param, const bool pc, bool comms)
  {
    setDiracParam(diracParam, inv_param, pc);

    if (inv_param->overlap) {
      diracParam.gauge = inv_param->dslash_type == QUDA_ASQTAD_DSLASH ? gaugeFatExtended : gaugeExtended;
      diracParam.fatGauge = gaugeFatExtended;
      diracParam.longGauge = gaugeLongExtended;
    } else {
      diracParam.gauge = inv_param->dslash_type == QUDA_ASQTAD_DSLASH ? gaugeFatEigensolver : gaugeEigensolver;
      diracParam.fatGauge = gaugeFatEigensolver;
      diracParam.longGauge = gaugeLongEigensolver;
    }
    diracParam.clover = cloverEigensolver;

    for (int i = 0; i < 4; i++) { diracParam.commDim[i] = comms ? 1 : 0; }

    // In the deflated staggered CG allow a different dslash type
    if (inv_param->inv_type == QUDA_PCG_INVERTER && inv_param->dslash_type == QUDA_ASQTAD_DSLASH
        && inv_param->dslash_type_precondition == QUDA_STAGGERED_DSLASH) {
      diracParam.type = pc ? QUDA_STAGGEREDPC_DIRAC : QUDA_STAGGERED_DIRAC;
      diracParam.gauge = gaugeFatEigensolver;
    }

    if (diracParam.gauge->Precision() != inv_param->cuda_prec_eigensolver)
      errorQuda("Gauge precision %d does not match requested precision %d\n", diracParam.gauge->Precision(),
                inv_param->cuda_prec_eigensolver);
  }

  void createDirac(Dirac *&d, Dirac *&dSloppy, Dirac *&dPre, QudaInvertParam &param, const bool pc_solve)
  {
    DiracParam diracParam;
    DiracParam diracSloppyParam;
    DiracParam diracPreParam;

    setDiracParam(diracParam, &param, pc_solve);
    setDiracSloppyParam(diracSloppyParam, &param, pc_solve);
    // eigCG and deflation need 2 sloppy precisions and do not use Schwarz
    bool comms_flag = (param.schwarz_type != QUDA_INVALID_SCHWARZ) ? false : true;
    setDiracPreParam(diracPreParam, &param, pc_solve, comms_flag);

    d = Dirac::create(diracParam); // create the Dirac operator
    dSloppy = Dirac::create(diracSloppyParam);
    dPre = Dirac::create(diracPreParam);
  }

  void createDiracWithRefine(Dirac *&d, Dirac *&dSloppy, Dirac *&dPre, Dirac *&dRef, QudaInvertParam &param,
                             const bool pc_solve)
  {
    DiracParam diracParam;
    DiracParam diracSloppyParam;
    DiracParam diracPreParam;
    DiracParam diracRefParam;

    setDiracParam(diracParam, &param, pc_solve);
    setDiracSloppyParam(diracSloppyParam, &param, pc_solve);
    setDiracRefineParam(diracRefParam, &param, pc_solve);
    // eigCG and deflation need 2 sloppy precisions and do not use Schwarz
    bool comms_flag = (param.inv_type == QUDA_INC_EIGCG_INVERTER || param.eig_param) ? true : false;
    setDiracPreParam(diracPreParam, &param, pc_solve, comms_flag);

    d = Dirac::create(diracParam); // create the Dirac operator
    dSloppy = Dirac::create(diracSloppyParam);
    dPre = Dirac::create(diracPreParam);
    dRef = Dirac::create(diracRefParam);
  }

  void createDiracWithEig(Dirac *&d, Dirac *&dSloppy, Dirac *&dPre, Dirac *&dEig, QudaInvertParam &param,
                          const bool pc_solve)
  {
    DiracParam diracParam;
    DiracParam diracSloppyParam;
    DiracParam diracPreParam;
    DiracParam diracEigParam;

    setDiracParam(diracParam, &param, pc_solve);
    setDiracSloppyParam(diracSloppyParam, &param, pc_solve);
    // eigCG and deflation need 2 sloppy precisions and do not use Schwarz
    bool comms_flag = (param.inv_type == QUDA_INC_EIGCG_INVERTER || param.eig_param) ? true : false;
    setDiracPreParam(diracPreParam, &param, pc_solve, comms_flag);
    setDiracEigParam(diracEigParam, &param, pc_solve, comms_flag);

    d = Dirac::create(diracParam); // create the Dirac operator
    dSloppy = Dirac::create(diracSloppyParam);
    dPre = Dirac::create(diracPreParam);
    dEig = Dirac::create(diracEigParam);
  }

  void massRescale(cudaColorSpinorField &b, QudaInvertParam &param, bool for_multishift)
  {

    double kappa5 = (0.5/(5.0 + param.m5));
    double kappa = (param.dslash_type == QUDA_DOMAIN_WALL_DSLASH || param.dslash_type == QUDA_DOMAIN_WALL_4D_DSLASH
                    || param.dslash_type == QUDA_MOBIUS_DWF_DSLASH || param.dslash_type == QUDA_MOBIUS_DWF_EOFA_DSLASH) ?
      kappa5 :
      param.kappa;

    if (getVerbosity() >= QUDA_DEBUG_VERBOSE) {
      printfQuda("Mass rescale: Kappa is: %g\n", kappa);
      printfQuda("Mass rescale: mass normalization: %d\n", param.mass_normalization);
      double nin = blas::norm2(b);
      printfQuda("Mass rescale: norm of source in = %g\n", nin);
    }

    // staggered dslash uses mass normalization internally
    if (param.dslash_type == QUDA_ASQTAD_DSLASH || param.dslash_type == QUDA_STAGGERED_DSLASH) {
      switch (param.solution_type) {
        case QUDA_MAT_SOLUTION:
        case QUDA_MATPC_SOLUTION:
          if (param.mass_normalization == QUDA_KAPPA_NORMALIZATION) blas::ax(2.0*param.mass, b);
          break;
        case QUDA_MATDAG_MAT_SOLUTION:
        case QUDA_MATPCDAG_MATPC_SOLUTION:
          if (param.mass_normalization == QUDA_KAPPA_NORMALIZATION) blas::ax(4.0*param.mass*param.mass, b);
          break;
        default:
          errorQuda("Not implemented");
      }
      return;
    }

    // multiply the source to compensate for normalization of the Dirac operator, if necessary
    // you are responsible for restoring what's in param.offset
    switch (param.solution_type) {
      case QUDA_MAT_SOLUTION:
        if (param.mass_normalization == QUDA_MASS_NORMALIZATION ||
            param.mass_normalization == QUDA_ASYMMETRIC_MASS_NORMALIZATION) {
	  blas::ax(2.0*kappa, b);
          if (for_multishift)
            for (int i = 0; i < param.num_offset; i++) param.offset[i] *= 2.0 * kappa;
        }
        break;
      case QUDA_MATDAG_MAT_SOLUTION:
        if (param.mass_normalization == QUDA_MASS_NORMALIZATION ||
            param.mass_normalization == QUDA_ASYMMETRIC_MASS_NORMALIZATION) {
	  blas::ax(4.0*kappa*kappa, b);
          if (for_multishift)
            for (int i = 0; i < param.num_offset; i++) param.offset[i] *= 4.0 * kappa * kappa;
        }
        break;
      case QUDA_MATPC_SOLUTION:
        if (param.mass_normalization == QUDA_MASS_NORMALIZATION) {
	  blas::ax(4.0*kappa*kappa, b);
          if (for_multishift)
            for (int i = 0; i < param.num_offset; i++) param.offset[i] *= 4.0 * kappa * kappa;
        } else if (param.mass_normalization == QUDA_ASYMMETRIC_MASS_NORMALIZATION) {
	  blas::ax(2.0*kappa, b);
          if (for_multishift)
            for (int i = 0; i < param.num_offset; i++) param.offset[i] *= 2.0 * kappa;
        }
        break;
      case QUDA_MATPCDAG_MATPC_SOLUTION:
        if (param.mass_normalization == QUDA_MASS_NORMALIZATION) {
	  blas::ax(16.0*std::pow(kappa,4), b);
          if (for_multishift)
            for (int i = 0; i < param.num_offset; i++) param.offset[i] *= 16.0 * std::pow(kappa, 4);
        } else if (param.mass_normalization == QUDA_ASYMMETRIC_MASS_NORMALIZATION) {
	  blas::ax(4.0*kappa*kappa, b);
          if (for_multishift)
            for (int i = 0; i < param.num_offset; i++) param.offset[i] *= 4.0 * kappa * kappa;
        }
        break;
      default:
        errorQuda("Solution type %d not supported", param.solution_type);
    }

    if (getVerbosity() >= QUDA_DEBUG_VERBOSE) printfQuda("Mass rescale done\n");
    if (getVerbosity() >= QUDA_DEBUG_VERBOSE) {
      printfQuda("Mass rescale: Kappa is: %g\n", kappa);
      printfQuda("Mass rescale: mass normalization: %d\n", param.mass_normalization);
      double nin = blas::norm2(b);
      printfQuda("Mass rescale: norm of source out = %g\n", nin);
    }
  }
}

void dslashQuda(void *h_out, void *h_in, QudaInvertParam *inv_param, QudaParity parity)
{
  profileDslash.TPSTART(QUDA_PROFILE_TOTAL);
  profileDslash.TPSTART(QUDA_PROFILE_INIT);

  const auto &gauge = (inv_param->dslash_type != QUDA_ASQTAD_DSLASH) ? *gaugePrecise : *gaugeFatPrecise;

  if ((!gaugePrecise && inv_param->dslash_type != QUDA_ASQTAD_DSLASH)
      || ((!gaugeFatPrecise || !gaugeLongPrecise) && inv_param->dslash_type == QUDA_ASQTAD_DSLASH))
    errorQuda("Gauge field not allocated");
  if (cloverPrecise == nullptr && ((inv_param->dslash_type == QUDA_CLOVER_WILSON_DSLASH) || (inv_param->dslash_type == QUDA_TWISTED_CLOVER_DSLASH)))
    errorQuda("Clover field not allocated");

  pushVerbosity(inv_param->verbosity);
  if (getVerbosity() >= QUDA_DEBUG_VERBOSE) printQudaInvertParam(inv_param);

  ColorSpinorParam cpuParam(h_in, *inv_param, gauge.X(), true, inv_param->input_location);
  ColorSpinorField *in_h = ColorSpinorField::Create(cpuParam);
  ColorSpinorParam cudaParam(cpuParam, *inv_param);

  cpuParam.v = h_out;
  cpuParam.location = inv_param->output_location;
  ColorSpinorField *out_h = ColorSpinorField::Create(cpuParam);

  cudaParam.create = QUDA_NULL_FIELD_CREATE;
  cudaColorSpinorField in(*in_h, cudaParam);
  cudaColorSpinorField out(in, cudaParam);

  bool pc = true;
  DiracParam diracParam;
  setDiracParam(diracParam, inv_param, pc);

  profileDslash.TPSTOP(QUDA_PROFILE_INIT);

  profileDslash.TPSTART(QUDA_PROFILE_H2D);
  in = *in_h;
  profileDslash.TPSTOP(QUDA_PROFILE_H2D);

  profileDslash.TPSTART(QUDA_PROFILE_COMPUTE);

  if (getVerbosity() >= QUDA_DEBUG_VERBOSE) {
    double cpu = blas::norm2(*in_h);
    double gpu = blas::norm2(in);
    printfQuda("In CPU %e CUDA %e\n", cpu, gpu);
  }

  if (inv_param->mass_normalization == QUDA_KAPPA_NORMALIZATION &&
      (inv_param->dslash_type == QUDA_STAGGERED_DSLASH ||
       inv_param->dslash_type == QUDA_ASQTAD_DSLASH) )
    blas::ax(1.0/(2.0*inv_param->mass), in);

  if (inv_param->dirac_order == QUDA_CPS_WILSON_DIRAC_ORDER) {
    if (parity == QUDA_EVEN_PARITY) {
      parity = QUDA_ODD_PARITY;
    } else {
      parity = QUDA_EVEN_PARITY;
    }
    blas::ax(gauge.Anisotropy(), in);
  }

  Dirac *dirac = Dirac::create(diracParam); // create the Dirac operator
  if (inv_param->dslash_type == QUDA_TWISTED_CLOVER_DSLASH && inv_param->dagger) {
    cudaParam.create = QUDA_NULL_FIELD_CREATE;
    cudaColorSpinorField tmp1(in, cudaParam);
    ((DiracTwistedCloverPC*) dirac)->TwistCloverInv(tmp1, in, (parity+1)%2); // apply the clover-twist
    dirac->Dslash(out, tmp1, parity); // apply the operator
  } else if (inv_param->dslash_type == QUDA_DOMAIN_WALL_4D_DSLASH || inv_param->dslash_type == QUDA_MOBIUS_DWF_DSLASH
             || inv_param->dslash_type == QUDA_MOBIUS_DWF_EOFA_DSLASH) {
    dirac->Dslash4(out, in, parity);
  } else {
    dirac->Dslash(out, in, parity); // apply the operator
  }
  profileDslash.TPSTOP(QUDA_PROFILE_COMPUTE);

  profileDslash.TPSTART(QUDA_PROFILE_D2H);
  *out_h = out;
  profileDslash.TPSTOP(QUDA_PROFILE_D2H);

  if (getVerbosity() >= QUDA_DEBUG_VERBOSE) {
    double cpu = blas::norm2(*out_h);
    double gpu = blas::norm2(out);
    printfQuda("Out CPU %e CUDA %e\n", cpu, gpu);
  }

  profileDslash.TPSTART(QUDA_PROFILE_FREE);
  delete dirac; // clean up

  delete out_h;
  delete in_h;
  profileDslash.TPSTOP(QUDA_PROFILE_FREE);

  popVerbosity();
  profileDslash.TPSTOP(QUDA_PROFILE_TOTAL);
}

void MatQuda(void *h_out, void *h_in, QudaInvertParam *inv_param)
{
  pushVerbosity(inv_param->verbosity);

  const auto &gauge = (inv_param->dslash_type != QUDA_ASQTAD_DSLASH) ? *gaugePrecise : *gaugeFatPrecise;

  if ((!gaugePrecise && inv_param->dslash_type != QUDA_ASQTAD_DSLASH)
      || ((!gaugeFatPrecise || !gaugeLongPrecise) && inv_param->dslash_type == QUDA_ASQTAD_DSLASH))
    errorQuda("Gauge field not allocated");
  if (cloverPrecise == nullptr && ((inv_param->dslash_type == QUDA_CLOVER_WILSON_DSLASH) || (inv_param->dslash_type == QUDA_TWISTED_CLOVER_DSLASH)))
    errorQuda("Clover field not allocated");
  if (getVerbosity() >= QUDA_DEBUG_VERBOSE) printQudaInvertParam(inv_param);

  bool pc = (inv_param->solution_type == QUDA_MATPC_SOLUTION ||
      inv_param->solution_type == QUDA_MATPCDAG_MATPC_SOLUTION);

  ColorSpinorParam cpuParam(h_in, *inv_param, gauge.X(), pc, inv_param->input_location);
  ColorSpinorField *in_h = ColorSpinorField::Create(cpuParam);

  ColorSpinorParam cudaParam(cpuParam, *inv_param);
  cudaColorSpinorField in(*in_h, cudaParam);

  if (getVerbosity() >= QUDA_DEBUG_VERBOSE) {
    double cpu = blas::norm2(*in_h);
    double gpu = blas::norm2(in);
    printfQuda("In CPU %e CUDA %e\n", cpu, gpu);
  }

  cudaParam.create = QUDA_NULL_FIELD_CREATE;
  cudaColorSpinorField out(in, cudaParam);

  DiracParam diracParam;
  setDiracParam(diracParam, inv_param, pc);

  Dirac *dirac = Dirac::create(diracParam); // create the Dirac operator
  dirac->M(out, in); // apply the operator
  delete dirac; // clean up

  double kappa = inv_param->kappa;
  if (pc) {
    if (inv_param->mass_normalization == QUDA_MASS_NORMALIZATION) {
      blas::ax(0.25/(kappa*kappa), out);
    } else if (inv_param->mass_normalization == QUDA_ASYMMETRIC_MASS_NORMALIZATION) {
      blas::ax(0.5/kappa, out);
    }
  } else {
    if (inv_param->mass_normalization == QUDA_MASS_NORMALIZATION ||
        inv_param->mass_normalization == QUDA_ASYMMETRIC_MASS_NORMALIZATION) {
      blas::ax(0.5/kappa, out);
    }
  }

  cpuParam.v = h_out;
  cpuParam.location = inv_param->output_location;
  ColorSpinorField *out_h = ColorSpinorField::Create(cpuParam);
  *out_h = out;

  if (getVerbosity() >= QUDA_DEBUG_VERBOSE) {
    double cpu = blas::norm2(*out_h);
    double gpu = blas::norm2(out);
    printfQuda("Out CPU %e CUDA %e\n", cpu, gpu);
  }

  delete out_h;
  delete in_h;

  popVerbosity();
}


void MatDagMatQuda(void *h_out, void *h_in, QudaInvertParam *inv_param)
{
  pushVerbosity(inv_param->verbosity);

  const auto &gauge = (inv_param->dslash_type != QUDA_ASQTAD_DSLASH) ? *gaugePrecise : *gaugeFatPrecise;

  if ((!gaugePrecise && inv_param->dslash_type != QUDA_ASQTAD_DSLASH)
      || ((!gaugeFatPrecise || !gaugeLongPrecise) && inv_param->dslash_type == QUDA_ASQTAD_DSLASH))
    errorQuda("Gauge field not allocated");
  if (cloverPrecise == nullptr && ((inv_param->dslash_type == QUDA_CLOVER_WILSON_DSLASH) || (inv_param->dslash_type == QUDA_TWISTED_CLOVER_DSLASH)))
    errorQuda("Clover field not allocated");
  if (getVerbosity() >= QUDA_DEBUG_VERBOSE) printQudaInvertParam(inv_param);

  bool pc = (inv_param->solution_type == QUDA_MATPC_SOLUTION ||
      inv_param->solution_type == QUDA_MATPCDAG_MATPC_SOLUTION);

  ColorSpinorParam cpuParam(h_in, *inv_param, gauge.X(), pc, inv_param->input_location);
  ColorSpinorField *in_h = ColorSpinorField::Create(cpuParam);

  ColorSpinorParam cudaParam(cpuParam, *inv_param);
  cudaColorSpinorField in(*in_h, cudaParam);

  if (getVerbosity() >= QUDA_DEBUG_VERBOSE){
    double cpu = blas::norm2(*in_h);
    double gpu = blas::norm2(in);
    printfQuda("In CPU %e CUDA %e\n", cpu, gpu);
  }

  cudaParam.create = QUDA_NULL_FIELD_CREATE;
  cudaColorSpinorField out(in, cudaParam);

  //  double kappa = inv_param->kappa;
  //  if (inv_param->dirac_order == QUDA_CPS_WILSON_DIRAC_ORDER) kappa *= gaugePrecise->anisotropy;

  DiracParam diracParam;
  setDiracParam(diracParam, inv_param, pc);

  Dirac *dirac = Dirac::create(diracParam); // create the Dirac operator
  dirac->MdagM(out, in); // apply the operator
  delete dirac; // clean up

  double kappa = inv_param->kappa;
  if (pc) {
    if (inv_param->mass_normalization == QUDA_MASS_NORMALIZATION) {
      blas::ax(1.0/std::pow(2.0*kappa,4), out);
    } else if (inv_param->mass_normalization == QUDA_ASYMMETRIC_MASS_NORMALIZATION) {
      blas::ax(0.25/(kappa*kappa), out);
    }
  } else {
    if (inv_param->mass_normalization == QUDA_MASS_NORMALIZATION ||
        inv_param->mass_normalization == QUDA_ASYMMETRIC_MASS_NORMALIZATION) {
      blas::ax(0.25/(kappa*kappa), out);
    }
  }

  cpuParam.v = h_out;
  cpuParam.location = inv_param->output_location;
  ColorSpinorField *out_h = ColorSpinorField::Create(cpuParam);
  *out_h = out;

  if (getVerbosity() >= QUDA_DEBUG_VERBOSE){
    double cpu = blas::norm2(*out_h);
    double gpu = blas::norm2(out);
    printfQuda("Out CPU %e CUDA %e\n", cpu, gpu);
  }

  delete out_h;
  delete in_h;

  popVerbosity();
}

namespace quda
{
  bool canReuseResidentGauge(QudaInvertParam *param)
  {
    if (param->dslash_type != QUDA_ASQTAD_DSLASH) {
      return (gaugePrecise != nullptr) and param->cuda_prec == gaugePrecise->Precision();
    } else {
      return (gaugeFatPrecise != nullptr) and param->cuda_prec == gaugeFatPrecise->Precision();
    }
  }

  GaugeField* getResidentGauge() { return gaugePrecise; }

} // namespace quda

void checkClover(QudaInvertParam *param) {

  if (param->dslash_type != QUDA_CLOVER_WILSON_DSLASH && param->dslash_type != QUDA_TWISTED_CLOVER_DSLASH) {
    return;
  }

  if (param->cuda_prec != cloverPrecise->Precision()) {
    errorQuda("Solve precision %d doesn't match clover precision %d", param->cuda_prec, cloverPrecise->Precision());
  }

  if ( (!cloverSloppy || param->cuda_prec_sloppy != cloverSloppy->Precision()) ||
       (!cloverPrecondition || param->cuda_prec_precondition != cloverPrecondition->Precision()) ||
       (!cloverRefinement || param->cuda_prec_refinement_sloppy != cloverRefinement->Precision()) ) {
    freeSloppyCloverQuda();
    QudaPrecision prec[] = {param->cuda_prec_sloppy, param->cuda_prec_precondition, param->cuda_prec_refinement_sloppy};
    loadSloppyCloverQuda(prec);
  }

  if (cloverPrecise == nullptr) errorQuda("Precise clover field doesn't exist");
  if (cloverSloppy == nullptr) errorQuda("Sloppy clover field doesn't exist");
  if (cloverPrecondition == nullptr) errorQuda("Precondition clover field doesn't exist");
  if (cloverRefinement == nullptr) errorQuda("Refinement clover field doesn't exist");
}

quda::cudaGaugeField *checkGauge(QudaInvertParam *param)
{
  quda::cudaGaugeField *cudaGauge = nullptr;
  if (param->dslash_type != QUDA_ASQTAD_DSLASH) {
    if (gaugePrecise == nullptr) errorQuda("Precise gauge field doesn't exist");

    if (param->cuda_prec != gaugePrecise->Precision()) {
      errorQuda("Solve precision %d doesn't match gauge precision %d", param->cuda_prec, gaugePrecise->Precision());
    }

    if (param->cuda_prec_sloppy != gaugeSloppy->Precision()
        || param->cuda_prec_precondition != gaugePrecondition->Precision()
        || param->cuda_prec_refinement_sloppy != gaugeRefinement->Precision()
        || param->cuda_prec_eigensolver != gaugeEigensolver->Precision()) {
      QudaPrecision precision[4] = {param->cuda_prec_sloppy, param->cuda_prec_precondition,
                                    param->cuda_prec_refinement_sloppy, param->cuda_prec_eigensolver};
      QudaReconstructType recon[4] = {gaugeSloppy->Reconstruct(), gaugePrecondition->Reconstruct(),
                                      gaugeRefinement->Reconstruct(), gaugeEigensolver->Reconstruct()};
      freeSloppyGaugeQuda();
      loadSloppyGaugeQuda(precision, recon);
    }

    if (gaugeSloppy == nullptr) errorQuda("Sloppy gauge field doesn't exist");
    if (gaugePrecondition == nullptr) errorQuda("Precondition gauge field doesn't exist");
    if (gaugeRefinement == nullptr) errorQuda("Refinement gauge field doesn't exist");
    if (gaugeEigensolver == nullptr) errorQuda("Refinement gauge field doesn't exist");
    if (param->overlap) {
      if (gaugeExtended == nullptr) errorQuda("Extended gauge field doesn't exist");
    }
    cudaGauge = gaugePrecise;
  } else {
    if (gaugeFatPrecise == nullptr) errorQuda("Precise gauge fat field doesn't exist");
    if (gaugeLongPrecise == nullptr) errorQuda("Precise gauge long field doesn't exist");

    if (param->cuda_prec != gaugeFatPrecise->Precision()) {
      errorQuda("Solve precision %d doesn't match gauge precision %d", param->cuda_prec, gaugeFatPrecise->Precision());
    }

    if (param->cuda_prec_sloppy != gaugeFatSloppy->Precision()
        || param->cuda_prec_precondition != gaugeFatPrecondition->Precision()
        || param->cuda_prec_refinement_sloppy != gaugeFatRefinement->Precision()
        || param->cuda_prec_eigensolver != gaugeFatEigensolver->Precision()
        || param->cuda_prec_sloppy != gaugeLongSloppy->Precision()
        || param->cuda_prec_precondition != gaugeLongPrecondition->Precision()
        || param->cuda_prec_refinement_sloppy != gaugeLongRefinement->Precision()
        || param->cuda_prec_eigensolver != gaugeLongEigensolver->Precision()) {

      QudaPrecision precision[4] = {param->cuda_prec_sloppy, param->cuda_prec_precondition,
                                    param->cuda_prec_refinement_sloppy, param->cuda_prec_eigensolver};
      // recon is always no for fat links, so just use long reconstructs here
      QudaReconstructType recon[4] = {gaugeLongSloppy->Reconstruct(), gaugeLongPrecondition->Reconstruct(),
                                      gaugeLongRefinement->Reconstruct(), gaugeLongEigensolver->Reconstruct()};
      freeSloppyGaugeQuda();
      loadSloppyGaugeQuda(precision, recon);
    }

    if (gaugeFatSloppy == nullptr) errorQuda("Sloppy gauge fat field doesn't exist");
    if (gaugeFatPrecondition == nullptr) errorQuda("Precondition gauge fat field doesn't exist");
    if (gaugeFatRefinement == nullptr) errorQuda("Refinement gauge fat field doesn't exist");
    if (gaugeFatEigensolver == nullptr) errorQuda("Eigensolver gauge fat field doesn't exist");
    if (param->overlap) {
      if (gaugeFatExtended == nullptr) errorQuda("Extended gauge fat field doesn't exist");
    }

    if (gaugeLongSloppy == nullptr) errorQuda("Sloppy gauge long field doesn't exist");
    if (gaugeLongPrecondition == nullptr) errorQuda("Precondition gauge long field doesn't exist");
    if (gaugeLongRefinement == nullptr) errorQuda("Refinement gauge long field doesn't exist");
    if (gaugeLongEigensolver == nullptr) errorQuda("Eigensolver gauge long field doesn't exist");
    if (param->overlap) {
      if (gaugeLongExtended == nullptr) errorQuda("Extended gauge long field doesn't exist");
    }
    cudaGauge = gaugeFatPrecise;
  }

  checkClover(param);

  return cudaGauge;
}

void cloverQuda(void *h_out, void *h_in, QudaInvertParam *inv_param, QudaParity parity, int inverse)
{
  pushVerbosity(inv_param->verbosity);

  if (!initialized) errorQuda("QUDA not initialized");
  if (gaugePrecise == nullptr) errorQuda("Gauge field not allocated");
  if (cloverPrecise == nullptr) errorQuda("Clover field not allocated");

  if (getVerbosity() >= QUDA_DEBUG_VERBOSE) printQudaInvertParam(inv_param);

  if ((inv_param->dslash_type != QUDA_CLOVER_WILSON_DSLASH) && (inv_param->dslash_type != QUDA_TWISTED_CLOVER_DSLASH))
    errorQuda("Cannot apply the clover term for a non Wilson-clover or Twisted-mass-clover dslash");

  ColorSpinorParam cpuParam(h_in, *inv_param, gaugePrecise->X(), true);

  ColorSpinorField *in_h = (inv_param->input_location == QUDA_CPU_FIELD_LOCATION) ?
    static_cast<ColorSpinorField*>(new cpuColorSpinorField(cpuParam)) :
    static_cast<ColorSpinorField*>(new cudaColorSpinorField(cpuParam));

  ColorSpinorParam cudaParam(cpuParam, *inv_param);
  cudaColorSpinorField in(*in_h, cudaParam);

  if (getVerbosity() >= QUDA_DEBUG_VERBOSE) {
    double cpu = blas::norm2(*in_h);
    double gpu = blas::norm2(in);
    printfQuda("In CPU %e CUDA %e\n", cpu, gpu);
  }

  cudaParam.create = QUDA_NULL_FIELD_CREATE;
  cudaColorSpinorField out(in, cudaParam);

  if (inv_param->dirac_order == QUDA_CPS_WILSON_DIRAC_ORDER) {
    if (parity == QUDA_EVEN_PARITY) {
      parity = QUDA_ODD_PARITY;
    } else {
      parity = QUDA_EVEN_PARITY;
    }
    blas::ax(gaugePrecise->Anisotropy(), in);
  }
  bool pc = true;

  DiracParam diracParam;
  setDiracParam(diracParam, inv_param, pc);
	//FIXME: Do we need this for twisted clover???
  DiracCloverPC dirac(diracParam); // create the Dirac operator
  if (!inverse) dirac.Clover(out, in, parity); // apply the clover operator
  else dirac.CloverInv(out, in, parity);

  cpuParam.v = h_out;
  cpuParam.location = inv_param->output_location;
  ColorSpinorField *out_h = ColorSpinorField::Create(cpuParam);
  *out_h = out;

  if (getVerbosity() >= QUDA_DEBUG_VERBOSE) {
    double cpu = blas::norm2(*out_h);
    double gpu = blas::norm2(out);
    printfQuda("Out CPU %e CUDA %e\n", cpu, gpu);
  }

  /*for (int i=0; i<in_h->Volume(); i++) {
    ((cpuColorSpinorField*)out_h)->PrintVector(i);
    }*/
  
  delete out_h;
  delete in_h;

  popVerbosity();
}

void eigensolveQuda(void **host_evecs, double _Complex *host_evals, QudaEigParam *eig_param)
{
  profileEigensolve.TPSTART(QUDA_PROFILE_TOTAL);
  profileEigensolve.TPSTART(QUDA_PROFILE_INIT);

  // Transfer the inv param structure contained in eig_param
  QudaInvertParam *inv_param = eig_param->invert_param;

  if (inv_param->dslash_type == QUDA_DOMAIN_WALL_DSLASH || inv_param->dslash_type == QUDA_DOMAIN_WALL_4D_DSLASH
      || inv_param->dslash_type == QUDA_MOBIUS_DWF_DSLASH)
    setKernelPackT(true);

  if (!initialized) errorQuda("QUDA not initialized");

  pushVerbosity(inv_param->verbosity);
  if (getVerbosity() >= QUDA_DEBUG_VERBOSE) {
    printQudaInvertParam(inv_param);
    printQudaEigParam(eig_param);
  }

  checkInvertParam(inv_param);
  checkEigParam(eig_param);
  cudaGaugeField *cudaGauge = checkGauge(inv_param);

  bool pc_solve = (inv_param->solve_type == QUDA_DIRECT_PC_SOLVE) || (inv_param->solve_type == QUDA_NORMOP_PC_SOLVE)
    || (inv_param->solve_type == QUDA_NORMERR_PC_SOLVE);

  inv_param->secs = 0;
  inv_param->gflops = 0;
  inv_param->iter = 0;

  // Define problem matrix
  //------------------------------------------------------
  Dirac *d = nullptr;
  Dirac *dSloppy = nullptr;
  Dirac *dPre = nullptr;

  // Create the dirac operator with a sloppy and a precon.
  createDirac(d, dSloppy, dPre, *inv_param, pc_solve);
  Dirac &dirac = *d;

  // Create device side ColorSpinorField vector space and to pass to the
  // compute function.
  const int *X = cudaGauge->X();
  ColorSpinorParam cpuParam(host_evecs[0], *inv_param, X, inv_param->solution_type, inv_param->input_location);

  // create wrappers around application vector set
  std::vector<ColorSpinorField *> host_evecs_;
  for (int i = 0; i < eig_param->n_conv; i++) {
    cpuParam.v = host_evecs[i];
    host_evecs_.push_back(ColorSpinorField::Create(cpuParam));
  }

  ColorSpinorParam cudaParam(cpuParam);
  cudaParam.location = QUDA_CUDA_FIELD_LOCATION;
  cudaParam.create = QUDA_ZERO_FIELD_CREATE;
  cudaParam.setPrecision(inv_param->cuda_prec_eigensolver, inv_param->cuda_prec_eigensolver, true);
  // Ensure device vectors qre in UKQCD basis for Wilson type fermions
  if (cudaParam.nSpin != 1) cudaParam.gammaBasis = QUDA_UKQCD_GAMMA_BASIS;

  std::vector<Complex> evals(eig_param->n_conv, 0.0);
  std::vector<ColorSpinorField *> kSpace;
  for (int i = 0; i < eig_param->n_conv; i++) { kSpace.push_back(ColorSpinorField::Create(cudaParam)); }

  // If you attempt to compute part of the imaginary spectrum of a symmetric matrix,
  // the solver will fail.
  if ((eig_param->spectrum == QUDA_SPECTRUM_LI_EIG || eig_param->spectrum == QUDA_SPECTRUM_SI_EIG)
      && ((eig_param->use_norm_op || (inv_param->dslash_type == QUDA_LAPLACE_DSLASH))
          || ((inv_param->dslash_type == QUDA_STAGGERED_DSLASH || inv_param->dslash_type == QUDA_ASQTAD_DSLASH)
              && inv_param->solve_type == QUDA_DIRECT_PC_SOLVE))) {
    errorQuda("Cannot compute imaginary spectra with a hermitian operator");
  }

  // Gamma5 pre-multiplication is only supported for the M type operator
  if (eig_param->compute_gamma5) {
    if (eig_param->use_norm_op || eig_param->use_dagger) {
      errorQuda("gamma5 premultiplication is only supported for M type operators: dag = %s, normop = %s",
                eig_param->use_dagger ? "true" : "false", eig_param->use_norm_op ? "true" : "false");
    }
  }

  profileEigensolve.TPSTOP(QUDA_PROFILE_INIT);

  if (!eig_param->use_norm_op && !eig_param->use_dagger && eig_param->compute_gamma5) {
    DiracG5M m(dirac);
    if (eig_param->arpack_check) {
      arpack_solve(host_evecs_, evals, m, eig_param, profileEigensolve);
    } else {
      EigenSolver *eig_solve = EigenSolver::create(eig_param, m, profileEigensolve);
      (*eig_solve)(kSpace, evals);
      delete eig_solve;
    }
  } else if (!eig_param->use_norm_op && !eig_param->use_dagger && !eig_param->compute_gamma5) {
    DiracM m(dirac);
    if (eig_param->arpack_check) {
      arpack_solve(host_evecs_, evals, m, eig_param, profileEigensolve);
    } else {
      EigenSolver *eig_solve = EigenSolver::create(eig_param, m, profileEigensolve);
      (*eig_solve)(kSpace, evals);
      delete eig_solve;
    }
  } else if (!eig_param->use_norm_op && eig_param->use_dagger) {
    DiracMdag m(dirac);
    if (eig_param->arpack_check) {
      arpack_solve(host_evecs_, evals, m, eig_param, profileEigensolve);
    } else {
      EigenSolver *eig_solve = EigenSolver::create(eig_param, m, profileEigensolve);
      (*eig_solve)(kSpace, evals);
      delete eig_solve;
    }
  } else if (eig_param->use_norm_op && !eig_param->use_dagger) {
    DiracMdagM m(dirac);
    if (eig_param->arpack_check) {
      arpack_solve(host_evecs_, evals, m, eig_param, profileEigensolve);
    } else {
      EigenSolver *eig_solve = EigenSolver::create(eig_param, m, profileEigensolve);
      (*eig_solve)(kSpace, evals);
      delete eig_solve;
    }
  } else if (eig_param->use_norm_op && eig_param->use_dagger) {
    DiracMMdag m(dirac);
    if (eig_param->arpack_check) {
      arpack_solve(host_evecs_, evals, m, eig_param, profileEigensolve);
    } else {
      EigenSolver *eig_solve = EigenSolver::create(eig_param, m, profileEigensolve);
      (*eig_solve)(kSpace, evals);
      delete eig_solve;
    }
  } else {
    errorQuda("Invalid use_norm_op and dagger combination");
  }

  // Copy eigen values back
  for (int i = 0; i < eig_param->n_conv; i++) { memcpy(host_evals + i, &evals[i], sizeof(Complex)); }

  // Transfer Eigenpairs back to host if using GPU eigensolver. The copy
  // will automatically rotate from device UKQCD gamma basis to the
  // host side gamma basis.
  if (!(eig_param->arpack_check)) {
    profileEigensolve.TPSTART(QUDA_PROFILE_D2H);
    for (int i = 0; i < eig_param->n_conv; i++) *host_evecs_[i] = *kSpace[i];
    profileEigensolve.TPSTOP(QUDA_PROFILE_D2H);
  }

  profileEigensolve.TPSTART(QUDA_PROFILE_FREE);
  for (int i = 0; i < eig_param->n_conv; i++) delete host_evecs_[i];
  delete d;
  delete dSloppy;
  delete dPre;
  for (int i = 0; i < eig_param->n_conv; i++) delete kSpace[i];
  profileEigensolve.TPSTOP(QUDA_PROFILE_FREE);

  popVerbosity();

  // cache is written out even if a long benchmarking job gets interrupted
  saveTuneCache();

  profileEigensolve.TPSTOP(QUDA_PROFILE_TOTAL);
}

multigrid_solver::multigrid_solver(QudaMultigridParam &mg_param, TimeProfile &profile)
  : profile(profile) {
  profile.TPSTART(QUDA_PROFILE_INIT);
  QudaInvertParam *param = mg_param.invert_param;
  // set whether we are going use native or generic blas
  blas_lapack::set_native(param->native_blas_lapack);

  checkMultigridParam(&mg_param);
  cudaGaugeField *cudaGauge = checkGauge(param);

  // check MG params (needs to go somewhere else)
  if (mg_param.n_level > QUDA_MAX_MG_LEVEL)
    errorQuda("Requested MG levels %d greater than allowed maximum %d", mg_param.n_level, QUDA_MAX_MG_LEVEL);
  for (int i=0; i<mg_param.n_level; i++) {
    if (mg_param.smoother_solve_type[i] != QUDA_DIRECT_SOLVE && mg_param.smoother_solve_type[i] != QUDA_DIRECT_PC_SOLVE)
      errorQuda("Unsupported smoother solve type %d on level %d", mg_param.smoother_solve_type[i], i);
  }
  if (param->solve_type != QUDA_DIRECT_SOLVE)
    errorQuda("Outer MG solver can only use QUDA_DIRECT_SOLVE at present");

  if (getVerbosity() >= QUDA_DEBUG_VERBOSE) printQudaMultigridParam(&mg_param);
  mg_param.secs = 0;
  mg_param.gflops = 0;

  bool pc_solution = (param->solution_type == QUDA_MATPC_SOLUTION) ||
    (param->solution_type == QUDA_MATPCDAG_MATPC_SOLUTION);

  bool outer_pc_solve = (param->solve_type == QUDA_DIRECT_PC_SOLVE) ||
    (param->solve_type == QUDA_NORMOP_PC_SOLVE);

  // create the dirac operators for the fine grid

  // this is the Dirac operator we use for inter-grid residual computation
  DiracParam diracParam;
  setDiracSloppyParam(diracParam, param, outer_pc_solve);
  d = Dirac::create(diracParam);
  m = new DiracM(*d);

  // this is the Dirac operator we use for smoothing
  DiracParam diracSmoothParam;
  bool fine_grid_pc_solve = (mg_param.smoother_solve_type[0] == QUDA_DIRECT_PC_SOLVE) ||
    (mg_param.smoother_solve_type[0] == QUDA_NORMOP_PC_SOLVE);
  setDiracSloppyParam(diracSmoothParam, param, fine_grid_pc_solve);
  diracSmoothParam.halo_precision = mg_param.smoother_halo_precision[0];
  dSmooth = Dirac::create(diracSmoothParam);
  mSmooth = new DiracM(*dSmooth);

  // this is the Dirac operator we use for sloppy smoothing (we use the preconditioner fields for this)
  DiracParam diracSmoothSloppyParam;
  setDiracPreParam(diracSmoothSloppyParam, param, fine_grid_pc_solve,
		   mg_param.smoother_schwarz_type[0] == QUDA_INVALID_SCHWARZ ? true : false);
  diracSmoothSloppyParam.halo_precision = mg_param.smoother_halo_precision[0];

  dSmoothSloppy = Dirac::create(diracSmoothSloppyParam);
  mSmoothSloppy = new DiracM(*dSmoothSloppy);

  ColorSpinorParam csParam(nullptr, *param, cudaGauge->X(), pc_solution, mg_param.setup_location[0]);
  csParam.create = QUDA_NULL_FIELD_CREATE;
  QudaPrecision Bprec = mg_param.precision_null[0];
  Bprec = (mg_param.setup_location[0] == QUDA_CPU_FIELD_LOCATION && Bprec < QUDA_SINGLE_PRECISION ? QUDA_SINGLE_PRECISION : Bprec);
  csParam.setPrecision(Bprec, Bprec, true);
  if (mg_param.setup_location[0] == QUDA_CPU_FIELD_LOCATION) csParam.fieldOrder = QUDA_SPACE_SPIN_COLOR_FIELD_ORDER;
  csParam.mem_type = mg_param.setup_minimize_memory == QUDA_BOOLEAN_TRUE ? QUDA_MEMORY_MAPPED : QUDA_MEMORY_DEVICE;
  B.resize(mg_param.n_vec[0]);

  if (mg_param.transfer_type[0] == QUDA_TRANSFER_COARSE_KD || mg_param.transfer_type[0] == QUDA_TRANSFER_OPTIMIZED_KD) {
    // Create the ColorSpinorField as a "container" for metadata.
    csParam.create = QUDA_REFERENCE_FIELD_CREATE;

    // These never get accessed, `nullptr` on its own leads to an error in texture binding
    csParam.v = (void *)std::numeric_limits<uint64_t>::max();
    csParam.norm = (void *)std::numeric_limits<uint64_t>::max();
  }

  for (int i = 0; i < mg_param.n_vec[0]; i++) { B[i] = ColorSpinorField::Create(csParam); }

  // fill out the MG parameters for the fine level
  mgParam = new MGParam(mg_param, B, m, mSmooth, mSmoothSloppy);

  mg = new MG(*mgParam, profile);
  mgParam->updateInvertParam(*param);

  // cache is written out even if a long benchmarking job gets interrupted
  saveTuneCache();
  profile.TPSTOP(QUDA_PROFILE_INIT);
}

void* newMultigridQuda(QudaMultigridParam *mg_param) {
  profilerStart(__func__);

  pushVerbosity(mg_param->invert_param->verbosity);

  profileInvert.TPSTART(QUDA_PROFILE_TOTAL);
  auto *mg = new multigrid_solver(*mg_param, profileInvert);
  profileInvert.TPSTOP(QUDA_PROFILE_TOTAL);

  saveTuneCache();

  popVerbosity();

  profilerStop(__func__);
  return static_cast<void*>(mg);
}

void destroyMultigridQuda(void *mg) {
  delete static_cast<multigrid_solver*>(mg);
}

void updateMultigridQuda(void *mg_, QudaMultigridParam *mg_param)
{
  profilerStart(__func__);

  pushVerbosity(mg_param->invert_param->verbosity);

  profileInvert.TPSTART(QUDA_PROFILE_TOTAL);
  profileInvert.TPSTART(QUDA_PROFILE_PREAMBLE);

  auto *mg = static_cast<multigrid_solver*>(mg_);
  checkMultigridParam(mg_param);

  QudaInvertParam *param = mg_param->invert_param;
  // check the gauge fields have been created and set the precision as needed
  checkGauge(param);

  // for reporting level 1 is the fine level but internally use level 0 for indexing
  // sprintf(mg->prefix,"MG level 1 (%s): ", param.location == QUDA_CUDA_FIELD_LOCATION ? "GPU" : "CPU" );
  // setOutputPrefix(prefix);
  setOutputPrefix("MG level 1 (GPU): "); //fix me

  // Check if we're doing a thin update only
  if (mg_param->thin_update_only) {
    // FIXME: add support for updating kappa, mu as appropriate

    // FIXME: assumes gauge parameters haven't changed.
    // These routines will set gauge = gaugeFat for DiracImprovedStaggered
    mg->d->updateFields(gaugeSloppy, gaugeFatSloppy, gaugeLongSloppy, cloverSloppy);
    mg->d->setMass(param->mass);

    mg->dSmooth->updateFields(gaugeSloppy, gaugeFatSloppy, gaugeLongSloppy, cloverSloppy);
    mg->dSmooth->setMass(param->mass);

    if (mg->dSmoothSloppy != mg->dSmooth) {
      if (param->overlap) {
        mg->dSmoothSloppy->updateFields(gaugeExtended, gaugeFatExtended, gaugeLongExtended, cloverPrecondition);
      } else {
        mg->dSmoothSloppy->updateFields(gaugePrecondition, gaugeFatPrecondition, gaugeLongPrecondition,
                                        cloverPrecondition);
      }
      mg->dSmoothSloppy->setMass(param->mass);
    }
    // The above changes are propagated internally by use of references, pointers, etc, so
    // no further updates are needed.

  } else {

    bool outer_pc_solve = (param->solve_type == QUDA_DIRECT_PC_SOLVE) || (param->solve_type == QUDA_NORMOP_PC_SOLVE);

    // free the previous dirac operators
    if (mg->m) delete mg->m;
    if (mg->mSmooth) delete mg->mSmooth;
    if (mg->mSmoothSloppy) delete mg->mSmoothSloppy;

    if (mg->d) delete mg->d;
    if (mg->dSmooth) delete mg->dSmooth;
    if (mg->dSmoothSloppy && mg->dSmoothSloppy != mg->dSmooth) delete mg->dSmoothSloppy;

    // create new fine dirac operators

    // this is the Dirac operator we use for inter-grid residual computation
    DiracParam diracParam;
    setDiracSloppyParam(diracParam, param, outer_pc_solve);
    mg->d = Dirac::create(diracParam);
    mg->m = new DiracM(*(mg->d));

    // this is the Dirac operator we use for smoothing
    DiracParam diracSmoothParam;
    bool fine_grid_pc_solve = (mg_param->smoother_solve_type[0] == QUDA_DIRECT_PC_SOLVE)
      || (mg_param->smoother_solve_type[0] == QUDA_NORMOP_PC_SOLVE);
    setDiracSloppyParam(diracSmoothParam, param, fine_grid_pc_solve);
    mg->dSmooth = Dirac::create(diracSmoothParam);
    mg->mSmooth = new DiracM(*(mg->dSmooth));

    // this is the Dirac operator we use for sloppy smoothing (we use the preconditioner fields for this)
    DiracParam diracSmoothSloppyParam;
    setDiracPreParam(diracSmoothSloppyParam, param, fine_grid_pc_solve, true);
    mg->dSmoothSloppy = Dirac::create(diracSmoothSloppyParam);
    ;
    mg->mSmoothSloppy = new DiracM(*(mg->dSmoothSloppy));

    mg->mgParam->matResidual = mg->m;
    mg->mgParam->matSmooth = mg->mSmooth;
    mg->mgParam->matSmoothSloppy = mg->mSmoothSloppy;

    mg->mgParam->updateInvertParam(*param);
    if (mg->mgParam->mg_global.invert_param != param) mg->mgParam->mg_global.invert_param = param;

    bool refresh = true;
    mg->mg->reset(refresh);
  }

  setOutputPrefix("");

  // cache is written out even if a long benchmarking job gets interrupted
  saveTuneCache();

  profileInvert.TPSTOP(QUDA_PROFILE_PREAMBLE);
  profileInvert.TPSTOP(QUDA_PROFILE_TOTAL);

  popVerbosity();

  profilerStop(__func__);
}

void dumpMultigridQuda(void *mg_, QudaMultigridParam *mg_param)
{
  profilerStart(__func__);
  pushVerbosity(mg_param->invert_param->verbosity);
  profileInvert.TPSTART(QUDA_PROFILE_TOTAL);

  auto *mg = static_cast<multigrid_solver*>(mg_);
  checkMultigridParam(mg_param);
  checkGauge(mg_param->invert_param);

  mg->mg->dumpNullVectors();

  profileInvert.TPSTOP(QUDA_PROFILE_TOTAL);
  popVerbosity();
  profilerStop(__func__);
}

deflated_solver::deflated_solver(QudaEigParam &eig_param, TimeProfile &profile)
  : d(nullptr), m(nullptr), RV(nullptr), deflParam(nullptr), defl(nullptr),  profile(profile) {

  QudaInvertParam *param = eig_param.invert_param;

  if (param->inv_type != QUDA_EIGCG_INVERTER && param->inv_type != QUDA_INC_EIGCG_INVERTER) return;

  profile.TPSTART(QUDA_PROFILE_INIT);

  cudaGaugeField *cudaGauge = checkGauge(param);
  eig_param.secs   = 0;
  eig_param.gflops = 0;

  DiracParam diracParam;
  if(eig_param.cuda_prec_ritz == param->cuda_prec)
  {
    setDiracParam(diracParam, param, (param->solve_type == QUDA_DIRECT_PC_SOLVE) || (param->solve_type == QUDA_NORMOP_PC_SOLVE));
  } else {
    setDiracSloppyParam(diracParam, param, (param->solve_type == QUDA_DIRECT_PC_SOLVE) || (param->solve_type == QUDA_NORMOP_PC_SOLVE));
  }

  const bool pc_solve = (param->solve_type == QUDA_NORMOP_PC_SOLVE);

  d = Dirac::create(diracParam);
  m = pc_solve ? static_cast<DiracMatrix*>( new DiracMdagM(*d) ) : static_cast<DiracMatrix*>( new DiracM(*d));

  ColorSpinorParam ritzParam(nullptr, *param, cudaGauge->X(), pc_solve, eig_param.location);

  ritzParam.create        = QUDA_ZERO_FIELD_CREATE;
  ritzParam.is_composite  = true;
  ritzParam.is_component  = false;
  ritzParam.composite_dim = param->n_ev * param->deflation_grid;
  ritzParam.setPrecision(param->cuda_prec_ritz);

  if (ritzParam.location==QUDA_CUDA_FIELD_LOCATION) {
    ritzParam.setPrecision(param->cuda_prec_ritz, param->cuda_prec_ritz, true); // set native field order
    if (ritzParam.nSpin != 1) ritzParam.gammaBasis = QUDA_UKQCD_GAMMA_BASIS;

    //select memory location here, by default ritz vectors will be allocated on the device
    //but if not sufficient device memory, then the user may choose mapped type of memory
    ritzParam.mem_type = eig_param.mem_type_ritz;
  } else { //host location
    ritzParam.mem_type = QUDA_MEMORY_PINNED;
  }

  int ritzVolume = 1;
  for(int d = 0; d < ritzParam.nDim; d++) ritzVolume *= ritzParam.x[d];

  if (getVerbosity() == QUDA_DEBUG_VERBOSE) {

    size_t byte_estimate = (size_t)ritzParam.composite_dim*(size_t)ritzVolume*(ritzParam.nColor*ritzParam.nSpin*ritzParam.Precision());
    printfQuda("allocating bytes: %lu (lattice volume %d, prec %d)", byte_estimate, ritzVolume, ritzParam.Precision());
    if(ritzParam.mem_type == QUDA_MEMORY_DEVICE) printfQuda("Using device memory type.\n");
    else if (ritzParam.mem_type == QUDA_MEMORY_MAPPED)
      printfQuda("Using mapped memory type.\n");
  }

  RV = ColorSpinorField::Create(ritzParam);

  deflParam = new DeflationParam(eig_param, RV, *m);

  defl = new Deflation(*deflParam, profile);

  profile.TPSTOP(QUDA_PROFILE_INIT);
}

void* newDeflationQuda(QudaEigParam *eig_param) {
  profileInvert.TPSTART(QUDA_PROFILE_TOTAL);
#ifdef MAGMA_LIB
  openMagma();
#endif
  auto *defl = new deflated_solver(*eig_param, profileInvert);

  profileInvert.TPSTOP(QUDA_PROFILE_TOTAL);

  saveProfile(__func__);
  flushProfile();
  return static_cast<void*>(defl);
}

void destroyDeflationQuda(void *df) {
#ifdef MAGMA_LIB
  closeMagma();
#endif
  delete static_cast<deflated_solver*>(df);
}

void invertQuda(void *hp_x, void *hp_b, QudaInvertParam *param)
{
  profilerStart(__func__);

  if (param->dslash_type == QUDA_DOMAIN_WALL_DSLASH || param->dslash_type == QUDA_DOMAIN_WALL_4D_DSLASH
      || param->dslash_type == QUDA_MOBIUS_DWF_DSLASH || param->dslash_type == QUDA_MOBIUS_DWF_EOFA_DSLASH)
    setKernelPackT(true);

  profileInvert.TPSTART(QUDA_PROFILE_TOTAL);

  if (!initialized) errorQuda("QUDA not initialized");

  pushVerbosity(param->verbosity);
  if (getVerbosity() >= QUDA_DEBUG_VERBOSE) printQudaInvertParam(param);

  checkInvertParam(param, hp_x, hp_b);

  // check the gauge fields have been created
  cudaGaugeField *cudaGauge = checkGauge(param);
  cudaGaugeField *gaugeTemp = nullptr;
  
  // Smear the gauge field
  if (param->gauge_smear == QUDA_BOOLEAN_TRUE) {
    profileInvert.TPSTOP(QUDA_PROFILE_TOTAL);    
    switch(param->gauge_smear_type) {
    case QUDA_GAUGE_SMEAR_TYPE_APE: performAPEnStep(param->gauge_smear_steps, param->gauge_smear_coeff, 1); break;
    case QUDA_GAUGE_SMEAR_TYPE_STOUT: performSTOUTnStep(param->gauge_smear_steps, param->gauge_smear_coeff, 1); break;
    default: errorQuda("Unsupported smear type %d", param->gauge_smear_type);
    }

    // Copy the gauge field, restore after the solve
    GaugeFieldParam gParam(*gaugeSmeared);
    gaugeTemp = new cudaGaugeField(gParam);
    gaugeTemp->copy(*gaugePrecise);
    gaugePrecise->copy(*gaugeSmeared);
    profileInvert.TPSTART(QUDA_PROFILE_TOTAL);    
  }
  
  // It was probably a bad design decision to encode whether the system is even/odd preconditioned (PC) in
  // solve_type and solution_type, rather than in separate members of QudaInvertParam.  We're stuck with it
  // for now, though, so here we factorize everything for convenience.

  bool pc_solution = (param->solution_type == QUDA_MATPC_SOLUTION) ||
    (param->solution_type == QUDA_MATPCDAG_MATPC_SOLUTION);
  bool pc_solve = (param->solve_type == QUDA_DIRECT_PC_SOLVE) ||
    (param->solve_type == QUDA_NORMOP_PC_SOLVE) || (param->solve_type == QUDA_NORMERR_PC_SOLVE);
  bool mat_solution = (param->solution_type == QUDA_MAT_SOLUTION) ||
    (param->solution_type ==  QUDA_MATPC_SOLUTION);
  bool direct_solve = (param->solve_type == QUDA_DIRECT_SOLVE) ||
    (param->solve_type == QUDA_DIRECT_PC_SOLVE);
  bool norm_error_solve = (param->solve_type == QUDA_NORMERR_SOLVE) ||
    (param->solve_type == QUDA_NORMERR_PC_SOLVE);

  param->secs = 0;
  param->gflops = 0;
  param->iter = 0;

  Dirac *d = nullptr;
  Dirac *dSloppy = nullptr;
  Dirac *dPre = nullptr;
  Dirac *dEig = nullptr;

  // Create the dirac operator and operators for sloppy, precondition,
  // and an eigensolver
  createDiracWithEig(d, dSloppy, dPre, dEig, *param, pc_solve);

  Dirac &dirac = *d;
  Dirac &diracSloppy = *dSloppy;
  Dirac &diracPre = *dPre;
  Dirac &diracEig = *dEig;

  profileInvert.TPSTART(QUDA_PROFILE_H2D);

  ColorSpinorField *b = nullptr;
  ColorSpinorField *x = nullptr;
  ColorSpinorField *in = nullptr;
  ColorSpinorField *out = nullptr;

  const int *X = cudaGauge->X();

  // wrap CPU host side pointers
  ColorSpinorParam cpuParam(hp_b, *param, X, pc_solution, param->input_location);
  ColorSpinorField *h_b = ColorSpinorField::Create(cpuParam);

  cpuParam.v = hp_x;
  cpuParam.location = param->output_location;
  ColorSpinorField *h_x = ColorSpinorField::Create(cpuParam);

  // download source
  ColorSpinorParam cudaParam(cpuParam, *param);
  cudaParam.create = QUDA_COPY_FIELD_CREATE;
  b = new cudaColorSpinorField(*h_b, cudaParam);

  // now check if we need to invalidate the solutionResident vectors
  bool invalidate = false;
  if (param->use_resident_solution == 1) {
    for (auto v : solutionResident)
      if (b->Precision() != v->Precision() || b->SiteSubset() != v->SiteSubset()) { invalidate = true; break; }

    if (invalidate) {
      for (auto v : solutionResident) if (v) delete v;
      solutionResident.clear();
    }

    if (!solutionResident.size()) {
      cudaParam.create = QUDA_NULL_FIELD_CREATE;
      solutionResident.push_back(new cudaColorSpinorField(cudaParam)); // solution
    }
    x = solutionResident[0];
  } else {
    cudaParam.create = QUDA_NULL_FIELD_CREATE;
    x = new cudaColorSpinorField(cudaParam);
  }

  if (param->use_init_guess == QUDA_USE_INIT_GUESS_YES) { // download initial guess
    // initial guess only supported for single-pass solvers
    if ((param->solution_type == QUDA_MATDAG_MAT_SOLUTION || param->solution_type == QUDA_MATPCDAG_MATPC_SOLUTION) &&
        (param->solve_type == QUDA_DIRECT_SOLVE || param->solve_type == QUDA_DIRECT_PC_SOLVE)) {
      errorQuda("Initial guess not supported for two-pass solver");
    }

    *x = *h_x; // solution
  } else { // zero initial guess
    blas::zero(*x);
  }

  // if we're doing a managed memory MG solve and prefetching is
  // enabled, prefetch all the Dirac matrices. There's probably
  // a better place to put this...
  if (param->inv_type_precondition == QUDA_MG_INVERTER) {
    dirac.prefetch(QUDA_CUDA_FIELD_LOCATION);
    diracSloppy.prefetch(QUDA_CUDA_FIELD_LOCATION);
    diracPre.prefetch(QUDA_CUDA_FIELD_LOCATION);
  }

  profileInvert.TPSTOP(QUDA_PROFILE_H2D);
  profileInvert.TPSTART(QUDA_PROFILE_PREAMBLE);

  double nb = blas::norm2(*b);
  if (nb==0.0) errorQuda("Source has zero norm");

  if (getVerbosity() >= QUDA_VERBOSE) {
    double nh_b = blas::norm2(*h_b);
    printfQuda("Source: CPU = %g, CUDA copy = %g\n", nh_b, nb);
    if (param->use_init_guess == QUDA_USE_INIT_GUESS_YES) {
      double nh_x = blas::norm2(*h_x);
      double nx = blas::norm2(*x);
      printfQuda("Solution: CPU = %g, CUDA copy = %g\n", nh_x, nx);
    }
  }

  // rescale the source and solution vectors to help prevent the onset of underflow
  if (param->solver_normalization == QUDA_SOURCE_NORMALIZATION) {
    blas::ax(1.0/sqrt(nb), *b);
    blas::ax(1.0/sqrt(nb), *x);
  }

  massRescale(*static_cast<cudaColorSpinorField *>(b), *param, false);

  dirac.prepare(in, out, *x, *b, param->solution_type);

  if (getVerbosity() >= QUDA_VERBOSE) {
    double nin = blas::norm2(*in);
    double nout = blas::norm2(*out);
    printfQuda("Prepared source = %g\n", nin);
    printfQuda("Prepared solution = %g\n", nout);
  }

  if (getVerbosity() >= QUDA_VERBOSE) {
    double nin = blas::norm2(*in);
    printfQuda("Prepared source post mass rescale = %g\n", nin);
  }

  // solution_type specifies *what* system is to be solved.
  // solve_type specifies *how* the system is to be solved.
  //
  // We have the following four cases (plus preconditioned variants):
  //
  // solution_type    solve_type    Effect
  // -------------    ----------    ------
  // MAT              DIRECT        Solve Ax=b
  // MATDAG_MAT       DIRECT        Solve A^dag y = b, followed by Ax=y
  // MAT              NORMOP        Solve (A^dag A) x = (A^dag b)
  // MATDAG_MAT       NORMOP        Solve (A^dag A) x = b
  // MAT              NORMERR       Solve (A A^dag) y = b, then x = A^dag y
  //
  // We generally require that the solution_type and solve_type
  // preconditioning match.  As an exception, the unpreconditioned MAT
  // solution_type may be used with any solve_type, including
  // DIRECT_PC and NORMOP_PC.  In these cases, preparation of the
  // preconditioned source and reconstruction of the full solution are
  // taken care of by Dirac::prepare() and Dirac::reconstruct(),
  // respectively.

  if (pc_solution && !pc_solve) {
    errorQuda("Preconditioned (PC) solution_type requires a PC solve_type");
  }

  if (!mat_solution && !pc_solution && pc_solve) {
    errorQuda("Unpreconditioned MATDAG_MAT solution_type requires an unpreconditioned solve_type");
  }

  if (!mat_solution && norm_error_solve) {
    errorQuda("Normal-error solve requires Mat solution");
  }

  if (param->inv_type_precondition == QUDA_MG_INVERTER && (!direct_solve || !mat_solution)) {
    errorQuda("Multigrid preconditioning only supported for direct solves");
  }

  if (param->chrono_use_resident && ( norm_error_solve) ){
    errorQuda("Chronological forcasting only presently supported for M^dagger M solver");
  }

  profileInvert.TPSTOP(QUDA_PROFILE_PREAMBLE);

  if (mat_solution && !direct_solve && !norm_error_solve) { // prepare source: b' = A^dag b
    cudaColorSpinorField tmp(*in);
    dirac.Mdag(*in, tmp);
  } else if (!mat_solution && direct_solve) { // perform the first of two solves: A^dag y = b
    DiracMdag m(dirac), mSloppy(diracSloppy), mPre(diracPre), mEig(diracEig);
    SolverParam solverParam(*param);
    Solver *solve = Solver::create(solverParam, m, mSloppy, mPre, mEig, profileInvert);
    (*solve)(*out, *in);
    blas::copy(*in, *out);
    delete solve;
    solverParam.updateInvertParam(*param);
  }
  
  if (direct_solve) {
    DiracM m(dirac), mSloppy(diracSloppy), mPre(diracPre), mEig(diracEig);
    SolverParam solverParam(*param);
    // chronological forecasting
    if (param->chrono_use_resident && chronoResident[param->chrono_index].size() > 0) {
      profileInvert.TPSTART(QUDA_PROFILE_CHRONO);

      auto &basis = chronoResident[param->chrono_index];

      ColorSpinorParam cs_param(*basis[0]);
      ColorSpinorField *tmp = ColorSpinorField::Create(cs_param);
      ColorSpinorField *tmp2 = (param->chrono_precision == out->Precision()) ? out : ColorSpinorField::Create(cs_param);
      std::vector<ColorSpinorField*> Ap;
      for (unsigned int k=0; k < basis.size(); k++) {
        Ap.emplace_back((ColorSpinorField::Create(cs_param)));
      }

      if (param->chrono_precision == param->cuda_prec) {
        for (unsigned int j=0; j<basis.size(); j++) m(*Ap[j], *basis[j], *tmp, *tmp2);
      } else if (param->chrono_precision == param->cuda_prec_sloppy) {
        for (unsigned int j=0; j<basis.size(); j++) mSloppy(*Ap[j], *basis[j], *tmp, *tmp2);
      } else {
        errorQuda("Unexpected precision %d for chrono vectors (doesn't match outer %d or sloppy precision %d)",
                  param->chrono_precision, param->cuda_prec, param->cuda_prec_sloppy);
      }

      bool orthogonal = true;
      bool apply_mat = false;
      bool hermitian = false;
      MinResExt mre(m, orthogonal, apply_mat, hermitian, profileInvert);

      blas::copy(*tmp, *in);
      mre(*out, *tmp, basis, Ap);

      for (auto ap: Ap) {
        if (ap) delete (ap);
      }
      delete tmp;
      if (tmp2 != out) delete tmp2;

      profileInvert.TPSTOP(QUDA_PROFILE_CHRONO);
    }

    Solver *solve = Solver::create(solverParam, m, mSloppy, mPre, mEig, profileInvert);
    (*solve)(*out, *in);
    delete solve;
    solverParam.updateInvertParam(*param);
  } else if (!norm_error_solve) {
    DiracMdagM m(dirac), mSloppy(diracSloppy), mPre(diracPre), mEig(diracEig);
    SolverParam solverParam(*param);

    // chronological forecasting
    if (param->chrono_use_resident && chronoResident[param->chrono_index].size() > 0) {
      profileInvert.TPSTART(QUDA_PROFILE_CHRONO);

      auto &basis = chronoResident[param->chrono_index];

      ColorSpinorParam cs_param(*basis[0]);
      std::vector<ColorSpinorField*> Ap;
      ColorSpinorField *tmp = ColorSpinorField::Create(cs_param);
      ColorSpinorField *tmp2 = (param->chrono_precision == out->Precision()) ? out : ColorSpinorField::Create(cs_param);
      for (unsigned int k=0; k < basis.size(); k++) {
        Ap.emplace_back((ColorSpinorField::Create(cs_param)));
      }

      if (param->chrono_precision == param->cuda_prec) {
        for (unsigned int j=0; j<basis.size(); j++) m(*Ap[j], *basis[j], *tmp, *tmp2);
      } else if (param->chrono_precision == param->cuda_prec_sloppy) {
        for (unsigned int j=0; j<basis.size(); j++) mSloppy(*Ap[j], *basis[j], *tmp, *tmp2);
      } else {
        errorQuda("Unexpected precision %d for chrono vectors (doesn't match outer %d or sloppy precision %d)",
                  param->chrono_precision, param->cuda_prec, param->cuda_prec_sloppy);
      }

      bool orthogonal = true;
      bool apply_mat = false;
      bool hermitian = true;
      MinResExt mre(m, orthogonal, apply_mat, hermitian, profileInvert);

      blas::copy(*tmp, *in);
      mre(*out, *tmp, basis, Ap);

      for (auto ap: Ap) {
        if (ap) delete(ap);
      }
      delete tmp;
      if (tmp2 != out) delete tmp2;

      profileInvert.TPSTOP(QUDA_PROFILE_CHRONO);
    }

    // if using a Schwarz preconditioner with a normal operator then we must use the DiracMdagMLocal operator
    if (param->inv_type_precondition != QUDA_INVALID_INVERTER && param->schwarz_type != QUDA_INVALID_SCHWARZ) {
      DiracMdagMLocal mPreLocal(diracPre);
      Solver *solve = Solver::create(solverParam, m, mSloppy, mPreLocal, mEig, profileInvert);
      (*solve)(*out, *in);
      delete solve;
      solverParam.updateInvertParam(*param);
    } else {
      Solver *solve = Solver::create(solverParam, m, mSloppy, mPre, mEig, profileInvert);
      (*solve)(*out, *in);
      delete solve;
      solverParam.updateInvertParam(*param);
    }
  } else { // norm_error_solve
    DiracMMdag m(dirac), mSloppy(diracSloppy), mPre(diracPre), mEig(diracEig);
    cudaColorSpinorField tmp(*out);
    SolverParam solverParam(*param);
    Solver *solve = Solver::create(solverParam, m, mSloppy, mPre, mEig, profileInvert);
    (*solve)(tmp, *in); // y = (M M^\dag) b
    dirac.Mdag(*out, tmp);  // x = M^dag y
    delete solve;
    solverParam.updateInvertParam(*param);
  }

  if (getVerbosity() >= QUDA_VERBOSE){
    double nx = blas::norm2(*x);
    printfQuda("Solution = %g\n",nx);
  }

  profileInvert.TPSTART(QUDA_PROFILE_EPILOGUE);
  if (param->chrono_make_resident) {
    if(param->chrono_max_dim < 1){
      errorQuda("Cannot chrono_make_resident with chrono_max_dim %i",param->chrono_max_dim);
    }

    const int i = param->chrono_index;
    if (i >= QUDA_MAX_CHRONO)
      errorQuda("Requested chrono index %d is outside of max %d\n", i, QUDA_MAX_CHRONO);

    auto &basis = chronoResident[i];

    if(param->chrono_max_dim < (int)basis.size()){
      errorQuda("Requested chrono_max_dim %i is smaller than already existing chroology %i",param->chrono_max_dim,(int)basis.size());
    }

    if(not param->chrono_replace_last){
      // if we have not filled the space yet just augment
      if ((int)basis.size() < param->chrono_max_dim) {
        ColorSpinorParam cs_param(*out);
        cs_param.setPrecision(param->chrono_precision);
        basis.emplace_back(ColorSpinorField::Create(cs_param));
      }

      // shuffle every entry down one and bring the last to the front
      ColorSpinorField *tmp = basis[basis.size()-1];
      for (unsigned int j=basis.size()-1; j>0; j--) basis[j] = basis[j-1];
        basis[0] = tmp;
    }
    *(basis[0]) = *out; // set first entry to new solution
  }
  dirac.reconstruct(*x, *b, param->solution_type);

  if (param->solver_normalization == QUDA_SOURCE_NORMALIZATION) {
    // rescale the solution
    blas::ax(sqrt(nb), *x);
  }
  profileInvert.TPSTOP(QUDA_PROFILE_EPILOGUE);

  if (!param->make_resident_solution) {
    profileInvert.TPSTART(QUDA_PROFILE_D2H);
    *h_x = *x;
    profileInvert.TPSTOP(QUDA_PROFILE_D2H);
  }

  profileInvert.TPSTART(QUDA_PROFILE_EPILOGUE);

  if (param->compute_action) {
    Complex action = blas::cDotProduct(*b, *x);
    param->action[0] = action.real();
    param->action[1] = action.imag();
  }

  if (getVerbosity() >= QUDA_VERBOSE){
    double nx = blas::norm2(*x);
    double nh_x = blas::norm2(*h_x);
    printfQuda("Reconstructed: CUDA solution = %g, CPU copy = %g\n", nx, nh_x);
  }
  profileInvert.TPSTOP(QUDA_PROFILE_EPILOGUE);

  profileInvert.TPSTART(QUDA_PROFILE_FREE);

  delete h_b;
  delete h_x;
  delete b;

  if (param->use_resident_solution && !param->make_resident_solution) {
    for (auto v: solutionResident) if (v) delete v;
    solutionResident.clear();
  } else if (!param->make_resident_solution) {
    delete x;
  }

  delete d;
  delete dSloppy;
  delete dPre;
  delete dEig;
  
  if (param->gauge_smear == QUDA_BOOLEAN_TRUE) {
    gaugePrecise->copy(*gaugeTemp);
    delete gaugeTemp;
  }
  
  profileInvert.TPSTOP(QUDA_PROFILE_FREE);

  popVerbosity();

  // cache is written out even if a long benchmarking job gets interrupted
  saveTuneCache();

  profileInvert.TPSTOP(QUDA_PROFILE_TOTAL);

  profilerStop(__func__);
}

void loadFatLongGaugeQuda(QudaInvertParam *inv_param, QudaGaugeParam *gauge_param, void *milc_fatlinks,
                          void *milc_longlinks)
{
  auto link_recon = gauge_param->reconstruct;
  auto link_recon_sloppy = gauge_param->reconstruct_sloppy;
  auto link_recon_precondition = gauge_param->reconstruct_precondition;

  // Specific gauge parameters for MILC
  int pad_size = 0;
#ifdef MULTI_GPU
  int x_face_size = gauge_param->X[1] * gauge_param->X[2] * gauge_param->X[3] / 2;
  int y_face_size = gauge_param->X[0] * gauge_param->X[2] * gauge_param->X[3] / 2;
  int z_face_size = gauge_param->X[0] * gauge_param->X[1] * gauge_param->X[3] / 2;
  int t_face_size = gauge_param->X[0] * gauge_param->X[1] * gauge_param->X[2] / 2;
  pad_size = MAX(x_face_size, y_face_size);
  pad_size = MAX(pad_size, z_face_size);
  pad_size = MAX(pad_size, t_face_size);
#endif

  int fat_pad = pad_size;
  int link_pad = 3 * pad_size;

  gauge_param->type = (inv_param->dslash_type == QUDA_STAGGERED_DSLASH || inv_param->dslash_type == QUDA_LAPLACE_DSLASH) ?
    QUDA_SU3_LINKS :
    QUDA_ASQTAD_FAT_LINKS;

  gauge_param->ga_pad = fat_pad;
  if (inv_param->dslash_type == QUDA_STAGGERED_DSLASH || inv_param->dslash_type == QUDA_LAPLACE_DSLASH) {
    gauge_param->reconstruct = link_recon;
    gauge_param->reconstruct_sloppy = link_recon_sloppy;
    gauge_param->reconstruct_refinement_sloppy = link_recon_sloppy;
  } else {
    gauge_param->reconstruct = QUDA_RECONSTRUCT_NO;
    gauge_param->reconstruct_sloppy = QUDA_RECONSTRUCT_NO;
    gauge_param->reconstruct_refinement_sloppy = QUDA_RECONSTRUCT_NO;
  }
  gauge_param->reconstruct_precondition = QUDA_RECONSTRUCT_NO;

  loadGaugeQuda(milc_fatlinks, gauge_param);

  if (inv_param->dslash_type == QUDA_ASQTAD_DSLASH) {
    gauge_param->type = QUDA_ASQTAD_LONG_LINKS;
    gauge_param->ga_pad = link_pad;
    gauge_param->staggered_phase_type = QUDA_STAGGERED_PHASE_NO;
    gauge_param->reconstruct = link_recon;
    gauge_param->reconstruct_sloppy = link_recon_sloppy;
    gauge_param->reconstruct_refinement_sloppy = link_recon_sloppy;
    gauge_param->reconstruct_precondition = link_recon_precondition;
    loadGaugeQuda(milc_longlinks, gauge_param);
  }
}

template <class Interface, class... Args>
void callMultiSrcQuda(void **_hp_x, void **_hp_b, QudaInvertParam *param, // color spinor field pointers, and inv_param
                      void *h_gauge, void *milc_fatlinks, void *milc_longlinks,
                      QudaGaugeParam *gauge_param,     // gauge field pointers
                      void *h_clover, void *h_clovinv, // clover field pointers
                      Interface op, Args... args)
{
  /**
    Here we first re-distribute gauge, color spinor, and clover field to sub-partitions, then call either invertQuda or dslashQuda.
    - For clover and gauge field, we re-distribute the host clover side fields, restore them after.
    - For color spinor field, we re-distribute the host side source fields, and re-collect the host side solution fields.
  */

  profilerStart(__func__);

  CommKey split_key = {param->split_grid[0], param->split_grid[1], param->split_grid[2], param->split_grid[3]};
  int num_sub_partition = quda::product(split_key);

  if (!split_key.is_valid()) {
    errorQuda("split_key = [%d,%d,%d,%d] is not valid.\n", split_key[0], split_key[1], split_key[2], split_key[3]);
  }

  if (num_sub_partition == 1) { // In this case we don't split the grid.

    for (int n = 0; n < param->num_src; n++) { op(_hp_x[n], _hp_b[n], param, args...); }

  } else {

    profileInvertMultiSrc.TPSTART(QUDA_PROFILE_TOTAL);
    profileInvertMultiSrc.TPSTART(QUDA_PROFILE_INIT);

    if (gauge_param == nullptr) { errorQuda("gauge_param == nullptr.\n"); }

    // Doing the sub-partition arithmatics
    if (param->num_src_per_sub_partition * num_sub_partition != param->num_src) {
      errorQuda("We need to have split_grid[0](=%d) * split_grid[1](=%d) * split_grid[2](=%d) * split_grid[3](=%d) * "
                "num_src_per_sub_partition(=%d) == num_src(=%d).",
                split_key[0], split_key[1], split_key[2], split_key[3], param->num_src_per_sub_partition, param->num_src);
    }

    // Determine if the color spinor field is using a 5d e/o preconditioning
    QudaPCType pc_type = QUDA_4D_PC;
    if (param->dslash_type == QUDA_DOMAIN_WALL_DSLASH) { pc_type = QUDA_5D_PC; }

    // Doesn't work for MG yet.
    if (param->inv_type_precondition == QUDA_MG_INVERTER) { errorQuda("Split Grid does NOT work with MG yet."); }

    checkInvertParam(param, _hp_x[0], _hp_b[0]);

    bool is_staggered;
    if (h_gauge) {
      is_staggered = false;
    } else if (milc_fatlinks) {
      is_staggered = true;
    } else {
      errorQuda("Both h_gauge and milc_fatlinks are null.");
      is_staggered = true; // to suppress compiler warning/error.
    }

    // Gauge fields/params
    GaugeFieldParam *gf_param = nullptr;
    GaugeField *in = nullptr;
    // Staggered gauge fields/params
    GaugeFieldParam *milc_fatlink_param = nullptr;
    GaugeFieldParam *milc_longlink_param = nullptr;
    GaugeField *milc_fatlink_field = nullptr;
    GaugeField *milc_longlink_field = nullptr;

    // set up the gauge field params.
    if (!is_staggered) { // not staggered
      gf_param = new GaugeFieldParam(h_gauge, *gauge_param);
      if (gf_param->order <= 4) { gf_param->ghostExchange = QUDA_GHOST_EXCHANGE_NO; }
      in = GaugeField::Create(*gf_param);
    } else { // staggered
      milc_fatlink_param = new GaugeFieldParam(milc_fatlinks, *gauge_param);
      if (milc_fatlink_param->order <= 4) { milc_fatlink_param->ghostExchange = QUDA_GHOST_EXCHANGE_NO; }
      milc_fatlink_field = GaugeField::Create(*milc_fatlink_param);
      milc_longlink_param = new GaugeFieldParam(milc_longlinks, *gauge_param);
      if (milc_longlink_param->order <= 4) { milc_longlink_param->ghostExchange = QUDA_GHOST_EXCHANGE_NO; }
      milc_longlink_field = GaugeField::Create(*milc_longlink_param);
    }

    // Create the temp host side helper fields, which are just wrappers of the input pointers.
    bool pc_solution
      = (param->solution_type == QUDA_MATPC_SOLUTION) || (param->solution_type == QUDA_MATPCDAG_MATPC_SOLUTION);

    const int *X = gauge_param->X;
    quda::CommKey field_dim = {X[0], X[1], X[2], X[3]};
    ColorSpinorParam cpuParam(_hp_b[0], *param, X, pc_solution, param->input_location);
    std::vector<ColorSpinorField *> _h_b(param->num_src);
    for (int i = 0; i < param->num_src; i++) {
      cpuParam.v = _hp_b[i];
      _h_b[i] = ColorSpinorField::Create(cpuParam);
    }

    cpuParam.location = param->output_location;
    std::vector<ColorSpinorField *> _h_x(param->num_src);
    for (int i = 0; i < param->num_src; i++) {
      cpuParam.v = _hp_x[i];
      _h_x[i] = ColorSpinorField::Create(cpuParam);
    }

    // Make the gauge param dimensions larger
    if (getVerbosity() >= QUDA_DEBUG_VERBOSE) {
      printfQuda("Spliting the grid into sub-partitions: (%2d,%2d,%2d,%2d) / (%2d,%2d,%2d,%2d).\n", comm_dim(0),
                 comm_dim(1), comm_dim(2), comm_dim(3), split_key[0], split_key[1], split_key[2], split_key[3]);
    }
    for (int d = 0; d < CommKey::n_dim; d++) {
      if (comm_dim(d) % split_key[d] != 0) {
        errorQuda("Split not possible: %2d %% %2d != 0.", comm_dim(d), split_key[d]);
      }
      if (!is_staggered) {
        gf_param->x[d] *= split_key[d];
        gf_param->pad *= split_key[d];
      } else {
        milc_fatlink_param->x[d] *= split_key[d];
        milc_fatlink_param->pad *= split_key[d];
        milc_longlink_param->x[d] *= split_key[d];
        milc_longlink_param->pad *= split_key[d];
      }
      gauge_param->X[d] *= split_key[d];
      gauge_param->ga_pad *= split_key[d];
    }

    // Deal with clover field
    quda::CloverField *input_clover = nullptr;
    quda::CloverField *collected_clover = nullptr;
    if (param->dslash_type == QUDA_CLOVER_WILSON_DSLASH || param->dslash_type == QUDA_TWISTED_CLOVER_DSLASH
        || param->dslash_type == QUDA_CLOVER_HASENBUSCH_TWIST_DSLASH) {
      if (h_clover || h_clovinv) {
        CloverFieldParam clover_param;
        clover_param.nDim = 4;
        clover_param.csw = param->clover_coeff;
        clover_param.twisted = param->dslash_type == QUDA_TWISTED_CLOVER_DSLASH;
        clover_param.mu2 = clover_param.twisted ? 4.0 * param->kappa * param->kappa * param->mu * param->mu : 0.0;
        clover_param.siteSubset = QUDA_FULL_SITE_SUBSET;
        for (int d = 0; d < 4; d++) { clover_param.x[d] = field_dim[d]; }
        clover_param.pad = param->cl_pad;
        clover_param.create = QUDA_REFERENCE_FIELD_CREATE;
        clover_param.norm = nullptr;
        clover_param.invNorm = nullptr;
        clover_param.setPrecision(param->clover_cpu_prec);
        clover_param.direct = h_clover ? true : false;
        clover_param.inverse = h_clovinv ? true : false;
        clover_param.clover = h_clover;
        clover_param.cloverInv = h_clovinv;
        clover_param.order = param->clover_order;
        clover_param.location = param->clover_location;

        input_clover = CloverField::Create(clover_param);

        for (int d = 0; d < CommKey::n_dim; d++) { clover_param.x[d] *= split_key[d]; }
        clover_param.create = QUDA_NULL_FIELD_CREATE;
        collected_clover = CloverField::Create(clover_param);

        std::vector<quda::CloverField *> v_c(1);
        v_c[0] = input_clover;
        quda::split_field(*collected_clover, v_c, split_key); // Clover uses 4d even-odd preconditioning.
      }
    }

    quda::GaugeField *collected_gauge = nullptr;
    quda::GaugeField *collected_milc_fatlink_field = nullptr;
    quda::GaugeField *collected_milc_longlink_field = nullptr;

    if (!is_staggered) {
      gf_param->create = QUDA_NULL_FIELD_CREATE;
      collected_gauge = new quda::cpuGaugeField(*gf_param);
      std::vector<quda::GaugeField *> v_g(1);
      v_g[0] = in;
      quda::split_field(*collected_gauge, v_g, split_key);
    } else {
      milc_fatlink_param->create = QUDA_NULL_FIELD_CREATE;
      milc_longlink_param->create = QUDA_NULL_FIELD_CREATE;
      collected_milc_fatlink_field = new quda::cpuGaugeField(*milc_fatlink_param);
      collected_milc_longlink_field = new quda::cpuGaugeField(*milc_longlink_param);
      std::vector<quda::GaugeField *> v_g(1);
      v_g[0] = milc_fatlink_field;
      quda::split_field(*collected_milc_fatlink_field, v_g, split_key);
      v_g[0] = milc_longlink_field;
      quda::split_field(*collected_milc_longlink_field, v_g, split_key);
    }

    profileInvertMultiSrc.TPSTOP(QUDA_PROFILE_INIT);
    profileInvertMultiSrc.TPSTART(QUDA_PROFILE_PREAMBLE);

    comm_barrier();

    // Split input fermion field
    quda::ColorSpinorParam cpu_cs_param_split(*_h_x[0]);
    for (int d = 0; d < CommKey::n_dim; d++) { cpu_cs_param_split.x[d] *= split_key[d]; }
    std::vector<quda::ColorSpinorField *> _collect_b(param->num_src_per_sub_partition, nullptr);
    std::vector<quda::ColorSpinorField *> _collect_x(param->num_src_per_sub_partition, nullptr);
    for (int n = 0; n < param->num_src_per_sub_partition; n++) {
      _collect_b[n] = new quda::cpuColorSpinorField(cpu_cs_param_split);
      _collect_x[n] = new quda::cpuColorSpinorField(cpu_cs_param_split);
      auto first = _h_b.begin() + n * num_sub_partition;
      auto last = _h_b.begin() + (n + 1) * num_sub_partition;
      std::vector<ColorSpinorField *> _v_b(first, last);
      split_field(*_collect_b[n], _v_b, split_key, pc_type);
    }
    comm_barrier();

    push_communicator(split_key);
    updateR();
    comm_barrier();

    profileInvertMultiSrc.TPSTOP(QUDA_PROFILE_PREAMBLE);
    profileInvertMultiSrc.TPSTOP(QUDA_PROFILE_TOTAL);

    // Load gauge field after pushing the split communicator so the comm buffers, etc are setup according to
    // the split topology.
    if (getVerbosity() >= QUDA_DEBUG_VERBOSE) { printfQuda("Split grid loading gauge field...\n"); }
    if (!is_staggered) {
      loadGaugeQuda(collected_gauge->Gauge_p(), gauge_param);
    } else {
      // freeGaugeQuda();
      loadFatLongGaugeQuda(param, gauge_param, collected_milc_fatlink_field->Gauge_p(),
                           collected_milc_longlink_field->Gauge_p());
    }
    if (getVerbosity() >= QUDA_DEBUG_VERBOSE) { printfQuda("Split grid loaded gauge field...\n"); }

    if (param->dslash_type == QUDA_CLOVER_WILSON_DSLASH || param->dslash_type == QUDA_TWISTED_CLOVER_DSLASH
        || param->dslash_type == QUDA_CLOVER_HASENBUSCH_TWIST_DSLASH) {
      if (getVerbosity() >= QUDA_DEBUG_VERBOSE) { printfQuda("Split grid loading clover field...\n"); }
      if (collected_clover) {
        loadCloverQuda(collected_clover->V(false), collected_clover->V(true), param);
      } else {
        loadCloverQuda(nullptr, nullptr, param);
      }
      if (getVerbosity() >= QUDA_DEBUG_VERBOSE) { printfQuda("Split grid loaded clover field...\n"); }
    }

    for (int n = 0; n < param->num_src_per_sub_partition; n++) {
      op(_collect_x[n]->V(), _collect_b[n]->V(), param, args...);
    }

    profileInvertMultiSrc.TPSTART(QUDA_PROFILE_TOTAL);
    profileInvertMultiSrc.TPSTART(QUDA_PROFILE_EPILOGUE);
    push_communicator(default_comm_key);
    updateR();
    comm_barrier();

    for (int d = 0; d < CommKey::n_dim; d++) {
      gauge_param->X[d] /= split_key[d];
      gauge_param->ga_pad /= split_key[d];
    }

    for (int n = 0; n < param->num_src_per_sub_partition; n++) {
      auto first = _h_x.begin() + n * num_sub_partition;
      auto last = _h_x.begin() + (n + 1) * num_sub_partition;
      std::vector<ColorSpinorField *> _v_x(first, last);
      join_field(_v_x, *_collect_x[n], split_key, pc_type);
    }

    for (auto p : _collect_b) { delete p; }
    for (auto p : _collect_x) { delete p; }

    for (auto p : _h_x) { delete p; }
    for (auto p : _h_b) { delete p; }

    if (!is_staggered) {
      delete in;
      delete collected_gauge;
    } else {
      delete milc_fatlink_field;
      delete milc_longlink_field;
      delete collected_milc_fatlink_field;
      delete collected_milc_longlink_field;
    }

    if (input_clover) { delete input_clover; }
    if (collected_clover) { delete collected_clover; }

    profileInvertMultiSrc.TPSTOP(QUDA_PROFILE_EPILOGUE);
    profileInvertMultiSrc.TPSTOP(QUDA_PROFILE_TOTAL);

    // Restore the gauge field
    if (!is_staggered) {
      loadGaugeQuda(h_gauge, gauge_param);
    } else {
      freeGaugeQuda();
      loadFatLongGaugeQuda(param, gauge_param, milc_fatlinks, milc_longlinks);
    }

    if (param->dslash_type == QUDA_CLOVER_WILSON_DSLASH || param->dslash_type == QUDA_TWISTED_CLOVER_DSLASH) {
      loadCloverQuda(h_clover, h_clovinv, param);
    }
  }

  profilerStop(__func__);
}

void invertMultiSrcQuda(void **_hp_x, void **_hp_b, QudaInvertParam *param, void *h_gauge, QudaGaugeParam *gauge_param)
{
  auto op = [](void *_x, void *_b, QudaInvertParam *param) { invertQuda(_x, _b, param); };
  callMultiSrcQuda(_hp_x, _hp_b, param, h_gauge, nullptr, nullptr, gauge_param, nullptr, nullptr, op);
}

void invertMultiSrcStaggeredQuda(void **_hp_x, void **_hp_b, QudaInvertParam *param, void *milc_fatlinks,
                                 void *milc_longlinks, QudaGaugeParam *gauge_param)
{
  auto op = [](void *_x, void *_b, QudaInvertParam *param) { invertQuda(_x, _b, param); };
  callMultiSrcQuda(_hp_x, _hp_b, param, nullptr, milc_fatlinks, milc_longlinks, gauge_param, nullptr, nullptr, op);
}

void invertMultiSrcCloverQuda(void **_hp_x, void **_hp_b, QudaInvertParam *param, void *h_gauge,
                              QudaGaugeParam *gauge_param, void *h_clover, void *h_clovinv)
{
  auto op = [](void *_x, void *_b, QudaInvertParam *param) { invertQuda(_x, _b, param); };
  callMultiSrcQuda(_hp_x, _hp_b, param, h_gauge, nullptr, nullptr, gauge_param, h_clover, h_clovinv, op);
}

void dslashMultiSrcQuda(void **_hp_x, void **_hp_b, QudaInvertParam *param, QudaParity parity, void *h_gauge,
                        QudaGaugeParam *gauge_param)
{
  auto op = [](void *_x, void *_b, QudaInvertParam *param, QudaParity parity) { dslashQuda(_x, _b, param, parity); };
  callMultiSrcQuda(_hp_x, _hp_b, param, h_gauge, nullptr, nullptr, gauge_param, nullptr, nullptr, op, parity);
}

void dslashMultiSrcStaggeredQuda(void **_hp_x, void **_hp_b, QudaInvertParam *param, QudaParity parity,
                                 void *milc_fatlinks, void *milc_longlinks, QudaGaugeParam *gauge_param)
{
  auto op = [](void *_x, void *_b, QudaInvertParam *param, QudaParity parity) { dslashQuda(_x, _b, param, parity); };
  callMultiSrcQuda(_hp_x, _hp_b, param, nullptr, milc_fatlinks, milc_longlinks, gauge_param, nullptr, nullptr, op,
                   parity);
}

void dslashMultiSrcCloverQuda(void **_hp_x, void **_hp_b, QudaInvertParam *param, QudaParity parity, void *h_gauge,
                              QudaGaugeParam *gauge_param, void *h_clover, void *h_clovinv)
{
  auto op = [](void *_x, void *_b, QudaInvertParam *param, QudaParity parity) { dslashQuda(_x, _b, param, parity); };
  callMultiSrcQuda(_hp_x, _hp_b, param, h_gauge, nullptr, nullptr, gauge_param, h_clover, h_clovinv, op, parity);
}

/*!
 * Generic version of the multi-shift solver. Should work for
 * most fermions. Note that offset[0] is not folded into the mass parameter.
 *
 * For Wilson-type fermions, the solution_type must be MATDAG_MAT or MATPCDAG_MATPC,
 * and solve_type must be NORMOP or NORMOP_PC. The solution and solve
 * preconditioning have to match.
 *
 * For Staggered-type fermions, the solution_type must be MATPC, and the
 * solve type must be DIRECT_PC. This difference in convention is because
 * preconditioned staggered operator is normal, unlike with Wilson-type fermions.
 */
void invertMultiShiftQuda(void **_hp_x, void *_hp_b, QudaInvertParam *param)
{
  profilerStart(__func__);

  profileMulti.TPSTART(QUDA_PROFILE_TOTAL);
  profileMulti.TPSTART(QUDA_PROFILE_INIT);

  if (!initialized) errorQuda("QUDA not initialized");

  checkInvertParam(param, _hp_x[0], _hp_b);

  // check the gauge fields have been created
  checkGauge(param);

  if (param->num_offset > QUDA_MAX_MULTI_SHIFT)
    errorQuda("Number of shifts %d requested greater than QUDA_MAX_MULTI_SHIFT %d", param->num_offset,
              QUDA_MAX_MULTI_SHIFT);

  pushVerbosity(param->verbosity);

  bool pc_solution = (param->solution_type == QUDA_MATPC_SOLUTION) || (param->solution_type == QUDA_MATPCDAG_MATPC_SOLUTION);
  bool pc_solve = (param->solve_type == QUDA_DIRECT_PC_SOLVE) || (param->solve_type == QUDA_NORMOP_PC_SOLVE);
  bool mat_solution = (param->solution_type == QUDA_MAT_SOLUTION) || (param->solution_type ==  QUDA_MATPC_SOLUTION);
  bool direct_solve = (param->solve_type == QUDA_DIRECT_SOLVE) || (param->solve_type == QUDA_DIRECT_PC_SOLVE);

  if (param->dslash_type == QUDA_ASQTAD_DSLASH ||
      param->dslash_type == QUDA_STAGGERED_DSLASH) {

    if (param->solution_type != QUDA_MATPC_SOLUTION) {
      errorQuda("For Staggered-type fermions, multi-shift solver only suports MATPC solution type");
    }

    if (param->solve_type != QUDA_DIRECT_PC_SOLVE) {
      errorQuda("For Staggered-type fermions, multi-shift solver only supports DIRECT_PC solve types");
    }

  } else { // Wilson type

    if (mat_solution) {
      errorQuda("For Wilson-type fermions, multi-shift solver does not support MAT or MATPC solution types");
    }
    if (direct_solve) {
      errorQuda("For Wilson-type fermions, multi-shift solver does not support DIRECT or DIRECT_PC solve types");
    }
    if (pc_solution & !pc_solve) {
      errorQuda("For Wilson-type fermions, preconditioned (PC) solution_type requires a PC solve_type");
    }
    if (!pc_solution & pc_solve) {
      errorQuda("For Wilson-type fermions, in multi-shift solver, a preconditioned (PC) solve_type requires a PC solution_type");
    }
  }

  // Timing and FLOP counters
  param->secs = 0;
  param->gflops = 0;
  param->iter = 0;

  for (int i=0; i<param->num_offset-1; i++) {
    for (int j=i+1; j<param->num_offset; j++) {
      if (param->offset[i] > param->offset[j])
        errorQuda("Offsets must be ordered from smallest to largest");
    }
  }

  // Host pointers for x, take a copy of the input host pointers
  void** hp_x;
  hp_x = new void* [ param->num_offset ];

  void* hp_b = _hp_b;
  for(int i=0;i < param->num_offset;i++){
    hp_x[i] = _hp_x[i];
  }

  // Create the matrix.
  // The way this works is that createDirac will create 'd' and 'dSloppy'
  // which are global. We then grab these with references...
  //
  // Balint: Isn't there a nice construction pattern we could use here? This is
  // expedient but yucky.
  //  DiracParam diracParam;
  if (param->dslash_type == QUDA_ASQTAD_DSLASH ||
      param->dslash_type == QUDA_STAGGERED_DSLASH){
    param->mass = sqrt(param->offset[0]/4);
  }

  Dirac *d = nullptr;
  Dirac *dSloppy = nullptr;
  Dirac *dPre = nullptr;
  Dirac *dRefine = nullptr;

  // Create the dirac operator and a sloppy, precon, and refine.
  createDiracWithRefine(d, dSloppy, dPre, dRefine, *param, pc_solve);
  Dirac &dirac = *d;
  Dirac &diracSloppy = *dSloppy;


  cudaColorSpinorField *b = nullptr;   // Cuda RHS
  std::vector<ColorSpinorField*> x;  // Cuda Solutions
  x.resize(param->num_offset);
  std::vector<ColorSpinorField*> p;
  std::unique_ptr<double[]> r2_old(new double[param->num_offset]);

  // Grab the dimension array of the input gauge field.
  const int *X = ( param->dslash_type == QUDA_ASQTAD_DSLASH ) ?
    gaugeFatPrecise->X() : gaugePrecise->X();

  // This creates a ColorSpinorParam struct, from the host data
  // pointer, the definitions in param, the dimensions X, and whether
  // the solution is on a checkerboard instruction or not. These can
  // then be used as 'instructions' to create the actual
  // ColorSpinorField
  ColorSpinorParam cpuParam(hp_b, *param, X, pc_solution, param->input_location);
  ColorSpinorField *h_b = ColorSpinorField::Create(cpuParam);

  std::vector<ColorSpinorField*> h_x;
  h_x.resize(param->num_offset);

  cpuParam.location = param->output_location;
  for(int i=0; i < param->num_offset; i++) {
    cpuParam.v = hp_x[i];
    h_x[i] = ColorSpinorField::Create(cpuParam);
  }

  profileMulti.TPSTOP(QUDA_PROFILE_INIT);
  profileMulti.TPSTART(QUDA_PROFILE_H2D);
  // Now I need a colorSpinorParam for the device
  ColorSpinorParam cudaParam(cpuParam, *param);
  // This setting will download a host vector
  cudaParam.create = QUDA_COPY_FIELD_CREATE;
  cudaParam.location = QUDA_CUDA_FIELD_LOCATION;
  b = new cudaColorSpinorField(*h_b, cudaParam); // Creates b and downloads h_b to it
  profileMulti.TPSTOP(QUDA_PROFILE_H2D);

  profileMulti.TPSTART(QUDA_PROFILE_INIT);
  // Create the solution fields filled with zero
  cudaParam.create = QUDA_ZERO_FIELD_CREATE;

  // now check if we need to invalidate the solutionResident vectors
  bool invalidate = false;
  for (auto v : solutionResident) {
    if (cudaParam.Precision() != v->Precision()) {
      invalidate = true;
      break;
    }
  }

  if (invalidate) {
    for (auto v : solutionResident) delete v;
    solutionResident.clear();
  }

  // grow resident solutions to be big enough
  for (int i=solutionResident.size(); i < param->num_offset; i++) {
    if (getVerbosity() >= QUDA_DEBUG_VERBOSE) printfQuda("Adding vector %d to solutionsResident\n", i);
    solutionResident.push_back(new cudaColorSpinorField(cudaParam));
  }
  for (int i=0; i < param->num_offset; i++) x[i] = solutionResident[i];
  profileMulti.TPSTOP(QUDA_PROFILE_INIT);

  profileMulti.TPSTART(QUDA_PROFILE_PREAMBLE);

  // Check source norms
  double nb = blas::norm2(*b);
  if (nb==0.0) errorQuda("Source has zero norm");

  if(getVerbosity() >= QUDA_VERBOSE ) {
    double nh_b = blas::norm2(*h_b);
    printfQuda("Source: CPU = %g, CUDA copy = %g\n", nh_b, nb);
  }

  // rescale the source vector to help prevent the onset of underflow
  if (param->solver_normalization == QUDA_SOURCE_NORMALIZATION) {
    blas::ax(1.0/sqrt(nb), *b);
  }

  // backup shifts
  double unscaled_shifts[QUDA_MAX_MULTI_SHIFT];
  for (int i = 0; i < param->num_offset; i++) { unscaled_shifts[i] = param->offset[i]; }

  // rescale
  massRescale(*b, *param, true);
  profileMulti.TPSTOP(QUDA_PROFILE_PREAMBLE);

  DiracMatrix *m, *mSloppy;

  if (param->dslash_type == QUDA_ASQTAD_DSLASH ||
      param->dslash_type == QUDA_STAGGERED_DSLASH) {
    m = new DiracM(dirac);
    mSloppy = new DiracM(diracSloppy);
  } else {
    m = new DiracMdagM(dirac);
    mSloppy = new DiracMdagM(diracSloppy);
  }

  SolverParam solverParam(*param);
  {
    MultiShiftCG cg_m(*m, *mSloppy, solverParam, profileMulti);
    cg_m(x, *b, p, r2_old.get());
  }
  solverParam.updateInvertParam(*param);

  delete m;
  delete mSloppy;

  if (param->compute_true_res) {
    // check each shift has the desired tolerance and use sequential CG to refine
    profileMulti.TPSTART(QUDA_PROFILE_INIT);
    cudaParam.create = QUDA_ZERO_FIELD_CREATE;
    cudaColorSpinorField r(*b, cudaParam);
    profileMulti.TPSTOP(QUDA_PROFILE_INIT);
    QudaInvertParam refineparam = *param;
    refineparam.cuda_prec_sloppy = param->cuda_prec_refinement_sloppy;
    Dirac &dirac = *d;
    Dirac &diracSloppy = *dRefine;

#define REFINE_INCREASING_MASS
#ifdef REFINE_INCREASING_MASS
    for(int i=0; i < param->num_offset; i++) {
#else
    for(int i=param->num_offset-1; i >= 0; i--) {
#endif
      double rsd_hq = param->residual_type & QUDA_HEAVY_QUARK_RESIDUAL ?
	param->true_res_hq_offset[i] : 0;
      double tol_hq = param->residual_type & QUDA_HEAVY_QUARK_RESIDUAL ?
	param->tol_hq_offset[i] : 0;

      /*
	In the case where the shifted systems have zero tolerance
	specified, we refine these systems until either the limit of
	precision is reached (prec_tol) or until the tolerance reaches
	the iterated residual tolerance of the previous multi-shift
	solver (iter_res_offset[i]), which ever is greater.
      */
      const double prec_tol = std::pow(10.,(-2*(int)param->cuda_prec+4)); // implicit refinment limit of 1e-12
      const double iter_tol = (param->iter_res_offset[i] < prec_tol ? prec_tol : (param->iter_res_offset[i] *1.1));
      const double refine_tol = (param->tol_offset[i] == 0.0 ? iter_tol : param->tol_offset[i]);
      // refine if either L2 or heavy quark residual tolerances have not been met, only if desired residual is > 0
      if (param->true_res_offset[i] > refine_tol || rsd_hq > tol_hq) {
	if (getVerbosity() >= QUDA_SUMMARIZE)
	  printfQuda("Refining shift %d: L2 residual %e / %e, heavy quark %e / %e (actual / requested)\n",
		     i, param->true_res_offset[i], param->tol_offset[i], rsd_hq, tol_hq);

        // for staggered the shift is just a change in mass term (FIXME: for twisted mass also)
        if (param->dslash_type == QUDA_ASQTAD_DSLASH ||
            param->dslash_type == QUDA_STAGGERED_DSLASH) {
          dirac.setMass(sqrt(param->offset[i]/4));
          diracSloppy.setMass(sqrt(param->offset[i]/4));
        }

        DiracMatrix *m, *mSloppy;

        if (param->dslash_type == QUDA_ASQTAD_DSLASH ||
            param->dslash_type == QUDA_STAGGERED_DSLASH) {
          m = new DiracM(dirac);
          mSloppy = new DiracM(diracSloppy);
        } else {
          m = new DiracMdagM(dirac);
          mSloppy = new DiracMdagM(diracSloppy);
        }

        // need to curry in the shift if we are not doing staggered
        if (param->dslash_type != QUDA_ASQTAD_DSLASH && param->dslash_type != QUDA_STAGGERED_DSLASH) {
          m->shift = param->offset[i];
          mSloppy->shift = param->offset[i];
        }

        if (false) { // experimenting with Minimum residual extrapolation
                     // only perform MRE using current and previously refined solutions
#ifdef REFINE_INCREASING_MASS
	  const int nRefine = i+1;
#else
	  const int nRefine = param->num_offset - i + 1;
#endif

          std::vector<ColorSpinorField *> q;
          q.resize(nRefine);
          std::vector<ColorSpinorField *> z;
          z.resize(nRefine);
          cudaParam.create = QUDA_NULL_FIELD_CREATE;
          cudaColorSpinorField tmp(cudaParam);

          for (int j = 0; j < nRefine; j++) {
            q[j] = new cudaColorSpinorField(cudaParam);
            z[j] = new cudaColorSpinorField(cudaParam);
          }

          *z[0] = *x[0]; // zero solution already solved
#ifdef REFINE_INCREASING_MASS
	  for (int j=1; j<nRefine; j++) *z[j] = *x[j];
#else
	  for (int j=1; j<nRefine; j++) *z[j] = *x[param->num_offset-j];
#endif

          bool orthogonal = true;
          bool apply_mat = true;
          bool hermitian = true;
	  MinResExt mre(*m, orthogonal, apply_mat, hermitian, profileMulti);
	  blas::copy(tmp, *b);
	  mre(*x[i], tmp, z, q);

	  for(int j=0; j < nRefine; j++) {
	    delete q[j];
	    delete z[j];
	  }
        }

        SolverParam solverParam(refineparam);
        solverParam.iter = 0;
        solverParam.use_init_guess = QUDA_USE_INIT_GUESS_YES;
        solverParam.tol = (param->tol_offset[i] > 0.0 ? param->tol_offset[i] : iter_tol); // set L2 tolerance
        solverParam.tol_hq = param->tol_hq_offset[i];                                     // set heavy quark tolerance
        solverParam.delta = param->reliable_delta_refinement;

        {
          CG cg(*m, *mSloppy, *mSloppy, *mSloppy, solverParam, profileMulti);
          if (i==0)
            cg(*x[i], *b, p[i], r2_old[i]);
          else
            cg(*x[i], *b);
        }

        solverParam.true_res_offset[i] = solverParam.true_res;
        solverParam.true_res_hq_offset[i] = solverParam.true_res_hq;
        solverParam.updateInvertParam(*param,i);

        if (param->dslash_type == QUDA_ASQTAD_DSLASH ||
            param->dslash_type == QUDA_STAGGERED_DSLASH) {
          dirac.setMass(sqrt(param->offset[0]/4)); // restore just in case
          diracSloppy.setMass(sqrt(param->offset[0]/4)); // restore just in case
        }

        delete m;
        delete mSloppy;
      }
    }
  }

  // restore shifts
  for(int i=0; i < param->num_offset; i++) {
    param->offset[i] = unscaled_shifts[i];
  }

  profileMulti.TPSTART(QUDA_PROFILE_D2H);

  if (param->compute_action) {
    Complex action(0);
    for (int i=0; i<param->num_offset; i++) action += param->residue[i] * blas::cDotProduct(*b, *x[i]);
    param->action[0] = action.real();
    param->action[1] = action.imag();
  }

  for(int i=0; i < param->num_offset; i++) {
    if (param->solver_normalization == QUDA_SOURCE_NORMALIZATION) { // rescale the solution
      blas::ax(sqrt(nb), *x[i]);
    }

    if (getVerbosity() >= QUDA_VERBOSE){
      double nx = blas::norm2(*x[i]);
      printfQuda("Solution %d = %g\n", i, nx);
    }

    if (!param->make_resident_solution) *h_x[i] = *x[i];
  }
  profileMulti.TPSTOP(QUDA_PROFILE_D2H);

  profileMulti.TPSTART(QUDA_PROFILE_EPILOGUE);

  if (!param->make_resident_solution) {
    for (auto v: solutionResident) if (v) delete v;
    solutionResident.clear();
  }

  profileMulti.TPSTOP(QUDA_PROFILE_EPILOGUE);

  profileMulti.TPSTART(QUDA_PROFILE_FREE);
  for(int i=0; i < param->num_offset; i++){
    delete h_x[i];
    //if (!param->make_resident_solution) delete x[i];
  }

  delete h_b;
  delete b;

  delete [] hp_x;

  delete d;
  delete dSloppy;
  delete dPre;
  delete dRefine;
  for (auto& pp : p) delete pp;

  profileMulti.TPSTOP(QUDA_PROFILE_FREE);

  popVerbosity();

  // cache is written out even if a long benchmarking job gets interrupted
  saveTuneCache();

  profileMulti.TPSTOP(QUDA_PROFILE_TOTAL);

  profilerStop(__func__);
}

void computeKSLinkQuda(void* fatlink, void* longlink, void* ulink, void* inlink, double *path_coeff, QudaGaugeParam *param)
{
  profileFatLink.TPSTART(QUDA_PROFILE_TOTAL);
  profileFatLink.TPSTART(QUDA_PROFILE_INIT);

  checkGaugeParam(param);

  if (ulink) {
    const double unitarize_eps = 1e-14;
    const double max_error = 1e-10;
    const int reunit_allow_svd = 1;
    const int reunit_svd_only  = 0;
    const double svd_rel_error = 1e-6;
    const double svd_abs_error = 1e-6;
    quda::setUnitarizeLinksConstants(unitarize_eps, max_error, reunit_allow_svd, reunit_svd_only,
				     svd_rel_error, svd_abs_error);
  }

  GaugeFieldParam gParam(fatlink, *param, QUDA_GENERAL_LINKS);
  cpuGaugeField cpuFatLink(gParam);   // create the host fatlink
  gParam.gauge = longlink;
  cpuGaugeField cpuLongLink(gParam);  // create the host longlink
  gParam.gauge = ulink;
  cpuGaugeField cpuUnitarizedLink(gParam);
  gParam.link_type = param->type;
  gParam.gauge     = inlink;
  cpuGaugeField cpuInLink(gParam);    // create the host sitelink

  // create the device fields
  gParam.reconstruct = param->reconstruct;
  gParam.setPrecision(param->cuda_prec, true);
  gParam.create      = QUDA_NULL_FIELD_CREATE;
  cudaGaugeField *cudaInLink = new cudaGaugeField(gParam);

  profileFatLink.TPSTOP(QUDA_PROFILE_INIT);

  profileFatLink.TPSTART(QUDA_PROFILE_H2D);
  cudaInLink->loadCPUField(cpuInLink);
  profileFatLink.TPSTOP(QUDA_PROFILE_H2D);

  cudaGaugeField *cudaInLinkEx = createExtendedGauge(*cudaInLink, R, profileFatLink);

  profileFatLink.TPSTART(QUDA_PROFILE_FREE);
  delete cudaInLink;
  profileFatLink.TPSTOP(QUDA_PROFILE_FREE);

  gParam.create = QUDA_ZERO_FIELD_CREATE;
  gParam.link_type = QUDA_GENERAL_LINKS;
  gParam.reconstruct = QUDA_RECONSTRUCT_NO;
  gParam.setPrecision(param->cuda_prec, true);
  gParam.ghostExchange = QUDA_GHOST_EXCHANGE_NO;
  cudaGaugeField *cudaFatLink = new cudaGaugeField(gParam);
  cudaGaugeField *cudaUnitarizedLink = ulink ? new cudaGaugeField(gParam) : nullptr;
  cudaGaugeField *cudaLongLink = longlink ? new cudaGaugeField(gParam) : nullptr;

  profileFatLink.TPSTART(QUDA_PROFILE_COMPUTE);
  fatLongKSLink(cudaFatLink, cudaLongLink, *cudaInLinkEx, path_coeff);
  profileFatLink.TPSTOP(QUDA_PROFILE_COMPUTE);

  if (ulink) {
    profileFatLink.TPSTART(QUDA_PROFILE_COMPUTE);
    *num_failures_h = 0;
    quda::unitarizeLinks(*cudaUnitarizedLink, *cudaFatLink, num_failures_d); // unitarize on the gpu
    if (*num_failures_h>0) errorQuda("Error in unitarization component of the hisq fattening: %d failures\n", *num_failures_h);
    profileFatLink.TPSTOP(QUDA_PROFILE_COMPUTE);
  }

  profileFatLink.TPSTART(QUDA_PROFILE_D2H);
  if (ulink) cudaUnitarizedLink->saveCPUField(cpuUnitarizedLink);
  if (fatlink) cudaFatLink->saveCPUField(cpuFatLink);
  if (longlink) cudaLongLink->saveCPUField(cpuLongLink);
  profileFatLink.TPSTOP(QUDA_PROFILE_D2H);

  profileFatLink.TPSTART(QUDA_PROFILE_FREE);
  delete cudaFatLink;
  if (longlink) delete cudaLongLink;
  if (ulink) delete cudaUnitarizedLink;
  delete cudaInLinkEx;
  profileFatLink.TPSTOP(QUDA_PROFILE_FREE);

  profileFatLink.TPSTOP(QUDA_PROFILE_TOTAL);
}

int computeGaugeForceQuda(void* mom, void* siteLink,  int*** input_path_buf, int* path_length,
			  double* loop_coeff, int num_paths, int max_length, double eb3, QudaGaugeParam* qudaGaugeParam)
{
  profileGaugeForce.TPSTART(QUDA_PROFILE_TOTAL);
  profileGaugeForce.TPSTART(QUDA_PROFILE_INIT);

  checkGaugeParam(qudaGaugeParam);

  GaugeFieldParam gParam(siteLink, *qudaGaugeParam);
  gParam.site_offset = qudaGaugeParam->gauge_offset;
  gParam.site_size = qudaGaugeParam->site_size;
  cpuGaugeField *cpuSiteLink = (!qudaGaugeParam->use_resident_gauge) ? new cpuGaugeField(gParam) : nullptr;

  cudaGaugeField* cudaSiteLink = nullptr;

  if (qudaGaugeParam->use_resident_gauge) {
    if (!gaugePrecise) errorQuda("No resident gauge field to use");
    cudaSiteLink = gaugePrecise;
  } else {
    gParam.create = QUDA_NULL_FIELD_CREATE;
    gParam.reconstruct = qudaGaugeParam->reconstruct;
    gParam.setPrecision(qudaGaugeParam->cuda_prec, true);

    cudaSiteLink = new cudaGaugeField(gParam);
    profileGaugeForce.TPSTOP(QUDA_PROFILE_INIT);

    profileGaugeForce.TPSTART(QUDA_PROFILE_H2D);
    cudaSiteLink->loadCPUField(*cpuSiteLink);
    profileGaugeForce.TPSTOP(QUDA_PROFILE_H2D);

    profileGaugeForce.TPSTART(QUDA_PROFILE_INIT);
  }

  GaugeFieldParam gParamMom(mom, *qudaGaugeParam, QUDA_ASQTAD_MOM_LINKS);
  if (gParamMom.order == QUDA_TIFR_GAUGE_ORDER || gParamMom.order == QUDA_TIFR_PADDED_GAUGE_ORDER)
    gParamMom.reconstruct = QUDA_RECONSTRUCT_NO;
  else
    gParamMom.reconstruct = QUDA_RECONSTRUCT_10;

  gParamMom.site_offset = qudaGaugeParam->mom_offset;
  gParamMom.site_size = qudaGaugeParam->site_size;
  cpuGaugeField* cpuMom = (!qudaGaugeParam->use_resident_mom) ? new cpuGaugeField(gParamMom) : nullptr;

  cudaGaugeField* cudaMom = nullptr;
  if (qudaGaugeParam->use_resident_mom) {
    if (!momResident) errorQuda("No resident momentum field to use");
    cudaMom = momResident;
    if (qudaGaugeParam->overwrite_mom) cudaMom->zero();
    profileGaugeForce.TPSTOP(QUDA_PROFILE_INIT);
  } else {
    gParamMom.create = qudaGaugeParam->overwrite_mom ? QUDA_ZERO_FIELD_CREATE : QUDA_NULL_FIELD_CREATE;
    gParamMom.reconstruct = QUDA_RECONSTRUCT_10;
    gParamMom.link_type = QUDA_ASQTAD_MOM_LINKS;
    gParamMom.setPrecision(qudaGaugeParam->cuda_prec, true);
    gParamMom.create = QUDA_ZERO_FIELD_CREATE;
    cudaMom = new cudaGaugeField(gParamMom);
    profileGaugeForce.TPSTOP(QUDA_PROFILE_INIT);
    if (!qudaGaugeParam->overwrite_mom) {
      profileGaugeForce.TPSTART(QUDA_PROFILE_H2D);
      cudaMom->loadCPUField(*cpuMom);
      profileGaugeForce.TPSTOP(QUDA_PROFILE_H2D);
    }
  }

  cudaGaugeField *cudaGauge = createExtendedGauge(*cudaSiteLink, R, profileGaugeForce);
  // apply / remove phase as appropriate
  if (cudaGauge->StaggeredPhaseApplied()) cudaGauge->removeStaggeredPhase();

  // actually do the computation
  profileGaugeForce.TPSTART(QUDA_PROFILE_COMPUTE);
  if (!forceMonitor()) {
    gaugeForce(*cudaMom, *cudaGauge, eb3, input_path_buf,  path_length, loop_coeff, num_paths, max_length);
    
    //double path_coeff[3];
    //for(int i=0; i<3; i++) path_coeff[i] = i*1.0;
    //gaugeForceNew(*cudaMom, *cudaGauge, QUDA_GAUGE_ACTION_TYPE_WILSON, eb3, path_coeff);
    //gaugeForceNew(*cudaMom, *cudaGauge, QUDA_GAUGE_ACTION_TYPE_SYMANZIK, eb3, path_coeff);
    //gaugeForceNew(*cudaMom, *cudaGauge, QUDA_GAUGE_ACTION_TYPE_LUSCHER_WEISZ, eb3, path_coeff);
  } else {
    // if we are monitoring the force, separate the force computation from the
    // momentum update. Use a dummy zero field to collect the momentum contribution
    // performed in gaugeForce. The epsilon param is irrelevant.
    GaugeFieldParam gParam(*cudaMom);
    gParam.create = QUDA_ZERO_FIELD_CREATE;
    GaugeField *force = GaugeField::Create(gParam);
    gaugeForce(*force, *cudaGauge, 1.0, input_path_buf,  path_length, loop_coeff, num_paths, max_length);
    
    //double path_coeff[3];
    //for(int i=0; i<3; i++) path_coeff[i] = i*1.0;
    
    //gaugeForceNew(*cudaMom, *cudaGauge, QUDA_GAUGE_ACTION_TYPE_WILSON, eb3, path_coeff);
    //gaugeForceNew(*cudaMom, *cudaGauge, QUDA_GAUGE_ACTION_TYPE_SYMANZIK, eb3, path_coeff);
    //gaugeForceNew(*cudaMom, *cudaGauge, QUDA_GAUGE_ACTION_TYPE_LUSCHER_WEISZ, eb3, path_coeff);
    
    updateMomentum(*cudaMom, eb3, *force, "gauge");
    delete force;
  }
  profileGaugeForce.TPSTOP(QUDA_PROFILE_COMPUTE);

  if (qudaGaugeParam->return_result_mom) {
    profileGaugeForce.TPSTART(QUDA_PROFILE_D2H);
    cudaMom->saveCPUField(*cpuMom);
    profileGaugeForce.TPSTOP(QUDA_PROFILE_D2H);
  }

  profileGaugeForce.TPSTART(QUDA_PROFILE_FREE);
  if (qudaGaugeParam->make_resident_gauge) {
    if (gaugePrecise && gaugePrecise != cudaSiteLink) delete gaugePrecise;
    gaugePrecise = cudaSiteLink;
  } else {
    delete cudaSiteLink;
  }

  if (qudaGaugeParam->make_resident_mom) {
    if (momResident && momResident != cudaMom) delete momResident;
    momResident = cudaMom;
  } else {
    delete cudaMom;
  }

  if (cpuSiteLink) delete cpuSiteLink;
  if (cpuMom) delete cpuMom;

  if (qudaGaugeParam->make_resident_gauge) {
    if (extendedGaugeResident) delete extendedGaugeResident;
    extendedGaugeResident = cudaGauge;
  } else {
    delete cudaGauge;
  }
  profileGaugeForce.TPSTOP(QUDA_PROFILE_FREE);

  profileGaugeForce.TPSTOP(QUDA_PROFILE_TOTAL);
  return 0;
}

void momResidentQuda(void *mom, QudaGaugeParam *param)
{
  profileGaugeForce.TPSTART(QUDA_PROFILE_TOTAL);
  profileGaugeForce.TPSTART(QUDA_PROFILE_INIT);

  checkGaugeParam(param);

  GaugeFieldParam gParamMom(mom, *param, QUDA_ASQTAD_MOM_LINKS);
  if (gParamMom.order == QUDA_TIFR_GAUGE_ORDER || gParamMom.order == QUDA_TIFR_PADDED_GAUGE_ORDER)
    gParamMom.reconstruct = QUDA_RECONSTRUCT_NO;
  else
    gParamMom.reconstruct = QUDA_RECONSTRUCT_10;
  gParamMom.site_offset = param->mom_offset;
  gParamMom.site_size = param->site_size;

  cpuGaugeField cpuMom(gParamMom);

  if (param->make_resident_mom && !param->return_result_mom) {
    if (momResident) delete momResident;

    gParamMom.create = QUDA_NULL_FIELD_CREATE;
    gParamMom.reconstruct = QUDA_RECONSTRUCT_10;
    gParamMom.link_type = QUDA_ASQTAD_MOM_LINKS;
    gParamMom.setPrecision(param->cuda_prec, true);
    gParamMom.create = QUDA_ZERO_FIELD_CREATE;
    momResident = new cudaGaugeField(gParamMom);
  } else if (param->return_result_mom && !param->make_resident_mom) {
    if (!momResident) errorQuda("No resident momentum to return");
  } else {
    errorQuda("Unexpected combination make_resident_mom = %d return_result_mom = %d", param->make_resident_mom,
              param->return_result_mom);
  }

  profileGaugeForce.TPSTOP(QUDA_PROFILE_INIT);

  if (param->make_resident_mom) {
    // we are downloading the momentum from the host
    profileGaugeForce.TPSTART(QUDA_PROFILE_H2D);
    momResident->loadCPUField(cpuMom);
    profileGaugeForce.TPSTOP(QUDA_PROFILE_H2D);
  } else if (param->return_result_mom) {
    // we are uploading the momentum to the host
    profileGaugeForce.TPSTART(QUDA_PROFILE_D2H);
    momResident->saveCPUField(cpuMom);
    profileGaugeForce.TPSTOP(QUDA_PROFILE_D2H);

    profileGaugeForce.TPSTART(QUDA_PROFILE_FREE);
    delete momResident;
    momResident = nullptr;
    profileGaugeForce.TPSTOP(QUDA_PROFILE_FREE);
  }

  profileGaugeForce.TPSTOP(QUDA_PROFILE_TOTAL);
}

void createCloverQuda(QudaInvertParam* invertParam)
{
  // No op if called from HMC and not computing clover
  if (invertParam->dslash_type != QUDA_CLOVER_WILSON_DSLASH) return;
  
  profileClover.TPSTART(QUDA_PROFILE_TOTAL);
  if (!cloverPrecise && !cloverEvolved) errorQuda("No Clover fields allocated");
  
  // Decide which fields to use. The Evolved fields take precedent over Precise fields
  // because if it exists then gaugePrecise is being preserved.
  cudaCloverField *CloverField = cloverEvolved ? cloverEvolved : cloverPrecise;
  cudaGaugeField *GaugeField = gaugeEvolved ? gaugeEvolved : gaugePrecise;

  // Get the desired reconstruct information
  QudaReconstructType recon = (GaugeField->Reconstruct() == QUDA_RECONSTRUCT_8) ? QUDA_RECONSTRUCT_12 : GaugeField->Reconstruct();
  
  // for clover we optimize to only send depth 1 halos in y/z/t (FIXME - make work for x, make robust in general)  
  int R[4];
  for (int d=0; d<4; d++) R[d] = (d==0 ? 2 : 1) * (redundant_comms || commDimPartitioned(d));

  // Check to see if we have an extended gauge in residency.
  cudaGaugeField *gauge = extendedGaugeResident ? extendedGaugeResident : createExtendedGauge(*GaugeField, R, profileClover, false, recon);
  
  profileClover.TPSTART(QUDA_PROFILE_INIT);
  // create the Fmunu field
  GaugeFieldParam tensorParam(GaugeField->X(), gauge->Precision(), QUDA_RECONSTRUCT_NO, 0, QUDA_TENSOR_GEOMETRY);
  tensorParam.siteSubset = QUDA_FULL_SITE_SUBSET;
  tensorParam.order = QUDA_FLOAT2_GAUGE_ORDER;
  tensorParam.ghostExchange = QUDA_GHOST_EXCHANGE_NO;
  cudaGaugeField Fmunu(tensorParam);
  profileClover.TPSTOP(QUDA_PROFILE_INIT);
  profileClover.TPSTART(QUDA_PROFILE_COMPUTE);
  computeFmunu(Fmunu, *gauge);
  computeClover(*CloverField, Fmunu, invertParam->clover_coeff);
  profileClover.TPSTOP(QUDA_PROFILE_COMPUTE);
  profileClover.TPSTOP(QUDA_PROFILE_TOTAL);

  // FIXME always preserve the extended gauge
  extendedGaugeResident = gauge;
}

void* createGaugeFieldQuda(void* gauge, int geometry, QudaGaugeParam* param)
{
  GaugeFieldParam gParam(gauge, *param, QUDA_GENERAL_LINKS);
  gParam.geometry = static_cast<QudaFieldGeometry>(geometry);
  if (geometry != QUDA_SCALAR_GEOMETRY && geometry != QUDA_VECTOR_GEOMETRY)
    errorQuda("Only scalar and vector geometries are supported\n");

  cpuGaugeField *cpuGauge = nullptr;
  if (gauge) cpuGauge = new cpuGaugeField(gParam);

  gParam.order = QUDA_FLOAT2_GAUGE_ORDER;
  gParam.create = QUDA_ZERO_FIELD_CREATE;
  auto* cudaGauge = new cudaGaugeField(gParam);

  if (gauge) {
    cudaGauge->loadCPUField(*cpuGauge);
    delete cpuGauge;
  }

  return cudaGauge;
}


void saveGaugeFieldQuda(void* gauge, void* inGauge, QudaGaugeParam* param){

  auto* cudaGauge = reinterpret_cast<cudaGaugeField*>(inGauge);

  GaugeFieldParam gParam(gauge, *param, QUDA_GENERAL_LINKS);
  gParam.geometry = cudaGauge->Geometry();

  cpuGaugeField cpuGauge(gParam);
  cudaGauge->saveCPUField(cpuGauge);

}


void destroyGaugeFieldQuda(void* gauge){
  auto* g = reinterpret_cast<cudaGaugeField*>(gauge);
  delete g;
}


void computeStaggeredForceQuda(void* h_mom, double dt, double delta, void *h_force, void **,
			       QudaGaugeParam *gauge_param, QudaInvertParam *inv_param)
{
  profileStaggeredForce.TPSTART(QUDA_PROFILE_TOTAL);
  profileStaggeredForce.TPSTART(QUDA_PROFILE_INIT);

  GaugeFieldParam gParam(h_mom, *gauge_param, QUDA_ASQTAD_MOM_LINKS);

  // create the host momentum field
  gParam.reconstruct = gauge_param->reconstruct;
  gParam.t_boundary = QUDA_PERIODIC_T;
  cpuGaugeField cpuMom(gParam);

  // create the host momentum field
  gParam.link_type = QUDA_GENERAL_LINKS;
  gParam.gauge = h_force;
  cpuGaugeField cpuForce(gParam);

  // create the device momentum field
  gParam.link_type = QUDA_ASQTAD_MOM_LINKS;
  gParam.create = QUDA_ZERO_FIELD_CREATE; // FIXME
  gParam.order = QUDA_FLOAT2_GAUGE_ORDER;
  gParam.reconstruct = QUDA_RECONSTRUCT_10;
  cudaGaugeField *cudaMom = !gauge_param->use_resident_mom ? new cudaGaugeField(gParam) : nullptr;

  // create temporary field for quark-field outer product
  gParam.reconstruct = QUDA_RECONSTRUCT_NO;
  gParam.link_type = QUDA_GENERAL_LINKS;
  gParam.create = QUDA_ZERO_FIELD_CREATE;
  cudaGaugeField cudaForce(gParam);
  GaugeField *cudaForce_[2] = {&cudaForce};

  ColorSpinorParam qParam;
  qParam.location = QUDA_CUDA_FIELD_LOCATION;
  qParam.nColor = 3;
  qParam.nSpin = 1;
  qParam.siteSubset = QUDA_FULL_SITE_SUBSET;
  qParam.siteOrder = QUDA_EVEN_ODD_SITE_ORDER;
  qParam.nDim = 5; // 5 since staggered mrhs
  qParam.setPrecision(gParam.Precision());
  qParam.pad = 0;
  for(int dir=0; dir<4; ++dir) qParam.x[dir] = gParam.x[dir];
  qParam.x[4] = 1;
  qParam.create = QUDA_NULL_FIELD_CREATE;
  qParam.fieldOrder = QUDA_FLOAT2_FIELD_ORDER;
  qParam.gammaBasis = QUDA_DEGRAND_ROSSI_GAMMA_BASIS;

  profileStaggeredForce.TPSTOP(QUDA_PROFILE_INIT);
  profileStaggeredForce.TPSTART(QUDA_PROFILE_H2D);

  if (gauge_param->use_resident_mom) {
    if (!momResident) errorQuda("Cannot use resident momentum field since none appears resident");
    cudaMom = momResident;
  } else {
    // download the initial momentum (FIXME make an option just to return?)
    cudaMom->loadCPUField(cpuMom);
  }

  // resident gauge field is required
  if (!gauge_param->use_resident_gauge || !gaugePrecise)
    errorQuda("Resident gauge field is required");

  if (!gaugePrecise->StaggeredPhaseApplied()) {
    errorQuda("Gauge field requires the staggered phase factors to be applied");
  }

  // check if staggered phase is the desired one
  if (gauge_param->staggered_phase_type != gaugePrecise->StaggeredPhase()) {
    errorQuda("Requested staggered phase %d, but found %d\n",
              gauge_param->staggered_phase_type, gaugePrecise->StaggeredPhase());
  }

  profileStaggeredForce.TPSTOP(QUDA_PROFILE_H2D);
  profileStaggeredForce.TPSTART(QUDA_PROFILE_INIT);

  const int nvector = inv_param->num_offset;
  std::vector<ColorSpinorField*> X(nvector);
  for ( int i=0; i<nvector; i++) X[i] = ColorSpinorField::Create(qParam);

  if (inv_param->use_resident_solution) {
    if (solutionResident.size() < (unsigned int)nvector)
      errorQuda("solutionResident.size() %lu does not match number of shifts %d",
		solutionResident.size(), nvector);
  }

  // create the staggered operator
  DiracParam diracParam;
  bool pc_solve = (inv_param->solve_type == QUDA_DIRECT_PC_SOLVE) ||
    (inv_param->solve_type == QUDA_NORMOP_PC_SOLVE);
  if (!pc_solve)
    errorQuda("Preconditioned solve type required not %d\n", inv_param->solve_type);
  setDiracParam(diracParam, inv_param, pc_solve);
  Dirac *dirac = Dirac::create(diracParam);

  profileStaggeredForce.TPSTOP(QUDA_PROFILE_INIT);
  profileStaggeredForce.TPSTART(QUDA_PROFILE_PREAMBLE);

  for (int i=0; i<nvector; i++) {
    ColorSpinorField &x = *(X[i]);

    if (inv_param->use_resident_solution) x.Even() = *(solutionResident[i]);
    else errorQuda("%s requires resident solution", __func__);

    // set the odd solution component
    dirac->Dslash(x.Odd(), x.Even(), QUDA_ODD_PARITY);
  }

  profileStaggeredForce.TPSTOP(QUDA_PROFILE_PREAMBLE);
  profileStaggeredForce.TPSTART(QUDA_PROFILE_FREE);

#if 0
  if (inv_param->use_resident_solution) {
    for (auto v : solutionResident) if (v) delete solutionResident[i];
    solutionResident.clear();
  }
#endif
  delete dirac;

  profileStaggeredForce.TPSTOP(QUDA_PROFILE_FREE);
  profileStaggeredForce.TPSTART(QUDA_PROFILE_COMPUTE);

  // compute quark-field outer product
  for (int i=0; i<nvector; i++) {
    ColorSpinorField &x = *(X[i]);
    // second component is zero since we have no three hop term
    double coeff[2] = {inv_param->residue[i], 0.0};

    // Operate on even-parity sites
    computeStaggeredOprod(cudaForce_, x, coeff, 1);
  }

  // mom += delta * [U * force]TA
  applyU(cudaForce, *gaugePrecise);
  updateMomentum(*cudaMom, dt * delta, cudaForce, "staggered");
  qudaDeviceSynchronize();

  profileStaggeredForce.TPSTOP(QUDA_PROFILE_COMPUTE);
  profileStaggeredForce.TPSTART(QUDA_PROFILE_D2H);

  if (gauge_param->return_result_mom) {
    // copy the momentum field back to the host
    cudaMom->saveCPUField(cpuMom);
  }

  if (gauge_param->make_resident_mom) {
    // make the momentum field resident
    momResident = cudaMom;
  } else {
    delete cudaMom;
  }

  profileStaggeredForce.TPSTOP(QUDA_PROFILE_D2H);
  profileStaggeredForce.TPSTART(QUDA_PROFILE_FREE);

  for (int i=0; i<nvector; i++) delete X[i];

  profileStaggeredForce.TPSTOP(QUDA_PROFILE_FREE);
  profileStaggeredForce.TPSTOP(QUDA_PROFILE_TOTAL);
}

void computeHISQForceQuda(void* const milc_momentum,
                          double dt,
                          const double level2_coeff[6],
                          const double fat7_coeff[6],
                          const void* const w_link,
                          const void* const v_link,
                          const void* const u_link,
                          void **fermion,
                          int num_terms,
                          int num_naik_terms,
                          double **coeff,
                          QudaGaugeParam* gParam)
{
  using namespace quda;
  using namespace quda::fermion_force;
  profileHISQForce.TPSTART(QUDA_PROFILE_TOTAL);
  if (gParam->gauge_order != QUDA_MILC_GAUGE_ORDER) errorQuda("Unsupported input field order %d", gParam->gauge_order);

  checkGaugeParam(gParam);

  profileHISQForce.TPSTART(QUDA_PROFILE_INIT);

  // create the device outer-product field
  GaugeFieldParam oParam(0, *gParam, QUDA_GENERAL_LINKS);
  oParam.nFace = 0;
  oParam.create = QUDA_ZERO_FIELD_CREATE;
  oParam.order = QUDA_FLOAT2_GAUGE_ORDER;
  cudaGaugeField *stapleOprod = new cudaGaugeField(oParam);
  cudaGaugeField *oneLinkOprod = new cudaGaugeField(oParam);
  cudaGaugeField *naikOprod = new cudaGaugeField(oParam);

  {
    // default settings for the unitarization
    const double unitarize_eps = 1e-14;
    const double hisq_force_filter = 5e-5;
    const double max_det_error = 1e-10;
    const bool   allow_svd = true;
    const bool   svd_only = false;
    const double svd_rel_err = 1e-8;
    const double svd_abs_err = 1e-8;

    setUnitarizeForceConstants(unitarize_eps, hisq_force_filter, max_det_error, allow_svd, svd_only, svd_rel_err, svd_abs_err);
  }

  double act_path_coeff[6] = {0,1,level2_coeff[2],level2_coeff[3],level2_coeff[4],level2_coeff[5]};
  // You have to look at the MILC routine to understand the following
  // Basically, I have already absorbed the one-link coefficient

  GaugeFieldParam param(milc_momentum, *gParam, QUDA_ASQTAD_MOM_LINKS);
  //param.nFace = 0;
  param.order  = QUDA_MILC_GAUGE_ORDER;
  param.reconstruct = QUDA_RECONSTRUCT_10;
  param.ghostExchange =  QUDA_GHOST_EXCHANGE_NO;
  cpuGaugeField* cpuMom = (!gParam->use_resident_mom) ? new cpuGaugeField(param) : nullptr;

  param.link_type = QUDA_GENERAL_LINKS;
  param.reconstruct = QUDA_RECONSTRUCT_NO;
  param.gauge = (void*)w_link;
  cpuGaugeField cpuWLink(param);
  param.gauge = (void*)v_link;
  cpuGaugeField cpuVLink(param);
  param.gauge = (void*)u_link;
  cpuGaugeField cpuULink(param);

  param.create = QUDA_ZERO_FIELD_CREATE;
  param.order  = QUDA_FLOAT2_GAUGE_ORDER;
  param.link_type = QUDA_ASQTAD_MOM_LINKS;
  param.reconstruct = QUDA_RECONSTRUCT_10;
  GaugeFieldParam momParam(param);

  param.create = QUDA_ZERO_FIELD_CREATE;
  param.link_type = QUDA_GENERAL_LINKS;
  param.setPrecision(gParam->cpu_prec, true);

  int R[4] = { 2*comm_dim_partitioned(0), 2*comm_dim_partitioned(1), 2*comm_dim_partitioned(2), 2*comm_dim_partitioned(3) };
  for (int dir=0; dir<4; ++dir) {
    param.x[dir] += 2*R[dir];
    param.r[dir] = R[dir];
  }

  param.reconstruct = QUDA_RECONSTRUCT_NO;
  param.create = QUDA_ZERO_FIELD_CREATE;
  param.setPrecision(gParam->cpu_prec);
  param.ghostExchange = QUDA_GHOST_EXCHANGE_EXTENDED;

  profileHISQForce.TPSTOP(QUDA_PROFILE_INIT);

  { // do outer-product computation
    ColorSpinorParam qParam;
    qParam.nColor = 3;
    qParam.nSpin = 1;
    qParam.siteSubset = QUDA_FULL_SITE_SUBSET;
    qParam.siteOrder = QUDA_EVEN_ODD_SITE_ORDER;
    qParam.nDim = 4;
    qParam.setPrecision(oParam.Precision());
    qParam.pad = 0;
    for (int dir=0; dir<4; ++dir) qParam.x[dir] = oParam.x[dir];

    // create the device quark field
    qParam.create = QUDA_NULL_FIELD_CREATE;
    qParam.fieldOrder = QUDA_FLOAT2_FIELD_ORDER;
    cudaColorSpinorField cudaQuark(qParam);

    // create the host quark field
    qParam.create = QUDA_REFERENCE_FIELD_CREATE;
    qParam.fieldOrder = QUDA_SPACE_COLOR_SPIN_FIELD_ORDER;
    qParam.v = fermion[0];

    { // regular terms
      GaugeField *oprod[2] = {stapleOprod, naikOprod};

      // loop over different quark fields
      for(int i=0; i<num_terms; ++i){

        // Wrap the MILC quark field
        profileHISQForce.TPSTART(QUDA_PROFILE_INIT);
        qParam.v = fermion[i];
        cpuColorSpinorField cpuQuark(qParam); // create host quark field
        profileHISQForce.TPSTOP(QUDA_PROFILE_INIT);

        profileHISQForce.TPSTART(QUDA_PROFILE_H2D);
        cudaQuark = cpuQuark;
        profileHISQForce.TPSTOP(QUDA_PROFILE_H2D);

        profileHISQForce.TPSTART(QUDA_PROFILE_COMPUTE);
        computeStaggeredOprod(oprod, cudaQuark, coeff[i], 3);
        profileHISQForce.TPSTOP(QUDA_PROFILE_COMPUTE);
      }
    }

    { // naik terms
      oneLinkOprod->copy(*stapleOprod);
      ax(level2_coeff[0], *oneLinkOprod);
      GaugeField *oprod[2] = {oneLinkOprod, naikOprod};

      // loop over different quark fields
      for(int i=0; i<num_naik_terms; ++i){

        // Wrap the MILC quark field
        profileHISQForce.TPSTART(QUDA_PROFILE_INIT);
        qParam.v = fermion[i + num_terms - num_naik_terms];
        cpuColorSpinorField cpuQuark(qParam); // create host quark field
        profileHISQForce.TPSTOP(QUDA_PROFILE_INIT);

        profileHISQForce.TPSTART(QUDA_PROFILE_H2D);
        cudaQuark = cpuQuark;
        profileHISQForce.TPSTOP(QUDA_PROFILE_H2D);

        profileHISQForce.TPSTART(QUDA_PROFILE_COMPUTE);
        computeStaggeredOprod(oprod, cudaQuark, coeff[i + num_terms], 3);
        profileHISQForce.TPSTOP(QUDA_PROFILE_COMPUTE);
      }
    }
  }

  profileHISQForce.TPSTART(QUDA_PROFILE_INIT);
  cudaGaugeField* cudaInForce = new cudaGaugeField(param);
  copyExtendedGauge(*cudaInForce, *stapleOprod, QUDA_CUDA_FIELD_LOCATION);
  delete stapleOprod;

  cudaGaugeField* cudaOutForce = new cudaGaugeField(param);
  copyExtendedGauge(*cudaOutForce, *oneLinkOprod, QUDA_CUDA_FIELD_LOCATION);
  delete oneLinkOprod;

  cudaGaugeField* cudaGauge = new cudaGaugeField(param);
  profileHISQForce.TPSTOP(QUDA_PROFILE_INIT);

  cudaGauge->loadCPUField(cpuWLink, profileHISQForce);

  cudaInForce->exchangeExtendedGhost(R,profileHISQForce,true);
  cudaGauge->exchangeExtendedGhost(R,profileHISQForce,true);
  cudaOutForce->exchangeExtendedGhost(R,profileHISQForce,true);

  profileHISQForce.TPSTART(QUDA_PROFILE_COMPUTE);
  hisqStaplesForce(*cudaOutForce, *cudaInForce, *cudaGauge, act_path_coeff);
  profileHISQForce.TPSTOP(QUDA_PROFILE_COMPUTE);

  // Load naik outer product
  copyExtendedGauge(*cudaInForce, *naikOprod, QUDA_CUDA_FIELD_LOCATION);
  cudaInForce->exchangeExtendedGhost(R,profileHISQForce,true);
  delete naikOprod;

  // Compute Naik three-link term
  profileHISQForce.TPSTART(QUDA_PROFILE_COMPUTE);
  hisqLongLinkForce(*cudaOutForce, *cudaInForce, *cudaGauge, act_path_coeff[1]);
  profileHISQForce.TPSTOP(QUDA_PROFILE_COMPUTE);

  cudaOutForce->exchangeExtendedGhost(R,profileHISQForce,true);

  // load v-link
  cudaGauge->loadCPUField(cpuVLink, profileHISQForce);
  cudaGauge->exchangeExtendedGhost(R,profileHISQForce,true);

  profileHISQForce.TPSTART(QUDA_PROFILE_COMPUTE);
  *num_failures_h = 0;
  unitarizeForce(*cudaInForce, *cudaOutForce, *cudaGauge, num_failures_d);
  profileHISQForce.TPSTOP(QUDA_PROFILE_COMPUTE);

  if (*num_failures_h>0) errorQuda("Error in the unitarization component of the hisq fermion force: %d failures\n", *num_failures_h);

  qudaMemset((void **)(cudaOutForce->Gauge_p()), 0, cudaOutForce->Bytes());

  // read in u-link
  cudaGauge->loadCPUField(cpuULink, profileHISQForce);
  cudaGauge->exchangeExtendedGhost(R,profileHISQForce,true);

  // Compute Fat7-staple term
  profileHISQForce.TPSTART(QUDA_PROFILE_COMPUTE);
  hisqStaplesForce(*cudaOutForce, *cudaInForce, *cudaGauge, fat7_coeff);
  profileHISQForce.TPSTOP(QUDA_PROFILE_COMPUTE);

  delete cudaInForce;
  cudaGaugeField* cudaMom = new cudaGaugeField(momParam);

  profileHISQForce.TPSTART(QUDA_PROFILE_COMPUTE);
  hisqCompleteForce(*cudaOutForce, *cudaGauge);
  profileHISQForce.TPSTOP(QUDA_PROFILE_COMPUTE);

  if (gParam->use_resident_mom) {
    if (!momResident) errorQuda("No resident momentum field to use");
    updateMomentum(*momResident, dt, *cudaOutForce, "hisq");
  } else {
    updateMomentum(*cudaMom, dt, *cudaOutForce, "hisq");
  }

  if (gParam->return_result_mom) {
    // Close the paths, make anti-hermitian, and store in compressed format
    if (gParam->return_result_mom) cudaMom->saveCPUField(*cpuMom, profileHISQForce);
  }

  profileHISQForce.TPSTART(QUDA_PROFILE_FREE);

  if (cpuMom) delete cpuMom;

  if (!gParam->make_resident_mom) {
    delete momResident;
    momResident = nullptr;
  }
  if (cudaMom) delete cudaMom;
  delete cudaOutForce;
  delete cudaGauge;
  profileHISQForce.TPSTOP(QUDA_PROFILE_FREE);

  profileHISQForce.TPSTOP(QUDA_PROFILE_TOTAL);
}

void computeWilsonForceQuda(void *h_mom, double dt, void **h_x, void **dummy1,
			    double *coeff, double kappa2, double ck,
			    int nvector, double multiplicity, void *dummy2,
			    QudaGaugeParam *gauge_param, QudaInvertParam *inv_param) {
  
  // Set ck to zero so that the clover path is not used.
  ck = 0.0;
  computeCloverForceQuda(h_mom, dt, h_x, dummy1, coeff, kappa2, ck,
			 nvector, multiplicity, dummy2, gauge_param, inv_param);  
}

void computeCloverForceQuda(void *h_mom, double dt, void **h_x, void **,
			    double *coeff, double kappa2, double ck,
			    int nvector, double multiplicity, void *,
			    QudaGaugeParam *gauge_param, QudaInvertParam *inv_param)
{ 
  using namespace quda;
  profileWilsonForce.TPSTART(QUDA_PROFILE_TOTAL);
  profileWilsonForce.TPSTART(QUDA_PROFILE_INIT);

  // Begin Wilson type spinor force computation (can be used for any Wilson
  // type spinor.
  //-------------------------------------------------------------------------- 
  checkGaugeParam(gauge_param);
  if (!gaugePrecise) errorQuda("No resident gauge field");

  GaugeFieldParam fParam(h_mom, *gauge_param, QUDA_ASQTAD_MOM_LINKS);
  // create the host momentum field
  fParam.reconstruct = QUDA_RECONSTRUCT_10;
  fParam.order = gauge_param->gauge_order;
  cpuGaugeField cpuMom(fParam);

  // create the device momentum field
  fParam.create = QUDA_ZERO_FIELD_CREATE;
  fParam.order = QUDA_FLOAT2_GAUGE_ORDER;
  cudaGaugeField cudaMom(fParam);

  // create the device force field
  fParam.link_type = QUDA_GENERAL_LINKS;
  fParam.create = QUDA_ZERO_FIELD_CREATE;
  fParam.order = QUDA_FLOAT2_GAUGE_ORDER;
  fParam.reconstruct = QUDA_RECONSTRUCT_NO;
  cudaGaugeField cudaForce(fParam);

  ColorSpinorParam qParam;
  qParam.location = QUDA_CUDA_FIELD_LOCATION;
  qParam.nColor = 3;
  qParam.nSpin = 4;
  qParam.siteSubset = QUDA_FULL_SITE_SUBSET;
  qParam.siteOrder = QUDA_EVEN_ODD_SITE_ORDER;
  qParam.nDim = 4;
  qParam.setPrecision(fParam.Precision());
  qParam.pad = 0;
  for(int dir=0; dir<4; ++dir) qParam.x[dir] = fParam.x[dir];

  // create the device quark field
  qParam.create = QUDA_NULL_FIELD_CREATE;
  qParam.fieldOrder = QUDA_FLOAT2_FIELD_ORDER;
  qParam.gammaBasis = QUDA_UKQCD_GAMMA_BASIS;

  std::vector<ColorSpinorField*> quarkX, quarkP;
  for (int i=0; i<nvector; i++) {
    quarkX.push_back(ColorSpinorField::Create(qParam));
    quarkP.push_back(ColorSpinorField::Create(qParam));
  }

  qParam.siteSubset = QUDA_PARITY_SITE_SUBSET;
  qParam.x[0] /= 2;
  cudaColorSpinorField tmp(qParam);

  // create the host quark field
  qParam.create = QUDA_REFERENCE_FIELD_CREATE;
  qParam.fieldOrder = QUDA_SPACE_SPIN_COLOR_FIELD_ORDER;
  qParam.gammaBasis = QUDA_DEGRAND_ROSSI_GAMMA_BASIS; // need expose this to interface

  bool pc_solve = (inv_param->solve_type == QUDA_DIRECT_PC_SOLVE) ||
    (inv_param->solve_type == QUDA_NORMOP_PC_SOLVE);
  DiracParam diracParam;
  setDiracParam(diracParam, inv_param, pc_solve);
  diracParam.tmp1 = &tmp; // use as temporary for dirac->M
  Dirac *dirac = Dirac::create(diracParam);

  if (inv_param->use_resident_solution) {
    if (solutionResident.size() < (unsigned int)nvector)
      errorQuda("solutionResident.size() %lu does not match number of shifts %d",
		solutionResident.size(), nvector);
  }

  cudaGaugeField &gaugeEx = *extendedGaugeResident;

  // create oprod and trace fields
  fParam.geometry = QUDA_TENSOR_GEOMETRY;
  cudaGaugeField oprod(fParam);
  
  profileWilsonForce.TPSTOP(QUDA_PROFILE_INIT);
  profileWilsonForce.TPSTART(QUDA_PROFILE_COMPUTE);
  
  std::vector<double> force_coeff(nvector);
  // loop over different quark fields
  for(int i=0; i<nvector; i++){
    ColorSpinorField &x = *(quarkX[i]);
    ColorSpinorField &p = *(quarkP[i]);

    if (!inv_param->use_resident_solution) {
      // for downloading x_e
      qParam.siteSubset = QUDA_PARITY_SITE_SUBSET;
      qParam.x[0] /= 2;

      // Wrap the even-parity quark field
      profileWilsonForce.TPSTOP(QUDA_PROFILE_COMPUTE);
      profileWilsonForce.TPSTART(QUDA_PROFILE_INIT);
      qParam.v = h_x[i];
      cpuColorSpinorField cpuQuarkX(qParam); // create host quark field
      profileWilsonForce.TPSTOP(QUDA_PROFILE_INIT);

      profileWilsonForce.TPSTART(QUDA_PROFILE_H2D);
      x.Even() = cpuQuarkX;
      profileWilsonForce.TPSTOP(QUDA_PROFILE_H2D);

      profileWilsonForce.TPSTART(QUDA_PROFILE_COMPUTE);
      gamma5(x.Even(), x.Even());
    } else {
      x.Even() = *(solutionResident[i]);
    }

    dirac->Dslash(x.Odd(), x.Even(), QUDA_ODD_PARITY);
    dirac->M(p.Even(), x.Even());
    dirac->Dagger(QUDA_DAG_YES);
    dirac->Dslash(p.Odd(), p.Even(), QUDA_ODD_PARITY);
    dirac->Dagger(QUDA_DAG_NO);

    gamma5(x, x);
    gamma5(p, p);

    force_coeff[i] = 2.0*dt*coeff[i]*kappa2;
  }

  computeWilsonForce(cudaForce, *gaugePrecise, quarkX, quarkP, force_coeff);
  profileWilsonForce.TPSTOP(QUDA_PROFILE_COMPUTE);
  profileWilsonForce.TPSTOP(QUDA_PROFILE_TOTAL);
  //--------------------------------------------------------------------------

  
  // Begin clover specific force computation
  //--------------------------------------------------------------------------
  
  // Find a better was to delineate this without breaking the interface
  if(ck != 0) {    
    profileCloverForce.TPSTART(QUDA_PROFILE_TOTAL);
    profileCloverForce.TPSTART(QUDA_PROFILE_INIT);
     // In double precision the clover derivative is faster with no reconstruct
    cudaGaugeField *u = &gaugeEx;
    if (gaugeEx.Reconstruct() == QUDA_RECONSTRUCT_12 && gaugeEx.Precision() == QUDA_DOUBLE_PRECISION) {
      GaugeFieldParam param(gaugeEx);
      param.reconstruct = QUDA_RECONSTRUCT_NO;
      u = new cudaGaugeField(param);
      u -> copy(gaugeEx);
    }

    profileCloverForce.TPSTOP(QUDA_PROFILE_INIT);
    profileCloverForce.TPSTART(QUDA_PROFILE_COMPUTE);
    computeCloverSigmaTrace(oprod, *cloverPrecise, 2.0*ck*multiplicity*dt);
    
    /* Now the U dA/dU terms */
    std::vector< std::vector<double> > ferm_epsilon(nvector);
    for (int shift = 0; shift < nvector; shift++) {
      ferm_epsilon[shift].reserve(2);
      ferm_epsilon[shift][0] = 2.0*ck*coeff[shift]*dt;
      ferm_epsilon[shift][1] = -kappa2 * 2.0*ck*coeff[shift]*dt;
    }
    
    computeCloverSigmaOprod(oprod, quarkX, quarkP, ferm_epsilon);
    profileCloverForce.TPSTOP(QUDA_PROFILE_COMPUTE);
    
    cudaGaugeField *oprodEx = createExtendedGauge(oprod, R, profileCloverForce);
    
    profileCloverForce.TPSTART(QUDA_PROFILE_COMPUTE);
    
    cloverDerivative(cudaForce, *u, *oprodEx, 1.0, QUDA_ODD_PARITY);
    cloverDerivative(cudaForce, *u, *oprodEx, 1.0, QUDA_EVEN_PARITY);
    profileCloverForce.TPSTOP(QUDA_PROFILE_COMPUTE);
    
    if (u != &gaugeEx) delete u;
  }

  profileWilsonForce.TPSTART(QUDA_PROFILE_COMPUTE);
  updateMomentum(cudaMom, -1.0, cudaForce, "wilson");
  profileWilsonForce.TPSTOP(QUDA_PROFILE_COMPUTE);
  
  // copy the outer product field back to the host
  profileWilsonForce.TPSTART(QUDA_PROFILE_D2H);
  cudaMom.saveCPUField(cpuMom);
  profileWilsonForce.TPSTOP(QUDA_PROFILE_D2H);

  profileWilsonForce.TPSTART(QUDA_PROFILE_FREE);

  for (int i=0; i<nvector; i++) {
    delete quarkX[i];
    delete quarkP[i];
  }
  delete dirac;
  
  profileWilsonForce.TPSTOP(QUDA_PROFILE_FREE);
  profileWilsonForce.TPSTOP(QUDA_PROFILE_TOTAL);
}



void updateGaugeFieldQuda(void* gauge,
			  void* momentum,
			  double dt,
			  int conj_mom,
			  int exact,
			  QudaGaugeParam* param)
{
  profileGaugeUpdate.TPSTART(QUDA_PROFILE_TOTAL);

  checkGaugeParam(param);

  profileGaugeUpdate.TPSTART(QUDA_PROFILE_INIT);

  // create the host fields
  GaugeFieldParam gParam(gauge, *param, QUDA_SU3_LINKS);
  gParam.site_offset = param->gauge_offset;
  gParam.site_size = param->site_size;
  bool need_cpu = !param->use_resident_gauge || param->return_result_gauge;
  cpuGaugeField *cpuGauge = need_cpu ? new cpuGaugeField(gParam) : nullptr;

  GaugeFieldParam gParamMom(momentum, *param);
  gParamMom.reconstruct = (gParamMom.order == QUDA_TIFR_GAUGE_ORDER || gParamMom.order == QUDA_TIFR_PADDED_GAUGE_ORDER) ?
    QUDA_RECONSTRUCT_NO : QUDA_RECONSTRUCT_10;
  gParamMom.link_type = QUDA_ASQTAD_MOM_LINKS;
  gParamMom.site_offset = param->mom_offset;
  gParamMom.site_size = param->site_size;
  cpuGaugeField *cpuMom = !param->use_resident_mom ? new cpuGaugeField(gParamMom) : nullptr;

  // create the device fields
  gParam.create = QUDA_NULL_FIELD_CREATE;
  gParam.order = QUDA_FLOAT2_GAUGE_ORDER;
  gParam.link_type = QUDA_ASQTAD_MOM_LINKS;
  gParam.reconstruct = QUDA_RECONSTRUCT_10;
  gParam.ghostExchange = QUDA_GHOST_EXCHANGE_NO;
  gParam.pad = 0;
  cudaGaugeField *cudaMom = !param->use_resident_mom ? new cudaGaugeField(gParam) : nullptr;

  gParam.link_type = QUDA_SU3_LINKS;
  gParam.reconstruct = param->reconstruct;
  cudaGaugeField *cudaInGauge = !param->use_resident_gauge ? new cudaGaugeField(gParam) : nullptr;
  auto *cudaOutGauge = new cudaGaugeField(gParam);

  profileGaugeUpdate.TPSTOP(QUDA_PROFILE_INIT);

  profileGaugeUpdate.TPSTART(QUDA_PROFILE_H2D);

  if (!param->use_resident_gauge) {   // load fields onto the device
    cudaInGauge->loadCPUField(*cpuGauge);
  } else { // or use resident fields already present
    if (!gaugePrecise) errorQuda("No resident gauge field allocated");
    cudaInGauge = gaugePrecise;
    gaugePrecise = nullptr;
  }

  if (!param->use_resident_mom) {
    cudaMom->loadCPUField(*cpuMom);
  } else {
    if (!momResident) errorQuda("No resident mom field allocated");
    cudaMom = momResident;
    momResident = nullptr;
  }

  profileGaugeUpdate.TPSTOP(QUDA_PROFILE_H2D);

  // perform the update
  profileGaugeUpdate.TPSTART(QUDA_PROFILE_COMPUTE);
  updateGaugeField(*cudaOutGauge, dt, *cudaInGauge, *cudaMom,
      (bool)conj_mom, (bool)exact);
  profileGaugeUpdate.TPSTOP(QUDA_PROFILE_COMPUTE);

  if (param->return_result_gauge) {
    // copy the gauge field back to the host
    profileGaugeUpdate.TPSTART(QUDA_PROFILE_D2H);
    cudaOutGauge->saveCPUField(*cpuGauge);
    profileGaugeUpdate.TPSTOP(QUDA_PROFILE_D2H);
  }

  profileGaugeUpdate.TPSTART(QUDA_PROFILE_FREE);
  if (param->make_resident_gauge) {
    if (gaugePrecise != nullptr) delete gaugePrecise;
    gaugePrecise = cudaOutGauge;
  } else {
    delete cudaOutGauge;
  }

  if (param->make_resident_mom) {
    if (momResident != nullptr && momResident != cudaMom) delete momResident;
    momResident = cudaMom;
  } else {
    delete cudaMom;
  }

  delete cudaInGauge;
  if (cpuMom) delete cpuMom;
  if (cpuGauge) delete cpuGauge;

  profileGaugeUpdate.TPSTOP(QUDA_PROFILE_FREE);
  profileGaugeUpdate.TPSTOP(QUDA_PROFILE_TOTAL);
}

 void projectSU3Quda(void *gauge_h, double tol, QudaGaugeParam *param) {
   profileProject.TPSTART(QUDA_PROFILE_TOTAL);

   profileProject.TPSTART(QUDA_PROFILE_INIT);
   checkGaugeParam(param);

   // create the gauge field
   GaugeFieldParam gParam(gauge_h, *param, QUDA_GENERAL_LINKS);
   gParam.site_offset = param->gauge_offset;
   gParam.site_size = param->site_size;
   bool need_cpu = !param->use_resident_gauge || param->return_result_gauge;
   cpuGaugeField *cpuGauge = need_cpu ? new cpuGaugeField(gParam) : nullptr;

   // create the device fields
   gParam.create = QUDA_NULL_FIELD_CREATE;
   gParam.order = QUDA_FLOAT2_GAUGE_ORDER;
   gParam.reconstruct = param->reconstruct;
   cudaGaugeField *cudaGauge = !param->use_resident_gauge ? new cudaGaugeField(gParam) : nullptr;
   profileProject.TPSTOP(QUDA_PROFILE_INIT);

   if (param->use_resident_gauge) {
     if (!gaugePrecise) errorQuda("No resident gauge field to use");
     cudaGauge = gaugePrecise;
     gaugePrecise = nullptr;
   } else {
     profileProject.TPSTART(QUDA_PROFILE_H2D);
     cudaGauge->loadCPUField(*cpuGauge);
     profileProject.TPSTOP(QUDA_PROFILE_H2D);
   }

   profileProject.TPSTART(QUDA_PROFILE_COMPUTE);
   *num_failures_h = 0;

   // project onto SU(3)
   if (cudaGauge->StaggeredPhaseApplied()) cudaGauge->removeStaggeredPhase();
   projectSU3(*cudaGauge, tol, num_failures_d);
   if (!cudaGauge->StaggeredPhaseApplied() && param->staggered_phase_applied) cudaGauge->applyStaggeredPhase();

   profileProject.TPSTOP(QUDA_PROFILE_COMPUTE);

   if(*num_failures_h>0)
     errorQuda("Error in the SU(3) unitarization: %d failures\n", *num_failures_h);

   profileProject.TPSTART(QUDA_PROFILE_D2H);
   if (param->return_result_gauge) cudaGauge->saveCPUField(*cpuGauge);
   profileProject.TPSTOP(QUDA_PROFILE_D2H);

   if (param->make_resident_gauge) {
     if (gaugePrecise != nullptr && cudaGauge != gaugePrecise) delete gaugePrecise;
     gaugePrecise = cudaGauge;
   } else {
     delete cudaGauge;
   }

   profileProject.TPSTART(QUDA_PROFILE_FREE);
   if (cpuGauge) delete cpuGauge;
   profileProject.TPSTOP(QUDA_PROFILE_FREE);

   profileProject.TPSTOP(QUDA_PROFILE_TOTAL);
 }

 void staggeredPhaseQuda(void *gauge_h, QudaGaugeParam *param) {
   profilePhase.TPSTART(QUDA_PROFILE_TOTAL);

   profilePhase.TPSTART(QUDA_PROFILE_INIT);
   checkGaugeParam(param);

   // create the gauge field
   GaugeFieldParam gParam(gauge_h, *param, QUDA_GENERAL_LINKS);
   bool need_cpu = !param->use_resident_gauge || param->return_result_gauge;
   cpuGaugeField *cpuGauge = need_cpu ? new cpuGaugeField(gParam) : nullptr;

   // create the device fields
   gParam.create = QUDA_NULL_FIELD_CREATE;
   gParam.order = QUDA_FLOAT2_GAUGE_ORDER;
   gParam.reconstruct = param->reconstruct;
   cudaGaugeField *cudaGauge = !param->use_resident_gauge ? new cudaGaugeField(gParam) : nullptr;
   profilePhase.TPSTOP(QUDA_PROFILE_INIT);

   if (param->use_resident_gauge) {
     if (!gaugePrecise) errorQuda("No resident gauge field to use");
     cudaGauge = gaugePrecise;
   } else {
     profilePhase.TPSTART(QUDA_PROFILE_H2D);
     cudaGauge->loadCPUField(*cpuGauge);
     profilePhase.TPSTOP(QUDA_PROFILE_H2D);
   }

   profilePhase.TPSTART(QUDA_PROFILE_COMPUTE);
   *num_failures_h = 0;

   // apply / remove phase as appropriate
   if (!cudaGauge->StaggeredPhaseApplied()) cudaGauge->applyStaggeredPhase();
   else cudaGauge->removeStaggeredPhase();

   profilePhase.TPSTOP(QUDA_PROFILE_COMPUTE);

   profilePhase.TPSTART(QUDA_PROFILE_D2H);
   if (param->return_result_gauge) cudaGauge->saveCPUField(*cpuGauge);
   profilePhase.TPSTOP(QUDA_PROFILE_D2H);

   if (param->make_resident_gauge) {
     if (gaugePrecise != nullptr && cudaGauge != gaugePrecise) delete gaugePrecise;
     gaugePrecise = cudaGauge;
   } else {
     delete cudaGauge;
   }

   profilePhase.TPSTART(QUDA_PROFILE_FREE);
   if (cpuGauge) delete cpuGauge;
   profilePhase.TPSTOP(QUDA_PROFILE_FREE);

   profilePhase.TPSTOP(QUDA_PROFILE_TOTAL);
 }

// evaluate the momentum action
double momActionQuda(void* momentum, QudaGaugeParam* param)
{
  profileMomAction.TPSTART(QUDA_PROFILE_TOTAL);

  profileMomAction.TPSTART(QUDA_PROFILE_INIT);
  checkGaugeParam(param);

  // create the momentum fields
  GaugeFieldParam gParam(momentum, *param, QUDA_ASQTAD_MOM_LINKS);
  gParam.reconstruct = (gParam.order == QUDA_TIFR_GAUGE_ORDER || gParam.order == QUDA_TIFR_PADDED_GAUGE_ORDER) ?
    QUDA_RECONSTRUCT_NO : QUDA_RECONSTRUCT_10;
  gParam.site_offset = param->mom_offset;
  gParam.site_size = param->site_size;

  cpuGaugeField *cpuMom = !param->use_resident_mom ? new cpuGaugeField(gParam) : nullptr;

  // create the device fields
  gParam.create = QUDA_NULL_FIELD_CREATE;
  gParam.reconstruct = QUDA_RECONSTRUCT_10;
  gParam.setPrecision(param->cuda_prec, true);

  cudaGaugeField *cudaMom = !param->use_resident_mom ? new cudaGaugeField(gParam) : nullptr;

  profileMomAction.TPSTOP(QUDA_PROFILE_INIT);

  profileMomAction.TPSTART(QUDA_PROFILE_H2D);
  if (!param->use_resident_mom) {
    cudaMom->loadCPUField(*cpuMom);
  } else {
    if (!momResident) errorQuda("No resident mom field allocated");
    cudaMom = momResident;
  }
  profileMomAction.TPSTOP(QUDA_PROFILE_H2D);

  // perform the update
  profileMomAction.TPSTART(QUDA_PROFILE_COMPUTE);
  double action = computeMomAction(*cudaMom);
  profileMomAction.TPSTOP(QUDA_PROFILE_COMPUTE);

  profileMomAction.TPSTART(QUDA_PROFILE_FREE);
  if (param->make_resident_mom) {
    if (momResident != nullptr && momResident != cudaMom) delete momResident;
    momResident = cudaMom;
  } else {
    delete cudaMom;
    momResident = nullptr;
  }
  if (cpuMom) {
    delete cpuMom;
  }

  profileMomAction.TPSTOP(QUDA_PROFILE_FREE);
  profileMomAction.TPSTOP(QUDA_PROFILE_TOTAL);

  return action;
}


void gaussGaugeQuda(unsigned long long seed, double sigma)
{
  profileGauss.TPSTART(QUDA_PROFILE_TOTAL);

  if (!gaugePrecise) errorQuda("Cannot generate Gauss GaugeField as there is no resident gauge field");

  cudaGaugeField *data = gaugePrecise;

  GaugeFieldParam param(*data);
  param.reconstruct = QUDA_RECONSTRUCT_12;
  param.ghostExchange = QUDA_GHOST_EXCHANGE_NO;
  cudaGaugeField u(param);

  profileGauss.TPSTART(QUDA_PROFILE_COMPUTE);
  quda::gaugeGauss(*data, seed, sigma);
  profileGauss.TPSTOP(QUDA_PROFILE_COMPUTE);

  if (extendedGaugeResident) {
    extendedGaugeResident->copy(*gaugePrecise);
    extendedGaugeResident->exchangeExtendedGhost(R, profileGauss, redundant_comms);
  }

  profileGauss.TPSTOP(QUDA_PROFILE_TOTAL);
}


/*
 * Computes the total, spatial and temporal plaquette averages of the loaded gauge configuration.
 */
void plaqQuda(double plaq[3])
{
  profilePlaq.TPSTART(QUDA_PROFILE_TOTAL);

  if (!gaugePrecise) errorQuda("Cannot compute plaquette as there is no resident gauge field");

  cudaGaugeField *data = extendedGaugeResident ? extendedGaugeResident : createExtendedGauge(*gaugePrecise, R, profilePlaq);
  extendedGaugeResident = data;

  profilePlaq.TPSTART(QUDA_PROFILE_COMPUTE);
  double3 plaq3 = quda::plaquette(*data);
  plaq[0] = plaq3.x;
  plaq[1] = plaq3.y;
  plaq[2] = plaq3.z;
  profilePlaq.TPSTOP(QUDA_PROFILE_COMPUTE);

  profilePlaq.TPSTOP(QUDA_PROFILE_TOTAL);
}

/*
 * Performs a deep copy from the internal extendedGaugeResident field.
 */
void copyExtendedResidentGaugeQuda(void* resident_gauge)
{
  if (!gaugePrecise) errorQuda("Cannot perform deep copy of resident gauge field as there is no resident gauge field");
  extendedGaugeResident = extendedGaugeResident ? extendedGaugeResident : createExtendedGauge(*gaugePrecise, R, profilePlaq);
  static_cast<GaugeField*>(resident_gauge)->copy(*extendedGaugeResident);
}

 
void performGaussianSmearNStep(void *h_in, QudaInvertParam *inv_param, const int n_steps, const double omega)
{
  if(n_steps == 0) return;
  
  profileGaussianSmear.TPSTART(QUDA_PROFILE_TOTAL);
  profileGaussianSmear.TPSTART(QUDA_PROFILE_INIT);

  if (gaugePrecise == nullptr) errorQuda("Gauge field must be loaded");
  
  if (getVerbosity() >= QUDA_DEBUG_VERBOSE) printQudaInvertParam(inv_param);
  
  cudaGaugeField *gauge_ptr = nullptr;

  if (gaugeSmeared != nullptr) {
    if (getVerbosity() >= QUDA_VERBOSE) printfQuda("Gaussian smearing done with gaugeSmeared\n");
    GaugeFieldParam gParam(*gaugePrecise);
    gParam.create = QUDA_NULL_FIELD_CREATE;
    gauge_ptr = new cudaGaugeField(gParam);
    copyExtendedGauge(*gauge_ptr, *gaugeSmeared, QUDA_CUDA_FIELD_LOCATION);
    gauge_ptr->exchangeGhost();
  } else {
    if (getVerbosity() >= QUDA_VERBOSE) printfQuda("Gaussian smearing done with gaugePrecise\n");
    gauge_ptr = gaugePrecise;
  }

  if (!initialized) errorQuda("QUDA not initialized");

  if (getVerbosity() >= QUDA_DEBUG_VERBOSE) { printQudaInvertParam(inv_param); }

  checkInvertParam(inv_param);

  // Create device side ColorSpinorField vectors and to pass to the
  // compute function.
  const int *X = gauge_ptr->X();
  ColorSpinorParam cpuParam(h_in, *inv_param, X, QUDA_MAT_SOLUTION, QUDA_CPU_FIELD_LOCATION);
  cpuParam.nSpin = 4;
  // QUDA style pointer for host data.
  ColorSpinorField *in_h = ColorSpinorField::Create(cpuParam);

  // Device side data.
  ColorSpinorParam cudaParam(cpuParam);
  cudaParam.location = QUDA_CUDA_FIELD_LOCATION;
  cudaParam.create = QUDA_ZERO_FIELD_CREATE;
  cudaParam.setPrecision(inv_param->cuda_prec, inv_param->cuda_prec, true);
  ColorSpinorField *in = ColorSpinorField::Create(cudaParam);
  ColorSpinorField *out = ColorSpinorField::Create(cudaParam);
  ColorSpinorField *temp1 = ColorSpinorField::Create(cudaParam);
  ColorSpinorField *temp2 = ColorSpinorField::Create(cudaParam);

  // Create the laplace operator
  //------------------------------------------------------
  bool pc_solve = false;
  Dirac *d = nullptr;
  Dirac *dSloppy = nullptr;
  Dirac *dPre = nullptr;
  createDirac(d, dSloppy, dPre, *inv_param, pc_solve);
  Dirac &dirac = *d;
  DiracM laplace_op(dirac);
  profileGaussianSmear.TPSTOP(QUDA_PROFILE_INIT);

  // Copy host data to device
  profileGaussianSmear.TPSTART(QUDA_PROFILE_H2D);
  *in = *in_h;
  profileGaussianSmear.TPSTOP(QUDA_PROFILE_H2D);

  // Scale up the source to prevent underflow
  profileGaussianSmear.TPSTART(QUDA_PROFILE_COMPUTE);
  blas::ax(1e6, *in);

  double alpha = - (omega * omega) / (4 * n_steps);  
  double a = -alpha;
  double b = (6.0*alpha + 1.0);  

  for (int i = 0; i < n_steps; i++) {
    if (i > 0) std::swap(in, out);
    // The SmearOp computes:
    // out(x) = b * in(x) - a * \sum_mu (U_{-\mu}(x)in(x+mu) + U^\dagger_mu(x-mu)in(x-mu))
    // Which gives the use finer control over the operation that DslashXpay and
    // allows us to omit a vector rescaling.
    laplace_op.Expose()->SmearOp(*out, *in, a, b);
    if (getVerbosity() >= QUDA_DEBUG_VERBOSE) {
      double norm = blas::norm2(*out);
      printfQuda("Step %d, vector norm %e\n", i, norm);
    }
  }
  
  // Normalise the source
  double nout = blas::norm2(*out);
  blas::ax(1.0 / sqrt(nout), *out);
  profileGaussianSmear.TPSTOP(QUDA_PROFILE_COMPUTE);

  // Copy device data to host.
  profileGaussianSmear.TPSTART(QUDA_PROFILE_D2H);
  *in_h = *out;
  profileGaussianSmear.TPSTOP(QUDA_PROFILE_D2H);

  profileGaussianSmear.TPSTART(QUDA_PROFILE_FREE);
  if (gaugeSmeared != nullptr) delete gauge_ptr;
  delete temp1;
  delete temp2;
  delete out;
  delete in;
  delete in_h;
  delete d;
  delete dSloppy;
  delete dPre;

  profileGaussianSmear.TPSTOP(QUDA_PROFILE_FREE);
  profileGaussianSmear.TPSTOP(QUDA_PROFILE_TOTAL);
  saveTuneCache();
}

void performGaussianSmearNStep(void *h_in, QudaInvertParam *inv_param, unsigned int n_steps)
{
  if(n_steps == 0) return;
  
  profileGaussianSmear.TPSTART(QUDA_PROFILE_TOTAL);
  profileGaussianSmear.TPSTART(QUDA_PROFILE_INIT);

  if (gaugePrecise == nullptr) errorQuda("Gauge field must be loaded");

  if (getVerbosity() >= QUDA_DEBUG_VERBOSE) printQudaInvertParam(inv_param);

  cudaGaugeField *gauge_ptr = nullptr;

  if (gaugeSmeared != nullptr) {
    if (getVerbosity() >= QUDA_VERBOSE) printfQuda("Gaussian smearing done with gaugeSmeared\n");
    GaugeFieldParam gParam(*gaugePrecise);
    gParam.create = QUDA_NULL_FIELD_CREATE;
    gauge_ptr = new cudaGaugeField(gParam);
    copyExtendedGauge(*gauge_ptr, *gaugeSmeared, QUDA_CUDA_FIELD_LOCATION);
    gauge_ptr->exchangeGhost();
  } else {
    if (getVerbosity() >= QUDA_VERBOSE) printfQuda("Gaussian smearing done with gaugePrecise\n");
    gauge_ptr = gaugePrecise;
  }

  if (!initialized) errorQuda("QUDA not initialized");

  if (getVerbosity() >= QUDA_DEBUG_VERBOSE) { printQudaInvertParam(inv_param); }

  checkInvertParam(inv_param);

  // Create device side ColorSpinorField vectors and to pass to the
  // compute function.
  const int *X = gauge_ptr->X();
  ColorSpinorParam cpuParam(h_in, *inv_param, X, QUDA_MAT_SOLUTION, QUDA_CPU_FIELD_LOCATION);
  cpuParam.nSpin = 4;
  // QUDA style pointer for host data.
  ColorSpinorField *in_h = ColorSpinorField::Create(cpuParam);

  // Device side data.
  ColorSpinorParam cudaParam(cpuParam);
  cudaParam.location = QUDA_CUDA_FIELD_LOCATION;
  cudaParam.create = QUDA_ZERO_FIELD_CREATE;
  cudaParam.setPrecision(inv_param->cuda_prec, inv_param->cuda_prec, true);
  ColorSpinorField *in = ColorSpinorField::Create(cudaParam);
  ColorSpinorField *out = ColorSpinorField::Create(cudaParam);
  ColorSpinorField *temp1 = ColorSpinorField::Create(cudaParam);
  ColorSpinorField *temp2 = ColorSpinorField::Create(cudaParam);

  // Create the laplace operator
  //------------------------------------------------------
  bool pc_solve = false;

  Dirac *d = nullptr;
  Dirac *dSloppy = nullptr;
  Dirac *dPre = nullptr;
  createDirac(d, dSloppy, dPre, *inv_param, pc_solve);
  Dirac &dirac = *d;
  DiracM laplace_op(dirac);
  profileGaussianSmear.TPSTOP(QUDA_PROFILE_INIT);

  // massRescale(*static_cast<cudaColorSpinorField*>(in_h), *inv_param);

  // Copy host data to device
  profileGaussianSmear.TPSTART(QUDA_PROFILE_H2D);
  *in = *in_h;
  profileGaussianSmear.TPSTOP(QUDA_PROFILE_H2D);

  // Scale up the source to prevent underflow
  profileGaussianSmear.TPSTART(QUDA_PROFILE_COMPUTE);
  blas::ax(1e6, *in);

  // Computes out(x) = (in(x) + (\omega/(4N) * \sum_mu (U_{-\mu}(x)in(x+mu) + U^\dagger_mu(x-mu)in(x-mu))))
  if (n_steps == 0) std::swap(in, out);
  for (unsigned int i = 0; i < n_steps; i++) {
    // If performing an iteration greater that i=0, swap the `out` and `in` pointers.
    // This will feed the previous iteration's result into the loop, and
    // overwrite the previous `in`.
    if (i > 0) std::swap(in, out);
    laplace_op.Expose()->M(*out, *in);
    blas::ax(1.0 / inv_param->mass, *out);
    if (getVerbosity() >= QUDA_DEBUG_VERBOSE) {
      double norm = blas::norm2(*out);
      printfQuda("Step %d, vector norm %e\n", i, norm);
    }
  }

  // Normalise the source
  double nout = blas::norm2(*out);
  blas::ax(1.0 / sqrt(nout), *out);
  profileGaussianSmear.TPSTOP(QUDA_PROFILE_COMPUTE);

  // Copy device data to host.
  profileGaussianSmear.TPSTART(QUDA_PROFILE_D2H);
  *in_h = *out;
  profileGaussianSmear.TPSTOP(QUDA_PROFILE_D2H);

  profileGaussianSmear.TPSTART(QUDA_PROFILE_FREE);
  if (gaugeSmeared != nullptr) delete gauge_ptr;
  delete temp1;
  delete temp2;
  delete out;
  delete in;
  delete in_h;
  delete d;
  delete dSloppy;
  delete dPre;

  profileGaussianSmear.TPSTOP(QUDA_PROFILE_FREE);
  profileGaussianSmear.TPSTOP(QUDA_PROFILE_TOTAL);
  saveTuneCache();
}

void performAPEnStep(unsigned int n_steps, double alpha, int meas_interval)
{
  profileAPE.TPSTART(QUDA_PROFILE_TOTAL);

  if (gaugePrecise == nullptr) errorQuda("Gauge field must be loaded");

  if (gaugeSmeared != nullptr) delete gaugeSmeared;
  gaugeSmeared = createExtendedGauge(*gaugePrecise, R, profileAPE);

  GaugeFieldParam gParam(*gaugeSmeared);
  auto *cudaGaugeTemp = new cudaGaugeField(gParam);

  QudaGaugeObservableParam param = newQudaGaugeObservableParam();
  param.compute_qcharge = QUDA_BOOLEAN_TRUE;
  param.compute_plaquette = QUDA_BOOLEAN_TRUE;
 
  if (getVerbosity() >= QUDA_VERBOSE) {
    gaugeObservablesQuda(&param);
    printfQuda("Step %03d: Plaquette = %+.16e Q charge = %+.16e\n", 0, param.plaquette[0], param.qcharge);
  }

  for (unsigned int i = 0; i < n_steps; i++) {
    profileAPE.TPSTART(QUDA_PROFILE_COMPUTE);
    APEStep(*gaugeSmeared, *cudaGaugeTemp, alpha);
    profileAPE.TPSTOP(QUDA_PROFILE_COMPUTE);
    if ((i + 1) % meas_interval == 0 && getVerbosity() >= QUDA_VERBOSE) {
      gaugeObservablesQuda(&param);
      printfQuda("Step %03d: Plaquette = %+.16e Q charge = %+.16e\n", i+1, param.plaquette[0], param.qcharge);
    }
  }

  delete cudaGaugeTemp;
  profileAPE.TPSTOP(QUDA_PROFILE_TOTAL);
}

void performSTOUTnStep(unsigned int n_steps, double rho, int meas_interval)
{
  profileSTOUT.TPSTART(QUDA_PROFILE_TOTAL);  
  if (gaugePrecise == nullptr) errorQuda("Gauge field must be loaded");
  if (gaugeSmeared != nullptr) delete gaugeSmeared;
  gaugeSmeared = createExtendedGauge(*gaugePrecise, R, profileSTOUT);

  profileSTOUT.TPSTART(QUDA_PROFILE_INIT);
  GaugeFieldParam gParam(*gaugeSmeared);
  auto *cudaGaugeTemp = new cudaGaugeField(gParam);

  QudaGaugeObservableParam param = newQudaGaugeObservableParam();
  param.compute_qcharge = QUDA_BOOLEAN_TRUE;
  param.compute_plaquette = QUDA_BOOLEAN_TRUE;
  profileSTOUT.TPSTOP(QUDA_PROFILE_INIT);  

  if (getVerbosity() >= QUDA_VERBOSE) {
    profileSTOUT.TPSTOP(QUDA_PROFILE_TOTAL);  
    gaugeObservablesQuda(&param);
    profileSTOUT.TPSTART(QUDA_PROFILE_TOTAL);  
    printfQuda("Step %03d: Plaquette = %+.16e Q charge = %+.16e\n", 0, param.plaquette[0], param.qcharge);
  }

  for (unsigned int i = 0; i < n_steps; i++) {
    profileSTOUT.TPSTART(QUDA_PROFILE_COMPUTE);
    STOUTStep(*gaugeSmeared, *cudaGaugeTemp, rho);
    profileSTOUT.TPSTOP(QUDA_PROFILE_COMPUTE);
    if ((i + 1) % meas_interval == 0 && getVerbosity() >= QUDA_VERBOSE) {
      profileSTOUT.TPSTOP(QUDA_PROFILE_TOTAL);  
      gaugeObservablesQuda(&param);
      profileSTOUT.TPSTART(QUDA_PROFILE_TOTAL);  
      printfQuda("Step %03d: Plaquette = %+.16e Q charge = %+.16e\n", i+1, param.plaquette[0], param.qcharge);
    }
  }
  profileSTOUT.TPSTART(QUDA_PROFILE_FREE);
  delete cudaGaugeTemp;
  profileSTOUT.TPSTOP(QUDA_PROFILE_FREE);
  profileSTOUT.TPSTOP(QUDA_PROFILE_TOTAL);
}

void performOvrImpSTOUTnStep(unsigned int n_steps, double rho, double epsilon, int meas_interval)
{
  profileOvrImpSTOUT.TPSTART(QUDA_PROFILE_TOTAL);

  if (gaugePrecise == nullptr) errorQuda("Gauge field must be loaded");

  if (gaugeSmeared != nullptr) delete gaugeSmeared;
  gaugeSmeared = createExtendedGauge(*gaugePrecise, R, profileOvrImpSTOUT);

  GaugeFieldParam gParam(*gaugeSmeared);
  auto *cudaGaugeTemp = new cudaGaugeField(gParam);

  QudaGaugeObservableParam param = newQudaGaugeObservableParam();
  param.compute_qcharge = QUDA_BOOLEAN_TRUE;
  param.compute_plaquette = QUDA_BOOLEAN_TRUE;
  
  if (getVerbosity() >= QUDA_VERBOSE) {
    gaugeObservablesQuda(&param);
    printfQuda("Step %03d: Plaquette = %+.16e Q charge = %+.16e\n", 0, param.plaquette[0], param.qcharge);
  }

  for (unsigned int i = 0; i < n_steps; i++) {
    profileOvrImpSTOUT.TPSTART(QUDA_PROFILE_COMPUTE);
    OvrImpSTOUTStep(*gaugeSmeared, *cudaGaugeTemp, rho, epsilon);
    profileOvrImpSTOUT.TPSTOP(QUDA_PROFILE_COMPUTE);
    if ((i + 1) % meas_interval == 0 && getVerbosity() >= QUDA_VERBOSE) {
      gaugeObservablesQuda(&param);
      printfQuda("Step %03d: Plaquette = %+.16e Q charge = %+.16e\n", i+1, param.plaquette[0], param.qcharge);
    }
  }

  delete cudaGaugeTemp;
  profileOvrImpSTOUT.TPSTOP(QUDA_PROFILE_TOTAL);
}

void performWFlownStep(unsigned int n_steps, double step_size, int meas_interval, QudaWFlowType wflow_type)
{
  pushOutputPrefix("performWFlownStep: ");
  profileWFlow.TPSTART(QUDA_PROFILE_TOTAL);

  if (gaugePrecise == nullptr) errorQuda("Gauge field must be loaded");

  if (gaugeSmeared != nullptr) delete gaugeSmeared;
  gaugeSmeared = createExtendedGauge(*gaugePrecise, R, profileWFlow);

  GaugeFieldParam gParamEx(*gaugeSmeared);
  auto *gaugeAux = GaugeField::Create(gParamEx);

  GaugeFieldParam gParam(*gaugePrecise);
  gParam.reconstruct = QUDA_RECONSTRUCT_NO; // temporary field is not on manifold so cannot use reconstruct
  auto *gaugeTemp = GaugeField::Create(gParam);

  GaugeField *in = gaugeSmeared;
  GaugeField *out = gaugeAux;

  QudaGaugeObservableParam param = newQudaGaugeObservableParam();
  param.compute_plaquette = QUDA_BOOLEAN_TRUE;
  param.compute_qcharge = QUDA_BOOLEAN_TRUE;

  if (getVerbosity() >= QUDA_SUMMARIZE) {
    gaugeObservables(*in, param, profileWFlow);
    printfQuda("flow t \t plaquette \t E_tot \t E_spatial \t E_temporal \t Q charge\n");
    printfQuda("%le %.16e %+.16e %+.16e %+.16e %+.16e\n", 0.0, param.plaquette[0], param.energy[0],
	       param.energy[1], param.energy[2], param.qcharge);
  }

  for (unsigned int i = 0; i < n_steps; i++) {
    // Perform W1, W2, and Vt Wilson Flow steps as defined in
    // https://arxiv.org/abs/1006.4518v3
    profileWFlow.TPSTART(QUDA_PROFILE_COMPUTE);
    if (i > 0) std::swap(in, out); // output from prior step becomes input for next step

    WFlowStep(*out, *gaugeTemp, *in, step_size, wflow_type);
    profileWFlow.TPSTOP(QUDA_PROFILE_COMPUTE);

    if ((i + 1) % meas_interval == 0 && getVerbosity() >= QUDA_SUMMARIZE) {
      gaugeObservables(*out, param, profileWFlow);
      printfQuda("%le %.16e %+.16e %+.16e %+.16e %+.16e\n", step_size * (i + 1), param.plaquette[0], param.energy[0],
                 param.energy[1], param.energy[2], param.qcharge);
    }
  }

  delete gaugeTemp;
  delete gaugeAux;
  profileWFlow.TPSTOP(QUDA_PROFILE_TOTAL);
  popOutputPrefix();
}

int computeGaugeFixingOVRQuda(void *gauge, const unsigned int gauge_dir, const unsigned int Nsteps,
                              const unsigned int verbose_interval, const double relax_boost, const double tolerance,
                              const unsigned int reunit_interval, const unsigned int stopWtheta, QudaGaugeParam *param,
                              double *timeinfo)
{
  GaugeFixOVRQuda.TPSTART(QUDA_PROFILE_TOTAL);

  checkGaugeParam(param);

  GaugeFixOVRQuda.TPSTART(QUDA_PROFILE_INIT);
  GaugeFieldParam gParam(gauge, *param);
  auto *cpuGauge = new cpuGaugeField(gParam);

  // gParam.pad = getFatLinkPadding(param->X);
  gParam.create = QUDA_NULL_FIELD_CREATE;
  gParam.link_type = param->type;
  gParam.reconstruct = param->reconstruct;
  gParam.setPrecision(gParam.Precision(), true);
  auto *cudaInGauge = new cudaGaugeField(gParam);

  GaugeFixOVRQuda.TPSTOP(QUDA_PROFILE_INIT);
  GaugeFixOVRQuda.TPSTART(QUDA_PROFILE_H2D);

  ///if (!param->use_resident_gauge) {   // load fields onto the device
  cudaInGauge->loadCPUField(*cpuGauge);
 /* } else { // or use resident fields already present
    if (!gaugePrecise) errorQuda("No resident gauge field allocated");
    cudaInGauge = gaugePrecise;
    gaugePrecise = nullptr;
  } */

  GaugeFixOVRQuda.TPSTOP(QUDA_PROFILE_H2D);

  if (comm_size() == 1) {
    // perform the update
    GaugeFixOVRQuda.TPSTART(QUDA_PROFILE_COMPUTE);
    gaugeFixingOVR(*cudaInGauge, gauge_dir, Nsteps, verbose_interval, relax_boost, tolerance, reunit_interval,
                   stopWtheta);
    GaugeFixOVRQuda.TPSTOP(QUDA_PROFILE_COMPUTE);
  } else {
    cudaGaugeField *cudaInGaugeEx = createExtendedGauge(*cudaInGauge, R, GaugeFixOVRQuda);

    // perform the update
    GaugeFixOVRQuda.TPSTART(QUDA_PROFILE_COMPUTE);
    gaugeFixingOVR(*cudaInGaugeEx, gauge_dir, Nsteps, verbose_interval, relax_boost, tolerance, reunit_interval,
                   stopWtheta);
    GaugeFixOVRQuda.TPSTOP(QUDA_PROFILE_COMPUTE);

    //HOW TO COPY BACK TO CPU: cudaInGaugeEx->cpuGauge
    copyExtendedGauge(*cudaInGauge, *cudaInGaugeEx, QUDA_CUDA_FIELD_LOCATION);
  }

  // copy the gauge field back to the host
  GaugeFixOVRQuda.TPSTART(QUDA_PROFILE_D2H);
  cudaInGauge->saveCPUField(*cpuGauge);
  GaugeFixOVRQuda.TPSTOP(QUDA_PROFILE_D2H);

  GaugeFixOVRQuda.TPSTOP(QUDA_PROFILE_TOTAL);

  if (param->make_resident_gauge) {
    if (gaugePrecise != nullptr) delete gaugePrecise;
    gaugePrecise = cudaInGauge;
  } else {
    delete cudaInGauge;
  }

  if(timeinfo){
    timeinfo[0] = GaugeFixOVRQuda.Last(QUDA_PROFILE_H2D);
    timeinfo[1] = GaugeFixOVRQuda.Last(QUDA_PROFILE_COMPUTE);
    timeinfo[2] = GaugeFixOVRQuda.Last(QUDA_PROFILE_D2H);
  }

  return 0;
}

int computeGaugeFixingFFTQuda(void* gauge, const unsigned int gauge_dir,  const unsigned int Nsteps, \
  const unsigned int verbose_interval, const double alpha, const unsigned int autotune, const double tolerance, \
  const unsigned int  stopWtheta, QudaGaugeParam* param , double* timeinfo)
{
  GaugeFixFFTQuda.TPSTART(QUDA_PROFILE_TOTAL);

  checkGaugeParam(param);

  GaugeFixFFTQuda.TPSTART(QUDA_PROFILE_INIT);

  GaugeFieldParam gParam(gauge, *param);
  auto *cpuGauge = new cpuGaugeField(gParam);

  //gParam.pad = getFatLinkPadding(param->X);
  gParam.create      = QUDA_NULL_FIELD_CREATE;
  gParam.link_type   = param->type;
  gParam.reconstruct = param->reconstruct;
  gParam.setPrecision(gParam.Precision(), true);
  auto *cudaInGauge = new cudaGaugeField(gParam);


  GaugeFixFFTQuda.TPSTOP(QUDA_PROFILE_INIT);

  GaugeFixFFTQuda.TPSTART(QUDA_PROFILE_H2D);

  //if (!param->use_resident_gauge) {   // load fields onto the device
  cudaInGauge->loadCPUField(*cpuGauge);
  /*} else { // or use resident fields already present
    if (!gaugePrecise) errorQuda("No resident gauge field allocated");
    cudaInGauge = gaugePrecise;
    gaugePrecise = nullptr;
  } */

  GaugeFixFFTQuda.TPSTOP(QUDA_PROFILE_H2D);

  // perform the update
  GaugeFixFFTQuda.TPSTART(QUDA_PROFILE_COMPUTE);

  gaugeFixingFFT(*cudaInGauge, gauge_dir, Nsteps, verbose_interval, alpha, autotune, tolerance, stopWtheta);

  GaugeFixFFTQuda.TPSTOP(QUDA_PROFILE_COMPUTE);

  // copy the gauge field back to the host
  GaugeFixFFTQuda.TPSTART(QUDA_PROFILE_D2H);
  cudaInGauge->saveCPUField(*cpuGauge);
  GaugeFixFFTQuda.TPSTOP(QUDA_PROFILE_D2H);

  GaugeFixFFTQuda.TPSTOP(QUDA_PROFILE_TOTAL);

  if (param->make_resident_gauge) {
    if (gaugePrecise != nullptr) delete gaugePrecise;
    gaugePrecise = cudaInGauge;
  } else {
    delete cudaInGauge;
  }

  if (timeinfo) {
    timeinfo[0] = GaugeFixFFTQuda.Last(QUDA_PROFILE_H2D);
    timeinfo[1] = GaugeFixFFTQuda.Last(QUDA_PROFILE_COMPUTE);
    timeinfo[2] = GaugeFixFFTQuda.Last(QUDA_PROFILE_D2H);
  }

  return 0;
}

void contractFTQuda(void **prop_array_flavor_1, void **prop_array_flavor_2, void **result,
		    const QudaContractType cType, void *cs_param_ptr,
		    const int *X, const int *const source_position, int* mom)
{
  profileContractFT.TPSTART(QUDA_PROFILE_TOTAL);
  profileContractFT.TPSTART(QUDA_PROFILE_INIT);

  // create ColorSpinorFields from void** and parameter
  auto cs_param = (ColorSpinorParam *)cs_param_ptr;
  const size_t nSpin = cs_param->nSpin;
  const size_t nColor = cs_param->nColor;
  cs_param->location = QUDA_CPU_FIELD_LOCATION;
  cs_param->create = QUDA_REFERENCE_FIELD_CREATE;

  //FIXME can we merge the two propagators if they are the same to save mem?
  // wrap CPU host side pointers
  std::vector<ColorSpinorField*> h_prop1, h_prop2;
  for(size_t i=0; i<nSpin*nColor; i++) {
    cs_param->v = prop_array_flavor_1[i];
    h_prop1.push_back(ColorSpinorField::Create(*cs_param));
    cs_param->v = prop_array_flavor_2[i];
    h_prop2.push_back(ColorSpinorField::Create(*cs_param));
  }
  
  // Create device spinor fields
  ColorSpinorParam cudaParam(*cs_param);
  cudaParam.create = QUDA_NULL_FIELD_CREATE;
  cudaParam.location = QUDA_CUDA_FIELD_LOCATION;
  cudaParam.gammaBasis = QUDA_DEGRAND_ROSSI_GAMMA_BASIS;
  cudaParam.setPrecision(cs_param->Precision(), cs_param->Precision(), true);
  
  std::vector<ColorSpinorField *> d_prop1, d_prop2;
  for(size_t i=0; i<nSpin*nColor; i++) {
    d_prop1.push_back(ColorSpinorField::Create(cudaParam));
    d_prop2.push_back(ColorSpinorField::Create(cudaParam));
  }

  // temporal or spatial correlator?
  size_t corr_dim = 0, local_decay_dim_slices = 0;
  if (cType == QUDA_CONTRACT_TYPE_DR_FT_Z) corr_dim = 2;
  else if (cType == QUDA_CONTRACT_TYPE_DR_FT_T) corr_dim = 3;
  else errorQuda("Unsupported contraction type %d given", cType);

  // The number of slices in the decay dimension on this MPI rank.
  local_decay_dim_slices = X[corr_dim];

  // The number of slices in the decay dimension globally.
  size_t global_decay_dim_slices = local_decay_dim_slices * comm_dim(corr_dim);

  // The number of complex elements on each slice.
  size_t elems_per_slice = nSpin * nSpin;
  profileContractFT.TPSTOP(QUDA_PROFILE_INIT);

  // Transfer data from host to device
  profileContractFT.TPSTART(QUDA_PROFILE_H2D);
  for(size_t i=0; i<nSpin*nColor; i++) {
    *d_prop1[i] = *h_prop1[i];
    *d_prop2[i] = *h_prop2[i];
  }
  profileContractFT.TPSTOP(QUDA_PROFILE_H2D);

  // Array for all decay slices and channels, is zeroed prior to kernel launch
  std::vector<Complex> result_global(elems_per_slice * global_decay_dim_slices);
  
  for (int px = 0; px <= mom[0]; px++) {
    for (int py = 0; py <= mom[1]; py++) {
      for (int pz = 0; pz <= mom[2]; pz++) {
        for (int pt = 0; pt <= mom[3]; pt++) {
          const int mom_mode[4] = {px, py, pz, pt};
	  
	  int mom_idx = (px +
			 py*(mom[0]+1) +
			 pz*(mom[0]+1)*(mom[1]+1) +
			 pt*(mom[0]+1)*(mom[1]+1)*(mom[2]+1));
			 
	    for (size_t s1 = 0; s1 < nSpin; s1++) {
	      for (size_t c1 = 0; c1 < nColor; c1++) {
		for (size_t b1 = 0; b1 < nSpin; b1++) {
		profileContractFT.TPSTART(QUDA_PROFILE_COMPUTE);
	  
		std::fill(result_global.begin(), result_global.end(), 0.0);
		contractSummedQuda(*d_prop1[s1 * nColor + c1],
				   *d_prop2[b1 * nColor + c1],
				   result_global, cType, source_position, mom_mode, s1, b1);
		
		comm_allreduce_array((double *)&result_global[0], 2*elems_per_slice * global_decay_dim_slices);
		for (size_t G_idx = 0; G_idx < nSpin * nSpin; G_idx++) {
		  for (size_t t = 0; t < global_decay_dim_slices; t++) {
		    int index = ((mom_idx) * 2*elems_per_slice * global_decay_dim_slices + 2*elems_per_slice * t + 2*G_idx);
		    
		    ((double *)*result)[index]
		      += result_global[(2*elems_per_slice * t) / 2 + G_idx].real();
		    ((double *)*result)[index+1]
		      += result_global[(2*elems_per_slice * t) / 2 + G_idx].imag();
		  }
		}
		profileContractFT.TPSTOP(QUDA_PROFILE_COMPUTE);
	      }
	    }
	  }
	}
      }
    }
  }
  
  profileContractFT.TPSTART(QUDA_PROFILE_FREE);
  // Free memory
  for(size_t i=0; i<nSpin*nColor; i++) {
    delete d_prop1[i];
    delete d_prop2[i];
    delete h_prop1[i];
    delete h_prop2[i];
  }
  
  profileContractFT.TPSTOP(QUDA_PROFILE_FREE);
  profileContractFT.TPSTOP(QUDA_PROFILE_TOTAL);
  saveTuneCache();
}

void contractQuda(const void *hp_x, const void *hp_y, void *h_result, const QudaContractType cType,
                  QudaInvertParam *param, const int *X)
{
  profileContract.TPSTART(QUDA_PROFILE_TOTAL);
  profileContract.TPSTART(QUDA_PROFILE_INIT);

  // wrap CPU host side pointers
  ColorSpinorParam cpuParam((void *)hp_x, *param, X, false, param->input_location);
  ColorSpinorField *h_x = ColorSpinorField::Create(cpuParam);

  cpuParam.v = (void *)hp_y;
  ColorSpinorField *h_y = ColorSpinorField::Create(cpuParam);

  // Create device parameter
  ColorSpinorParam cudaParam(cpuParam);
  cudaParam.location = QUDA_CUDA_FIELD_LOCATION;
  cudaParam.create = QUDA_NULL_FIELD_CREATE;
  // Quda uses Degrand-Rossi gamma basis for contractions and will
  // automatically reorder data if necessary.
  cudaParam.gammaBasis = QUDA_DEGRAND_ROSSI_GAMMA_BASIS;
  cudaParam.setPrecision(cpuParam.Precision(), cpuParam.Precision(), true);

  std::vector<ColorSpinorField *> x, y;
  x.push_back(ColorSpinorField::Create(cudaParam));
  y.push_back(ColorSpinorField::Create(cudaParam));

  size_t data_bytes = x[0]->Volume() * x[0]->Nspin() * x[0]->Nspin() * 2 * x[0]->Precision();
  void *d_result = pool_device_malloc(data_bytes);
  profileContract.TPSTOP(QUDA_PROFILE_INIT);

  profileContract.TPSTART(QUDA_PROFILE_H2D);
  *x[0] = *h_x;
  *y[0] = *h_y;
  profileContract.TPSTOP(QUDA_PROFILE_H2D);

  profileContract.TPSTART(QUDA_PROFILE_COMPUTE);
  contractQuda(*x[0], *y[0], d_result, cType);
  profileContract.TPSTOP(QUDA_PROFILE_COMPUTE);

  profileContract.TPSTART(QUDA_PROFILE_D2H);
  qudaMemcpy(h_result, d_result, data_bytes, qudaMemcpyDeviceToHost);
  profileContract.TPSTOP(QUDA_PROFILE_D2H);

  profileContract.TPSTART(QUDA_PROFILE_FREE);
  pool_device_free(d_result);
  delete x[0];
  delete y[0];
  delete h_y;
  delete h_x;
  profileContract.TPSTOP(QUDA_PROFILE_FREE);

  profileContract.TPSTOP(QUDA_PROFILE_TOTAL);
}

void gaugeObservablesQuda(QudaGaugeObservableParam *param)
{
  profileGaugeObs.TPSTART(QUDA_PROFILE_TOTAL);
  checkGaugeObservableParam(param);

  cudaGaugeField *gauge = nullptr;
  if (!gaugeSmeared && !gaugeEvolved) {
    if (!extendedGaugeResident) extendedGaugeResident = createExtendedGauge(*gaugePrecise, R, profileGaugeObs);
    gauge = extendedGaugeResident;
  } else if(gaugeSmeared && !gaugeEvolved) {
    gauge = gaugeSmeared;
  } else if(gaugeEvolved) {
    gauge = gaugeEvolved;
  } else {
    errorQuda("No gauge fields are loaded\n");
  }
  

  gaugeObservables(*gauge, *param, profileGaugeObs);
  profileGaugeObs.TPSTOP(QUDA_PROFILE_TOTAL);
}

void make4DMidPointProp(void *out4D_ptr, void *in5D_ptr, QudaInvertParam *inv_param5D, QudaInvertParam *inv_param4D,
                        const int *X)
{
  profileMake4DProp.TPSTART(QUDA_PROFILE_TOTAL);
  profileMake4DProp.TPSTART(QUDA_PROFILE_INIT);
  // wrap CPU host side pointers
  ColorSpinorParam cpuParam5D((void *)in5D_ptr, *inv_param5D, X, false, inv_param5D->input_location);
  ColorSpinorField *h_in5D = ColorSpinorField::Create(cpuParam5D);
  ColorSpinorParam cpuParam4D((void *)out4D_ptr, *inv_param4D, X, false, inv_param4D->input_location);
  ColorSpinorField *h_out4D = ColorSpinorField::Create(cpuParam4D);

  // Create device vectors
  ColorSpinorParam cudaParam5D(cpuParam5D);
  cudaParam5D.location = QUDA_CUDA_FIELD_LOCATION;
  cudaParam5D.create = QUDA_NULL_FIELD_CREATE;
  cudaParam5D.setPrecision(cpuParam5D.Precision(), cpuParam5D.Precision(), true);
  std::vector<ColorSpinorField *> in5D;
  in5D.push_back(ColorSpinorField::Create(cudaParam5D));

  ColorSpinorParam cudaParam4D(cpuParam4D);
  cudaParam4D.location = QUDA_CUDA_FIELD_LOCATION;
  cudaParam4D.create = QUDA_NULL_FIELD_CREATE;
  cudaParam4D.setPrecision(cpuParam4D.Precision(), cpuParam4D.Precision(), true);
  std::vector<ColorSpinorField *> out4D;
  out4D.push_back(ColorSpinorField::Create(cudaParam4D));
  profileMake4DProp.TPSTOP(QUDA_PROFILE_INIT);

  profileMake4DProp.TPSTART(QUDA_PROFILE_H2D);
  in5D[0] = h_in5D;
  profileMake4DProp.TPSTOP(QUDA_PROFILE_H2D);

  profileMake4DProp.TPSTART(QUDA_PROFILE_COMPUTE);
  make4DMidPointProp(*out4D[0], *in5D[0]);
  profileMake4DProp.TPSTOP(QUDA_PROFILE_COMPUTE);

  profileMake4DProp.TPSTART(QUDA_PROFILE_D2H);
  out4D[0] = h_out4D;
  profileMake4DProp.TPSTOP(QUDA_PROFILE_D2H);

  profileMake4DProp.TPSTOP(QUDA_PROFILE_TOTAL);
}

void make4DChiralProp(void *out4D_ptr, void *in5D_ptr, QudaInvertParam *inv_param5D, QudaInvertParam *inv_param4D,
		      const int *X)
{
  profileMake4DProp.TPSTART(QUDA_PROFILE_TOTAL);
  profileMake4DProp.TPSTART(QUDA_PROFILE_INIT);
  // wrap CPU host side pointers
  ColorSpinorParam cpuParam5D((void *)in5D_ptr, *inv_param5D, X, false, inv_param5D->input_location);
  std::vector<ColorSpinorField *> h_in5D;
  h_in5D.push_back(ColorSpinorField::Create(cpuParam5D));

  ColorSpinorParam cpuParam4D((void *)out4D_ptr, *inv_param4D, X, false, inv_param4D->input_location);
  std::vector<ColorSpinorField *> h_out4D;
  h_out4D.push_back(ColorSpinorField::Create(cpuParam4D));

  // Create device vectors
  ColorSpinorParam cudaParam5D(cpuParam5D);
  cudaParam5D.location = QUDA_CUDA_FIELD_LOCATION;
  cudaParam5D.create = QUDA_NULL_FIELD_CREATE;
  cudaParam5D.setPrecision(cpuParam5D.Precision(), cpuParam5D.Precision(), true);
  std::vector<ColorSpinorField *> in5D;
  in5D.push_back(ColorSpinorField::Create(cudaParam5D));

  ColorSpinorParam cudaParam4D(cpuParam4D);
  cudaParam4D.location = QUDA_CUDA_FIELD_LOCATION;
  cudaParam4D.create = QUDA_ZERO_FIELD_CREATE;
  cudaParam4D.setPrecision(cpuParam4D.Precision(), cpuParam4D.Precision(), true);
  std::vector<ColorSpinorField *> out4D;
  out4D.push_back(ColorSpinorField::Create(cudaParam4D));
  profileMake4DProp.TPSTOP(QUDA_PROFILE_INIT);

  profileMake4DProp.TPSTART(QUDA_PROFILE_H2D);
  *in5D[0] = *h_in5D[0];
  profileMake4DProp.TPSTOP(QUDA_PROFILE_H2D);

  profileMake4DProp.TPSTART(QUDA_PROFILE_COMPUTE);
  make4DChiralProp(*out4D[0], *in5D[0]);
  profileMake4DProp.TPSTOP(QUDA_PROFILE_COMPUTE);

  profileMake4DProp.TPSTART(QUDA_PROFILE_D2H);
  *h_out4D[0] = *out4D[0];
  profileMake4DProp.TPSTOP(QUDA_PROFILE_D2H);

  profileMake4DProp.TPSTART(QUDA_PROFILE_FREE);
  delete out4D[0];
  delete in5D[0];

  delete h_in5D[0];
  delete h_out4D[0];
  profileMake4DProp.TPSTOP(QUDA_PROFILE_FREE);
  profileMake4DProp.TPSTOP(QUDA_PROFILE_TOTAL);
<<<<<<< HEAD
}

void performLeapfrogStep(void *host_solution_ptr, void *host_source_ptr, QudaHMCParam *hmc_param, int step)
{
  profileInit.TPSTART(QUDA_PROFILE_TOTAL);
  // Transfer the inv_param and gauge_param structures contained in hmc_param
  QudaInvertParam *inv_param = hmc_param->invert_param;
  QudaGaugeParam *gauge_param = hmc_param->gauge_param;

  if (inv_param->dslash_type != QUDA_WILSON_DSLASH && inv_param->dslash_type != QUDA_CLOVER_WILSON_DSLASH) {
    errorQuda("Leapfrog HMC implemented for Wilson dslash only.");
  }
  
  if (!initialized) errorQuda("QUDA not initialized");
  pushVerbosity(inv_param->verbosity);
  if (getVerbosity() >= QUDA_DEBUG_VERBOSE) {
    printQudaHMCParam(hmc_param);
    printQudaInvertParam(inv_param);
    printQudaGaugeParam(gauge_param);
  }

  checkHMCParam(hmc_param);
  checkInvertParam(inv_param);
  checkGaugeParam(gauge_param);
  
  // check the gauge fields have been created
  cudaGaugeField *cudaGauge = checkGauge(inv_param);

  bool pc_solution = false;
  bool pc_solve = false; 
  bool mat_solution = true;

  inv_param->secs = 0;
  inv_param->gflops = 0;
  inv_param->iter = 0;

  // Define gauge coefficients
  QudaGaugeActionType gauge_action_type = QUDA_GAUGE_ACTION_TYPE_WILSON;
  double path_coeff[3] = {1.0, 1.0, 1.0};
  double epsilon = (hmc_param->traj_length/(1.0*hmc_param->traj_steps));
  double eps_scaled = epsilon * hmc_param->beta/3.0;
  //---------------------------------------------------------------------

  // Create a new gauge field and copy gauge precise. We will evolve this
  // gauge field and copy the result (if accepted) back into gaugePrecise
  //---------------------------------------------------------------------
  if (gaugePrecise == nullptr) errorQuda("Gauge field must be loaded");  
  // Make an extended gauge field from the loaded gauge field
  if (gaugeEvolved != nullptr) delete gaugeEvolved;
  gaugeEvolved = createExtendedGauge(*gaugePrecise, R, profileInit);

  // An auxilliary field
  GaugeFieldParam aux_param(*gaugeEvolved);
  GaugeField *gaugeTemp = GaugeField::Create(aux_param);
  profileInit.TPSTOP(QUDA_PROFILE_TOTAL);
  
  // Create device momentum field
  //---------------------------------------------------------------------
  GaugeFieldParam mom_param(*gaugeEvolved);
  mom_param.create = QUDA_NULL_FIELD_CREATE;
  mom_param.order = QUDA_FLOAT2_GAUGE_ORDER;
  mom_param.link_type = QUDA_ASQTAD_MOM_LINKS;
  mom_param.reconstruct = QUDA_RECONSTRUCT_10;
  mom_param.ghostExchange = QUDA_GHOST_EXCHANGE_NO;
  mom_param.pad = 0;
  mom_param.setPrecision(inv_param->cuda_prec, true);
  // If the resident momentum field exists, reuse.
  GaugeField *device_mom = GaugeField::Create(mom_param);

  // Populate the momentum field with rands, make anti hermitian
  // DMH FIXME: add a global seed to QUDA. 
  profileGauss.TPSTART(QUDA_PROFILE_TOTAL);
  profileGauss.TPSTART(QUDA_PROFILE_COMPUTE);
  quda::gaugeGauss(*device_mom, 17*step + 137, 1.0);
  profileGauss.TPSTOP(QUDA_PROFILE_COMPUTE);
  profileGauss.TPSTOP(QUDA_PROFILE_TOTAL);
  
  // Create a field for clover the outer product
  GaugeFieldParam oprod_param(*gaugeEvolved);
  oprod_param.geometry = QUDA_TENSOR_GEOMETRY;
  GaugeField *oprod = GaugeField::Create(oprod_param); ;

  // Create a field for the force
  GaugeFieldParam force_param(*gaugeEvolved);
  force_param.link_type = QUDA_GENERAL_LINKS;
  force_param.create = QUDA_ZERO_FIELD_CREATE;
  force_param.reconstruct = QUDA_RECONSTRUCT_NO;
  GaugeField *force = GaugeField::Create(force_param);
  //---------------------------------------------------------------------
  
  // Create device spinor fields for the fermion force
  //---------------------------------------------------------------------  
  ColorSpinorField *in = nullptr;
  ColorSpinorField *out = nullptr;

  const int *X = cudaGauge->X();

  // wrap CPU host side pointers
  ColorSpinorParam cpuParam((void *)host_source_ptr, *inv_param, X, pc_solution, inv_param->input_location);
  ColorSpinorField *host_source = ColorSpinorField::Create(cpuParam);

  cpuParam.v = (void *)host_solution_ptr;
  ColorSpinorField *host_solution = ColorSpinorField::Create(cpuParam);

  // Create device parameter
  ColorSpinorParam cudaParam(cpuParam);
  cudaParam.location = QUDA_CUDA_FIELD_LOCATION;
  cudaParam.create = QUDA_NULL_FIELD_CREATE;
  cudaParam.gammaBasis = QUDA_UKQCD_GAMMA_BASIS;
  cudaParam.setPrecision(cpuParam.Precision(), cpuParam.Precision(), true);

  // Create a source vector
  ColorSpinorField *source = ColorSpinorField::Create(cudaParam);
  // Create a solution vector
  ColorSpinorField *solution = nullptr;
  
  // now check if we need to invalidate the solutionResidentNew vectors
  bool invalidate_resident_solutions = false;
  if (inv_param->use_resident_solution == 1) {
    for (auto v : solutionResidentNew)
      if (source->Precision() != v->Precision() || source->SiteSubset() != v->SiteSubset()) {
	invalidate_resident_solutions = true;
	break;
      }
    
    if (invalidate_resident_solutions) {
      for (auto v : solutionResidentNew) if (v) delete v;
      solutionResidentNew.clear();
    }

    if (solutionResidentNew.size() == 0) {
      cudaParam.create = QUDA_NULL_FIELD_CREATE;
      solutionResidentNew.push_back(ColorSpinorField::Create(cudaParam)); // solution
    }
    solution = solutionResidentNew[0];
  } else {
    cudaParam.create = QUDA_NULL_FIELD_CREATE;
    solution = ColorSpinorField::Create(cudaParam);
  }
  
  // Download any data from the host.
  *source = *host_source;

  // Create the dirac operator and operators for sloppy, precondition,
  // and an eigensolver. We muct do this each time a gauge field is
  // updated.
  //---------------------------------------------------------------------
  Dirac *d = nullptr;
  Dirac *dSloppy = nullptr;
  Dirac *dPre = nullptr;
  Dirac *dEig = nullptr;
  createDiracWithEig(d, dSloppy, dPre, dEig, *inv_param, pc_solve);
  Dirac &dirac = *d;
  Dirac &diracSloppy = *dSloppy;
  Dirac &diracPre = *dPre;
  Dirac &diracEig = *dEig;
  
  // Create a solver
  DiracMdagM m(dirac), mSloppy(diracSloppy), mPre(diracPre), mEig(diracEig);
  SolverParam solverParam(*inv_param);
  Solver *solve = Solver::create(solverParam, m, mSloppy, mPre, mEig, profileInvert);
  
  // Create Gaussian distributed fermion field chi
  auto *rng = new RNG(*gaugePrecise, 1234);
  spinorNoise(*solution, *rng, QUDA_NOISE_GAUSS);
  dirac.M(*source, *solution); // apply the operator to out(chi) place the result in in(phi)
  // Rescale the source and solution vectors to help prevent the onset of underflow
  double nb = blas::norm2(*source);
  if (nb==0.0) errorQuda("Source has zero norm");
  if (inv_param->solver_normalization == QUDA_SOURCE_NORMALIZATION) {
    blas::ax(1.0/sqrt(nb), *source);
    blas::ax(1.0/sqrt(nb), *solution);
  }

  // Rescale further dependening on kappa or mass normalisation
  massRescale(*static_cast<cudaColorSpinorField *>(source), *inv_param, false);
  // If requesting a preconditioned solve, we must prepare the vectors
  // with the red-black preconditioning.
  dirac.prepare(in, out, *solution, *source, inv_param->solution_type);
  if (getVerbosity() >= QUDA_VERBOSE) {
    double nin = blas::norm2(*in);
    double nout = blas::norm2(*out);
    printfQuda("Prepared source = %g\n", nin);
    printfQuda("Prepared solution = %g\n", nout);
  }
  if (getVerbosity() >= QUDA_VERBOSE) {
    double nin = blas::norm2(*in);
    printfQuda("Prepared source post mass rescale = %g\n", nin);
  }

  // Some temporary fields for the force. These need to be full fields
  ColorSpinorParam quark_param(cudaParam);
  quark_param.siteSubset = QUDA_FULL_SITE_SUBSET;
  quark_param.siteOrder = QUDA_EVEN_ODD_SITE_ORDER;
  quark_param.create = QUDA_NULL_FIELD_CREATE;
  quark_param.fieldOrder = QUDA_FLOAT2_FIELD_ORDER;
  quark_param.gammaBasis = QUDA_UKQCD_GAMMA_BASIS;

  std::vector<ColorSpinorField*> quarkX, quarkP;
  quarkX.push_back(ColorSpinorField::Create(quark_param));
  quarkP.push_back(ColorSpinorField::Create(quark_param));
  
  //---------------------------------------------------------------------
    
  // Start HMC 
  //---------------------------------------------------------------------  
  const double unitarize_eps = 1e-14;
  const double max_error = 1e-10;
  const int reunit_allow_svd = 1;
  const int reunit_svd_only  = 1;
  const double svd_rel_error = 1e-6;
  const double svd_abs_error = 1e-6;
  quda::setUnitarizeLinksConstants(unitarize_eps, max_error,
				   reunit_allow_svd, reunit_svd_only,
				   svd_rel_error, svd_abs_error);  
  
  // Measure plaquette and Q charge
  QudaGaugeObservableParam gauge_obs_param = newQudaGaugeObservableParam();
  gauge_obs_param.compute_plaquette = QUDA_BOOLEAN_TRUE;
  gauge_obs_param.compute_qcharge = QUDA_BOOLEAN_TRUE;  
  gaugeObservablesQuda(&gauge_obs_param);  
  // Measure momentum action
  profileMomAction.TPSTART(QUDA_PROFILE_TOTAL);
  profileMomAction.TPSTART(QUDA_PROFILE_COMPUTE);
  double momentum_action = computeMomAction(*device_mom);
  profileMomAction.TPSTOP(QUDA_PROFILE_COMPUTE);
  profileMomAction.TPSTOP(QUDA_PROFILE_TOTAL);
  // Measure the gauge action
  double gauge_action = 6.0 * (1.0 - gauge_obs_param.plaquette[0]) * gaugeTemp->Volume() * hmc_param->beta;
  // Measure the fermion action
  createCloverQuda(inv_param); // Create a clover and inverse clover field if using clover
  profileInvert.TPSTART(QUDA_PROFILE_TOTAL);
  (*solve)(*out, *in);
  solverParam.updateInvertParam(*inv_param);
  profileInvert.TPSTOP(QUDA_PROFILE_TOTAL);  
  dirac.reconstruct(*solution, *source, inv_param->solution_type);
  delete solve;
  
  double fermion_action = blas::norm2(*solution);  

  if (getVerbosity() >= QUDA_VERBOSE) printfQuda("Pre  step %d: gauge action %.16e momentum action %.16e fermion_action %.16e Q charge %.16e plaq = %.16e\n",
						 step, gauge_action, momentum_action, fermion_action, gauge_obs_param.qcharge, gauge_obs_param.plaquette[0]);


  // Begin HMC with initial half step.
  //----------------------------------
  profileGaugeUpdate.TPSTART(QUDA_PROFILE_TOTAL);
  profileGaugeUpdate.TPSTART(QUDA_PROFILE_COMPUTE);
  updateGaugeField(*gaugeTemp, 0.5*epsilon, *gaugeEvolved, *device_mom, false, true);
  copyExtendedGauge(*gaugeEvolved, *gaugeTemp, QUDA_CUDA_FIELD_LOCATION);
  gaugeEvolved->exchangeExtendedGhost(gaugeEvolved->R(), false);
  profileGaugeUpdate.TPSTOP(QUDA_PROFILE_COMPUTE);
  profileGaugeUpdate.TPSTOP(QUDA_PROFILE_TOTAL);
  
  for(int k=1; k<hmc_param->traj_steps; k++) {
    
    // We just evolved the gauge field, so we must recompute the fermion fields
    // and invert to calculate the impulse on the fermion.

    // Create a solver
    DiracMdagM m(dirac), mSloppy(diracSloppy), mPre(diracPre), mEig(diracEig);
    SolverParam solverParam(*inv_param);
    Solver *solve = Solver::create(solverParam, m, mSloppy, mPre, mEig, profileInvert);        
    createCloverQuda(inv_param);
    profileInvert.TPSTART(QUDA_PROFILE_TOTAL);
    (*solve)(*out, *in);
    solverParam.updateInvertParam(*inv_param);
    profileInvert.TPSTOP(QUDA_PROFILE_TOTAL);        
    dirac.reconstruct(*solution, *source, inv_param->solution_type);
    delete solve;
    
    printfQuda("Here step %d\n", k);    
    quarkX[0]->Even() = solution->Even();
    printfQuda("Here step %d.1\n", k);
    dirac.Dslash(quarkX[0]->Odd(), quarkX[0]->Even(), QUDA_ODD_PARITY);
    printfQuda("Here step %d.2\n", k);
    dirac.M(quarkP[0]->Even(), quarkX[0]->Even());
    printfQuda("Here step %d.3\n", k);
    dirac.Dagger(QUDA_DAG_YES);
    printfQuda("Here step %d.4\n", k);
    dirac.Dslash(quarkP[0]->Odd(), quarkP[0]->Even(), QUDA_ODD_PARITY);
    printfQuda("Here step %d.5\n", k);
    dirac.Dagger(QUDA_DAG_NO);
    printfQuda("Here step %d.6\n", k);
    gamma5(*quarkX[0], *quarkX[0]);
    printfQuda("Here step %d.7\n", k);
    gamma5(*quarkP[0], *quarkP[0]);
    printfQuda("Here step %d.8\n", k);
    
    std::vector<double> force_coeff(1,2.0);//*epsilon*kappa*kappa*nnn; ???
    
    // The Wilson part of the Clover fermion force
    profileCloverForce.TPSTART(QUDA_PROFILE_COMPUTE);
    computeWilsonForce(*force, *gaugeEvolved, quarkX, quarkP, force_coeff);
    updateMomentum(*device_mom, -1.0, *force, "wilson");
    // DMH FIXME amalgamate these two functions.
    profileCloverForce.TPSTOP(QUDA_PROFILE_COMPUTE);
    
    profileGaugeForce.TPSTART(QUDA_PROFILE_TOTAL);
    profileGaugeForce.TPSTART(QUDA_PROFILE_COMPUTE);
    gaugeForceNew(*device_mom, *gaugeEvolved, gauge_action_type, hmc_param->beta*epsilon/3.0, path_coeff);
    profileGaugeForce.TPSTOP(QUDA_PROFILE_COMPUTE);
    profileGaugeForce.TPSTOP(QUDA_PROFILE_TOTAL);

    // Now we have the fermion force and the gauge field force accumulated in the momentum
    // field, we apply the impulse to gauge field, reunitarize any numerical errors away,
    // and start the next leapfrog step in the integration
    profileGaugeUpdate.TPSTART(QUDA_PROFILE_TOTAL);
    profileGaugeUpdate.TPSTART(QUDA_PROFILE_COMPUTE);
    if(k == hmc_param->traj_steps-1) updateGaugeField(*gaugeTemp, 0.5*epsilon, *gaugeEvolved, *device_mom, false, true);
    else updateGaugeField(*gaugeTemp, 0.5*epsilon, *gaugeEvolved, *device_mom, false, true);    
    copyExtendedGauge(*gaugeEvolved, *gaugeTemp, QUDA_CUDA_FIELD_LOCATION);
    gaugeEvolved->exchangeExtendedGhost(gaugeEvolved->R(), false);
    profileGaugeUpdate.TPSTOP(QUDA_PROFILE_COMPUTE);
    profileGaugeUpdate.TPSTOP(QUDA_PROFILE_TOTAL);

    *num_failures_h = 0;
    quda::unitarizeLinks(*gaugeEvolved, num_failures_d); // unitarize on the gpu
    if (*num_failures_h>0) errorQuda("Error in unitarization component of the hisq fattening: %d failures\n", *num_failures_h);
  }

  profileInvert.TPSTART(QUDA_PROFILE_TOTAL);
  (*solve)(*solution, *source);
  solverParam.updateInvertParam(*inv_param);
  profileInvert.TPSTOP(QUDA_PROFILE_TOTAL);    

  
  // Measure gauge and Q charge
  gaugeObservablesQuda(&gauge_obs_param);
  
  // Measure momentum
  profileMomAction.TPSTART(QUDA_PROFILE_TOTAL);
  profileMomAction.TPSTART(QUDA_PROFILE_COMPUTE);
  double post_momentum_action = computeMomAction(*device_mom);
  profileMomAction.TPSTOP(QUDA_PROFILE_COMPUTE);
  profileMomAction.TPSTOP(QUDA_PROFILE_TOTAL);

  double post_gauge_action = 6.0 * (1.0 - gauge_obs_param.plaquette[0]) * gaugeTemp->Volume() * hmc_param->beta;

  double post_fermion_action = blas::norm2(*source);  
  
  if (getVerbosity() >= QUDA_VERBOSE) printfQuda("Post step %d: gauge action %.16e momentum action %.16e fermion_action %.16e Q charge %+.16e plaq = %.16e\n",
						 step, post_gauge_action, post_momentum_action, fermion_action, gauge_obs_param.qcharge, gauge_obs_param.plaquette[0]);
  
  // Metropolis step
  double dH = (post_gauge_action + post_momentum_action + post_fermion_action - gauge_action - momentum_action - fermion_action);
  double expdH = exp(-dH);
  double prob = 0.0;
  
  // If the update is accepted, copy gaugeEvolved into gaugePrecise
  if(dH < 0 || step < hmc_param->therm_updates) {
    gaugePrecise->copy(*gaugeEvolved);
  } else if(step > hmc_param->therm_updates) {
    prob = ((double)rand())/RAND_MAX;
    if(prob < expdH) {
      gaugePrecise->copy(*gaugeEvolved);
    }
  }
  
  bool accept = (dH < 0 ||
		 step < hmc_param->therm_updates ||
		 prob < expdH);    
  
  if (getVerbosity() >= QUDA_VERBOSE) {
    printfQuda("Trajectory %d: %s delta H %+.8e expdH %.8e prob %.8e\n",
	       step, accept ? "accepted" : "rejected", dH, expdH, prob);	  
  }
  
  if(getVerbosity() >= QUDA_SUMMARIZE) {
    printfQuda("Trajectory %d: acceptance %d dH %+.16e expdH %.16e plaq %.16e Q %+.16e\n", step, (int)accept, dH, expdH, gauge_obs_param.plaquette[0], gauge_obs_param.qcharge);
  }

  delete gaugeTemp;
  delete d;
  delete dSloppy;
  delete dPre;
  delete dEig;
  delete source;
  delete solution;
  delete host_source;
  delete host_solution;
  
  popVerbosity();
=======
>>>>>>> 340fd72e
}<|MERGE_RESOLUTION|>--- conflicted
+++ resolved
@@ -197,12 +197,9 @@
 //!< Profiler for propagatorQuda
 static TimeProfile profilePropagator("propagatorQuda");
 
-<<<<<<< HEAD
-=======
 //!< Profiler for invertMultiSrcQuda
 static TimeProfile profileInvertMultiSrc("invertMultiSrcQuda");
 
->>>>>>> 340fd72e
 //!< Profiler for invertMultiShiftQuda
 static TimeProfile profileMulti("invertMultiShiftQuda");
 
@@ -1588,10 +1585,7 @@
     profileDslash.Print();
     profileInvert.Print();
     profilePropagator.Print();
-<<<<<<< HEAD
-=======
     profileInvertMultiSrc.Print();
->>>>>>> 340fd72e
     profileMulti.Print();
     profileEigensolve.Print();
     profileFatLink.Print();
@@ -5570,119 +5564,6 @@
   saveTuneCache();
 }
 
-void performGaussianSmearNStep(void *h_in, QudaInvertParam *inv_param, unsigned int n_steps)
-{
-  if(n_steps == 0) return;
-  
-  profileGaussianSmear.TPSTART(QUDA_PROFILE_TOTAL);
-  profileGaussianSmear.TPSTART(QUDA_PROFILE_INIT);
-
-  if (gaugePrecise == nullptr) errorQuda("Gauge field must be loaded");
-
-  if (getVerbosity() >= QUDA_DEBUG_VERBOSE) printQudaInvertParam(inv_param);
-
-  cudaGaugeField *gauge_ptr = nullptr;
-
-  if (gaugeSmeared != nullptr) {
-    if (getVerbosity() >= QUDA_VERBOSE) printfQuda("Gaussian smearing done with gaugeSmeared\n");
-    GaugeFieldParam gParam(*gaugePrecise);
-    gParam.create = QUDA_NULL_FIELD_CREATE;
-    gauge_ptr = new cudaGaugeField(gParam);
-    copyExtendedGauge(*gauge_ptr, *gaugeSmeared, QUDA_CUDA_FIELD_LOCATION);
-    gauge_ptr->exchangeGhost();
-  } else {
-    if (getVerbosity() >= QUDA_VERBOSE) printfQuda("Gaussian smearing done with gaugePrecise\n");
-    gauge_ptr = gaugePrecise;
-  }
-
-  if (!initialized) errorQuda("QUDA not initialized");
-
-  if (getVerbosity() >= QUDA_DEBUG_VERBOSE) { printQudaInvertParam(inv_param); }
-
-  checkInvertParam(inv_param);
-
-  // Create device side ColorSpinorField vectors and to pass to the
-  // compute function.
-  const int *X = gauge_ptr->X();
-  ColorSpinorParam cpuParam(h_in, *inv_param, X, QUDA_MAT_SOLUTION, QUDA_CPU_FIELD_LOCATION);
-  cpuParam.nSpin = 4;
-  // QUDA style pointer for host data.
-  ColorSpinorField *in_h = ColorSpinorField::Create(cpuParam);
-
-  // Device side data.
-  ColorSpinorParam cudaParam(cpuParam);
-  cudaParam.location = QUDA_CUDA_FIELD_LOCATION;
-  cudaParam.create = QUDA_ZERO_FIELD_CREATE;
-  cudaParam.setPrecision(inv_param->cuda_prec, inv_param->cuda_prec, true);
-  ColorSpinorField *in = ColorSpinorField::Create(cudaParam);
-  ColorSpinorField *out = ColorSpinorField::Create(cudaParam);
-  ColorSpinorField *temp1 = ColorSpinorField::Create(cudaParam);
-  ColorSpinorField *temp2 = ColorSpinorField::Create(cudaParam);
-
-  // Create the laplace operator
-  //------------------------------------------------------
-  bool pc_solve = false;
-
-  Dirac *d = nullptr;
-  Dirac *dSloppy = nullptr;
-  Dirac *dPre = nullptr;
-  createDirac(d, dSloppy, dPre, *inv_param, pc_solve);
-  Dirac &dirac = *d;
-  DiracM laplace_op(dirac);
-  profileGaussianSmear.TPSTOP(QUDA_PROFILE_INIT);
-
-  // massRescale(*static_cast<cudaColorSpinorField*>(in_h), *inv_param);
-
-  // Copy host data to device
-  profileGaussianSmear.TPSTART(QUDA_PROFILE_H2D);
-  *in = *in_h;
-  profileGaussianSmear.TPSTOP(QUDA_PROFILE_H2D);
-
-  // Scale up the source to prevent underflow
-  profileGaussianSmear.TPSTART(QUDA_PROFILE_COMPUTE);
-  blas::ax(1e6, *in);
-
-  // Computes out(x) = (in(x) + (\omega/(4N) * \sum_mu (U_{-\mu}(x)in(x+mu) + U^\dagger_mu(x-mu)in(x-mu))))
-  if (n_steps == 0) std::swap(in, out);
-  for (unsigned int i = 0; i < n_steps; i++) {
-    // If performing an iteration greater that i=0, swap the `out` and `in` pointers.
-    // This will feed the previous iteration's result into the loop, and
-    // overwrite the previous `in`.
-    if (i > 0) std::swap(in, out);
-    laplace_op.Expose()->M(*out, *in);
-    blas::ax(1.0 / inv_param->mass, *out);
-    if (getVerbosity() >= QUDA_DEBUG_VERBOSE) {
-      double norm = blas::norm2(*out);
-      printfQuda("Step %d, vector norm %e\n", i, norm);
-    }
-  }
-
-  // Normalise the source
-  double nout = blas::norm2(*out);
-  blas::ax(1.0 / sqrt(nout), *out);
-  profileGaussianSmear.TPSTOP(QUDA_PROFILE_COMPUTE);
-
-  // Copy device data to host.
-  profileGaussianSmear.TPSTART(QUDA_PROFILE_D2H);
-  *in_h = *out;
-  profileGaussianSmear.TPSTOP(QUDA_PROFILE_D2H);
-
-  profileGaussianSmear.TPSTART(QUDA_PROFILE_FREE);
-  if (gaugeSmeared != nullptr) delete gauge_ptr;
-  delete temp1;
-  delete temp2;
-  delete out;
-  delete in;
-  delete in_h;
-  delete d;
-  delete dSloppy;
-  delete dPre;
-
-  profileGaussianSmear.TPSTOP(QUDA_PROFILE_FREE);
-  profileGaussianSmear.TPSTOP(QUDA_PROFILE_TOTAL);
-  saveTuneCache();
-}
-
 void performAPEnStep(unsigned int n_steps, double alpha, int meas_interval)
 {
   profileAPE.TPSTART(QUDA_PROFILE_TOTAL);
@@ -6273,7 +6154,6 @@
   delete h_out4D[0];
   profileMake4DProp.TPSTOP(QUDA_PROFILE_FREE);
   profileMake4DProp.TPSTOP(QUDA_PROFILE_TOTAL);
-<<<<<<< HEAD
 }
 
 void performLeapfrogStep(void *host_solution_ptr, void *host_source_ptr, QudaHMCParam *hmc_param, int step)
@@ -6657,6 +6537,4 @@
   delete host_solution;
   
   popVerbosity();
-=======
->>>>>>> 340fd72e
 }