#include <cmath>
#include <cstdio>
#include <cstdlib>
#include <cstring>
#include <iostream>
#include <sys/time.h>
#include <complex.h>

#include <quda.h>
#include <quda_internal.h>
#include <device.h>
#include <timer.h>
#include <comm_quda.h>
#include <tune_quda.h>
#include <blas_quda.h>
#include <gauge_field.h>
#include <dirac_quda.h>
#include <dslash_quda.h>
#include <invert_quda.h>
#include <eigensolve_quda.h>
#include <color_spinor_field.h>
#include <clover_field.h>
#include <llfat_quda.h>
#include <unitarization_links.h>
#include <algorithm>
#include <staggered_oprod.h>
#include <ks_improved_force.h>
#include <ks_force_quda.h>
#include <random_quda.h>
#include <mpi_comm_handle.h>

#include <multigrid.h>
#include <deflation.h>

#include <split_grid.h>

#include <ks_force_quda.h>

#include <gauge_force_quda.h>
#include <gauge_update_quda.h>

#define MAX(a,b) ((a)>(b)? (a):(b))
#define TDIFF(a,b) (b.tv_sec - a.tv_sec + 0.000001*(b.tv_usec - a.tv_usec))

// define newQudaGaugeParam() and newQudaInvertParam()
#define INIT_PARAM
#include "check_params.h"
#undef INIT_PARAM

// define (static) checkGaugeParam() and checkInvertParam()
#define CHECK_PARAM
#include "check_params.h"
#undef CHECK_PARAM
void checkBLASParam(QudaBLASParam &param) { checkBLASParam(&param); }

// define printQudaGaugeParam() and printQudaInvertParam()
#define PRINT_PARAM
#include "check_params.h"
#undef PRINT_PARAM

#include <gauge_tools.h>
#include <contract_quda.h>
#include <momentum.h>

using namespace quda;

static int R[4] = {0, 0, 0, 0};
// setting this to false prevents redundant halo exchange but isn't yet compatible with HISQ / ASQTAD kernels
static bool redundant_comms = false;

#include <blas_lapack.h>

//for MAGMA lib:
#include <blas_magma.h>

static bool InitMagma = false;

void openMagma() {

  if (!InitMagma) {
    OpenMagma();
    InitMagma = true;
  } else {
    printfQuda("\nMAGMA library was already initialized..\n");
  }

}

void closeMagma(){

  if (InitMagma) {
    CloseMagma();
    InitMagma = false;
  } else {
    printfQuda("\nMAGMA library was not initialized..\n");
  }

}

cudaGaugeField *gaugePrecise = nullptr;
cudaGaugeField *gaugeSloppy = nullptr;
cudaGaugeField *gaugePrecondition = nullptr;
cudaGaugeField *gaugeRefinement = nullptr;
cudaGaugeField *gaugeEigensolver = nullptr;
cudaGaugeField *gaugeExtended = nullptr;

cudaGaugeField *gaugeFatPrecise = nullptr;
cudaGaugeField *gaugeFatSloppy = nullptr;
cudaGaugeField *gaugeFatPrecondition = nullptr;
cudaGaugeField *gaugeFatRefinement = nullptr;
cudaGaugeField *gaugeFatEigensolver = nullptr;
cudaGaugeField *gaugeFatExtended = nullptr;

cudaGaugeField *gaugeLongPrecise = nullptr;
cudaGaugeField *gaugeLongSloppy = nullptr;
cudaGaugeField *gaugeLongPrecondition = nullptr;
cudaGaugeField *gaugeLongRefinement = nullptr;
cudaGaugeField *gaugeLongEigensolver = nullptr;
cudaGaugeField *gaugeLongExtended = nullptr;

cudaGaugeField *gaugeSmeared = nullptr;
cudaGaugeField *gaugeEvolved = nullptr;

cudaCloverField *cloverPrecise = nullptr;
cudaCloverField *cloverSloppy = nullptr;
cudaCloverField *cloverPrecondition = nullptr;
cudaCloverField *cloverRefinement = nullptr;
cudaCloverField *cloverEigensolver = nullptr;

cudaGaugeField *momResident = nullptr;
cudaGaugeField *extendedGaugeResident = nullptr;

std::vector<cudaColorSpinorField*> solutionResident;

// vector of spinors used for forecasting solutions in HMC
#define QUDA_MAX_CHRONO 12
// each entry is one p
std::vector< std::vector<ColorSpinorField*> > chronoResident(QUDA_MAX_CHRONO);

// Mapped memory buffer used to hold unitarization failures
static int *num_failures_h = nullptr;
static int *num_failures_d = nullptr;

static bool initialized = false;

//!< Profiler for initQuda
static TimeProfile profileInit("initQuda");

//!< Profile for loadGaugeQuda / saveGaugeQuda
static TimeProfile profileGauge("loadGaugeQuda");

//!< Profile for loadCloverQuda
static TimeProfile profileClover("loadCloverQuda");

//!< Profiler for dslashQuda
static TimeProfile profileDslash("dslashQuda");

//!< Profiler for invertQuda
static TimeProfile profileInvert("invertQuda");

//!< Profiler for propagatorQuda
static TimeProfile profilePropagator("propagatorQuda");

//!< Profiler for invertMultiSrcQuda
static TimeProfile profileInvertMultiSrc("invertMultiSrcQuda");

//!< Profiler for invertMultiShiftQuda
static TimeProfile profileMulti("invertMultiShiftQuda");

//!< Profiler for eigensolveQuda
static TimeProfile profileEigensolve("eigensolveQuda");

//!< Profiler for computeFatLinkQuda
static TimeProfile profileFatLink("computeKSLinkQuda");

//!< Profiler for computeGaugeForceQuda
static TimeProfile profileGaugeForce("computeGaugeForceQuda");

//!<Profiler for updateGaugeFieldQuda
static TimeProfile profileGaugeUpdate("updateGaugeFieldQuda");

//!<Profiler for createExtendedGaugeField
static TimeProfile profileExtendedGauge("createExtendedGaugeField");

//!<Profiler for computeCloverForceQuda
static TimeProfile profileCloverForce("computeCloverForceQuda");

//!<Profiler for computeStaggeredForceQuda
static TimeProfile profileStaggeredForce("computeStaggeredForceQuda");

//!<Profiler for computeHISQForceQuda
static TimeProfile profileHISQForce("computeHISQForceQuda");

//!<Profiler for plaqQuda
static TimeProfile profilePlaq("plaqQuda");

//!< Profiler for wuppertalQuda
static TimeProfile profileWuppertal("wuppertalQuda");

//!< Profiler for gaussianSmearQuda
static TimeProfile profileGaussianSmear("gaussianSmearQuda");

//!<Profiler for gaussQuda
static TimeProfile profileGauss("gaussQuda");

//!< Profiler for gaugeObservableQuda
static TimeProfile profileGaugeObs("gaugeObservablesQuda");

//!< Profiler for APEQuda
static TimeProfile profileAPE("APEQuda");

//!< Profiler for STOUTQuda
static TimeProfile profileSTOUT("STOUTQuda");

//!< Profiler for OvrImpSTOUTQuda
static TimeProfile profileOvrImpSTOUT("OvrImpSTOUTQuda");

//!< Profiler for wFlowQuda
static TimeProfile profileWFlow("wFlowQuda");

//!< Profiler for heatbathQuda
static TimeProfile profileHeatbath("heatbathQuda");

//!< Profiler for projectSUNQuda
static TimeProfile profileProject("projectSUNQuda");

//!< Profiler for staggeredPhaseQuda
static TimeProfile profilePhase("staggeredPhaseQuda");

//!< Profiler for contractions
static TimeProfile profileContract("contractQuda");

//!< Profiler for FT contractions
static TimeProfile profileContractFT("contractFTQuda");

//!< Profiler for GEMM and other BLAS
static TimeProfile profileBLAS("blasQuda");
TimeProfile &getProfileBLAS() { return profileBLAS; }

//!< Profiler for covariant derivative
static TimeProfile profileCovDev("covDevQuda");

//!< Profiler for momentum action
static TimeProfile profileMomAction("momActionQuda");

//!< Profiler for endQuda
static TimeProfile profileEnd("endQuda");

//!< Profiler for endQuda
static TimeProfile profileMake4DProp("make4DPropQuda");

//!< Profiler for GaugeFixing
static TimeProfile GaugeFixFFTQuda("GaugeFixFFTQuda");
static TimeProfile GaugeFixOVRQuda("GaugeFixOVRQuda");

//!< Profiler for toal time spend between init and end
static TimeProfile profileInit2End("initQuda-endQuda",false);

static bool enable_profiler = false;
static bool do_not_profile_quda = false;

static void profilerStart(const char *f)
{
  static std::vector<int> target_list;
  static bool enable = false;
  static bool init = false;
  if (!init) {
    char *profile_target_env = getenv("QUDA_ENABLE_TARGET_PROFILE"); // selectively enable profiling for a given solve

    if ( profile_target_env ) {
      std::stringstream target_stream(profile_target_env);

      int target;
      while(target_stream >> target) {
       target_list.push_back(target);
       if (target_stream.peek() == ',') target_stream.ignore();
     }

     if (target_list.size() > 0) {
       std::sort(target_list.begin(), target_list.end());
       target_list.erase( unique( target_list.begin(), target_list.end() ), target_list.end() );
       warningQuda("Targeted profiling enabled for %lu functions\n", target_list.size());
       enable = true;
     }
   }

    char* donotprofile_env = getenv("QUDA_DO_NOT_PROFILE"); // disable profiling of QUDA parts
    if (donotprofile_env && (!(strcmp(donotprofile_env, "0") == 0)))  {
      do_not_profile_quda=true;
      printfQuda("Disabling profiling in QUDA\n");
    }
    init = true;
  }

  static int target_count = 0;
  static unsigned int i = 0;
  if (do_not_profile_quda){
    device::profile::stop();
    printfQuda("Stopping profiling in QUDA\n");
  } else {
    if (enable) {
      if (i < target_list.size() && target_count++ == target_list[i]) {
        enable_profiler = true;
        printfQuda("Starting profiling for %s\n", f);
        device::profile::start();
        i++; // advance to next target
    }
  }
}
}

static void profilerStop(const char *f) {
  if (do_not_profile_quda) {
    device::profile::start();
  } else {

    if (enable_profiler) {
      printfQuda("Stopping profiling for %s\n", f);
      device::profile::stop();
      enable_profiler = false;
    }
  }
}


namespace quda {
  void printLaunchTimer();
}

void setVerbosityQuda(QudaVerbosity verbosity, const char prefix[], FILE *outfile)
{
  setVerbosity(verbosity);
  setOutputPrefix(prefix);
  setOutputFile(outfile);
}


typedef struct {
  int ndim;
  int dims[QUDA_MAX_DIM];
} LexMapData;

/**
 * For MPI, the default node mapping is lexicographical with t varying fastest.
 */
static int lex_rank_from_coords(const int *coords, void *fdata)
{
  auto *md = static_cast<LexMapData *>(fdata);

  int rank = coords[0];
  for (int i = 1; i < md->ndim; i++) {
    rank = md->dims[i] * rank + coords[i];
  }
  return rank;
}

#ifdef QMP_COMMS
/**
 * For QMP, we use the existing logical topology if already declared.
 */
static int qmp_rank_from_coords(const int *coords, void *)
{
  return QMP_get_node_number_from(coords);
}
#endif

// Provision for user control over MPI comm handle
// Assumes an MPI implementation of QMP

#if defined(QMP_COMMS) || defined(MPI_COMMS)
MPI_Comm MPI_COMM_HANDLE_USER;
static bool user_set_comm_handle = false;
#endif

#if defined(QMP_COMMS) || defined(MPI_COMMS)
void setMPICommHandleQuda(void *mycomm)
{
  MPI_COMM_HANDLE_USER = *((MPI_Comm *)mycomm);
  user_set_comm_handle = true;
}
#else
void setMPICommHandleQuda(void *) {}
#endif

static bool comms_initialized = false;

void initCommsGridQuda(int nDim, const int *dims, QudaCommsMap func, void *fdata)
{
  if (comms_initialized) return;

  if (nDim != 4) {
    errorQuda("Number of communication grid dimensions must be 4");
  }

  LexMapData map_data;
  if (!func) {

#if QMP_COMMS
    if (QMP_logical_topology_is_declared()) {
      if (QMP_get_logical_number_of_dimensions() != 4) {
        errorQuda("QMP logical topology must have 4 dimensions");
      }
      for (int i=0; i<nDim; i++) {
        int qdim = QMP_get_logical_dimensions()[i];
        if(qdim != dims[i]) {
          errorQuda("QMP logical dims[%d]=%d does not match dims[%d]=%d argument", i, qdim, i, dims[i]);
        }
      }
      fdata = nullptr;
      func = qmp_rank_from_coords;
    } else {
      warningQuda("QMP logical topology is undeclared; using default lexicographical ordering");
#endif

      map_data.ndim = nDim;
      for (int i=0; i<nDim; i++) {
        map_data.dims[i] = dims[i];
      }
      fdata = (void *) &map_data;
      func = lex_rank_from_coords;

#if QMP_COMMS
    }
#endif

  }

#if defined(QMP_COMMS) || defined(MPI_COMMS)
  comm_init(nDim, dims, func, fdata, user_set_comm_handle, (void *)&MPI_COMM_HANDLE_USER);
#else
  comm_init(nDim, dims, func, fdata);
#endif

  comms_initialized = true;
}


static void init_default_comms()
{
#if defined(QMP_COMMS)
  if (QMP_logical_topology_is_declared()) {
    int ndim = QMP_get_logical_number_of_dimensions();
    const int *dims = QMP_get_logical_dimensions();
    initCommsGridQuda(ndim, dims, nullptr, nullptr);
  } else {
    errorQuda("initQuda() called without prior call to initCommsGridQuda(),"
        " and QMP logical topology has not been declared");
  }
#elif defined(MPI_COMMS)
  errorQuda("When using MPI for communications, initCommsGridQuda() must be called before initQuda()");
#else // single-GPU
  const int dims[4] = {1, 1, 1, 1};
  initCommsGridQuda(4, dims, nullptr, nullptr);
#endif
}


#define STR_(x) #x
#define STR(x) STR_(x)
  static const std::string quda_version = STR(QUDA_VERSION_MAJOR) "." STR(QUDA_VERSION_MINOR) "." STR(QUDA_VERSION_SUBMINOR);
#undef STR
#undef STR_

extern char* gitversion;

/*
 * Set the device that QUDA uses.
 */
void initQudaDevice(int dev)
{
  //static bool initialized = false;
  if (initialized) return;
  initialized = true;

  profileInit2End.TPSTART(QUDA_PROFILE_TOTAL);
  profileInit.TPSTART(QUDA_PROFILE_TOTAL);
  profileInit.TPSTART(QUDA_PROFILE_INIT);

  if (getVerbosity() >= QUDA_SUMMARIZE) {
#ifdef GITVERSION
    printfQuda("QUDA %s (git %s)\n",quda_version.c_str(),gitversion);
#else
    printfQuda("QUDA %s\n",quda_version.c_str());
#endif
  }

#ifdef MULTI_GPU
  if (dev < 0) {
    if (!comms_initialized) {
      errorQuda("initDeviceQuda() called with a negative device ordinal, but comms have not been initialized");
    }
    dev = comm_gpuid();
  }
#else
  if (dev < 0 || dev >= 16) errorQuda("Invalid device number %d", dev);
#endif

  device::init(dev);

  { // determine if we will do CPU or GPU data reordering (default is GPU)
    char *reorder_str = getenv("QUDA_REORDER_LOCATION");

    if (!reorder_str || (strcmp(reorder_str,"CPU") && strcmp(reorder_str,"cpu")) ) {
      warningQuda("Data reordering done on GPU (set with QUDA_REORDER_LOCATION=GPU/CPU)");
      reorder_location_set(QUDA_CUDA_FIELD_LOCATION);
    } else {
      warningQuda("Data reordering done on CPU (set with QUDA_REORDER_LOCATION=GPU/CPU)");
      reorder_location_set(QUDA_CPU_FIELD_LOCATION);
    }
  }

  profileInit.TPSTOP(QUDA_PROFILE_INIT);
  profileInit.TPSTOP(QUDA_PROFILE_TOTAL);
}

/*
 * Any persistent memory allocations that QUDA uses are done here.
 */
void initQudaMemory()
{
  profileInit.TPSTART(QUDA_PROFILE_TOTAL);
  profileInit.TPSTART(QUDA_PROFILE_INIT);

  if (!comms_initialized) init_default_comms();

  loadTuneCache();

  device::create_context();

  loadTuneCache();

  // initalize the memory pool allocators
  pool::init();

  createDslashEvents();

  blas_lapack::native::init();
  blas::init();

  num_failures_h = static_cast<int *>(mapped_malloc(sizeof(int)));
  num_failures_d = static_cast<int *>(get_mapped_device_pointer(num_failures_h));

  for (int d=0; d<4; d++) R[d] = 2 * (redundant_comms || commDimPartitioned(d));

  profileInit.TPSTOP(QUDA_PROFILE_INIT);
  profileInit.TPSTOP(QUDA_PROFILE_TOTAL);
}

void updateR()
{
  for (int d=0; d<4; d++) R[d] = 2 * (redundant_comms || commDimPartitioned(d));
}

void initQuda(int dev)
{
  // initialize communications topology, if not already done explicitly via initCommsGridQuda()
  if (!comms_initialized) init_default_comms();

  // set the device that QUDA uses
  initQudaDevice(dev);

  // set the persistant memory allocations that QUDA uses (Blas, streams, etc.)
  initQudaMemory();
}

// This is a flag used to signal when we have downloaded new gauge
// field.  Set by loadGaugeQuda and consumed by loadCloverQuda as one
// possible flag to indicate we need to recompute the clover field
static bool invalidate_clover = true;

void loadGaugeQuda(void *h_gauge, QudaGaugeParam *param)
{
  profileGauge.TPSTART(QUDA_PROFILE_TOTAL);

  if (!initialized) errorQuda("QUDA not initialized");
  if (getVerbosity() == QUDA_DEBUG_VERBOSE) printQudaGaugeParam(param);

  checkGaugeParam(param);

  profileGauge.TPSTART(QUDA_PROFILE_INIT);
  // Set the specific input parameters and create the cpu gauge field
  GaugeFieldParam gauge_param(h_gauge, *param);

  if (gauge_param.order <= 4) gauge_param.ghostExchange = QUDA_GHOST_EXCHANGE_NO;
  GaugeField *in = (param->location == QUDA_CPU_FIELD_LOCATION) ?
    static_cast<GaugeField*>(new cpuGaugeField(gauge_param)) :
    static_cast<GaugeField*>(new cudaGaugeField(gauge_param));

  if (in->Order() == QUDA_BQCD_GAUGE_ORDER) {
    static size_t checksum = SIZE_MAX;
    size_t in_checksum = in->checksum(true);
    if (in_checksum == checksum) {
      if (getVerbosity() >= QUDA_VERBOSE)
        printfQuda("Gauge field unchanged - using cached gauge field %lu\n", checksum);
      profileGauge.TPSTOP(QUDA_PROFILE_INIT);
      profileGauge.TPSTOP(QUDA_PROFILE_TOTAL);
      delete in;
      invalidate_clover = false;
      return;
    }
    checksum = in_checksum;
    invalidate_clover = true;
  }

  // free any current gauge field before new allocations to reduce memory overhead
  switch (param->type) {
    case QUDA_WILSON_LINKS:
      if (gaugeRefinement != gaugeSloppy && gaugeRefinement != gaugeEigensolver && gaugeRefinement)
        delete gaugeRefinement;

      if (gaugePrecondition != gaugeSloppy && gaugePrecondition != gaugeEigensolver && gaugePrecondition != gaugePrecise
          && gaugePrecondition)
        delete gaugePrecondition;

      if (gaugeEigensolver != gaugeSloppy && gaugeEigensolver != gaugePrecise && gaugeEigensolver != gaugePrecondition
          && gaugeEigensolver)
        delete gaugeEigensolver;

      if (gaugePrecise != gaugeSloppy && gaugeSloppy) delete gaugeSloppy;

      if (gaugePrecise && !param->use_resident_gauge) delete gaugePrecise;

      break;
    case QUDA_ASQTAD_FAT_LINKS:
      if (gaugeFatRefinement != gaugeFatSloppy && gaugeFatRefinement != gaugeFatEigensolver && gaugeFatRefinement)
        delete gaugeFatRefinement;

      if (gaugeFatPrecondition != gaugeFatSloppy && gaugeFatPrecondition != gaugeFatEigensolver
          && gaugeFatPrecondition != gaugeFatPrecise && gaugeFatPrecondition)
        delete gaugeFatPrecondition;

      if (gaugeFatEigensolver != gaugeFatSloppy && gaugeFatEigensolver != gaugeFatPrecise
          && gaugeFatEigensolver != gaugeFatPrecondition && gaugeFatEigensolver)
        delete gaugeFatEigensolver;

      if (gaugeFatPrecise != gaugeFatSloppy && gaugeFatSloppy) delete gaugeFatSloppy;

      if (gaugeFatPrecise && !param->use_resident_gauge) delete gaugeFatPrecise;

      break;
    case QUDA_ASQTAD_LONG_LINKS:

      if (gaugeLongRefinement != gaugeLongSloppy && gaugeLongRefinement != gaugeLongEigensolver && gaugeLongRefinement)
        delete gaugeLongRefinement;

      if (gaugeLongPrecondition != gaugeLongSloppy && gaugeLongPrecondition != gaugeLongEigensolver
          && gaugeLongPrecondition != gaugeLongPrecise && gaugeLongPrecondition)
        delete gaugeLongPrecondition;

      if (gaugeLongEigensolver != gaugeLongSloppy && gaugeLongEigensolver != gaugeLongPrecise
          && gaugeLongEigensolver != gaugeLongPrecondition && gaugeLongEigensolver)
        delete gaugeLongEigensolver;

      if (gaugeLongPrecise != gaugeLongSloppy && gaugeLongSloppy) delete gaugeLongSloppy;

      if (gaugeLongPrecise) delete gaugeLongPrecise;

      break;
    case QUDA_SMEARED_LINKS:
      if (gaugeSmeared) delete gaugeSmeared;
      break;
    default:
      errorQuda("Invalid gauge type %d", param->type);
  }

  // if not preserving then copy the gauge field passed in
  cudaGaugeField *precise = nullptr;

  // switch the parameters for creating the mirror precise cuda gauge field
  gauge_param.create = QUDA_NULL_FIELD_CREATE;
  gauge_param.reconstruct = param->reconstruct;
  gauge_param.setPrecision(param->cuda_prec, true);
  gauge_param.ghostExchange = QUDA_GHOST_EXCHANGE_PAD;
  gauge_param.pad = param->ga_pad;

  precise = new cudaGaugeField(gauge_param);

  if (param->use_resident_gauge) {
    if(gaugePrecise == nullptr) errorQuda("No resident gauge field");
    // copy rather than point at to ensure that the padded region is filled in
    precise->copy(*gaugePrecise);
    precise->exchangeGhost();
    delete gaugePrecise;
    gaugePrecise = nullptr;
    profileGauge.TPSTOP(QUDA_PROFILE_INIT);
  } else {
    profileGauge.TPSTOP(QUDA_PROFILE_INIT);
    profileGauge.TPSTART(QUDA_PROFILE_H2D);
    precise->copy(*in);
    profileGauge.TPSTOP(QUDA_PROFILE_H2D);
  }

  // for gaugeSmeared we are interested only in the precise version
  if (param->type == QUDA_SMEARED_LINKS) {
    gaugeSmeared = createExtendedGauge(*precise, R, profileGauge);

    profileGauge.TPSTART(QUDA_PROFILE_FREE);
    delete precise;
    delete in;
    profileGauge.TPSTOP(QUDA_PROFILE_FREE);

    profileGauge.TPSTOP(QUDA_PROFILE_TOTAL);
    return;
  }

  // creating sloppy fields isn't really compute, but it is work done on the gpu
  profileGauge.TPSTART(QUDA_PROFILE_COMPUTE);

  // switch the parameters for creating the mirror sloppy cuda gauge field
  gauge_param.reconstruct = param->reconstruct_sloppy;
  gauge_param.setPrecision(param->cuda_prec_sloppy, true);
  cudaGaugeField *sloppy = nullptr;
  if (param->cuda_prec == param->cuda_prec_sloppy && param->reconstruct == param->reconstruct_sloppy) {
    sloppy = precise;
  } else {
    sloppy = new cudaGaugeField(gauge_param);
    sloppy->copy(*precise);
  }

  // switch the parameters for creating the mirror preconditioner cuda gauge field
  gauge_param.reconstruct = param->reconstruct_precondition;
  gauge_param.setPrecision(param->cuda_prec_precondition, true);
  cudaGaugeField *precondition = nullptr;
  if (param->cuda_prec == param->cuda_prec_precondition && param->reconstruct == param->reconstruct_precondition) {
    precondition = precise;
  } else if (param->cuda_prec_sloppy == param->cuda_prec_precondition
             && param->reconstruct_sloppy == param->reconstruct_precondition) {
    precondition = sloppy;
  } else {
    precondition = new cudaGaugeField(gauge_param);
    precondition->copy(*precise);
  }

  // switch the parameters for creating the refinement cuda gauge field
  gauge_param.reconstruct = param->reconstruct_refinement_sloppy;
  gauge_param.setPrecision(param->cuda_prec_refinement_sloppy, true);
  cudaGaugeField *refinement = nullptr;
  if (param->cuda_prec_sloppy == param->cuda_prec_refinement_sloppy
      && param->reconstruct_sloppy == param->reconstruct_refinement_sloppy) {
    refinement = sloppy;
  } else {
    refinement = new cudaGaugeField(gauge_param);
    refinement->copy(*sloppy);
  }

  // switch the parameters for creating the eigensolver cuda gauge field
  gauge_param.reconstruct = param->reconstruct_eigensolver;
  gauge_param.setPrecision(param->cuda_prec_eigensolver, true);
  cudaGaugeField *eigensolver = nullptr;
  if (param->cuda_prec == param->cuda_prec_eigensolver && param->reconstruct == param->reconstruct_eigensolver) {
    eigensolver = precise;
  } else if (param->cuda_prec_precondition == param->cuda_prec_eigensolver
             && param->reconstruct_precondition == param->reconstruct_eigensolver) {
    eigensolver = precondition;
  } else if (param->cuda_prec_sloppy == param->cuda_prec_eigensolver
             && param->reconstruct_sloppy == param->reconstruct_eigensolver) {
    eigensolver = sloppy;
  } else {
    eigensolver = new cudaGaugeField(gauge_param);
    eigensolver->copy(*precise);
  }

  profileGauge.TPSTOP(QUDA_PROFILE_COMPUTE);

  // create an extended preconditioning field
  cudaGaugeField* extended = nullptr;
  if (param->overlap){
    int R[4]; // domain-overlap widths in different directions
    for (int i=0; i<4; ++i) R[i] = param->overlap*commDimPartitioned(i);
    extended = createExtendedGauge(*precondition, R, profileGauge);
  }

  switch (param->type) {
    case QUDA_WILSON_LINKS:
      gaugePrecise = precise;
      gaugeSloppy = sloppy;
      gaugePrecondition = precondition;
      gaugeRefinement = refinement;
      gaugeEigensolver = eigensolver;

      if(param->overlap) gaugeExtended = extended;
      break;
    case QUDA_ASQTAD_FAT_LINKS:
      gaugeFatPrecise = precise;
      gaugeFatSloppy = sloppy;
      gaugeFatPrecondition = precondition;
      gaugeFatRefinement = refinement;
      gaugeFatEigensolver = eigensolver;

      if(param->overlap){
        if(gaugeFatExtended) errorQuda("Extended gauge fat field already allocated");
	gaugeFatExtended = extended;
      }
      break;
    case QUDA_ASQTAD_LONG_LINKS:
      gaugeLongPrecise = precise;
      gaugeLongSloppy = sloppy;
      gaugeLongPrecondition = precondition;
      gaugeLongRefinement = refinement;
      gaugeLongEigensolver = eigensolver;

      if(param->overlap){
        if(gaugeLongExtended) errorQuda("Extended gauge long field already allocated");
   	gaugeLongExtended = extended;
      }
      break;
    default:
      errorQuda("Invalid gauge type %d", param->type);
  }

  profileGauge.TPSTART(QUDA_PROFILE_FREE);
  delete in;
  profileGauge.TPSTOP(QUDA_PROFILE_FREE);

  if (extendedGaugeResident) {
    // updated the resident gauge field if needed
    QudaReconstructType recon = extendedGaugeResident->Reconstruct();
    delete extendedGaugeResident;
    // Use the static R (which is defined at the very beginning of lib/interface_quda.cpp) here
    extendedGaugeResident = createExtendedGauge(*gaugePrecise, R, profileGauge, false, recon);
  }

  profileGauge.TPSTOP(QUDA_PROFILE_TOTAL);
}

void saveGaugeQuda(void *h_gauge, QudaGaugeParam *param)
{
  profileGauge.TPSTART(QUDA_PROFILE_TOTAL);

  if (param->location != QUDA_CPU_FIELD_LOCATION) errorQuda("Non-cpu output location not yet supported");

  if (!initialized) errorQuda("QUDA not initialized");
  checkGaugeParam(param);

  // Set the specific cpu parameters and create the cpu gauge field
  GaugeFieldParam gauge_param(h_gauge, *param);
  cpuGaugeField cpuGauge(gauge_param);
  cudaGaugeField *cudaGauge = nullptr;
  switch (param->type) {
  case QUDA_WILSON_LINKS: cudaGauge = gaugePrecise; break;
  case QUDA_ASQTAD_FAT_LINKS: cudaGauge = gaugeFatPrecise; break;
  case QUDA_ASQTAD_LONG_LINKS: cudaGauge = gaugeLongPrecise; break;
  case QUDA_SMEARED_LINKS:
    gauge_param.create = QUDA_NULL_FIELD_CREATE;
    gauge_param.reconstruct = param->reconstruct;
    gauge_param.setPrecision(param->cuda_prec, true);
    gauge_param.ghostExchange = QUDA_GHOST_EXCHANGE_PAD;
    gauge_param.pad = param->ga_pad;
    cudaGauge = new cudaGaugeField(gauge_param);
    copyExtendedGauge(*cudaGauge, *gaugeSmeared, QUDA_CUDA_FIELD_LOCATION);
    break;
  default: errorQuda("Invalid gauge type");
  }

  profileGauge.TPSTART(QUDA_PROFILE_D2H);
  cudaGauge->saveCPUField(cpuGauge);
  profileGauge.TPSTOP(QUDA_PROFILE_D2H);

  if (param->type == QUDA_SMEARED_LINKS) { delete cudaGauge; }

  profileGauge.TPSTOP(QUDA_PROFILE_TOTAL);
}

void loadSloppyCloverQuda(const QudaPrecision prec[]);
void freeSloppyCloverQuda();

void loadCloverQuda(void *h_clover, void *h_clovinv, QudaInvertParam *inv_param)
{
  profileClover.TPSTART(QUDA_PROFILE_TOTAL);
  profileClover.TPSTART(QUDA_PROFILE_INIT);

  checkCloverParam(inv_param);
  bool device_calc = false; // calculate clover and inverse on the device?

  pushVerbosity(inv_param->verbosity);
  if (getVerbosity() >= QUDA_DEBUG_VERBOSE) printQudaInvertParam(inv_param);

  if (!initialized) errorQuda("QUDA not initialized");

  if ( (!h_clover && !h_clovinv) || inv_param->compute_clover ) {
    device_calc = true;
    if (inv_param->clover_coeff == 0.0 && inv_param->clover_csw == 0.0) errorQuda("called with neither clover term nor inverse and clover coefficient nor Csw not set");
    if (gaugePrecise->Anisotropy() != 1.0) errorQuda("cannot compute anisotropic clover field");
  }

  if (inv_param->clover_cpu_prec < QUDA_SINGLE_PRECISION) errorQuda("Fixed-point precision not supported on CPU");
  if (gaugePrecise == nullptr) errorQuda("Gauge field must be loaded before clover");
  if ((inv_param->dslash_type != QUDA_CLOVER_WILSON_DSLASH) && (inv_param->dslash_type != QUDA_TWISTED_CLOVER_DSLASH)
      && (inv_param->dslash_type != QUDA_CLOVER_HASENBUSCH_TWIST_DSLASH)) {
    errorQuda("Wrong dslash_type %d in loadCloverQuda()", inv_param->dslash_type);
  }

  // determines whether operator is preconditioned when calling invertQuda()
  bool pc_solve = (inv_param->solve_type == QUDA_DIRECT_PC_SOLVE ||
      inv_param->solve_type == QUDA_NORMOP_PC_SOLVE ||
      inv_param->solve_type == QUDA_NORMERR_PC_SOLVE );

  // determines whether operator is preconditioned when calling MatQuda() or MatDagMatQuda()
  bool pc_solution = (inv_param->solution_type == QUDA_MATPC_SOLUTION ||
      inv_param->solution_type == QUDA_MATPCDAG_MATPC_SOLUTION);

  bool asymmetric = (inv_param->matpc_type == QUDA_MATPC_EVEN_EVEN_ASYMMETRIC ||
      inv_param->matpc_type == QUDA_MATPC_ODD_ODD_ASYMMETRIC);

  // uninverted clover term is required when applying unpreconditioned operator,
  // but note that dslashQuda() is always preconditioned
  if (!h_clover && !pc_solve && !pc_solution) {
    //warningQuda("Uninverted clover term not loaded");
  }

  // uninverted clover term is also required for "asymmetric" preconditioning
  if (!h_clover && pc_solve && pc_solution && asymmetric && !device_calc) {
    warningQuda("Uninverted clover term not loaded");
  }

  bool twisted = inv_param->dslash_type == QUDA_TWISTED_CLOVER_DSLASH ? true : false;

  CloverFieldParam clover_param;
  clover_param.nDim = 4;
  // If clover_coeff is not set manually, then it is the product Csw * kappa.
  // If the user has set the coefficient manually, that value takes precedent.
  clover_param.csw = inv_param->clover_csw;
  clover_param.coeff = inv_param->clover_coeff == 0.0 ? inv_param->kappa * inv_param->clover_csw : inv_param->clover_coeff;
  // We must also adjust inv_param->clover_coeff here for forward compatibility. If a user has set kappa
  // and Csw, we must populate inv_param->clover_coeff for them as the computeClover routines uses that value
  inv_param->clover_coeff = 0.0 ? inv_param->kappa * inv_param->clover_csw : inv_param->clover_coeff;
  clover_param.twisted = twisted;
  clover_param.mu2 = twisted ? 4.*inv_param->kappa*inv_param->kappa*inv_param->mu*inv_param->mu : 0.0;
  clover_param.siteSubset = QUDA_FULL_SITE_SUBSET;
  for (int i=0; i<4; i++) clover_param.x[i] = gaugePrecise->X()[i];
  clover_param.pad = inv_param->cl_pad;
  clover_param.create = QUDA_NULL_FIELD_CREATE;
  clover_param.norm = nullptr;
  clover_param.invNorm = nullptr;
  clover_param.setPrecision(inv_param->clover_cuda_prec, true);
  clover_param.direct = h_clover || device_calc ? true : false;
  clover_param.inverse = (h_clovinv || pc_solve) && !dynamic_clover_inverse() ? true : false;
  CloverField *in = nullptr;
  profileClover.TPSTOP(QUDA_PROFILE_INIT);

  // FIXME do we need to make this more robust to changing other meta data (compare cloverPrecise against clover_param)
  // IF either of the clover params have changed, trigger a recompute
  bool clover_update = false;
  double csw_old = cloverPrecise ? cloverPrecise->Csw() : 0.0;
  double coeff_old = cloverPrecise ? cloverPrecise->Coeff() : 0.0;
  if (!cloverPrecise || invalidate_clover ||
      inv_param->clover_coeff != coeff_old ||
      inv_param->clover_csw != csw_old) clover_update = true;
  
  // compute or download clover field only if gauge field has been updated or clover field doesn't exist
  if (clover_update) {
    if (getVerbosity() >= QUDA_VERBOSE) printfQuda("Creating new clover field\n");
    freeSloppyCloverQuda();
    if (cloverPrecise) delete cloverPrecise;

    profileClover.TPSTART(QUDA_PROFILE_INIT);
    cloverPrecise = new cudaCloverField(clover_param);

    if (!device_calc || inv_param->return_clover || inv_param->return_clover_inverse) {
      // create a param for the cpu clover field
      CloverFieldParam inParam(clover_param);
      inParam.order = inv_param->clover_order;
      inParam.setPrecision(inv_param->clover_cpu_prec);
      inParam.direct = h_clover ? true : false;
      inParam.inverse = h_clovinv ? true : false;
      inParam.clover = h_clover;
      inParam.cloverInv = h_clovinv;
      inParam.create = QUDA_REFERENCE_FIELD_CREATE;
      in = (inv_param->clover_location == QUDA_CPU_FIELD_LOCATION) ?
	static_cast<CloverField*>(new cpuCloverField(inParam)) :
	static_cast<CloverField*>(new cudaCloverField(inParam));
    }
    profileClover.TPSTOP(QUDA_PROFILE_INIT);

    if (!device_calc) {
      profileClover.TPSTART(QUDA_PROFILE_H2D);
      bool inverse = (h_clovinv && !inv_param->compute_clover_inverse && !dynamic_clover_inverse());
      cloverPrecise->copy(*in, inverse);
      profileClover.TPSTOP(QUDA_PROFILE_H2D);
    } else {
      profileClover.TPSTOP(QUDA_PROFILE_TOTAL);
      createCloverQuda(inv_param);
      profileClover.TPSTART(QUDA_PROFILE_TOTAL);
    }

    // inverted clover term is required when applying preconditioned operator
    if ((!h_clovinv || inv_param->compute_clover_inverse) && pc_solve) {
      profileClover.TPSTART(QUDA_PROFILE_COMPUTE);
      if (!dynamic_clover_inverse()) {
        cloverInvert(*cloverPrecise, inv_param->compute_clover_trlog);
	if (inv_param->compute_clover_trlog) {
	  inv_param->trlogA[0] = cloverPrecise->TrLog()[0];
	  inv_param->trlogA[1] = cloverPrecise->TrLog()[1];
	}
      }
      profileClover.TPSTOP(QUDA_PROFILE_COMPUTE);
    }
  } else {
    if (getVerbosity() >= QUDA_VERBOSE) printfQuda("Gauge field unchanged - using cached clover field\n");
  }

  clover_param.direct = true;
  clover_param.inverse = dynamic_clover_inverse() ? false : true;

  cloverPrecise->setRho(inv_param->clover_rho);

  QudaPrecision prec[] = {inv_param->clover_cuda_prec_sloppy, inv_param->clover_cuda_prec_precondition,
                          inv_param->clover_cuda_prec_refinement_sloppy, inv_param->clover_cuda_prec_eigensolver};
  loadSloppyCloverQuda(prec);

  // if requested, copy back the clover / inverse field
  if (inv_param->return_clover || inv_param->return_clover_inverse) {
    if (!h_clover && !h_clovinv) errorQuda("Requested clover field return but no clover host pointers set");

    // copy the inverted clover term into host application order on the device
    clover_param.direct = (h_clover && inv_param->return_clover);
    clover_param.inverse = (h_clovinv && inv_param->return_clover_inverse);

    // this isn't really "epilogue" but this label suffices
    profileClover.TPSTART(QUDA_PROFILE_EPILOGUE);
    cudaCloverField *hack = nullptr;
    if (!dynamic_clover_inverse()) {
      clover_param.order = inv_param->clover_order;
      clover_param.setPrecision(inv_param->clover_cpu_prec);
      hack = new cudaCloverField(clover_param);
      hack->copy(*cloverPrecise); // FIXME this can lead to an redundant copies if we're not copying back direct + inverse
    } else {
      clover_param.setPrecision(inv_param->clover_cuda_prec, true);
      auto *hackOfTheHack = new cudaCloverField(clover_param);	// Hack of the hack
      hackOfTheHack->copy(*cloverPrecise, false);
      cloverInvert(*hackOfTheHack, inv_param->compute_clover_trlog);
      if (inv_param->compute_clover_trlog) {
	inv_param->trlogA[0] = cloverPrecise->TrLog()[0];
	inv_param->trlogA[1] = cloverPrecise->TrLog()[1];
      }
      clover_param.order = inv_param->clover_order;
      clover_param.setPrecision(inv_param->clover_cpu_prec);
      hack = new cudaCloverField(clover_param);
      hack->copy(*hackOfTheHack); // FIXME this can lead to an redundant copies if we're not copying back direct + inverse
      delete hackOfTheHack;
    }
    profileClover.TPSTOP(QUDA_PROFILE_EPILOGUE);

    // copy the field into the host application's clover field
    profileClover.TPSTART(QUDA_PROFILE_D2H);
    if (inv_param->return_clover) {
      qudaMemcpy((char*)(in->V(false)), (char*)(hack->V(false)), in->Bytes(), qudaMemcpyDeviceToHost);
    }
    if (inv_param->return_clover_inverse) {
      qudaMemcpy((char*)(in->V(true)), (char*)(hack->V(true)), in->Bytes(), qudaMemcpyDeviceToHost);
    }

    profileClover.TPSTOP(QUDA_PROFILE_D2H);

    delete hack;
  }

  profileClover.TPSTART(QUDA_PROFILE_FREE);
  if (in) delete in; // delete object referencing input field
  profileClover.TPSTOP(QUDA_PROFILE_FREE);

  popVerbosity();

  profileClover.TPSTOP(QUDA_PROFILE_TOTAL);
}

void freeSloppyCloverQuda();

void loadSloppyCloverQuda(const QudaPrecision *prec)
{
  freeSloppyCloverQuda();

  if (cloverPrecise) {
    // create the mirror sloppy clover field
    CloverFieldParam clover_param(*cloverPrecise);
    clover_param.setPrecision(prec[0], true);

    if (cloverPrecise->V(false) != cloverPrecise->V(true)) {
      clover_param.direct = true;
      clover_param.inverse = true;
    } else {
      clover_param.direct = false;
      clover_param.inverse = true;
    }

    if (clover_param.Precision() != cloverPrecise->Precision()) {
      cloverSloppy = new cudaCloverField(clover_param);
      cloverSloppy->copy(*cloverPrecise, clover_param.inverse);
    } else {
      cloverSloppy = cloverPrecise;
    }

    // switch the parameters for creating the mirror preconditioner clover field
    clover_param.setPrecision(prec[1], true);

    // create the mirror preconditioner clover field
    if (clover_param.Precision() == cloverPrecise->Precision()) {
      cloverPrecondition = cloverPrecise;
    } else if (clover_param.Precision() == cloverSloppy->Precision()) {
      cloverPrecondition = cloverSloppy;
    } else {
      cloverPrecondition = new cudaCloverField(clover_param);
      cloverPrecondition->copy(*cloverPrecise, clover_param.inverse);
    }

    // switch the parameters for creating the mirror refinement clover field
    clover_param.setPrecision(prec[2], true);

    // create the mirror refinement clover field
    if (clover_param.Precision() != cloverSloppy->Precision()) {
      cloverRefinement = new cudaCloverField(clover_param);
      cloverRefinement->copy(*cloverSloppy, clover_param.inverse);
    } else {
      cloverRefinement = cloverSloppy;
    }
    // switch the parameters for creating the mirror eigensolver clover field
    clover_param.setPrecision(prec[3]);

    // create the mirror eigensolver clover field
    if (clover_param.Precision() == cloverPrecise->Precision()) {
      cloverEigensolver = cloverPrecise;
    } else if (clover_param.Precision() == cloverSloppy->Precision()) {
      cloverEigensolver = cloverSloppy;
    } else if (clover_param.Precision() == cloverPrecondition->Precision()) {
      cloverEigensolver = cloverPrecondition;
    } else {
      cloverEigensolver = new cudaCloverField(clover_param);
      cloverEigensolver->copy(*cloverPrecise, clover_param.inverse);
    }
  }

}

// just free the sloppy fields used in mixed-precision solvers
void freeSloppyGaugeQuda()
{
  if (!initialized) errorQuda("QUDA not initialized");

  // Wilson gauges
  //---------------------------------------------------------------------------
  // Delete gaugeRefinement if it does not alias gaugeSloppy.
  if (gaugeRefinement != gaugeSloppy && gaugeRefinement) delete gaugeRefinement;

  // Delete gaugePrecondition if it does not alias gaugePrecise, gaugeSloppy, or gaugeEigensolver.
  if (gaugePrecondition != gaugeSloppy && gaugePrecondition != gaugePrecise && gaugePrecondition != gaugeEigensolver
      && gaugePrecondition)
    delete gaugePrecondition;

  // Delete gaugeEigensolver if it does not alias gaugePrecise or gaugeSloppy.
  if (gaugeEigensolver != gaugeSloppy && gaugeEigensolver != gaugePrecise && gaugeEigensolver) delete gaugeEigensolver;

  // Delete gaugeSloppy if it does not alias gaugePrecise.
  if (gaugeSloppy != gaugePrecise && gaugeSloppy) delete gaugeSloppy;

  gaugeEigensolver = nullptr;
  gaugeRefinement = nullptr;
  gaugePrecondition = nullptr;
  gaugeSloppy = nullptr;
  //---------------------------------------------------------------------------

  // Long gauges
  //---------------------------------------------------------------------------
  // Delete gaugeLongRefinement if it does not alias gaugeLongSloppy.
  if (gaugeLongRefinement != gaugeLongSloppy && gaugeLongRefinement) delete gaugeLongRefinement;

  // Delete gaugeLongPrecondition if it does not alias gaugeLongPrecise, gaugeLongSloppy, or gaugeLongEigensolver.
  if (gaugeLongPrecondition != gaugeLongSloppy && gaugeLongPrecondition != gaugeLongPrecise
      && gaugeLongPrecondition != gaugeLongEigensolver && gaugeLongPrecondition)
    delete gaugeLongPrecondition;

  // Delete gaugeLongEigensolver if it does not alias gaugeLongPrecise or gaugeLongSloppy.
  if (gaugeLongEigensolver != gaugeLongSloppy && gaugeLongEigensolver != gaugeLongPrecise && gaugeLongEigensolver)
    delete gaugeLongEigensolver;

  // Delete gaugeLongSloppy if it does not alias gaugeLongPrecise.
  if (gaugeLongSloppy != gaugeLongPrecise && gaugeLongSloppy) delete gaugeLongSloppy;

  gaugeLongEigensolver = nullptr;
  gaugeLongRefinement = nullptr;
  gaugeLongPrecondition = nullptr;
  gaugeLongSloppy = nullptr;
  //---------------------------------------------------------------------------

  // Fat gauges
  //---------------------------------------------------------------------------
  // Delete gaugeFatRefinement if it does not alias gaugeFatSloppy.
  if (gaugeFatRefinement != gaugeFatSloppy && gaugeFatRefinement) delete gaugeFatRefinement;

  // Delete gaugeFatPrecondition if it does not alias gaugeFatPrecise, gaugeFatSloppy, or gaugeFatEigensolver.
  if (gaugeFatPrecondition != gaugeFatSloppy && gaugeFatPrecondition != gaugeFatPrecise
      && gaugeFatPrecondition != gaugeFatEigensolver && gaugeFatPrecondition)
    delete gaugeFatPrecondition;

  // Delete gaugeFatEigensolver if it does not alias gaugeFatPrecise or gaugeFatSloppy.
  if (gaugeFatEigensolver != gaugeFatSloppy && gaugeFatEigensolver != gaugeFatPrecise && gaugeFatEigensolver)
    delete gaugeFatEigensolver;

  // Delete gaugeFatSloppy if it does not alias gaugeFatPrecise.
  if (gaugeFatSloppy != gaugeFatPrecise && gaugeFatSloppy) delete gaugeFatSloppy;

  gaugeFatEigensolver = nullptr;
  gaugeFatRefinement = nullptr;
  gaugeFatPrecondition = nullptr;
  gaugeFatSloppy = nullptr;
}

void freeGaugeQuda(void)
{
  if (!initialized) errorQuda("QUDA not initialized");

  freeSloppyGaugeQuda();

  if (gaugePrecise) delete gaugePrecise;
  if (gaugeExtended) delete gaugeExtended;

  gaugePrecise = nullptr;
  gaugeExtended = nullptr;

  if (gaugeLongPrecise) delete gaugeLongPrecise;
  if (gaugeLongExtended) delete gaugeLongExtended;

  gaugeLongPrecise = nullptr;
  gaugeLongExtended = nullptr;

  if (gaugeFatPrecise) delete gaugeFatPrecise;

  gaugeFatPrecise = nullptr;
  gaugeFatExtended = nullptr;

  if (gaugeSmeared) delete gaugeSmeared;

  gaugeSmeared = nullptr;
  // Need to merge extendedGaugeResident and gaugeFatPrecise/gaugePrecise
  if (extendedGaugeResident) {
    delete extendedGaugeResident;
    extendedGaugeResident = nullptr;
  }
}

void loadSloppyGaugeQuda(const QudaPrecision *prec, const QudaReconstructType *recon)
{
  // first do SU(N) links (if they exist)
  if (gaugePrecise) {
    GaugeFieldParam gauge_param(*gaugePrecise);
    // switch the parameters for creating the mirror sloppy cuda gauge field

    gauge_param.reconstruct = recon[0];
    gauge_param.setPrecision(prec[0], true);

    if (gaugeSloppy) errorQuda("gaugeSloppy already exists");

    if (gauge_param.Precision() == gaugePrecise->Precision() && gauge_param.reconstruct == gaugePrecise->Reconstruct()) {
      gaugeSloppy = gaugePrecise;
    } else {
      gaugeSloppy = new cudaGaugeField(gauge_param);
      gaugeSloppy->copy(*gaugePrecise);
    }

    // switch the parameters for creating the mirror preconditioner cuda gauge field
    gauge_param.reconstruct = recon[1];
    gauge_param.setPrecision(prec[1], true);

    if (gaugePrecondition) errorQuda("gaugePrecondition already exists");

    if (gauge_param.Precision() == gaugePrecise->Precision() && gauge_param.reconstruct == gaugePrecise->Reconstruct()) {
      gaugePrecondition = gaugePrecise;
    } else if (gauge_param.Precision() == gaugeSloppy->Precision()
               && gauge_param.reconstruct == gaugeSloppy->Reconstruct()) {
      gaugePrecondition = gaugeSloppy;
    } else {
      gaugePrecondition = new cudaGaugeField(gauge_param);
      gaugePrecondition->copy(*gaugePrecise);
    }

    // switch the parameters for creating the mirror refinement cuda gauge field
    gauge_param.reconstruct = recon[2];
    gauge_param.setPrecision(prec[2], true);

    if (gaugeRefinement) errorQuda("gaugeRefinement already exists");

    if (gauge_param.Precision() == gaugeSloppy->Precision() && gauge_param.reconstruct == gaugeSloppy->Reconstruct()) {
      gaugeRefinement = gaugeSloppy;
    } else {
      gaugeRefinement = new cudaGaugeField(gauge_param);
      gaugeRefinement->copy(*gaugeSloppy);
    }

    // switch the parameters for creating the mirror eigensolver cuda gauge field
    gauge_param.reconstruct = recon[3];
    gauge_param.setPrecision(prec[3], true);

    if (gaugeEigensolver) errorQuda("gaugeEigensolver already exists");

    if (gauge_param.Precision() == gaugePrecise->Precision() && gauge_param.reconstruct == gaugePrecise->Reconstruct()) {
      gaugeEigensolver = gaugePrecise;
    } else if (gauge_param.Precision() == gaugeSloppy->Precision()
               && gauge_param.reconstruct == gaugeSloppy->Reconstruct()) {
      gaugeEigensolver = gaugeSloppy;
    } else if (gauge_param.Precision() == gaugePrecondition->Precision()
               && gauge_param.reconstruct == gaugePrecondition->Reconstruct()) {
      gaugeEigensolver = gaugePrecondition;
    } else {
      gaugeEigensolver = new cudaGaugeField(gauge_param);
      gaugeEigensolver->copy(*gaugePrecise);
    }
  }

  // fat links (if they exist)
  if (gaugeFatPrecise) {
    GaugeFieldParam gauge_param(*gaugeFatPrecise);
    // switch the parameters for creating the mirror sloppy cuda gauge field

    gauge_param.setPrecision(prec[0], true);

    if (gaugeFatSloppy) errorQuda("gaugeFatSloppy already exists");

    if (gauge_param.Precision() == gaugeFatPrecise->Precision()
        && gauge_param.reconstruct == gaugeFatPrecise->Reconstruct()) {
      gaugeFatSloppy = gaugeFatPrecise;
    } else {
      gaugeFatSloppy = new cudaGaugeField(gauge_param);
      gaugeFatSloppy->copy(*gaugeFatPrecise);
    }

    // switch the parameters for creating the mirror preconditioner cuda gauge field
    gauge_param.setPrecision(prec[1], true);

    if (gaugeFatPrecondition) errorQuda("gaugeFatPrecondition already exists\n");

    if (gauge_param.Precision() == gaugeFatPrecise->Precision()
        && gauge_param.reconstruct == gaugeFatPrecise->Reconstruct()) {
      gaugeFatPrecondition = gaugeFatPrecise;
    } else if (gauge_param.Precision() == gaugeFatSloppy->Precision()
               && gauge_param.reconstruct == gaugeFatSloppy->Reconstruct()) {
      gaugeFatPrecondition = gaugeFatSloppy;
    } else {
      gaugeFatPrecondition = new cudaGaugeField(gauge_param);
      gaugeFatPrecondition->copy(*gaugeFatPrecise);
    }

    // switch the parameters for creating the mirror refinement cuda gauge field
    gauge_param.setPrecision(prec[2], true);

    if (gaugeFatRefinement) errorQuda("gaugeFatRefinement already exists\n");

    if (gauge_param.Precision() == gaugeFatSloppy->Precision()
        && gauge_param.reconstruct == gaugeFatSloppy->Reconstruct()) {
      gaugeFatRefinement = gaugeFatSloppy;
    } else {
      gaugeFatRefinement = new cudaGaugeField(gauge_param);
      gaugeFatRefinement->copy(*gaugeFatSloppy);
    }

    // switch the parameters for creating the mirror eigensolver cuda gauge field
    gauge_param.setPrecision(prec[3], true);

    if (gaugeFatEigensolver) errorQuda("gaugeFatEigensolver already exists");

    if (gauge_param.Precision() == gaugeFatPrecise->Precision()
        && gauge_param.reconstruct == gaugeFatPrecise->Reconstruct()) {
      gaugeFatEigensolver = gaugeFatPrecise;
    } else if (gauge_param.Precision() == gaugeFatSloppy->Precision()
               && gauge_param.reconstruct == gaugeFatSloppy->Reconstruct()) {
      gaugeFatEigensolver = gaugeFatSloppy;
    } else if (gauge_param.Precision() == gaugeFatPrecondition->Precision()
               && gauge_param.reconstruct == gaugeFatPrecondition->Reconstruct()) {
      gaugeFatEigensolver = gaugeFatPrecondition;
    } else {
      gaugeFatEigensolver = new cudaGaugeField(gauge_param);
      gaugeFatEigensolver->copy(*gaugeFatPrecise);
    }
  }

  // long links (if they exist)
  if (gaugeLongPrecise) {
    GaugeFieldParam gauge_param(*gaugeLongPrecise);
    // switch the parameters for creating the mirror sloppy cuda gauge field

    gauge_param.reconstruct = recon[0];
    gauge_param.setPrecision(prec[0], true);

    if (gaugeLongSloppy) errorQuda("gaugeLongSloppy already exists");

    if (gauge_param.Precision() == gaugeLongPrecise->Precision()
        && gauge_param.reconstruct == gaugeLongPrecise->Reconstruct()) {
      gaugeLongSloppy = gaugeLongPrecise;
    } else {
      gaugeLongSloppy = new cudaGaugeField(gauge_param);
      gaugeLongSloppy->copy(*gaugeLongPrecise);
    }

    // switch the parameters for creating the mirror preconditioner cuda gauge field
    gauge_param.reconstruct = recon[1];
    gauge_param.setPrecision(prec[1], true);

    if (gaugeLongPrecondition) errorQuda("gaugeLongPrecondition already exists\n");

    if (gauge_param.Precision() == gaugeLongPrecise->Precision()
        && gauge_param.reconstruct == gaugeLongPrecise->Reconstruct()) {
      gaugeLongPrecondition = gaugeLongPrecise;
    } else if (gauge_param.Precision() == gaugeLongSloppy->Precision()
               && gauge_param.reconstruct == gaugeLongSloppy->Reconstruct()) {
      gaugeLongPrecondition = gaugeLongSloppy;
    } else {
      gaugeLongPrecondition = new cudaGaugeField(gauge_param);
      gaugeLongPrecondition->copy(*gaugeLongPrecise);
    }

    // switch the parameters for creating the mirror refinement cuda gauge field
    gauge_param.reconstruct = recon[2];
    gauge_param.setPrecision(prec[2], true);

    if (gaugeLongRefinement) errorQuda("gaugeLongRefinement already exists\n");

    if (gauge_param.Precision() == gaugeLongSloppy->Precision()
        && gauge_param.reconstruct == gaugeLongSloppy->Reconstruct()) {
      gaugeLongRefinement = gaugeLongSloppy;
    } else {
      gaugeLongRefinement = new cudaGaugeField(gauge_param);
      gaugeLongRefinement->copy(*gaugeLongSloppy);
    }

    // switch the parameters for creating the mirror eigensolver cuda gauge field
    gauge_param.reconstruct = recon[3];
    gauge_param.setPrecision(prec[3], true);

    if (gaugeLongEigensolver) errorQuda("gaugePrecondition already exists");

    if (gauge_param.Precision() == gaugeLongPrecise->Precision()
        && gauge_param.reconstruct == gaugeLongPrecise->Reconstruct()) {
      gaugeLongEigensolver = gaugeLongPrecise;
    } else if (gauge_param.Precision() == gaugeLongSloppy->Precision()
               && gauge_param.reconstruct == gaugeLongSloppy->Reconstruct()) {
      gaugeLongEigensolver = gaugeLongSloppy;
    } else if (gauge_param.Precision() == gaugeLongPrecondition->Precision()
               && gauge_param.reconstruct == gaugeLongPrecondition->Reconstruct()) {
      gaugeLongEigensolver = gaugeLongPrecondition;
    } else {
      gaugeLongEigensolver = new cudaGaugeField(gauge_param);
      gaugeLongEigensolver->copy(*gaugeLongPrecise);
    }
  }
}

void freeSloppyCloverQuda()
{
  if (!initialized) errorQuda("QUDA not initialized");

  // Delete cloverRefinement if it does not alias gaugeSloppy.
  if (cloverRefinement != cloverSloppy && cloverRefinement) delete cloverRefinement;

  // Delete cloverPrecondition if it does not alias cloverPrecise, cloverSloppy, or cloverEigensolver.
  if (cloverPrecondition != cloverSloppy && cloverPrecondition != cloverPrecise
      && cloverPrecondition != cloverEigensolver && cloverPrecondition)
    delete cloverPrecondition;

  // Delete cloverEigensolver if it does not alias cloverPrecise or cloverSloppy.
  if (cloverEigensolver != cloverSloppy && cloverEigensolver != cloverPrecise && cloverEigensolver)
    delete cloverEigensolver;

  // Delete cloverSloppy if it does not alias cloverPrecise.
  if (cloverSloppy != cloverPrecise && cloverSloppy) delete cloverSloppy;

  cloverEigensolver = nullptr;
  cloverRefinement = nullptr;
  cloverPrecondition = nullptr;
  cloverSloppy = nullptr;
}

void freeCloverQuda(void)
{
  if (!initialized) errorQuda("QUDA not initialized");
  freeSloppyCloverQuda();
  if (cloverPrecise) delete cloverPrecise;
  cloverPrecise = nullptr;
}

void flushChronoQuda(int i)
{
  if (i >= QUDA_MAX_CHRONO)
    errorQuda("Requested chrono index %d is outside of max %d\n", i, QUDA_MAX_CHRONO);

  auto &basis = chronoResident[i];

  for (auto v : basis) {
    if (v)  delete v;
  }
  basis.clear();
}

void endQuda(void)
{
  profileEnd.TPSTART(QUDA_PROFILE_TOTAL);

  if (!initialized) return;

  freeGaugeQuda();
  freeCloverQuda();

  for (int i = 0; i < QUDA_MAX_CHRONO; i++) flushChronoQuda(i);

  for (auto v : solutionResident) if (v) delete v;
  solutionResident.clear();

  if(momResident) delete momResident;

  LatticeField::freeGhostBuffer();
  cpuColorSpinorField::freeGhostBuffer();

  blas_lapack::generic::destroy();
  blas_lapack::native::destroy();
  blas::destroy();

  pool::flush_pinned();
  pool::flush_device();

  host_free(num_failures_h);
  num_failures_h = nullptr;
  num_failures_d = nullptr;

  destroyDslashEvents();

  saveTuneCache();
  saveProfile();

  // flush any outstanding force monitoring (if enabled)
  flushForceMonitor();

  initialized = false;

  comm_finalize();
  comms_initialized = false;

  profileEnd.TPSTOP(QUDA_PROFILE_TOTAL);
  profileInit2End.TPSTOP(QUDA_PROFILE_TOTAL);

  // print out the profile information of the lifetime of the library
  if (getVerbosity() >= QUDA_SUMMARIZE) {
    profileInit.Print();
    profileGauge.Print();
    profileClover.Print();
    profileDslash.Print();
    profileInvert.Print();
    profilePropagator.Print();
    profileInvertMultiSrc.Print();
    profileMulti.Print();
    profileEigensolve.Print();
    profileFatLink.Print();
    profileGaugeForce.Print();
    profileGaugeUpdate.Print();
    profileExtendedGauge.Print();
    profileCloverForce.Print();
    profileStaggeredForce.Print();
    profileHISQForce.Print();
    profileContract.Print();
    profileContractFT.Print();
    profileBLAS.Print();
    profileCovDev.Print();
    profilePlaq.Print();
    profileGaugeObs.Print();
    profileWuppertal.Print();
    profileGaussianSmear.Print();
    profileAPE.Print();
    profileSTOUT.Print();
    profileOvrImpSTOUT.Print();
    profileWFlow.Print();
    profileHeatbath.Print();
    profileProject.Print();
    profilePhase.Print();
    profileMomAction.Print();
    profileMake4DProp.Print();
    profileEnd.Print();

    profileInit2End.Print();
    TimeProfile::PrintGlobal();

    printLaunchTimer();
    printAPIProfile();

    printfQuda("\n");
    printPeakMemUsage();
    printfQuda("\n");
  }

  assertAllMemFree();

  device::destroy();
}


namespace quda {

  void setDiracParam(DiracParam &diracParam, QudaInvertParam *inv_param, const bool pc)
  {
    double kappa = inv_param->kappa;
    if (inv_param->dirac_order == QUDA_CPS_WILSON_DIRAC_ORDER) {
      kappa *= gaugePrecise->Anisotropy();
    }

    switch (inv_param->dslash_type) {
    case QUDA_WILSON_DSLASH:
      diracParam.type = pc ? QUDA_WILSONPC_DIRAC : QUDA_WILSON_DIRAC;
      break;
    case QUDA_CLOVER_WILSON_DSLASH:
      diracParam.type = pc ? QUDA_CLOVERPC_DIRAC : QUDA_CLOVER_DIRAC;
      break;
    case QUDA_CLOVER_HASENBUSCH_TWIST_DSLASH:
      diracParam.type = pc ? QUDA_CLOVER_HASENBUSCH_TWISTPC_DIRAC : QUDA_CLOVER_HASENBUSCH_TWIST_DIRAC;
      break;
    case QUDA_DOMAIN_WALL_DSLASH:
      diracParam.type = pc ? QUDA_DOMAIN_WALLPC_DIRAC : QUDA_DOMAIN_WALL_DIRAC;
      diracParam.Ls = inv_param->Ls;
      break;
    case QUDA_DOMAIN_WALL_4D_DSLASH:
      diracParam.type = pc ? QUDA_DOMAIN_WALL_4DPC_DIRAC : QUDA_DOMAIN_WALL_4D_DIRAC;
      diracParam.Ls = inv_param->Ls;
      break;
    case QUDA_MOBIUS_DWF_EOFA_DSLASH:
      if (inv_param->Ls > QUDA_MAX_DWF_LS) {
        errorQuda("Length of Ls dimension %d greater than QUDA_MAX_DWF_LS %d", inv_param->Ls, QUDA_MAX_DWF_LS);
      }
      diracParam.type = pc ? QUDA_MOBIUS_DOMAIN_WALLPC_EOFA_DIRAC : QUDA_MOBIUS_DOMAIN_WALL_EOFA_DIRAC;
      diracParam.Ls = inv_param->Ls;
      if (sizeof(Complex) != sizeof(double _Complex)) {
        errorQuda("Irreconcilable difference between interface and internal complex number conventions");
      }
      memcpy(diracParam.b_5, inv_param->b_5, sizeof(Complex) * inv_param->Ls);
      memcpy(diracParam.c_5, inv_param->c_5, sizeof(Complex) * inv_param->Ls);
      diracParam.eofa_shift = inv_param->eofa_shift;
      diracParam.eofa_pm = inv_param->eofa_pm;
      diracParam.mq1 = inv_param->mq1;
      diracParam.mq2 = inv_param->mq2;
      diracParam.mq3 = inv_param->mq3;
      break;
    case QUDA_MOBIUS_DWF_DSLASH:
      if (inv_param->Ls > QUDA_MAX_DWF_LS)
	errorQuda("Length of Ls dimension %d greater than QUDA_MAX_DWF_LS %d", inv_param->Ls, QUDA_MAX_DWF_LS);
      diracParam.type = pc ? QUDA_MOBIUS_DOMAIN_WALLPC_DIRAC : QUDA_MOBIUS_DOMAIN_WALL_DIRAC;
      diracParam.Ls = inv_param->Ls;
      if (sizeof(Complex) != sizeof(double _Complex)) {
        errorQuda("Irreconcilable difference between interface and internal complex number conventions");
      }
      memcpy(diracParam.b_5, inv_param->b_5, sizeof(Complex) * inv_param->Ls);
      memcpy(diracParam.c_5, inv_param->c_5, sizeof(Complex) * inv_param->Ls);
      if (getVerbosity() >= QUDA_DEBUG_VERBOSE) {
        printfQuda("Printing b_5 and c_5 values\n");
        for (int i = 0; i < diracParam.Ls; i++) {
          printfQuda("fromQUDA diracParam: b5[%d] = %f + i%f, c5[%d] = %f + i%f\n", i, diracParam.b_5[i].real(),
              diracParam.b_5[i].imag(), i, diracParam.c_5[i].real(), diracParam.c_5[i].imag());
          // printfQuda("fromQUDA inv_param: b5[%d] = %f %f c5[%d] = %f %f\n", i, inv_param->b_5[i], i,
          // inv_param->c_5[i] ); printfQuda("fromQUDA creal: b5[%d] = %f %f c5[%d] = %f %f \n", i,
          // creal(inv_param->b_5[i]), cimag(inv_param->b_5[i]), i, creal(inv_param->c_5[i]), cimag(inv_param->c_5[i]) );
        }
      }
      break;
    case QUDA_STAGGERED_DSLASH:
      diracParam.type = pc ? QUDA_STAGGEREDPC_DIRAC : QUDA_STAGGERED_DIRAC;
      break;
    case QUDA_ASQTAD_DSLASH:
      diracParam.type = pc ? QUDA_ASQTADPC_DIRAC : QUDA_ASQTAD_DIRAC;
      break;
    case QUDA_TWISTED_MASS_DSLASH:
      diracParam.type = pc ? QUDA_TWISTED_MASSPC_DIRAC : QUDA_TWISTED_MASS_DIRAC;
      if (inv_param->twist_flavor == QUDA_TWIST_SINGLET) {
	diracParam.Ls = 1;
	diracParam.epsilon = 0.0;
      } else {
	diracParam.Ls = 2;
	diracParam.epsilon = inv_param->twist_flavor == QUDA_TWIST_NONDEG_DOUBLET ? inv_param->epsilon : 0.0;
      }
      break;
    case QUDA_TWISTED_CLOVER_DSLASH:
      diracParam.type = pc ? QUDA_TWISTED_CLOVERPC_DIRAC : QUDA_TWISTED_CLOVER_DIRAC;
      if (inv_param->twist_flavor == QUDA_TWIST_SINGLET)  {
	diracParam.Ls = 1;
	diracParam.epsilon = 0.0;
      } else {
	diracParam.Ls = 2;
	diracParam.epsilon = inv_param->twist_flavor == QUDA_TWIST_NONDEG_DOUBLET ? inv_param->epsilon : 0.0;
      }
      break;
    case QUDA_LAPLACE_DSLASH:
      diracParam.type = pc ? QUDA_GAUGE_LAPLACEPC_DIRAC : QUDA_GAUGE_LAPLACE_DIRAC;
      diracParam.laplace3D = inv_param->laplace3D;
      break;
    case QUDA_COVDEV_DSLASH:
      diracParam.type = QUDA_GAUGE_COVDEV_DIRAC;
      break;
    default:
      errorQuda("Unsupported dslash_type %d", inv_param->dslash_type);
    }

    diracParam.matpcType = inv_param->matpc_type;
    diracParam.dagger = inv_param->dagger;
    diracParam.gauge = inv_param->dslash_type == QUDA_ASQTAD_DSLASH ? gaugeFatPrecise : gaugePrecise;
    diracParam.fatGauge = gaugeFatPrecise;
    diracParam.longGauge = gaugeLongPrecise;
    diracParam.clover = cloverPrecise;
    diracParam.kappa = kappa;
    diracParam.mass = inv_param->mass;
    diracParam.m5 = inv_param->m5;
    diracParam.mu = inv_param->mu;

    for (int i=0; i<4; i++) diracParam.commDim[i] = 1;   // comms are always on

    if (diracParam.gauge->Precision() != inv_param->cuda_prec)
      errorQuda("Gauge precision %d does not match requested precision %d\n", diracParam.gauge->Precision(),
                inv_param->cuda_prec);
  }


  void setDiracSloppyParam(DiracParam &diracParam, QudaInvertParam *inv_param, const bool pc)
  {
    setDiracParam(diracParam, inv_param, pc);

    diracParam.gauge = inv_param->dslash_type == QUDA_ASQTAD_DSLASH ? gaugeFatSloppy : gaugeSloppy;
    diracParam.fatGauge = gaugeFatSloppy;
    diracParam.longGauge = gaugeLongSloppy;
    diracParam.clover = cloverSloppy;

    for (int i=0; i<4; i++) {
      diracParam.commDim[i] = 1;   // comms are always on
    }

    if (diracParam.gauge->Precision() != inv_param->cuda_prec_sloppy)
      errorQuda("Gauge precision %d does not match requested precision %d\n", diracParam.gauge->Precision(),
                inv_param->cuda_prec_sloppy);
  }

  void setDiracRefineParam(DiracParam &diracParam, QudaInvertParam *inv_param, const bool pc)
  {
    setDiracParam(diracParam, inv_param, pc);

    diracParam.gauge = inv_param->dslash_type == QUDA_ASQTAD_DSLASH ? gaugeFatRefinement : gaugeRefinement;
    diracParam.fatGauge = gaugeFatRefinement;
    diracParam.longGauge = gaugeLongRefinement;
    diracParam.clover = cloverRefinement;

    for (int i=0; i<4; i++) {
      diracParam.commDim[i] = 1;   // comms are always on
    }

    if (diracParam.gauge->Precision() != inv_param->cuda_prec_refinement_sloppy)
      errorQuda("Gauge precision %d does not match requested precision %d\n", diracParam.gauge->Precision(),
                inv_param->cuda_prec_refinement_sloppy);
  }

  // The preconditioner currently mimicks the sloppy operator with no comms
  void setDiracPreParam(DiracParam &diracParam, QudaInvertParam *inv_param, const bool pc, bool comms)
  {
    setDiracParam(diracParam, inv_param, pc);

    if (inv_param->overlap) {
      diracParam.gauge = inv_param->dslash_type == QUDA_ASQTAD_DSLASH ? gaugeFatExtended : gaugeExtended;
      diracParam.fatGauge = gaugeFatExtended;
      diracParam.longGauge = gaugeLongExtended;
    } else {
      diracParam.gauge = inv_param->dslash_type == QUDA_ASQTAD_DSLASH ? gaugeFatPrecondition : gaugePrecondition;
      diracParam.fatGauge = gaugeFatPrecondition;
      diracParam.longGauge = gaugeLongPrecondition;
    }
    diracParam.clover = cloverPrecondition;

    for (int i=0; i<4; i++) {
      diracParam.commDim[i] = comms ? 1 : 0;
    }

    // In the preconditioned staggered CG allow a different dslash type in the preconditioning
    if(inv_param->inv_type == QUDA_PCG_INVERTER && inv_param->dslash_type == QUDA_ASQTAD_DSLASH
       && inv_param->dslash_type_precondition == QUDA_STAGGERED_DSLASH) {
       diracParam.type = pc ? QUDA_STAGGEREDPC_DIRAC : QUDA_STAGGERED_DIRAC;
       diracParam.gauge = gaugeFatPrecondition;
    }

    if (diracParam.gauge->Precision() != inv_param->cuda_prec_precondition)
      errorQuda("Gauge precision %d does not match requested precision %d\n", diracParam.gauge->Precision(),
                inv_param->cuda_prec_precondition);
  }

  // The deflation preconditioner currently mimicks the sloppy operator with no comms
  void setDiracEigParam(DiracParam &diracParam, QudaInvertParam *inv_param, const bool pc, bool comms)
  {
    setDiracParam(diracParam, inv_param, pc);

    if (inv_param->overlap) {
      diracParam.gauge = inv_param->dslash_type == QUDA_ASQTAD_DSLASH ? gaugeFatExtended : gaugeExtended;
      diracParam.fatGauge = gaugeFatExtended;
      diracParam.longGauge = gaugeLongExtended;
    } else {
      diracParam.gauge = inv_param->dslash_type == QUDA_ASQTAD_DSLASH ? gaugeFatEigensolver : gaugeEigensolver;
      diracParam.fatGauge = gaugeFatEigensolver;
      diracParam.longGauge = gaugeLongEigensolver;
    }
    diracParam.clover = cloverEigensolver;

    for (int i = 0; i < 4; i++) { diracParam.commDim[i] = comms ? 1 : 0; }

    // In the deflated staggered CG allow a different dslash type
    if (inv_param->inv_type == QUDA_PCG_INVERTER && inv_param->dslash_type == QUDA_ASQTAD_DSLASH
        && inv_param->dslash_type_precondition == QUDA_STAGGERED_DSLASH) {
      diracParam.type = pc ? QUDA_STAGGEREDPC_DIRAC : QUDA_STAGGERED_DIRAC;
      diracParam.gauge = gaugeFatEigensolver;
    }

    if (diracParam.gauge->Precision() != inv_param->cuda_prec_eigensolver)
      errorQuda("Gauge precision %d does not match requested precision %d\n", diracParam.gauge->Precision(),
                inv_param->cuda_prec_eigensolver);
  }

  void createDirac(Dirac *&d, Dirac *&dSloppy, Dirac *&dPre, QudaInvertParam &param, const bool pc_solve)
  {
    DiracParam diracParam;
    DiracParam diracSloppyParam;
    DiracParam diracPreParam;

    setDiracParam(diracParam, &param, pc_solve);
    setDiracSloppyParam(diracSloppyParam, &param, pc_solve);
    // eigCG and deflation need 2 sloppy precisions and do not use Schwarz
    bool comms_flag = (param.schwarz_type != QUDA_INVALID_SCHWARZ) ? false : true;
    setDiracPreParam(diracPreParam, &param, pc_solve, comms_flag);

    d = Dirac::create(diracParam); // create the Dirac operator
    dSloppy = Dirac::create(diracSloppyParam);
    dPre = Dirac::create(diracPreParam);
  }

  void createDiracWithRefine(Dirac *&d, Dirac *&dSloppy, Dirac *&dPre, Dirac *&dRef, QudaInvertParam &param,
                             const bool pc_solve)
  {
    DiracParam diracParam;
    DiracParam diracSloppyParam;
    DiracParam diracPreParam;
    DiracParam diracRefParam;

    setDiracParam(diracParam, &param, pc_solve);
    setDiracSloppyParam(diracSloppyParam, &param, pc_solve);
    setDiracRefineParam(diracRefParam, &param, pc_solve);
    // eigCG and deflation need 2 sloppy precisions and do not use Schwarz
    bool comms_flag = (param.inv_type == QUDA_INC_EIGCG_INVERTER || param.eig_param) ? true : false;
    setDiracPreParam(diracPreParam, &param, pc_solve, comms_flag);

    d = Dirac::create(diracParam); // create the Dirac operator
    dSloppy = Dirac::create(diracSloppyParam);
    dPre = Dirac::create(diracPreParam);
    dRef = Dirac::create(diracRefParam);
  }

  void createDiracWithEig(Dirac *&d, Dirac *&dSloppy, Dirac *&dPre, Dirac *&dEig, QudaInvertParam &param,
                          const bool pc_solve)
  {
    DiracParam diracParam;
    DiracParam diracSloppyParam;
    DiracParam diracPreParam;
    DiracParam diracEigParam;

    setDiracParam(diracParam, &param, pc_solve);
    setDiracSloppyParam(diracSloppyParam, &param, pc_solve);
    // eigCG and deflation need 2 sloppy precisions and do not use Schwarz
    bool comms_flag = (param.inv_type == QUDA_INC_EIGCG_INVERTER || param.eig_param) ? true : false;
    setDiracPreParam(diracPreParam, &param, pc_solve, comms_flag);
    setDiracEigParam(diracEigParam, &param, pc_solve, comms_flag);

    d = Dirac::create(diracParam); // create the Dirac operator
    dSloppy = Dirac::create(diracSloppyParam);
    dPre = Dirac::create(diracPreParam);
    dEig = Dirac::create(diracEigParam);
  }

  void massRescale(cudaColorSpinorField &b, QudaInvertParam &param, bool for_multishift)
  {

    double kappa5 = (0.5/(5.0 + param.m5));
    double kappa = (param.dslash_type == QUDA_DOMAIN_WALL_DSLASH || param.dslash_type == QUDA_DOMAIN_WALL_4D_DSLASH
                    || param.dslash_type == QUDA_MOBIUS_DWF_DSLASH || param.dslash_type == QUDA_MOBIUS_DWF_EOFA_DSLASH) ?
      kappa5 :
      param.kappa;

    if (getVerbosity() >= QUDA_DEBUG_VERBOSE) {
      printfQuda("Mass rescale: Kappa is: %g\n", kappa);
      printfQuda("Mass rescale: mass normalization: %d\n", param.mass_normalization);
      double nin = blas::norm2(b);
      printfQuda("Mass rescale: norm of source in = %g\n", nin);
    }

    // staggered dslash uses mass normalization internally
    if (param.dslash_type == QUDA_ASQTAD_DSLASH || param.dslash_type == QUDA_STAGGERED_DSLASH) {
      switch (param.solution_type) {
        case QUDA_MAT_SOLUTION:
        case QUDA_MATPC_SOLUTION:
          if (param.mass_normalization == QUDA_KAPPA_NORMALIZATION) blas::ax(2.0*param.mass, b);
          break;
        case QUDA_MATDAG_MAT_SOLUTION:
        case QUDA_MATPCDAG_MATPC_SOLUTION:
          if (param.mass_normalization == QUDA_KAPPA_NORMALIZATION) blas::ax(4.0*param.mass*param.mass, b);
          break;
        default:
          errorQuda("Not implemented");
      }
      return;
    }

    // multiply the source to compensate for normalization of the Dirac operator, if necessary
    // you are responsible for restoring what's in param.offset
    switch (param.solution_type) {
      case QUDA_MAT_SOLUTION:
        if (param.mass_normalization == QUDA_MASS_NORMALIZATION ||
            param.mass_normalization == QUDA_ASYMMETRIC_MASS_NORMALIZATION) {
	  blas::ax(2.0*kappa, b);
          if (for_multishift)
            for (int i = 0; i < param.num_offset; i++) param.offset[i] *= 2.0 * kappa;
        }
        break;
      case QUDA_MATDAG_MAT_SOLUTION:
        if (param.mass_normalization == QUDA_MASS_NORMALIZATION ||
            param.mass_normalization == QUDA_ASYMMETRIC_MASS_NORMALIZATION) {
	  blas::ax(4.0*kappa*kappa, b);
          if (for_multishift)
            for (int i = 0; i < param.num_offset; i++) param.offset[i] *= 4.0 * kappa * kappa;
        }
        break;
      case QUDA_MATPC_SOLUTION:
        if (param.mass_normalization == QUDA_MASS_NORMALIZATION) {
	  blas::ax(4.0*kappa*kappa, b);
          if (for_multishift)
            for (int i = 0; i < param.num_offset; i++) param.offset[i] *= 4.0 * kappa * kappa;
        } else if (param.mass_normalization == QUDA_ASYMMETRIC_MASS_NORMALIZATION) {
	  blas::ax(2.0*kappa, b);
          if (for_multishift)
            for (int i = 0; i < param.num_offset; i++) param.offset[i] *= 2.0 * kappa;
        }
        break;
      case QUDA_MATPCDAG_MATPC_SOLUTION:
        if (param.mass_normalization == QUDA_MASS_NORMALIZATION) {
	  blas::ax(16.0*std::pow(kappa,4), b);
          if (for_multishift)
            for (int i = 0; i < param.num_offset; i++) param.offset[i] *= 16.0 * std::pow(kappa, 4);
        } else if (param.mass_normalization == QUDA_ASYMMETRIC_MASS_NORMALIZATION) {
	  blas::ax(4.0*kappa*kappa, b);
          if (for_multishift)
            for (int i = 0; i < param.num_offset; i++) param.offset[i] *= 4.0 * kappa * kappa;
        }
        break;
      default:
        errorQuda("Solution type %d not supported", param.solution_type);
    }

    if (getVerbosity() >= QUDA_DEBUG_VERBOSE) printfQuda("Mass rescale done\n");
    if (getVerbosity() >= QUDA_DEBUG_VERBOSE) {
      printfQuda("Mass rescale: Kappa is: %g\n", kappa);
      printfQuda("Mass rescale: mass normalization: %d\n", param.mass_normalization);
      double nin = blas::norm2(b);
      printfQuda("Mass rescale: norm of source out = %g\n", nin);
    }
  }
}

void dslashQuda(void *h_out, void *h_in, QudaInvertParam *inv_param, QudaParity parity)
{
  profileDslash.TPSTART(QUDA_PROFILE_TOTAL);
  profileDslash.TPSTART(QUDA_PROFILE_INIT);

  const auto &gauge = (inv_param->dslash_type != QUDA_ASQTAD_DSLASH) ? *gaugePrecise : *gaugeFatPrecise;

  if ((!gaugePrecise && inv_param->dslash_type != QUDA_ASQTAD_DSLASH)
      || ((!gaugeFatPrecise || !gaugeLongPrecise) && inv_param->dslash_type == QUDA_ASQTAD_DSLASH))
    errorQuda("Gauge field not allocated");
  if (cloverPrecise == nullptr && ((inv_param->dslash_type == QUDA_CLOVER_WILSON_DSLASH) || (inv_param->dslash_type == QUDA_TWISTED_CLOVER_DSLASH)))
    errorQuda("Clover field not allocated");

  pushVerbosity(inv_param->verbosity);
  if (getVerbosity() >= QUDA_DEBUG_VERBOSE) printQudaInvertParam(inv_param);

  ColorSpinorParam cpuParam(h_in, *inv_param, gauge.X(), true, inv_param->input_location);
  ColorSpinorField *in_h = ColorSpinorField::Create(cpuParam);
  ColorSpinorParam cudaParam(cpuParam, *inv_param);

  cpuParam.v = h_out;
  cpuParam.location = inv_param->output_location;
  ColorSpinorField *out_h = ColorSpinorField::Create(cpuParam);

  cudaParam.create = QUDA_NULL_FIELD_CREATE;
  cudaColorSpinorField in(*in_h, cudaParam);
  cudaColorSpinorField out(in, cudaParam);

  bool pc = true;
  DiracParam diracParam;
  setDiracParam(diracParam, inv_param, pc);

  profileDslash.TPSTOP(QUDA_PROFILE_INIT);

  profileDslash.TPSTART(QUDA_PROFILE_H2D);
  in = *in_h;
  profileDslash.TPSTOP(QUDA_PROFILE_H2D);

  profileDslash.TPSTART(QUDA_PROFILE_COMPUTE);

  if (getVerbosity() >= QUDA_DEBUG_VERBOSE) {
    double cpu = blas::norm2(*in_h);
    double gpu = blas::norm2(in);
    printfQuda("In CPU %e CUDA %e\n", cpu, gpu);
  }

  if (inv_param->mass_normalization == QUDA_KAPPA_NORMALIZATION &&
      (inv_param->dslash_type == QUDA_STAGGERED_DSLASH ||
       inv_param->dslash_type == QUDA_ASQTAD_DSLASH) )
    blas::ax(1.0/(2.0*inv_param->mass), in);

  if (inv_param->dirac_order == QUDA_CPS_WILSON_DIRAC_ORDER) {
    if (parity == QUDA_EVEN_PARITY) {
      parity = QUDA_ODD_PARITY;
    } else {
      parity = QUDA_EVEN_PARITY;
    }
    blas::ax(gauge.Anisotropy(), in);
  }

  Dirac *dirac = Dirac::create(diracParam); // create the Dirac operator
  if (inv_param->dslash_type == QUDA_TWISTED_CLOVER_DSLASH && inv_param->dagger) {
    cudaParam.create = QUDA_NULL_FIELD_CREATE;
    cudaColorSpinorField tmp1(in, cudaParam);
    ((DiracTwistedCloverPC*) dirac)->TwistCloverInv(tmp1, in, (parity+1)%2); // apply the clover-twist
    dirac->Dslash(out, tmp1, parity); // apply the operator
  } else if (inv_param->dslash_type == QUDA_DOMAIN_WALL_4D_DSLASH || inv_param->dslash_type == QUDA_MOBIUS_DWF_DSLASH
             || inv_param->dslash_type == QUDA_MOBIUS_DWF_EOFA_DSLASH) {
    dirac->Dslash4(out, in, parity);
  } else {
    dirac->Dslash(out, in, parity); // apply the operator
  }
  profileDslash.TPSTOP(QUDA_PROFILE_COMPUTE);

  profileDslash.TPSTART(QUDA_PROFILE_D2H);
  *out_h = out;
  profileDslash.TPSTOP(QUDA_PROFILE_D2H);

  if (getVerbosity() >= QUDA_DEBUG_VERBOSE) {
    double cpu = blas::norm2(*out_h);
    double gpu = blas::norm2(out);
    printfQuda("Out CPU %e CUDA %e\n", cpu, gpu);
  }

  profileDslash.TPSTART(QUDA_PROFILE_FREE);
  delete dirac; // clean up

  delete out_h;
  delete in_h;
  profileDslash.TPSTOP(QUDA_PROFILE_FREE);

  popVerbosity();
  profileDslash.TPSTOP(QUDA_PROFILE_TOTAL);
}

void MatQuda(void *h_out, void *h_in, QudaInvertParam *inv_param)
{
  pushVerbosity(inv_param->verbosity);

  const auto &gauge = (inv_param->dslash_type != QUDA_ASQTAD_DSLASH) ? *gaugePrecise : *gaugeFatPrecise;

  if ((!gaugePrecise && inv_param->dslash_type != QUDA_ASQTAD_DSLASH)
      || ((!gaugeFatPrecise || !gaugeLongPrecise) && inv_param->dslash_type == QUDA_ASQTAD_DSLASH))
    errorQuda("Gauge field not allocated");
  if (cloverPrecise == nullptr && ((inv_param->dslash_type == QUDA_CLOVER_WILSON_DSLASH) || (inv_param->dslash_type == QUDA_TWISTED_CLOVER_DSLASH)))
    errorQuda("Clover field not allocated");
  if (getVerbosity() >= QUDA_DEBUG_VERBOSE) printQudaInvertParam(inv_param);

  bool pc = (inv_param->solution_type == QUDA_MATPC_SOLUTION ||
      inv_param->solution_type == QUDA_MATPCDAG_MATPC_SOLUTION);

  ColorSpinorParam cpuParam(h_in, *inv_param, gauge.X(), pc, inv_param->input_location);
  ColorSpinorField *in_h = ColorSpinorField::Create(cpuParam);

  ColorSpinorParam cudaParam(cpuParam, *inv_param);
  cudaColorSpinorField in(*in_h, cudaParam);

  if (getVerbosity() >= QUDA_DEBUG_VERBOSE) {
    double cpu = blas::norm2(*in_h);
    double gpu = blas::norm2(in);
    printfQuda("In CPU %e CUDA %e\n", cpu, gpu);
  }

  cudaParam.create = QUDA_NULL_FIELD_CREATE;
  cudaColorSpinorField out(in, cudaParam);

  DiracParam diracParam;
  setDiracParam(diracParam, inv_param, pc);

  Dirac *dirac = Dirac::create(diracParam); // create the Dirac operator
  dirac->M(out, in); // apply the operator
  delete dirac; // clean up

  double kappa = inv_param->kappa;
  if (pc) {
    if (inv_param->mass_normalization == QUDA_MASS_NORMALIZATION) {
      blas::ax(0.25/(kappa*kappa), out);
    } else if (inv_param->mass_normalization == QUDA_ASYMMETRIC_MASS_NORMALIZATION) {
      blas::ax(0.5/kappa, out);
    }
  } else {
    if (inv_param->mass_normalization == QUDA_MASS_NORMALIZATION ||
        inv_param->mass_normalization == QUDA_ASYMMETRIC_MASS_NORMALIZATION) {
      blas::ax(0.5/kappa, out);
    }
  }

  cpuParam.v = h_out;
  cpuParam.location = inv_param->output_location;
  ColorSpinorField *out_h = ColorSpinorField::Create(cpuParam);
  *out_h = out;

  if (getVerbosity() >= QUDA_DEBUG_VERBOSE) {
    double cpu = blas::norm2(*out_h);
    double gpu = blas::norm2(out);
    printfQuda("Out CPU %e CUDA %e\n", cpu, gpu);
  }

  delete out_h;
  delete in_h;

  popVerbosity();
}


void MatDagMatQuda(void *h_out, void *h_in, QudaInvertParam *inv_param)
{
  pushVerbosity(inv_param->verbosity);

  const auto &gauge = (inv_param->dslash_type != QUDA_ASQTAD_DSLASH) ? *gaugePrecise : *gaugeFatPrecise;

  if ((!gaugePrecise && inv_param->dslash_type != QUDA_ASQTAD_DSLASH)
      || ((!gaugeFatPrecise || !gaugeLongPrecise) && inv_param->dslash_type == QUDA_ASQTAD_DSLASH))
    errorQuda("Gauge field not allocated");
  if (cloverPrecise == nullptr && ((inv_param->dslash_type == QUDA_CLOVER_WILSON_DSLASH) || (inv_param->dslash_type == QUDA_TWISTED_CLOVER_DSLASH)))
    errorQuda("Clover field not allocated");
  if (getVerbosity() >= QUDA_DEBUG_VERBOSE) printQudaInvertParam(inv_param);

  bool pc = (inv_param->solution_type == QUDA_MATPC_SOLUTION ||
      inv_param->solution_type == QUDA_MATPCDAG_MATPC_SOLUTION);

  ColorSpinorParam cpuParam(h_in, *inv_param, gauge.X(), pc, inv_param->input_location);
  ColorSpinorField *in_h = ColorSpinorField::Create(cpuParam);

  ColorSpinorParam cudaParam(cpuParam, *inv_param);
  cudaColorSpinorField in(*in_h, cudaParam);

  if (getVerbosity() >= QUDA_DEBUG_VERBOSE){
    double cpu = blas::norm2(*in_h);
    double gpu = blas::norm2(in);
    printfQuda("In CPU %e CUDA %e\n", cpu, gpu);
  }

  cudaParam.create = QUDA_NULL_FIELD_CREATE;
  cudaColorSpinorField out(in, cudaParam);

  //  double kappa = inv_param->kappa;
  //  if (inv_param->dirac_order == QUDA_CPS_WILSON_DIRAC_ORDER) kappa *= gaugePrecise->anisotropy;

  DiracParam diracParam;
  setDiracParam(diracParam, inv_param, pc);

  Dirac *dirac = Dirac::create(diracParam); // create the Dirac operator
  dirac->MdagM(out, in); // apply the operator
  delete dirac; // clean up

  double kappa = inv_param->kappa;
  if (pc) {
    if (inv_param->mass_normalization == QUDA_MASS_NORMALIZATION) {
      blas::ax(1.0/std::pow(2.0*kappa,4), out);
    } else if (inv_param->mass_normalization == QUDA_ASYMMETRIC_MASS_NORMALIZATION) {
      blas::ax(0.25/(kappa*kappa), out);
    }
  } else {
    if (inv_param->mass_normalization == QUDA_MASS_NORMALIZATION ||
        inv_param->mass_normalization == QUDA_ASYMMETRIC_MASS_NORMALIZATION) {
      blas::ax(0.25/(kappa*kappa), out);
    }
  }

  cpuParam.v = h_out;
  cpuParam.location = inv_param->output_location;
  ColorSpinorField *out_h = ColorSpinorField::Create(cpuParam);
  *out_h = out;

  if (getVerbosity() >= QUDA_DEBUG_VERBOSE){
    double cpu = blas::norm2(*out_h);
    double gpu = blas::norm2(out);
    printfQuda("Out CPU %e CUDA %e\n", cpu, gpu);
  }

  delete out_h;
  delete in_h;

  popVerbosity();
}

namespace quda
{
  bool canReuseResidentGauge(QudaInvertParam *param)
  {
    if (param->dslash_type != QUDA_ASQTAD_DSLASH) {
      return (gaugePrecise != nullptr) and param->cuda_prec == gaugePrecise->Precision();
    } else {
      return (gaugeFatPrecise != nullptr) and param->cuda_prec == gaugeFatPrecise->Precision();
    }
  }

  GaugeField* getResidentGauge() { return gaugePrecise; }

} // namespace quda

void checkClover(QudaInvertParam *param) {

  if (param->dslash_type != QUDA_CLOVER_WILSON_DSLASH && param->dslash_type != QUDA_TWISTED_CLOVER_DSLASH) {
    return;
  }

  if (param->cuda_prec != cloverPrecise->Precision()) {
    errorQuda("Solve precision %d doesn't match clover precision %d", param->cuda_prec, cloverPrecise->Precision());
  }

  if ( (!cloverSloppy || param->cuda_prec_sloppy != cloverSloppy->Precision()) ||
       (!cloverPrecondition || param->cuda_prec_precondition != cloverPrecondition->Precision()) ||
       (!cloverRefinement || param->cuda_prec_refinement_sloppy != cloverRefinement->Precision()) ) {
    freeSloppyCloverQuda();
    QudaPrecision prec[] = {param->cuda_prec_sloppy, param->cuda_prec_precondition, param->cuda_prec_refinement_sloppy};
    loadSloppyCloverQuda(prec);
  }

  if (cloverPrecise == nullptr) errorQuda("Precise clover field doesn't exist");
  if (cloverSloppy == nullptr) errorQuda("Sloppy clover field doesn't exist");
  if (cloverPrecondition == nullptr) errorQuda("Precondition clover field doesn't exist");
  if (cloverRefinement == nullptr) errorQuda("Refinement clover field doesn't exist");
}

quda::cudaGaugeField *checkGauge(QudaInvertParam *param)
{
  quda::cudaGaugeField *cudaGauge = nullptr;
  if (param->dslash_type != QUDA_ASQTAD_DSLASH) {
    if (gaugePrecise == nullptr) errorQuda("Precise gauge field doesn't exist");

    if (param->cuda_prec != gaugePrecise->Precision()) {
      errorQuda("Solve precision %d doesn't match gauge precision %d", param->cuda_prec, gaugePrecise->Precision());
    }

    if (param->cuda_prec_sloppy != gaugeSloppy->Precision()
        || param->cuda_prec_precondition != gaugePrecondition->Precision()
        || param->cuda_prec_refinement_sloppy != gaugeRefinement->Precision()
        || param->cuda_prec_eigensolver != gaugeEigensolver->Precision()) {
      QudaPrecision precision[4] = {param->cuda_prec_sloppy, param->cuda_prec_precondition,
                                    param->cuda_prec_refinement_sloppy, param->cuda_prec_eigensolver};
      QudaReconstructType recon[4] = {gaugeSloppy->Reconstruct(), gaugePrecondition->Reconstruct(),
                                      gaugeRefinement->Reconstruct(), gaugeEigensolver->Reconstruct()};
      freeSloppyGaugeQuda();
      loadSloppyGaugeQuda(precision, recon);
    }

    if (gaugeSloppy == nullptr) errorQuda("Sloppy gauge field doesn't exist");
    if (gaugePrecondition == nullptr) errorQuda("Precondition gauge field doesn't exist");
    if (gaugeRefinement == nullptr) errorQuda("Refinement gauge field doesn't exist");
    if (gaugeEigensolver == nullptr) errorQuda("Refinement gauge field doesn't exist");
    if (param->overlap) {
      if (gaugeExtended == nullptr) errorQuda("Extended gauge field doesn't exist");
    }
    cudaGauge = gaugePrecise;
  } else {
    if (gaugeFatPrecise == nullptr) errorQuda("Precise gauge fat field doesn't exist");
    if (gaugeLongPrecise == nullptr) errorQuda("Precise gauge long field doesn't exist");

    if (param->cuda_prec != gaugeFatPrecise->Precision()) {
      errorQuda("Solve precision %d doesn't match gauge precision %d", param->cuda_prec, gaugeFatPrecise->Precision());
    }

    if (param->cuda_prec_sloppy != gaugeFatSloppy->Precision()
        || param->cuda_prec_precondition != gaugeFatPrecondition->Precision()
        || param->cuda_prec_refinement_sloppy != gaugeFatRefinement->Precision()
        || param->cuda_prec_eigensolver != gaugeFatEigensolver->Precision()
        || param->cuda_prec_sloppy != gaugeLongSloppy->Precision()
        || param->cuda_prec_precondition != gaugeLongPrecondition->Precision()
        || param->cuda_prec_refinement_sloppy != gaugeLongRefinement->Precision()
        || param->cuda_prec_eigensolver != gaugeLongEigensolver->Precision()) {

      QudaPrecision precision[4] = {param->cuda_prec_sloppy, param->cuda_prec_precondition,
                                    param->cuda_prec_refinement_sloppy, param->cuda_prec_eigensolver};
      // recon is always no for fat links, so just use long reconstructs here
      QudaReconstructType recon[4] = {gaugeLongSloppy->Reconstruct(), gaugeLongPrecondition->Reconstruct(),
                                      gaugeLongRefinement->Reconstruct(), gaugeLongEigensolver->Reconstruct()};
      freeSloppyGaugeQuda();
      loadSloppyGaugeQuda(precision, recon);
    }

    if (gaugeFatSloppy == nullptr) errorQuda("Sloppy gauge fat field doesn't exist");
    if (gaugeFatPrecondition == nullptr) errorQuda("Precondition gauge fat field doesn't exist");
    if (gaugeFatRefinement == nullptr) errorQuda("Refinement gauge fat field doesn't exist");
    if (gaugeFatEigensolver == nullptr) errorQuda("Eigensolver gauge fat field doesn't exist");
    if (param->overlap) {
      if (gaugeFatExtended == nullptr) errorQuda("Extended gauge fat field doesn't exist");
    }

    if (gaugeLongSloppy == nullptr) errorQuda("Sloppy gauge long field doesn't exist");
    if (gaugeLongPrecondition == nullptr) errorQuda("Precondition gauge long field doesn't exist");
    if (gaugeLongRefinement == nullptr) errorQuda("Refinement gauge long field doesn't exist");
    if (gaugeLongEigensolver == nullptr) errorQuda("Eigensolver gauge long field doesn't exist");
    if (param->overlap) {
      if (gaugeLongExtended == nullptr) errorQuda("Extended gauge long field doesn't exist");
    }
    cudaGauge = gaugeFatPrecise;
  }

  checkClover(param);

  return cudaGauge;
}

void cloverQuda(void *h_out, void *h_in, QudaInvertParam *inv_param, QudaParity parity, int inverse)
{
  pushVerbosity(inv_param->verbosity);

  if (!initialized) errorQuda("QUDA not initialized");
  if (gaugePrecise == nullptr) errorQuda("Gauge field not allocated");
  if (cloverPrecise == nullptr) errorQuda("Clover field not allocated");

  if (getVerbosity() >= QUDA_DEBUG_VERBOSE) printQudaInvertParam(inv_param);

  if ((inv_param->dslash_type != QUDA_CLOVER_WILSON_DSLASH) && (inv_param->dslash_type != QUDA_TWISTED_CLOVER_DSLASH))
    errorQuda("Cannot apply the clover term for a non Wilson-clover or Twisted-mass-clover dslash");

  ColorSpinorParam cpuParam(h_in, *inv_param, gaugePrecise->X(), true);

  ColorSpinorField *in_h = (inv_param->input_location == QUDA_CPU_FIELD_LOCATION) ?
    static_cast<ColorSpinorField*>(new cpuColorSpinorField(cpuParam)) :
    static_cast<ColorSpinorField*>(new cudaColorSpinorField(cpuParam));

  ColorSpinorParam cudaParam(cpuParam, *inv_param);
  cudaColorSpinorField in(*in_h, cudaParam);

  if (getVerbosity() >= QUDA_DEBUG_VERBOSE) {
    double cpu = blas::norm2(*in_h);
    double gpu = blas::norm2(in);
    printfQuda("In CPU %e CUDA %e\n", cpu, gpu);
  }

  cudaParam.create = QUDA_NULL_FIELD_CREATE;
  cudaColorSpinorField out(in, cudaParam);

  if (inv_param->dirac_order == QUDA_CPS_WILSON_DIRAC_ORDER) {
    if (parity == QUDA_EVEN_PARITY) {
      parity = QUDA_ODD_PARITY;
    } else {
      parity = QUDA_EVEN_PARITY;
    }
    blas::ax(gaugePrecise->Anisotropy(), in);
  }
  bool pc = true;

  DiracParam diracParam;
  setDiracParam(diracParam, inv_param, pc);
	//FIXME: Do we need this for twisted clover???
  DiracCloverPC dirac(diracParam); // create the Dirac operator
  if (!inverse) dirac.Clover(out, in, parity); // apply the clover operator
  else dirac.CloverInv(out, in, parity);

  cpuParam.v = h_out;
  cpuParam.location = inv_param->output_location;
  ColorSpinorField *out_h = ColorSpinorField::Create(cpuParam);
  *out_h = out;

  if (getVerbosity() >= QUDA_DEBUG_VERBOSE) {
    double cpu = blas::norm2(*out_h);
    double gpu = blas::norm2(out);
    printfQuda("Out CPU %e CUDA %e\n", cpu, gpu);
  }

  /*for (int i=0; i<in_h->Volume(); i++) {
    ((cpuColorSpinorField*)out_h)->PrintVector(i);
    }*/

  delete out_h;
  delete in_h;

  popVerbosity();
}

void eigensolveQuda(void **host_evecs, double _Complex *host_evals, QudaEigParam *eig_param)
{
  profileEigensolve.TPSTART(QUDA_PROFILE_TOTAL);
  profileEigensolve.TPSTART(QUDA_PROFILE_INIT);

  // Transfer the inv param structure contained in eig_param
  QudaInvertParam *inv_param = eig_param->invert_param;

  if (inv_param->dslash_type == QUDA_DOMAIN_WALL_DSLASH || inv_param->dslash_type == QUDA_DOMAIN_WALL_4D_DSLASH
      || inv_param->dslash_type == QUDA_MOBIUS_DWF_DSLASH)
    setKernelPackT(true);

  if (!initialized) errorQuda("QUDA not initialized");

  pushVerbosity(inv_param->verbosity);
  if (getVerbosity() >= QUDA_DEBUG_VERBOSE) {
    printQudaInvertParam(inv_param);
    printQudaEigParam(eig_param);
  }

  checkInvertParam(inv_param);
  checkEigParam(eig_param);
  cudaGaugeField *cudaGauge = checkGauge(inv_param);

  bool pc_solve = (inv_param->solve_type == QUDA_DIRECT_PC_SOLVE) || (inv_param->solve_type == QUDA_NORMOP_PC_SOLVE)
    || (inv_param->solve_type == QUDA_NORMERR_PC_SOLVE);

  inv_param->secs = 0;
  inv_param->gflops = 0;
  inv_param->iter = 0;

  // Define problem matrix
  //------------------------------------------------------
  Dirac *d = nullptr;
  Dirac *dSloppy = nullptr;
  Dirac *dPre = nullptr;

  // Create the dirac operator with a sloppy and a precon.
  createDirac(d, dSloppy, dPre, *inv_param, pc_solve);
  Dirac &dirac = *d;

  // Create device side ColorSpinorField vector space and to pass to the
  // compute function.
  const int *X = cudaGauge->X();
  ColorSpinorParam cpuParam(host_evecs[0], *inv_param, X, inv_param->solution_type, inv_param->input_location);

  // create wrappers around application vector set
  std::vector<ColorSpinorField *> host_evecs_;
  for (int i = 0; i < eig_param->n_conv; i++) {
    cpuParam.v = host_evecs[i];
    host_evecs_.push_back(ColorSpinorField::Create(cpuParam));
  }

  ColorSpinorParam cudaParam(cpuParam);
  cudaParam.location = QUDA_CUDA_FIELD_LOCATION;
  cudaParam.create = QUDA_ZERO_FIELD_CREATE;
  cudaParam.setPrecision(inv_param->cuda_prec_eigensolver, inv_param->cuda_prec_eigensolver, true);
  // Ensure device vectors qre in UKQCD basis for Wilson type fermions
  if (cudaParam.nSpin != 1) cudaParam.gammaBasis = QUDA_UKQCD_GAMMA_BASIS;

  std::vector<Complex> evals(eig_param->n_conv, 0.0);
  std::vector<ColorSpinorField *> kSpace;
  for (int i = 0; i < eig_param->n_conv; i++) { kSpace.push_back(ColorSpinorField::Create(cudaParam)); }

  // If you attempt to compute part of the imaginary spectrum of a symmetric matrix,
  // the solver will fail.
  if ((eig_param->spectrum == QUDA_SPECTRUM_LI_EIG || eig_param->spectrum == QUDA_SPECTRUM_SI_EIG)
      && ((eig_param->use_norm_op || (inv_param->dslash_type == QUDA_LAPLACE_DSLASH))
          || ((inv_param->dslash_type == QUDA_STAGGERED_DSLASH || inv_param->dslash_type == QUDA_ASQTAD_DSLASH)
              && inv_param->solve_type == QUDA_DIRECT_PC_SOLVE))) {
    errorQuda("Cannot compute imaginary spectra with a hermitian operator");
  }

  // Gamma5 pre-multiplication is only supported for the M type operator
  if (eig_param->compute_gamma5) {
    if (eig_param->use_norm_op || eig_param->use_dagger) {
      errorQuda("gamma5 premultiplication is only supported for M type operators: dag = %s, normop = %s",
                eig_param->use_dagger ? "true" : "false", eig_param->use_norm_op ? "true" : "false");
    }
  }

  profileEigensolve.TPSTOP(QUDA_PROFILE_INIT);

  if (!eig_param->use_norm_op && !eig_param->use_dagger && eig_param->compute_gamma5) {
    DiracG5M m(dirac);
    if (eig_param->arpack_check) {
      arpack_solve(host_evecs_, evals, m, eig_param, profileEigensolve);
    } else {
      EigenSolver *eig_solve = EigenSolver::create(eig_param, m, profileEigensolve);
      (*eig_solve)(kSpace, evals);
      delete eig_solve;
    }
  } else if (!eig_param->use_norm_op && !eig_param->use_dagger && !eig_param->compute_gamma5) {
    DiracM m(dirac);
    if (eig_param->arpack_check) {
      arpack_solve(host_evecs_, evals, m, eig_param, profileEigensolve);
    } else {
      EigenSolver *eig_solve = EigenSolver::create(eig_param, m, profileEigensolve);
      (*eig_solve)(kSpace, evals);
      delete eig_solve;
    }
  } else if (!eig_param->use_norm_op && eig_param->use_dagger) {
    DiracMdag m(dirac);
    if (eig_param->arpack_check) {
      arpack_solve(host_evecs_, evals, m, eig_param, profileEigensolve);
    } else {
      EigenSolver *eig_solve = EigenSolver::create(eig_param, m, profileEigensolve);
      (*eig_solve)(kSpace, evals);
      delete eig_solve;
    }
  } else if (eig_param->use_norm_op && !eig_param->use_dagger) {
    DiracMdagM m(dirac);
    if (eig_param->arpack_check) {
      arpack_solve(host_evecs_, evals, m, eig_param, profileEigensolve);
    } else {
      EigenSolver *eig_solve = EigenSolver::create(eig_param, m, profileEigensolve);
      (*eig_solve)(kSpace, evals);
      delete eig_solve;
    }
  } else if (eig_param->use_norm_op && eig_param->use_dagger) {
    DiracMMdag m(dirac);
    if (eig_param->arpack_check) {
      arpack_solve(host_evecs_, evals, m, eig_param, profileEigensolve);
    } else {
      EigenSolver *eig_solve = EigenSolver::create(eig_param, m, profileEigensolve);
      (*eig_solve)(kSpace, evals);
      delete eig_solve;
    }
  } else {
    errorQuda("Invalid use_norm_op and dagger combination");
  }

  // Copy eigen values back
  for (int i = 0; i < eig_param->n_conv; i++) { memcpy(host_evals + i, &evals[i], sizeof(Complex)); }

  // Transfer Eigenpairs back to host if using GPU eigensolver. The copy
  // will automatically rotate from device UKQCD gamma basis to the
  // host side gamma basis.
  if (!(eig_param->arpack_check)) {
    profileEigensolve.TPSTART(QUDA_PROFILE_D2H);
    for (int i = 0; i < eig_param->n_conv; i++) *host_evecs_[i] = *kSpace[i];
    profileEigensolve.TPSTOP(QUDA_PROFILE_D2H);
  }

  profileEigensolve.TPSTART(QUDA_PROFILE_FREE);
  for (int i = 0; i < eig_param->n_conv; i++) delete host_evecs_[i];
  delete d;
  delete dSloppy;
  delete dPre;
  for (int i = 0; i < eig_param->n_conv; i++) delete kSpace[i];
  profileEigensolve.TPSTOP(QUDA_PROFILE_FREE);

  popVerbosity();

  // cache is written out even if a long benchmarking job gets interrupted
  saveTuneCache();

  profileEigensolve.TPSTOP(QUDA_PROFILE_TOTAL);
}

multigrid_solver::multigrid_solver(QudaMultigridParam &mg_param, TimeProfile &profile)
  : profile(profile) {
  profile.TPSTART(QUDA_PROFILE_INIT);
  QudaInvertParam *param = mg_param.invert_param;
  // set whether we are going use native or generic blas
  blas_lapack::set_native(param->native_blas_lapack);

  checkMultigridParam(&mg_param);
  cudaGaugeField *cudaGauge = checkGauge(param);

  // check MG params (needs to go somewhere else)
  if (mg_param.n_level > QUDA_MAX_MG_LEVEL)
    errorQuda("Requested MG levels %d greater than allowed maximum %d", mg_param.n_level, QUDA_MAX_MG_LEVEL);
  for (int i=0; i<mg_param.n_level; i++) {
    if (mg_param.smoother_solve_type[i] != QUDA_DIRECT_SOLVE && mg_param.smoother_solve_type[i] != QUDA_DIRECT_PC_SOLVE)
      errorQuda("Unsupported smoother solve type %d on level %d", mg_param.smoother_solve_type[i], i);
  }
  if (param->solve_type != QUDA_DIRECT_SOLVE)
    errorQuda("Outer MG solver can only use QUDA_DIRECT_SOLVE at present");

  if (getVerbosity() >= QUDA_DEBUG_VERBOSE) printQudaMultigridParam(&mg_param);
  mg_param.secs = 0;
  mg_param.gflops = 0;

  bool pc_solution = (param->solution_type == QUDA_MATPC_SOLUTION) ||
    (param->solution_type == QUDA_MATPCDAG_MATPC_SOLUTION);

  bool outer_pc_solve = (param->solve_type == QUDA_DIRECT_PC_SOLVE) ||
    (param->solve_type == QUDA_NORMOP_PC_SOLVE);

  // create the dirac operators for the fine grid

  // this is the Dirac operator we use for inter-grid residual computation
  DiracParam diracParam;
  setDiracSloppyParam(diracParam, param, outer_pc_solve);
  d = Dirac::create(diracParam);
  m = new DiracM(*d);

  // this is the Dirac operator we use for smoothing
  DiracParam diracSmoothParam;
  bool fine_grid_pc_solve = (mg_param.smoother_solve_type[0] == QUDA_DIRECT_PC_SOLVE) ||
    (mg_param.smoother_solve_type[0] == QUDA_NORMOP_PC_SOLVE);
  setDiracSloppyParam(diracSmoothParam, param, fine_grid_pc_solve);
  diracSmoothParam.halo_precision = mg_param.smoother_halo_precision[0];
  dSmooth = Dirac::create(diracSmoothParam);
  mSmooth = new DiracM(*dSmooth);

  // this is the Dirac operator we use for sloppy smoothing (we use the preconditioner fields for this)
  DiracParam diracSmoothSloppyParam;
  setDiracPreParam(diracSmoothSloppyParam, param, fine_grid_pc_solve,
		   mg_param.smoother_schwarz_type[0] == QUDA_INVALID_SCHWARZ ? true : false);
  diracSmoothSloppyParam.halo_precision = mg_param.smoother_halo_precision[0];

  dSmoothSloppy = Dirac::create(diracSmoothSloppyParam);
  mSmoothSloppy = new DiracM(*dSmoothSloppy);

  ColorSpinorParam csParam(nullptr, *param, cudaGauge->X(), pc_solution, mg_param.setup_location[0]);
  csParam.create = QUDA_NULL_FIELD_CREATE;
  QudaPrecision Bprec = mg_param.precision_null[0];
  Bprec = (mg_param.setup_location[0] == QUDA_CPU_FIELD_LOCATION && Bprec < QUDA_SINGLE_PRECISION ? QUDA_SINGLE_PRECISION : Bprec);
  csParam.setPrecision(Bprec, Bprec, true);
  if (mg_param.setup_location[0] == QUDA_CPU_FIELD_LOCATION) csParam.fieldOrder = QUDA_SPACE_SPIN_COLOR_FIELD_ORDER;
  csParam.mem_type = mg_param.setup_minimize_memory == QUDA_BOOLEAN_TRUE ? QUDA_MEMORY_MAPPED : QUDA_MEMORY_DEVICE;
  B.resize(mg_param.n_vec[0]);

  if (mg_param.transfer_type[0] == QUDA_TRANSFER_COARSE_KD || mg_param.transfer_type[0] == QUDA_TRANSFER_OPTIMIZED_KD) {
    // Create the ColorSpinorField as a "container" for metadata.
    csParam.create = QUDA_REFERENCE_FIELD_CREATE;

    // These never get accessed, `nullptr` on its own leads to an error in texture binding
    csParam.v = (void *)std::numeric_limits<uint64_t>::max();
    csParam.norm = (void *)std::numeric_limits<uint64_t>::max();
  }

  for (int i = 0; i < mg_param.n_vec[0]; i++) { B[i] = ColorSpinorField::Create(csParam); }

  // fill out the MG parameters for the fine level
  mgParam = new MGParam(mg_param, B, m, mSmooth, mSmoothSloppy);

  mg = new MG(*mgParam, profile);
  mgParam->updateInvertParam(*param);

  // cache is written out even if a long benchmarking job gets interrupted
  saveTuneCache();
  profile.TPSTOP(QUDA_PROFILE_INIT);
}

void* newMultigridQuda(QudaMultigridParam *mg_param) {
  profilerStart(__func__);

  pushVerbosity(mg_param->invert_param->verbosity);

  profileInvert.TPSTART(QUDA_PROFILE_TOTAL);
  auto *mg = new multigrid_solver(*mg_param, profileInvert);
  profileInvert.TPSTOP(QUDA_PROFILE_TOTAL);

  saveTuneCache();

  popVerbosity();

  profilerStop(__func__);
  return static_cast<void*>(mg);
}

void destroyMultigridQuda(void *mg) {
  delete static_cast<multigrid_solver*>(mg);
}

void updateMultigridQuda(void *mg_, QudaMultigridParam *mg_param)
{
  profilerStart(__func__);

  pushVerbosity(mg_param->invert_param->verbosity);

  profileInvert.TPSTART(QUDA_PROFILE_TOTAL);
  profileInvert.TPSTART(QUDA_PROFILE_PREAMBLE);

  auto *mg = static_cast<multigrid_solver*>(mg_);
  checkMultigridParam(mg_param);

  QudaInvertParam *param = mg_param->invert_param;
  // check the gauge fields have been created and set the precision as needed
  checkGauge(param);

  // for reporting level 1 is the fine level but internally use level 0 for indexing
  // sprintf(mg->prefix,"MG level 1 (%s): ", param.location == QUDA_CUDA_FIELD_LOCATION ? "GPU" : "CPU" );
  // setOutputPrefix(prefix);
  setOutputPrefix("MG level 1 (GPU): "); //fix me

  // Check if we're doing a thin update only
  if (mg_param->thin_update_only) {
    // FIXME: add support for updating kappa, mu as appropriate

    // FIXME: assumes gauge parameters haven't changed.
    // These routines will set gauge = gaugeFat for DiracImprovedStaggered
    mg->d->updateFields(gaugeSloppy, gaugeFatSloppy, gaugeLongSloppy, cloverSloppy);
    mg->d->setMass(param->mass);

    mg->dSmooth->updateFields(gaugeSloppy, gaugeFatSloppy, gaugeLongSloppy, cloverSloppy);
    mg->dSmooth->setMass(param->mass);

    if (mg->dSmoothSloppy != mg->dSmooth) {
      if (param->overlap) {
        mg->dSmoothSloppy->updateFields(gaugeExtended, gaugeFatExtended, gaugeLongExtended, cloverPrecondition);
      } else {
        mg->dSmoothSloppy->updateFields(gaugePrecondition, gaugeFatPrecondition, gaugeLongPrecondition,
                                        cloverPrecondition);
      }
      mg->dSmoothSloppy->setMass(param->mass);
    }
    // The above changes are propagated internally by use of references, pointers, etc, so
    // no further updates are needed.

  } else {

    bool outer_pc_solve = (param->solve_type == QUDA_DIRECT_PC_SOLVE) || (param->solve_type == QUDA_NORMOP_PC_SOLVE);

    // free the previous dirac operators
    if (mg->m) delete mg->m;
    if (mg->mSmooth) delete mg->mSmooth;
    if (mg->mSmoothSloppy) delete mg->mSmoothSloppy;

    if (mg->d) delete mg->d;
    if (mg->dSmooth) delete mg->dSmooth;
    if (mg->dSmoothSloppy && mg->dSmoothSloppy != mg->dSmooth) delete mg->dSmoothSloppy;

    // create new fine dirac operators

    // this is the Dirac operator we use for inter-grid residual computation
    DiracParam diracParam;
    setDiracSloppyParam(diracParam, param, outer_pc_solve);
    mg->d = Dirac::create(diracParam);
    mg->m = new DiracM(*(mg->d));

    // this is the Dirac operator we use for smoothing
    DiracParam diracSmoothParam;
    bool fine_grid_pc_solve = (mg_param->smoother_solve_type[0] == QUDA_DIRECT_PC_SOLVE)
      || (mg_param->smoother_solve_type[0] == QUDA_NORMOP_PC_SOLVE);
    setDiracSloppyParam(diracSmoothParam, param, fine_grid_pc_solve);
    mg->dSmooth = Dirac::create(diracSmoothParam);
    mg->mSmooth = new DiracM(*(mg->dSmooth));

    // this is the Dirac operator we use for sloppy smoothing (we use the preconditioner fields for this)
    DiracParam diracSmoothSloppyParam;
    setDiracPreParam(diracSmoothSloppyParam, param, fine_grid_pc_solve, true);
    mg->dSmoothSloppy = Dirac::create(diracSmoothSloppyParam);
    ;
    mg->mSmoothSloppy = new DiracM(*(mg->dSmoothSloppy));

    mg->mgParam->matResidual = mg->m;
    mg->mgParam->matSmooth = mg->mSmooth;
    mg->mgParam->matSmoothSloppy = mg->mSmoothSloppy;

    mg->mgParam->updateInvertParam(*param);
    if (mg->mgParam->mg_global.invert_param != param) mg->mgParam->mg_global.invert_param = param;

    bool refresh = true;
    mg->mg->reset(refresh);
  }

  setOutputPrefix("");

  // cache is written out even if a long benchmarking job gets interrupted
  saveTuneCache();

  profileInvert.TPSTOP(QUDA_PROFILE_PREAMBLE);
  profileInvert.TPSTOP(QUDA_PROFILE_TOTAL);

  popVerbosity();

  profilerStop(__func__);
}

void dumpMultigridQuda(void *mg_, QudaMultigridParam *mg_param)
{
  profilerStart(__func__);
  pushVerbosity(mg_param->invert_param->verbosity);
  profileInvert.TPSTART(QUDA_PROFILE_TOTAL);

  auto *mg = static_cast<multigrid_solver*>(mg_);
  checkMultigridParam(mg_param);
  checkGauge(mg_param->invert_param);

  mg->mg->dumpNullVectors();

  profileInvert.TPSTOP(QUDA_PROFILE_TOTAL);
  popVerbosity();
  profilerStop(__func__);
}

deflated_solver::deflated_solver(QudaEigParam &eig_param, TimeProfile &profile)
  : d(nullptr), m(nullptr), RV(nullptr), deflParam(nullptr), defl(nullptr),  profile(profile) {

  QudaInvertParam *param = eig_param.invert_param;

  if (param->inv_type != QUDA_EIGCG_INVERTER && param->inv_type != QUDA_INC_EIGCG_INVERTER) return;

  profile.TPSTART(QUDA_PROFILE_INIT);

  cudaGaugeField *cudaGauge = checkGauge(param);
  eig_param.secs   = 0;
  eig_param.gflops = 0;

  DiracParam diracParam;
  if(eig_param.cuda_prec_ritz == param->cuda_prec)
  {
    setDiracParam(diracParam, param, (param->solve_type == QUDA_DIRECT_PC_SOLVE) || (param->solve_type == QUDA_NORMOP_PC_SOLVE));
  } else {
    setDiracSloppyParam(diracParam, param, (param->solve_type == QUDA_DIRECT_PC_SOLVE) || (param->solve_type == QUDA_NORMOP_PC_SOLVE));
  }

  const bool pc_solve = (param->solve_type == QUDA_NORMOP_PC_SOLVE);

  d = Dirac::create(diracParam);
  m = pc_solve ? static_cast<DiracMatrix*>( new DiracMdagM(*d) ) : static_cast<DiracMatrix*>( new DiracM(*d));

  ColorSpinorParam ritzParam(nullptr, *param, cudaGauge->X(), pc_solve, eig_param.location);

  ritzParam.create        = QUDA_ZERO_FIELD_CREATE;
  ritzParam.is_composite  = true;
  ritzParam.is_component  = false;
  ritzParam.composite_dim = param->n_ev * param->deflation_grid;
  ritzParam.setPrecision(param->cuda_prec_ritz);

  if (ritzParam.location==QUDA_CUDA_FIELD_LOCATION) {
    ritzParam.setPrecision(param->cuda_prec_ritz, param->cuda_prec_ritz, true); // set native field order
    if (ritzParam.nSpin != 1) ritzParam.gammaBasis = QUDA_UKQCD_GAMMA_BASIS;

    //select memory location here, by default ritz vectors will be allocated on the device
    //but if not sufficient device memory, then the user may choose mapped type of memory
    ritzParam.mem_type = eig_param.mem_type_ritz;
  } else { //host location
    ritzParam.mem_type = QUDA_MEMORY_PINNED;
  }

  int ritzVolume = 1;
  for(int d = 0; d < ritzParam.nDim; d++) ritzVolume *= ritzParam.x[d];

  if (getVerbosity() == QUDA_DEBUG_VERBOSE) {

    size_t byte_estimate = (size_t)ritzParam.composite_dim*(size_t)ritzVolume*(ritzParam.nColor*ritzParam.nSpin*ritzParam.Precision());
    printfQuda("allocating bytes: %lu (lattice volume %d, prec %d)", byte_estimate, ritzVolume, ritzParam.Precision());
    if(ritzParam.mem_type == QUDA_MEMORY_DEVICE) printfQuda("Using device memory type.\n");
    else if (ritzParam.mem_type == QUDA_MEMORY_MAPPED)
      printfQuda("Using mapped memory type.\n");
  }

  RV = ColorSpinorField::Create(ritzParam);

  deflParam = new DeflationParam(eig_param, RV, *m);

  defl = new Deflation(*deflParam, profile);

  profile.TPSTOP(QUDA_PROFILE_INIT);
}

void* newDeflationQuda(QudaEigParam *eig_param) {
  profileInvert.TPSTART(QUDA_PROFILE_TOTAL);
#ifdef MAGMA_LIB
  openMagma();
#endif
  auto *defl = new deflated_solver(*eig_param, profileInvert);

  profileInvert.TPSTOP(QUDA_PROFILE_TOTAL);

  saveProfile(__func__);
  flushProfile();
  return static_cast<void*>(defl);
}

void destroyDeflationQuda(void *df) {
#ifdef MAGMA_LIB
  closeMagma();
#endif
  delete static_cast<deflated_solver*>(df);
}

void invertQuda(void *hp_x, void *hp_b, QudaInvertParam *param)
{
  profilerStart(__func__);

  if (param->dslash_type == QUDA_DOMAIN_WALL_DSLASH || param->dslash_type == QUDA_DOMAIN_WALL_4D_DSLASH
      || param->dslash_type == QUDA_MOBIUS_DWF_DSLASH || param->dslash_type == QUDA_MOBIUS_DWF_EOFA_DSLASH)
    setKernelPackT(true);

  profileInvert.TPSTART(QUDA_PROFILE_TOTAL);

  if (!initialized) errorQuda("QUDA not initialized");

  pushVerbosity(param->verbosity);
  if (getVerbosity() >= QUDA_DEBUG_VERBOSE) printQudaInvertParam(param);

  checkInvertParam(param, hp_x, hp_b);

  // check the gauge fields have been created
  cudaGaugeField *cudaGauge = checkGauge(param);
  cudaGaugeField *gaugeTemp = nullptr;
  
  // Smear the gauge field
  if (param->gauge_smear == QUDA_BOOLEAN_TRUE) {
    profileInvert.TPSTOP(QUDA_PROFILE_TOTAL);    
    switch(param->gauge_smear_type) {
    case QUDA_GAUGE_SMEAR_TYPE_APE: performAPEnStep(param->gauge_smear_steps, param->gauge_smear_coeff, 1); break;
    case QUDA_GAUGE_SMEAR_TYPE_STOUT: performSTOUTnStep(param->gauge_smear_steps, param->gauge_smear_coeff, 1); break;
    default: errorQuda("Unsupported smear type %d", param->gauge_smear_type);
    }

    // Copy the gauge field, restore after the solve
    GaugeFieldParam gParam(*gaugeSmeared);
    gaugeTemp = new cudaGaugeField(gParam);
    gaugeTemp->copy(*gaugePrecise);
    gaugePrecise->copy(*gaugeSmeared);
    profileInvert.TPSTART(QUDA_PROFILE_TOTAL);    
  }
  
  // It was probably a bad design decision to encode whether the system is even/odd preconditioned (PC) in
  // solve_type and solution_type, rather than in separate members of QudaInvertParam.  We're stuck with it
  // for now, though, so here we factorize everything for convenience.

  bool pc_solution = (param->solution_type == QUDA_MATPC_SOLUTION) ||
    (param->solution_type == QUDA_MATPCDAG_MATPC_SOLUTION);
  bool pc_solve = (param->solve_type == QUDA_DIRECT_PC_SOLVE) ||
    (param->solve_type == QUDA_NORMOP_PC_SOLVE) || (param->solve_type == QUDA_NORMERR_PC_SOLVE);
  bool mat_solution = (param->solution_type == QUDA_MAT_SOLUTION) ||
    (param->solution_type ==  QUDA_MATPC_SOLUTION);
  bool direct_solve = (param->solve_type == QUDA_DIRECT_SOLVE) ||
    (param->solve_type == QUDA_DIRECT_PC_SOLVE);
  bool norm_error_solve = (param->solve_type == QUDA_NORMERR_SOLVE) ||
    (param->solve_type == QUDA_NORMERR_PC_SOLVE);

  param->secs = 0;
  param->gflops = 0;
  param->iter = 0;

  Dirac *d = nullptr;
  Dirac *dSloppy = nullptr;
  Dirac *dPre = nullptr;
  Dirac *dEig = nullptr;

  // Create the dirac operator and operators for sloppy, precondition,
  // and an eigensolver
  createDiracWithEig(d, dSloppy, dPre, dEig, *param, pc_solve);

  Dirac &dirac = *d;
  Dirac &diracSloppy = *dSloppy;
  Dirac &diracPre = *dPre;
  Dirac &diracEig = *dEig;

  profileInvert.TPSTART(QUDA_PROFILE_H2D);

  ColorSpinorField *b = nullptr;
  ColorSpinorField *x = nullptr;
  ColorSpinorField *in = nullptr;
  ColorSpinorField *out = nullptr;

  const int *X = cudaGauge->X();

  // wrap CPU host side pointers
  ColorSpinorParam cpuParam(hp_b, *param, X, pc_solution, param->input_location);
  ColorSpinorField *h_b = ColorSpinorField::Create(cpuParam);

  cpuParam.v = hp_x;
  cpuParam.location = param->output_location;
  ColorSpinorField *h_x = ColorSpinorField::Create(cpuParam);

  // download source
  ColorSpinorParam cudaParam(cpuParam, *param);
  cudaParam.create = QUDA_COPY_FIELD_CREATE;
  b = new cudaColorSpinorField(*h_b, cudaParam);

  // now check if we need to invalidate the solutionResident vectors
  bool invalidate = false;
  if (param->use_resident_solution == 1) {
    for (auto v : solutionResident)
      if (b->Precision() != v->Precision() || b->SiteSubset() != v->SiteSubset()) { invalidate = true; break; }

    if (invalidate) {
      for (auto v : solutionResident) if (v) delete v;
      solutionResident.clear();
    }

    if (!solutionResident.size()) {
      cudaParam.create = QUDA_NULL_FIELD_CREATE;
      solutionResident.push_back(new cudaColorSpinorField(cudaParam)); // solution
    }
    x = solutionResident[0];
  } else {
    cudaParam.create = QUDA_NULL_FIELD_CREATE;
    x = new cudaColorSpinorField(cudaParam);
  }

  if (param->use_init_guess == QUDA_USE_INIT_GUESS_YES) { // download initial guess
    // initial guess only supported for single-pass solvers
    if ((param->solution_type == QUDA_MATDAG_MAT_SOLUTION || param->solution_type == QUDA_MATPCDAG_MATPC_SOLUTION) &&
        (param->solve_type == QUDA_DIRECT_SOLVE || param->solve_type == QUDA_DIRECT_PC_SOLVE)) {
      errorQuda("Initial guess not supported for two-pass solver");
    }

    *x = *h_x; // solution
  } else { // zero initial guess
    blas::zero(*x);
  }

  // if we're doing a managed memory MG solve and prefetching is
  // enabled, prefetch all the Dirac matrices. There's probably
  // a better place to put this...
  if (param->inv_type_precondition == QUDA_MG_INVERTER) {
    dirac.prefetch(QUDA_CUDA_FIELD_LOCATION);
    diracSloppy.prefetch(QUDA_CUDA_FIELD_LOCATION);
    diracPre.prefetch(QUDA_CUDA_FIELD_LOCATION);
  }

  profileInvert.TPSTOP(QUDA_PROFILE_H2D);
  profileInvert.TPSTART(QUDA_PROFILE_PREAMBLE);

  double nb = blas::norm2(*b);
  if (nb==0.0) errorQuda("Source has zero norm");

  if (getVerbosity() >= QUDA_VERBOSE) {
    double nh_b = blas::norm2(*h_b);
    printfQuda("Source: CPU = %g, CUDA copy = %g\n", nh_b, nb);
    if (param->use_init_guess == QUDA_USE_INIT_GUESS_YES) {
      double nh_x = blas::norm2(*h_x);
      double nx = blas::norm2(*x);
      printfQuda("Solution: CPU = %g, CUDA copy = %g\n", nh_x, nx);
    }
  }

  // rescale the source and solution vectors to help prevent the onset of underflow
  if (param->solver_normalization == QUDA_SOURCE_NORMALIZATION) {
    blas::ax(1.0/sqrt(nb), *b);
    blas::ax(1.0/sqrt(nb), *x);
  }

  massRescale(*static_cast<cudaColorSpinorField *>(b), *param, false);

  dirac.prepare(in, out, *x, *b, param->solution_type);

  if (getVerbosity() >= QUDA_VERBOSE) {
    double nin = blas::norm2(*in);
    double nout = blas::norm2(*out);
    printfQuda("Prepared source = %g\n", nin);
    printfQuda("Prepared solution = %g\n", nout);
  }

  if (getVerbosity() >= QUDA_VERBOSE) {
    double nin = blas::norm2(*in);
    printfQuda("Prepared source post mass rescale = %g\n", nin);
  }

  // solution_type specifies *what* system is to be solved.
  // solve_type specifies *how* the system is to be solved.
  //
  // We have the following four cases (plus preconditioned variants):
  //
  // solution_type    solve_type    Effect
  // -------------    ----------    ------
  // MAT              DIRECT        Solve Ax=b
  // MATDAG_MAT       DIRECT        Solve A^dag y = b, followed by Ax=y
  // MAT              NORMOP        Solve (A^dag A) x = (A^dag b)
  // MATDAG_MAT       NORMOP        Solve (A^dag A) x = b
  // MAT              NORMERR       Solve (A A^dag) y = b, then x = A^dag y
  //
  // We generally require that the solution_type and solve_type
  // preconditioning match.  As an exception, the unpreconditioned MAT
  // solution_type may be used with any solve_type, including
  // DIRECT_PC and NORMOP_PC.  In these cases, preparation of the
  // preconditioned source and reconstruction of the full solution are
  // taken care of by Dirac::prepare() and Dirac::reconstruct(),
  // respectively.

  if (pc_solution && !pc_solve) {
    errorQuda("Preconditioned (PC) solution_type requires a PC solve_type");
  }

  if (!mat_solution && !pc_solution && pc_solve) {
    errorQuda("Unpreconditioned MATDAG_MAT solution_type requires an unpreconditioned solve_type");
  }

  if (!mat_solution && norm_error_solve) {
    errorQuda("Normal-error solve requires Mat solution");
  }

  if (param->inv_type_precondition == QUDA_MG_INVERTER && (!direct_solve || !mat_solution)) {
    errorQuda("Multigrid preconditioning only supported for direct solves");
  }

  if (param->chrono_use_resident && ( norm_error_solve) ){
    errorQuda("Chronological forcasting only presently supported for M^dagger M solver");
  }

  profileInvert.TPSTOP(QUDA_PROFILE_PREAMBLE);

  if (mat_solution && !direct_solve && !norm_error_solve) { // prepare source: b' = A^dag b
    cudaColorSpinorField tmp(*in);
    dirac.Mdag(*in, tmp);
  } else if (!mat_solution && direct_solve) { // perform the first of two solves: A^dag y = b
    DiracMdag m(dirac), mSloppy(diracSloppy), mPre(diracPre), mEig(diracEig);
    SolverParam solverParam(*param);
    Solver *solve = Solver::create(solverParam, m, mSloppy, mPre, mEig, profileInvert);
    (*solve)(*out, *in);
    blas::copy(*in, *out);
    delete solve;
    solverParam.updateInvertParam(*param);
  }

  if (direct_solve) {
    DiracM m(dirac), mSloppy(diracSloppy), mPre(diracPre), mEig(diracEig);
    SolverParam solverParam(*param);
    // chronological forecasting
    if (param->chrono_use_resident && chronoResident[param->chrono_index].size() > 0) {
      profileInvert.TPSTART(QUDA_PROFILE_CHRONO);

      auto &basis = chronoResident[param->chrono_index];

      ColorSpinorParam cs_param(*basis[0]);
      ColorSpinorField *tmp = ColorSpinorField::Create(cs_param);
      ColorSpinorField *tmp2 = (param->chrono_precision == out->Precision()) ? out : ColorSpinorField::Create(cs_param);
      std::vector<ColorSpinorField*> Ap;
      for (unsigned int k=0; k < basis.size(); k++) {
        Ap.emplace_back((ColorSpinorField::Create(cs_param)));
      }

      if (param->chrono_precision == param->cuda_prec) {
        for (unsigned int j=0; j<basis.size(); j++) m(*Ap[j], *basis[j], *tmp, *tmp2);
      } else if (param->chrono_precision == param->cuda_prec_sloppy) {
        for (unsigned int j=0; j<basis.size(); j++) mSloppy(*Ap[j], *basis[j], *tmp, *tmp2);
      } else {
        errorQuda("Unexpected precision %d for chrono vectors (doesn't match outer %d or sloppy precision %d)",
                  param->chrono_precision, param->cuda_prec, param->cuda_prec_sloppy);
      }

      bool orthogonal = true;
      bool apply_mat = false;
      bool hermitian = false;
      MinResExt mre(m, orthogonal, apply_mat, hermitian, profileInvert);

      blas::copy(*tmp, *in);
      mre(*out, *tmp, basis, Ap);

      for (auto ap: Ap) {
        if (ap) delete (ap);
      }
      delete tmp;
      if (tmp2 != out) delete tmp2;

      profileInvert.TPSTOP(QUDA_PROFILE_CHRONO);
    }

    Solver *solve = Solver::create(solverParam, m, mSloppy, mPre, mEig, profileInvert);
    (*solve)(*out, *in);
    delete solve;
    solverParam.updateInvertParam(*param);
  } else if (!norm_error_solve) {
    DiracMdagM m(dirac), mSloppy(diracSloppy), mPre(diracPre), mEig(diracEig);
    SolverParam solverParam(*param);

    // chronological forecasting
    if (param->chrono_use_resident && chronoResident[param->chrono_index].size() > 0) {
      profileInvert.TPSTART(QUDA_PROFILE_CHRONO);

      auto &basis = chronoResident[param->chrono_index];

      ColorSpinorParam cs_param(*basis[0]);
      std::vector<ColorSpinorField*> Ap;
      ColorSpinorField *tmp = ColorSpinorField::Create(cs_param);
      ColorSpinorField *tmp2 = (param->chrono_precision == out->Precision()) ? out : ColorSpinorField::Create(cs_param);
      for (unsigned int k=0; k < basis.size(); k++) {
        Ap.emplace_back((ColorSpinorField::Create(cs_param)));
      }

      if (param->chrono_precision == param->cuda_prec) {
        for (unsigned int j=0; j<basis.size(); j++) m(*Ap[j], *basis[j], *tmp, *tmp2);
      } else if (param->chrono_precision == param->cuda_prec_sloppy) {
        for (unsigned int j=0; j<basis.size(); j++) mSloppy(*Ap[j], *basis[j], *tmp, *tmp2);
      } else {
        errorQuda("Unexpected precision %d for chrono vectors (doesn't match outer %d or sloppy precision %d)",
                  param->chrono_precision, param->cuda_prec, param->cuda_prec_sloppy);
      }

      bool orthogonal = true;
      bool apply_mat = false;
      bool hermitian = true;
      MinResExt mre(m, orthogonal, apply_mat, hermitian, profileInvert);

      blas::copy(*tmp, *in);
      mre(*out, *tmp, basis, Ap);

      for (auto ap: Ap) {
        if (ap) delete(ap);
      }
      delete tmp;
      if (tmp2 != out) delete tmp2;

      profileInvert.TPSTOP(QUDA_PROFILE_CHRONO);
    }

    // if using a Schwarz preconditioner with a normal operator then we must use the DiracMdagMLocal operator
    if (param->inv_type_precondition != QUDA_INVALID_INVERTER && param->schwarz_type != QUDA_INVALID_SCHWARZ) {
      DiracMdagMLocal mPreLocal(diracPre);
      Solver *solve = Solver::create(solverParam, m, mSloppy, mPreLocal, mEig, profileInvert);
      (*solve)(*out, *in);
      delete solve;
      solverParam.updateInvertParam(*param);
    } else {
      Solver *solve = Solver::create(solverParam, m, mSloppy, mPre, mEig, profileInvert);
      (*solve)(*out, *in);
      delete solve;
      solverParam.updateInvertParam(*param);
    }
  } else { // norm_error_solve
    DiracMMdag m(dirac), mSloppy(diracSloppy), mPre(diracPre), mEig(diracEig);
    cudaColorSpinorField tmp(*out);
    SolverParam solverParam(*param);
    Solver *solve = Solver::create(solverParam, m, mSloppy, mPre, mEig, profileInvert);
    (*solve)(tmp, *in); // y = (M M^\dag) b
    dirac.Mdag(*out, tmp);  // x = M^dag y
    delete solve;
    solverParam.updateInvertParam(*param);
  }

  if (getVerbosity() >= QUDA_VERBOSE){
    double nx = blas::norm2(*x);
    printfQuda("Solution = %g\n",nx);
  }

  profileInvert.TPSTART(QUDA_PROFILE_EPILOGUE);
  if (param->chrono_make_resident) {
    if(param->chrono_max_dim < 1){
      errorQuda("Cannot chrono_make_resident with chrono_max_dim %i",param->chrono_max_dim);
    }

    const int i = param->chrono_index;
    if (i >= QUDA_MAX_CHRONO)
      errorQuda("Requested chrono index %d is outside of max %d\n", i, QUDA_MAX_CHRONO);

    auto &basis = chronoResident[i];

    if(param->chrono_max_dim < (int)basis.size()){
      errorQuda("Requested chrono_max_dim %i is smaller than already existing chroology %i",param->chrono_max_dim,(int)basis.size());
    }

    if(not param->chrono_replace_last){
      // if we have not filled the space yet just augment
      if ((int)basis.size() < param->chrono_max_dim) {
        ColorSpinorParam cs_param(*out);
        cs_param.setPrecision(param->chrono_precision);
        basis.emplace_back(ColorSpinorField::Create(cs_param));
      }

      // shuffle every entry down one and bring the last to the front
      ColorSpinorField *tmp = basis[basis.size()-1];
      for (unsigned int j=basis.size()-1; j>0; j--) basis[j] = basis[j-1];
        basis[0] = tmp;
    }
    *(basis[0]) = *out; // set first entry to new solution
  }
  dirac.reconstruct(*x, *b, param->solution_type);

  if (param->solver_normalization == QUDA_SOURCE_NORMALIZATION) {
    // rescale the solution
    blas::ax(sqrt(nb), *x);
  }
  profileInvert.TPSTOP(QUDA_PROFILE_EPILOGUE);

  if (!param->make_resident_solution) {
    profileInvert.TPSTART(QUDA_PROFILE_D2H);
    *h_x = *x;
    profileInvert.TPSTOP(QUDA_PROFILE_D2H);
  }

  profileInvert.TPSTART(QUDA_PROFILE_EPILOGUE);

  if (param->compute_action) {
    Complex action = blas::cDotProduct(*b, *x);
    param->action[0] = action.real();
    param->action[1] = action.imag();
  }

  if (getVerbosity() >= QUDA_VERBOSE){
    double nx = blas::norm2(*x);
    double nh_x = blas::norm2(*h_x);
    printfQuda("Reconstructed: CUDA solution = %g, CPU copy = %g\n", nx, nh_x);
  }
  profileInvert.TPSTOP(QUDA_PROFILE_EPILOGUE);

  profileInvert.TPSTART(QUDA_PROFILE_FREE);

  delete h_b;
  delete h_x;
  delete b;

  if (param->use_resident_solution && !param->make_resident_solution) {
    for (auto v: solutionResident) if (v) delete v;
    solutionResident.clear();
  } else if (!param->make_resident_solution) {
    delete x;
  }

  delete d;
  delete dSloppy;
  delete dPre;
  delete dEig;
  
  if (param->gauge_smear == QUDA_BOOLEAN_TRUE) {
    gaugePrecise->copy(*gaugeTemp);
    delete gaugeTemp;
  }
  
  profileInvert.TPSTOP(QUDA_PROFILE_FREE);

  popVerbosity();

  // cache is written out even if a long benchmarking job gets interrupted
  saveTuneCache();

  profileInvert.TPSTOP(QUDA_PROFILE_TOTAL);

  profilerStop(__func__);
}

void loadFatLongGaugeQuda(QudaInvertParam *inv_param, QudaGaugeParam *gauge_param, void *milc_fatlinks,
                          void *milc_longlinks)
{
  auto link_recon = gauge_param->reconstruct;
  auto link_recon_sloppy = gauge_param->reconstruct_sloppy;
  auto link_recon_precondition = gauge_param->reconstruct_precondition;

  // Specific gauge parameters for MILC
  int pad_size = 0;
#ifdef MULTI_GPU
  int x_face_size = gauge_param->X[1] * gauge_param->X[2] * gauge_param->X[3] / 2;
  int y_face_size = gauge_param->X[0] * gauge_param->X[2] * gauge_param->X[3] / 2;
  int z_face_size = gauge_param->X[0] * gauge_param->X[1] * gauge_param->X[3] / 2;
  int t_face_size = gauge_param->X[0] * gauge_param->X[1] * gauge_param->X[2] / 2;
  pad_size = MAX(x_face_size, y_face_size);
  pad_size = MAX(pad_size, z_face_size);
  pad_size = MAX(pad_size, t_face_size);
#endif

  int fat_pad = pad_size;
  int link_pad = 3 * pad_size;

  gauge_param->type = (inv_param->dslash_type == QUDA_STAGGERED_DSLASH || inv_param->dslash_type == QUDA_LAPLACE_DSLASH) ?
    QUDA_SU3_LINKS :
    QUDA_ASQTAD_FAT_LINKS;

  gauge_param->ga_pad = fat_pad;
  if (inv_param->dslash_type == QUDA_STAGGERED_DSLASH || inv_param->dslash_type == QUDA_LAPLACE_DSLASH) {
    gauge_param->reconstruct = link_recon;
    gauge_param->reconstruct_sloppy = link_recon_sloppy;
    gauge_param->reconstruct_refinement_sloppy = link_recon_sloppy;
  } else {
    gauge_param->reconstruct = QUDA_RECONSTRUCT_NO;
    gauge_param->reconstruct_sloppy = QUDA_RECONSTRUCT_NO;
    gauge_param->reconstruct_refinement_sloppy = QUDA_RECONSTRUCT_NO;
  }
  gauge_param->reconstruct_precondition = QUDA_RECONSTRUCT_NO;

  loadGaugeQuda(milc_fatlinks, gauge_param);

  if (inv_param->dslash_type == QUDA_ASQTAD_DSLASH) {
    gauge_param->type = QUDA_ASQTAD_LONG_LINKS;
    gauge_param->ga_pad = link_pad;
    gauge_param->staggered_phase_type = QUDA_STAGGERED_PHASE_NO;
    gauge_param->reconstruct = link_recon;
    gauge_param->reconstruct_sloppy = link_recon_sloppy;
    gauge_param->reconstruct_refinement_sloppy = link_recon_sloppy;
    gauge_param->reconstruct_precondition = link_recon_precondition;
    loadGaugeQuda(milc_longlinks, gauge_param);
  }
}

template <class Interface, class... Args>
void callMultiSrcQuda(void **_hp_x, void **_hp_b, QudaInvertParam *param, // color spinor field pointers, and inv_param
                      void *h_gauge, void *milc_fatlinks, void *milc_longlinks,
                      QudaGaugeParam *gauge_param,     // gauge field pointers
                      void *h_clover, void *h_clovinv, // clover field pointers
                      Interface op, Args... args)
{
  /**
    Here we first re-distribute gauge, color spinor, and clover field to sub-partitions, then call either invertQuda or dslashQuda.
    - For clover and gauge field, we re-distribute the host clover side fields, restore them after.
    - For color spinor field, we re-distribute the host side source fields, and re-collect the host side solution fields.
  */

  profilerStart(__func__);

  CommKey split_key = {param->split_grid[0], param->split_grid[1], param->split_grid[2], param->split_grid[3]};
  int num_sub_partition = quda::product(split_key);

  if (!split_key.is_valid()) {
    errorQuda("split_key = [%d,%d,%d,%d] is not valid.\n", split_key[0], split_key[1], split_key[2], split_key[3]);
  }

  if (num_sub_partition == 1) { // In this case we don't split the grid.

    for (int n = 0; n < param->num_src; n++) { op(_hp_x[n], _hp_b[n], param, args...); }

  } else {

    profileInvertMultiSrc.TPSTART(QUDA_PROFILE_TOTAL);
    profileInvertMultiSrc.TPSTART(QUDA_PROFILE_INIT);

    if (gauge_param == nullptr) { errorQuda("gauge_param == nullptr.\n"); }

    // Doing the sub-partition arithmatics
    if (param->num_src_per_sub_partition * num_sub_partition != param->num_src) {
      errorQuda("We need to have split_grid[0](=%d) * split_grid[1](=%d) * split_grid[2](=%d) * split_grid[3](=%d) * "
                "num_src_per_sub_partition(=%d) == num_src(=%d).",
                split_key[0], split_key[1], split_key[2], split_key[3], param->num_src_per_sub_partition, param->num_src);
    }

    // Determine if the color spinor field is using a 5d e/o preconditioning
    QudaPCType pc_type = QUDA_4D_PC;
    if (param->dslash_type == QUDA_DOMAIN_WALL_DSLASH) { pc_type = QUDA_5D_PC; }

    // Doesn't work for MG yet.
    if (param->inv_type_precondition == QUDA_MG_INVERTER) { errorQuda("Split Grid does NOT work with MG yet."); }

    checkInvertParam(param, _hp_x[0], _hp_b[0]);

    bool is_staggered;
    if (h_gauge) {
      is_staggered = false;
    } else if (milc_fatlinks) {
      is_staggered = true;
    } else {
      errorQuda("Both h_gauge and milc_fatlinks are null.");
      is_staggered = true; // to suppress compiler warning/error.
    }

    // Gauge fields/params
    GaugeFieldParam *gf_param = nullptr;
    GaugeField *in = nullptr;
    // Staggered gauge fields/params
    GaugeFieldParam *milc_fatlink_param = nullptr;
    GaugeFieldParam *milc_longlink_param = nullptr;
    GaugeField *milc_fatlink_field = nullptr;
    GaugeField *milc_longlink_field = nullptr;

    // set up the gauge field params.
    if (!is_staggered) { // not staggered
      gf_param = new GaugeFieldParam(h_gauge, *gauge_param);
      if (gf_param->order <= 4) { gf_param->ghostExchange = QUDA_GHOST_EXCHANGE_NO; }
      in = GaugeField::Create(*gf_param);
    } else { // staggered
      milc_fatlink_param = new GaugeFieldParam(milc_fatlinks, *gauge_param);
      if (milc_fatlink_param->order <= 4) { milc_fatlink_param->ghostExchange = QUDA_GHOST_EXCHANGE_NO; }
      milc_fatlink_field = GaugeField::Create(*milc_fatlink_param);
      milc_longlink_param = new GaugeFieldParam(milc_longlinks, *gauge_param);
      if (milc_longlink_param->order <= 4) { milc_longlink_param->ghostExchange = QUDA_GHOST_EXCHANGE_NO; }
      milc_longlink_field = GaugeField::Create(*milc_longlink_param);
    }

    // Create the temp host side helper fields, which are just wrappers of the input pointers.
    bool pc_solution
      = (param->solution_type == QUDA_MATPC_SOLUTION) || (param->solution_type == QUDA_MATPCDAG_MATPC_SOLUTION);

    const int *X = gauge_param->X;
    quda::CommKey field_dim = {X[0], X[1], X[2], X[3]};
    ColorSpinorParam cpuParam(_hp_b[0], *param, X, pc_solution, param->input_location);
    std::vector<ColorSpinorField *> _h_b(param->num_src);
    for (int i = 0; i < param->num_src; i++) {
      cpuParam.v = _hp_b[i];
      _h_b[i] = ColorSpinorField::Create(cpuParam);
    }

    cpuParam.location = param->output_location;
    std::vector<ColorSpinorField *> _h_x(param->num_src);
    for (int i = 0; i < param->num_src; i++) {
      cpuParam.v = _hp_x[i];
      _h_x[i] = ColorSpinorField::Create(cpuParam);
    }

    // Make the gauge param dimensions larger
    if (getVerbosity() >= QUDA_DEBUG_VERBOSE) {
      printfQuda("Spliting the grid into sub-partitions: (%2d,%2d,%2d,%2d) / (%2d,%2d,%2d,%2d).\n", comm_dim(0),
                 comm_dim(1), comm_dim(2), comm_dim(3), split_key[0], split_key[1], split_key[2], split_key[3]);
    }
    for (int d = 0; d < CommKey::n_dim; d++) {
      if (comm_dim(d) % split_key[d] != 0) {
        errorQuda("Split not possible: %2d %% %2d != 0.", comm_dim(d), split_key[d]);
      }
      if (!is_staggered) {
        gf_param->x[d] *= split_key[d];
        gf_param->pad *= split_key[d];
      } else {
        milc_fatlink_param->x[d] *= split_key[d];
        milc_fatlink_param->pad *= split_key[d];
        milc_longlink_param->x[d] *= split_key[d];
        milc_longlink_param->pad *= split_key[d];
      }
      gauge_param->X[d] *= split_key[d];
      gauge_param->ga_pad *= split_key[d];
    }

    // Deal with clover field
    quda::CloverField *input_clover = nullptr;
    quda::CloverField *collected_clover = nullptr;
    if (param->dslash_type == QUDA_CLOVER_WILSON_DSLASH || param->dslash_type == QUDA_TWISTED_CLOVER_DSLASH
        || param->dslash_type == QUDA_CLOVER_HASENBUSCH_TWIST_DSLASH) {
      if (h_clover || h_clovinv) {
        CloverFieldParam clover_param;
        clover_param.nDim = 4;
        clover_param.csw = param->clover_coeff;
        clover_param.twisted = param->dslash_type == QUDA_TWISTED_CLOVER_DSLASH;
        clover_param.mu2 = clover_param.twisted ? 4.0 * param->kappa * param->kappa * param->mu * param->mu : 0.0;
        clover_param.siteSubset = QUDA_FULL_SITE_SUBSET;
        for (int d = 0; d < 4; d++) { clover_param.x[d] = field_dim[d]; }
        clover_param.pad = param->cl_pad;
        clover_param.create = QUDA_REFERENCE_FIELD_CREATE;
        clover_param.norm = nullptr;
        clover_param.invNorm = nullptr;
        clover_param.setPrecision(param->clover_cpu_prec);
        clover_param.direct = h_clover ? true : false;
        clover_param.inverse = h_clovinv ? true : false;
        clover_param.clover = h_clover;
        clover_param.cloverInv = h_clovinv;
        clover_param.order = param->clover_order;
        clover_param.location = param->clover_location;

        input_clover = CloverField::Create(clover_param);

        for (int d = 0; d < CommKey::n_dim; d++) { clover_param.x[d] *= split_key[d]; }
        clover_param.create = QUDA_NULL_FIELD_CREATE;
        collected_clover = CloverField::Create(clover_param);

        std::vector<quda::CloverField *> v_c(1);
        v_c[0] = input_clover;
        quda::split_field(*collected_clover, v_c, split_key); // Clover uses 4d even-odd preconditioning.
      }
    }

    quda::GaugeField *collected_gauge = nullptr;
    quda::GaugeField *collected_milc_fatlink_field = nullptr;
    quda::GaugeField *collected_milc_longlink_field = nullptr;

    if (!is_staggered) {
      gf_param->create = QUDA_NULL_FIELD_CREATE;
      collected_gauge = new quda::cpuGaugeField(*gf_param);
      std::vector<quda::GaugeField *> v_g(1);
      v_g[0] = in;
      quda::split_field(*collected_gauge, v_g, split_key);
    } else {
      milc_fatlink_param->create = QUDA_NULL_FIELD_CREATE;
      milc_longlink_param->create = QUDA_NULL_FIELD_CREATE;
      collected_milc_fatlink_field = new quda::cpuGaugeField(*milc_fatlink_param);
      collected_milc_longlink_field = new quda::cpuGaugeField(*milc_longlink_param);
      std::vector<quda::GaugeField *> v_g(1);
      v_g[0] = milc_fatlink_field;
      quda::split_field(*collected_milc_fatlink_field, v_g, split_key);
      v_g[0] = milc_longlink_field;
      quda::split_field(*collected_milc_longlink_field, v_g, split_key);
    }

    profileInvertMultiSrc.TPSTOP(QUDA_PROFILE_INIT);
    profileInvertMultiSrc.TPSTART(QUDA_PROFILE_PREAMBLE);

    comm_barrier();

    // Split input fermion field
    quda::ColorSpinorParam cpu_cs_param_split(*_h_x[0]);
    for (int d = 0; d < CommKey::n_dim; d++) { cpu_cs_param_split.x[d] *= split_key[d]; }
    std::vector<quda::ColorSpinorField *> _collect_b(param->num_src_per_sub_partition, nullptr);
    std::vector<quda::ColorSpinorField *> _collect_x(param->num_src_per_sub_partition, nullptr);
    for (int n = 0; n < param->num_src_per_sub_partition; n++) {
      _collect_b[n] = new quda::cpuColorSpinorField(cpu_cs_param_split);
      _collect_x[n] = new quda::cpuColorSpinorField(cpu_cs_param_split);
      auto first = _h_b.begin() + n * num_sub_partition;
      auto last = _h_b.begin() + (n + 1) * num_sub_partition;
      std::vector<ColorSpinorField *> _v_b(first, last);
      split_field(*_collect_b[n], _v_b, split_key, pc_type);
    }
    comm_barrier();

    push_communicator(split_key);
    updateR();
    comm_barrier();

    profileInvertMultiSrc.TPSTOP(QUDA_PROFILE_PREAMBLE);
    profileInvertMultiSrc.TPSTOP(QUDA_PROFILE_TOTAL);

    // Load gauge field after pushing the split communicator so the comm buffers, etc are setup according to
    // the split topology.
    if (getVerbosity() >= QUDA_DEBUG_VERBOSE) { printfQuda("Split grid loading gauge field...\n"); }
    if (!is_staggered) {
      loadGaugeQuda(collected_gauge->Gauge_p(), gauge_param);
    } else {
      // freeGaugeQuda();
      loadFatLongGaugeQuda(param, gauge_param, collected_milc_fatlink_field->Gauge_p(),
                           collected_milc_longlink_field->Gauge_p());
    }
    if (getVerbosity() >= QUDA_DEBUG_VERBOSE) { printfQuda("Split grid loaded gauge field...\n"); }

    if (param->dslash_type == QUDA_CLOVER_WILSON_DSLASH || param->dslash_type == QUDA_TWISTED_CLOVER_DSLASH
        || param->dslash_type == QUDA_CLOVER_HASENBUSCH_TWIST_DSLASH) {
      if (getVerbosity() >= QUDA_DEBUG_VERBOSE) { printfQuda("Split grid loading clover field...\n"); }
      if (collected_clover) {
        loadCloverQuda(collected_clover->V(false), collected_clover->V(true), param);
      } else {
        loadCloverQuda(nullptr, nullptr, param);
      }
      if (getVerbosity() >= QUDA_DEBUG_VERBOSE) { printfQuda("Split grid loaded clover field...\n"); }
    }

    for (int n = 0; n < param->num_src_per_sub_partition; n++) {
      op(_collect_x[n]->V(), _collect_b[n]->V(), param, args...);
    }

    profileInvertMultiSrc.TPSTART(QUDA_PROFILE_TOTAL);
    profileInvertMultiSrc.TPSTART(QUDA_PROFILE_EPILOGUE);
    push_communicator(default_comm_key);
    updateR();
    comm_barrier();

    for (int d = 0; d < CommKey::n_dim; d++) {
      gauge_param->X[d] /= split_key[d];
      gauge_param->ga_pad /= split_key[d];
    }

    for (int n = 0; n < param->num_src_per_sub_partition; n++) {
      auto first = _h_x.begin() + n * num_sub_partition;
      auto last = _h_x.begin() + (n + 1) * num_sub_partition;
      std::vector<ColorSpinorField *> _v_x(first, last);
      join_field(_v_x, *_collect_x[n], split_key, pc_type);
    }

    for (auto p : _collect_b) { delete p; }
    for (auto p : _collect_x) { delete p; }

    for (auto p : _h_x) { delete p; }
    for (auto p : _h_b) { delete p; }

    if (!is_staggered) {
      delete in;
      delete collected_gauge;
    } else {
      delete milc_fatlink_field;
      delete milc_longlink_field;
      delete collected_milc_fatlink_field;
      delete collected_milc_longlink_field;
    }

    if (input_clover) { delete input_clover; }
    if (collected_clover) { delete collected_clover; }

    profileInvertMultiSrc.TPSTOP(QUDA_PROFILE_EPILOGUE);
    profileInvertMultiSrc.TPSTOP(QUDA_PROFILE_TOTAL);

    // Restore the gauge field
    if (!is_staggered) {
      loadGaugeQuda(h_gauge, gauge_param);
    } else {
      freeGaugeQuda();
      loadFatLongGaugeQuda(param, gauge_param, milc_fatlinks, milc_longlinks);
    }

    if (param->dslash_type == QUDA_CLOVER_WILSON_DSLASH || param->dslash_type == QUDA_TWISTED_CLOVER_DSLASH) {
      loadCloverQuda(h_clover, h_clovinv, param);
    }
  }

  profilerStop(__func__);
}

void invertMultiSrcQuda(void **_hp_x, void **_hp_b, QudaInvertParam *param, void *h_gauge, QudaGaugeParam *gauge_param)
{
  auto op = [](void *_x, void *_b, QudaInvertParam *param) { invertQuda(_x, _b, param); };
  callMultiSrcQuda(_hp_x, _hp_b, param, h_gauge, nullptr, nullptr, gauge_param, nullptr, nullptr, op);
}

void invertMultiSrcStaggeredQuda(void **_hp_x, void **_hp_b, QudaInvertParam *param, void *milc_fatlinks,
                                 void *milc_longlinks, QudaGaugeParam *gauge_param)
{
  auto op = [](void *_x, void *_b, QudaInvertParam *param) { invertQuda(_x, _b, param); };
  callMultiSrcQuda(_hp_x, _hp_b, param, nullptr, milc_fatlinks, milc_longlinks, gauge_param, nullptr, nullptr, op);
}

void invertMultiSrcCloverQuda(void **_hp_x, void **_hp_b, QudaInvertParam *param, void *h_gauge,
                              QudaGaugeParam *gauge_param, void *h_clover, void *h_clovinv)
{
  auto op = [](void *_x, void *_b, QudaInvertParam *param) { invertQuda(_x, _b, param); };
  callMultiSrcQuda(_hp_x, _hp_b, param, h_gauge, nullptr, nullptr, gauge_param, h_clover, h_clovinv, op);
}

void dslashMultiSrcQuda(void **_hp_x, void **_hp_b, QudaInvertParam *param, QudaParity parity, void *h_gauge,
                        QudaGaugeParam *gauge_param)
{
  auto op = [](void *_x, void *_b, QudaInvertParam *param, QudaParity parity) { dslashQuda(_x, _b, param, parity); };
  callMultiSrcQuda(_hp_x, _hp_b, param, h_gauge, nullptr, nullptr, gauge_param, nullptr, nullptr, op, parity);
}

void dslashMultiSrcStaggeredQuda(void **_hp_x, void **_hp_b, QudaInvertParam *param, QudaParity parity,
                                 void *milc_fatlinks, void *milc_longlinks, QudaGaugeParam *gauge_param)
{
  auto op = [](void *_x, void *_b, QudaInvertParam *param, QudaParity parity) { dslashQuda(_x, _b, param, parity); };
  callMultiSrcQuda(_hp_x, _hp_b, param, nullptr, milc_fatlinks, milc_longlinks, gauge_param, nullptr, nullptr, op,
                   parity);
}

void dslashMultiSrcCloverQuda(void **_hp_x, void **_hp_b, QudaInvertParam *param, QudaParity parity, void *h_gauge,
                              QudaGaugeParam *gauge_param, void *h_clover, void *h_clovinv)
{
  auto op = [](void *_x, void *_b, QudaInvertParam *param, QudaParity parity) { dslashQuda(_x, _b, param, parity); };
  callMultiSrcQuda(_hp_x, _hp_b, param, h_gauge, nullptr, nullptr, gauge_param, h_clover, h_clovinv, op, parity);
}

/*!
 * Generic version of the multi-shift solver. Should work for
 * most fermions. Note that offset[0] is not folded into the mass parameter.
 *
 * For Wilson-type fermions, the solution_type must be MATDAG_MAT or MATPCDAG_MATPC,
 * and solve_type must be NORMOP or NORMOP_PC. The solution and solve
 * preconditioning have to match.
 *
 * For Staggered-type fermions, the solution_type must be MATPC, and the
 * solve type must be DIRECT_PC. This difference in convention is because
 * preconditioned staggered operator is normal, unlike with Wilson-type fermions.
 */
void invertMultiShiftQuda(void **_hp_x, void *_hp_b, QudaInvertParam *param)
{
  profilerStart(__func__);

  profileMulti.TPSTART(QUDA_PROFILE_TOTAL);
  profileMulti.TPSTART(QUDA_PROFILE_INIT);

  if (!initialized) errorQuda("QUDA not initialized");

  checkInvertParam(param, _hp_x[0], _hp_b);

  // check the gauge fields have been created
  checkGauge(param);

  if (param->num_offset > QUDA_MAX_MULTI_SHIFT)
    errorQuda("Number of shifts %d requested greater than QUDA_MAX_MULTI_SHIFT %d", param->num_offset,
              QUDA_MAX_MULTI_SHIFT);

  pushVerbosity(param->verbosity);

  bool pc_solution = (param->solution_type == QUDA_MATPC_SOLUTION) || (param->solution_type == QUDA_MATPCDAG_MATPC_SOLUTION);
  bool pc_solve = (param->solve_type == QUDA_DIRECT_PC_SOLVE) || (param->solve_type == QUDA_NORMOP_PC_SOLVE);
  bool mat_solution = (param->solution_type == QUDA_MAT_SOLUTION) || (param->solution_type ==  QUDA_MATPC_SOLUTION);
  bool direct_solve = (param->solve_type == QUDA_DIRECT_SOLVE) || (param->solve_type == QUDA_DIRECT_PC_SOLVE);

  if (param->dslash_type == QUDA_ASQTAD_DSLASH ||
      param->dslash_type == QUDA_STAGGERED_DSLASH) {

    if (param->solution_type != QUDA_MATPC_SOLUTION) {
      errorQuda("For Staggered-type fermions, multi-shift solver only suports MATPC solution type");
    }

    if (param->solve_type != QUDA_DIRECT_PC_SOLVE) {
      errorQuda("For Staggered-type fermions, multi-shift solver only supports DIRECT_PC solve types");
    }

  } else { // Wilson type

    if (mat_solution) {
      errorQuda("For Wilson-type fermions, multi-shift solver does not support MAT or MATPC solution types");
    }
    if (direct_solve) {
      errorQuda("For Wilson-type fermions, multi-shift solver does not support DIRECT or DIRECT_PC solve types");
    }
    if (pc_solution & !pc_solve) {
      errorQuda("For Wilson-type fermions, preconditioned (PC) solution_type requires a PC solve_type");
    }
    if (!pc_solution & pc_solve) {
      errorQuda("For Wilson-type fermions, in multi-shift solver, a preconditioned (PC) solve_type requires a PC solution_type");
    }
  }

  // Timing and FLOP counters
  param->secs = 0;
  param->gflops = 0;
  param->iter = 0;

  for (int i=0; i<param->num_offset-1; i++) {
    for (int j=i+1; j<param->num_offset; j++) {
      if (param->offset[i] > param->offset[j])
        errorQuda("Offsets must be ordered from smallest to largest");
    }
  }

  // Host pointers for x, take a copy of the input host pointers
  void** hp_x;
  hp_x = new void* [ param->num_offset ];

  void* hp_b = _hp_b;
  for(int i=0;i < param->num_offset;i++){
    hp_x[i] = _hp_x[i];
  }

  // Create the matrix.
  // The way this works is that createDirac will create 'd' and 'dSloppy'
  // which are global. We then grab these with references...
  //
  // Balint: Isn't there a nice construction pattern we could use here? This is
  // expedient but yucky.
  //  DiracParam diracParam;
  if (param->dslash_type == QUDA_ASQTAD_DSLASH ||
      param->dslash_type == QUDA_STAGGERED_DSLASH){
    param->mass = sqrt(param->offset[0]/4);
  }

  Dirac *d = nullptr;
  Dirac *dSloppy = nullptr;
  Dirac *dPre = nullptr;
  Dirac *dRefine = nullptr;

  // Create the dirac operator and a sloppy, precon, and refine.
  createDiracWithRefine(d, dSloppy, dPre, dRefine, *param, pc_solve);
  Dirac &dirac = *d;
  Dirac &diracSloppy = *dSloppy;


  cudaColorSpinorField *b = nullptr;   // Cuda RHS
  std::vector<ColorSpinorField*> x;  // Cuda Solutions
  x.resize(param->num_offset);
  std::vector<ColorSpinorField*> p;
  std::unique_ptr<double[]> r2_old(new double[param->num_offset]);

  // Grab the dimension array of the input gauge field.
  const int *X = ( param->dslash_type == QUDA_ASQTAD_DSLASH ) ?
    gaugeFatPrecise->X() : gaugePrecise->X();

  // This creates a ColorSpinorParam struct, from the host data
  // pointer, the definitions in param, the dimensions X, and whether
  // the solution is on a checkerboard instruction or not. These can
  // then be used as 'instructions' to create the actual
  // ColorSpinorField
  ColorSpinorParam cpuParam(hp_b, *param, X, pc_solution, param->input_location);
  ColorSpinorField *h_b = ColorSpinorField::Create(cpuParam);

  std::vector<ColorSpinorField*> h_x;
  h_x.resize(param->num_offset);

  cpuParam.location = param->output_location;
  for(int i=0; i < param->num_offset; i++) {
    cpuParam.v = hp_x[i];
    h_x[i] = ColorSpinorField::Create(cpuParam);
  }

  profileMulti.TPSTOP(QUDA_PROFILE_INIT);
  profileMulti.TPSTART(QUDA_PROFILE_H2D);
  // Now I need a colorSpinorParam for the device
  ColorSpinorParam cudaParam(cpuParam, *param);
  // This setting will download a host vector
  cudaParam.create = QUDA_COPY_FIELD_CREATE;
  cudaParam.location = QUDA_CUDA_FIELD_LOCATION;
  b = new cudaColorSpinorField(*h_b, cudaParam); // Creates b and downloads h_b to it
  profileMulti.TPSTOP(QUDA_PROFILE_H2D);

  profileMulti.TPSTART(QUDA_PROFILE_INIT);
  // Create the solution fields filled with zero
  cudaParam.create = QUDA_ZERO_FIELD_CREATE;

  // now check if we need to invalidate the solutionResident vectors
  bool invalidate = false;
  for (auto v : solutionResident) {
    if (cudaParam.Precision() != v->Precision()) {
      invalidate = true;
      break;
    }
  }

  if (invalidate) {
    for (auto v : solutionResident) delete v;
    solutionResident.clear();
  }

  // grow resident solutions to be big enough
  for (int i=solutionResident.size(); i < param->num_offset; i++) {
    if (getVerbosity() >= QUDA_DEBUG_VERBOSE) printfQuda("Adding vector %d to solutionsResident\n", i);
    solutionResident.push_back(new cudaColorSpinorField(cudaParam));
  }
  for (int i=0; i < param->num_offset; i++) x[i] = solutionResident[i];
  profileMulti.TPSTOP(QUDA_PROFILE_INIT);

  profileMulti.TPSTART(QUDA_PROFILE_PREAMBLE);

  // Check source norms
  double nb = blas::norm2(*b);
  if (nb==0.0) errorQuda("Source has zero norm");

  if(getVerbosity() >= QUDA_VERBOSE ) {
    double nh_b = blas::norm2(*h_b);
    printfQuda("Source: CPU = %g, CUDA copy = %g\n", nh_b, nb);
  }

  // rescale the source vector to help prevent the onset of underflow
  if (param->solver_normalization == QUDA_SOURCE_NORMALIZATION) {
    blas::ax(1.0/sqrt(nb), *b);
  }

  // backup shifts
  double unscaled_shifts[QUDA_MAX_MULTI_SHIFT];
  for (int i = 0; i < param->num_offset; i++) { unscaled_shifts[i] = param->offset[i]; }

  // rescale
  massRescale(*b, *param, true);
  profileMulti.TPSTOP(QUDA_PROFILE_PREAMBLE);

  DiracMatrix *m, *mSloppy;

  if (param->dslash_type == QUDA_ASQTAD_DSLASH ||
      param->dslash_type == QUDA_STAGGERED_DSLASH) {
    m = new DiracM(dirac);
    mSloppy = new DiracM(diracSloppy);
  } else {
    m = new DiracMdagM(dirac);
    mSloppy = new DiracMdagM(diracSloppy);
  }

  SolverParam solverParam(*param);
  {
    MultiShiftCG cg_m(*m, *mSloppy, solverParam, profileMulti);
    cg_m(x, *b, p, r2_old.get());
  }
  solverParam.updateInvertParam(*param);

  delete m;
  delete mSloppy;

  if (param->compute_true_res) {
    // check each shift has the desired tolerance and use sequential CG to refine
    profileMulti.TPSTART(QUDA_PROFILE_INIT);
    cudaParam.create = QUDA_ZERO_FIELD_CREATE;
    cudaColorSpinorField r(*b, cudaParam);
    profileMulti.TPSTOP(QUDA_PROFILE_INIT);
    QudaInvertParam refineparam = *param;
    refineparam.cuda_prec_sloppy = param->cuda_prec_refinement_sloppy;
    Dirac &dirac = *d;
    Dirac &diracSloppy = *dRefine;

#define REFINE_INCREASING_MASS
#ifdef REFINE_INCREASING_MASS
    for(int i=0; i < param->num_offset; i++) {
#else
    for(int i=param->num_offset-1; i >= 0; i--) {
#endif
      double rsd_hq = param->residual_type & QUDA_HEAVY_QUARK_RESIDUAL ?
	param->true_res_hq_offset[i] : 0;
      double tol_hq = param->residual_type & QUDA_HEAVY_QUARK_RESIDUAL ?
	param->tol_hq_offset[i] : 0;

      /*
	In the case where the shifted systems have zero tolerance
	specified, we refine these systems until either the limit of
	precision is reached (prec_tol) or until the tolerance reaches
	the iterated residual tolerance of the previous multi-shift
	solver (iter_res_offset[i]), which ever is greater.
      */
      const double prec_tol = std::pow(10.,(-2*(int)param->cuda_prec+4)); // implicit refinment limit of 1e-12
      const double iter_tol = (param->iter_res_offset[i] < prec_tol ? prec_tol : (param->iter_res_offset[i] *1.1));
      const double refine_tol = (param->tol_offset[i] == 0.0 ? iter_tol : param->tol_offset[i]);
      // refine if either L2 or heavy quark residual tolerances have not been met, only if desired residual is > 0
      if (param->true_res_offset[i] > refine_tol || rsd_hq > tol_hq) {
	if (getVerbosity() >= QUDA_SUMMARIZE)
	  printfQuda("Refining shift %d: L2 residual %e / %e, heavy quark %e / %e (actual / requested)\n",
		     i, param->true_res_offset[i], param->tol_offset[i], rsd_hq, tol_hq);

        // for staggered the shift is just a change in mass term (FIXME: for twisted mass also)
        if (param->dslash_type == QUDA_ASQTAD_DSLASH ||
            param->dslash_type == QUDA_STAGGERED_DSLASH) {
          dirac.setMass(sqrt(param->offset[i]/4));
          diracSloppy.setMass(sqrt(param->offset[i]/4));
        }

        DiracMatrix *m, *mSloppy;

        if (param->dslash_type == QUDA_ASQTAD_DSLASH ||
            param->dslash_type == QUDA_STAGGERED_DSLASH) {
          m = new DiracM(dirac);
          mSloppy = new DiracM(diracSloppy);
        } else {
          m = new DiracMdagM(dirac);
          mSloppy = new DiracMdagM(diracSloppy);
        }

        // need to curry in the shift if we are not doing staggered
        if (param->dslash_type != QUDA_ASQTAD_DSLASH && param->dslash_type != QUDA_STAGGERED_DSLASH) {
          m->shift = param->offset[i];
          mSloppy->shift = param->offset[i];
        }

        if (false) { // experimenting with Minimum residual extrapolation
                     // only perform MRE using current and previously refined solutions
#ifdef REFINE_INCREASING_MASS
	  const int nRefine = i+1;
#else
	  const int nRefine = param->num_offset - i + 1;
#endif

          std::vector<ColorSpinorField *> q;
          q.resize(nRefine);
          std::vector<ColorSpinorField *> z;
          z.resize(nRefine);
          cudaParam.create = QUDA_NULL_FIELD_CREATE;
          cudaColorSpinorField tmp(cudaParam);

          for (int j = 0; j < nRefine; j++) {
            q[j] = new cudaColorSpinorField(cudaParam);
            z[j] = new cudaColorSpinorField(cudaParam);
          }

          *z[0] = *x[0]; // zero solution already solved
#ifdef REFINE_INCREASING_MASS
	  for (int j=1; j<nRefine; j++) *z[j] = *x[j];
#else
	  for (int j=1; j<nRefine; j++) *z[j] = *x[param->num_offset-j];
#endif

          bool orthogonal = true;
          bool apply_mat = true;
          bool hermitian = true;
	  MinResExt mre(*m, orthogonal, apply_mat, hermitian, profileMulti);
	  blas::copy(tmp, *b);
	  mre(*x[i], tmp, z, q);

	  for(int j=0; j < nRefine; j++) {
	    delete q[j];
	    delete z[j];
	  }
        }

        SolverParam solverParam(refineparam);
        solverParam.iter = 0;
        solverParam.use_init_guess = QUDA_USE_INIT_GUESS_YES;
        solverParam.tol = (param->tol_offset[i] > 0.0 ? param->tol_offset[i] : iter_tol); // set L2 tolerance
        solverParam.tol_hq = param->tol_hq_offset[i];                                     // set heavy quark tolerance
        solverParam.delta = param->reliable_delta_refinement;

        {
          CG cg(*m, *mSloppy, *mSloppy, *mSloppy, solverParam, profileMulti);
          if (i==0)
            cg(*x[i], *b, p[i], r2_old[i]);
          else
            cg(*x[i], *b);
        }

        solverParam.true_res_offset[i] = solverParam.true_res;
        solverParam.true_res_hq_offset[i] = solverParam.true_res_hq;
        solverParam.updateInvertParam(*param,i);

        if (param->dslash_type == QUDA_ASQTAD_DSLASH ||
            param->dslash_type == QUDA_STAGGERED_DSLASH) {
          dirac.setMass(sqrt(param->offset[0]/4)); // restore just in case
          diracSloppy.setMass(sqrt(param->offset[0]/4)); // restore just in case
        }

        delete m;
        delete mSloppy;
      }
    }
  }

  // restore shifts
  for(int i=0; i < param->num_offset; i++) {
    param->offset[i] = unscaled_shifts[i];
  }

  profileMulti.TPSTART(QUDA_PROFILE_D2H);

  if (param->compute_action) {
    Complex action(0);
    for (int i=0; i<param->num_offset; i++) action += param->residue[i] * blas::cDotProduct(*b, *x[i]);
    param->action[0] = action.real();
    param->action[1] = action.imag();
  }

  for(int i=0; i < param->num_offset; i++) {
    if (param->solver_normalization == QUDA_SOURCE_NORMALIZATION) { // rescale the solution
      blas::ax(sqrt(nb), *x[i]);
    }

    if (getVerbosity() >= QUDA_VERBOSE){
      double nx = blas::norm2(*x[i]);
      printfQuda("Solution %d = %g\n", i, nx);
    }

    if (!param->make_resident_solution) *h_x[i] = *x[i];
  }
  profileMulti.TPSTOP(QUDA_PROFILE_D2H);

  profileMulti.TPSTART(QUDA_PROFILE_EPILOGUE);

  if (!param->make_resident_solution) {
    for (auto v: solutionResident) if (v) delete v;
    solutionResident.clear();
  }

  profileMulti.TPSTOP(QUDA_PROFILE_EPILOGUE);

  profileMulti.TPSTART(QUDA_PROFILE_FREE);
  for(int i=0; i < param->num_offset; i++){
    delete h_x[i];
    //if (!param->make_resident_solution) delete x[i];
  }

  delete h_b;
  delete b;

  delete [] hp_x;

  delete d;
  delete dSloppy;
  delete dPre;
  delete dRefine;
  for (auto& pp : p) delete pp;

  profileMulti.TPSTOP(QUDA_PROFILE_FREE);

  popVerbosity();

  // cache is written out even if a long benchmarking job gets interrupted
  saveTuneCache();

  profileMulti.TPSTOP(QUDA_PROFILE_TOTAL);

  profilerStop(__func__);
}

void computeKSLinkQuda(void* fatlink, void* longlink, void* ulink, void* inlink, double *path_coeff, QudaGaugeParam *param)
{
  profileFatLink.TPSTART(QUDA_PROFILE_TOTAL);
  profileFatLink.TPSTART(QUDA_PROFILE_INIT);

  checkGaugeParam(param);

  if (ulink) {
    const double unitarize_eps = 1e-14;
    const double max_error = 1e-10;
    const int reunit_allow_svd = 1;
    const int reunit_svd_only  = 0;
    const double svd_rel_error = 1e-6;
    const double svd_abs_error = 1e-6;
    quda::setUnitarizeLinksConstants(unitarize_eps, max_error, reunit_allow_svd, reunit_svd_only,
				     svd_rel_error, svd_abs_error);
  }

  GaugeFieldParam gParam(fatlink, *param, QUDA_GENERAL_LINKS);
  cpuGaugeField cpuFatLink(gParam);   // create the host fatlink
  gParam.gauge = longlink;
  cpuGaugeField cpuLongLink(gParam);  // create the host longlink
  gParam.gauge = ulink;
  cpuGaugeField cpuUnitarizedLink(gParam);
  gParam.link_type = param->type;
  gParam.gauge     = inlink;
  cpuGaugeField cpuInLink(gParam);    // create the host sitelink

  // create the device fields
  gParam.reconstruct = param->reconstruct;
  gParam.setPrecision(param->cuda_prec, true);
  gParam.create      = QUDA_NULL_FIELD_CREATE;
  cudaGaugeField *cudaInLink = new cudaGaugeField(gParam);

  profileFatLink.TPSTOP(QUDA_PROFILE_INIT);

  profileFatLink.TPSTART(QUDA_PROFILE_H2D);
  cudaInLink->loadCPUField(cpuInLink);
  profileFatLink.TPSTOP(QUDA_PROFILE_H2D);

  cudaGaugeField *cudaInLinkEx = createExtendedGauge(*cudaInLink, R, profileFatLink);

  profileFatLink.TPSTART(QUDA_PROFILE_FREE);
  delete cudaInLink;
  profileFatLink.TPSTOP(QUDA_PROFILE_FREE);

  gParam.create = QUDA_ZERO_FIELD_CREATE;
  gParam.link_type = QUDA_GENERAL_LINKS;
  gParam.reconstruct = QUDA_RECONSTRUCT_NO;
  gParam.setPrecision(param->cuda_prec, true);
  gParam.ghostExchange = QUDA_GHOST_EXCHANGE_NO;
  cudaGaugeField *cudaFatLink = new cudaGaugeField(gParam);
  cudaGaugeField *cudaUnitarizedLink = ulink ? new cudaGaugeField(gParam) : nullptr;
  cudaGaugeField *cudaLongLink = longlink ? new cudaGaugeField(gParam) : nullptr;

  profileFatLink.TPSTART(QUDA_PROFILE_COMPUTE);
  fatLongKSLink(cudaFatLink, cudaLongLink, *cudaInLinkEx, path_coeff);
  profileFatLink.TPSTOP(QUDA_PROFILE_COMPUTE);

  if (ulink) {
    profileFatLink.TPSTART(QUDA_PROFILE_COMPUTE);
    *num_failures_h = 0;
    quda::unitarizeLinks(*cudaUnitarizedLink, *cudaFatLink, num_failures_d); // unitarize on the gpu
    if (*num_failures_h>0) errorQuda("Error in unitarization component of the hisq fattening: %d failures\n", *num_failures_h);
    profileFatLink.TPSTOP(QUDA_PROFILE_COMPUTE);
  }

  profileFatLink.TPSTART(QUDA_PROFILE_D2H);
  if (ulink) cudaUnitarizedLink->saveCPUField(cpuUnitarizedLink);
  if (fatlink) cudaFatLink->saveCPUField(cpuFatLink);
  if (longlink) cudaLongLink->saveCPUField(cpuLongLink);
  profileFatLink.TPSTOP(QUDA_PROFILE_D2H);

  profileFatLink.TPSTART(QUDA_PROFILE_FREE);
  delete cudaFatLink;
  if (longlink) delete cudaLongLink;
  if (ulink) delete cudaUnitarizedLink;
  delete cudaInLinkEx;
  profileFatLink.TPSTOP(QUDA_PROFILE_FREE);

  profileFatLink.TPSTOP(QUDA_PROFILE_TOTAL);
}

int computeGaugeForceQuda(void* mom, void* siteLink,  int*** input_path_buf, int* path_length,
			  double* loop_coeff, int num_paths, int max_length, double eb3, QudaGaugeParam* qudaGaugeParam)
{
  profileGaugeForce.TPSTART(QUDA_PROFILE_TOTAL);
  profileGaugeForce.TPSTART(QUDA_PROFILE_INIT);

  checkGaugeParam(qudaGaugeParam);

  GaugeFieldParam gParam(siteLink, *qudaGaugeParam);
  gParam.site_offset = qudaGaugeParam->gauge_offset;
  gParam.site_size = qudaGaugeParam->site_size;
  cpuGaugeField *cpuSiteLink = (!qudaGaugeParam->use_resident_gauge) ? new cpuGaugeField(gParam) : nullptr;

  cudaGaugeField* cudaSiteLink = nullptr;

  if (qudaGaugeParam->use_resident_gauge) {
    if (!gaugePrecise) errorQuda("No resident gauge field to use");
    cudaSiteLink = gaugePrecise;
  } else {
    gParam.create = QUDA_NULL_FIELD_CREATE;
    gParam.reconstruct = qudaGaugeParam->reconstruct;
    gParam.setPrecision(qudaGaugeParam->cuda_prec, true);

    cudaSiteLink = new cudaGaugeField(gParam);
    profileGaugeForce.TPSTOP(QUDA_PROFILE_INIT);

    profileGaugeForce.TPSTART(QUDA_PROFILE_H2D);
    cudaSiteLink->loadCPUField(*cpuSiteLink);
    profileGaugeForce.TPSTOP(QUDA_PROFILE_H2D);

    profileGaugeForce.TPSTART(QUDA_PROFILE_INIT);
  }

  GaugeFieldParam gParamMom(mom, *qudaGaugeParam, QUDA_ASQTAD_MOM_LINKS);
  if (gParamMom.order == QUDA_TIFR_GAUGE_ORDER || gParamMom.order == QUDA_TIFR_PADDED_GAUGE_ORDER)
    gParamMom.reconstruct = QUDA_RECONSTRUCT_NO;
  else
    gParamMom.reconstruct = QUDA_RECONSTRUCT_10;

  gParamMom.site_offset = qudaGaugeParam->mom_offset;
  gParamMom.site_size = qudaGaugeParam->site_size;
  cpuGaugeField* cpuMom = (!qudaGaugeParam->use_resident_mom) ? new cpuGaugeField(gParamMom) : nullptr;

  cudaGaugeField* cudaMom = nullptr;
  if (qudaGaugeParam->use_resident_mom) {
    if (!momResident) errorQuda("No resident momentum field to use");
    cudaMom = momResident;
    if (qudaGaugeParam->overwrite_mom) cudaMom->zero();
    profileGaugeForce.TPSTOP(QUDA_PROFILE_INIT);
  } else {
    gParamMom.create = qudaGaugeParam->overwrite_mom ? QUDA_ZERO_FIELD_CREATE : QUDA_NULL_FIELD_CREATE;
    gParamMom.reconstruct = QUDA_RECONSTRUCT_10;
    gParamMom.link_type = QUDA_ASQTAD_MOM_LINKS;
    gParamMom.setPrecision(qudaGaugeParam->cuda_prec, true);
    gParamMom.create = QUDA_ZERO_FIELD_CREATE;
    cudaMom = new cudaGaugeField(gParamMom);
    profileGaugeForce.TPSTOP(QUDA_PROFILE_INIT);
    if (!qudaGaugeParam->overwrite_mom) {
      profileGaugeForce.TPSTART(QUDA_PROFILE_H2D);
      cudaMom->loadCPUField(*cpuMom);
      profileGaugeForce.TPSTOP(QUDA_PROFILE_H2D);
    }
  }

  cudaGaugeField *cudaGauge = createExtendedGauge(*cudaSiteLink, R, profileGaugeForce);
  // apply / remove phase as appropriate
  if (cudaGauge->StaggeredPhaseApplied()) cudaGauge->removeStaggeredPhase();

  // actually do the computation
  profileGaugeForce.TPSTART(QUDA_PROFILE_COMPUTE);
  if (!forceMonitor()) {
    gaugeForce(*cudaMom, *cudaGauge, eb3, input_path_buf,  path_length, loop_coeff, num_paths, max_length);
  } else {
    // if we are monitoring the force, separate the force computation from the momentum update
    GaugeFieldParam gParam(*cudaMom);
    gParam.create = QUDA_ZERO_FIELD_CREATE;
    GaugeField *force = GaugeField::Create(gParam);
    gaugeForce(*force, *cudaGauge, 1.0, input_path_buf,  path_length, loop_coeff, num_paths, max_length);
    updateMomentum(*cudaMom, eb3, *force, "gauge");
    delete force;
  }
  profileGaugeForce.TPSTOP(QUDA_PROFILE_COMPUTE);

  if (qudaGaugeParam->return_result_mom) {
    profileGaugeForce.TPSTART(QUDA_PROFILE_D2H);
    cudaMom->saveCPUField(*cpuMom);
    profileGaugeForce.TPSTOP(QUDA_PROFILE_D2H);
  }

  profileGaugeForce.TPSTART(QUDA_PROFILE_FREE);
  if (qudaGaugeParam->make_resident_gauge) {
    if (gaugePrecise && gaugePrecise != cudaSiteLink) delete gaugePrecise;
    gaugePrecise = cudaSiteLink;
  } else {
    delete cudaSiteLink;
  }

  if (qudaGaugeParam->make_resident_mom) {
    if (momResident && momResident != cudaMom) delete momResident;
    momResident = cudaMom;
  } else {
    delete cudaMom;
  }

  if (cpuSiteLink) delete cpuSiteLink;
  if (cpuMom) delete cpuMom;

  if (qudaGaugeParam->make_resident_gauge) {
    if (extendedGaugeResident) delete extendedGaugeResident;
    extendedGaugeResident = cudaGauge;
  } else {
    delete cudaGauge;
  }
  profileGaugeForce.TPSTOP(QUDA_PROFILE_FREE);

  profileGaugeForce.TPSTOP(QUDA_PROFILE_TOTAL);
  return 0;
}

void momResidentQuda(void *mom, QudaGaugeParam *param)
{
  profileGaugeForce.TPSTART(QUDA_PROFILE_TOTAL);
  profileGaugeForce.TPSTART(QUDA_PROFILE_INIT);

  checkGaugeParam(param);

  GaugeFieldParam gParamMom(mom, *param, QUDA_ASQTAD_MOM_LINKS);
  if (gParamMom.order == QUDA_TIFR_GAUGE_ORDER || gParamMom.order == QUDA_TIFR_PADDED_GAUGE_ORDER)
    gParamMom.reconstruct = QUDA_RECONSTRUCT_NO;
  else
    gParamMom.reconstruct = QUDA_RECONSTRUCT_10;
  gParamMom.site_offset = param->mom_offset;
  gParamMom.site_size = param->site_size;

  cpuGaugeField cpuMom(gParamMom);

  if (param->make_resident_mom && !param->return_result_mom) {
    if (momResident) delete momResident;

    gParamMom.create = QUDA_NULL_FIELD_CREATE;
    gParamMom.reconstruct = QUDA_RECONSTRUCT_10;
    gParamMom.link_type = QUDA_ASQTAD_MOM_LINKS;
    gParamMom.setPrecision(param->cuda_prec, true);
    gParamMom.create = QUDA_ZERO_FIELD_CREATE;
    momResident = new cudaGaugeField(gParamMom);
  } else if (param->return_result_mom && !param->make_resident_mom) {
    if (!momResident) errorQuda("No resident momentum to return");
  } else {
    errorQuda("Unexpected combination make_resident_mom = %d return_result_mom = %d", param->make_resident_mom,
              param->return_result_mom);
  }

  profileGaugeForce.TPSTOP(QUDA_PROFILE_INIT);

  if (param->make_resident_mom) {
    // we are downloading the momentum from the host
    profileGaugeForce.TPSTART(QUDA_PROFILE_H2D);
    momResident->loadCPUField(cpuMom);
    profileGaugeForce.TPSTOP(QUDA_PROFILE_H2D);
  } else if (param->return_result_mom) {
    // we are uploading the momentum to the host
    profileGaugeForce.TPSTART(QUDA_PROFILE_D2H);
    momResident->saveCPUField(cpuMom);
    profileGaugeForce.TPSTOP(QUDA_PROFILE_D2H);

    profileGaugeForce.TPSTART(QUDA_PROFILE_FREE);
    delete momResident;
    momResident = nullptr;
    profileGaugeForce.TPSTOP(QUDA_PROFILE_FREE);
  }

  profileGaugeForce.TPSTOP(QUDA_PROFILE_TOTAL);
}

void createCloverQuda(QudaInvertParam* invertParam)
{
  profileClover.TPSTART(QUDA_PROFILE_TOTAL);
  if (!cloverPrecise) errorQuda("Clover field not allocated");

  QudaReconstructType recon = (gaugePrecise->Reconstruct() == QUDA_RECONSTRUCT_8) ? QUDA_RECONSTRUCT_12 : gaugePrecise->Reconstruct();
  // for clover we optimize to only send depth 1 halos in y/z/t (FIXME - make work for x, make robust in general)
  int R[4];
  for (int d=0; d<4; d++) R[d] = (d==0 ? 2 : 1) * (redundant_comms || commDimPartitioned(d));
  cudaGaugeField *gauge = extendedGaugeResident ? extendedGaugeResident : createExtendedGauge(*gaugePrecise, R, profileClover, false, recon);

  profileClover.TPSTART(QUDA_PROFILE_INIT);
  // create the Fmunu field
  GaugeFieldParam tensorParam(gaugePrecise->X(), gauge->Precision(), QUDA_RECONSTRUCT_NO, 0, QUDA_TENSOR_GEOMETRY);
  tensorParam.siteSubset = QUDA_FULL_SITE_SUBSET;
  tensorParam.order = QUDA_FLOAT2_GAUGE_ORDER;
  tensorParam.ghostExchange = QUDA_GHOST_EXCHANGE_NO;
  cudaGaugeField Fmunu(tensorParam);
  profileClover.TPSTOP(QUDA_PROFILE_INIT);
  profileClover.TPSTART(QUDA_PROFILE_COMPUTE);
  computeFmunu(Fmunu, *gauge);
  computeClover(*cloverPrecise, Fmunu, invertParam->clover_coeff);
  profileClover.TPSTOP(QUDA_PROFILE_COMPUTE);
  profileClover.TPSTOP(QUDA_PROFILE_TOTAL);

  // FIXME always preserve the extended gauge
  extendedGaugeResident = gauge;
}

void* createGaugeFieldQuda(void* gauge, int geometry, QudaGaugeParam* param)
{
  GaugeFieldParam gParam(gauge, *param, QUDA_GENERAL_LINKS);
  gParam.geometry = static_cast<QudaFieldGeometry>(geometry);
  if (geometry != QUDA_SCALAR_GEOMETRY && geometry != QUDA_VECTOR_GEOMETRY)
    errorQuda("Only scalar and vector geometries are supported\n");

  cpuGaugeField *cpuGauge = nullptr;
  if (gauge) cpuGauge = new cpuGaugeField(gParam);

  gParam.order = QUDA_FLOAT2_GAUGE_ORDER;
  gParam.create = QUDA_ZERO_FIELD_CREATE;
  auto* cudaGauge = new cudaGaugeField(gParam);

  if (gauge) {
    cudaGauge->loadCPUField(*cpuGauge);
    delete cpuGauge;
  }

  return cudaGauge;
}


void saveGaugeFieldQuda(void* gauge, void* inGauge, QudaGaugeParam* param){

  auto* cudaGauge = reinterpret_cast<cudaGaugeField*>(inGauge);

  GaugeFieldParam gParam(gauge, *param, QUDA_GENERAL_LINKS);
  gParam.geometry = cudaGauge->Geometry();

  cpuGaugeField cpuGauge(gParam);
  cudaGauge->saveCPUField(cpuGauge);

}


void destroyGaugeFieldQuda(void* gauge){
  auto* g = reinterpret_cast<cudaGaugeField*>(gauge);
  delete g;
}


void computeStaggeredForceQuda(void* h_mom, double dt, double delta, void *h_force, void **,
			       QudaGaugeParam *gauge_param, QudaInvertParam *inv_param)
{
  profileStaggeredForce.TPSTART(QUDA_PROFILE_TOTAL);
  profileStaggeredForce.TPSTART(QUDA_PROFILE_INIT);

  GaugeFieldParam gParam(h_mom, *gauge_param, QUDA_ASQTAD_MOM_LINKS);

  // create the host momentum field
  gParam.reconstruct = gauge_param->reconstruct;
  gParam.t_boundary = QUDA_PERIODIC_T;
  cpuGaugeField cpuMom(gParam);

  // create the host momentum field
  gParam.link_type = QUDA_GENERAL_LINKS;
  gParam.gauge = h_force;
  cpuGaugeField cpuForce(gParam);

  // create the device momentum field
  gParam.link_type = QUDA_ASQTAD_MOM_LINKS;
  gParam.create = QUDA_ZERO_FIELD_CREATE; // FIXME
  gParam.order = QUDA_FLOAT2_GAUGE_ORDER;
  gParam.reconstruct = QUDA_RECONSTRUCT_10;
  cudaGaugeField *cudaMom = !gauge_param->use_resident_mom ? new cudaGaugeField(gParam) : nullptr;

  // create temporary field for quark-field outer product
  gParam.reconstruct = QUDA_RECONSTRUCT_NO;
  gParam.link_type = QUDA_GENERAL_LINKS;
  gParam.create = QUDA_ZERO_FIELD_CREATE;
  cudaGaugeField cudaForce(gParam);
  GaugeField *cudaForce_[2] = {&cudaForce};

  ColorSpinorParam qParam;
  qParam.location = QUDA_CUDA_FIELD_LOCATION;
  qParam.nColor = N_COLORS;
  qParam.nSpin = 1;
  qParam.siteSubset = QUDA_FULL_SITE_SUBSET;
  qParam.siteOrder = QUDA_EVEN_ODD_SITE_ORDER;
  qParam.nDim = 5; // 5 since staggered mrhs
  qParam.setPrecision(gParam.Precision());
  qParam.pad = 0;
  for(int dir=0; dir<4; ++dir) qParam.x[dir] = gParam.x[dir];
  qParam.x[4] = 1;
  qParam.create = QUDA_NULL_FIELD_CREATE;
  qParam.fieldOrder = QUDA_FLOAT2_FIELD_ORDER;
  qParam.gammaBasis = QUDA_DEGRAND_ROSSI_GAMMA_BASIS;

  profileStaggeredForce.TPSTOP(QUDA_PROFILE_INIT);
  profileStaggeredForce.TPSTART(QUDA_PROFILE_H2D);

  if (gauge_param->use_resident_mom) {
    if (!momResident) errorQuda("Cannot use resident momentum field since none appears resident");
    cudaMom = momResident;
  } else {
    // download the initial momentum (FIXME make an option just to return?)
    cudaMom->loadCPUField(cpuMom);
  }

  // resident gauge field is required
  if (!gauge_param->use_resident_gauge || !gaugePrecise)
    errorQuda("Resident gauge field is required");

  if (!gaugePrecise->StaggeredPhaseApplied()) {
    errorQuda("Gauge field requires the staggered phase factors to be applied");
  }

  // check if staggered phase is the desired one
  if (gauge_param->staggered_phase_type != gaugePrecise->StaggeredPhase()) {
    errorQuda("Requested staggered phase %d, but found %d\n",
              gauge_param->staggered_phase_type, gaugePrecise->StaggeredPhase());
  }

  profileStaggeredForce.TPSTOP(QUDA_PROFILE_H2D);
  profileStaggeredForce.TPSTART(QUDA_PROFILE_INIT);

  const int nvector = inv_param->num_offset;
  std::vector<ColorSpinorField*> X(nvector);
  for ( int i=0; i<nvector; i++) X[i] = ColorSpinorField::Create(qParam);

  if (inv_param->use_resident_solution) {
    if (solutionResident.size() < (unsigned int)nvector)
      errorQuda("solutionResident.size() %lu does not match number of shifts %d",
		solutionResident.size(), nvector);
  }

  // create the staggered operator
  DiracParam diracParam;
  bool pc_solve = (inv_param->solve_type == QUDA_DIRECT_PC_SOLVE) ||
    (inv_param->solve_type == QUDA_NORMOP_PC_SOLVE);
  if (!pc_solve)
    errorQuda("Preconditioned solve type required not %d\n", inv_param->solve_type);
  setDiracParam(diracParam, inv_param, pc_solve);
  Dirac *dirac = Dirac::create(diracParam);

  profileStaggeredForce.TPSTOP(QUDA_PROFILE_INIT);
  profileStaggeredForce.TPSTART(QUDA_PROFILE_PREAMBLE);

  for (int i=0; i<nvector; i++) {
    ColorSpinorField &x = *(X[i]);

    if (inv_param->use_resident_solution) x.Even() = *(solutionResident[i]);
    else errorQuda("%s requires resident solution", __func__);

    // set the odd solution component
    dirac->Dslash(x.Odd(), x.Even(), QUDA_ODD_PARITY);
  }

  profileStaggeredForce.TPSTOP(QUDA_PROFILE_PREAMBLE);
  profileStaggeredForce.TPSTART(QUDA_PROFILE_FREE);

#if 0
  if (inv_param->use_resident_solution) {
    for (auto v : solutionResident) if (v) delete solutionResident[i];
    solutionResident.clear();
  }
#endif
  delete dirac;

  profileStaggeredForce.TPSTOP(QUDA_PROFILE_FREE);
  profileStaggeredForce.TPSTART(QUDA_PROFILE_COMPUTE);

  // compute quark-field outer product
  for (int i=0; i<nvector; i++) {
    ColorSpinorField &x = *(X[i]);
    // second component is zero since we have no three hop term
    double coeff[2] = {inv_param->residue[i], 0.0};

    // Operate on even-parity sites
    computeStaggeredOprod(cudaForce_, x, coeff, 1);
  }

  // mom += delta * [U * force]TA
  applyU(cudaForce, *gaugePrecise);
  updateMomentum(*cudaMom, dt * delta, cudaForce, "staggered");
  qudaDeviceSynchronize();

  profileStaggeredForce.TPSTOP(QUDA_PROFILE_COMPUTE);
  profileStaggeredForce.TPSTART(QUDA_PROFILE_D2H);

  if (gauge_param->return_result_mom) {
    // copy the momentum field back to the host
    cudaMom->saveCPUField(cpuMom);
  }

  if (gauge_param->make_resident_mom) {
    // make the momentum field resident
    momResident = cudaMom;
  } else {
    delete cudaMom;
  }

  profileStaggeredForce.TPSTOP(QUDA_PROFILE_D2H);
  profileStaggeredForce.TPSTART(QUDA_PROFILE_FREE);

  for (int i=0; i<nvector; i++) delete X[i];

  profileStaggeredForce.TPSTOP(QUDA_PROFILE_FREE);
  profileStaggeredForce.TPSTOP(QUDA_PROFILE_TOTAL);
}

void computeHISQForceQuda(void* const milc_momentum,
                          double dt,
                          const double level2_coeff[6],
                          const double fat7_coeff[6],
                          const void* const w_link,
                          const void* const v_link,
                          const void* const u_link,
                          void **fermion,
                          int num_terms,
                          int num_naik_terms,
                          double **coeff,
                          QudaGaugeParam* gParam)
{
  using namespace quda;
  using namespace quda::fermion_force;
  profileHISQForce.TPSTART(QUDA_PROFILE_TOTAL);
  if (gParam->gauge_order != QUDA_MILC_GAUGE_ORDER) errorQuda("Unsupported input field order %d", gParam->gauge_order);

  checkGaugeParam(gParam);

  profileHISQForce.TPSTART(QUDA_PROFILE_INIT);

  // create the device outer-product field
  GaugeFieldParam oParam(0, *gParam, QUDA_GENERAL_LINKS);
  oParam.nFace = 0;
  oParam.create = QUDA_ZERO_FIELD_CREATE;
  oParam.order = QUDA_FLOAT2_GAUGE_ORDER;
  cudaGaugeField *stapleOprod = new cudaGaugeField(oParam);
  cudaGaugeField *oneLinkOprod = new cudaGaugeField(oParam);
  cudaGaugeField *naikOprod = new cudaGaugeField(oParam);

  {
    // default settings for the unitarization
    const double unitarize_eps = 1e-14;
    const double hisq_force_filter = 5e-5;
    const double max_det_error = 1e-10;
    const bool   allow_svd = true;
    const bool   svd_only = false;
    const double svd_rel_err = 1e-8;
    const double svd_abs_err = 1e-8;

    setUnitarizeForceConstants(unitarize_eps, hisq_force_filter, max_det_error, allow_svd, svd_only, svd_rel_err, svd_abs_err);
  }

  double act_path_coeff[6] = {0,1,level2_coeff[2],level2_coeff[3],level2_coeff[4],level2_coeff[5]};
  // You have to look at the MILC routine to understand the following
  // Basically, I have already absorbed the one-link coefficient

  GaugeFieldParam param(milc_momentum, *gParam, QUDA_ASQTAD_MOM_LINKS);
  //param.nFace = 0;
  param.order  = QUDA_MILC_GAUGE_ORDER;
  param.reconstruct = QUDA_RECONSTRUCT_10;
  param.ghostExchange =  QUDA_GHOST_EXCHANGE_NO;
  cpuGaugeField* cpuMom = (!gParam->use_resident_mom) ? new cpuGaugeField(param) : nullptr;

  param.link_type = QUDA_GENERAL_LINKS;
  param.reconstruct = QUDA_RECONSTRUCT_NO;
  param.gauge = (void*)w_link;
  cpuGaugeField cpuWLink(param);
  param.gauge = (void*)v_link;
  cpuGaugeField cpuVLink(param);
  param.gauge = (void*)u_link;
  cpuGaugeField cpuULink(param);

  param.create = QUDA_ZERO_FIELD_CREATE;
  param.order  = QUDA_FLOAT2_GAUGE_ORDER;
  param.link_type = QUDA_ASQTAD_MOM_LINKS;
  param.reconstruct = QUDA_RECONSTRUCT_10;
  GaugeFieldParam momParam(param);

  param.create = QUDA_ZERO_FIELD_CREATE;
  param.link_type = QUDA_GENERAL_LINKS;
  param.setPrecision(gParam->cpu_prec, true);

  int R[4] = { 2*comm_dim_partitioned(0), 2*comm_dim_partitioned(1), 2*comm_dim_partitioned(2), 2*comm_dim_partitioned(3) };
  for (int dir=0; dir<4; ++dir) {
    param.x[dir] += 2*R[dir];
    param.r[dir] = R[dir];
  }

  param.reconstruct = QUDA_RECONSTRUCT_NO;
  param.create = QUDA_ZERO_FIELD_CREATE;
  param.setPrecision(gParam->cpu_prec);
  param.ghostExchange = QUDA_GHOST_EXCHANGE_EXTENDED;

  profileHISQForce.TPSTOP(QUDA_PROFILE_INIT);

  { // do outer-product computation
    ColorSpinorParam qParam;
    qParam.nColor = N_COLORS;
    qParam.nSpin = 1;
    qParam.siteSubset = QUDA_FULL_SITE_SUBSET;
    qParam.siteOrder = QUDA_EVEN_ODD_SITE_ORDER;
    qParam.nDim = 4;
    qParam.setPrecision(oParam.Precision());
    qParam.pad = 0;
    for (int dir=0; dir<4; ++dir) qParam.x[dir] = oParam.x[dir];

    // create the device quark field
    qParam.create = QUDA_NULL_FIELD_CREATE;
    qParam.fieldOrder = QUDA_FLOAT2_FIELD_ORDER;
    cudaColorSpinorField cudaQuark(qParam);

    // create the host quark field
    qParam.create = QUDA_REFERENCE_FIELD_CREATE;
    qParam.fieldOrder = QUDA_SPACE_COLOR_SPIN_FIELD_ORDER;
    qParam.v = fermion[0];

    { // regular terms
      GaugeField *oprod[2] = {stapleOprod, naikOprod};

      // loop over different quark fields
      for(int i=0; i<num_terms; ++i){

        // Wrap the MILC quark field
        profileHISQForce.TPSTART(QUDA_PROFILE_INIT);
        qParam.v = fermion[i];
        cpuColorSpinorField cpuQuark(qParam); // create host quark field
        profileHISQForce.TPSTOP(QUDA_PROFILE_INIT);

        profileHISQForce.TPSTART(QUDA_PROFILE_H2D);
        cudaQuark = cpuQuark;
        profileHISQForce.TPSTOP(QUDA_PROFILE_H2D);

        profileHISQForce.TPSTART(QUDA_PROFILE_COMPUTE);
        computeStaggeredOprod(oprod, cudaQuark, coeff[i], 3);
        profileHISQForce.TPSTOP(QUDA_PROFILE_COMPUTE);
      }
    }

    { // naik terms
      oneLinkOprod->copy(*stapleOprod);
      ax(level2_coeff[0], *oneLinkOprod);
      GaugeField *oprod[2] = {oneLinkOprod, naikOprod};

      // loop over different quark fields
      for(int i=0; i<num_naik_terms; ++i){

        // Wrap the MILC quark field
        profileHISQForce.TPSTART(QUDA_PROFILE_INIT);
        qParam.v = fermion[i + num_terms - num_naik_terms];
        cpuColorSpinorField cpuQuark(qParam); // create host quark field
        profileHISQForce.TPSTOP(QUDA_PROFILE_INIT);

        profileHISQForce.TPSTART(QUDA_PROFILE_H2D);
        cudaQuark = cpuQuark;
        profileHISQForce.TPSTOP(QUDA_PROFILE_H2D);

        profileHISQForce.TPSTART(QUDA_PROFILE_COMPUTE);
        computeStaggeredOprod(oprod, cudaQuark, coeff[i + num_terms], 3);
        profileHISQForce.TPSTOP(QUDA_PROFILE_COMPUTE);
      }
    }
  }

  profileHISQForce.TPSTART(QUDA_PROFILE_INIT);
  cudaGaugeField* cudaInForce = new cudaGaugeField(param);
  copyExtendedGauge(*cudaInForce, *stapleOprod, QUDA_CUDA_FIELD_LOCATION);
  delete stapleOprod;

  cudaGaugeField* cudaOutForce = new cudaGaugeField(param);
  copyExtendedGauge(*cudaOutForce, *oneLinkOprod, QUDA_CUDA_FIELD_LOCATION);
  delete oneLinkOprod;

  cudaGaugeField* cudaGauge = new cudaGaugeField(param);
  profileHISQForce.TPSTOP(QUDA_PROFILE_INIT);

  cudaGauge->loadCPUField(cpuWLink, profileHISQForce);

  cudaInForce->exchangeExtendedGhost(R,profileHISQForce,true);
  cudaGauge->exchangeExtendedGhost(R,profileHISQForce,true);
  cudaOutForce->exchangeExtendedGhost(R,profileHISQForce,true);

  profileHISQForce.TPSTART(QUDA_PROFILE_COMPUTE);
  hisqStaplesForce(*cudaOutForce, *cudaInForce, *cudaGauge, act_path_coeff);
  profileHISQForce.TPSTOP(QUDA_PROFILE_COMPUTE);

  // Load naik outer product
  copyExtendedGauge(*cudaInForce, *naikOprod, QUDA_CUDA_FIELD_LOCATION);
  cudaInForce->exchangeExtendedGhost(R,profileHISQForce,true);
  delete naikOprod;

  // Compute Naik three-link term
  profileHISQForce.TPSTART(QUDA_PROFILE_COMPUTE);
  hisqLongLinkForce(*cudaOutForce, *cudaInForce, *cudaGauge, act_path_coeff[1]);
  profileHISQForce.TPSTOP(QUDA_PROFILE_COMPUTE);

  cudaOutForce->exchangeExtendedGhost(R,profileHISQForce,true);

  // load v-link
  cudaGauge->loadCPUField(cpuVLink, profileHISQForce);
  cudaGauge->exchangeExtendedGhost(R,profileHISQForce,true);

  profileHISQForce.TPSTART(QUDA_PROFILE_COMPUTE);
  *num_failures_h = 0;
  unitarizeForce(*cudaInForce, *cudaOutForce, *cudaGauge, num_failures_d);
  profileHISQForce.TPSTOP(QUDA_PROFILE_COMPUTE);

  if (*num_failures_h>0) errorQuda("Error in the unitarization component of the hisq fermion force: %d failures\n", *num_failures_h);

  qudaMemset((void **)(cudaOutForce->Gauge_p()), 0, cudaOutForce->Bytes());

  // read in u-link
  cudaGauge->loadCPUField(cpuULink, profileHISQForce);
  cudaGauge->exchangeExtendedGhost(R,profileHISQForce,true);

  // Compute Fat7-staple term
  profileHISQForce.TPSTART(QUDA_PROFILE_COMPUTE);
  hisqStaplesForce(*cudaOutForce, *cudaInForce, *cudaGauge, fat7_coeff);
  profileHISQForce.TPSTOP(QUDA_PROFILE_COMPUTE);

  delete cudaInForce;
  cudaGaugeField* cudaMom = new cudaGaugeField(momParam);

  profileHISQForce.TPSTART(QUDA_PROFILE_COMPUTE);
  hisqCompleteForce(*cudaOutForce, *cudaGauge);
  profileHISQForce.TPSTOP(QUDA_PROFILE_COMPUTE);

  if (gParam->use_resident_mom) {
    if (!momResident) errorQuda("No resident momentum field to use");
    updateMomentum(*momResident, dt, *cudaOutForce, "hisq");
  } else {
    updateMomentum(*cudaMom, dt, *cudaOutForce, "hisq");
  }

  if (gParam->return_result_mom) {
    // Close the paths, make anti-hermitian, and store in compressed format
    if (gParam->return_result_mom) cudaMom->saveCPUField(*cpuMom, profileHISQForce);
  }

  profileHISQForce.TPSTART(QUDA_PROFILE_FREE);

  if (cpuMom) delete cpuMom;

  if (!gParam->make_resident_mom) {
    delete momResident;
    momResident = nullptr;
  }
  if (cudaMom) delete cudaMom;
  delete cudaOutForce;
  delete cudaGauge;
  profileHISQForce.TPSTOP(QUDA_PROFILE_FREE);

  profileHISQForce.TPSTOP(QUDA_PROFILE_TOTAL);
}

void computeCloverForceQuda(void *h_mom, double dt, void **h_x, void **,
			    double *coeff, double kappa2, double ck,
			    int nvector, double multiplicity, void *,
			    QudaGaugeParam *gauge_param, QudaInvertParam *inv_param)
{
  using namespace quda;
  profileCloverForce.TPSTART(QUDA_PROFILE_TOTAL);
  profileCloverForce.TPSTART(QUDA_PROFILE_INIT);

  checkGaugeParam(gauge_param);
  if (!gaugePrecise) errorQuda("No resident gauge field");

  GaugeFieldParam fParam(h_mom, *gauge_param, QUDA_ASQTAD_MOM_LINKS);
  // create the host momentum field
  fParam.reconstruct = QUDA_RECONSTRUCT_10;
  fParam.order = gauge_param->gauge_order;
  cpuGaugeField cpuMom(fParam);

  // create the device momentum field
  fParam.create = QUDA_ZERO_FIELD_CREATE;
  fParam.order = QUDA_FLOAT2_GAUGE_ORDER;
  cudaGaugeField cudaMom(fParam);

  // create the device force field
  fParam.link_type = QUDA_GENERAL_LINKS;
  fParam.create = QUDA_ZERO_FIELD_CREATE;
  fParam.order = QUDA_FLOAT2_GAUGE_ORDER;
  fParam.reconstruct = QUDA_RECONSTRUCT_NO;
  cudaGaugeField cudaForce(fParam);

  ColorSpinorParam qParam;
  qParam.location = QUDA_CUDA_FIELD_LOCATION;
  qParam.nColor = N_COLORS;
  qParam.nSpin = 4;
  qParam.siteSubset = QUDA_FULL_SITE_SUBSET;
  qParam.siteOrder = QUDA_EVEN_ODD_SITE_ORDER;
  qParam.nDim = 4;
  qParam.setPrecision(fParam.Precision());
  qParam.pad = 0;
  for(int dir=0; dir<4; ++dir) qParam.x[dir] = fParam.x[dir];

  // create the device quark field
  qParam.create = QUDA_NULL_FIELD_CREATE;
  qParam.fieldOrder = QUDA_FLOAT2_FIELD_ORDER;
  qParam.gammaBasis = QUDA_UKQCD_GAMMA_BASIS;

  std::vector<ColorSpinorField*> quarkX, quarkP;
  for (int i=0; i<nvector; i++) {
    quarkX.push_back(ColorSpinorField::Create(qParam));
    quarkP.push_back(ColorSpinorField::Create(qParam));
  }

  qParam.siteSubset = QUDA_PARITY_SITE_SUBSET;
  qParam.x[0] /= 2;
  cudaColorSpinorField tmp(qParam);

  // create the host quark field
  qParam.create = QUDA_REFERENCE_FIELD_CREATE;
  qParam.fieldOrder = QUDA_SPACE_SPIN_COLOR_FIELD_ORDER;
  qParam.gammaBasis = QUDA_DEGRAND_ROSSI_GAMMA_BASIS; // need expose this to interface

  bool pc_solve = (inv_param->solve_type == QUDA_DIRECT_PC_SOLVE) ||
    (inv_param->solve_type == QUDA_NORMOP_PC_SOLVE);
  DiracParam diracParam;
  setDiracParam(diracParam, inv_param, pc_solve);
  diracParam.tmp1 = &tmp; // use as temporary for dirac->M
  Dirac *dirac = Dirac::create(diracParam);

  if (inv_param->use_resident_solution) {
    if (solutionResident.size() < (unsigned int)nvector)
      errorQuda("solutionResident.size() %lu does not match number of shifts %d",
		solutionResident.size(), nvector);
  }

  cudaGaugeField &gaugeEx = *extendedGaugeResident;

  // create oprod and trace fields
  fParam.geometry = QUDA_TENSOR_GEOMETRY;
  cudaGaugeField oprod(fParam);

  profileCloverForce.TPSTOP(QUDA_PROFILE_INIT);
  profileCloverForce.TPSTART(QUDA_PROFILE_COMPUTE);

  std::vector<double> force_coeff(nvector);
  // loop over different quark fields
  for(int i=0; i<nvector; i++){
    ColorSpinorField &x = *(quarkX[i]);
    ColorSpinorField &p = *(quarkP[i]);

    if (!inv_param->use_resident_solution) {
      // for downloading x_e
      qParam.siteSubset = QUDA_PARITY_SITE_SUBSET;
      qParam.x[0] /= 2;

      // Wrap the even-parity MILC quark field
      profileCloverForce.TPSTOP(QUDA_PROFILE_COMPUTE);
      profileCloverForce.TPSTART(QUDA_PROFILE_INIT);
      qParam.v = h_x[i];
      cpuColorSpinorField cpuQuarkX(qParam); // create host quark field
      profileCloverForce.TPSTOP(QUDA_PROFILE_INIT);

      profileCloverForce.TPSTART(QUDA_PROFILE_H2D);
      x.Even() = cpuQuarkX;
      profileCloverForce.TPSTOP(QUDA_PROFILE_H2D);

      profileCloverForce.TPSTART(QUDA_PROFILE_COMPUTE);
      gamma5(x.Even(), x.Even());
    } else {
      x.Even() = *(solutionResident[i]);
    }

    dirac->Dslash(x.Odd(), x.Even(), QUDA_ODD_PARITY);
    dirac->M(p.Even(), x.Even());
    dirac->Dagger(QUDA_DAG_YES);
    dirac->Dslash(p.Odd(), p.Even(), QUDA_ODD_PARITY);
    dirac->Dagger(QUDA_DAG_NO);

    gamma5(x, x);
    gamma5(p, p);

    force_coeff[i] = 2.0*dt*coeff[i]*kappa2;
  }

  computeCloverForce(cudaForce, *gaugePrecise, quarkX, quarkP, force_coeff);

  // In double precision the clover derivative is faster with no reconstruct
  cudaGaugeField *u = &gaugeEx;
  if (gaugeEx.Reconstruct() == QUDA_RECONSTRUCT_12 && gaugeEx.Precision() == QUDA_DOUBLE_PRECISION) {
    GaugeFieldParam param(gaugeEx);
    param.reconstruct = QUDA_RECONSTRUCT_NO;
    u = new cudaGaugeField(param);
    u -> copy(gaugeEx);
  }

  computeCloverSigmaTrace(oprod, *cloverPrecise, 2.0*ck*multiplicity*dt);

  /* Now the U dA/dU terms */
  std::vector< std::vector<double> > ferm_epsilon(nvector);
  for (int shift = 0; shift < nvector; shift++) {
    ferm_epsilon[shift].reserve(2);
    ferm_epsilon[shift][0] = 2.0*ck*coeff[shift]*dt;
    ferm_epsilon[shift][1] = -kappa2 * 2.0*ck*coeff[shift]*dt;
  }

  computeCloverSigmaOprod(oprod, quarkX, quarkP, ferm_epsilon);

  cudaGaugeField *oprodEx = createExtendedGauge(oprod, R, profileCloverForce);

  profileCloverForce.TPSTART(QUDA_PROFILE_COMPUTE);

  cloverDerivative(cudaForce, *u, *oprodEx, 1.0, QUDA_ODD_PARITY);
  cloverDerivative(cudaForce, *u, *oprodEx, 1.0, QUDA_EVEN_PARITY);

  if (u != &gaugeEx) delete u;

  updateMomentum(cudaMom, -1.0, cudaForce, "clover");
  profileCloverForce.TPSTOP(QUDA_PROFILE_COMPUTE);

  // copy the outer product field back to the host
  profileCloverForce.TPSTART(QUDA_PROFILE_D2H);
  cudaMom.saveCPUField(cpuMom);
  profileCloverForce.TPSTOP(QUDA_PROFILE_D2H);

  profileCloverForce.TPSTART(QUDA_PROFILE_FREE);

  for (int i=0; i<nvector; i++) {
    delete quarkX[i];
    delete quarkP[i];
  }

#if 0
  if (inv_param->use_resident_solution) {
    for (auto v : solutionResident) if (v) delete v;
    solutionResident.clear();
  }
#endif
  delete dirac;
  profileCloverForce.TPSTOP(QUDA_PROFILE_FREE);

  profileCloverForce.TPSTOP(QUDA_PROFILE_TOTAL);
}



void updateGaugeFieldQuda(void* gauge,
			  void* momentum,
			  double dt,
			  int conj_mom,
			  int exact,
			  QudaGaugeParam* param)
{
  profileGaugeUpdate.TPSTART(QUDA_PROFILE_TOTAL);

  checkGaugeParam(param);

  profileGaugeUpdate.TPSTART(QUDA_PROFILE_INIT);

  // create the host fields
  GaugeFieldParam gParam(gauge, *param, QUDA_SUN_LINKS);
  gParam.site_offset = param->gauge_offset;
  gParam.site_size = param->site_size;
  bool need_cpu = !param->use_resident_gauge || param->return_result_gauge;
  cpuGaugeField *cpuGauge = need_cpu ? new cpuGaugeField(gParam) : nullptr;

  GaugeFieldParam gParamMom(momentum, *param);
  gParamMom.reconstruct = (gParamMom.order == QUDA_TIFR_GAUGE_ORDER || gParamMom.order == QUDA_TIFR_PADDED_GAUGE_ORDER) ?
   QUDA_RECONSTRUCT_NO : QUDA_RECONSTRUCT_10;
  gParamMom.link_type = QUDA_ASQTAD_MOM_LINKS;
  gParamMom.site_offset = param->mom_offset;
  gParamMom.site_size = param->site_size;
  cpuGaugeField *cpuMom = !param->use_resident_mom ? new cpuGaugeField(gParamMom) : nullptr;

  // create the device fields
  gParam.create = QUDA_NULL_FIELD_CREATE;
  gParam.order = QUDA_FLOAT2_GAUGE_ORDER;
  gParam.link_type = QUDA_ASQTAD_MOM_LINKS;
  gParam.reconstruct = QUDA_RECONSTRUCT_10;
  gParam.ghostExchange = QUDA_GHOST_EXCHANGE_NO;
  gParam.pad = 0;
  cudaGaugeField *cudaMom = !param->use_resident_mom ? new cudaGaugeField(gParam) : nullptr;

  gParam.link_type = QUDA_SUN_LINKS;
  gParam.reconstruct = param->reconstruct;
  cudaGaugeField *cudaInGauge = !param->use_resident_gauge ? new cudaGaugeField(gParam) : nullptr;
  auto *cudaOutGauge = new cudaGaugeField(gParam);

  profileGaugeUpdate.TPSTOP(QUDA_PROFILE_INIT);

  profileGaugeUpdate.TPSTART(QUDA_PROFILE_H2D);

  if (!param->use_resident_gauge) {   // load fields onto the device
    cudaInGauge->loadCPUField(*cpuGauge);
  } else { // or use resident fields already present
    if (!gaugePrecise) errorQuda("No resident gauge field allocated");
    cudaInGauge = gaugePrecise;
    gaugePrecise = nullptr;
  }

  if (!param->use_resident_mom) {
    cudaMom->loadCPUField(*cpuMom);
  } else {
    if (!momResident) errorQuda("No resident mom field allocated");
    cudaMom = momResident;
    momResident = nullptr;
  }

  profileGaugeUpdate.TPSTOP(QUDA_PROFILE_H2D);

  // perform the update
  profileGaugeUpdate.TPSTART(QUDA_PROFILE_COMPUTE);
  updateGaugeField(*cudaOutGauge, dt, *cudaInGauge, *cudaMom,
      (bool)conj_mom, (bool)exact);
  profileGaugeUpdate.TPSTOP(QUDA_PROFILE_COMPUTE);

  if (param->return_result_gauge) {
    // copy the gauge field back to the host
    profileGaugeUpdate.TPSTART(QUDA_PROFILE_D2H);
    cudaOutGauge->saveCPUField(*cpuGauge);
    profileGaugeUpdate.TPSTOP(QUDA_PROFILE_D2H);
  }

  profileGaugeUpdate.TPSTART(QUDA_PROFILE_FREE);
  if (param->make_resident_gauge) {
    if (gaugePrecise != nullptr) delete gaugePrecise;
    gaugePrecise = cudaOutGauge;
  } else {
    delete cudaOutGauge;
  }

  if (param->make_resident_mom) {
    if (momResident != nullptr && momResident != cudaMom) delete momResident;
    momResident = cudaMom;
  } else {
    delete cudaMom;
  }

  delete cudaInGauge;
  if (cpuMom) delete cpuMom;
  if (cpuGauge) delete cpuGauge;

  profileGaugeUpdate.TPSTOP(QUDA_PROFILE_FREE);
  profileGaugeUpdate.TPSTOP(QUDA_PROFILE_TOTAL);
}

 void projectSUNQuda(void *gauge_h, double tol, QudaGaugeParam *param) {
   profileProject.TPSTART(QUDA_PROFILE_TOTAL);

   profileProject.TPSTART(QUDA_PROFILE_INIT);
   checkGaugeParam(param);

   // create the gauge field
   GaugeFieldParam gParam(gauge_h, *param, QUDA_GENERAL_LINKS);
   gParam.site_offset = param->gauge_offset;
   gParam.site_size = param->site_size;
   bool need_cpu = !param->use_resident_gauge || param->return_result_gauge;
   cpuGaugeField *cpuGauge = need_cpu ? new cpuGaugeField(gParam) : nullptr;

   // create the device fields
   gParam.create = QUDA_NULL_FIELD_CREATE;
   gParam.order = QUDA_FLOAT2_GAUGE_ORDER;
   gParam.reconstruct = param->reconstruct;
   cudaGaugeField *cudaGauge = !param->use_resident_gauge ? new cudaGaugeField(gParam) : nullptr;
   profileProject.TPSTOP(QUDA_PROFILE_INIT);

   if (param->use_resident_gauge) {
     if (!gaugePrecise) errorQuda("No resident gauge field to use");
     cudaGauge = gaugePrecise;
     gaugePrecise = nullptr;
   } else {
     profileProject.TPSTART(QUDA_PROFILE_H2D);
     cudaGauge->loadCPUField(*cpuGauge);
     profileProject.TPSTOP(QUDA_PROFILE_H2D);
   }

   profileProject.TPSTART(QUDA_PROFILE_COMPUTE);
   *num_failures_h = 0;

   // project onto SU(N)
   if (cudaGauge->StaggeredPhaseApplied()) cudaGauge->removeStaggeredPhase();
   projectSUN(*cudaGauge, tol, num_failures_d);
   if (!cudaGauge->StaggeredPhaseApplied() && param->staggered_phase_applied) cudaGauge->applyStaggeredPhase();

   profileProject.TPSTOP(QUDA_PROFILE_COMPUTE);

   if(*num_failures_h>0)
     errorQuda("Error in the SU(%d) unitarization: %d failures\n", N_COLORS, *num_failures_h);

   profileProject.TPSTART(QUDA_PROFILE_D2H);
   if (param->return_result_gauge) cudaGauge->saveCPUField(*cpuGauge);
   profileProject.TPSTOP(QUDA_PROFILE_D2H);

   if (param->make_resident_gauge) {
     if (gaugePrecise != nullptr && cudaGauge != gaugePrecise) delete gaugePrecise;
     gaugePrecise = cudaGauge;
   } else {
     delete cudaGauge;
   }

   profileProject.TPSTART(QUDA_PROFILE_FREE);
   if (cpuGauge) delete cpuGauge;
   profileProject.TPSTOP(QUDA_PROFILE_FREE);

   profileProject.TPSTOP(QUDA_PROFILE_TOTAL);
 }

 void staggeredPhaseQuda(void *gauge_h, QudaGaugeParam *param) {
   profilePhase.TPSTART(QUDA_PROFILE_TOTAL);

   profilePhase.TPSTART(QUDA_PROFILE_INIT);
   checkGaugeParam(param);

   // create the gauge field
   GaugeFieldParam gParam(gauge_h, *param, QUDA_GENERAL_LINKS);
   bool need_cpu = !param->use_resident_gauge || param->return_result_gauge;
   cpuGaugeField *cpuGauge = need_cpu ? new cpuGaugeField(gParam) : nullptr;

   // create the device fields
   gParam.create = QUDA_NULL_FIELD_CREATE;
   gParam.order = QUDA_FLOAT2_GAUGE_ORDER;
   gParam.reconstruct = param->reconstruct;
   cudaGaugeField *cudaGauge = !param->use_resident_gauge ? new cudaGaugeField(gParam) : nullptr;
   profilePhase.TPSTOP(QUDA_PROFILE_INIT);

   if (param->use_resident_gauge) {
     if (!gaugePrecise) errorQuda("No resident gauge field to use");
     cudaGauge = gaugePrecise;
   } else {
     profilePhase.TPSTART(QUDA_PROFILE_H2D);
     cudaGauge->loadCPUField(*cpuGauge);
     profilePhase.TPSTOP(QUDA_PROFILE_H2D);
   }

   profilePhase.TPSTART(QUDA_PROFILE_COMPUTE);
   *num_failures_h = 0;

   // apply / remove phase as appropriate
   if (!cudaGauge->StaggeredPhaseApplied()) cudaGauge->applyStaggeredPhase();
   else cudaGauge->removeStaggeredPhase();

   profilePhase.TPSTOP(QUDA_PROFILE_COMPUTE);

   profilePhase.TPSTART(QUDA_PROFILE_D2H);
   if (param->return_result_gauge) cudaGauge->saveCPUField(*cpuGauge);
   profilePhase.TPSTOP(QUDA_PROFILE_D2H);

   if (param->make_resident_gauge) {
     if (gaugePrecise != nullptr && cudaGauge != gaugePrecise) delete gaugePrecise;
     gaugePrecise = cudaGauge;
   } else {
     delete cudaGauge;
   }

   profilePhase.TPSTART(QUDA_PROFILE_FREE);
   if (cpuGauge) delete cpuGauge;
   profilePhase.TPSTOP(QUDA_PROFILE_FREE);

   profilePhase.TPSTOP(QUDA_PROFILE_TOTAL);
 }

// evaluate the momentum action
double momActionQuda(void* momentum, QudaGaugeParam* param)
{
  profileMomAction.TPSTART(QUDA_PROFILE_TOTAL);

  profileMomAction.TPSTART(QUDA_PROFILE_INIT);
  checkGaugeParam(param);

  // create the momentum fields
  GaugeFieldParam gParam(momentum, *param, QUDA_ASQTAD_MOM_LINKS);
  gParam.reconstruct = (gParam.order == QUDA_TIFR_GAUGE_ORDER || gParam.order == QUDA_TIFR_PADDED_GAUGE_ORDER) ?
    QUDA_RECONSTRUCT_NO : QUDA_RECONSTRUCT_10;
  gParam.site_offset = param->mom_offset;
  gParam.site_size = param->site_size;

  cpuGaugeField *cpuMom = !param->use_resident_mom ? new cpuGaugeField(gParam) : nullptr;

  // create the device fields
  gParam.create = QUDA_NULL_FIELD_CREATE;
  gParam.reconstruct = QUDA_RECONSTRUCT_10;
  gParam.setPrecision(param->cuda_prec, true);

  cudaGaugeField *cudaMom = !param->use_resident_mom ? new cudaGaugeField(gParam) : nullptr;

  profileMomAction.TPSTOP(QUDA_PROFILE_INIT);

  profileMomAction.TPSTART(QUDA_PROFILE_H2D);
  if (!param->use_resident_mom) {
    cudaMom->loadCPUField(*cpuMom);
  } else {
    if (!momResident) errorQuda("No resident mom field allocated");
    cudaMom = momResident;
  }
  profileMomAction.TPSTOP(QUDA_PROFILE_H2D);

  // perform the update
  profileMomAction.TPSTART(QUDA_PROFILE_COMPUTE);
  double action = computeMomAction(*cudaMom);
  profileMomAction.TPSTOP(QUDA_PROFILE_COMPUTE);

  profileMomAction.TPSTART(QUDA_PROFILE_FREE);
  if (param->make_resident_mom) {
    if (momResident != nullptr && momResident != cudaMom) delete momResident;
    momResident = cudaMom;
  } else {
    delete cudaMom;
    momResident = nullptr;
  }
  if (cpuMom) {
    delete cpuMom;
  }

  profileMomAction.TPSTOP(QUDA_PROFILE_FREE);
  profileMomAction.TPSTOP(QUDA_PROFILE_TOTAL);

  return action;
}


void gaussGaugeQuda(unsigned long long seed, double sigma)
{
  profileGauss.TPSTART(QUDA_PROFILE_TOTAL);

  if (!gaugePrecise) errorQuda("Cannot generate Gauss GaugeField as there is no resident gauge field");

  cudaGaugeField *data = gaugePrecise;

  GaugeFieldParam param(*data);
  param.reconstruct = QUDA_RECONSTRUCT_12;
  param.ghostExchange = QUDA_GHOST_EXCHANGE_NO;
  cudaGaugeField u(param);

  profileGauss.TPSTART(QUDA_PROFILE_COMPUTE);
  quda::gaugeGauss(*data, seed, sigma);
  profileGauss.TPSTOP(QUDA_PROFILE_COMPUTE);

  if (extendedGaugeResident) {
    extendedGaugeResident->copy(*gaugePrecise);
    extendedGaugeResident->exchangeExtendedGhost(R, profileGauss, redundant_comms);
  }

  profileGauss.TPSTOP(QUDA_PROFILE_TOTAL);
}


/*
 * Computes the total, spatial and temporal plaquette averages of the loaded gauge configuration.
 */
void plaqQuda(double plaq[3])
{
  profilePlaq.TPSTART(QUDA_PROFILE_TOTAL);

  if (!gaugePrecise) errorQuda("Cannot compute plaquette as there is no resident gauge field");

  cudaGaugeField *data = extendedGaugeResident ? extendedGaugeResident : createExtendedGauge(*gaugePrecise, R, profilePlaq);
  extendedGaugeResident = data;

  profilePlaq.TPSTART(QUDA_PROFILE_COMPUTE);
  double3 plaq3 = quda::plaquette(*data);
  plaq[0] = plaq3.x;
  plaq[1] = plaq3.y;
  plaq[2] = plaq3.z;
  profilePlaq.TPSTOP(QUDA_PROFILE_COMPUTE);

  profilePlaq.TPSTOP(QUDA_PROFILE_TOTAL);
}

/*
 * Performs a deep copy from the internal extendedGaugeResident field.
 */
void copyExtendedResidentGaugeQuda(void* resident_gauge)
{
  if (!gaugePrecise) errorQuda("Cannot perform deep copy of resident gauge field as there is no resident gauge field");
  extendedGaugeResident = extendedGaugeResident ? extendedGaugeResident : createExtendedGauge(*gaugePrecise, R, profilePlaq);
  static_cast<GaugeField*>(resident_gauge)->copy(*extendedGaugeResident);
}

 
void performGaussianSmearNStep(void *h_in, QudaInvertParam *inv_param, const int n_steps, const double omega)
{
  if(n_steps == 0) return;
  
  profileGaussianSmear.TPSTART(QUDA_PROFILE_TOTAL);
  profileGaussianSmear.TPSTART(QUDA_PROFILE_INIT);

  if (gaugePrecise == nullptr) errorQuda("Gauge field must be loaded");
  
  if (getVerbosity() >= QUDA_DEBUG_VERBOSE) printQudaInvertParam(inv_param);
  
  cudaGaugeField *gauge_ptr = nullptr;

  if (gaugeSmeared != nullptr) {
    if (getVerbosity() >= QUDA_VERBOSE) printfQuda("Gaussian smearing done with gaugeSmeared\n");
    GaugeFieldParam gParam(*gaugePrecise);
    gParam.create = QUDA_NULL_FIELD_CREATE;
    gauge_ptr = new cudaGaugeField(gParam);
    copyExtendedGauge(*gauge_ptr, *gaugeSmeared, QUDA_CUDA_FIELD_LOCATION);
    gauge_ptr->exchangeGhost();
  } else {
    if (getVerbosity() >= QUDA_VERBOSE) printfQuda("Gaussian smearing done with gaugePrecise\n");
    gauge_ptr = gaugePrecise;
  }

  if (!initialized) errorQuda("QUDA not initialized");

  if (getVerbosity() >= QUDA_DEBUG_VERBOSE) { printQudaInvertParam(inv_param); }

  checkInvertParam(inv_param);

  // Create device side ColorSpinorField vectors and to pass to the
  // compute function.
  const int *X = gauge_ptr->X();
  ColorSpinorParam cpuParam(h_in, *inv_param, X, QUDA_MAT_SOLUTION, QUDA_CPU_FIELD_LOCATION);
  cpuParam.nSpin = 4;
  // QUDA style pointer for host data.
  ColorSpinorField *in_h = ColorSpinorField::Create(cpuParam);

  // Device side data.
  ColorSpinorParam cudaParam(cpuParam);
  cudaParam.location = QUDA_CUDA_FIELD_LOCATION;
  cudaParam.create = QUDA_ZERO_FIELD_CREATE;
  cudaParam.setPrecision(inv_param->cuda_prec, inv_param->cuda_prec, true);
  ColorSpinorField *in = ColorSpinorField::Create(cudaParam);
  ColorSpinorField *out = ColorSpinorField::Create(cudaParam);
  ColorSpinorField *temp1 = ColorSpinorField::Create(cudaParam);
  ColorSpinorField *temp2 = ColorSpinorField::Create(cudaParam);

  // Create the laplace operator
  //------------------------------------------------------
  bool pc_solve = false;
  Dirac *d = nullptr;
  Dirac *dSloppy = nullptr;
  Dirac *dPre = nullptr;
  createDirac(d, dSloppy, dPre, *inv_param, pc_solve);
  Dirac &dirac = *d;
  DiracM laplace_op(dirac);
  profileGaussianSmear.TPSTOP(QUDA_PROFILE_INIT);

  // Copy host data to device
  profileGaussianSmear.TPSTART(QUDA_PROFILE_H2D);
  *in = *in_h;
  profileGaussianSmear.TPSTOP(QUDA_PROFILE_H2D);

  // Scale up the source to prevent underflow
  profileGaussianSmear.TPSTART(QUDA_PROFILE_COMPUTE);
  blas::ax(1e6, *in);

  double alpha = - (omega * omega) / (4 * n_steps);  
  double a = -alpha;
  double b = (6.0*alpha + 1.0);  

  for (int i = 0; i < n_steps; i++) {
    if (i > 0) std::swap(in, out);
    // The SmearOp computes:
    // out(x) = b * in(x) - a * \sum_mu (U_{-\mu}(x)in(x+mu) + U^\dagger_mu(x-mu)in(x-mu))
    // Which gives the use finer control over the operation that DslashXpay and
    // allows us to omit a vector rescaling.
    laplace_op.Expose()->SmearOp(*out, *in, a, b);
    if (getVerbosity() >= QUDA_DEBUG_VERBOSE) {
      double norm = blas::norm2(*out);
      printfQuda("Step %d, vector norm %e\n", i, norm);
    }
  }
  
  // Normalise the source
  double nout = blas::norm2(*out);
  blas::ax(1.0 / sqrt(nout), *out);
  profileGaussianSmear.TPSTOP(QUDA_PROFILE_COMPUTE);

  // Copy device data to host.
  profileGaussianSmear.TPSTART(QUDA_PROFILE_D2H);
  *in_h = *out;
  profileGaussianSmear.TPSTOP(QUDA_PROFILE_D2H);

  profileGaussianSmear.TPSTART(QUDA_PROFILE_FREE);
  if (gaugeSmeared != nullptr) delete gauge_ptr;
  delete temp1;
  delete temp2;
  delete out;
  delete in;
  delete in_h;
  delete d;
  delete dSloppy;
  delete dPre;

  profileGaussianSmear.TPSTOP(QUDA_PROFILE_FREE);
  profileGaussianSmear.TPSTOP(QUDA_PROFILE_TOTAL);
  saveTuneCache();
}

void performAPEnStep(unsigned int n_steps, double alpha, int meas_interval)
{
  profileAPE.TPSTART(QUDA_PROFILE_TOTAL);

  if (gaugePrecise == nullptr) errorQuda("Gauge field must be loaded");

  if (gaugeSmeared != nullptr) delete gaugeSmeared;
  gaugeSmeared = createExtendedGauge(*gaugePrecise, R, profileAPE);

  GaugeFieldParam gParam(*gaugeSmeared);
  auto *cudaGaugeTemp = new cudaGaugeField(gParam);

  QudaGaugeObservableParam param = newQudaGaugeObservableParam();
  param.compute_qcharge = QUDA_BOOLEAN_TRUE;
  param.compute_plaquette = QUDA_BOOLEAN_TRUE;
 
  if (getVerbosity() >= QUDA_VERBOSE) {
    gaugeObservablesQuda(&param);
    printfQuda("Step %03d: Plaquette = %+.16e Q charge = %+.16e\n", 0, param.plaquette[0], param.qcharge);
  }

  for (unsigned int i = 0; i < n_steps; i++) {
    profileAPE.TPSTART(QUDA_PROFILE_COMPUTE);
    APEStep(*gaugeSmeared, *cudaGaugeTemp, alpha);
    profileAPE.TPSTOP(QUDA_PROFILE_COMPUTE);
    if ((i + 1) % meas_interval == 0 && getVerbosity() >= QUDA_VERBOSE) {
      gaugeObservablesQuda(&param);
      printfQuda("Step %03d: Plaquette = %+.16e Q charge = %+.16e\n", i+1, param.plaquette[0], param.qcharge);
    }
  }

  delete cudaGaugeTemp;
  profileAPE.TPSTOP(QUDA_PROFILE_TOTAL);
}

void performSTOUTnStep(unsigned int n_steps, double rho, int meas_interval)
{
  profileSTOUT.TPSTART(QUDA_PROFILE_TOTAL);  
  if (gaugePrecise == nullptr) errorQuda("Gauge field must be loaded");
  if (gaugeSmeared != nullptr) delete gaugeSmeared;
  gaugeSmeared = createExtendedGauge(*gaugePrecise, R, profileSTOUT);

  profileSTOUT.TPSTART(QUDA_PROFILE_INIT);
  GaugeFieldParam gParam(*gaugeSmeared);
  auto *cudaGaugeTemp = new cudaGaugeField(gParam);

  QudaGaugeObservableParam param = newQudaGaugeObservableParam();
  param.compute_qcharge = QUDA_BOOLEAN_TRUE;
  param.compute_plaquette = QUDA_BOOLEAN_TRUE;
  profileSTOUT.TPSTOP(QUDA_PROFILE_INIT);  

  if (getVerbosity() >= QUDA_VERBOSE) {
    profileSTOUT.TPSTOP(QUDA_PROFILE_TOTAL);  
    gaugeObservablesQuda(&param);
    profileSTOUT.TPSTART(QUDA_PROFILE_TOTAL);  
    printfQuda("Step %03d: Plaquette = %+.16e Q charge = %+.16e\n", 0, param.plaquette[0], param.qcharge);
  }

  for (unsigned int i = 0; i < n_steps; i++) {
    profileSTOUT.TPSTART(QUDA_PROFILE_COMPUTE);
    STOUTStep(*gaugeSmeared, *cudaGaugeTemp, rho);
    profileSTOUT.TPSTOP(QUDA_PROFILE_COMPUTE);
    if ((i + 1) % meas_interval == 0 && getVerbosity() >= QUDA_VERBOSE) {
      profileSTOUT.TPSTOP(QUDA_PROFILE_TOTAL);  
      gaugeObservablesQuda(&param);
      profileSTOUT.TPSTART(QUDA_PROFILE_TOTAL);  
      printfQuda("Step %03d: Plaquette = %+.16e Q charge = %+.16e\n", i+1, param.plaquette[0], param.qcharge);
    }
  }
  profileSTOUT.TPSTART(QUDA_PROFILE_FREE);
  delete cudaGaugeTemp;
  profileSTOUT.TPSTOP(QUDA_PROFILE_FREE);
  profileSTOUT.TPSTOP(QUDA_PROFILE_TOTAL);
}

void performOvrImpSTOUTnStep(unsigned int n_steps, double rho, double epsilon, int meas_interval)
{
  profileOvrImpSTOUT.TPSTART(QUDA_PROFILE_TOTAL);

  if (gaugePrecise == nullptr) errorQuda("Gauge field must be loaded");

  if (gaugeSmeared != nullptr) delete gaugeSmeared;
  gaugeSmeared = createExtendedGauge(*gaugePrecise, R, profileOvrImpSTOUT);

  GaugeFieldParam gParam(*gaugeSmeared);
  auto *cudaGaugeTemp = new cudaGaugeField(gParam);

  QudaGaugeObservableParam param = newQudaGaugeObservableParam();
  param.compute_qcharge = QUDA_BOOLEAN_TRUE;
  param.compute_plaquette = QUDA_BOOLEAN_TRUE;
  
  if (getVerbosity() >= QUDA_VERBOSE) {
    gaugeObservablesQuda(&param);
    printfQuda("Step %03d: Plaquette = %+.16e Q charge = %+.16e\n", 0, param.plaquette[0], param.qcharge);
  }

  for (unsigned int i = 0; i < n_steps; i++) {
    profileOvrImpSTOUT.TPSTART(QUDA_PROFILE_COMPUTE);
    OvrImpSTOUTStep(*gaugeSmeared, *cudaGaugeTemp, rho, epsilon);
    profileOvrImpSTOUT.TPSTOP(QUDA_PROFILE_COMPUTE);
    if ((i + 1) % meas_interval == 0 && getVerbosity() >= QUDA_VERBOSE) {
      gaugeObservablesQuda(&param);
      printfQuda("Step %03d: Plaquette = %+.16e Q charge = %+.16e\n", i+1, param.plaquette[0], param.qcharge);
    }
  }

  delete cudaGaugeTemp;
  profileOvrImpSTOUT.TPSTOP(QUDA_PROFILE_TOTAL);
}

void performWFlownStep(unsigned int n_steps, double step_size, int meas_interval, QudaWFlowType wflow_type)
{
  pushOutputPrefix("performWFlownStep: ");
  profileWFlow.TPSTART(QUDA_PROFILE_TOTAL);

  if (gaugePrecise == nullptr) errorQuda("Gauge field must be loaded");

  if (gaugeSmeared != nullptr) delete gaugeSmeared;
  gaugeSmeared = createExtendedGauge(*gaugePrecise, R, profileWFlow);

  GaugeFieldParam gParamEx(*gaugeSmeared);
  auto *gaugeAux = GaugeField::Create(gParamEx);

  GaugeFieldParam gParam(*gaugePrecise);
  gParam.reconstruct = QUDA_RECONSTRUCT_NO; // temporary field is not on manifold so cannot use reconstruct
  auto *gaugeTemp = GaugeField::Create(gParam);

  GaugeField *in = gaugeSmeared;
  GaugeField *out = gaugeAux;

  QudaGaugeObservableParam param = newQudaGaugeObservableParam();
  param.compute_plaquette = QUDA_BOOLEAN_TRUE;
  param.compute_qcharge = QUDA_BOOLEAN_TRUE;

  if (getVerbosity() >= QUDA_SUMMARIZE) {
    gaugeObservables(*in, param, profileWFlow);
    printfQuda("flow t \t plaquette \t E_tot \t E_spatial \t E_temporal \t Q charge\n");
    printfQuda("%le %.16e %+.16e %+.16e %+.16e %+.16e\n", 0.0, param.plaquette[0], param.energy[0],
	       param.energy[1], param.energy[2], param.qcharge);
  }

  for (unsigned int i = 0; i < n_steps; i++) {
    // Perform W1, W2, and Vt Wilson Flow steps as defined in
    // https://arxiv.org/abs/1006.4518v3
    profileWFlow.TPSTART(QUDA_PROFILE_COMPUTE);
    if (i > 0) std::swap(in, out); // output from prior step becomes input for next step

    WFlowStep(*out, *gaugeTemp, *in, step_size, wflow_type);
    profileWFlow.TPSTOP(QUDA_PROFILE_COMPUTE);

    if ((i + 1) % meas_interval == 0 && getVerbosity() >= QUDA_SUMMARIZE) {
      gaugeObservables(*out, param, profileWFlow);
      printfQuda("%le %.16e %+.16e %+.16e %+.16e %+.16e\n", step_size * (i + 1), param.plaquette[0], param.energy[0],
                 param.energy[1], param.energy[2], param.qcharge);
    }
  }

  delete gaugeTemp;
  delete gaugeAux;
  profileWFlow.TPSTOP(QUDA_PROFILE_TOTAL);
  popOutputPrefix();
}

/*
void performHeatbath(double beta, unsigned int num_start, unsigned int num_steps, unsigned int num_warmup_steps, unsigned int num_heatbath_per_step, unsigned int num_overrelax_per_step, bool coldstart){
  profileHeatbath.TPSTART(QUDA_PROFILE_TOTAL);

  if (gaugePrecise == nullptr) errorQuda("Gauge field must be loaded");

  if (gaugeEvolved != nullptr) delete gaugeEvolved;
  gaugeEvolved = createExtendedGauge(*gaugePrecise, R, profileOvrImpSTOUT);

  GaugeFieldParam gParam(*gaugeEvolved);
  auto *cudaGaugeTemp = new cudaGaugeField(gParam);

  QudaGaugeObservableParam param = newQudaGaugeObservableParam();
  param.compute_qcharge = QUDA_BOOLEAN_TRUE;

  if (getVerbosity() >= QUDA_SUMMARIZE) {
    gaugeObservablesQuda(&param);
    printfQuda("Heatbath Step %03d: Plaquette = %+.16e Qcharge = %+.16e\n", 0, param.plaquette[0], param.qcharge);
  }

  for (unsigned int i = 0; i < num_warmup_steps + num_steps; i++) {
    profileHeatbath.TPSTART(QUDA_PROFILE_COMPUTE);
    //heatbathStep(*gaugeSmeared, *cudaGaugeTemp, rho);
    profileHeatbath.TPSTOP(QUDA_PROFILE_COMPUTE);
    if(i >= num_warmup_steps) {
      gaugeObservablesQuda(&param);
      printfQuda("Heatbath Step %03d: Plaquette = %+.16e Qcharge = %+.16e\n", i, param.plaquette[0], param.qcharge);
    }
  }

  delete cudaGaugeTemp;
  profileHeatbath.TPSTOP(QUDA_PROFILE_TOTAL);
}
*/

int computeGaugeFixingOVRQuda(void *gauge, const unsigned int gauge_dir, const unsigned int Nsteps,
                              const unsigned int verbose_interval, const double relax_boost, const double tolerance,
                              const unsigned int reunit_interval, const unsigned int stopWtheta, QudaGaugeParam *param,
                              double *timeinfo)
{
  GaugeFixOVRQuda.TPSTART(QUDA_PROFILE_TOTAL);

  checkGaugeParam(param);

  GaugeFixOVRQuda.TPSTART(QUDA_PROFILE_INIT);
  GaugeFieldParam gParam(gauge, *param);
  auto *cpuGauge = new cpuGaugeField(gParam);

  // gParam.pad = getFatLinkPadding(param->X);
  gParam.create = QUDA_NULL_FIELD_CREATE;
  gParam.link_type = param->type;
  gParam.reconstruct = param->reconstruct;
  gParam.setPrecision(gParam.Precision(), true);
  auto *cudaInGauge = new cudaGaugeField(gParam);

  GaugeFixOVRQuda.TPSTOP(QUDA_PROFILE_INIT);
  GaugeFixOVRQuda.TPSTART(QUDA_PROFILE_H2D);

  ///if (!param->use_resident_gauge) {   // load fields onto the device
  cudaInGauge->loadCPUField(*cpuGauge);
 /* } else { // or use resident fields already present
    if (!gaugePrecise) errorQuda("No resident gauge field allocated");
    cudaInGauge = gaugePrecise;
    gaugePrecise = nullptr;
  } */

  GaugeFixOVRQuda.TPSTOP(QUDA_PROFILE_H2D);

  if (comm_size() == 1) {
    // perform the update
    GaugeFixOVRQuda.TPSTART(QUDA_PROFILE_COMPUTE);
    gaugeFixingOVR(*cudaInGauge, gauge_dir, Nsteps, verbose_interval, relax_boost, tolerance, reunit_interval,
                   stopWtheta);
    GaugeFixOVRQuda.TPSTOP(QUDA_PROFILE_COMPUTE);
  } else {
    cudaGaugeField *cudaInGaugeEx = createExtendedGauge(*cudaInGauge, R, GaugeFixOVRQuda);

    // perform the update
    GaugeFixOVRQuda.TPSTART(QUDA_PROFILE_COMPUTE);
    gaugeFixingOVR(*cudaInGaugeEx, gauge_dir, Nsteps, verbose_interval, relax_boost, tolerance, reunit_interval,
                   stopWtheta);
    GaugeFixOVRQuda.TPSTOP(QUDA_PROFILE_COMPUTE);

    //HOW TO COPY BACK TO CPU: cudaInGaugeEx->cpuGauge
    copyExtendedGauge(*cudaInGauge, *cudaInGaugeEx, QUDA_CUDA_FIELD_LOCATION);
  }

  // copy the gauge field back to the host
  GaugeFixOVRQuda.TPSTART(QUDA_PROFILE_D2H);
  cudaInGauge->saveCPUField(*cpuGauge);
  GaugeFixOVRQuda.TPSTOP(QUDA_PROFILE_D2H);

  GaugeFixOVRQuda.TPSTOP(QUDA_PROFILE_TOTAL);

  if (param->make_resident_gauge) {
    if (gaugePrecise != nullptr) delete gaugePrecise;
    gaugePrecise = cudaInGauge;
  } else {
    delete cudaInGauge;
  }

  if(timeinfo){
    timeinfo[0] = GaugeFixOVRQuda.Last(QUDA_PROFILE_H2D);
    timeinfo[1] = GaugeFixOVRQuda.Last(QUDA_PROFILE_COMPUTE);
    timeinfo[2] = GaugeFixOVRQuda.Last(QUDA_PROFILE_D2H);
  }

  return 0;
}

int computeGaugeFixingFFTQuda(void* gauge, const unsigned int gauge_dir,  const unsigned int Nsteps, \
  const unsigned int verbose_interval, const double alpha, const unsigned int autotune, const double tolerance, \
  const unsigned int  stopWtheta, QudaGaugeParam* param , double* timeinfo)
{
  GaugeFixFFTQuda.TPSTART(QUDA_PROFILE_TOTAL);

  checkGaugeParam(param);

  GaugeFixFFTQuda.TPSTART(QUDA_PROFILE_INIT);

  GaugeFieldParam gParam(gauge, *param);
  auto *cpuGauge = new cpuGaugeField(gParam);

  //gParam.pad = getFatLinkPadding(param->X);
  gParam.create      = QUDA_NULL_FIELD_CREATE;
  gParam.link_type   = param->type;
  gParam.reconstruct = param->reconstruct;
  gParam.setPrecision(gParam.Precision(), true);
  auto *cudaInGauge = new cudaGaugeField(gParam);


  GaugeFixFFTQuda.TPSTOP(QUDA_PROFILE_INIT);

  GaugeFixFFTQuda.TPSTART(QUDA_PROFILE_H2D);

  //if (!param->use_resident_gauge) {   // load fields onto the device
  cudaInGauge->loadCPUField(*cpuGauge);
  /*} else { // or use resident fields already present
    if (!gaugePrecise) errorQuda("No resident gauge field allocated");
    cudaInGauge = gaugePrecise;
    gaugePrecise = nullptr;
  } */

  GaugeFixFFTQuda.TPSTOP(QUDA_PROFILE_H2D);

  // perform the update
  GaugeFixFFTQuda.TPSTART(QUDA_PROFILE_COMPUTE);

  gaugeFixingFFT(*cudaInGauge, gauge_dir, Nsteps, verbose_interval, alpha, autotune, tolerance, stopWtheta);

  GaugeFixFFTQuda.TPSTOP(QUDA_PROFILE_COMPUTE);

  // copy the gauge field back to the host
  GaugeFixFFTQuda.TPSTART(QUDA_PROFILE_D2H);
  cudaInGauge->saveCPUField(*cpuGauge);
  GaugeFixFFTQuda.TPSTOP(QUDA_PROFILE_D2H);

  GaugeFixFFTQuda.TPSTOP(QUDA_PROFILE_TOTAL);

  if (param->make_resident_gauge) {
    if (gaugePrecise != nullptr) delete gaugePrecise;
    gaugePrecise = cudaInGauge;
  } else {
    delete cudaInGauge;
  }

  if (timeinfo) {
    timeinfo[0] = GaugeFixFFTQuda.Last(QUDA_PROFILE_H2D);
    timeinfo[1] = GaugeFixFFTQuda.Last(QUDA_PROFILE_COMPUTE);
    timeinfo[2] = GaugeFixFFTQuda.Last(QUDA_PROFILE_D2H);
  }

  return 0;
}

void contractFTQuda(void **prop_array_flavor_1, void **prop_array_flavor_2, void **result,
		    const QudaContractType cType, void *cs_param_ptr,
		    const int *X, const int *const source_position, int* mom)
{
  profileContractFT.TPSTART(QUDA_PROFILE_TOTAL);
  profileContractFT.TPSTART(QUDA_PROFILE_INIT);

  // create ColorSpinorFields from void** and parameter
  auto cs_param = (ColorSpinorParam *)cs_param_ptr;
  const size_t nSpin = cs_param->nSpin;
  const size_t nColor = cs_param->nColor;
  cs_param->location = QUDA_CPU_FIELD_LOCATION;
  cs_param->create = QUDA_REFERENCE_FIELD_CREATE;

  //FIXME can we merge the two propagators if they are the same to save mem?
  // wrap CPU host side pointers
  std::vector<ColorSpinorField*> h_prop1, h_prop2;
  for(size_t i=0; i<nSpin*nColor; i++) {
    cs_param->v = prop_array_flavor_1[i];
    h_prop1.push_back(ColorSpinorField::Create(*cs_param));
    cs_param->v = prop_array_flavor_2[i];
    h_prop2.push_back(ColorSpinorField::Create(*cs_param));
  }
  
  // Create device spinor fields
  ColorSpinorParam cudaParam(*cs_param);
  cudaParam.create = QUDA_NULL_FIELD_CREATE;
  cudaParam.location = QUDA_CUDA_FIELD_LOCATION;
  cudaParam.gammaBasis = QUDA_DEGRAND_ROSSI_GAMMA_BASIS;
  cudaParam.setPrecision(cs_param->Precision(), cs_param->Precision(), true);
  
  std::vector<ColorSpinorField *> d_prop1, d_prop2;
  for(size_t i=0; i<nSpin*nColor; i++) {
    d_prop1.push_back(ColorSpinorField::Create(cudaParam));
    d_prop2.push_back(ColorSpinorField::Create(cudaParam));
  }

  // temporal or spatial correlator?
  size_t corr_dim = 0, local_decay_dim_slices = 0;
  if (cType == QUDA_CONTRACT_TYPE_DR_FT_Z) corr_dim = 2;
  else if (cType == QUDA_CONTRACT_TYPE_DR_FT_T) corr_dim = 3;
  else errorQuda("Unsupported contraction type %d given", cType);

  // The number of slices in the decay dimension on this MPI rank.
  local_decay_dim_slices = X[corr_dim];

  // The number of slices in the decay dimension globally.
  size_t global_decay_dim_slices = local_decay_dim_slices * comm_dim(corr_dim);

  // The number of complex elements on each slice.
  size_t elems_per_slice = nSpin * nSpin;
  profileContractFT.TPSTOP(QUDA_PROFILE_INIT);

  // Transfer data from host to device
  profileContractFT.TPSTART(QUDA_PROFILE_H2D);
  for(size_t i=0; i<nSpin*nColor; i++) {
    *d_prop1[i] = *h_prop1[i];
    *d_prop2[i] = *h_prop2[i];
  }
  profileContractFT.TPSTOP(QUDA_PROFILE_H2D);

  // Array for all decay slices and channels, is zeroed prior to kernel launch
  std::vector<Complex> result_global(elems_per_slice * global_decay_dim_slices);
  
  for (int px = 0; px <= mom[0]; px++) {
    for (int py = 0; py <= mom[1]; py++) {
      for (int pz = 0; pz <= mom[2]; pz++) {
        for (int pt = 0; pt <= mom[3]; pt++) {
          const int mom_mode[4] = {px, py, pz, pt};
	  
	  int mom_idx = (px +
			 py*(mom[0]+1) +
			 pz*(mom[0]+1)*(mom[1]+1) +
			 pt*(mom[0]+1)*(mom[1]+1)*(mom[2]+1));
			 
	    for (size_t s1 = 0; s1 < nSpin; s1++) {
	      for (size_t c1 = 0; c1 < nColor; c1++) {
		for (size_t b1 = 0; b1 < nSpin; b1++) {
		profileContractFT.TPSTART(QUDA_PROFILE_COMPUTE);
	  
		std::fill(result_global.begin(), result_global.end(), 0.0);
		contractSummedQuda(*d_prop1[s1 * nColor + c1],
				   *d_prop2[b1 * nColor + c1],
				   result_global, cType, source_position, mom_mode, s1, b1);
		
		comm_allreduce_array((double *)&result_global[0], 2*elems_per_slice * global_decay_dim_slices);
		for (size_t G_idx = 0; G_idx < nSpin * nSpin; G_idx++) {
		  for (size_t t = 0; t < global_decay_dim_slices; t++) {
		    int index = ((mom_idx) * 2*elems_per_slice * global_decay_dim_slices + 2*elems_per_slice * t + 2*G_idx);
		    
		    ((double *)*result)[index]
		      += result_global[(2*elems_per_slice * t) / 2 + G_idx].real();
		    ((double *)*result)[index+1]
		      += result_global[(2*elems_per_slice * t) / 2 + G_idx].imag();
		  }
		}
		profileContractFT.TPSTOP(QUDA_PROFILE_COMPUTE);
	      }
	    }
	  }
	}
      }
    }
  }
  
  profileContractFT.TPSTART(QUDA_PROFILE_FREE);
  // Free memory
  for(size_t i=0; i<nSpin*nColor; i++) {
    delete d_prop1[i];
    delete d_prop2[i];
    delete h_prop1[i];
    delete h_prop2[i];
  }
  
  profileContractFT.TPSTOP(QUDA_PROFILE_FREE);
  profileContractFT.TPSTOP(QUDA_PROFILE_TOTAL);
  saveTuneCache();
}

void contractQuda(const void *hp_x, const void *hp_y, void *h_result, const QudaContractType cType,
                  QudaInvertParam *param, const int *X)
{
  profileContract.TPSTART(QUDA_PROFILE_TOTAL);
  profileContract.TPSTART(QUDA_PROFILE_INIT);

  // wrap CPU host side pointers
  ColorSpinorParam cpuParam((void *)hp_x, *param, X, false, param->input_location);
  ColorSpinorField *h_x = ColorSpinorField::Create(cpuParam);

  cpuParam.v = (void *)hp_y;
  ColorSpinorField *h_y = ColorSpinorField::Create(cpuParam);

  // Create device parameter
  ColorSpinorParam cudaParam(cpuParam);
  cudaParam.location = QUDA_CUDA_FIELD_LOCATION;
  cudaParam.create = QUDA_NULL_FIELD_CREATE;
  // Quda uses Degrand-Rossi gamma basis for contractions and will
  // automatically reorder data if necessary.
  cudaParam.gammaBasis = QUDA_DEGRAND_ROSSI_GAMMA_BASIS;
  cudaParam.setPrecision(cpuParam.Precision(), cpuParam.Precision(), true);

  std::vector<ColorSpinorField *> x, y;
  x.push_back(ColorSpinorField::Create(cudaParam));
  y.push_back(ColorSpinorField::Create(cudaParam));

  size_t data_bytes = x[0]->Volume() * x[0]->Nspin() * x[0]->Nspin() * 2 * x[0]->Precision();
  void *d_result = pool_device_malloc(data_bytes);
  profileContract.TPSTOP(QUDA_PROFILE_INIT);

  profileContract.TPSTART(QUDA_PROFILE_H2D);
  *x[0] = *h_x;
  *y[0] = *h_y;
  profileContract.TPSTOP(QUDA_PROFILE_H2D);

  profileContract.TPSTART(QUDA_PROFILE_COMPUTE);
  contractQuda(*x[0], *y[0], d_result, cType);
  profileContract.TPSTOP(QUDA_PROFILE_COMPUTE);

  profileContract.TPSTART(QUDA_PROFILE_D2H);
  qudaMemcpy(h_result, d_result, data_bytes, qudaMemcpyDeviceToHost);
  profileContract.TPSTOP(QUDA_PROFILE_D2H);

  profileContract.TPSTART(QUDA_PROFILE_FREE);
  pool_device_free(d_result);
  delete x[0];
  delete y[0];
  delete h_y;
  delete h_x;
  profileContract.TPSTOP(QUDA_PROFILE_FREE);

  profileContract.TPSTOP(QUDA_PROFILE_TOTAL);
}

void gaugeObservablesQuda(QudaGaugeObservableParam *param)
{
  profileGaugeObs.TPSTART(QUDA_PROFILE_TOTAL);
  checkGaugeObservableParam(param);

  cudaGaugeField *gauge = nullptr;
  if (!gaugeSmeared) {
    if (!extendedGaugeResident) extendedGaugeResident = createExtendedGauge(*gaugePrecise, R, profileGaugeObs);
    gauge = extendedGaugeResident;
  } else {
    gauge = gaugeSmeared;
  }

  gaugeObservables(*gauge, *param, profileGaugeObs);
  profileGaugeObs.TPSTOP(QUDA_PROFILE_TOTAL);
<<<<<<< HEAD
  saveTuneCache();
=======
}

void make4DMidPointProp(void *out4D_ptr, void *in5D_ptr, QudaInvertParam *inv_param5D, QudaInvertParam *inv_param4D,
                        const int *X)
{
  profileMake4DProp.TPSTART(QUDA_PROFILE_TOTAL);
  profileMake4DProp.TPSTART(QUDA_PROFILE_INIT);
  // wrap CPU host side pointers
  ColorSpinorParam cpuParam5D((void *)in5D_ptr, *inv_param5D, X, false, inv_param5D->input_location);
  ColorSpinorField *h_in5D = ColorSpinorField::Create(cpuParam5D);
  ColorSpinorParam cpuParam4D((void *)out4D_ptr, *inv_param4D, X, false, inv_param4D->input_location);
  ColorSpinorField *h_out4D = ColorSpinorField::Create(cpuParam4D);

  // Create device vectors
  ColorSpinorParam cudaParam5D(cpuParam5D);
  cudaParam5D.location = QUDA_CUDA_FIELD_LOCATION;
  cudaParam5D.create = QUDA_NULL_FIELD_CREATE;
  cudaParam5D.setPrecision(cpuParam5D.Precision(), cpuParam5D.Precision(), true);
  std::vector<ColorSpinorField *> in5D;
  in5D.push_back(ColorSpinorField::Create(cudaParam5D));

  ColorSpinorParam cudaParam4D(cpuParam4D);
  cudaParam4D.location = QUDA_CUDA_FIELD_LOCATION;
  cudaParam4D.create = QUDA_NULL_FIELD_CREATE;
  cudaParam4D.setPrecision(cpuParam4D.Precision(), cpuParam4D.Precision(), true);
  std::vector<ColorSpinorField *> out4D;
  out4D.push_back(ColorSpinorField::Create(cudaParam4D));
  profileMake4DProp.TPSTOP(QUDA_PROFILE_INIT);

  profileMake4DProp.TPSTART(QUDA_PROFILE_H2D);
  in5D[0] = h_in5D;
  profileMake4DProp.TPSTOP(QUDA_PROFILE_H2D);

  profileMake4DProp.TPSTART(QUDA_PROFILE_COMPUTE);
  make4DMidPointProp(*out4D[0], *in5D[0]);
  profileMake4DProp.TPSTOP(QUDA_PROFILE_COMPUTE);

  profileMake4DProp.TPSTART(QUDA_PROFILE_D2H);
  out4D[0] = h_out4D;
  profileMake4DProp.TPSTOP(QUDA_PROFILE_D2H);

  profileMake4DProp.TPSTOP(QUDA_PROFILE_TOTAL);
}

void make4DChiralProp(void *out4D_ptr, void *in5D_ptr, QudaInvertParam *inv_param5D, QudaInvertParam *inv_param4D,
		      const int *X)
{
  profileMake4DProp.TPSTART(QUDA_PROFILE_TOTAL);
  profileMake4DProp.TPSTART(QUDA_PROFILE_INIT);
  // wrap CPU host side pointers
  ColorSpinorParam cpuParam5D((void *)in5D_ptr, *inv_param5D, X, false, inv_param5D->input_location);
  std::vector<ColorSpinorField *> h_in5D;
  h_in5D.push_back(ColorSpinorField::Create(cpuParam5D));

  ColorSpinorParam cpuParam4D((void *)out4D_ptr, *inv_param4D, X, false, inv_param4D->input_location);
  std::vector<ColorSpinorField *> h_out4D;
  h_out4D.push_back(ColorSpinorField::Create(cpuParam4D));

  // Create device vectors
  ColorSpinorParam cudaParam5D(cpuParam5D);
  cudaParam5D.location = QUDA_CUDA_FIELD_LOCATION;
  cudaParam5D.create = QUDA_NULL_FIELD_CREATE;
  cudaParam5D.setPrecision(cpuParam5D.Precision(), cpuParam5D.Precision(), true);
  std::vector<ColorSpinorField *> in5D;
  in5D.push_back(ColorSpinorField::Create(cudaParam5D));

  ColorSpinorParam cudaParam4D(cpuParam4D);
  cudaParam4D.location = QUDA_CUDA_FIELD_LOCATION;
  cudaParam4D.create = QUDA_ZERO_FIELD_CREATE;
  cudaParam4D.setPrecision(cpuParam4D.Precision(), cpuParam4D.Precision(), true);
  std::vector<ColorSpinorField *> out4D;
  out4D.push_back(ColorSpinorField::Create(cudaParam4D));
  profileMake4DProp.TPSTOP(QUDA_PROFILE_INIT);

  profileMake4DProp.TPSTART(QUDA_PROFILE_H2D);
  *in5D[0] = *h_in5D[0];
  profileMake4DProp.TPSTOP(QUDA_PROFILE_H2D);

  profileMake4DProp.TPSTART(QUDA_PROFILE_COMPUTE);
  make4DChiralProp(*out4D[0], *in5D[0]);
  profileMake4DProp.TPSTOP(QUDA_PROFILE_COMPUTE);

  profileMake4DProp.TPSTART(QUDA_PROFILE_D2H);
  *h_out4D[0] = *out4D[0];
  profileMake4DProp.TPSTOP(QUDA_PROFILE_D2H);

  profileMake4DProp.TPSTART(QUDA_PROFILE_FREE);
  delete out4D[0];
  delete in5D[0];

  delete h_in5D[0];
  delete h_out4D[0];
  profileMake4DProp.TPSTOP(QUDA_PROFILE_FREE);
  profileMake4DProp.TPSTOP(QUDA_PROFILE_TOTAL);
>>>>>>> 340fd72e
}<|MERGE_RESOLUTION|>--- conflicted
+++ resolved
@@ -3322,7 +3322,7 @@
   int link_pad = 3 * pad_size;
 
   gauge_param->type = (inv_param->dslash_type == QUDA_STAGGERED_DSLASH || inv_param->dslash_type == QUDA_LAPLACE_DSLASH) ?
-    QUDA_SU3_LINKS :
+    QUDA_SUN_LINKS :
     QUDA_ASQTAD_FAT_LINKS;
 
   gauge_param->ga_pad = fat_pad;
@@ -5990,9 +5990,7 @@
 
   gaugeObservables(*gauge, *param, profileGaugeObs);
   profileGaugeObs.TPSTOP(QUDA_PROFILE_TOTAL);
-<<<<<<< HEAD
   saveTuneCache();
-=======
 }
 
 void make4DMidPointProp(void *out4D_ptr, void *in5D_ptr, QudaInvertParam *inv_param5D, QudaInvertParam *inv_param4D,
@@ -6087,5 +6085,4 @@
   delete h_out4D[0];
   profileMake4DProp.TPSTOP(QUDA_PROFILE_FREE);
   profileMake4DProp.TPSTOP(QUDA_PROFILE_TOTAL);
->>>>>>> 340fd72e
 }