--- conflicted
+++ resolved
@@ -4943,12 +4943,7 @@
   qParam.siteSubset = QUDA_FULL_SITE_SUBSET;
   qParam.siteOrder = QUDA_EVEN_ODD_SITE_ORDER;
   qParam.nDim = 4;
-<<<<<<< HEAD
-  qParam.pc_type = QUDA_4D_PC;
-  qParam.setPrecision(fParam.Precision());
-=======
   qParam.setPrecision(fParam.Precision(), fParam.Precision(), true);
->>>>>>> 02391b12
   qParam.pad = 0;
   for(int dir=0; dir<4; ++dir) qParam.x[dir] = fParam.x[dir];
 
