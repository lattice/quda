--- conflicted
+++ resolved
@@ -513,18 +513,8 @@
   loadTuneCache();
 
   device::create_context();
-<<<<<<< HEAD
-  createDslashEvents();
-  warningQuda("TRACE: %s %s %i", __FILE__, __func__, __LINE__);
-
-  blas_lapack::native::init();
-  warningQuda("TRACE: %s %s %i", __FILE__, __func__, __LINE__);
-  blas::init();
-  warningQuda("TRACE: %s %s %i", __FILE__, __func__, __LINE__);
-=======
 
   loadTuneCache();
->>>>>>> 2cf844de
 
   // initalize the memory pool allocators
   pool::init();
