--- conflicted
+++ resolved
@@ -5046,11 +5046,7 @@
   profileGaugeUpdate.TPSTART(QUDA_PROFILE_INIT);
 
   // create the host fields
-<<<<<<< HEAD
-  GaugeFieldParam gParam(gauge, *param, QUDA_SUN_LINKS);
-=======
-  GaugeFieldParam gParam(*param, gauge, QUDA_SU3_LINKS);
->>>>>>> 81bc4158
+  GaugeFieldParam gParam(*param, gauge, QUDA_SUN_LINKS);
   gParam.site_offset = param->gauge_offset;
   gParam.site_size = param->site_size;
   bool need_cpu = !param->use_resident_gauge || param->return_result_gauge;
