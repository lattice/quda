--- conflicted
+++ resolved
@@ -3757,28 +3757,17 @@
     if (*num_failures_h > 0)
       errorQuda("Error in unitarization component of the hisq fattening: %d failures", *num_failures_h);
 
-<<<<<<< HEAD
-    cpuUnitarizedLink.copy(unitarizedLink);
-=======
     // project onto SU(3) if using the Chroma convention
     if (param->staggered_phase_type == QUDA_STAGGERED_PHASE_CHROMA) {
-      profileFatLink.TPSTART(QUDA_PROFILE_COMPUTE);
       *num_failures_h = 0;
-      const double tol = cudaUnitarizedLink->Precision() == QUDA_DOUBLE_PRECISION ? 1e-15 : 2e-6;
-      if (cudaUnitarizedLink->StaggeredPhaseApplied()) cudaUnitarizedLink->removeStaggeredPhase();
-      projectSU3(*cudaUnitarizedLink, tol, num_failures_d);
-      if (!cudaUnitarizedLink->StaggeredPhaseApplied() && param->staggered_phase_applied) cudaUnitarizedLink->applyStaggeredPhase();
-      if(*num_failures_h>0)
-        errorQuda("Error in the SU(3) unitarization: %d failures\n", *num_failures_h);
-      profileFatLink.TPSTOP(QUDA_PROFILE_COMPUTE);
-    }
-
-    cudaUnitarizedLink->saveCPUField(cpuUnitarizedLink, profileFatLink);
-
-    profileFatLink.TPSTART(QUDA_PROFILE_FREE);
-    delete cudaUnitarizedLink;
-    profileFatLink.TPSTOP(QUDA_PROFILE_FREE);
->>>>>>> 4f9e694f
+      const double tol = unitarizedLink.Precision() == QUDA_DOUBLE_PRECISION ? 1e-15 : 2e-6;
+      if (unitarizedLink.StaggeredPhaseApplied()) unitarizedLink.removeStaggeredPhase();
+      projectSU3(unitarizedLink, tol, num_failures_d);
+      if (unitarizedLink.StaggeredPhaseApplied() && param->staggered_phase_applied) unitarizedLink.applyStaggeredPhase();
+      if (*num_failures_h > 0) errorQuda("Error in the SU(3) unitarization: %d failures\n", *num_failures_h);
+    }
+
+    cpuUnitarizedLink.copy(unitarizedLink);
   }
 
   delete cudaInLinkEx;
