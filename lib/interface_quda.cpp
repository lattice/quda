--- conflicted
+++ resolved
@@ -910,19 +910,12 @@
   // We must also adjust inv_param->clover_coeff here. If a user has set kappa and
   // Csw, we must populate inv_param->clover_coeff for them as the computeClover
   // routines uses that value
-<<<<<<< HEAD
   inv_param->clover_coeff = (inv_param->clover_coeff == 0.0 ? inv_param->kappa * inv_param->clover_csw : inv_param->clover_coeff);  
   clover_param.twist_flavor = twist_flavor;
   clover_param.mu2 = twist_flavor != QUDA_TWIST_NO ? 
                        4.*inv_param->kappa*inv_param->kappa*inv_param->mu*inv_param->mu : 0.0;
   clover_param.epsilon2 = twist_flavor == QUDA_TWIST_NONDEG_DOUBLET ?
                             4.*inv_param->kappa*inv_param->kappa*inv_param->epsilon*inv_param->epsilon : 0.0;
-=======
-  inv_param->clover_coeff
-    = (inv_param->clover_coeff == 0.0 ? inv_param->kappa * inv_param->clover_csw : inv_param->clover_coeff);
-  clover_param.twisted = twisted;
-  clover_param.mu2 = twisted ? 4.*inv_param->kappa*inv_param->kappa*inv_param->mu*inv_param->mu : 0.0;
->>>>>>> 6a3caa27
   clover_param.siteSubset = QUDA_FULL_SITE_SUBSET;
   for (int i=0; i<4; i++) clover_param.x[i] = gaugePrecise->X()[i];
   clover_param.pad = inv_param->cl_pad;
@@ -3451,15 +3444,6 @@
       if (h_clover || h_clovinv) {
         CloverFieldParam clover_param;
         clover_param.nDim = 4;
-<<<<<<< HEAD
-	// FIXME: BaKo is this correct now that the coeff and csw differene has been introduced?
-        clover_param.csw = param->clover_coeff;
-        clover_param.twist_flavor = param->twist_flavor;
-        clover_param.mu2 = clover_param.twist_flavor != QUDA_TWIST_NO ? 
-                             4.0 * param->kappa * param->kappa * param->mu * param->mu : 0.0;
-        clover_param.epsilon2 = clover_param.twist_flavor == QUDA_TWIST_NONDEG_DOUBLET ? 
-                             4.0 * param->kappa * param->kappa * param->epsilon * param->epsilon : 0.0;
-=======
         // If clover_coeff is not set manually, then it is the product Csw * kappa.
         // If the user has set the clover_coeff manually, that value takes precedent.
         clover_param.csw = param->clover_csw;
@@ -3468,9 +3452,11 @@
         // Csw, we must populate param->clover_coeff for them as the computeClover
         // routines uses that value
         param->clover_coeff = (param->clover_coeff == 0.0 ? param->kappa * param->clover_csw : param->clover_coeff);
-        clover_param.twisted = param->dslash_type == QUDA_TWISTED_CLOVER_DSLASH;
-        clover_param.mu2 = clover_param.twisted ? 4.0 * param->kappa * param->kappa * param->mu * param->mu : 0.0;
->>>>>>> 6a3caa27
+        clover_param.twist_flavor = param->twist_flavor;
+        clover_param.mu2 = clover_param.twist_flavor != QUDA_TWIST_NO ? 
+                             4.0 * param->kappa * param->kappa * param->mu * param->mu : 0.0;
+        clover_param.epsilon2 = clover_param.twist_flavor == QUDA_TWIST_NONDEG_DOUBLET ? 
+                             4.0 * param->kappa * param->kappa * param->epsilon * param->epsilon : 0.0;
         clover_param.siteSubset = QUDA_FULL_SITE_SUBSET;
         for (int d = 0; d < 4; d++) { clover_param.x[d] = field_dim[d]; }
         clover_param.pad = param->cl_pad;
