#include <cmath>
#include <cstdio>
#include <cstdlib>
#include <cstring>
#include <iostream>
#include <sys/time.h>
#include <complex.h>

#include <quda.h>
#include <quda_internal.h>
#include <device.h>
#include <timer.h>
#include <comm_quda.h>
#include <tune_quda.h>
#include <blas_quda.h>
#include <gauge_field.h>
#include <dirac_quda.h>
#include <dslash_quda.h>
#include <invert_quda.h>
#include <eigensolve_quda.h>
#include <color_spinor_field.h>
#include <clover_field.h>
#include <llfat_quda.h>
#include <unitarization_links.h>
#include <algorithm>
#include <staggered_oprod.h>
#include <ks_improved_force.h>
#include <ks_force_quda.h>
#include <pgauge_monte.h>
#include <random_quda.h>
#include <mpi_comm_handle.h>

#include <multigrid.h>
#include <deflation.h>

#include <split_grid.h>

#include <ks_force_quda.h>

#include <gauge_force_quda.h>
#include <gauge_update_quda.h>

#define MAX(a,b) ((a)>(b)? (a):(b))
#define TDIFF(a,b) (b.tv_sec - a.tv_sec + 0.000001*(b.tv_usec - a.tv_usec))

// define newQudaGaugeParam() and newQudaInvertParam()
#define INIT_PARAM
#include "check_params.h"
#undef INIT_PARAM

// define (static) checkGaugeParam() and checkInvertParam()
#define CHECK_PARAM
#include "check_params.h"
#undef CHECK_PARAM
void checkBLASParam(QudaBLASParam &param) { checkBLASParam(&param); }

// define printQudaGaugeParam() and printQudaInvertParam()
#define PRINT_PARAM
#include "check_params.h"
#undef PRINT_PARAM

#include <gauge_tools.h>
#include <contract_quda.h>
#include <momentum.h>

using namespace quda;

static int R[4] = {0, 0, 0, 0};
// setting this to false prevents redundant halo exchange but isn't yet compatible with HISQ / ASQTAD kernels
static bool redundant_comms = false;

#include <blas_lapack.h>


// QUDA pointers to fields. These pointers refer to the 'Precise'
// field which is the field with no smearing applied, no gauge fixing, no evolution,
// all at the precision requested at run time by the user. Associated with these
// fields are several copies that may have lower precision than the user requested.
// * Sloppy: We use this field for higher speed, lower precision BLAS operations
//   in solvers (prec_sloppy).
// * Precondition: If a solver has a preconditioner step, we use this field at
//   its specified precision (prec_precondition)
// * Refinement: The multishift solver has a refinement step, it uses this field
//   at (prec_refinement)
// * Eigensolver: The stand alone eigensolver uses gaugePrecise. However, if an
//   inverter calls the eigensolver for deflation, it will use gaugeEigensolver
//   to compute the deflation space at (prec_eigensolver) 
cudaGaugeField *gaugePrecise = nullptr;
cudaGaugeField *gaugeSloppy = nullptr;
cudaGaugeField *gaugePrecondition = nullptr;
cudaGaugeField *gaugeRefinement = nullptr;
cudaGaugeField *gaugeEigensolver = nullptr;
cudaGaugeField *gaugeExtended = nullptr;

// These pointers are for Fat fields used by the Staggered action.
cudaGaugeField *gaugeFatPrecise = nullptr;
cudaGaugeField *gaugeFatSloppy = nullptr;
cudaGaugeField *gaugeFatPrecondition = nullptr;
cudaGaugeField *gaugeFatRefinement = nullptr;
cudaGaugeField *gaugeFatEigensolver = nullptr;
cudaGaugeField *gaugeFatExtended = nullptr;

// These pointer are for Long fields used by the Staggered action.
cudaGaugeField *gaugeLongPrecise = nullptr;
cudaGaugeField *gaugeLongSloppy = nullptr;
cudaGaugeField *gaugeLongPrecondition = nullptr;
cudaGaugeField *gaugeLongRefinement = nullptr;
cudaGaugeField *gaugeLongEigensolver = nullptr;
cudaGaugeField *gaugeLongExtended = nullptr;

// These pointers are copies of gauePrecise that have been modified. One of the
// smearing/HMC/gauge fixing routines has been used to construct the gauge
cudaGaugeField *gaugeSmeared = nullptr;
cudaGaugeField *gaugeEvolved = nullptr;
cudaGaugeField *gaugeFixed = nullptr;

<<<<<<< HEAD
// This is the momemntum field used by QUDA
cudaGaugeField *momResident = nullptr;

// These are the clover versions of the lower precision fields
cudaCloverField *cloverPrecise = nullptr;
cudaCloverField *cloverSloppy = nullptr;
cudaCloverField *cloverPrecondition = nullptr;
cudaCloverField *cloverRefinement = nullptr;
cudaCloverField *cloverEigensolver = nullptr;
=======
CloverField *cloverPrecise = nullptr;
CloverField *cloverSloppy = nullptr;
CloverField *cloverPrecondition = nullptr;
CloverField *cloverRefinement = nullptr;
CloverField *cloverEigensolver = nullptr;
>>>>>>> ad018cba

// These pointers are copies of cloverPrecise that have been modified. One of the
// smearing/HMC/gauge fixing routines has been used to construct the gauge from
// which these clover fields are constructed
cudaCloverField *cloverSmeared = nullptr;
cudaCloverField *cloverEvolved = nullptr;
cudaCloverField *cloverFixed = nullptr;

// A device gauge field with a `halo`. An N depth halo is a copy of the N
// outermost lattice points (boundary points) on an MPI node. When data from one
// MPI node must be communicated to a neighbouring node, data is copied into the
// halo and an exchange routine swaps the data.
cudaGaugeField *extendedGaugeResident = nullptr;

<<<<<<< HEAD
// In the HMC, a device copy of the solution vector.
std::vector<cudaColorSpinorField*> solutionResident;
=======
std::vector<ColorSpinorField *> solutionResident;
>>>>>>> ad018cba

// DMH FIXME upgarde of the above. Safe to change
// throuout the file?
std::vector<ColorSpinorField*> solutionResidentNew;

// vector of spinors used for forecasting solutions in HMC
#define QUDA_MAX_CHRONO 12
// each entry is one p
std::vector< std::vector<ColorSpinorField*> > chronoResident(QUDA_MAX_CHRONO);

// Mapped memory buffer used to hold unitarization failures
static int *num_failures_h = nullptr;
static int *num_failures_d = nullptr;

static bool initialized = false;

// HMC acceptance_rate
static int accepted = 0;
static int trajectories = 0;

//!< Profiler for initQuda
static TimeProfile profileInit("initQuda");

//!< Profile for loadGaugeQuda / saveGaugeQuda
static TimeProfile profileGauge("loadGaugeQuda");

//!< Profile for loadCloverQuda
static TimeProfile profileClover("loadCloverQuda");

//!< Profiler for dslashQuda
static TimeProfile profileDslash("dslashQuda");

//!< Profiler for invertQuda
static TimeProfile profileInvert("invertQuda");

//!< Profiler for propagatorQuda
static TimeProfile profilePropagator("propagatorQuda");

//!< Profiler for invertMultiSrcQuda
static TimeProfile profileInvertMultiSrc("invertMultiSrcQuda");

//!< Profiler for invertMultiShiftQuda
static TimeProfile profileMulti("invertMultiShiftQuda");

//!< Profiler for eigensolveQuda
static TimeProfile profileEigensolve("eigensolveQuda");

//!< Profiler for computeFatLinkQuda
static TimeProfile profileFatLink("computeKSLinkQuda");

//!< Profiler for computeGaugeForceQuda
static TimeProfile profileGaugeForce("computeGaugeForceQuda");

//!< Profiler for computeGaugePathQuda
static TimeProfile profileGaugePath("computeGaugePathQuda");

//!<Profiler for updateGaugeFieldQuda
static TimeProfile profileGaugeUpdate("updateGaugeFieldQuda");

//!<Profiler for updateMomentumFieldQuda
static TimeProfile profileMomentumUpdate("updateMomentumFieldQuda");

//!<Profiler for createExtendedGaugeField
static TimeProfile profileExtendedGauge("createExtendedGaugeField");

//!<Profiler for computeWilsonForceQuda
static TimeProfile profileWilsonForce("computeWilsonForceQuda");

//!<Profiler for computeCloverForceQuda
static TimeProfile profileCloverForce("computeCloverForceQuda");

//!<Profiler for computeStaggeredForceQuda
static TimeProfile profileStaggeredForce("computeStaggeredForceQuda");

//!<Profiler for computeHISQForceQuda
static TimeProfile profileHISQForce("computeHISQForceQuda");

//!<Profiler for plaqQuda
static TimeProfile profilePlaq("plaqQuda");

//!< Profiler for wuppertalQuda
static TimeProfile profileWuppertal("wuppertalQuda");

//!< Profiler for gaussianSmearQuda
static TimeProfile profileGaussianSmear("gaussianSmearQuda");

//!<Profiler for gaussQuda
static TimeProfile profileGauss("gaussQuda");

//!< Profiler for gaugeObservableQuda
static TimeProfile profileGaugeObs("gaugeObservablesQuda");

//!< Profiler for APEQuda
static TimeProfile profileAPE("APEQuda");

//!< Profiler for STOUTQuda
static TimeProfile profileSTOUT("STOUTQuda");

//!< Profiler for OvrImpSTOUTQuda
static TimeProfile profileOvrImpSTOUT("OvrImpSTOUTQuda");

//!< Profiler for wFlowQuda
static TimeProfile profileWFlow("wFlowQuda");

//!< Profiler for projectSU3Quda
static TimeProfile profileProject("projectSU3Quda");

//!< Profiler for staggeredPhaseQuda
static TimeProfile profilePhase("staggeredPhaseQuda");

//!< Profiler for contractions
static TimeProfile profileContract("contractQuda");

//!< Profiler for FT contractions
static TimeProfile profileContractFT("contractFTQuda");

//!< Profiler for GEMM and other BLAS
static TimeProfile profileBLAS("blasQuda");
TimeProfile &getProfileBLAS() { return profileBLAS; }

//!< Profiler for covariant derivative
static TimeProfile profileCovDev("covDevQuda");

//!< Profiler for momentum action
static TimeProfile profileMomAction("momActionQuda");

//!< Profiler for endQuda
static TimeProfile profileEnd("endQuda");

//!< Profiler for endQuda
static TimeProfile profileMake4DProp("make4DPropQuda");

//!< Profiler for GaugeFixing
static TimeProfile GaugeFixFFTQuda("GaugeFixFFTQuda");
static TimeProfile GaugeFixOVRQuda("GaugeFixOVRQuda");

//!< Profiler for toal time spend between init and end
static TimeProfile profileInit2End("initQuda-endQuda",false);

static bool enable_profiler = false;
static bool do_not_profile_quda = false;

static void profilerStart(const char *f)
{
  static std::vector<int> target_list;
  static bool enable = false;
  static bool init = false;
  if (!init) {
    char *profile_target_env = getenv("QUDA_ENABLE_TARGET_PROFILE"); // selectively enable profiling for a given solve

    if ( profile_target_env ) {
      std::stringstream target_stream(profile_target_env);

      int target;
      while(target_stream >> target) {
       target_list.push_back(target);
       if (target_stream.peek() == ',') target_stream.ignore();
     }

     if (target_list.size() > 0) {
       std::sort(target_list.begin(), target_list.end());
       target_list.erase( unique( target_list.begin(), target_list.end() ), target_list.end() );
       warningQuda("Targeted profiling enabled for %lu functions\n", target_list.size());
       enable = true;
     }
   }

    char* donotprofile_env = getenv("QUDA_DO_NOT_PROFILE"); // disable profiling of QUDA parts
    if (donotprofile_env && (!(strcmp(donotprofile_env, "0") == 0)))  {
      do_not_profile_quda=true;
      printfQuda("Disabling profiling in QUDA\n");
    }
    init = true;
  }

  static int target_count = 0;
  static unsigned int i = 0;
  if (do_not_profile_quda){
    device::profile::stop();
    printfQuda("Stopping profiling in QUDA\n");
  } else {
    if (enable) {
      if (i < target_list.size() && target_count++ == target_list[i]) {
        enable_profiler = true;
        printfQuda("Starting profiling for %s\n", f);
        device::profile::start();
        i++; // advance to next target
    }
  }
}
}

static void profilerStop(const char *f) {
  if (do_not_profile_quda) {
    device::profile::start();
  } else {

    if (enable_profiler) {
      printfQuda("Stopping profiling for %s\n", f);
      device::profile::stop();
      enable_profiler = false;
    }
  }
}


namespace quda {
  void printLaunchTimer();
}

void setVerbosityQuda(QudaVerbosity verbosity, const char prefix[], FILE *outfile)
{
  setVerbosity(verbosity);
  setOutputPrefix(prefix);
  setOutputFile(outfile);
}


typedef struct {
  int ndim;
  int dims[QUDA_MAX_DIM];
} LexMapData;

/**
 * For MPI, the default node mapping is lexicographical with t varying fastest.
 */
static int lex_rank_from_coords(const int *coords, void *fdata)
{
  auto *md = static_cast<LexMapData *>(fdata);

  int rank = coords[0];
  for (int i = 1; i < md->ndim; i++) {
    rank = md->dims[i] * rank + coords[i];
  }
  return rank;
}

#ifdef QMP_COMMS
/**
 * For QMP, we use the existing logical topology if already declared.
 */
static int qmp_rank_from_coords(const int *coords, void *) { return QMP_get_node_number_from(coords); }
#endif

// Provision for user control over MPI comm handle
// Assumes an MPI implementation of QMP

#if defined(QMP_COMMS) || defined(MPI_COMMS)
MPI_Comm MPI_COMM_HANDLE_USER;
static bool user_set_comm_handle = false;
#endif

#if defined(QMP_COMMS) || defined(MPI_COMMS)
void setMPICommHandleQuda(void *mycomm)
{
  MPI_COMM_HANDLE_USER = *((MPI_Comm *)mycomm);
  user_set_comm_handle = true;
}
#else
void setMPICommHandleQuda(void *) { }
#endif

static bool comms_initialized = false;

void initCommsGridQuda(int nDim, const int *dims, QudaCommsMap func, void *fdata)
{
  if (comms_initialized) return;

  if (nDim != 4) {
    errorQuda("Number of communication grid dimensions must be 4");
  }

  LexMapData map_data;
  if (!func) {

#if QMP_COMMS
    if (QMP_logical_topology_is_declared()) {
      if (QMP_get_logical_number_of_dimensions() != 4) {
        errorQuda("QMP logical topology must have 4 dimensions");
      }
      for (int i=0; i<nDim; i++) {
        int qdim = QMP_get_logical_dimensions()[i];
        if(qdim != dims[i]) {
          errorQuda("QMP logical dims[%d]=%d does not match dims[%d]=%d argument", i, qdim, i, dims[i]);
        }
      }
      fdata = nullptr;
      func = qmp_rank_from_coords;
    } else {
      warningQuda("QMP logical topology is undeclared; using default lexicographical ordering");
#endif

      map_data.ndim = nDim;
      for (int i=0; i<nDim; i++) {
        map_data.dims[i] = dims[i];
      }
      fdata = (void *) &map_data;
      func = lex_rank_from_coords;

#if QMP_COMMS
    }
#endif

  }

#if defined(QMP_COMMS) || defined(MPI_COMMS)
  comm_init(nDim, dims, func, fdata, user_set_comm_handle, (void *)&MPI_COMM_HANDLE_USER);
#else
  comm_init(nDim, dims, func, fdata);
#endif

  comms_initialized = true;
}


static void init_default_comms()
{
#if defined(QMP_COMMS)
  if (QMP_logical_topology_is_declared()) {
    int ndim = QMP_get_logical_number_of_dimensions();
    const int *dims = QMP_get_logical_dimensions();
    initCommsGridQuda(ndim, dims, nullptr, nullptr);
  } else {
    errorQuda("initQuda() called without prior call to initCommsGridQuda(),"
        " and QMP logical topology has not been declared");
  }
#elif defined(MPI_COMMS)
  errorQuda("When using MPI for communications, initCommsGridQuda() must be called before initQuda()");
#else // single-GPU
  const int dims[4] = {1, 1, 1, 1};
  initCommsGridQuda(4, dims, nullptr, nullptr);
#endif
}


#define STR_(x) #x
#define STR(x) STR_(x)
  static const std::string quda_version = STR(QUDA_VERSION_MAJOR) "." STR(QUDA_VERSION_MINOR) "." STR(QUDA_VERSION_SUBMINOR);
#undef STR
#undef STR_

extern char* gitversion;

/*
 * Set the device that QUDA uses.
 */
void initQudaDevice(int dev)
{
  //static bool initialized = false;
  if (initialized) return;
  initialized = true;

  profileInit2End.TPSTART(QUDA_PROFILE_TOTAL);
  profileInit.TPSTART(QUDA_PROFILE_TOTAL);
  profileInit.TPSTART(QUDA_PROFILE_INIT);

  if (getVerbosity() >= QUDA_SUMMARIZE) {
#ifdef GITVERSION
    printfQuda("QUDA %s (git %s)\n",quda_version.c_str(),gitversion);
#else
    printfQuda("QUDA %s\n",quda_version.c_str());
#endif
  }

#ifdef MULTI_GPU
  if (dev < 0) {
    if (!comms_initialized) {
      errorQuda("initDeviceQuda() called with a negative device ordinal, but comms have not been initialized");
    }
    dev = comm_gpuid();
  }
#else
  if (dev < 0 || dev >= 16) errorQuda("Invalid device number %d", dev);
#endif

  device::init(dev);

  { // determine if we will do CPU or GPU data reordering (default is GPU)
    char *reorder_str = getenv("QUDA_REORDER_LOCATION");

    if (!reorder_str || (strcmp(reorder_str,"CPU") && strcmp(reorder_str,"cpu")) ) {
      warningQuda("Data reordering done on GPU (set with QUDA_REORDER_LOCATION=GPU/CPU)");
      reorder_location_set(QUDA_CUDA_FIELD_LOCATION);
    } else {
      warningQuda("Data reordering done on CPU (set with QUDA_REORDER_LOCATION=GPU/CPU)");
      reorder_location_set(QUDA_CPU_FIELD_LOCATION);
    }
  }

  profileInit.TPSTOP(QUDA_PROFILE_INIT);
  profileInit.TPSTOP(QUDA_PROFILE_TOTAL);
}

/*
 * Any persistent memory allocations that QUDA uses are done here.
 */
void initQudaMemory()
{
  profileInit.TPSTART(QUDA_PROFILE_TOTAL);
  profileInit.TPSTART(QUDA_PROFILE_INIT);

  if (!comms_initialized) init_default_comms();

  loadTuneCache();

  device::create_context();

  loadTuneCache();

  // initalize the memory pool allocators
  pool::init();

  createDslashEvents();

  blas_lapack::native::init();

  num_failures_h = static_cast<int *>(mapped_malloc(sizeof(int)));
  num_failures_d = static_cast<int *>(get_mapped_device_pointer(num_failures_h));

  for (int d=0; d<4; d++) R[d] = 2 * (redundant_comms || commDimPartitioned(d));

  profileInit.TPSTOP(QUDA_PROFILE_INIT);
  profileInit.TPSTOP(QUDA_PROFILE_TOTAL);
}

void updateR()
{
  for (int d=0; d<4; d++) R[d] = 2 * (redundant_comms || commDimPartitioned(d));
}

void initQuda(int dev)
{
  // initialize communications topology, if not already done explicitly via initCommsGridQuda()
  if (!comms_initialized) init_default_comms();

  // set the device that QUDA uses
  initQudaDevice(dev);

  // set the persistant memory allocations that QUDA uses (Blas, streams, etc.)
  initQudaMemory();
}

// This is a flag used to signal when we have downloaded new gauge
// field.  Set by loadGaugeQuda and consumed by loadCloverQuda as one
// possible flag to indicate we need to recompute the clover field
static bool invalidate_clover = true;

void loadGaugeQuda(void *h_gauge, QudaGaugeParam *param)
{
  profileGauge.TPSTART(QUDA_PROFILE_TOTAL);

  if (!initialized) errorQuda("QUDA not initialized");
  if (getVerbosity() == QUDA_DEBUG_VERBOSE) printQudaGaugeParam(param);

  checkGaugeParam(param);

  profileGauge.TPSTART(QUDA_PROFILE_INIT);
  // Set the specific input parameters and create the cpu gauge field
  GaugeFieldParam gauge_param(*param, h_gauge);

  if (gauge_param.order <= 4) gauge_param.ghostExchange = QUDA_GHOST_EXCHANGE_NO;
  GaugeField *in = (param->location == QUDA_CPU_FIELD_LOCATION) ?
    static_cast<GaugeField*>(new cpuGaugeField(gauge_param)) :
    static_cast<GaugeField*>(new cudaGaugeField(gauge_param));

  if (in->Order() == QUDA_BQCD_GAUGE_ORDER) {
    static size_t checksum = SIZE_MAX;
    size_t in_checksum = in->checksum(true);
    if (in_checksum == checksum) {
      if (getVerbosity() >= QUDA_VERBOSE)
        printfQuda("Gauge field unchanged - using cached gauge field %lu\n", checksum);
      profileGauge.TPSTOP(QUDA_PROFILE_INIT);
      profileGauge.TPSTOP(QUDA_PROFILE_TOTAL);
      delete in;
      invalidate_clover = false;
      return;
    }
    checksum = in_checksum;
    invalidate_clover = true;
  }

  // free any current gauge field before new allocations to reduce memory overhead
  switch (param->type) {
    case QUDA_WILSON_LINKS:
      if (gaugeRefinement != gaugeSloppy && gaugeRefinement != gaugeEigensolver && gaugeRefinement)
        delete gaugeRefinement;

      if (gaugePrecondition != gaugeSloppy && gaugePrecondition != gaugeEigensolver && gaugePrecondition != gaugePrecise
          && gaugePrecondition)
        delete gaugePrecondition;

      if (gaugeEigensolver != gaugeSloppy && gaugeEigensolver != gaugePrecise && gaugeEigensolver != gaugePrecondition
          && gaugeEigensolver)
        delete gaugeEigensolver;

      if (gaugePrecise != gaugeSloppy && gaugeSloppy) delete gaugeSloppy;

      if (gaugePrecise && !param->use_resident_gauge) delete gaugePrecise;

      break;
    case QUDA_ASQTAD_FAT_LINKS:
      if (gaugeFatRefinement != gaugeFatSloppy && gaugeFatRefinement != gaugeFatEigensolver && gaugeFatRefinement)
        delete gaugeFatRefinement;

      if (gaugeFatPrecondition != gaugeFatSloppy && gaugeFatPrecondition != gaugeFatEigensolver
          && gaugeFatPrecondition != gaugeFatPrecise && gaugeFatPrecondition)
        delete gaugeFatPrecondition;

      if (gaugeFatEigensolver != gaugeFatSloppy && gaugeFatEigensolver != gaugeFatPrecise
          && gaugeFatEigensolver != gaugeFatPrecondition && gaugeFatEigensolver)
        delete gaugeFatEigensolver;

      if (gaugeFatPrecise != gaugeFatSloppy && gaugeFatSloppy) delete gaugeFatSloppy;

      if (gaugeFatPrecise && !param->use_resident_gauge) delete gaugeFatPrecise;

      break;
    case QUDA_ASQTAD_LONG_LINKS:

      if (gaugeLongRefinement != gaugeLongSloppy && gaugeLongRefinement != gaugeLongEigensolver && gaugeLongRefinement)
        delete gaugeLongRefinement;

      if (gaugeLongPrecondition != gaugeLongSloppy && gaugeLongPrecondition != gaugeLongEigensolver
          && gaugeLongPrecondition != gaugeLongPrecise && gaugeLongPrecondition)
        delete gaugeLongPrecondition;

      if (gaugeLongEigensolver != gaugeLongSloppy && gaugeLongEigensolver != gaugeLongPrecise
          && gaugeLongEigensolver != gaugeLongPrecondition && gaugeLongEigensolver)
        delete gaugeLongEigensolver;

      if (gaugeLongPrecise != gaugeLongSloppy && gaugeLongSloppy) delete gaugeLongSloppy;

      if (gaugeLongPrecise) delete gaugeLongPrecise;

      break;
    case QUDA_SMEARED_LINKS:
      if (gaugeSmeared) delete gaugeSmeared;
      break;
    default:
      errorQuda("Invalid gauge type %d", param->type);
  }

  // if not preserving then copy the gauge field passed in
  cudaGaugeField *precise = nullptr;

  // switch the parameters for creating the mirror precise cuda gauge field
  gauge_param.create = QUDA_NULL_FIELD_CREATE;
  gauge_param.reconstruct = param->reconstruct;
  gauge_param.setPrecision(param->cuda_prec, true);
  gauge_param.ghostExchange = QUDA_GHOST_EXCHANGE_PAD;
  gauge_param.pad = param->ga_pad;

  precise = new cudaGaugeField(gauge_param);

  if (param->use_resident_gauge) {
    if(gaugePrecise == nullptr) errorQuda("No resident gauge field");
    // copy rather than point at to ensure that the padded region is filled in
    precise->copy(*gaugePrecise);
    precise->exchangeGhost();
    delete gaugePrecise;
    gaugePrecise = nullptr;
    profileGauge.TPSTOP(QUDA_PROFILE_INIT);
  } else {
    profileGauge.TPSTOP(QUDA_PROFILE_INIT);
    profileGauge.TPSTART(QUDA_PROFILE_H2D);
    precise->copy(*in);
    profileGauge.TPSTOP(QUDA_PROFILE_H2D);
  }

  // for gaugeSmeared we are interested only in the precise version
  if (param->type == QUDA_SMEARED_LINKS) {
    gaugeSmeared = createExtendedGauge(*precise, R, profileGauge);

    profileGauge.TPSTART(QUDA_PROFILE_FREE);
    delete precise;
    delete in;
    profileGauge.TPSTOP(QUDA_PROFILE_FREE);

    profileGauge.TPSTOP(QUDA_PROFILE_TOTAL);
    return;
  }

  // creating sloppy fields isn't really compute, but it is work done on the gpu
  profileGauge.TPSTART(QUDA_PROFILE_COMPUTE);

  // switch the parameters for creating the mirror sloppy cuda gauge field
  gauge_param.reconstruct = param->reconstruct_sloppy;
  gauge_param.setPrecision(param->cuda_prec_sloppy, true);
  cudaGaugeField *sloppy = nullptr;
  if (param->cuda_prec == param->cuda_prec_sloppy && param->reconstruct == param->reconstruct_sloppy) {
    sloppy = precise;
  } else {
    sloppy = new cudaGaugeField(gauge_param);
    sloppy->copy(*precise);
  }

  // switch the parameters for creating the mirror preconditioner cuda gauge field
  gauge_param.reconstruct = param->reconstruct_precondition;
  gauge_param.setPrecision(param->cuda_prec_precondition, true);
  cudaGaugeField *precondition = nullptr;
  if (param->cuda_prec == param->cuda_prec_precondition && param->reconstruct == param->reconstruct_precondition) {
    precondition = precise;
  } else if (param->cuda_prec_sloppy == param->cuda_prec_precondition
             && param->reconstruct_sloppy == param->reconstruct_precondition) {
    precondition = sloppy;
  } else {
    precondition = new cudaGaugeField(gauge_param);
    precondition->copy(*precise);
  }

  // switch the parameters for creating the refinement cuda gauge field
  gauge_param.reconstruct = param->reconstruct_refinement_sloppy;
  gauge_param.setPrecision(param->cuda_prec_refinement_sloppy, true);
  cudaGaugeField *refinement = nullptr;
  if (param->cuda_prec_sloppy == param->cuda_prec_refinement_sloppy
      && param->reconstruct_sloppy == param->reconstruct_refinement_sloppy) {
    refinement = sloppy;
  } else {
    refinement = new cudaGaugeField(gauge_param);
    refinement->copy(*sloppy);
  }

  // switch the parameters for creating the eigensolver cuda gauge field
  gauge_param.reconstruct = param->reconstruct_eigensolver;
  gauge_param.setPrecision(param->cuda_prec_eigensolver, true);
  cudaGaugeField *eigensolver = nullptr;
  if (param->cuda_prec == param->cuda_prec_eigensolver && param->reconstruct == param->reconstruct_eigensolver) {
    eigensolver = precise;
  } else if (param->cuda_prec_precondition == param->cuda_prec_eigensolver
             && param->reconstruct_precondition == param->reconstruct_eigensolver) {
    eigensolver = precondition;
  } else if (param->cuda_prec_sloppy == param->cuda_prec_eigensolver
             && param->reconstruct_sloppy == param->reconstruct_eigensolver) {
    eigensolver = sloppy;
  } else {
    eigensolver = new cudaGaugeField(gauge_param);
    eigensolver->copy(*precise);
  }

  profileGauge.TPSTOP(QUDA_PROFILE_COMPUTE);

  // create an extended preconditioning field
  cudaGaugeField* extended = nullptr;
  if (param->overlap){
    int R[4]; // domain-overlap widths in different directions
    for (int i=0; i<4; ++i) R[i] = param->overlap*commDimPartitioned(i);
    extended = createExtendedGauge(*precondition, R, profileGauge);
  }

  switch (param->type) {
    case QUDA_WILSON_LINKS:
      gaugePrecise = precise;
      gaugeSloppy = sloppy;
      gaugePrecondition = precondition;
      gaugeRefinement = refinement;
      gaugeEigensolver = eigensolver;

      if(param->overlap) gaugeExtended = extended;
      break;
    case QUDA_ASQTAD_FAT_LINKS:
      gaugeFatPrecise = precise;
      gaugeFatSloppy = sloppy;
      gaugeFatPrecondition = precondition;
      gaugeFatRefinement = refinement;
      gaugeFatEigensolver = eigensolver;

      if(param->overlap){
        if(gaugeFatExtended) errorQuda("Extended gauge fat field already allocated");
	gaugeFatExtended = extended;
      }
      break;
    case QUDA_ASQTAD_LONG_LINKS:
      gaugeLongPrecise = precise;
      gaugeLongSloppy = sloppy;
      gaugeLongPrecondition = precondition;
      gaugeLongRefinement = refinement;
      gaugeLongEigensolver = eigensolver;

      if(param->overlap){
        if(gaugeLongExtended) errorQuda("Extended gauge long field already allocated");
   	gaugeLongExtended = extended;
      }
      break;
    default:
      errorQuda("Invalid gauge type %d", param->type);
  }

  profileGauge.TPSTART(QUDA_PROFILE_FREE);
  delete in;
  profileGauge.TPSTOP(QUDA_PROFILE_FREE);

  if (extendedGaugeResident) {
    // updated the resident gauge field if needed
    QudaReconstructType recon = extendedGaugeResident->Reconstruct();
    delete extendedGaugeResident;
    // Use the static R (which is defined at the very beginning of lib/interface_quda.cpp) here
    extendedGaugeResident = createExtendedGauge(*gaugePrecise, R, profileGauge, false, recon);
  }

  profileGauge.TPSTOP(QUDA_PROFILE_TOTAL);
}

void saveGaugeQuda(void *h_gauge, QudaGaugeParam *param)
{
  profileGauge.TPSTART(QUDA_PROFILE_TOTAL);

  if (param->location != QUDA_CPU_FIELD_LOCATION) errorQuda("Non-cpu output location not yet supported");

  if (!initialized) errorQuda("QUDA not initialized");
  checkGaugeParam(param);

  // Set the specific cpu parameters and create the cpu gauge field
  GaugeFieldParam gauge_param(*param, h_gauge);
  cpuGaugeField cpuGauge(gauge_param);
  cudaGaugeField *cudaGauge = nullptr;
  switch (param->type) {
  case QUDA_WILSON_LINKS: cudaGauge = gaugePrecise; break;
  case QUDA_ASQTAD_FAT_LINKS: cudaGauge = gaugeFatPrecise; break;
  case QUDA_ASQTAD_LONG_LINKS: cudaGauge = gaugeLongPrecise; break;
  case QUDA_SMEARED_LINKS:
    gauge_param.create = QUDA_NULL_FIELD_CREATE;
    gauge_param.reconstruct = param->reconstruct;
    gauge_param.setPrecision(param->cuda_prec, true);
    gauge_param.ghostExchange = QUDA_GHOST_EXCHANGE_PAD;
    gauge_param.pad = param->ga_pad;
    cudaGauge = new cudaGaugeField(gauge_param);
    copyExtendedGauge(*cudaGauge, *gaugeSmeared, QUDA_CUDA_FIELD_LOCATION);
    break;
  default: errorQuda("Invalid gauge type");
  }

  profileGauge.TPSTART(QUDA_PROFILE_D2H);
  cudaGauge->saveCPUField(cpuGauge);
  profileGauge.TPSTOP(QUDA_PROFILE_D2H);

  if (param->type == QUDA_SMEARED_LINKS) { delete cudaGauge; }

  profileGauge.TPSTOP(QUDA_PROFILE_TOTAL);
}

void loadSloppyCloverQuda(const QudaPrecision prec[]);
void freeSloppyCloverQuda();

void loadCloverQuda(void *h_clover, void *h_clovinv, QudaInvertParam *inv_param)
{
  pushVerbosity(inv_param->verbosity);
  profileClover.TPSTART(QUDA_PROFILE_TOTAL);
  profileClover.TPSTART(QUDA_PROFILE_INIT);

  checkCloverParam(inv_param);
  bool device_calc = false; // calculate clover and inverse on the device?

  if (getVerbosity() >= QUDA_DEBUG_VERBOSE) printQudaInvertParam(inv_param);

  if (!initialized) errorQuda("QUDA not initialized");

  if (!h_clover || inv_param->compute_clover) {
    device_calc = true;
    if (inv_param->clover_coeff == 0.0 && inv_param->clover_csw == 0.0)
      errorQuda("neither clover coefficient nor Csw set");
    if (gaugePrecise->Anisotropy() != 1.0) errorQuda("cannot compute anisotropic clover field");
  }
  if (!h_clover && !device_calc) errorQuda("Uninverted clover term not loaded");

  if (gaugePrecise == nullptr) errorQuda("Gauge field must be loaded before clover");
  if ((inv_param->dslash_type != QUDA_CLOVER_WILSON_DSLASH) && (inv_param->dslash_type != QUDA_TWISTED_CLOVER_DSLASH)
      && (inv_param->dslash_type != QUDA_CLOVER_HASENBUSCH_TWIST_DSLASH)) {
    errorQuda("Wrong dslash_type %d in loadCloverQuda()", inv_param->dslash_type);
  }

  CloverFieldParam clover_param(*inv_param, gaugePrecise->X());
  clover_param.create = QUDA_NULL_FIELD_CREATE;
  // do initial creation and download in same precision as caller, and demote after if needed
  clover_param.setPrecision(inv_param->clover_cpu_prec, true);
  clover_param.inverse = !clover::dynamic_inverse();
  clover_param.location = QUDA_CUDA_FIELD_LOCATION;

  // Adjust inv_param->clover_coeff: if a user has set kappa and Csw,
  // populate inv_param->clover_coeff for them as the computeClover
  // routines uses that value
  inv_param->clover_coeff
    = (inv_param->clover_coeff == 0.0 ? inv_param->kappa * inv_param->clover_csw : inv_param->clover_coeff);

  CloverField *in = nullptr;

  profileClover.TPSTOP(QUDA_PROFILE_INIT);

<<<<<<< HEAD
  // FIXME do we need to make this more robust to changing other meta data (compare cloverPrecise against clover_param)
  // IF either of the clover params have changed, trigger a recompute
=======
>>>>>>> ad018cba
  bool clover_update = false;
  // If either of the clover params have changed, trigger a recompute
  double csw_old = cloverPrecise ? cloverPrecise->Csw() : 0.0;
  double coeff_old = cloverPrecise ? cloverPrecise->Coeff() : 0.0;
  double rho_old = cloverPrecise ? cloverPrecise->Rho() : 0.0;
  double mu2_old = cloverPrecise ? cloverPrecise->Mu2() : 0.0;
  if (!cloverPrecise || invalidate_clover || inv_param->clover_coeff != coeff_old || inv_param->clover_csw != csw_old
      || inv_param->clover_csw != csw_old || inv_param->clover_rho != rho_old
      || 4 * inv_param->kappa * inv_param->kappa * inv_param->mu * inv_param->mu != mu2_old)
    clover_update = true;

  // compute or download clover field only if gauge field has been updated or clover field doesn't exist
  if (clover_update) {
    if (getVerbosity() >= QUDA_VERBOSE) printfQuda("Creating new clover field\n");
    freeSloppyCloverQuda();
    if (cloverPrecise) delete cloverPrecise;

    profileClover.TPSTART(QUDA_PROFILE_INIT);
    cloverPrecise = new CloverField(clover_param);

    if (!device_calc || inv_param->return_clover || inv_param->return_clover_inverse) {
      // create a param for the cpu clover field
      CloverFieldParam inParam(clover_param);
      inParam.order = inv_param->clover_order;
      inParam.setPrecision(inv_param->clover_cpu_prec);
      inParam.inverse = h_clovinv ? true : false;
      inParam.clover = h_clover;
      inParam.cloverInv = h_clovinv;
      inParam.create = QUDA_REFERENCE_FIELD_CREATE;
      inParam.location = inv_param->clover_location;
      inParam.reconstruct = false;
      in = new CloverField(inParam);
    }
    profileClover.TPSTOP(QUDA_PROFILE_INIT);

    if (!device_calc) {
      profileClover.TPSTART(QUDA_PROFILE_H2D);
      cloverPrecise->copy(*in, false);
      if ((h_clovinv && !inv_param->compute_clover_inverse) && !clover::dynamic_inverse())
        cloverPrecise->copy(*in, true);
      profileClover.TPSTOP(QUDA_PROFILE_H2D);
    } else {
      profileClover.TPSTOP(QUDA_PROFILE_TOTAL);
      createCloverQuda(inv_param);
      profileClover.TPSTART(QUDA_PROFILE_TOTAL);
    }

    if ((!h_clovinv || inv_param->compute_clover_inverse) && !clover::dynamic_inverse()) {
      profileClover.TPSTART(QUDA_PROFILE_COMPUTE);
      cloverInvert(*cloverPrecise, inv_param->compute_clover_trlog);
      if (inv_param->compute_clover_trlog) {
        inv_param->trlogA[0] = cloverPrecise->TrLog()[0];
        inv_param->trlogA[1] = cloverPrecise->TrLog()[1];
      }
      profileClover.TPSTOP(QUDA_PROFILE_COMPUTE);
    }
  } else {
    if (getVerbosity() >= QUDA_VERBOSE) printfQuda("Gauge field unchanged - using cached clover field\n");
  }

  // if requested, copy back the clover / inverse field
  if (inv_param->return_clover || inv_param->return_clover_inverse) {
<<<<<<< HEAD
    if (!h_clover && !h_clovinv) errorQuda("Requested clover field return but no clover host pointers set");

    // copy the inverted clover term into host application order on the device
    clover_param.direct = (h_clover && inv_param->return_clover);
    clover_param.inverse = (h_clovinv && inv_param->return_clover_inverse);

    // this isn't really "epilogue" but this label suffices
    profileClover.TPSTART(QUDA_PROFILE_EPILOGUE);
    cudaCloverField *hack = nullptr;
    if (!dynamic_clover_inverse()) {
      // No dynamic clover inversion means a copy of the clover fields exists in
      // clover precise, so we use that. It contains the invese field too.
      clover_param.order = inv_param->clover_order;
      clover_param.setPrecision(inv_param->clover_cpu_prec);
      hack = new cudaCloverField(clover_param);
      hack->copy(*cloverPrecise); // FIXME this can lead to an redundant copies if we're not copying back direct + inverse
    } else {
      // If using dynamic clover inversion, no clover field exists yet, so we create
      // one and invert it.
      clover_param.setPrecision(inv_param->clover_cuda_prec, true);
      auto *hackOfTheHack = new cudaCloverField(clover_param);	// Hack of the hack
      hackOfTheHack->copy(*cloverPrecise, false);
      cloverInvert(*hackOfTheHack, inv_param->compute_clover_trlog);
      if (inv_param->compute_clover_trlog) {
	inv_param->trlogA[0] = cloverPrecise->TrLog()[0];
	inv_param->trlogA[1] = cloverPrecise->TrLog()[1];
      }
      clover_param.order = inv_param->clover_order;
      clover_param.setPrecision(inv_param->clover_cpu_prec);
      hack = new cudaCloverField(clover_param);
      hack->copy(*hackOfTheHack); // FIXME this can lead to an redundant copies if we're not copying back direct + inverse
      delete hackOfTheHack;
    }
    profileClover.TPSTOP(QUDA_PROFILE_EPILOGUE);

    // copy the field into the host application's clover field
    profileClover.TPSTART(QUDA_PROFILE_D2H);
=======
>>>>>>> ad018cba
    if (inv_param->return_clover) {
      if (!h_clover) errorQuda("Requested clover field return but no clover host pointer set");
      profileClover.TPSTART(QUDA_PROFILE_D2H);
      in->copy(*cloverPrecise, false);
      profileClover.TPSTOP(QUDA_PROFILE_D2H);
    }

    if (inv_param->return_clover_inverse) {
      if (!h_clovinv) errorQuda("Requested clover field inverse return but no clover host pointer set");
      profileClover.TPSTART(QUDA_PROFILE_D2H);
      in->copy(*cloverPrecise, true);
      profileClover.TPSTOP(QUDA_PROFILE_D2H);
    }
  }

  if (cloverPrecise->Precision() != inv_param->clover_cuda_prec) {
    // we created the clover field in caller precision, and now need to demote to the desired precision
    CloverFieldParam param(*cloverPrecise);
    param.create = QUDA_NULL_FIELD_CREATE;
    param.setPrecision(inv_param->clover_cuda_prec, true);
    CloverField *tmp = new CloverField(param);
    tmp->copy(*cloverPrecise);
    std::swap(tmp, cloverPrecise);
    delete tmp;
  }

  profileClover.TPSTART(QUDA_PROFILE_FREE);
  if (in) delete in; // delete object referencing input field
  profileClover.TPSTOP(QUDA_PROFILE_FREE);

  QudaPrecision prec[] = {inv_param->clover_cuda_prec_sloppy, inv_param->clover_cuda_prec_precondition,
                          inv_param->clover_cuda_prec_refinement_sloppy, inv_param->clover_cuda_prec_eigensolver};
  loadSloppyCloverQuda(prec);

  profileClover.TPSTOP(QUDA_PROFILE_TOTAL);
  popVerbosity();
}

void freeSloppyCloverQuda();

void loadSloppyCloverQuda(const QudaPrecision *prec)
{
  freeSloppyCloverQuda();

  if (cloverPrecise) {
    // create the mirror sloppy clover field
    CloverFieldParam clover_param(*cloverPrecise);
    clover_param.setPrecision(prec[0], true);

    if (clover_param.Precision() != cloverPrecise->Precision()) {
      cloverSloppy = new CloverField(clover_param);
      cloverSloppy->copy(*cloverPrecise);
    } else {
      cloverSloppy = cloverPrecise;
    }

    // switch the parameters for creating the mirror preconditioner clover field
    clover_param.setPrecision(prec[1], true);

    // create the mirror preconditioner clover field
    if (clover_param.Precision() == cloverPrecise->Precision()) {
      cloverPrecondition = cloverPrecise;
    } else if (clover_param.Precision() == cloverSloppy->Precision()) {
      cloverPrecondition = cloverSloppy;
    } else {
      cloverPrecondition = new CloverField(clover_param);
      cloverPrecondition->copy(*cloverPrecise);
    }

    // switch the parameters for creating the mirror refinement clover field
    clover_param.setPrecision(prec[2], true);

    // create the mirror refinement clover field
    if (clover_param.Precision() != cloverSloppy->Precision()) {
      cloverRefinement = new CloverField(clover_param);
      cloverRefinement->copy(*cloverSloppy);
    } else {
      cloverRefinement = cloverSloppy;
    }
    // switch the parameters for creating the mirror eigensolver clover field
    clover_param.setPrecision(prec[3]);

    // create the mirror eigensolver clover field
    if (clover_param.Precision() == cloverPrecise->Precision()) {
      cloverEigensolver = cloverPrecise;
    } else if (clover_param.Precision() == cloverSloppy->Precision()) {
      cloverEigensolver = cloverSloppy;
    } else if (clover_param.Precision() == cloverPrecondition->Precision()) {
      cloverEigensolver = cloverPrecondition;
    } else {
      cloverEigensolver = new CloverField(clover_param);
      cloverEigensolver->copy(*cloverPrecise);
    }
  }

}

// just free the sloppy fields used in mixed-precision solvers
void freeSloppyGaugeQuda()
{
  if (!initialized) errorQuda("QUDA not initialized");

  // Wilson gauges
  //---------------------------------------------------------------------------
  // Delete gaugeRefinement if it does not alias gaugeSloppy.
  if (gaugeRefinement != gaugeSloppy && gaugeRefinement) delete gaugeRefinement;

  // Delete gaugePrecondition if it does not alias gaugePrecise, gaugeSloppy, or gaugeEigensolver.
  if (gaugePrecondition != gaugeSloppy && gaugePrecondition != gaugePrecise && gaugePrecondition != gaugeEigensolver
      && gaugePrecondition)
    delete gaugePrecondition;

  // Delete gaugeEigensolver if it does not alias gaugePrecise or gaugeSloppy.
  if (gaugeEigensolver != gaugeSloppy && gaugeEigensolver != gaugePrecise && gaugeEigensolver) delete gaugeEigensolver;

  // Delete gaugeSloppy if it does not alias gaugePrecise.
  if (gaugeSloppy != gaugePrecise && gaugeSloppy) delete gaugeSloppy;

  gaugeEigensolver = nullptr;
  gaugeRefinement = nullptr;
  gaugePrecondition = nullptr;
  gaugeSloppy = nullptr;
  //---------------------------------------------------------------------------

  // Long gauges
  //---------------------------------------------------------------------------
  // Delete gaugeLongRefinement if it does not alias gaugeLongSloppy.
  if (gaugeLongRefinement != gaugeLongSloppy && gaugeLongRefinement) delete gaugeLongRefinement;

  // Delete gaugeLongPrecondition if it does not alias gaugeLongPrecise, gaugeLongSloppy, or gaugeLongEigensolver.
  if (gaugeLongPrecondition != gaugeLongSloppy && gaugeLongPrecondition != gaugeLongPrecise
      && gaugeLongPrecondition != gaugeLongEigensolver && gaugeLongPrecondition)
    delete gaugeLongPrecondition;

  // Delete gaugeLongEigensolver if it does not alias gaugeLongPrecise or gaugeLongSloppy.
  if (gaugeLongEigensolver != gaugeLongSloppy && gaugeLongEigensolver != gaugeLongPrecise && gaugeLongEigensolver)
    delete gaugeLongEigensolver;

  // Delete gaugeLongSloppy if it does not alias gaugeLongPrecise.
  if (gaugeLongSloppy != gaugeLongPrecise && gaugeLongSloppy) delete gaugeLongSloppy;

  gaugeLongEigensolver = nullptr;
  gaugeLongRefinement = nullptr;
  gaugeLongPrecondition = nullptr;
  gaugeLongSloppy = nullptr;
  //---------------------------------------------------------------------------

  // Fat gauges
  //---------------------------------------------------------------------------
  // Delete gaugeFatRefinement if it does not alias gaugeFatSloppy.
  if (gaugeFatRefinement != gaugeFatSloppy && gaugeFatRefinement) delete gaugeFatRefinement;

  // Delete gaugeFatPrecondition if it does not alias gaugeFatPrecise, gaugeFatSloppy, or gaugeFatEigensolver.
  if (gaugeFatPrecondition != gaugeFatSloppy && gaugeFatPrecondition != gaugeFatPrecise
      && gaugeFatPrecondition != gaugeFatEigensolver && gaugeFatPrecondition)
    delete gaugeFatPrecondition;

  // Delete gaugeFatEigensolver if it does not alias gaugeFatPrecise or gaugeFatSloppy.
  if (gaugeFatEigensolver != gaugeFatSloppy && gaugeFatEigensolver != gaugeFatPrecise && gaugeFatEigensolver)
    delete gaugeFatEigensolver;

  // Delete gaugeFatSloppy if it does not alias gaugeFatPrecise.
  if (gaugeFatSloppy != gaugeFatPrecise && gaugeFatSloppy) delete gaugeFatSloppy;

  gaugeFatEigensolver = nullptr;
  gaugeFatRefinement = nullptr;
  gaugeFatPrecondition = nullptr;
  gaugeFatSloppy = nullptr;
}

void freeGaugeQuda(void)
{
  if (!initialized) errorQuda("QUDA not initialized");

  freeSloppyGaugeQuda();

  if (gaugePrecise) delete gaugePrecise;
  if (gaugeExtended) delete gaugeExtended;

  gaugePrecise = nullptr;
  gaugeExtended = nullptr;

  if (gaugeLongPrecise) delete gaugeLongPrecise;
  if (gaugeLongExtended) delete gaugeLongExtended;

  gaugeLongPrecise = nullptr;
  gaugeLongExtended = nullptr;

  if (gaugeFatPrecise) delete gaugeFatPrecise;

  gaugeFatPrecise = nullptr;
  gaugeFatExtended = nullptr;

  if (gaugeSmeared) delete gaugeSmeared;  
  gaugeSmeared = nullptr;

  if (gaugeEvolved) delete gaugeEvolved;  
  gaugeEvolved = nullptr;
  
  // Need to merge extendedGaugeResident and gaugeFatPrecise/gaugePrecise
  if (extendedGaugeResident) {
    delete extendedGaugeResident;
    extendedGaugeResident = nullptr;
  }
}

void loadSloppyGaugeQuda(const QudaPrecision *prec, const QudaReconstructType *recon)
{
  // first do SU3 links (if they exist)
  if (gaugePrecise) {
    GaugeFieldParam gauge_param(*gaugePrecise);
    // switch the parameters for creating the mirror sloppy cuda gauge field

    gauge_param.reconstruct = recon[0];
    gauge_param.setPrecision(prec[0], true);

    if (gaugeSloppy) errorQuda("gaugeSloppy already exists");

    if (gauge_param.Precision() == gaugePrecise->Precision() && gauge_param.reconstruct == gaugePrecise->Reconstruct()) {
      gaugeSloppy = gaugePrecise;
    } else {
      gaugeSloppy = new cudaGaugeField(gauge_param);
      gaugeSloppy->copy(*gaugePrecise);
    }

    // switch the parameters for creating the mirror preconditioner cuda gauge field
    gauge_param.reconstruct = recon[1];
    gauge_param.setPrecision(prec[1], true);

    if (gaugePrecondition) errorQuda("gaugePrecondition already exists");

    if (gauge_param.Precision() == gaugePrecise->Precision() && gauge_param.reconstruct == gaugePrecise->Reconstruct()) {
      gaugePrecondition = gaugePrecise;
    } else if (gauge_param.Precision() == gaugeSloppy->Precision()
               && gauge_param.reconstruct == gaugeSloppy->Reconstruct()) {
      gaugePrecondition = gaugeSloppy;
    } else {
      gaugePrecondition = new cudaGaugeField(gauge_param);
      gaugePrecondition->copy(*gaugePrecise);
    }

    // switch the parameters for creating the mirror refinement cuda gauge field
    gauge_param.reconstruct = recon[2];
    gauge_param.setPrecision(prec[2], true);

    if (gaugeRefinement) errorQuda("gaugeRefinement already exists");

    if (gauge_param.Precision() == gaugeSloppy->Precision() && gauge_param.reconstruct == gaugeSloppy->Reconstruct()) {
      gaugeRefinement = gaugeSloppy;
    } else {
      gaugeRefinement = new cudaGaugeField(gauge_param);
      gaugeRefinement->copy(*gaugeSloppy);
    }

    // switch the parameters for creating the mirror eigensolver cuda gauge field
    gauge_param.reconstruct = recon[3];
    gauge_param.setPrecision(prec[3], true);

    if (gaugeEigensolver) errorQuda("gaugeEigensolver already exists");

    if (gauge_param.Precision() == gaugePrecise->Precision() && gauge_param.reconstruct == gaugePrecise->Reconstruct()) {
      gaugeEigensolver = gaugePrecise;
    } else if (gauge_param.Precision() == gaugeSloppy->Precision()
               && gauge_param.reconstruct == gaugeSloppy->Reconstruct()) {
      gaugeEigensolver = gaugeSloppy;
    } else if (gauge_param.Precision() == gaugePrecondition->Precision()
               && gauge_param.reconstruct == gaugePrecondition->Reconstruct()) {
      gaugeEigensolver = gaugePrecondition;
    } else {
      gaugeEigensolver = new cudaGaugeField(gauge_param);
      gaugeEigensolver->copy(*gaugePrecise);
    }
  }

  // fat links (if they exist)
  if (gaugeFatPrecise) {
    GaugeFieldParam gauge_param(*gaugeFatPrecise);
    // switch the parameters for creating the mirror sloppy cuda gauge field

    gauge_param.setPrecision(prec[0], true);

    if (gaugeFatSloppy) errorQuda("gaugeFatSloppy already exists");

    if (gauge_param.Precision() == gaugeFatPrecise->Precision()
        && gauge_param.reconstruct == gaugeFatPrecise->Reconstruct()) {
      gaugeFatSloppy = gaugeFatPrecise;
    } else {
      gaugeFatSloppy = new cudaGaugeField(gauge_param);
      gaugeFatSloppy->copy(*gaugeFatPrecise);
    }

    // switch the parameters for creating the mirror preconditioner cuda gauge field
    gauge_param.setPrecision(prec[1], true);

    if (gaugeFatPrecondition) errorQuda("gaugeFatPrecondition already exists\n");

    if (gauge_param.Precision() == gaugeFatPrecise->Precision()
        && gauge_param.reconstruct == gaugeFatPrecise->Reconstruct()) {
      gaugeFatPrecondition = gaugeFatPrecise;
    } else if (gauge_param.Precision() == gaugeFatSloppy->Precision()
               && gauge_param.reconstruct == gaugeFatSloppy->Reconstruct()) {
      gaugeFatPrecondition = gaugeFatSloppy;
    } else {
      gaugeFatPrecondition = new cudaGaugeField(gauge_param);
      gaugeFatPrecondition->copy(*gaugeFatPrecise);
    }

    // switch the parameters for creating the mirror refinement cuda gauge field
    gauge_param.setPrecision(prec[2], true);

    if (gaugeFatRefinement) errorQuda("gaugeFatRefinement already exists\n");

    if (gauge_param.Precision() == gaugeFatSloppy->Precision()
        && gauge_param.reconstruct == gaugeFatSloppy->Reconstruct()) {
      gaugeFatRefinement = gaugeFatSloppy;
    } else {
      gaugeFatRefinement = new cudaGaugeField(gauge_param);
      gaugeFatRefinement->copy(*gaugeFatSloppy);
    }

    // switch the parameters for creating the mirror eigensolver cuda gauge field
    gauge_param.setPrecision(prec[3], true);

    if (gaugeFatEigensolver) errorQuda("gaugeFatEigensolver already exists");

    if (gauge_param.Precision() == gaugeFatPrecise->Precision()
        && gauge_param.reconstruct == gaugeFatPrecise->Reconstruct()) {
      gaugeFatEigensolver = gaugeFatPrecise;
    } else if (gauge_param.Precision() == gaugeFatSloppy->Precision()
               && gauge_param.reconstruct == gaugeFatSloppy->Reconstruct()) {
      gaugeFatEigensolver = gaugeFatSloppy;
    } else if (gauge_param.Precision() == gaugeFatPrecondition->Precision()
               && gauge_param.reconstruct == gaugeFatPrecondition->Reconstruct()) {
      gaugeFatEigensolver = gaugeFatPrecondition;
    } else {
      gaugeFatEigensolver = new cudaGaugeField(gauge_param);
      gaugeFatEigensolver->copy(*gaugeFatPrecise);
    }
  }

  // long links (if they exist)
  if (gaugeLongPrecise) {
    GaugeFieldParam gauge_param(*gaugeLongPrecise);
    // switch the parameters for creating the mirror sloppy cuda gauge field

    gauge_param.reconstruct = recon[0];
    gauge_param.setPrecision(prec[0], true);

    if (gaugeLongSloppy) errorQuda("gaugeLongSloppy already exists");

    if (gauge_param.Precision() == gaugeLongPrecise->Precision()
        && gauge_param.reconstruct == gaugeLongPrecise->Reconstruct()) {
      gaugeLongSloppy = gaugeLongPrecise;
    } else {
      gaugeLongSloppy = new cudaGaugeField(gauge_param);
      gaugeLongSloppy->copy(*gaugeLongPrecise);
    }

    // switch the parameters for creating the mirror preconditioner cuda gauge field
    gauge_param.reconstruct = recon[1];
    gauge_param.setPrecision(prec[1], true);

    if (gaugeLongPrecondition) errorQuda("gaugeLongPrecondition already exists\n");

    if (gauge_param.Precision() == gaugeLongPrecise->Precision()
        && gauge_param.reconstruct == gaugeLongPrecise->Reconstruct()) {
      gaugeLongPrecondition = gaugeLongPrecise;
    } else if (gauge_param.Precision() == gaugeLongSloppy->Precision()
               && gauge_param.reconstruct == gaugeLongSloppy->Reconstruct()) {
      gaugeLongPrecondition = gaugeLongSloppy;
    } else {
      gaugeLongPrecondition = new cudaGaugeField(gauge_param);
      gaugeLongPrecondition->copy(*gaugeLongPrecise);
    }

    // switch the parameters for creating the mirror refinement cuda gauge field
    gauge_param.reconstruct = recon[2];
    gauge_param.setPrecision(prec[2], true);

    if (gaugeLongRefinement) errorQuda("gaugeLongRefinement already exists\n");

    if (gauge_param.Precision() == gaugeLongSloppy->Precision()
        && gauge_param.reconstruct == gaugeLongSloppy->Reconstruct()) {
      gaugeLongRefinement = gaugeLongSloppy;
    } else {
      gaugeLongRefinement = new cudaGaugeField(gauge_param);
      gaugeLongRefinement->copy(*gaugeLongSloppy);
    }

    // switch the parameters for creating the mirror eigensolver cuda gauge field
    gauge_param.reconstruct = recon[3];
    gauge_param.setPrecision(prec[3], true);

    if (gaugeLongEigensolver) errorQuda("gaugePrecondition already exists");

    if (gauge_param.Precision() == gaugeLongPrecise->Precision()
        && gauge_param.reconstruct == gaugeLongPrecise->Reconstruct()) {
      gaugeLongEigensolver = gaugeLongPrecise;
    } else if (gauge_param.Precision() == gaugeLongSloppy->Precision()
               && gauge_param.reconstruct == gaugeLongSloppy->Reconstruct()) {
      gaugeLongEigensolver = gaugeLongSloppy;
    } else if (gauge_param.Precision() == gaugeLongPrecondition->Precision()
               && gauge_param.reconstruct == gaugeLongPrecondition->Reconstruct()) {
      gaugeLongEigensolver = gaugeLongPrecondition;
    } else {
      gaugeLongEigensolver = new cudaGaugeField(gauge_param);
      gaugeLongEigensolver->copy(*gaugeLongPrecise);
    }
  }
}

void freeSloppyCloverQuda()
{
  if (!initialized) errorQuda("QUDA not initialized");

  // Delete cloverRefinement if it does not alias gaugeSloppy.
  if (cloverRefinement != cloverSloppy && cloverRefinement) delete cloverRefinement;

  // Delete cloverPrecondition if it does not alias cloverPrecise, cloverSloppy, or cloverEigensolver.
  if (cloverPrecondition != cloverSloppy && cloverPrecondition != cloverPrecise
      && cloverPrecondition != cloverEigensolver && cloverPrecondition)
    delete cloverPrecondition;

  // Delete cloverEigensolver if it does not alias cloverPrecise or cloverSloppy.
  if (cloverEigensolver != cloverSloppy && cloverEigensolver != cloverPrecise && cloverEigensolver)
    delete cloverEigensolver;

  // Delete cloverSloppy if it does not alias cloverPrecise.
  if (cloverSloppy != cloverPrecise && cloverSloppy) delete cloverSloppy;

  cloverEigensolver = nullptr;
  cloverRefinement = nullptr;
  cloverPrecondition = nullptr;
  cloverSloppy = nullptr;
}

void freeCloverQuda(void)
{
  if (!initialized) errorQuda("QUDA not initialized");
  freeSloppyCloverQuda();
  if (cloverPrecise) delete cloverPrecise;
  cloverPrecise = nullptr;
}

void flushChronoQuda(int i)
{
  if (i >= QUDA_MAX_CHRONO)
    errorQuda("Requested chrono index %d is outside of max %d\n", i, QUDA_MAX_CHRONO);

  auto &basis = chronoResident[i];

  for (auto v : basis) {
    if (v)  delete v;
  }
  basis.clear();
}

void endQuda(void)
{
  profileEnd.TPSTART(QUDA_PROFILE_TOTAL);

  if (!initialized) return;

  freeGaugeQuda();
  freeCloverQuda();

  for (int i = 0; i < QUDA_MAX_CHRONO; i++) flushChronoQuda(i);

  for (auto v : solutionResident) if (v) delete v;
  solutionResident.clear();

  if(momResident) delete momResident;

  LatticeField::freeGhostBuffer();
  ColorSpinorField::freeGhostBuffer();

  blas_lapack::generic::destroy();
  blas_lapack::native::destroy();
  reducer::destroy();

  pool::flush_pinned();
  pool::flush_device();

  host_free(num_failures_h);
  num_failures_h = nullptr;
  num_failures_d = nullptr;

  destroyDslashEvents();

  saveTuneCache();
  saveProfile();

  // flush any outstanding force monitoring (if enabled)
  flushForceMonitor();

  initialized = false;

  comm_finalize();
  comms_initialized = false;

  profileEnd.TPSTOP(QUDA_PROFILE_TOTAL);
  profileInit2End.TPSTOP(QUDA_PROFILE_TOTAL);

  // print out the profile information of the lifetime of the library
  if (getVerbosity() >= QUDA_SUMMARIZE) {
    profileInit.Print();
    profileGauge.Print();
    profileClover.Print();
    profileDslash.Print();
    profileInvert.Print();
    profilePropagator.Print();
    profileInvertMultiSrc.Print();
    profileMulti.Print();
    profileEigensolve.Print();
    profileFatLink.Print();
    profileGaugeForce.Print();
    profileGaugeUpdate.Print();
    profileMomentumUpdate.Print();
    profileExtendedGauge.Print();
    profileWilsonForce.Print();
    profileCloverForce.Print();
    profileStaggeredForce.Print();
    profileHISQForce.Print();
    profileContract.Print();
    profileContractFT.Print();
    profileBLAS.Print();
    profileCovDev.Print();
    profilePlaq.Print();
    profileGaugeObs.Print();
    profileWuppertal.Print();
    profileGaussianSmear.Print();
    profileAPE.Print();
    profileSTOUT.Print();
    profileOvrImpSTOUT.Print();
    profileWFlow.Print();
    profileProject.Print();
    profilePhase.Print();
    profileMomAction.Print();
    profileMake4DProp.Print();
    profileEnd.Print();

    profileInit2End.Print();
    TimeProfile::PrintGlobal();

    printLaunchTimer();
    printAPIProfile();

    printfQuda("\n");
    printPeakMemUsage();
    printfQuda("\n");
  }

  assertAllMemFree();

  device::destroy();
}


namespace quda {

  void setDiracParam(DiracParam &diracParam, QudaInvertParam *inv_param, const bool pc)
  {
    // Decide which fields to use. The Evolved fields take precedent over Precise fields
    // because if it exists then gaugePrecise is being preserved.
    cudaCloverField *cloverField = cloverEvolved ? cloverEvolved : cloverPrecise;
    cudaGaugeField *gaugeField = gaugeEvolved ? gaugeEvolved : gaugePrecise;

    double kappa = inv_param->kappa;
    if (inv_param->dirac_order == QUDA_CPS_WILSON_DIRAC_ORDER) {
      kappa *= gaugeField->Anisotropy();
    }

    switch (inv_param->dslash_type) {
    case QUDA_WILSON_DSLASH:
      diracParam.type = pc ? QUDA_WILSONPC_DIRAC : QUDA_WILSON_DIRAC;
      break;
    case QUDA_CLOVER_WILSON_DSLASH:
      diracParam.type = pc ? QUDA_CLOVERPC_DIRAC : QUDA_CLOVER_DIRAC;
      break;
    case QUDA_CLOVER_HASENBUSCH_TWIST_DSLASH:
      diracParam.type = pc ? QUDA_CLOVER_HASENBUSCH_TWISTPC_DIRAC : QUDA_CLOVER_HASENBUSCH_TWIST_DIRAC;
      break;
    case QUDA_DOMAIN_WALL_DSLASH:
      diracParam.type = pc ? QUDA_DOMAIN_WALLPC_DIRAC : QUDA_DOMAIN_WALL_DIRAC;
      diracParam.Ls = inv_param->Ls;
      break;
    case QUDA_DOMAIN_WALL_4D_DSLASH:
      diracParam.type = pc ? QUDA_DOMAIN_WALL_4DPC_DIRAC : QUDA_DOMAIN_WALL_4D_DIRAC;
      diracParam.Ls = inv_param->Ls;
      break;
    case QUDA_MOBIUS_DWF_EOFA_DSLASH:
      if (inv_param->Ls > QUDA_MAX_DWF_LS) {
        errorQuda("Length of Ls dimension %d greater than QUDA_MAX_DWF_LS %d", inv_param->Ls, QUDA_MAX_DWF_LS);
      }
      diracParam.type = pc ? QUDA_MOBIUS_DOMAIN_WALLPC_EOFA_DIRAC : QUDA_MOBIUS_DOMAIN_WALL_EOFA_DIRAC;
      diracParam.Ls = inv_param->Ls;
      if (sizeof(Complex) != sizeof(double _Complex)) {
        errorQuda("Irreconcilable difference between interface and internal complex number conventions");
      }
      memcpy(diracParam.b_5, inv_param->b_5, sizeof(Complex) * inv_param->Ls);
      memcpy(diracParam.c_5, inv_param->c_5, sizeof(Complex) * inv_param->Ls);
      diracParam.eofa_shift = inv_param->eofa_shift;
      diracParam.eofa_pm = inv_param->eofa_pm;
      diracParam.mq1 = inv_param->mq1;
      diracParam.mq2 = inv_param->mq2;
      diracParam.mq3 = inv_param->mq3;
      break;
    case QUDA_MOBIUS_DWF_DSLASH:
      if (inv_param->Ls > QUDA_MAX_DWF_LS)
	errorQuda("Length of Ls dimension %d greater than QUDA_MAX_DWF_LS %d", inv_param->Ls, QUDA_MAX_DWF_LS);
      diracParam.type = pc ? QUDA_MOBIUS_DOMAIN_WALLPC_DIRAC : QUDA_MOBIUS_DOMAIN_WALL_DIRAC;
      diracParam.Ls = inv_param->Ls;
      if (sizeof(Complex) != sizeof(double _Complex)) {
        errorQuda("Irreconcilable difference between interface and internal complex number conventions");
      }
      memcpy(diracParam.b_5, inv_param->b_5, sizeof(Complex) * inv_param->Ls);
      memcpy(diracParam.c_5, inv_param->c_5, sizeof(Complex) * inv_param->Ls);
      if (getVerbosity() >= QUDA_DEBUG_VERBOSE) {
        printfQuda("Printing b_5 and c_5 values\n");
        for (int i = 0; i < diracParam.Ls; i++) {
          printfQuda("fromQUDA diracParam: b5[%d] = %f + i%f, c5[%d] = %f + i%f\n", i, diracParam.b_5[i].real(),
              diracParam.b_5[i].imag(), i, diracParam.c_5[i].real(), diracParam.c_5[i].imag());
          // printfQuda("fromQUDA inv_param: b5[%d] = %f %f c5[%d] = %f %f\n", i, inv_param->b_5[i], i,
          // inv_param->c_5[i] ); printfQuda("fromQUDA creal: b5[%d] = %f %f c5[%d] = %f %f \n", i,
          // creal(inv_param->b_5[i]), cimag(inv_param->b_5[i]), i, creal(inv_param->c_5[i]), cimag(inv_param->c_5[i]) );
        }
      }
      break;
    case QUDA_STAGGERED_DSLASH:
      diracParam.type = pc ? QUDA_STAGGEREDPC_DIRAC : QUDA_STAGGERED_DIRAC;
      break;
    case QUDA_ASQTAD_DSLASH:
      diracParam.type = pc ? QUDA_ASQTADPC_DIRAC : QUDA_ASQTAD_DIRAC;
      break;
    case QUDA_TWISTED_MASS_DSLASH:
      diracParam.type = pc ? QUDA_TWISTED_MASSPC_DIRAC : QUDA_TWISTED_MASS_DIRAC;
      if (inv_param->twist_flavor == QUDA_TWIST_SINGLET) {
	diracParam.Ls = 1;
	diracParam.epsilon = 0.0;
      } else {
	diracParam.Ls = 2;
	diracParam.epsilon = inv_param->twist_flavor == QUDA_TWIST_NONDEG_DOUBLET ? inv_param->epsilon : 0.0;
      }
      break;
    case QUDA_TWISTED_CLOVER_DSLASH:
      diracParam.type = pc ? QUDA_TWISTED_CLOVERPC_DIRAC : QUDA_TWISTED_CLOVER_DIRAC;
      if (inv_param->twist_flavor == QUDA_TWIST_SINGLET)  {
	diracParam.Ls = 1;
	diracParam.epsilon = 0.0;
      } else {
	diracParam.Ls = 2;
	diracParam.epsilon = inv_param->twist_flavor == QUDA_TWIST_NONDEG_DOUBLET ? inv_param->epsilon : 0.0;
      }
      break;
    case QUDA_LAPLACE_DSLASH:
      diracParam.type = pc ? QUDA_GAUGE_LAPLACEPC_DIRAC : QUDA_GAUGE_LAPLACE_DIRAC;
      diracParam.laplace3D = inv_param->laplace3D;
      break;
    case QUDA_COVDEV_DSLASH:
      diracParam.type = QUDA_GAUGE_COVDEV_DIRAC;
      break;
    default:
      errorQuda("Unsupported dslash_type %d", inv_param->dslash_type);
    }

    diracParam.matpcType = inv_param->matpc_type;
    diracParam.dagger = inv_param->dagger;
    diracParam.gauge = inv_param->dslash_type == QUDA_ASQTAD_DSLASH ? gaugeFatPrecise : gaugeField; //DMH HMC FIXME
    diracParam.fatGauge = gaugeFatPrecise; //DMH HMC FIXME
    diracParam.longGauge = gaugeLongPrecise; //DMH HMC FIXME
    diracParam.clover = cloverField; 
    diracParam.kappa = kappa;
    diracParam.mass = inv_param->mass;
    diracParam.m5 = inv_param->m5;
    diracParam.mu = inv_param->mu;
    diracParam.tm_rho = inv_param->tm_rho;

    for (int i=0; i<4; i++) diracParam.commDim[i] = 1;   // comms are always on

    if (diracParam.gauge->Precision() != inv_param->cuda_prec)
      errorQuda("Gauge precision %d does not match requested precision %d\n", diracParam.gauge->Precision(),
                inv_param->cuda_prec);

    diracParam.use_mobius_fused_kernel = inv_param->use_mobius_fused_kernel;
  }


  void setDiracSloppyParam(DiracParam &diracParam, QudaInvertParam *inv_param, const bool pc)
  {
    setDiracParam(diracParam, inv_param, pc);

    diracParam.gauge = inv_param->dslash_type == QUDA_ASQTAD_DSLASH ? gaugeFatSloppy : gaugeSloppy;
    diracParam.fatGauge = gaugeFatSloppy;
    diracParam.longGauge = gaugeLongSloppy;
    diracParam.clover = cloverSloppy;

    for (int i=0; i<4; i++) {
      diracParam.commDim[i] = 1;   // comms are always on
    }

    if (diracParam.gauge->Precision() != inv_param->cuda_prec_sloppy)
      errorQuda("Gauge precision %d does not match requested precision %d\n", diracParam.gauge->Precision(),
                inv_param->cuda_prec_sloppy);
  }

  void setDiracRefineParam(DiracParam &diracParam, QudaInvertParam *inv_param, const bool pc)
  {
    setDiracParam(diracParam, inv_param, pc);

    diracParam.gauge = inv_param->dslash_type == QUDA_ASQTAD_DSLASH ? gaugeFatRefinement : gaugeRefinement;
    diracParam.fatGauge = gaugeFatRefinement;
    diracParam.longGauge = gaugeLongRefinement;
    diracParam.clover = cloverRefinement;

    for (int i=0; i<4; i++) {
      diracParam.commDim[i] = 1;   // comms are always on
    }

    if (diracParam.gauge->Precision() != inv_param->cuda_prec_refinement_sloppy)
      errorQuda("Gauge precision %d does not match requested precision %d\n", diracParam.gauge->Precision(),
                inv_param->cuda_prec_refinement_sloppy);
  }

  // The preconditioner currently mimicks the sloppy operator with no comms
  void setDiracPreParam(DiracParam &diracParam, QudaInvertParam *inv_param, const bool pc, bool comms)
  {
    setDiracParam(diracParam, inv_param, pc);

    if (inv_param->overlap) {
      diracParam.gauge = inv_param->dslash_type == QUDA_ASQTAD_DSLASH ? gaugeFatExtended : gaugeExtended;
      diracParam.fatGauge = gaugeFatExtended;
      diracParam.longGauge = gaugeLongExtended;
    } else {
      diracParam.gauge = inv_param->dslash_type == QUDA_ASQTAD_DSLASH ? gaugeFatPrecondition : gaugePrecondition;
      diracParam.fatGauge = gaugeFatPrecondition;
      diracParam.longGauge = gaugeLongPrecondition;
    }
    diracParam.clover = cloverPrecondition;

    for (int i=0; i<4; i++) {
      diracParam.commDim[i] = comms ? 1 : 0;
    }

    // In the preconditioned staggered CG allow a different dslash type in the preconditioning
    if(inv_param->inv_type == QUDA_PCG_INVERTER && inv_param->dslash_type == QUDA_ASQTAD_DSLASH
       && inv_param->dslash_type_precondition == QUDA_STAGGERED_DSLASH) {
       diracParam.type = pc ? QUDA_STAGGEREDPC_DIRAC : QUDA_STAGGERED_DIRAC;
       diracParam.gauge = gaugeFatPrecondition;
    }

    if (diracParam.gauge->Precision() != inv_param->cuda_prec_precondition)
      errorQuda("Gauge precision %d does not match requested precision %d\n", diracParam.gauge->Precision(),
                inv_param->cuda_prec_precondition);
  }

  // The deflation preconditioner currently mimicks the sloppy operator with no comms
  void setDiracEigParam(DiracParam &diracParam, QudaInvertParam *inv_param, const bool pc, bool comms)
  {
    setDiracParam(diracParam, inv_param, pc);

    if (inv_param->overlap) {
      diracParam.gauge = inv_param->dslash_type == QUDA_ASQTAD_DSLASH ? gaugeFatExtended : gaugeExtended;
      diracParam.fatGauge = gaugeFatExtended;
      diracParam.longGauge = gaugeLongExtended;
    } else {
      diracParam.gauge = inv_param->dslash_type == QUDA_ASQTAD_DSLASH ? gaugeFatEigensolver : gaugeEigensolver;
      diracParam.fatGauge = gaugeFatEigensolver;
      diracParam.longGauge = gaugeLongEigensolver;
    }
    diracParam.clover = cloverEigensolver;

    for (int i = 0; i < 4; i++) { diracParam.commDim[i] = comms ? 1 : 0; }

    // In the deflated staggered CG allow a different dslash type
    if (inv_param->inv_type == QUDA_PCG_INVERTER && inv_param->dslash_type == QUDA_ASQTAD_DSLASH
        && inv_param->dslash_type_precondition == QUDA_STAGGERED_DSLASH) {
      diracParam.type = pc ? QUDA_STAGGEREDPC_DIRAC : QUDA_STAGGERED_DIRAC;
      diracParam.gauge = gaugeFatEigensolver;
    }

    if (diracParam.gauge->Precision() != inv_param->cuda_prec_eigensolver)
      errorQuda("Gauge precision %d does not match requested precision %d\n", diracParam.gauge->Precision(),
                inv_param->cuda_prec_eigensolver);
  }

  void createDirac(Dirac *&d, Dirac *&dSloppy, Dirac *&dPre, QudaInvertParam &param, const bool pc_solve)
  {
    DiracParam diracParam;
    DiracParam diracSloppyParam;
    DiracParam diracPreParam;

    setDiracParam(diracParam, &param, pc_solve);
    setDiracSloppyParam(diracSloppyParam, &param, pc_solve);
    // eigCG and deflation need 2 sloppy precisions and do not use Schwarz
    bool pre_comms_flag = (param.schwarz_type != QUDA_INVALID_SCHWARZ) ? false : true;
    setDiracPreParam(diracPreParam, &param, pc_solve, pre_comms_flag);

    d = Dirac::create(diracParam); // create the Dirac operator
    dSloppy = Dirac::create(diracSloppyParam);
    dPre = Dirac::create(diracPreParam);
  }

  void createDiracWithRefine(Dirac *&d, Dirac *&dSloppy, Dirac *&dPre, Dirac *&dRef, QudaInvertParam &param,
                             const bool pc_solve)
  {
    DiracParam diracParam;
    DiracParam diracSloppyParam;
    DiracParam diracPreParam;
    DiracParam diracRefParam;

    setDiracParam(diracParam, &param, pc_solve);
    setDiracSloppyParam(diracSloppyParam, &param, pc_solve);
    setDiracRefineParam(diracRefParam, &param, pc_solve);
    // eigCG and deflation need 2 sloppy precisions and do not use Schwarz
    bool pre_comms_flag = (param.schwarz_type != QUDA_INVALID_SCHWARZ) ? false : true;
    setDiracPreParam(diracPreParam, &param, pc_solve, pre_comms_flag);

    d = Dirac::create(diracParam); // create the Dirac operator
    dSloppy = Dirac::create(diracSloppyParam);
    dPre = Dirac::create(diracPreParam);
    dRef = Dirac::create(diracRefParam);
  }

  void createDiracWithEig(Dirac *&d, Dirac *&dSloppy, Dirac *&dPre, Dirac *&dEig, QudaInvertParam &param,
                          const bool pc_solve)
  {
    DiracParam diracParam;
    DiracParam diracSloppyParam;
    DiracParam diracPreParam;
    DiracParam diracEigParam;

    setDiracParam(diracParam, &param, pc_solve);
    setDiracSloppyParam(diracSloppyParam, &param, pc_solve);
    // eigCG and deflation need 2 sloppy precisions and do not use Schwarz
    bool pre_comms_flag = (param.schwarz_type != QUDA_INVALID_SCHWARZ) ? false : true;
    setDiracPreParam(diracPreParam, &param, pc_solve, pre_comms_flag);
    bool eig_comms_flag = (param.inv_type == QUDA_INC_EIGCG_INVERTER || param.eig_param) ? true : false;
    setDiracEigParam(diracEigParam, &param, pc_solve, eig_comms_flag);

    d = Dirac::create(diracParam); // create the Dirac operator
    dSloppy = Dirac::create(diracSloppyParam);
    dPre = Dirac::create(diracPreParam);
    dEig = Dirac::create(diracEigParam);
  }

  void massRescale(ColorSpinorField &b, QudaInvertParam &param, bool for_multishift)
  {
    double kappa5 = (0.5/(5.0 + param.m5));
    double kappa = (param.dslash_type == QUDA_DOMAIN_WALL_DSLASH || param.dslash_type == QUDA_DOMAIN_WALL_4D_DSLASH
                    || param.dslash_type == QUDA_MOBIUS_DWF_DSLASH || param.dslash_type == QUDA_MOBIUS_DWF_EOFA_DSLASH) ?
      kappa5 :
      param.kappa;

    if (getVerbosity() >= QUDA_DEBUG_VERBOSE) {
      printfQuda("Mass rescale: Kappa is: %g\n", kappa);
      printfQuda("Mass rescale: mass normalization: %d\n", param.mass_normalization);
      double nin = blas::norm2(b);
      printfQuda("Mass rescale: norm of source in = %g\n", nin);
    }

    // staggered dslash uses mass normalization internally
    if (param.dslash_type == QUDA_ASQTAD_DSLASH || param.dslash_type == QUDA_STAGGERED_DSLASH) {
      switch (param.solution_type) {
        case QUDA_MAT_SOLUTION:
        case QUDA_MATPC_SOLUTION:
          if (param.mass_normalization == QUDA_KAPPA_NORMALIZATION) blas::ax(2.0*param.mass, b);
          break;
        case QUDA_MATDAG_MAT_SOLUTION:
        case QUDA_MATPCDAG_MATPC_SOLUTION:
          if (param.mass_normalization == QUDA_KAPPA_NORMALIZATION) blas::ax(4.0*param.mass*param.mass, b);
          break;
        default:
          errorQuda("Not implemented");
      }
      return;
    }

    // multiply the source to compensate for normalization of the Dirac operator, if necessary
    // you are responsible for restoring what's in param.offset
    switch (param.solution_type) {
      case QUDA_MAT_SOLUTION:
        if (param.mass_normalization == QUDA_MASS_NORMALIZATION ||
            param.mass_normalization == QUDA_ASYMMETRIC_MASS_NORMALIZATION) {
	  blas::ax(2.0*kappa, b);
          if (for_multishift)
            for (int i = 0; i < param.num_offset; i++) param.offset[i] *= 2.0 * kappa;
        }
        break;
      case QUDA_MATDAG_MAT_SOLUTION:
        if (param.mass_normalization == QUDA_MASS_NORMALIZATION ||
            param.mass_normalization == QUDA_ASYMMETRIC_MASS_NORMALIZATION) {
	  blas::ax(4.0*kappa*kappa, b);
          if (for_multishift)
            for (int i = 0; i < param.num_offset; i++) param.offset[i] *= 4.0 * kappa * kappa;
        }
        break;
      case QUDA_MATPC_SOLUTION:
        if (param.mass_normalization == QUDA_MASS_NORMALIZATION) {
	  blas::ax(4.0*kappa*kappa, b);
          if (for_multishift)
            for (int i = 0; i < param.num_offset; i++) param.offset[i] *= 4.0 * kappa * kappa;
        } else if (param.mass_normalization == QUDA_ASYMMETRIC_MASS_NORMALIZATION) {
	  blas::ax(2.0*kappa, b);
          if (for_multishift)
            for (int i = 0; i < param.num_offset; i++) param.offset[i] *= 2.0 * kappa;
        }
        break;
      case QUDA_MATPCDAG_MATPC_SOLUTION:
        if (param.mass_normalization == QUDA_MASS_NORMALIZATION) {
	  blas::ax(16.0*std::pow(kappa,4), b);
          if (for_multishift)
            for (int i = 0; i < param.num_offset; i++) param.offset[i] *= 16.0 * std::pow(kappa, 4);
        } else if (param.mass_normalization == QUDA_ASYMMETRIC_MASS_NORMALIZATION) {
	  blas::ax(4.0*kappa*kappa, b);
          if (for_multishift)
            for (int i = 0; i < param.num_offset; i++) param.offset[i] *= 4.0 * kappa * kappa;
        }
        break;
      default:
        errorQuda("Solution type %d not supported", param.solution_type);
    }

    if (getVerbosity() >= QUDA_DEBUG_VERBOSE) printfQuda("Mass rescale done\n");
    if (getVerbosity() >= QUDA_DEBUG_VERBOSE) {
      printfQuda("Mass rescale: Kappa is: %g\n", kappa);
      printfQuda("Mass rescale: mass normalization: %d\n", param.mass_normalization);
      double nin = blas::norm2(b);
      printfQuda("Mass rescale: norm of source out = %g\n", nin);
    }
  }
}

void dslashQuda(void *h_out, void *h_in, QudaInvertParam *inv_param, QudaParity parity)
{
  profileDslash.TPSTART(QUDA_PROFILE_TOTAL);
  profileDslash.TPSTART(QUDA_PROFILE_INIT);

  const auto &gauge = (inv_param->dslash_type != QUDA_ASQTAD_DSLASH) ? *gaugePrecise : *gaugeFatPrecise;

  if ((!gaugePrecise && inv_param->dslash_type != QUDA_ASQTAD_DSLASH)
      || ((!gaugeFatPrecise || !gaugeLongPrecise) && inv_param->dslash_type == QUDA_ASQTAD_DSLASH))
    errorQuda("Gauge field not allocated");
  if (cloverPrecise == nullptr && ((inv_param->dslash_type == QUDA_CLOVER_WILSON_DSLASH) || (inv_param->dslash_type == QUDA_TWISTED_CLOVER_DSLASH)))
    errorQuda("Clover field not allocated");

  pushVerbosity(inv_param->verbosity);
  if (getVerbosity() >= QUDA_DEBUG_VERBOSE) printQudaInvertParam(inv_param);

  ColorSpinorParam cpuParam(h_in, *inv_param, gauge.X(), true, inv_param->input_location);
  ColorSpinorField in_h(cpuParam);
  ColorSpinorParam cudaParam(cpuParam, *inv_param, QUDA_CUDA_FIELD_LOCATION);

  cpuParam.v = h_out;
  cpuParam.location = inv_param->output_location;
  ColorSpinorField out_h(cpuParam);

  ColorSpinorField in(cudaParam);
  ColorSpinorField out(cudaParam);

  bool pc = true;
  DiracParam diracParam;
  setDiracParam(diracParam, inv_param, pc);

  profileDslash.TPSTOP(QUDA_PROFILE_INIT);

  profileDslash.TPSTART(QUDA_PROFILE_H2D);
  in = in_h;
  profileDslash.TPSTOP(QUDA_PROFILE_H2D);

  profileDslash.TPSTART(QUDA_PROFILE_COMPUTE);

  if (getVerbosity() >= QUDA_DEBUG_VERBOSE) printfQuda("In CPU %e CUDA %e\n", blas::norm2(in_h), blas::norm2(in));

  if (inv_param->mass_normalization == QUDA_KAPPA_NORMALIZATION &&
      (inv_param->dslash_type == QUDA_STAGGERED_DSLASH ||
       inv_param->dslash_type == QUDA_ASQTAD_DSLASH) )
    blas::ax(1.0/(2.0*inv_param->mass), in);

  if (inv_param->dirac_order == QUDA_CPS_WILSON_DIRAC_ORDER) {
    if (parity == QUDA_EVEN_PARITY) {
      parity = QUDA_ODD_PARITY;
    } else {
      parity = QUDA_EVEN_PARITY;
    }
    blas::ax(gauge.Anisotropy(), in);
  }

  Dirac *dirac = Dirac::create(diracParam); // create the Dirac operator
  if (inv_param->dslash_type == QUDA_TWISTED_CLOVER_DSLASH && inv_param->dagger) {
    cudaParam.create = QUDA_NULL_FIELD_CREATE;
    ColorSpinorField tmp1(cudaParam);
    ((DiracTwistedCloverPC*) dirac)->TwistCloverInv(tmp1, in, (parity+1)%2); // apply the clover-twist
    dirac->Dslash(out, tmp1, parity); // apply the operator
  } else if (inv_param->dslash_type == QUDA_DOMAIN_WALL_4D_DSLASH || inv_param->dslash_type == QUDA_MOBIUS_DWF_DSLASH
             || inv_param->dslash_type == QUDA_MOBIUS_DWF_EOFA_DSLASH) {
    dirac->Dslash4(out, in, parity);
  } else {
    dirac->Dslash(out, in, parity); // apply the operator
  }
  profileDslash.TPSTOP(QUDA_PROFILE_COMPUTE);

  profileDslash.TPSTART(QUDA_PROFILE_D2H);
  out_h = out;
  profileDslash.TPSTOP(QUDA_PROFILE_D2H);

  if (getVerbosity() >= QUDA_DEBUG_VERBOSE) printfQuda("Out CPU %e CUDA %e\n", blas::norm2(out_h), blas::norm2(out));

  profileDslash.TPSTART(QUDA_PROFILE_FREE);
  delete dirac; // clean up

  profileDslash.TPSTOP(QUDA_PROFILE_FREE);

  popVerbosity();
  profileDslash.TPSTOP(QUDA_PROFILE_TOTAL);
}

void MatQuda(void *h_out, void *h_in, QudaInvertParam *inv_param)
{
  pushVerbosity(inv_param->verbosity);

  const auto &gauge = (inv_param->dslash_type != QUDA_ASQTAD_DSLASH) ? *gaugePrecise : *gaugeFatPrecise;

  if ((!gaugePrecise && inv_param->dslash_type != QUDA_ASQTAD_DSLASH)
      || ((!gaugeFatPrecise || !gaugeLongPrecise) && inv_param->dslash_type == QUDA_ASQTAD_DSLASH))
    errorQuda("Gauge field not allocated");
  if (cloverPrecise == nullptr && ((inv_param->dslash_type == QUDA_CLOVER_WILSON_DSLASH) || (inv_param->dslash_type == QUDA_TWISTED_CLOVER_DSLASH)))
    errorQuda("Clover field not allocated");
  if (getVerbosity() >= QUDA_DEBUG_VERBOSE) printQudaInvertParam(inv_param);

  bool pc = (inv_param->solution_type == QUDA_MATPC_SOLUTION ||
      inv_param->solution_type == QUDA_MATPCDAG_MATPC_SOLUTION);

  ColorSpinorParam cpuParam(h_in, *inv_param, gauge.X(), pc, inv_param->input_location);
  ColorSpinorField in_h(cpuParam);

  ColorSpinorParam cudaParam(cpuParam, *inv_param, QUDA_CUDA_FIELD_LOCATION);
  ColorSpinorField in(cudaParam);
  in = in_h;

  if (getVerbosity() >= QUDA_DEBUG_VERBOSE) printfQuda("In CPU %e CUDA %e\n", blas::norm2(in_h), blas::norm2(in));

  cudaParam.create = QUDA_NULL_FIELD_CREATE;
  cudaParam.location = QUDA_CUDA_FIELD_LOCATION;
  ColorSpinorField out(cudaParam);

  DiracParam diracParam;
  setDiracParam(diracParam, inv_param, pc);

  Dirac *dirac = Dirac::create(diracParam); // create the Dirac operator
  dirac->M(out, in); // apply the operator
  delete dirac; // clean up

  double kappa = inv_param->kappa;
  if (pc) {
    if (inv_param->mass_normalization == QUDA_MASS_NORMALIZATION) {
      blas::ax(0.25/(kappa*kappa), out);
    } else if (inv_param->mass_normalization == QUDA_ASYMMETRIC_MASS_NORMALIZATION) {
      blas::ax(0.5/kappa, out);
    }
  } else {
    if (inv_param->mass_normalization == QUDA_MASS_NORMALIZATION ||
        inv_param->mass_normalization == QUDA_ASYMMETRIC_MASS_NORMALIZATION) {
      blas::ax(0.5/kappa, out);
    }
  }

  cpuParam.v = h_out;
  cpuParam.location = inv_param->output_location;
  ColorSpinorField out_h(cpuParam);
  out_h = out;

  if (getVerbosity() >= QUDA_DEBUG_VERBOSE) printfQuda("Out CPU %e CUDA %e\n", blas::norm2(out_h), blas::norm2(out));

  popVerbosity();
}


void MatDagMatQuda(void *h_out, void *h_in, QudaInvertParam *inv_param)
{
  pushVerbosity(inv_param->verbosity);

  const auto &gauge = (inv_param->dslash_type != QUDA_ASQTAD_DSLASH) ? *gaugePrecise : *gaugeFatPrecise;

  if ((!gaugePrecise && inv_param->dslash_type != QUDA_ASQTAD_DSLASH)
      || ((!gaugeFatPrecise || !gaugeLongPrecise) && inv_param->dslash_type == QUDA_ASQTAD_DSLASH))
    errorQuda("Gauge field not allocated");
  if (cloverPrecise == nullptr && ((inv_param->dslash_type == QUDA_CLOVER_WILSON_DSLASH) || (inv_param->dslash_type == QUDA_TWISTED_CLOVER_DSLASH)))
    errorQuda("Clover field not allocated");
  if (getVerbosity() >= QUDA_DEBUG_VERBOSE) printQudaInvertParam(inv_param);

  bool pc = (inv_param->solution_type == QUDA_MATPC_SOLUTION ||
      inv_param->solution_type == QUDA_MATPCDAG_MATPC_SOLUTION);

  ColorSpinorParam cpuParam(h_in, *inv_param, gauge.X(), pc, inv_param->input_location);
  ColorSpinorField in_h(cpuParam);

  ColorSpinorParam cudaParam(cpuParam, *inv_param, QUDA_CUDA_FIELD_LOCATION);
  ColorSpinorField in(cudaParam);
  in = in_h;

  if (getVerbosity() >= QUDA_DEBUG_VERBOSE) printfQuda("In CPU %e CUDA %e\n", blas::norm2(in_h), blas::norm2(in));

  cudaParam.create = QUDA_NULL_FIELD_CREATE;
  ColorSpinorField out(cudaParam);

  //  double kappa = inv_param->kappa;
  //  if (inv_param->dirac_order == QUDA_CPS_WILSON_DIRAC_ORDER) kappa *= gaugePrecise->anisotropy;

  DiracParam diracParam;
  setDiracParam(diracParam, inv_param, pc);

  Dirac *dirac = Dirac::create(diracParam); // create the Dirac operator
  dirac->MdagM(out, in); // apply the operator
  delete dirac; // clean up

  double kappa = inv_param->kappa;
  if (pc) {
    if (inv_param->mass_normalization == QUDA_MASS_NORMALIZATION) {
      blas::ax(1.0/std::pow(2.0*kappa,4), out);
    } else if (inv_param->mass_normalization == QUDA_ASYMMETRIC_MASS_NORMALIZATION) {
      blas::ax(0.25/(kappa*kappa), out);
    }
  } else {
    if (inv_param->mass_normalization == QUDA_MASS_NORMALIZATION ||
        inv_param->mass_normalization == QUDA_ASYMMETRIC_MASS_NORMALIZATION) {
      blas::ax(0.25/(kappa*kappa), out);
    }
  }

  cpuParam.v = h_out;
  cpuParam.location = inv_param->output_location;
  ColorSpinorField out_h(cpuParam);
  out_h = out;

  if (getVerbosity() >= QUDA_DEBUG_VERBOSE) printfQuda("Out CPU %e CUDA %e\n", blas::norm2(out_h), blas::norm2(out));

  popVerbosity();
}

namespace quda
{
  bool canReuseResidentGauge(QudaInvertParam *param)
  {
    if (param->dslash_type != QUDA_ASQTAD_DSLASH) {
      return (gaugePrecise != nullptr) and param->cuda_prec == gaugePrecise->Precision();
    } else {
      return (gaugeFatPrecise != nullptr) and param->cuda_prec == gaugeFatPrecise->Precision();
    }
  }

  GaugeField *getResidentGauge() { return gaugePrecise; }

} // namespace quda

void checkClover(QudaInvertParam *param) {

  if (param->dslash_type != QUDA_CLOVER_WILSON_DSLASH && param->dslash_type != QUDA_TWISTED_CLOVER_DSLASH) {
    return;
  }

  if (param->cuda_prec != cloverPrecise->Precision()) {
    errorQuda("Solve precision %d doesn't match clover precision %d", param->cuda_prec, cloverPrecise->Precision());
  }

  if ((!cloverSloppy || param->cuda_prec_sloppy != cloverSloppy->Precision())
      || (!cloverPrecondition || param->cuda_prec_precondition != cloverPrecondition->Precision())
      || (!cloverRefinement || param->cuda_prec_refinement_sloppy != cloverRefinement->Precision())
      || (!cloverEigensolver || param->cuda_prec_eigensolver != cloverEigensolver->Precision())) {
    freeSloppyCloverQuda();
    QudaPrecision prec[4] = {param->cuda_prec_sloppy, param->cuda_prec_precondition, param->cuda_prec_refinement_sloppy,
                             param->cuda_prec_eigensolver};
    loadSloppyCloverQuda(prec);
  }

  if (cloverPrecise == nullptr) errorQuda("Precise clover field doesn't exist");
  if (cloverSloppy == nullptr) errorQuda("Sloppy clover field doesn't exist");
  if (cloverPrecondition == nullptr) errorQuda("Precondition clover field doesn't exist");
  if (cloverRefinement == nullptr) errorQuda("Refinement clover field doesn't exist");
  if (cloverEigensolver == nullptr) errorQuda("Eigensolver clover field doesn't exist");
}

quda::cudaGaugeField *checkGauge(QudaInvertParam *param)
{
  quda::cudaGaugeField *cudaGauge = nullptr;
  if (param->dslash_type != QUDA_ASQTAD_DSLASH) {
    if (gaugePrecise == nullptr) errorQuda("Precise gauge field doesn't exist");

    if (param->cuda_prec != gaugePrecise->Precision()) {
      errorQuda("Solve precision %d doesn't match gauge precision %d", param->cuda_prec, gaugePrecise->Precision());
    }

    if (param->cuda_prec_sloppy != gaugeSloppy->Precision()
        || param->cuda_prec_precondition != gaugePrecondition->Precision()
        || param->cuda_prec_refinement_sloppy != gaugeRefinement->Precision()
        || param->cuda_prec_eigensolver != gaugeEigensolver->Precision()) {
      QudaPrecision precision[4] = {param->cuda_prec_sloppy, param->cuda_prec_precondition,
                                    param->cuda_prec_refinement_sloppy, param->cuda_prec_eigensolver};
      QudaReconstructType recon[4] = {gaugeSloppy->Reconstruct(), gaugePrecondition->Reconstruct(),
                                      gaugeRefinement->Reconstruct(), gaugeEigensolver->Reconstruct()};
      freeSloppyGaugeQuda();
      loadSloppyGaugeQuda(precision, recon);
    }

    if (gaugeSloppy == nullptr) errorQuda("Sloppy gauge field doesn't exist");
    if (gaugePrecondition == nullptr) errorQuda("Precondition gauge field doesn't exist");
    if (gaugeRefinement == nullptr) errorQuda("Refinement gauge field doesn't exist");
    if (gaugeEigensolver == nullptr) errorQuda("Refinement gauge field doesn't exist");
    if (param->overlap) {
      if (gaugeExtended == nullptr) errorQuda("Extended gauge field doesn't exist");
    }
    cudaGauge = gaugePrecise;
  } else {
    if (gaugeFatPrecise == nullptr) errorQuda("Precise gauge fat field doesn't exist");
    if (gaugeLongPrecise == nullptr) errorQuda("Precise gauge long field doesn't exist");

    if (param->cuda_prec != gaugeFatPrecise->Precision()) {
      errorQuda("Solve precision %d doesn't match gauge precision %d", param->cuda_prec, gaugeFatPrecise->Precision());
    }

    if (param->cuda_prec_sloppy != gaugeFatSloppy->Precision()
        || param->cuda_prec_precondition != gaugeFatPrecondition->Precision()
        || param->cuda_prec_refinement_sloppy != gaugeFatRefinement->Precision()
        || param->cuda_prec_eigensolver != gaugeFatEigensolver->Precision()
        || param->cuda_prec_sloppy != gaugeLongSloppy->Precision()
        || param->cuda_prec_precondition != gaugeLongPrecondition->Precision()
        || param->cuda_prec_refinement_sloppy != gaugeLongRefinement->Precision()
        || param->cuda_prec_eigensolver != gaugeLongEigensolver->Precision()) {

      QudaPrecision precision[4] = {param->cuda_prec_sloppy, param->cuda_prec_precondition,
                                    param->cuda_prec_refinement_sloppy, param->cuda_prec_eigensolver};
      // recon is always no for fat links, so just use long reconstructs here
      QudaReconstructType recon[4] = {gaugeLongSloppy->Reconstruct(), gaugeLongPrecondition->Reconstruct(),
                                      gaugeLongRefinement->Reconstruct(), gaugeLongEigensolver->Reconstruct()};
      freeSloppyGaugeQuda();
      loadSloppyGaugeQuda(precision, recon);
    }

    if (gaugeFatSloppy == nullptr) errorQuda("Sloppy gauge fat field doesn't exist");
    if (gaugeFatPrecondition == nullptr) errorQuda("Precondition gauge fat field doesn't exist");
    if (gaugeFatRefinement == nullptr) errorQuda("Refinement gauge fat field doesn't exist");
    if (gaugeFatEigensolver == nullptr) errorQuda("Eigensolver gauge fat field doesn't exist");
    if (param->overlap) {
      if (gaugeFatExtended == nullptr) errorQuda("Extended gauge fat field doesn't exist");
    }

    if (gaugeLongSloppy == nullptr) errorQuda("Sloppy gauge long field doesn't exist");
    if (gaugeLongPrecondition == nullptr) errorQuda("Precondition gauge long field doesn't exist");
    if (gaugeLongRefinement == nullptr) errorQuda("Refinement gauge long field doesn't exist");
    if (gaugeLongEigensolver == nullptr) errorQuda("Eigensolver gauge long field doesn't exist");
    if (param->overlap) {
      if (gaugeLongExtended == nullptr) errorQuda("Extended gauge long field doesn't exist");
    }
    cudaGauge = gaugeFatPrecise;
  }

  checkClover(param);

  return cudaGauge;
}

void cloverQuda(void *h_out, void *h_in, QudaInvertParam *inv_param, QudaParity parity, int inverse)
{
  pushVerbosity(inv_param->verbosity);

  if (!initialized) errorQuda("QUDA not initialized");
  if (gaugePrecise == nullptr) errorQuda("Gauge field not allocated");
  if (cloverPrecise == nullptr) errorQuda("Clover field not allocated");

  if (getVerbosity() >= QUDA_DEBUG_VERBOSE) printQudaInvertParam(inv_param);

  if ((inv_param->dslash_type != QUDA_CLOVER_WILSON_DSLASH) && (inv_param->dslash_type != QUDA_TWISTED_CLOVER_DSLASH))
    errorQuda("Cannot apply the clover term for a non Wilson-clover or Twisted-mass-clover dslash");

  ColorSpinorParam cpuParam(h_in, *inv_param, gaugePrecise->X(), true);

  ColorSpinorField in_h(cpuParam);

  ColorSpinorParam cudaParam(cpuParam, *inv_param, QUDA_CUDA_FIELD_LOCATION);
  ColorSpinorField in(cudaParam);
  in = in_h;

  if (getVerbosity() >= QUDA_DEBUG_VERBOSE) printfQuda("In CPU %e CUDA %e\n", blas::norm2(in_h), blas::norm2(in));

  cudaParam.create = QUDA_NULL_FIELD_CREATE;
  ColorSpinorField out(cudaParam);

  if (inv_param->dirac_order == QUDA_CPS_WILSON_DIRAC_ORDER) {
    if (parity == QUDA_EVEN_PARITY) {
      parity = QUDA_ODD_PARITY;
    } else {
      parity = QUDA_EVEN_PARITY;
    }
    blas::ax(gaugePrecise->Anisotropy(), in);
  }
  bool pc = true;

  DiracParam diracParam;
  setDiracParam(diracParam, inv_param, pc);
	//FIXME: Do we need this for twisted clover???
  DiracCloverPC dirac(diracParam); // create the Dirac operator
  if (!inverse) dirac.Clover(out, in, parity); // apply the clover operator
  else dirac.CloverInv(out, in, parity);

  cpuParam.v = h_out;
  cpuParam.location = inv_param->output_location;
  ColorSpinorField out_h(cpuParam);
  out_h = out;

<<<<<<< HEAD
  if (getVerbosity() >= QUDA_DEBUG_VERBOSE) {
    double cpu = blas::norm2(*out_h);
    double gpu = blas::norm2(out);
    printfQuda("Out CPU %e CUDA %e\n", cpu, gpu);
  }

  /*for (int i=0; i<in_h->Volume(); i++) {
    ((cpuColorSpinorField*)out_h)->PrintVector(i);
    }*/
  
  delete out_h;
  delete in_h;
=======
  if (getVerbosity() >= QUDA_DEBUG_VERBOSE) printfQuda("Out CPU %e CUDA %e\n", blas::norm2(out_h), blas::norm2(out));
>>>>>>> ad018cba

  popVerbosity();
}

void eigensolveQuda(void **host_evecs, double _Complex *host_evals, QudaEigParam *eig_param)
{
  profileEigensolve.TPSTART(QUDA_PROFILE_TOTAL);
  profileEigensolve.TPSTART(QUDA_PROFILE_INIT);

  // Transfer the inv param structure contained in eig_param
  QudaInvertParam *inv_param = eig_param->invert_param;

  if (!initialized) errorQuda("QUDA not initialized");

  pushVerbosity(inv_param->verbosity);
  if (getVerbosity() >= QUDA_DEBUG_VERBOSE) {
    printQudaInvertParam(inv_param);
    printQudaEigParam(eig_param);
  }

  checkInvertParam(inv_param);
  checkEigParam(eig_param);
  cudaGaugeField *cudaGauge = checkGauge(inv_param);

  bool pc_solve = (inv_param->solve_type == QUDA_DIRECT_PC_SOLVE) || (inv_param->solve_type == QUDA_NORMOP_PC_SOLVE)
    || (inv_param->solve_type == QUDA_NORMERR_PC_SOLVE);

  inv_param->secs = 0;
  inv_param->gflops = 0;
  inv_param->iter = 0;

  // Define problem matrix
  //------------------------------------------------------
  Dirac *d = nullptr;
  Dirac *dSloppy = nullptr;
  Dirac *dPre = nullptr;

  // Create the dirac operator with a sloppy and a precon.
  createDirac(d, dSloppy, dPre, *inv_param, pc_solve);
  Dirac &dirac = *d;

  // Create device side ColorSpinorField vector space and to pass to the
  // compute function.
  const int *X = cudaGauge->X();
  ColorSpinorParam cpuParam(host_evecs[0], *inv_param, X, inv_param->solution_type, inv_param->input_location);

  // create wrappers around application vector set
  std::vector<ColorSpinorField *> host_evecs_;
  for (int i = 0; i < eig_param->n_conv; i++) {
    cpuParam.v = host_evecs[i];
    host_evecs_.push_back(ColorSpinorField::Create(cpuParam));
  }

  ColorSpinorParam cudaParam(cpuParam);
  cudaParam.location = QUDA_CUDA_FIELD_LOCATION;
  cudaParam.create = QUDA_ZERO_FIELD_CREATE;
  cudaParam.setPrecision(inv_param->cuda_prec_eigensolver, inv_param->cuda_prec_eigensolver, true);
  // Ensure device vectors qre in UKQCD basis for Wilson type fermions
  if (cudaParam.nSpin != 1) cudaParam.gammaBasis = QUDA_UKQCD_GAMMA_BASIS;

  std::vector<Complex> evals(eig_param->n_conv, 0.0);
  std::vector<ColorSpinorField *> kSpace;
  for (int i = 0; i < eig_param->n_conv; i++) { kSpace.push_back(ColorSpinorField::Create(cudaParam)); }

  // If you attempt to compute part of the imaginary spectrum of a symmetric matrix,
  // the solver will fail.
  if ((eig_param->spectrum == QUDA_SPECTRUM_LI_EIG || eig_param->spectrum == QUDA_SPECTRUM_SI_EIG)
      && ((eig_param->use_norm_op || (inv_param->dslash_type == QUDA_LAPLACE_DSLASH))
          || ((inv_param->dslash_type == QUDA_STAGGERED_DSLASH || inv_param->dslash_type == QUDA_ASQTAD_DSLASH)
              && inv_param->solve_type == QUDA_DIRECT_PC_SOLVE))) {
    errorQuda("Cannot compute imaginary spectra with a hermitian operator");
  }

  // Gamma5 pre-multiplication is only supported for the M type operator
  if (eig_param->compute_gamma5) {
    if (eig_param->use_norm_op || eig_param->use_dagger) {
      errorQuda("gamma5 premultiplication is only supported for M type operators: dag = %s, normop = %s",
                eig_param->use_dagger ? "true" : "false", eig_param->use_norm_op ? "true" : "false");
    }
  }

  profileEigensolve.TPSTOP(QUDA_PROFILE_INIT);

  if (!eig_param->use_norm_op && !eig_param->use_dagger && eig_param->compute_gamma5) {
    DiracG5M m(dirac);
    if (eig_param->arpack_check) {
      arpack_solve(host_evecs_, evals, m, eig_param, profileEigensolve);
    } else {
      EigenSolver *eig_solve = EigenSolver::create(eig_param, m, profileEigensolve);
      (*eig_solve)(kSpace, evals);
      delete eig_solve;
    }
  } else if (!eig_param->use_norm_op && !eig_param->use_dagger && !eig_param->compute_gamma5) {
    DiracM m(dirac);
    if (eig_param->arpack_check) {
      arpack_solve(host_evecs_, evals, m, eig_param, profileEigensolve);
    } else {
      EigenSolver *eig_solve = EigenSolver::create(eig_param, m, profileEigensolve);
      (*eig_solve)(kSpace, evals);
      delete eig_solve;
    }
  } else if (!eig_param->use_norm_op && eig_param->use_dagger) {
    DiracMdag m(dirac);
    if (eig_param->arpack_check) {
      arpack_solve(host_evecs_, evals, m, eig_param, profileEigensolve);
    } else {
      EigenSolver *eig_solve = EigenSolver::create(eig_param, m, profileEigensolve);
      (*eig_solve)(kSpace, evals);
      delete eig_solve;
    }
  } else if (eig_param->use_norm_op && !eig_param->use_dagger) {
    DiracMdagM m(dirac);
    if (eig_param->arpack_check) {
      arpack_solve(host_evecs_, evals, m, eig_param, profileEigensolve);
    } else {
      EigenSolver *eig_solve = EigenSolver::create(eig_param, m, profileEigensolve);
      (*eig_solve)(kSpace, evals);
      delete eig_solve;
    }
  } else if (eig_param->use_norm_op && eig_param->use_dagger) {
    DiracMMdag m(dirac);
    if (eig_param->arpack_check) {
      arpack_solve(host_evecs_, evals, m, eig_param, profileEigensolve);
    } else {
      EigenSolver *eig_solve = EigenSolver::create(eig_param, m, profileEigensolve);
      (*eig_solve)(kSpace, evals);
      delete eig_solve;
    }
  } else {
    errorQuda("Invalid use_norm_op and dagger combination");
  }

  // Copy eigen values back
  for (int i = 0; i < eig_param->n_conv; i++) { memcpy(host_evals + i, &evals[i], sizeof(Complex)); }

  // Transfer Eigenpairs back to host if using GPU eigensolver. The copy
  // will automatically rotate from device UKQCD gamma basis to the
  // host side gamma basis.
  if (!(eig_param->arpack_check)) {
    profileEigensolve.TPSTART(QUDA_PROFILE_D2H);
    for (int i = 0; i < eig_param->n_conv; i++) *host_evecs_[i] = *kSpace[i];
    profileEigensolve.TPSTOP(QUDA_PROFILE_D2H);
  }

  profileEigensolve.TPSTART(QUDA_PROFILE_FREE);
  for (int i = 0; i < eig_param->n_conv; i++) delete host_evecs_[i];
  delete d;
  delete dSloppy;
  delete dPre;
  for (int i = 0; i < eig_param->n_conv; i++) delete kSpace[i];
  profileEigensolve.TPSTOP(QUDA_PROFILE_FREE);

  popVerbosity();

  // cache is written out even if a long benchmarking job gets interrupted
  saveTuneCache();

  profileEigensolve.TPSTOP(QUDA_PROFILE_TOTAL);
}

multigrid_solver::multigrid_solver(QudaMultigridParam &mg_param, TimeProfile &profile)
  : profile(profile) {
  profile.TPSTART(QUDA_PROFILE_INIT);
  QudaInvertParam *param = mg_param.invert_param;
  // set whether we are going use native or generic blas
  blas_lapack::set_native(param->native_blas_lapack);

  checkMultigridParam(&mg_param);
  cudaGaugeField *cudaGauge = checkGauge(param);

  // check MG params (needs to go somewhere else)
  if (mg_param.n_level > QUDA_MAX_MG_LEVEL)
    errorQuda("Requested MG levels %d greater than allowed maximum %d", mg_param.n_level, QUDA_MAX_MG_LEVEL);
  for (int i=0; i<mg_param.n_level; i++) {
    if (mg_param.smoother_solve_type[i] != QUDA_DIRECT_SOLVE && mg_param.smoother_solve_type[i] != QUDA_DIRECT_PC_SOLVE)
      errorQuda("Unsupported smoother solve type %d on level %d", mg_param.smoother_solve_type[i], i);
  }
  if (param->solve_type != QUDA_DIRECT_SOLVE)
    errorQuda("Outer MG solver can only use QUDA_DIRECT_SOLVE at present");

  if (getVerbosity() >= QUDA_DEBUG_VERBOSE) printQudaMultigridParam(&mg_param);
  mg_param.secs = 0;
  mg_param.gflops = 0;

  bool pc_solution = (param->solution_type == QUDA_MATPC_SOLUTION) ||
    (param->solution_type == QUDA_MATPCDAG_MATPC_SOLUTION);

  bool outer_pc_solve = (param->solve_type == QUDA_DIRECT_PC_SOLVE) ||
    (param->solve_type == QUDA_NORMOP_PC_SOLVE);

  // create the dirac operators for the fine grid

  // this is the Dirac operator we use for inter-grid residual computation
  DiracParam diracParam;
  setDiracSloppyParam(diracParam, param, outer_pc_solve);
  d = Dirac::create(diracParam);
  m = new DiracM(*d);

  // this is the Dirac operator we use for smoothing
  DiracParam diracSmoothParam;
  bool fine_grid_pc_solve = (mg_param.smoother_solve_type[0] == QUDA_DIRECT_PC_SOLVE) ||
    (mg_param.smoother_solve_type[0] == QUDA_NORMOP_PC_SOLVE);
  setDiracSloppyParam(diracSmoothParam, param, fine_grid_pc_solve);
  diracSmoothParam.halo_precision = mg_param.smoother_halo_precision[0];
  dSmooth = Dirac::create(diracSmoothParam);
  mSmooth = new DiracM(*dSmooth);

  // this is the Dirac operator we use for sloppy smoothing (we use the preconditioner fields for this)
  DiracParam diracSmoothSloppyParam;
  setDiracPreParam(diracSmoothSloppyParam, param, fine_grid_pc_solve,
		   mg_param.smoother_schwarz_type[0] == QUDA_INVALID_SCHWARZ ? true : false);
  diracSmoothSloppyParam.halo_precision = mg_param.smoother_halo_precision[0];

  dSmoothSloppy = Dirac::create(diracSmoothSloppyParam);
  mSmoothSloppy = new DiracM(*dSmoothSloppy);

  ColorSpinorParam csParam(nullptr, *param, cudaGauge->X(), pc_solution, mg_param.setup_location[0]);
  csParam.create = QUDA_NULL_FIELD_CREATE;
  QudaPrecision Bprec = mg_param.precision_null[0];
  Bprec = (mg_param.setup_location[0] == QUDA_CPU_FIELD_LOCATION && Bprec < QUDA_SINGLE_PRECISION ? QUDA_SINGLE_PRECISION : Bprec);
  csParam.setPrecision(Bprec, Bprec, true);
  if (mg_param.setup_location[0] == QUDA_CPU_FIELD_LOCATION) csParam.fieldOrder = QUDA_SPACE_SPIN_COLOR_FIELD_ORDER;
  csParam.mem_type = mg_param.setup_minimize_memory == QUDA_BOOLEAN_TRUE ? QUDA_MEMORY_MAPPED : QUDA_MEMORY_DEVICE;
  B.resize(mg_param.n_vec[0]);

  if (mg_param.transfer_type[0] == QUDA_TRANSFER_COARSE_KD || mg_param.transfer_type[0] == QUDA_TRANSFER_OPTIMIZED_KD
      || mg_param.transfer_type[0] == QUDA_TRANSFER_OPTIMIZED_KD_DROP_LONG) {
    // Create the ColorSpinorField as a "container" for metadata.
    csParam.create = QUDA_REFERENCE_FIELD_CREATE;
  }

  for (int i = 0; i < mg_param.n_vec[0]; i++) { B[i] = ColorSpinorField::Create(csParam); }

  // fill out the MG parameters for the fine level
  mgParam = new MGParam(mg_param, B, m, mSmooth, mSmoothSloppy);

  mg = new MG(*mgParam, profile);
  mgParam->updateInvertParam(*param);

  // cache is written out even if a long benchmarking job gets interrupted
  saveTuneCache();
  profile.TPSTOP(QUDA_PROFILE_INIT);
}

void* newMultigridQuda(QudaMultigridParam *mg_param) {
  profilerStart(__func__);

  pushVerbosity(mg_param->invert_param->verbosity);

  profileInvert.TPSTART(QUDA_PROFILE_TOTAL);
  auto *mg = new multigrid_solver(*mg_param, profileInvert);
  profileInvert.TPSTOP(QUDA_PROFILE_TOTAL);

  saveTuneCache();

  popVerbosity();

  profilerStop(__func__);
  return static_cast<void*>(mg);
}

void destroyMultigridQuda(void *mg) {
  delete static_cast<multigrid_solver*>(mg);
}

void updateMultigridQuda(void *mg_, QudaMultigridParam *mg_param)
{
  profilerStart(__func__);

  pushVerbosity(mg_param->invert_param->verbosity);

  profileInvert.TPSTART(QUDA_PROFILE_TOTAL);
  profileInvert.TPSTART(QUDA_PROFILE_PREAMBLE);

  auto *mg = static_cast<multigrid_solver*>(mg_);
  checkMultigridParam(mg_param);

  QudaInvertParam *param = mg_param->invert_param;
  // check the gauge fields have been created and set the precision as needed
  checkGauge(param);

  // for reporting level 1 is the fine level but internally use level 0 for indexing
  // sprintf(mg->prefix,"MG level 1 (%s): ", param.location == QUDA_CUDA_FIELD_LOCATION ? "GPU" : "CPU" );
  // setOutputPrefix(prefix);
  setOutputPrefix("MG level 1 (GPU): "); //fix me

  // Check if we're doing a thin update only
  if (mg_param->thin_update_only) {
    // FIXME: add support for updating kappa, mu as appropriate

    // FIXME: assumes gauge parameters haven't changed.
    // These routines will set gauge = gaugeFat for DiracImprovedStaggered
    mg->d->updateFields(gaugeSloppy, gaugeFatSloppy, gaugeLongSloppy, cloverSloppy);
    mg->d->setMass(param->mass);

    mg->dSmooth->updateFields(gaugeSloppy, gaugeFatSloppy, gaugeLongSloppy, cloverSloppy);
    mg->dSmooth->setMass(param->mass);

    if (mg->dSmoothSloppy != mg->dSmooth) {
      if (param->overlap) {
        mg->dSmoothSloppy->updateFields(gaugeExtended, gaugeFatExtended, gaugeLongExtended, cloverPrecondition);
      } else {
        mg->dSmoothSloppy->updateFields(gaugePrecondition, gaugeFatPrecondition, gaugeLongPrecondition,
                                        cloverPrecondition);
      }
      mg->dSmoothSloppy->setMass(param->mass);
    }
    // The above changes are propagated internally by use of references, pointers, etc, so
    // no further updates are needed.

    // If we're doing a staggered or asqtad KD op, a thin update needs to update the
    // fields for the KD op as well.
    if (mg_param->transfer_type[0] == QUDA_TRANSFER_OPTIMIZED_KD
        || mg_param->transfer_type[0] == QUDA_TRANSFER_OPTIMIZED_KD_DROP_LONG) {
      if (param->overlap) errorQuda("Updating the staggered/asqtad KD field with param->overlap set is not supported");

      mg->mg->resetStaggeredKD(gaugeSloppy, gaugeFatSloppy, gaugeLongSloppy, param->mass);
    }

  } else {

    bool outer_pc_solve = (param->solve_type == QUDA_DIRECT_PC_SOLVE) || (param->solve_type == QUDA_NORMOP_PC_SOLVE);

    // free the previous dirac operators
    if (mg->m) delete mg->m;
    if (mg->mSmooth) delete mg->mSmooth;
    if (mg->mSmoothSloppy) delete mg->mSmoothSloppy;

    if (mg->d) delete mg->d;
    if (mg->dSmooth) delete mg->dSmooth;
    if (mg->dSmoothSloppy && mg->dSmoothSloppy != mg->dSmooth) delete mg->dSmoothSloppy;

    // create new fine dirac operators

    // this is the Dirac operator we use for inter-grid residual computation
    DiracParam diracParam;
    setDiracSloppyParam(diracParam, param, outer_pc_solve);
    mg->d = Dirac::create(diracParam);
    mg->m = new DiracM(*(mg->d));

    // this is the Dirac operator we use for smoothing
    DiracParam diracSmoothParam;
    bool fine_grid_pc_solve = (mg_param->smoother_solve_type[0] == QUDA_DIRECT_PC_SOLVE)
      || (mg_param->smoother_solve_type[0] == QUDA_NORMOP_PC_SOLVE);
    setDiracSloppyParam(diracSmoothParam, param, fine_grid_pc_solve);
    mg->dSmooth = Dirac::create(diracSmoothParam);
    mg->mSmooth = new DiracM(*(mg->dSmooth));

    // this is the Dirac operator we use for sloppy smoothing (we use the preconditioner fields for this)
    DiracParam diracSmoothSloppyParam;
    setDiracPreParam(diracSmoothSloppyParam, param, fine_grid_pc_solve, true);
    mg->dSmoothSloppy = Dirac::create(diracSmoothSloppyParam);
    ;
    mg->mSmoothSloppy = new DiracM(*(mg->dSmoothSloppy));

    mg->mgParam->matResidual = mg->m;
    mg->mgParam->matSmooth = mg->mSmooth;
    mg->mgParam->matSmoothSloppy = mg->mSmoothSloppy;

    mg->mgParam->updateInvertParam(*param);
    if (mg->mgParam->mg_global.invert_param != param) mg->mgParam->mg_global.invert_param = param;

    bool refresh = true;
    mg->mg->reset(refresh);
  }

  setOutputPrefix("");

  // cache is written out even if a long benchmarking job gets interrupted
  saveTuneCache();

  profileInvert.TPSTOP(QUDA_PROFILE_PREAMBLE);
  profileInvert.TPSTOP(QUDA_PROFILE_TOTAL);

  popVerbosity();

  profilerStop(__func__);
}

void dumpMultigridQuda(void *mg_, QudaMultigridParam *mg_param)
{
  profilerStart(__func__);
  pushVerbosity(mg_param->invert_param->verbosity);
  profileInvert.TPSTART(QUDA_PROFILE_TOTAL);

  auto *mg = static_cast<multigrid_solver*>(mg_);
  checkMultigridParam(mg_param);
  checkGauge(mg_param->invert_param);

  mg->mg->dumpNullVectors();

  profileInvert.TPSTOP(QUDA_PROFILE_TOTAL);
  popVerbosity();
  profilerStop(__func__);
}

deflated_solver::deflated_solver(QudaEigParam &eig_param, TimeProfile &profile)
  : d(nullptr), m(nullptr), RV(nullptr), deflParam(nullptr), defl(nullptr),  profile(profile) {

  QudaInvertParam *param = eig_param.invert_param;

  if (param->inv_type != QUDA_EIGCG_INVERTER && param->inv_type != QUDA_INC_EIGCG_INVERTER) return;

  profile.TPSTART(QUDA_PROFILE_INIT);

  cudaGaugeField *cudaGauge = checkGauge(param);
  eig_param.secs   = 0;
  eig_param.gflops = 0;

  DiracParam diracParam;
  if(eig_param.cuda_prec_ritz == param->cuda_prec)
  {
    setDiracParam(diracParam, param, (param->solve_type == QUDA_DIRECT_PC_SOLVE) || (param->solve_type == QUDA_NORMOP_PC_SOLVE));
  } else {
    setDiracSloppyParam(diracParam, param, (param->solve_type == QUDA_DIRECT_PC_SOLVE) || (param->solve_type == QUDA_NORMOP_PC_SOLVE));
  }

  const bool pc_solve = (param->solve_type == QUDA_NORMOP_PC_SOLVE);

  d = Dirac::create(diracParam);
  m = pc_solve ? static_cast<DiracMatrix*>( new DiracMdagM(*d) ) : static_cast<DiracMatrix*>( new DiracM(*d));

  ColorSpinorParam ritzParam(nullptr, *param, cudaGauge->X(), pc_solve, eig_param.location);

  ritzParam.create        = QUDA_ZERO_FIELD_CREATE;
  ritzParam.is_composite  = true;
  ritzParam.is_component  = false;
  ritzParam.composite_dim = param->n_ev * param->deflation_grid;
  ritzParam.setPrecision(param->cuda_prec_ritz);

  if (ritzParam.location==QUDA_CUDA_FIELD_LOCATION) {
    ritzParam.setPrecision(param->cuda_prec_ritz, param->cuda_prec_ritz, true); // set native field order
    if (ritzParam.nSpin != 1) ritzParam.gammaBasis = QUDA_UKQCD_GAMMA_BASIS;

    //select memory location here, by default ritz vectors will be allocated on the device
    //but if not sufficient device memory, then the user may choose mapped type of memory
    ritzParam.mem_type = eig_param.mem_type_ritz;
  } else { //host location
    ritzParam.mem_type = QUDA_MEMORY_PINNED;
  }

  int ritzVolume = 1;
  for(int d = 0; d < ritzParam.nDim; d++) ritzVolume *= ritzParam.x[d];

  if (getVerbosity() == QUDA_DEBUG_VERBOSE) {

    size_t byte_estimate = (size_t)ritzParam.composite_dim*(size_t)ritzVolume*(ritzParam.nColor*ritzParam.nSpin*ritzParam.Precision());
    printfQuda("allocating bytes: %lu (lattice volume %d, prec %d)", byte_estimate, ritzVolume, ritzParam.Precision());
    if(ritzParam.mem_type == QUDA_MEMORY_DEVICE) printfQuda("Using device memory type.\n");
    else if (ritzParam.mem_type == QUDA_MEMORY_MAPPED)
      printfQuda("Using mapped memory type.\n");
  }

  RV = ColorSpinorField::Create(ritzParam);

  deflParam = new DeflationParam(eig_param, RV, *m);

  defl = new Deflation(*deflParam, profile);

  profile.TPSTOP(QUDA_PROFILE_INIT);
}

void* newDeflationQuda(QudaEigParam *eig_param) {
  profileInvert.TPSTART(QUDA_PROFILE_TOTAL);
  auto *defl = new deflated_solver(*eig_param, profileInvert);

  profileInvert.TPSTOP(QUDA_PROFILE_TOTAL);

  saveProfile(__func__);
  flushProfile();
  return static_cast<void*>(defl);
}

void destroyDeflationQuda(void *df) {
  delete static_cast<deflated_solver*>(df);
}

void invertQuda(void *hp_x, void *hp_b, QudaInvertParam *param)
{
  profilerStart(__func__);

  profileInvert.TPSTART(QUDA_PROFILE_TOTAL);

  if (!initialized) errorQuda("QUDA not initialized");

  pushVerbosity(param->verbosity);
  if (getVerbosity() >= QUDA_DEBUG_VERBOSE) printQudaInvertParam(param);

  checkInvertParam(param, hp_x, hp_b);

  // check the gauge fields have been created
  cudaGaugeField *cudaGauge = checkGauge(param);
  cudaGaugeField *gaugeTemp = nullptr;
  
  // Smear the gauge field
  if (param->gauge_smear == QUDA_BOOLEAN_TRUE) {
    profileInvert.TPSTOP(QUDA_PROFILE_TOTAL);    
    switch(param->gauge_smear_type) {
    case QUDA_GAUGE_SMEAR_TYPE_APE: performAPEnStep(param->gauge_smear_steps, param->gauge_smear_coeff, 1); break;
    case QUDA_GAUGE_SMEAR_TYPE_STOUT: performSTOUTnStep(param->gauge_smear_steps, param->gauge_smear_coeff, 1); break;
    default: errorQuda("Unsupported smear type %d", param->gauge_smear_type);
    }

    // Copy the gauge field, restore after the solve
    GaugeFieldParam gParam(*gaugeSmeared);
    gaugeTemp = new cudaGaugeField(gParam);
    gaugeTemp->copy(*gaugePrecise);
    gaugePrecise->copy(*gaugeSmeared);
    profileInvert.TPSTART(QUDA_PROFILE_TOTAL);    
  }
  
  // It was probably a bad design decision to encode whether the system is even/odd preconditioned (PC) in
  // solve_type and solution_type, rather than in separate members of QudaInvertParam.  We're stuck with it
  // for now, though, so here we factorize everything for convenience.

  bool pc_solution = (param->solution_type == QUDA_MATPC_SOLUTION) ||
    (param->solution_type == QUDA_MATPCDAG_MATPC_SOLUTION);
  bool pc_solve = (param->solve_type == QUDA_DIRECT_PC_SOLVE) ||
    (param->solve_type == QUDA_NORMOP_PC_SOLVE) || (param->solve_type == QUDA_NORMERR_PC_SOLVE);
  bool mat_solution = (param->solution_type == QUDA_MAT_SOLUTION) ||
    (param->solution_type ==  QUDA_MATPC_SOLUTION);
  bool direct_solve = (param->solve_type == QUDA_DIRECT_SOLVE) ||
    (param->solve_type == QUDA_DIRECT_PC_SOLVE);
  bool norm_error_solve = (param->solve_type == QUDA_NORMERR_SOLVE) ||
    (param->solve_type == QUDA_NORMERR_PC_SOLVE);

  param->secs = 0;
  param->gflops = 0;
  param->iter = 0;

  Dirac *d = nullptr;
  Dirac *dSloppy = nullptr;
  Dirac *dPre = nullptr;
  Dirac *dEig = nullptr;

  // Create the dirac operator and operators for sloppy, precondition,
  // and an eigensolver
  createDiracWithEig(d, dSloppy, dPre, dEig, *param, pc_solve);

  Dirac &dirac = *d;
  Dirac &diracSloppy = *dSloppy;
  Dirac &diracPre = *dPre;
  Dirac &diracEig = *dEig;

  profileInvert.TPSTART(QUDA_PROFILE_H2D);

  ColorSpinorField *x = nullptr;
  ColorSpinorField *in = nullptr;
  ColorSpinorField *out = nullptr;

  const int *X = cudaGauge->X();

  // wrap CPU host side pointers
  ColorSpinorParam cpuParam(hp_b, *param, X, pc_solution, param->input_location);
  ColorSpinorField h_b(cpuParam);

  cpuParam.v = hp_x;
  cpuParam.location = param->output_location;
  ColorSpinorField h_x(cpuParam);

  // download source
  ColorSpinorParam cudaParam(cpuParam, *param, QUDA_CUDA_FIELD_LOCATION);
  cudaParam.create = QUDA_COPY_FIELD_CREATE;
  cudaParam.field = &h_b;
  ColorSpinorField b(cudaParam);

  // now check if we need to invalidate the solutionResident vectors
  bool invalidate = false;
  if (param->use_resident_solution == 1) {
    for (auto v : solutionResident)
      if (b.Precision() != v->Precision() || b.SiteSubset() != v->SiteSubset()) {
        invalidate = true;
        break;
      }

    if (invalidate) {
      for (auto v : solutionResident) if (v) delete v;
      solutionResident.clear();
    }

    if (!solutionResident.size()) {
      cudaParam.create = QUDA_NULL_FIELD_CREATE;
      solutionResident.push_back(new ColorSpinorField(cudaParam)); // solution
    }
    x = solutionResident[0];
  } else {
    cudaParam.create = QUDA_NULL_FIELD_CREATE;
    x = new ColorSpinorField(cudaParam);
  }

  if (param->use_init_guess == QUDA_USE_INIT_GUESS_YES) { // download initial guess
    // initial guess only supported for single-pass solvers
    if ((param->solution_type == QUDA_MATDAG_MAT_SOLUTION || param->solution_type == QUDA_MATPCDAG_MATPC_SOLUTION) &&
        (param->solve_type == QUDA_DIRECT_SOLVE || param->solve_type == QUDA_DIRECT_PC_SOLVE)) {
      errorQuda("Initial guess not supported for two-pass solver");
    }

    *x = h_x; // solution
  } else { // zero initial guess
    blas::zero(*x);
  }

  // if we're doing a managed memory MG solve and prefetching is
  // enabled, prefetch all the Dirac matrices. There's probably
  // a better place to put this...
  if (param->inv_type_precondition == QUDA_MG_INVERTER) {
    dirac.prefetch(QUDA_CUDA_FIELD_LOCATION);
    diracSloppy.prefetch(QUDA_CUDA_FIELD_LOCATION);
    diracPre.prefetch(QUDA_CUDA_FIELD_LOCATION);
  }

  profileInvert.TPSTOP(QUDA_PROFILE_H2D);
  profileInvert.TPSTART(QUDA_PROFILE_PREAMBLE);

  double nb = blas::norm2(b);
  if (nb==0.0) errorQuda("Source has zero norm");

  if (getVerbosity() >= QUDA_DEBUG_VERBOSE) {
    printfQuda("Source: CPU = %g, CUDA copy = %g\n", blas::norm2(h_b), nb);
    if (param->use_init_guess == QUDA_USE_INIT_GUESS_YES) {
      printfQuda("Initial guess: CPU = %g, CUDA copy = %g\n", blas::norm2(h_x), blas::norm2(*x));
    }
  } else if (getVerbosity() >= QUDA_VERBOSE) {
    printfQuda("Source: %g\n", nb);
    if (param->use_init_guess == QUDA_USE_INIT_GUESS_YES) { printfQuda("Initial guess: %g\n", blas::norm2(*x)); }
  }

  // rescale the source and solution vectors to help prevent the onset of underflow
  if (param->solver_normalization == QUDA_SOURCE_NORMALIZATION) {
    blas::ax(1.0 / sqrt(nb), b);
    blas::ax(1.0/sqrt(nb), *x);
  }

  massRescale(b, *param, false);

  dirac.prepare(in, out, *x, b, param->solution_type);

  if (getVerbosity() >= QUDA_VERBOSE) {
    double nin = blas::norm2(*in);
    double nout = blas::norm2(*out);
    printfQuda("Prepared source = %g\n", nin);
    printfQuda("Prepared solution = %g\n", nout);
  }

  if (getVerbosity() >= QUDA_VERBOSE) {
    double nin = blas::norm2(*in);
    printfQuda("Prepared source post mass rescale = %g\n", nin);
  }

  // solution_type specifies *what* system is to be solved.
  // solve_type specifies *how* the system is to be solved.
  //
  // We have the following four cases (plus preconditioned variants):
  //
  // solution_type    solve_type    Effect
  // -------------    ----------    ------
  // MAT              DIRECT        Solve Ax=b
  // MATDAG_MAT       DIRECT        Solve A^dag y = b, followed by Ax=y
  // MAT              NORMOP        Solve (A^dag A) x = (A^dag b)
  // MATDAG_MAT       NORMOP        Solve (A^dag A) x = b
  // MAT              NORMERR       Solve (A A^dag) y = b, then x = A^dag y
  //
  // We generally require that the solution_type and solve_type
  // preconditioning match.  As an exception, the unpreconditioned MAT
  // solution_type may be used with any solve_type, including
  // DIRECT_PC and NORMOP_PC.  In these cases, preparation of the
  // preconditioned source and reconstruction of the full solution are
  // taken care of by Dirac::prepare() and Dirac::reconstruct(),
  // respectively.

  if (pc_solution && !pc_solve) {
    errorQuda("Preconditioned (PC) solution_type requires a PC solve_type");
  }

  if (!mat_solution && !pc_solution && pc_solve) {
    errorQuda("Unpreconditioned MATDAG_MAT solution_type requires an unpreconditioned solve_type");
  }

  if (!mat_solution && norm_error_solve) {
    errorQuda("Normal-error solve requires Mat solution");
  }

  if (param->inv_type_precondition == QUDA_MG_INVERTER && (!direct_solve || !mat_solution)) {
    errorQuda("Multigrid preconditioning only supported for direct solves");
  }

  if (param->chrono_use_resident && ( norm_error_solve) ){
    errorQuda("Chronological forcasting only presently supported for M^dagger M solver");
  }

  profileInvert.TPSTOP(QUDA_PROFILE_PREAMBLE);

  if (mat_solution && !direct_solve && !norm_error_solve) { // prepare source: b' = A^dag b
    ColorSpinorField tmp(*in);
    dirac.Mdag(*in, tmp);
  } else if (!mat_solution && direct_solve) { // perform the first of two solves: A^dag y = b
    DiracMdag m(dirac), mSloppy(diracSloppy), mPre(diracPre), mEig(diracEig);
    SolverParam solverParam(*param);
    Solver *solve = Solver::create(solverParam, m, mSloppy, mPre, mEig, profileInvert);
    (*solve)(*out, *in);
    blas::copy(*in, *out);
    delete solve;
    solverParam.updateInvertParam(*param);
  }
  
  if (direct_solve) {
    DiracM m(dirac), mSloppy(diracSloppy), mPre(diracPre), mEig(diracEig);
    SolverParam solverParam(*param);
    // chronological forecasting
    if (param->chrono_use_resident && chronoResident[param->chrono_index].size() > 0) {
      profileInvert.TPSTART(QUDA_PROFILE_CHRONO);

      auto &basis = chronoResident[param->chrono_index];

      ColorSpinorParam cs_param(*basis[0]);
      ColorSpinorField *tmp = ColorSpinorField::Create(cs_param);
      ColorSpinorField *tmp2 = (param->chrono_precision == out->Precision()) ? out : ColorSpinorField::Create(cs_param);
      std::vector<ColorSpinorField*> Ap;
      for (unsigned int k=0; k < basis.size(); k++) {
        Ap.emplace_back((ColorSpinorField::Create(cs_param)));
      }

      if (param->chrono_precision == param->cuda_prec) {
        for (unsigned int j=0; j<basis.size(); j++) m(*Ap[j], *basis[j], *tmp, *tmp2);
      } else if (param->chrono_precision == param->cuda_prec_sloppy) {
        for (unsigned int j=0; j<basis.size(); j++) mSloppy(*Ap[j], *basis[j], *tmp, *tmp2);
      } else {
        errorQuda("Unexpected precision %d for chrono vectors (doesn't match outer %d or sloppy precision %d)",
                  param->chrono_precision, param->cuda_prec, param->cuda_prec_sloppy);
      }

      bool orthogonal = true;
      bool apply_mat = false;
      bool hermitian = false;
      MinResExt mre(m, orthogonal, apply_mat, hermitian, profileInvert);

      blas::copy(*tmp, *in);
      mre(*out, *tmp, basis, Ap);

      for (auto ap: Ap) {
        if (ap) delete (ap);
      }
      delete tmp;
      if (tmp2 != out) delete tmp2;

      profileInvert.TPSTOP(QUDA_PROFILE_CHRONO);
    }

    Solver *solve = Solver::create(solverParam, m, mSloppy, mPre, mEig, profileInvert);
    (*solve)(*out, *in);
    delete solve;
    solverParam.updateInvertParam(*param);
  } else if (!norm_error_solve) {
    DiracMdagM m(dirac), mSloppy(diracSloppy), mPre(diracPre), mEig(diracEig);
    SolverParam solverParam(*param);

    // chronological forecasting
    if (param->chrono_use_resident && chronoResident[param->chrono_index].size() > 0) {
      profileInvert.TPSTART(QUDA_PROFILE_CHRONO);

      auto &basis = chronoResident[param->chrono_index];

      ColorSpinorParam cs_param(*basis[0]);
      std::vector<ColorSpinorField*> Ap;
      ColorSpinorField *tmp = ColorSpinorField::Create(cs_param);
      ColorSpinorField *tmp2 = (param->chrono_precision == out->Precision()) ? out : ColorSpinorField::Create(cs_param);
      for (unsigned int k=0; k < basis.size(); k++) {
        Ap.emplace_back((ColorSpinorField::Create(cs_param)));
      }

      if (param->chrono_precision == param->cuda_prec) {
        for (unsigned int j=0; j<basis.size(); j++) m(*Ap[j], *basis[j], *tmp, *tmp2);
      } else if (param->chrono_precision == param->cuda_prec_sloppy) {
        for (unsigned int j=0; j<basis.size(); j++) mSloppy(*Ap[j], *basis[j], *tmp, *tmp2);
      } else {
        errorQuda("Unexpected precision %d for chrono vectors (doesn't match outer %d or sloppy precision %d)",
                  param->chrono_precision, param->cuda_prec, param->cuda_prec_sloppy);
      }

      bool orthogonal = true;
      bool apply_mat = false;
      bool hermitian = true;
      MinResExt mre(m, orthogonal, apply_mat, hermitian, profileInvert);

      blas::copy(*tmp, *in);
      mre(*out, *tmp, basis, Ap);

      for (auto ap: Ap) {
        if (ap) delete(ap);
      }
      delete tmp;
      if (tmp2 != out) delete tmp2;

      profileInvert.TPSTOP(QUDA_PROFILE_CHRONO);
    }

    // if using a Schwarz preconditioner with a normal operator then we must use the DiracMdagMLocal operator
    if (param->inv_type_precondition != QUDA_INVALID_INVERTER && param->schwarz_type != QUDA_INVALID_SCHWARZ) {
      DiracMdagMLocal mPreLocal(diracPre);
      Solver *solve = Solver::create(solverParam, m, mSloppy, mPreLocal, mEig, profileInvert);
      (*solve)(*out, *in);
      delete solve;
      solverParam.updateInvertParam(*param);
    } else {
      Solver *solve = Solver::create(solverParam, m, mSloppy, mPre, mEig, profileInvert);
      (*solve)(*out, *in);
      delete solve;
      solverParam.updateInvertParam(*param);
    }
  } else { // norm_error_solve
    DiracMMdag m(dirac), mSloppy(diracSloppy), mPre(diracPre), mEig(diracEig);
    ColorSpinorField tmp(*out);
    SolverParam solverParam(*param);
    Solver *solve = Solver::create(solverParam, m, mSloppy, mPre, mEig, profileInvert);
    (*solve)(tmp, *in); // y = (M M^\dag) b
    dirac.Mdag(*out, tmp);  // x = M^dag y
    delete solve;
    solverParam.updateInvertParam(*param);
  }

  if (getVerbosity() >= QUDA_VERBOSE) { printfQuda("Solution = %g\n", blas::norm2(*x)); }

  profileInvert.TPSTART(QUDA_PROFILE_EPILOGUE);
  if (param->chrono_make_resident) {
    if(param->chrono_max_dim < 1){
      errorQuda("Cannot chrono_make_resident with chrono_max_dim %i",param->chrono_max_dim);
    }

    const int i = param->chrono_index;
    if (i >= QUDA_MAX_CHRONO)
      errorQuda("Requested chrono index %d is outside of max %d\n", i, QUDA_MAX_CHRONO);

    auto &basis = chronoResident[i];

    if(param->chrono_max_dim < (int)basis.size()){
      errorQuda("Requested chrono_max_dim %i is smaller than already existing chroology %i",param->chrono_max_dim,(int)basis.size());
    }

    if(not param->chrono_replace_last){
      // if we have not filled the space yet just augment
      if ((int)basis.size() < param->chrono_max_dim) {
        ColorSpinorParam cs_param(*out);
        cs_param.setPrecision(param->chrono_precision);
        basis.emplace_back(ColorSpinorField::Create(cs_param));
      }

      // shuffle every entry down one and bring the last to the front
      ColorSpinorField *tmp = basis[basis.size()-1];
      for (unsigned int j=basis.size()-1; j>0; j--) basis[j] = basis[j-1];
        basis[0] = tmp;
    }
    *(basis[0]) = *out; // set first entry to new solution
  }
  dirac.reconstruct(*x, b, param->solution_type);

  if (param->solver_normalization == QUDA_SOURCE_NORMALIZATION) {
    // rescale the solution
    blas::ax(sqrt(nb), *x);
  }
  profileInvert.TPSTOP(QUDA_PROFILE_EPILOGUE);

  if (!param->make_resident_solution) {
    profileInvert.TPSTART(QUDA_PROFILE_D2H);
    h_x = *x;
    profileInvert.TPSTOP(QUDA_PROFILE_D2H);
  }

  profileInvert.TPSTART(QUDA_PROFILE_EPILOGUE);

  if (param->compute_action) {
    Complex action = blas::cDotProduct(b, *x);
    param->action[0] = action.real();
    param->action[1] = action.imag();
  }

  if (getVerbosity() >= QUDA_DEBUG_VERBOSE) {
    printfQuda("Reconstructed solution: CUDA = %g, CPU copy = %g\n", blas::norm2(*x), blas::norm2(h_x));
  } else if (getVerbosity() >= QUDA_VERBOSE) {
    printfQuda("Reconstructed solution: %g\n", blas::norm2(*x));
  }
  profileInvert.TPSTOP(QUDA_PROFILE_EPILOGUE);

  profileInvert.TPSTART(QUDA_PROFILE_FREE);

  if (param->use_resident_solution && !param->make_resident_solution) {
    for (auto v: solutionResident) if (v) delete v;
    solutionResident.clear();
  } else if (!param->make_resident_solution) {
    delete x;
  }

  delete d;
  delete dSloppy;
  delete dPre;
  delete dEig;
  
  if (param->gauge_smear == QUDA_BOOLEAN_TRUE) {
    gaugePrecise->copy(*gaugeTemp);
    delete gaugeTemp;
  }
  
  profileInvert.TPSTOP(QUDA_PROFILE_FREE);

  popVerbosity();

  // cache is written out even if a long benchmarking job gets interrupted
  saveTuneCache();

  profileInvert.TPSTOP(QUDA_PROFILE_TOTAL);

  profilerStop(__func__);
}

void loadFatLongGaugeQuda(QudaInvertParam *inv_param, QudaGaugeParam *gauge_param, void *milc_fatlinks,
                          void *milc_longlinks)
{
  auto link_recon = gauge_param->reconstruct;
  auto link_recon_sloppy = gauge_param->reconstruct_sloppy;
  auto link_recon_precondition = gauge_param->reconstruct_precondition;

  // Specific gauge parameters for MILC
  int pad_size = 0;
#ifdef MULTI_GPU
  int x_face_size = gauge_param->X[1] * gauge_param->X[2] * gauge_param->X[3] / 2;
  int y_face_size = gauge_param->X[0] * gauge_param->X[2] * gauge_param->X[3] / 2;
  int z_face_size = gauge_param->X[0] * gauge_param->X[1] * gauge_param->X[3] / 2;
  int t_face_size = gauge_param->X[0] * gauge_param->X[1] * gauge_param->X[2] / 2;
  pad_size = MAX(x_face_size, y_face_size);
  pad_size = MAX(pad_size, z_face_size);
  pad_size = MAX(pad_size, t_face_size);
#endif

  int fat_pad = pad_size;
  int link_pad = 3 * pad_size;

  gauge_param->type = (inv_param->dslash_type == QUDA_STAGGERED_DSLASH || inv_param->dslash_type == QUDA_LAPLACE_DSLASH) ?
    QUDA_SU3_LINKS :
    QUDA_ASQTAD_FAT_LINKS;

  gauge_param->ga_pad = fat_pad;
  if (inv_param->dslash_type == QUDA_STAGGERED_DSLASH || inv_param->dslash_type == QUDA_LAPLACE_DSLASH) {
    gauge_param->reconstruct = link_recon;
    gauge_param->reconstruct_sloppy = link_recon_sloppy;
    gauge_param->reconstruct_refinement_sloppy = link_recon_sloppy;
  } else {
    gauge_param->reconstruct = QUDA_RECONSTRUCT_NO;
    gauge_param->reconstruct_sloppy = QUDA_RECONSTRUCT_NO;
    gauge_param->reconstruct_refinement_sloppy = QUDA_RECONSTRUCT_NO;
  }
  gauge_param->reconstruct_precondition = QUDA_RECONSTRUCT_NO;

  loadGaugeQuda(milc_fatlinks, gauge_param);

  if (inv_param->dslash_type == QUDA_ASQTAD_DSLASH) {
    gauge_param->type = QUDA_ASQTAD_LONG_LINKS;
    gauge_param->ga_pad = link_pad;
    gauge_param->staggered_phase_type = QUDA_STAGGERED_PHASE_NO;
    gauge_param->reconstruct = link_recon;
    gauge_param->reconstruct_sloppy = link_recon_sloppy;
    gauge_param->reconstruct_refinement_sloppy = link_recon_sloppy;
    gauge_param->reconstruct_precondition = link_recon_precondition;
    loadGaugeQuda(milc_longlinks, gauge_param);
  }
}

template <class Interface, class... Args>
void callMultiSrcQuda(void **_hp_x, void **_hp_b, QudaInvertParam *param, // color spinor field pointers, and inv_param
                      void *h_gauge, void *milc_fatlinks, void *milc_longlinks,
                      QudaGaugeParam *gauge_param,     // gauge field pointers
                      void *h_clover, void *h_clovinv, // clover field pointers
                      Interface op, Args... args)
{
  /**
    Here we first re-distribute gauge, color spinor, and clover field to sub-partitions, then call either invertQuda or dslashQuda.
    - For clover and gauge field, we re-distribute the host clover side fields, restore them after.
    - For color spinor field, we re-distribute the host side source fields, and re-collect the host side solution fields.
  */

  profilerStart(__func__);

  CommKey split_key = {param->split_grid[0], param->split_grid[1], param->split_grid[2], param->split_grid[3]};
  int num_sub_partition = quda::product(split_key);

  if (!split_key.is_valid()) {
    errorQuda("split_key = [%d,%d,%d,%d] is not valid.\n", split_key[0], split_key[1], split_key[2], split_key[3]);
  }

  if (num_sub_partition == 1) { // In this case we don't split the grid.

    for (int n = 0; n < param->num_src; n++) { op(_hp_x[n], _hp_b[n], param, args...); }

  } else {

    profileInvertMultiSrc.TPSTART(QUDA_PROFILE_TOTAL);
    profileInvertMultiSrc.TPSTART(QUDA_PROFILE_INIT);

    if (gauge_param == nullptr) { errorQuda("gauge_param == nullptr.\n"); }

    // Doing the sub-partition arithmatics
    if (param->num_src_per_sub_partition * num_sub_partition != param->num_src) {
      errorQuda("We need to have split_grid[0](=%d) * split_grid[1](=%d) * split_grid[2](=%d) * split_grid[3](=%d) * "
                "num_src_per_sub_partition(=%d) == num_src(=%d).",
                split_key[0], split_key[1], split_key[2], split_key[3], param->num_src_per_sub_partition, param->num_src);
    }

    // Determine if the color spinor field is using a 5d e/o preconditioning
    QudaPCType pc_type = QUDA_4D_PC;
    if (param->dslash_type == QUDA_DOMAIN_WALL_DSLASH) { pc_type = QUDA_5D_PC; }

    // Doesn't work for MG yet.
    if (param->inv_type_precondition == QUDA_MG_INVERTER) { errorQuda("Split Grid does NOT work with MG yet."); }

    checkInvertParam(param, _hp_x[0], _hp_b[0]);

    bool is_staggered;
    if (h_gauge) {
      is_staggered = false;
    } else if (milc_fatlinks) {
      is_staggered = true;
    } else {
      errorQuda("Both h_gauge and milc_fatlinks are null.");
      is_staggered = true; // to suppress compiler warning/error.
    }

    // Gauge fields/params
    GaugeFieldParam *gf_param = nullptr;
    GaugeField *in = nullptr;
    // Staggered gauge fields/params
    GaugeFieldParam *milc_fatlink_param = nullptr;
    GaugeFieldParam *milc_longlink_param = nullptr;
    GaugeField *milc_fatlink_field = nullptr;
    GaugeField *milc_longlink_field = nullptr;

    // set up the gauge field params.
    if (!is_staggered) { // not staggered
      gf_param = new GaugeFieldParam(*gauge_param, h_gauge);
      if (gf_param->order <= 4) { gf_param->ghostExchange = QUDA_GHOST_EXCHANGE_NO; }
      in = GaugeField::Create(*gf_param);
    } else { // staggered
      milc_fatlink_param = new GaugeFieldParam(*gauge_param, milc_fatlinks);
      if (milc_fatlink_param->order <= 4) { milc_fatlink_param->ghostExchange = QUDA_GHOST_EXCHANGE_NO; }
      milc_fatlink_field = GaugeField::Create(*milc_fatlink_param);
      milc_longlink_param = new GaugeFieldParam(*gauge_param, milc_longlinks);
      if (milc_longlink_param->order <= 4) { milc_longlink_param->ghostExchange = QUDA_GHOST_EXCHANGE_NO; }
      milc_longlink_field = GaugeField::Create(*milc_longlink_param);
    }

    // Create the temp host side helper fields, which are just wrappers of the input pointers.
    bool pc_solution
      = (param->solution_type == QUDA_MATPC_SOLUTION) || (param->solution_type == QUDA_MATPCDAG_MATPC_SOLUTION);

    const int *X = gauge_param->X;
    ColorSpinorParam cpuParam(_hp_b[0], *param, X, pc_solution, param->input_location);
    std::vector<ColorSpinorField *> _h_b(param->num_src);
    for (int i = 0; i < param->num_src; i++) {
      cpuParam.v = _hp_b[i];
      _h_b[i] = ColorSpinorField::Create(cpuParam);
    }

    cpuParam.location = param->output_location;
    std::vector<ColorSpinorField *> _h_x(param->num_src);
    for (int i = 0; i < param->num_src; i++) {
      cpuParam.v = _hp_x[i];
      _h_x[i] = ColorSpinorField::Create(cpuParam);
    }

    // Make the gauge param dimensions larger
    if (getVerbosity() >= QUDA_DEBUG_VERBOSE) {
      printfQuda("Spliting the grid into sub-partitions: (%2d,%2d,%2d,%2d) / (%2d,%2d,%2d,%2d).\n", comm_dim(0),
                 comm_dim(1), comm_dim(2), comm_dim(3), split_key[0], split_key[1], split_key[2], split_key[3]);
    }
    for (int d = 0; d < CommKey::n_dim; d++) {
      if (comm_dim(d) % split_key[d] != 0) {
        errorQuda("Split not possible: %2d %% %2d != 0.", comm_dim(d), split_key[d]);
      }
      if (!is_staggered) {
        gf_param->x[d] *= split_key[d];
        gf_param->pad *= split_key[d];
      } else {
        milc_fatlink_param->x[d] *= split_key[d];
        milc_fatlink_param->pad *= split_key[d];
        milc_longlink_param->x[d] *= split_key[d];
        milc_longlink_param->pad *= split_key[d];
      }
      gauge_param->X[d] *= split_key[d];
      gauge_param->ga_pad *= split_key[d];
    }

    // Deal with clover field. For Multi source computatons, clover field construction is done
    // exclusively on the GPU.
    if (param->clover_coeff == 0.0 && param->clover_csw == 0.0)
      errorQuda("called with neither clover term nor inverse and clover coefficient nor Csw not set");
    if (gaugePrecise->Anisotropy() != 1.0) errorQuda("cannot compute anisotropic clover field");

    quda::CloverField *input_clover = nullptr;
    quda::CloverField *collected_clover = nullptr;
    if (param->dslash_type == QUDA_CLOVER_WILSON_DSLASH || param->dslash_type == QUDA_TWISTED_CLOVER_DSLASH
        || param->dslash_type == QUDA_CLOVER_HASENBUSCH_TWIST_DSLASH) {
      if (h_clover || h_clovinv) {
        CloverFieldParam clover_param(*param, X);
        clover_param.create = QUDA_REFERENCE_FIELD_CREATE;
        clover_param.setPrecision(param->clover_cpu_prec);
        clover_param.inverse = h_clovinv ? true : false;
        clover_param.clover = h_clover;
        clover_param.cloverInv = h_clovinv;
        clover_param.order = param->clover_order;
        clover_param.location = param->clover_location;
        clover_param.reconstruct = false;

        // Adjust inv_param->clover_coeff: if a user has set kappa and Csw,
        // populate inv_param->clover_coeff for them as the computeClover
        // routines uses that value
        param->clover_coeff = (param->clover_coeff == 0.0 ? param->kappa * param->clover_csw : param->clover_coeff);

        input_clover = new CloverField(clover_param);

        for (int d = 0; d < CommKey::n_dim; d++) { clover_param.x[d] *= split_key[d]; }
        clover_param.create = QUDA_NULL_FIELD_CREATE;
        collected_clover = new CloverField(clover_param);

        std::vector<quda::CloverField *> v_c(1);
        v_c[0] = input_clover;
        quda::split_field(*collected_clover, v_c, split_key); // Clover uses 4d even-odd preconditioning.
      }
    }

    quda::GaugeField *collected_gauge = nullptr;
    quda::GaugeField *collected_milc_fatlink_field = nullptr;
    quda::GaugeField *collected_milc_longlink_field = nullptr;

    if (!is_staggered) {
      gf_param->create = QUDA_NULL_FIELD_CREATE;
      collected_gauge = new quda::cpuGaugeField(*gf_param);
      std::vector<quda::GaugeField *> v_g(1);
      v_g[0] = in;
      quda::split_field(*collected_gauge, v_g, split_key);
    } else {
      milc_fatlink_param->create = QUDA_NULL_FIELD_CREATE;
      milc_longlink_param->create = QUDA_NULL_FIELD_CREATE;
      collected_milc_fatlink_field = new quda::cpuGaugeField(*milc_fatlink_param);
      collected_milc_longlink_field = new quda::cpuGaugeField(*milc_longlink_param);
      std::vector<quda::GaugeField *> v_g(1);
      v_g[0] = milc_fatlink_field;
      quda::split_field(*collected_milc_fatlink_field, v_g, split_key);
      v_g[0] = milc_longlink_field;
      quda::split_field(*collected_milc_longlink_field, v_g, split_key);
    }

    profileInvertMultiSrc.TPSTOP(QUDA_PROFILE_INIT);
    profileInvertMultiSrc.TPSTART(QUDA_PROFILE_PREAMBLE);

    comm_barrier();

    // Split input fermion field
    quda::ColorSpinorParam cpu_cs_param_split(*_h_x[0]);
    cpu_cs_param_split.location = QUDA_CPU_FIELD_LOCATION;
    for (int d = 0; d < CommKey::n_dim; d++) { cpu_cs_param_split.x[d] *= split_key[d]; }
    std::vector<quda::ColorSpinorField *> _collect_b(param->num_src_per_sub_partition, nullptr);
    std::vector<quda::ColorSpinorField *> _collect_x(param->num_src_per_sub_partition, nullptr);
    for (int n = 0; n < param->num_src_per_sub_partition; n++) {
      _collect_b[n] = new quda::ColorSpinorField(cpu_cs_param_split);
      _collect_x[n] = new quda::ColorSpinorField(cpu_cs_param_split);
      auto first = _h_b.begin() + n * num_sub_partition;
      auto last = _h_b.begin() + (n + 1) * num_sub_partition;
      std::vector<ColorSpinorField *> _v_b(first, last);
      split_field(*_collect_b[n], _v_b, split_key, pc_type);
    }
    comm_barrier();

    push_communicator(split_key);
    updateR();
    comm_barrier();

    profileInvertMultiSrc.TPSTOP(QUDA_PROFILE_PREAMBLE);
    profileInvertMultiSrc.TPSTOP(QUDA_PROFILE_TOTAL);

    // Load gauge field after pushing the split communicator so the comm buffers, etc are setup according to
    // the split topology.
    if (getVerbosity() >= QUDA_DEBUG_VERBOSE) { printfQuda("Split grid loading gauge field...\n"); }
    if (!is_staggered) {
      loadGaugeQuda(collected_gauge->Gauge_p(), gauge_param);
    } else {
      // freeGaugeQuda();
      loadFatLongGaugeQuda(param, gauge_param, collected_milc_fatlink_field->Gauge_p(),
                           collected_milc_longlink_field->Gauge_p());
    }
    if (getVerbosity() >= QUDA_DEBUG_VERBOSE) { printfQuda("Split grid loaded gauge field...\n"); }

    if (param->dslash_type == QUDA_CLOVER_WILSON_DSLASH || param->dslash_type == QUDA_TWISTED_CLOVER_DSLASH
        || param->dslash_type == QUDA_CLOVER_HASENBUSCH_TWIST_DSLASH) {
      if (getVerbosity() >= QUDA_DEBUG_VERBOSE) { printfQuda("Split grid loading clover field...\n"); }
      if (collected_clover) {
        loadCloverQuda(collected_clover->V(false), collected_clover->V(true), param);
      } else {
        loadCloverQuda(nullptr, nullptr, param);
      }
      if (getVerbosity() >= QUDA_DEBUG_VERBOSE) { printfQuda("Split grid loaded clover field...\n"); }
    }

    for (int n = 0; n < param->num_src_per_sub_partition; n++) {
      op(_collect_x[n]->V(), _collect_b[n]->V(), param, args...);
    }

    profileInvertMultiSrc.TPSTART(QUDA_PROFILE_TOTAL);
    profileInvertMultiSrc.TPSTART(QUDA_PROFILE_EPILOGUE);
    push_communicator(default_comm_key);
    updateR();
    comm_barrier();

    for (int d = 0; d < CommKey::n_dim; d++) {
      gauge_param->X[d] /= split_key[d];
      gauge_param->ga_pad /= split_key[d];
    }

    for (int n = 0; n < param->num_src_per_sub_partition; n++) {
      auto first = _h_x.begin() + n * num_sub_partition;
      auto last = _h_x.begin() + (n + 1) * num_sub_partition;
      std::vector<ColorSpinorField *> _v_x(first, last);
      join_field(_v_x, *_collect_x[n], split_key, pc_type);
    }

    for (auto p : _collect_b) { delete p; }
    for (auto p : _collect_x) { delete p; }

    for (auto p : _h_x) { delete p; }
    for (auto p : _h_b) { delete p; }

    if (!is_staggered) {
      delete in;
      delete collected_gauge;
    } else {
      delete milc_fatlink_field;
      delete milc_longlink_field;
      delete collected_milc_fatlink_field;
      delete collected_milc_longlink_field;
    }

    if (input_clover) { delete input_clover; }
    if (collected_clover) { delete collected_clover; }

    profileInvertMultiSrc.TPSTOP(QUDA_PROFILE_EPILOGUE);
    profileInvertMultiSrc.TPSTOP(QUDA_PROFILE_TOTAL);

    // Restore the gauge field
    if (!is_staggered) {
      loadGaugeQuda(h_gauge, gauge_param);
    } else {
      freeGaugeQuda();
      loadFatLongGaugeQuda(param, gauge_param, milc_fatlinks, milc_longlinks);
    }

    if (param->dslash_type == QUDA_CLOVER_WILSON_DSLASH || param->dslash_type == QUDA_TWISTED_CLOVER_DSLASH) {
      loadCloverQuda(h_clover, h_clovinv, param);
    }
  }

  profilerStop(__func__);
}

void invertMultiSrcQuda(void **_hp_x, void **_hp_b, QudaInvertParam *param, void *h_gauge, QudaGaugeParam *gauge_param)
{
  auto op = [](void *_x, void *_b, QudaInvertParam *param) { invertQuda(_x, _b, param); };
  callMultiSrcQuda(_hp_x, _hp_b, param, h_gauge, nullptr, nullptr, gauge_param, nullptr, nullptr, op);
}

void invertMultiSrcStaggeredQuda(void **_hp_x, void **_hp_b, QudaInvertParam *param, void *milc_fatlinks,
                                 void *milc_longlinks, QudaGaugeParam *gauge_param)
{
  auto op = [](void *_x, void *_b, QudaInvertParam *param) { invertQuda(_x, _b, param); };
  callMultiSrcQuda(_hp_x, _hp_b, param, nullptr, milc_fatlinks, milc_longlinks, gauge_param, nullptr, nullptr, op);
}

void invertMultiSrcCloverQuda(void **_hp_x, void **_hp_b, QudaInvertParam *param, void *h_gauge,
                              QudaGaugeParam *gauge_param, void *h_clover, void *h_clovinv)
{
  auto op = [](void *_x, void *_b, QudaInvertParam *param) { invertQuda(_x, _b, param); };
  callMultiSrcQuda(_hp_x, _hp_b, param, h_gauge, nullptr, nullptr, gauge_param, h_clover, h_clovinv, op);
}

void dslashMultiSrcQuda(void **_hp_x, void **_hp_b, QudaInvertParam *param, QudaParity parity, void *h_gauge,
                        QudaGaugeParam *gauge_param)
{
  auto op = [](void *_x, void *_b, QudaInvertParam *param, QudaParity parity) { dslashQuda(_x, _b, param, parity); };
  callMultiSrcQuda(_hp_x, _hp_b, param, h_gauge, nullptr, nullptr, gauge_param, nullptr, nullptr, op, parity);
}

void dslashMultiSrcStaggeredQuda(void **_hp_x, void **_hp_b, QudaInvertParam *param, QudaParity parity,
                                 void *milc_fatlinks, void *milc_longlinks, QudaGaugeParam *gauge_param)
{
  auto op = [](void *_x, void *_b, QudaInvertParam *param, QudaParity parity) { dslashQuda(_x, _b, param, parity); };
  callMultiSrcQuda(_hp_x, _hp_b, param, nullptr, milc_fatlinks, milc_longlinks, gauge_param, nullptr, nullptr, op,
                   parity);
}

void dslashMultiSrcCloverQuda(void **_hp_x, void **_hp_b, QudaInvertParam *param, QudaParity parity, void *h_gauge,
                              QudaGaugeParam *gauge_param, void *h_clover, void *h_clovinv)
{
  auto op = [](void *_x, void *_b, QudaInvertParam *param, QudaParity parity) { dslashQuda(_x, _b, param, parity); };
  callMultiSrcQuda(_hp_x, _hp_b, param, h_gauge, nullptr, nullptr, gauge_param, h_clover, h_clovinv, op, parity);
}

/*!
 * Generic version of the multi-shift solver. Should work for
 * most fermions. Note that offset[0] is not folded into the mass parameter.
 *
 * For Wilson-type fermions, the solution_type must be MATDAG_MAT or MATPCDAG_MATPC,
 * and solve_type must be NORMOP or NORMOP_PC. The solution and solve
 * preconditioning have to match.
 *
 * For Staggered-type fermions, the solution_type must be MATPC, and the
 * solve type must be DIRECT_PC. This difference in convention is because
 * preconditioned staggered operator is normal, unlike with Wilson-type fermions.
 */
void invertMultiShiftQuda(void **_hp_x, void *_hp_b, QudaInvertParam *param)
{
  profilerStart(__func__);

  profileMulti.TPSTART(QUDA_PROFILE_TOTAL);
  profileMulti.TPSTART(QUDA_PROFILE_INIT);

  if (!initialized) errorQuda("QUDA not initialized");

  checkInvertParam(param, _hp_x[0], _hp_b);

  // check the gauge fields have been created
  checkGauge(param);

  if (param->num_offset > QUDA_MAX_MULTI_SHIFT)
    errorQuda("Number of shifts %d requested greater than QUDA_MAX_MULTI_SHIFT %d", param->num_offset,
              QUDA_MAX_MULTI_SHIFT);

  pushVerbosity(param->verbosity);

  bool pc_solution = (param->solution_type == QUDA_MATPC_SOLUTION) || (param->solution_type == QUDA_MATPCDAG_MATPC_SOLUTION);
  bool pc_solve = (param->solve_type == QUDA_DIRECT_PC_SOLVE) || (param->solve_type == QUDA_NORMOP_PC_SOLVE);
  bool mat_solution = (param->solution_type == QUDA_MAT_SOLUTION) || (param->solution_type ==  QUDA_MATPC_SOLUTION);
  bool direct_solve = (param->solve_type == QUDA_DIRECT_SOLVE) || (param->solve_type == QUDA_DIRECT_PC_SOLVE);

  if (param->dslash_type == QUDA_ASQTAD_DSLASH ||
      param->dslash_type == QUDA_STAGGERED_DSLASH) {

    if (param->solution_type != QUDA_MATPC_SOLUTION) {
      errorQuda("For Staggered-type fermions, multi-shift solver only suports MATPC solution type");
    }

    if (param->solve_type != QUDA_DIRECT_PC_SOLVE) {
      errorQuda("For Staggered-type fermions, multi-shift solver only supports DIRECT_PC solve types");
    }

  } else { // Wilson type

    if (mat_solution) {
      errorQuda("For Wilson-type fermions, multi-shift solver does not support MAT or MATPC solution types");
    }
    if (direct_solve) {
      errorQuda("For Wilson-type fermions, multi-shift solver does not support DIRECT or DIRECT_PC solve types");
    }
    if (pc_solution & !pc_solve) {
      errorQuda("For Wilson-type fermions, preconditioned (PC) solution_type requires a PC solve_type");
    }
    if (!pc_solution & pc_solve) {
      errorQuda("For Wilson-type fermions, in multi-shift solver, a preconditioned (PC) solve_type requires a PC solution_type");
    }
  }

  // Timing and FLOP counters
  param->secs = 0;
  param->gflops = 0;
  param->iter = 0;

  for (int i=0; i<param->num_offset-1; i++) {
    for (int j=i+1; j<param->num_offset; j++) {
      if (param->offset[i] > param->offset[j])
        errorQuda("Offsets must be ordered from smallest to largest");
    }
  }

  // Host pointers for x, take a copy of the input host pointers
  void** hp_x;
  hp_x = new void* [ param->num_offset ];

  void* hp_b = _hp_b;
  for(int i=0;i < param->num_offset;i++){
    hp_x[i] = _hp_x[i];
  }

  // Create the matrix.
  // The way this works is that createDirac will create 'd' and 'dSloppy'
  // which are global. We then grab these with references...
  //
  // Balint: Isn't there a nice construction pattern we could use here? This is
  // expedient but yucky.
  //  DiracParam diracParam;
  if (param->dslash_type == QUDA_ASQTAD_DSLASH ||
      param->dslash_type == QUDA_STAGGERED_DSLASH){
    param->mass = sqrt(param->offset[0]/4);
  }

  Dirac *d = nullptr;
  Dirac *dSloppy = nullptr;
  Dirac *dPre = nullptr;
  Dirac *dRefine = nullptr;

  // Create the dirac operator and a sloppy, precon, and refine.
  createDiracWithRefine(d, dSloppy, dPre, dRefine, *param, pc_solve);
  Dirac &dirac = *d;
  Dirac &diracSloppy = *dSloppy;
  dirac.prefetch(QUDA_CUDA_FIELD_LOCATION);
  diracSloppy.prefetch(QUDA_CUDA_FIELD_LOCATION);

  std::vector<ColorSpinorField*> x;  // Cuda Solutions
  x.resize(param->num_offset);
  std::vector<ColorSpinorField*> p;
  std::unique_ptr<double[]> r2_old(new double[param->num_offset]);

  // Grab the dimension array of the input gauge field.
  const int *X = ( param->dslash_type == QUDA_ASQTAD_DSLASH ) ?
    gaugeFatPrecise->X() : gaugePrecise->X();

  // This creates a ColorSpinorParam struct, from the host data
  // pointer, the definitions in param, the dimensions X, and whether
  // the solution is on a checkerboard instruction or not. These can
  // then be used as 'instructions' to create the actual
  // ColorSpinorField
  ColorSpinorParam cpuParam(hp_b, *param, X, pc_solution, param->input_location);
  ColorSpinorField h_b(cpuParam);

  std::vector<std::unique_ptr<ColorSpinorField>> h_x;
  h_x.resize(param->num_offset);

  cpuParam.location = param->output_location;
  for(int i=0; i < param->num_offset; i++) {
    cpuParam.v = hp_x[i];
    h_x[i] = std::make_unique<ColorSpinorField>(cpuParam);
  }

  profileMulti.TPSTOP(QUDA_PROFILE_INIT);
  profileMulti.TPSTART(QUDA_PROFILE_H2D);
  // Now I need a colorSpinorParam for the device
  ColorSpinorParam cudaParam(cpuParam, *param, QUDA_CUDA_FIELD_LOCATION);
  // This setting will download a host vector
  cudaParam.create = QUDA_COPY_FIELD_CREATE;
  cudaParam.field = &h_b;
  ColorSpinorField b(cudaParam); // Creates b and downloads h_b to it

  profileMulti.TPSTOP(QUDA_PROFILE_H2D);

  profileMulti.TPSTART(QUDA_PROFILE_INIT);
  // Create the solution fields filled with zero
  cudaParam.create = QUDA_ZERO_FIELD_CREATE;

  // now check if we need to invalidate the solutionResident vectors
  bool invalidate = false;
  for (auto v : solutionResident) {
    if (cudaParam.Precision() != v->Precision()) {
      invalidate = true;
      break;
    }
  }

  if (invalidate) {
    for (auto v : solutionResident) delete v;
    solutionResident.clear();
  }

  // grow resident solutions to be big enough
  for (int i=solutionResident.size(); i < param->num_offset; i++) {
    if (getVerbosity() >= QUDA_DEBUG_VERBOSE) printfQuda("Adding vector %d to solutionsResident\n", i);
    solutionResident.push_back(new ColorSpinorField(cudaParam));
  }
  for (int i=0; i < param->num_offset; i++) x[i] = solutionResident[i];
  profileMulti.TPSTOP(QUDA_PROFILE_INIT);

  profileMulti.TPSTART(QUDA_PROFILE_PREAMBLE);

  // Check source norms
  double nb = blas::norm2(b);
  if (nb==0.0) errorQuda("Source has zero norm");

  if(getVerbosity() >= QUDA_VERBOSE ) {
    double nh_b = blas::norm2(h_b);
    printfQuda("Source: CPU = %g, CUDA copy = %g\n", nh_b, nb);
  }

  // rescale the source vector to help prevent the onset of underflow
  if (param->solver_normalization == QUDA_SOURCE_NORMALIZATION) { blas::ax(1.0 / sqrt(nb), b); }

  // backup shifts
  double unscaled_shifts[QUDA_MAX_MULTI_SHIFT];
  for (int i = 0; i < param->num_offset; i++) { unscaled_shifts[i] = param->offset[i]; }

  // rescale
  massRescale(b, *param, true);
  profileMulti.TPSTOP(QUDA_PROFILE_PREAMBLE);

  DiracMatrix *m, *mSloppy;

  if (param->dslash_type == QUDA_ASQTAD_DSLASH ||
      param->dslash_type == QUDA_STAGGERED_DSLASH) {
    m = new DiracM(dirac);
    mSloppy = new DiracM(diracSloppy);
  } else {
    m = new DiracMdagM(dirac);
    mSloppy = new DiracMdagM(diracSloppy);
  }

  SolverParam solverParam(*param);
  {
    MultiShiftCG cg_m(*m, *mSloppy, solverParam, profileMulti);
    cg_m(x, b, p, r2_old.get());
  }
  solverParam.updateInvertParam(*param);

  delete m;
  delete mSloppy;

  if (param->compute_true_res) {
    // check each shift has the desired tolerance and use sequential CG to refine
    profileMulti.TPSTART(QUDA_PROFILE_INIT);
    cudaParam.create = QUDA_ZERO_FIELD_CREATE;
    ColorSpinorField r(cudaParam);
    profileMulti.TPSTOP(QUDA_PROFILE_INIT);
    QudaInvertParam refineparam = *param;
    refineparam.cuda_prec_sloppy = param->cuda_prec_refinement_sloppy;
    Dirac &dirac = *d;
    Dirac &diracSloppy = *dRefine;
    diracSloppy.prefetch(QUDA_CUDA_FIELD_LOCATION);

#define REFINE_INCREASING_MASS
#ifdef REFINE_INCREASING_MASS
    for(int i=0; i < param->num_offset; i++) {
#else
    for(int i=param->num_offset-1; i >= 0; i--) {
#endif
      double rsd_hq = param->residual_type & QUDA_HEAVY_QUARK_RESIDUAL ?
	param->true_res_hq_offset[i] : 0;
      double tol_hq = param->residual_type & QUDA_HEAVY_QUARK_RESIDUAL ?
	param->tol_hq_offset[i] : 0;

      /*
	In the case where the shifted systems have zero tolerance
	specified, we refine these systems until either the limit of
	precision is reached (prec_tol) or until the tolerance reaches
	the iterated residual tolerance of the previous multi-shift
	solver (iter_res_offset[i]), which ever is greater.
      */
      const double prec_tol = std::pow(10.,(-2*(int)param->cuda_prec+4)); // implicit refinment limit of 1e-12
      const double iter_tol = (param->iter_res_offset[i] < prec_tol ? prec_tol : (param->iter_res_offset[i] *1.1));
      const double refine_tol = (param->tol_offset[i] == 0.0 ? iter_tol : param->tol_offset[i]);
      // refine if either L2 or heavy quark residual tolerances have not been met, only if desired residual is > 0
      if (param->true_res_offset[i] > refine_tol || rsd_hq > tol_hq) {
	if (getVerbosity() >= QUDA_SUMMARIZE)
	  printfQuda("Refining shift %d: L2 residual %e / %e, heavy quark %e / %e (actual / requested)\n",
		     i, param->true_res_offset[i], param->tol_offset[i], rsd_hq, tol_hq);

        // for staggered the shift is just a change in mass term (FIXME: for twisted mass also)
        if (param->dslash_type == QUDA_ASQTAD_DSLASH ||
            param->dslash_type == QUDA_STAGGERED_DSLASH) {
          dirac.setMass(sqrt(param->offset[i]/4));
          diracSloppy.setMass(sqrt(param->offset[i]/4));
        }

        DiracMatrix *m, *mSloppy;

        if (param->dslash_type == QUDA_ASQTAD_DSLASH ||
            param->dslash_type == QUDA_STAGGERED_DSLASH) {
          m = new DiracM(dirac);
          mSloppy = new DiracM(diracSloppy);
        } else {
          m = new DiracMdagM(dirac);
          mSloppy = new DiracMdagM(diracSloppy);
        }

        // need to curry in the shift if we are not doing staggered
        if (param->dslash_type != QUDA_ASQTAD_DSLASH && param->dslash_type != QUDA_STAGGERED_DSLASH) {
          m->shift = param->offset[i];
          mSloppy->shift = param->offset[i];
        }

        if (false) { // experimenting with Minimum residual extrapolation
                     // only perform MRE using current and previously refined solutions
#ifdef REFINE_INCREASING_MASS
	  const int nRefine = i+1;
#else
	  const int nRefine = param->num_offset - i + 1;
#endif

          std::vector<ColorSpinorField *> q;
          q.resize(nRefine);
          std::vector<ColorSpinorField *> z;
          z.resize(nRefine);
          cudaParam.create = QUDA_NULL_FIELD_CREATE;
          ColorSpinorField tmp(cudaParam);

          for (int j = 0; j < nRefine; j++) {
            q[j] = new ColorSpinorField(cudaParam);
            z[j] = new ColorSpinorField(cudaParam);
          }

          *z[0] = *x[0]; // zero solution already solved
#ifdef REFINE_INCREASING_MASS
	  for (int j=1; j<nRefine; j++) *z[j] = *x[j];
#else
	  for (int j=1; j<nRefine; j++) *z[j] = *x[param->num_offset-j];
#endif

          bool orthogonal = true;
          bool apply_mat = true;
          bool hermitian = true;
	  MinResExt mre(*m, orthogonal, apply_mat, hermitian, profileMulti);
          blas::copy(tmp, b);
          mre(*x[i], tmp, z, q);

	  for(int j=0; j < nRefine; j++) {
	    delete q[j];
	    delete z[j];
	  }
        }

        SolverParam solverParam(refineparam);
        solverParam.iter = 0;
        solverParam.use_init_guess = QUDA_USE_INIT_GUESS_YES;
        solverParam.tol = (param->tol_offset[i] > 0.0 ? param->tol_offset[i] : iter_tol); // set L2 tolerance
        solverParam.tol_hq = param->tol_hq_offset[i];                                     // set heavy quark tolerance
        solverParam.delta = param->reliable_delta_refinement;

        {
          CG cg(*m, *mSloppy, *mSloppy, *mSloppy, solverParam, profileMulti);
          if (i==0)
            cg(*x[i], b, p[i], r2_old[i]);
          else
            cg(*x[i], b);
        }

        solverParam.true_res_offset[i] = solverParam.true_res;
        solverParam.true_res_hq_offset[i] = solverParam.true_res_hq;
        solverParam.updateInvertParam(*param,i);

        if (param->dslash_type == QUDA_ASQTAD_DSLASH ||
            param->dslash_type == QUDA_STAGGERED_DSLASH) {
          dirac.setMass(sqrt(param->offset[0]/4)); // restore just in case
          diracSloppy.setMass(sqrt(param->offset[0]/4)); // restore just in case
        }

        delete m;
        delete mSloppy;
      }
    }
  }

  // restore shifts
  for(int i=0; i < param->num_offset; i++) {
    param->offset[i] = unscaled_shifts[i];
  }

  profileMulti.TPSTART(QUDA_PROFILE_D2H);

  if (param->compute_action) {
    Complex action(0);
    for (int i = 0; i < param->num_offset; i++) action += param->residue[i] * blas::cDotProduct(b, *x[i]);
    param->action[0] = action.real();
    param->action[1] = action.imag();
  }

  for(int i=0; i < param->num_offset; i++) {
    if (param->solver_normalization == QUDA_SOURCE_NORMALIZATION) { // rescale the solution
      blas::ax(sqrt(nb), *x[i]);
    }

    if (getVerbosity() >= QUDA_VERBOSE){
      double nx = blas::norm2(*x[i]);
      printfQuda("Solution %d = %g\n", i, nx);
    }

    if (!param->make_resident_solution) *h_x[i] = *x[i];
  }
  profileMulti.TPSTOP(QUDA_PROFILE_D2H);

  profileMulti.TPSTART(QUDA_PROFILE_EPILOGUE);

  if (!param->make_resident_solution) {
    for (auto v: solutionResident) if (v) delete v;
    solutionResident.clear();
  }

  profileMulti.TPSTOP(QUDA_PROFILE_EPILOGUE);

  profileMulti.TPSTART(QUDA_PROFILE_FREE);
  for(int i=0; i < param->num_offset; i++){
    //if (!param->make_resident_solution) delete x[i];
  }

  delete [] hp_x;

  delete d;
  delete dSloppy;
  delete dPre;
  delete dRefine;
  for (auto& pp : p) delete pp;

  profileMulti.TPSTOP(QUDA_PROFILE_FREE);

  popVerbosity();

  // cache is written out even if a long benchmarking job gets interrupted
  saveTuneCache();

  profileMulti.TPSTOP(QUDA_PROFILE_TOTAL);

  profilerStop(__func__);
}

void computeKSLinkQuda(void *fatlink, void *longlink, void *ulink, void *inlink, double *path_coeff, QudaGaugeParam *param)
{
  profileFatLink.TPSTART(QUDA_PROFILE_TOTAL);
  profileFatLink.TPSTART(QUDA_PROFILE_INIT);

  checkGaugeParam(param);

  GaugeFieldParam gParam(*param, fatlink, QUDA_GENERAL_LINKS);
  cpuGaugeField cpuFatLink(gParam);   // create the host fatlink
  gParam.gauge = longlink;
  cpuGaugeField cpuLongLink(gParam);  // create the host longlink
  gParam.gauge = ulink;
  cpuGaugeField cpuUnitarizedLink(gParam);
  gParam.link_type = param->type;
  gParam.gauge = inlink;
  cpuGaugeField cpuInLink(gParam);    // create the host sitelink

  // create the device fields
  gParam.reconstruct = param->reconstruct;
  gParam.setPrecision(param->cuda_prec, true);
  gParam.create = QUDA_NULL_FIELD_CREATE;
  cudaGaugeField *cudaInLink = new cudaGaugeField(gParam);
  profileFatLink.TPSTOP(QUDA_PROFILE_INIT);

  cudaInLink->loadCPUField(cpuInLink, profileFatLink);
  cudaGaugeField *cudaInLinkEx = createExtendedGauge(*cudaInLink, R, profileFatLink);

  profileFatLink.TPSTART(QUDA_PROFILE_FREE);
  delete cudaInLink;
  profileFatLink.TPSTOP(QUDA_PROFILE_FREE);

  gParam.create = QUDA_ZERO_FIELD_CREATE;
  gParam.link_type = QUDA_GENERAL_LINKS;
  gParam.reconstruct = QUDA_RECONSTRUCT_NO;
  gParam.setPrecision(param->cuda_prec, true);
  gParam.ghostExchange = QUDA_GHOST_EXCHANGE_NO;

  if (longlink) {
    profileFatLink.TPSTART(QUDA_PROFILE_INIT);
    cudaGaugeField *cudaLongLink = new cudaGaugeField(gParam);
    profileFatLink.TPSTOP(QUDA_PROFILE_INIT);

    profileFatLink.TPSTART(QUDA_PROFILE_COMPUTE);
    longKSLink(cudaLongLink, *cudaInLinkEx, path_coeff);
    profileFatLink.TPSTOP(QUDA_PROFILE_COMPUTE);

    cudaLongLink->saveCPUField(cpuLongLink, profileFatLink);

    profileFatLink.TPSTART(QUDA_PROFILE_FREE);
    delete cudaLongLink;
    profileFatLink.TPSTOP(QUDA_PROFILE_FREE);
  }

  profileFatLink.TPSTART(QUDA_PROFILE_INIT);
  cudaGaugeField *cudaFatLink = new cudaGaugeField(gParam);
  profileFatLink.TPSTOP(QUDA_PROFILE_INIT);

  profileFatLink.TPSTART(QUDA_PROFILE_COMPUTE);
  fatKSLink(cudaFatLink, *cudaInLinkEx, path_coeff);
  profileFatLink.TPSTOP(QUDA_PROFILE_COMPUTE);

  if (fatlink) cudaFatLink->saveCPUField(cpuFatLink, profileFatLink);

  profileFatLink.TPSTART(QUDA_PROFILE_FREE);
  delete cudaInLinkEx;
  profileFatLink.TPSTOP(QUDA_PROFILE_FREE);

  if (ulink) {
    const double unitarize_eps = 1e-14;
    const double max_error = 1e-10;
    const int reunit_allow_svd = 1;
    const int reunit_svd_only = 0;
    const double svd_rel_error = 1e-6;
    const double svd_abs_error = 1e-6;
    quda::setUnitarizeLinksConstants(unitarize_eps, max_error, reunit_allow_svd, reunit_svd_only, svd_rel_error,
                                     svd_abs_error);

    cudaGaugeField *cudaUnitarizedLink = new cudaGaugeField(gParam);

    profileFatLink.TPSTART(QUDA_PROFILE_COMPUTE);
    *num_failures_h = 0;
    quda::unitarizeLinks(*cudaUnitarizedLink, *cudaFatLink, num_failures_d); // unitarize on the gpu
    if (*num_failures_h > 0)
      errorQuda("Error in unitarization component of the hisq fattening: %d failures", *num_failures_h);
    profileFatLink.TPSTOP(QUDA_PROFILE_COMPUTE);

    cudaUnitarizedLink->saveCPUField(cpuUnitarizedLink, profileFatLink);

    profileFatLink.TPSTART(QUDA_PROFILE_FREE);
    delete cudaUnitarizedLink;
    profileFatLink.TPSTOP(QUDA_PROFILE_FREE);
  }

  profileFatLink.TPSTART(QUDA_PROFILE_FREE);
  delete cudaFatLink;
  profileFatLink.TPSTOP(QUDA_PROFILE_FREE);

  profileFatLink.TPSTOP(QUDA_PROFILE_TOTAL);
}

int computeGaugeForceQuda(void* mom, void* siteLink,  int*** input_path_buf, int* path_length,
			  double* loop_coeff, int num_paths, int max_length, double eb3, QudaGaugeParam* qudaGaugeParam)
{
  profileGaugeForce.TPSTART(QUDA_PROFILE_TOTAL);
  profileGaugeForce.TPSTART(QUDA_PROFILE_INIT);

  checkGaugeParam(qudaGaugeParam);

  GaugeFieldParam gParam(*qudaGaugeParam, siteLink);
  gParam.site_offset = qudaGaugeParam->gauge_offset;
  gParam.site_size = qudaGaugeParam->site_size;
  cpuGaugeField *cpuSiteLink = (!qudaGaugeParam->use_resident_gauge) ? new cpuGaugeField(gParam) : nullptr;

  cudaGaugeField* cudaSiteLink = nullptr;

  if (qudaGaugeParam->use_resident_gauge) {
    if (!gaugePrecise) errorQuda("No resident gauge field to use");
    cudaSiteLink = gaugePrecise;
  } else {
    gParam.create = QUDA_NULL_FIELD_CREATE;
    gParam.reconstruct = qudaGaugeParam->reconstruct;
    gParam.setPrecision(qudaGaugeParam->cuda_prec, true);

    cudaSiteLink = new cudaGaugeField(gParam);
    profileGaugeForce.TPSTOP(QUDA_PROFILE_INIT);

    profileGaugeForce.TPSTART(QUDA_PROFILE_H2D);
    cudaSiteLink->loadCPUField(*cpuSiteLink);
    profileGaugeForce.TPSTOP(QUDA_PROFILE_H2D);

    profileGaugeForce.TPSTART(QUDA_PROFILE_INIT);
  }

  GaugeFieldParam gParamMom(*qudaGaugeParam, mom, QUDA_ASQTAD_MOM_LINKS);
  if (gParamMom.order == QUDA_TIFR_GAUGE_ORDER || gParamMom.order == QUDA_TIFR_PADDED_GAUGE_ORDER)
    gParamMom.reconstruct = QUDA_RECONSTRUCT_NO;
  else
    gParamMom.reconstruct = QUDA_RECONSTRUCT_10;

  gParamMom.site_offset = qudaGaugeParam->mom_offset;
  gParamMom.site_size = qudaGaugeParam->site_size;
  cpuGaugeField* cpuMom = (!qudaGaugeParam->use_resident_mom) ? new cpuGaugeField(gParamMom) : nullptr;

  cudaGaugeField* cudaMom = nullptr;
  if (qudaGaugeParam->use_resident_mom) {
    if (!momResident) errorQuda("No resident momentum field to use");
    cudaMom = momResident;
    if (qudaGaugeParam->overwrite_mom) cudaMom->zero();
    profileGaugeForce.TPSTOP(QUDA_PROFILE_INIT);
  } else {
    gParamMom.create = qudaGaugeParam->overwrite_mom ? QUDA_ZERO_FIELD_CREATE : QUDA_NULL_FIELD_CREATE;
    gParamMom.reconstruct = QUDA_RECONSTRUCT_10;
    gParamMom.link_type = QUDA_ASQTAD_MOM_LINKS;
    gParamMom.setPrecision(qudaGaugeParam->cuda_prec, true);
    gParamMom.create = QUDA_ZERO_FIELD_CREATE;
    cudaMom = new cudaGaugeField(gParamMom);
    profileGaugeForce.TPSTOP(QUDA_PROFILE_INIT);
    if (!qudaGaugeParam->overwrite_mom) {
      profileGaugeForce.TPSTART(QUDA_PROFILE_H2D);
      cudaMom->loadCPUField(*cpuMom);
      profileGaugeForce.TPSTOP(QUDA_PROFILE_H2D);
    }
  }

  cudaGaugeField *cudaGauge = createExtendedGauge(*cudaSiteLink, R, profileGaugeForce);
  // apply / remove phase as appropriate
  if (cudaGauge->StaggeredPhaseApplied()) cudaGauge->removeStaggeredPhase();

  // actually do the computation
  profileGaugeForce.TPSTART(QUDA_PROFILE_COMPUTE);
  if (!forceMonitor()) {
    gaugeForce(*cudaMom, *cudaGauge, eb3, input_path_buf,  path_length, loop_coeff, num_paths, max_length);
    
    //double path_coeff[3];
    //for(int i=0; i<3; i++) path_coeff[i] = i*1.0;
    //gaugeForceNew(*cudaMom, *cudaGauge, QUDA_GAUGE_ACTION_TYPE_WILSON, eb3, path_coeff);
    //gaugeForceNew(*cudaMom, *cudaGauge, QUDA_GAUGE_ACTION_TYPE_SYMANZIK, eb3, path_coeff);
    //gaugeForceNew(*cudaMom, *cudaGauge, QUDA_GAUGE_ACTION_TYPE_LUSCHER_WEISZ, eb3, path_coeff);
  } else {
    // if we are monitoring the force, separate the force computation from the
    // momentum update. Use a dummy zero field to collect the momentum contribution
    // performed in gaugeForce. The epsilon param is irrelevant.
    GaugeFieldParam gParam(*cudaMom);
    gParam.create = QUDA_ZERO_FIELD_CREATE;
    GaugeField *force = GaugeField::Create(gParam);
    gaugeForce(*force, *cudaGauge, 1.0, input_path_buf,  path_length, loop_coeff, num_paths, max_length);
    
    //double path_coeff[3];
    //for(int i=0; i<3; i++) path_coeff[i] = 1.0;
    
    //gaugeForceNew(*cudaMom, *cudaGauge, QUDA_GAUGE_ACTION_TYPE_WILSON, eb3, path_coeff);
    //gaugeForceNew(*cudaMom, *cudaGauge, QUDA_GAUGE_ACTION_TYPE_SYMANZIK, eb3, path_coeff);
    //gaugeForceNew(*cudaMom, *cudaGauge, QUDA_GAUGE_ACTION_TYPE_LUSCHER_WEISZ, eb3, path_coeff);
    
    updateMomentum(*cudaMom, eb3, *force, "gauge");
    delete force;
  }
  profileGaugeForce.TPSTOP(QUDA_PROFILE_COMPUTE);

  if (qudaGaugeParam->return_result_mom) {
    profileGaugeForce.TPSTART(QUDA_PROFILE_D2H);
    cudaMom->saveCPUField(*cpuMom);
    profileGaugeForce.TPSTOP(QUDA_PROFILE_D2H);
  }

  profileGaugeForce.TPSTART(QUDA_PROFILE_FREE);
  if (qudaGaugeParam->make_resident_gauge) {
    if (gaugePrecise && gaugePrecise != cudaSiteLink) delete gaugePrecise;
    gaugePrecise = cudaSiteLink;
  } else {
    delete cudaSiteLink;
  }

  if (qudaGaugeParam->make_resident_mom) {
    if (momResident && momResident != cudaMom) delete momResident;
    momResident = cudaMom;
  } else {
    delete cudaMom;
  }

  if (cpuSiteLink) delete cpuSiteLink;
  if (cpuMom) delete cpuMom;

  if (qudaGaugeParam->make_resident_gauge) {
    if (extendedGaugeResident) delete extendedGaugeResident;
    extendedGaugeResident = cudaGauge;
  } else {
    delete cudaGauge;
  }
  profileGaugeForce.TPSTOP(QUDA_PROFILE_FREE);

  profileGaugeForce.TPSTOP(QUDA_PROFILE_TOTAL);
  return 0;
}

int computeGaugePathQuda(void *out, void *siteLink, int ***input_path_buf, int *path_length, double *loop_coeff,
                         int num_paths, int max_length, double eb3, QudaGaugeParam *qudaGaugeParam)
{
  profileGaugePath.TPSTART(QUDA_PROFILE_TOTAL);
  profileGaugePath.TPSTART(QUDA_PROFILE_INIT);

  checkGaugeParam(qudaGaugeParam);

  GaugeFieldParam gParam(*qudaGaugeParam, siteLink);
  gParam.site_offset = qudaGaugeParam->gauge_offset;
  gParam.site_size = qudaGaugeParam->site_size;
  cpuGaugeField *cpuSiteLink = (!qudaGaugeParam->use_resident_gauge) ? new cpuGaugeField(gParam) : nullptr;

  cudaGaugeField *cudaSiteLink = nullptr;

  if (qudaGaugeParam->use_resident_gauge) {
    if (!gaugePrecise) errorQuda("No resident gauge field to use");
    cudaSiteLink = gaugePrecise;
  } else {
    gParam.create = QUDA_NULL_FIELD_CREATE;
    gParam.reconstruct = qudaGaugeParam->reconstruct;
    gParam.setPrecision(qudaGaugeParam->cuda_prec, true);

    cudaSiteLink = new cudaGaugeField(gParam);
    profileGaugePath.TPSTOP(QUDA_PROFILE_INIT);

    profileGaugePath.TPSTART(QUDA_PROFILE_H2D);
    cudaSiteLink->loadCPUField(*cpuSiteLink);
    profileGaugePath.TPSTOP(QUDA_PROFILE_H2D);

    profileGaugePath.TPSTART(QUDA_PROFILE_INIT);
  }

  GaugeFieldParam gParamOut(*qudaGaugeParam, out);
  gParamOut.site_offset = qudaGaugeParam->gauge_offset;
  gParamOut.site_size = qudaGaugeParam->site_size;
  cpuGaugeField *cpuOut = new cpuGaugeField(gParamOut);
  gParamOut.create = qudaGaugeParam->overwrite_gauge ? QUDA_ZERO_FIELD_CREATE : QUDA_NULL_FIELD_CREATE;
  gParamOut.reconstruct = qudaGaugeParam->reconstruct;
  gParamOut.setPrecision(qudaGaugeParam->cuda_prec, true);
  cudaGaugeField *cudaOut = new cudaGaugeField(gParamOut);
  profileGaugePath.TPSTOP(QUDA_PROFILE_INIT);
  if (!qudaGaugeParam->overwrite_gauge) {
    profileGaugePath.TPSTART(QUDA_PROFILE_H2D);
    cudaOut->loadCPUField(*cpuOut);
    profileGaugePath.TPSTOP(QUDA_PROFILE_H2D);
  }

  cudaGaugeField *cudaGauge = createExtendedGauge(*cudaSiteLink, R, profileGaugePath);
  // apply / remove phase as appropriate
  if (cudaGauge->StaggeredPhaseApplied()) cudaGauge->removeStaggeredPhase();

  // actually do the computation
  profileGaugePath.TPSTART(QUDA_PROFILE_COMPUTE);
  gaugePath(*cudaOut, *cudaGauge, eb3, input_path_buf, path_length, loop_coeff, num_paths, max_length);
  profileGaugePath.TPSTOP(QUDA_PROFILE_COMPUTE);

  profileGaugePath.TPSTART(QUDA_PROFILE_D2H);
  cudaOut->saveCPUField(*cpuOut);
  profileGaugePath.TPSTOP(QUDA_PROFILE_D2H);

  profileGaugePath.TPSTART(QUDA_PROFILE_FREE);
  if (qudaGaugeParam->make_resident_gauge) {
    if (gaugePrecise && gaugePrecise != cudaSiteLink) delete gaugePrecise;
    gaugePrecise = cudaSiteLink;
    if (extendedGaugeResident) delete extendedGaugeResident;
    extendedGaugeResident = cudaGauge;
  } else {
    delete cudaSiteLink;
    delete cudaGauge;
  }

  delete cudaOut;

  if (cpuSiteLink) delete cpuSiteLink;
  if (cpuOut) delete cpuOut;
  profileGaugePath.TPSTOP(QUDA_PROFILE_FREE);

  profileGaugePath.TPSTOP(QUDA_PROFILE_TOTAL);
  return 0;
}

void momResidentQuda(void *mom, QudaGaugeParam *param)
{
  profileGaugeForce.TPSTART(QUDA_PROFILE_TOTAL);
  profileGaugeForce.TPSTART(QUDA_PROFILE_INIT);

  checkGaugeParam(param);

  GaugeFieldParam gParamMom(*param, mom, QUDA_ASQTAD_MOM_LINKS);
  if (gParamMom.order == QUDA_TIFR_GAUGE_ORDER || gParamMom.order == QUDA_TIFR_PADDED_GAUGE_ORDER)
    gParamMom.reconstruct = QUDA_RECONSTRUCT_NO;
  else
    gParamMom.reconstruct = QUDA_RECONSTRUCT_10;
  gParamMom.site_offset = param->mom_offset;
  gParamMom.site_size = param->site_size;

  cpuGaugeField cpuMom(gParamMom);

  if (param->make_resident_mom && !param->return_result_mom) {
    if (momResident) delete momResident;

    gParamMom.create = QUDA_NULL_FIELD_CREATE;
    gParamMom.reconstruct = QUDA_RECONSTRUCT_10;
    gParamMom.link_type = QUDA_ASQTAD_MOM_LINKS;
    gParamMom.setPrecision(param->cuda_prec, true);
    gParamMom.create = QUDA_ZERO_FIELD_CREATE;
    momResident = new cudaGaugeField(gParamMom);
  } else if (param->return_result_mom && !param->make_resident_mom) {
    if (!momResident) errorQuda("No resident momentum to return");
  } else {
    errorQuda("Unexpected combination make_resident_mom = %d return_result_mom = %d", param->make_resident_mom,
              param->return_result_mom);
  }

  profileGaugeForce.TPSTOP(QUDA_PROFILE_INIT);

  if (param->make_resident_mom) {
    // we are downloading the momentum from the host
    profileGaugeForce.TPSTART(QUDA_PROFILE_H2D);
    momResident->loadCPUField(cpuMom);
    profileGaugeForce.TPSTOP(QUDA_PROFILE_H2D);
  } else if (param->return_result_mom) {
    // we are uploading the momentum to the host
    profileGaugeForce.TPSTART(QUDA_PROFILE_D2H);
    momResident->saveCPUField(cpuMom);
    profileGaugeForce.TPSTOP(QUDA_PROFILE_D2H);

    profileGaugeForce.TPSTART(QUDA_PROFILE_FREE);
    delete momResident;
    momResident = nullptr;
    profileGaugeForce.TPSTOP(QUDA_PROFILE_FREE);
  }

  profileGaugeForce.TPSTOP(QUDA_PROFILE_TOTAL);
}

void createCloverQuda(QudaInvertParam* invertParam)
{
  // No op if called from HMC and not computing clover
  if (invertParam->dslash_type != QUDA_CLOVER_WILSON_DSLASH) return;
  
  profileClover.TPSTART(QUDA_PROFILE_TOTAL);
  if (!cloverPrecise && !cloverEvolved) errorQuda("No Clover fields allocated");
  
  // Decide which fields to use. The Evolved fields take precedent over Precise fields
  // because if it exists then gaugePrecise is being preserved.
  cudaCloverField *CloverField = cloverEvolved ? cloverEvolved : cloverPrecise;
  cudaGaugeField *GaugeField = gaugeEvolved ? gaugeEvolved : gaugePrecise;

  // Get the desired reconstruct information
  QudaReconstructType recon = (GaugeField->Reconstruct() == QUDA_RECONSTRUCT_8) ? QUDA_RECONSTRUCT_12 : GaugeField->Reconstruct();
  
  // for clover we optimize to only send depth 1 halos in y/z/t (FIXME - make work for x, make robust in general)  
  int R[4];
  for (int d=0; d<4; d++) R[d] = (d==0 ? 2 : 1) * (redundant_comms || commDimPartitioned(d));

  // Check to see if we have an extended gauge in residency.
  cudaGaugeField *gauge = extendedGaugeResident ? extendedGaugeResident : createExtendedGauge(*GaugeField, R, profileClover, false, recon);
  
  profileClover.TPSTART(QUDA_PROFILE_INIT);

  GaugeField *ex = gauge;
  if (gauge->Precision() < cloverPrecise->Precision()) {
    GaugeFieldParam param(*gauge);
    param.setPrecision(cloverPrecise->Precision(), true);
    param.create = QUDA_NULL_FIELD_CREATE;
    ex = GaugeField::Create(param);
    ex->copy(*gauge);
  }

  // create the Fmunu field
<<<<<<< HEAD
  GaugeFieldParam tensorParam(GaugeField->X(), gauge->Precision(), QUDA_RECONSTRUCT_NO, 0, QUDA_TENSOR_GEOMETRY);
=======
  GaugeFieldParam tensorParam(gaugePrecise->X(), ex->Precision(), QUDA_RECONSTRUCT_NO, 0, QUDA_TENSOR_GEOMETRY);
>>>>>>> ad018cba
  tensorParam.siteSubset = QUDA_FULL_SITE_SUBSET;
  tensorParam.order = QUDA_FLOAT2_GAUGE_ORDER;
  tensorParam.ghostExchange = QUDA_GHOST_EXCHANGE_NO;
  cudaGaugeField Fmunu(tensorParam);
  profileClover.TPSTOP(QUDA_PROFILE_INIT);
  profileClover.TPSTART(QUDA_PROFILE_COMPUTE);
<<<<<<< HEAD
  computeFmunu(Fmunu, *gauge);
  computeClover(*CloverField, Fmunu, invertParam->clover_coeff);
=======
  computeFmunu(Fmunu, *ex);
  computeClover(*cloverPrecise, Fmunu, invertParam->clover_coeff);
>>>>>>> ad018cba
  profileClover.TPSTOP(QUDA_PROFILE_COMPUTE);
  profileClover.TPSTOP(QUDA_PROFILE_TOTAL);

  if (ex != gauge) delete ex;

  // FIXME always preserve the extended gauge
  extendedGaugeResident = gauge;
}

void* createGaugeFieldQuda(void* gauge, int geometry, QudaGaugeParam* param)
{
  GaugeFieldParam gParam(*param, gauge, QUDA_GENERAL_LINKS);
  gParam.geometry = static_cast<QudaFieldGeometry>(geometry);
  if (geometry != QUDA_SCALAR_GEOMETRY && geometry != QUDA_VECTOR_GEOMETRY)
    errorQuda("Only scalar and vector geometries are supported\n");

  cpuGaugeField *cpuGauge = nullptr;
  if (gauge) cpuGauge = new cpuGaugeField(gParam);

  gParam.order = QUDA_FLOAT2_GAUGE_ORDER;
  gParam.create = QUDA_ZERO_FIELD_CREATE;
  auto* cudaGauge = new cudaGaugeField(gParam);

  if (gauge) {
    cudaGauge->loadCPUField(*cpuGauge);
    delete cpuGauge;
  }

  return cudaGauge;
}

void saveGaugeFieldQuda(void *gauge, void *inGauge, QudaGaugeParam *param)
{
  auto* cudaGauge = reinterpret_cast<cudaGaugeField*>(inGauge);

  GaugeFieldParam gParam(*param, gauge, QUDA_GENERAL_LINKS);
  gParam.geometry = cudaGauge->Geometry();

  cpuGaugeField cpuGauge(gParam);
  cudaGauge->saveCPUField(cpuGauge);
}

void destroyGaugeFieldQuda(void *gauge)
{
  auto* g = reinterpret_cast<cudaGaugeField*>(gauge);
  delete g;
}

void computeStaggeredForceQuda(void *h_mom, double dt, double delta, void *, void **, QudaGaugeParam *gauge_param,
                               QudaInvertParam *inv_param)
{
  profileStaggeredForce.TPSTART(QUDA_PROFILE_TOTAL);
  profileStaggeredForce.TPSTART(QUDA_PROFILE_INIT);

  GaugeFieldParam gParam(*gauge_param, h_mom, QUDA_ASQTAD_MOM_LINKS);

  // create the host momentum field
  gParam.reconstruct = gauge_param->reconstruct;
  gParam.t_boundary = QUDA_PERIODIC_T;
  cpuGaugeField cpuMom(gParam);

  // create the device momentum field
  gParam.link_type = QUDA_ASQTAD_MOM_LINKS;
  gParam.create = QUDA_ZERO_FIELD_CREATE; // FIXME
  gParam.order = QUDA_FLOAT2_GAUGE_ORDER;
  gParam.reconstruct = QUDA_RECONSTRUCT_10;
  cudaGaugeField *cudaMom = !gauge_param->use_resident_mom ? new cudaGaugeField(gParam) : nullptr;

  // create temporary field for quark-field outer product
  gParam.reconstruct = QUDA_RECONSTRUCT_NO;
  gParam.link_type = QUDA_GENERAL_LINKS;
  gParam.create = QUDA_ZERO_FIELD_CREATE;
  cudaGaugeField cudaForce(gParam);
  GaugeField *cudaForce_[2] = {&cudaForce};

  ColorSpinorParam qParam;
  qParam.location = QUDA_CUDA_FIELD_LOCATION;
  qParam.nColor = 3;
  qParam.nSpin = 1;
  qParam.siteSubset = QUDA_FULL_SITE_SUBSET;
  qParam.siteOrder = QUDA_EVEN_ODD_SITE_ORDER;
  qParam.nDim = 5; // 5 since staggered mrhs
  qParam.pc_type = QUDA_4D_PC;
  qParam.setPrecision(gParam.Precision());
  qParam.pad = 0;
  for(int dir=0; dir<4; ++dir) qParam.x[dir] = gParam.x[dir];
  qParam.x[4] = 1;
  qParam.create = QUDA_NULL_FIELD_CREATE;
  qParam.fieldOrder = QUDA_FLOAT2_FIELD_ORDER;
  qParam.gammaBasis = QUDA_DEGRAND_ROSSI_GAMMA_BASIS;

  profileStaggeredForce.TPSTOP(QUDA_PROFILE_INIT);
  profileStaggeredForce.TPSTART(QUDA_PROFILE_H2D);

  if (gauge_param->use_resident_mom) {
    if (!momResident) errorQuda("Cannot use resident momentum field since none appears resident");
    cudaMom = momResident;
  } else {
    // download the initial momentum (FIXME make an option just to return?)
    cudaMom->loadCPUField(cpuMom);
  }

  // resident gauge field is required
  if (!gauge_param->use_resident_gauge || !gaugePrecise)
    errorQuda("Resident gauge field is required");

  if (!gaugePrecise->StaggeredPhaseApplied()) {
    errorQuda("Gauge field requires the staggered phase factors to be applied");
  }

  // check if staggered phase is the desired one
  if (gauge_param->staggered_phase_type != gaugePrecise->StaggeredPhase()) {
    errorQuda("Requested staggered phase %d, but found %d\n",
              gauge_param->staggered_phase_type, gaugePrecise->StaggeredPhase());
  }

  profileStaggeredForce.TPSTOP(QUDA_PROFILE_H2D);
  profileStaggeredForce.TPSTART(QUDA_PROFILE_INIT);

  const int nvector = inv_param->num_offset;
  std::vector<ColorSpinorField*> X(nvector);
  for ( int i=0; i<nvector; i++) X[i] = ColorSpinorField::Create(qParam);

  if (inv_param->use_resident_solution) {
    if (solutionResident.size() < (unsigned int)nvector)
      errorQuda("solutionResident.size() %lu does not match number of shifts %d",
		solutionResident.size(), nvector);
  }

  // create the staggered operator
  DiracParam diracParam;
  bool pc_solve = (inv_param->solve_type == QUDA_DIRECT_PC_SOLVE) ||
    (inv_param->solve_type == QUDA_NORMOP_PC_SOLVE);
  if (!pc_solve)
    errorQuda("Preconditioned solve type required not %d\n", inv_param->solve_type);
  setDiracParam(diracParam, inv_param, pc_solve);
  Dirac *dirac = Dirac::create(diracParam);

  profileStaggeredForce.TPSTOP(QUDA_PROFILE_INIT);
  profileStaggeredForce.TPSTART(QUDA_PROFILE_PREAMBLE);

  for (int i=0; i<nvector; i++) {
    ColorSpinorField &x = *(X[i]);

    if (inv_param->use_resident_solution) x.Even() = *(solutionResident[i]);
    else errorQuda("%s requires resident solution", __func__);

    // set the odd solution component
    dirac->Dslash(x.Odd(), x.Even(), QUDA_ODD_PARITY);
  }

  profileStaggeredForce.TPSTOP(QUDA_PROFILE_PREAMBLE);
  profileStaggeredForce.TPSTART(QUDA_PROFILE_FREE);

#if 0
  if (inv_param->use_resident_solution) {
    for (auto v : solutionResident) if (v) delete solutionResident[i];
    solutionResident.clear();
  }
#endif
  delete dirac;

  profileStaggeredForce.TPSTOP(QUDA_PROFILE_FREE);
  profileStaggeredForce.TPSTART(QUDA_PROFILE_COMPUTE);

  // compute quark-field outer product
  for (int i=0; i<nvector; i++) {
    ColorSpinorField &x = *(X[i]);
    // second component is zero since we have no three hop term
    double coeff[2] = {inv_param->residue[i], 0.0};

    // Operate on even-parity sites
    computeStaggeredOprod(cudaForce_, x, coeff, 1);
  }

  // mom += delta * [U * force]TA
  applyU(cudaForce, *gaugePrecise);
  updateMomentum(*cudaMom, dt * delta, cudaForce, "staggered");
  qudaDeviceSynchronize();

  profileStaggeredForce.TPSTOP(QUDA_PROFILE_COMPUTE);
  profileStaggeredForce.TPSTART(QUDA_PROFILE_D2H);

  if (gauge_param->return_result_mom) {
    // copy the momentum field back to the host
    cudaMom->saveCPUField(cpuMom);
  }

  if (gauge_param->make_resident_mom) {
    // make the momentum field resident
    momResident = cudaMom;
  } else {
    delete cudaMom;
  }

  profileStaggeredForce.TPSTOP(QUDA_PROFILE_D2H);
  profileStaggeredForce.TPSTART(QUDA_PROFILE_FREE);

  for (int i=0; i<nvector; i++) delete X[i];

  profileStaggeredForce.TPSTOP(QUDA_PROFILE_FREE);
  profileStaggeredForce.TPSTOP(QUDA_PROFILE_TOTAL);
}

void computeHISQForceQuda(void* const milc_momentum,
                          double dt,
                          const double level2_coeff[6],
                          const double fat7_coeff[6],
                          const void* const w_link,
                          const void* const v_link,
                          const void* const u_link,
                          void **fermion,
                          int num_terms,
                          int num_naik_terms,
                          double **coeff,
                          QudaGaugeParam* gParam)
{
  using namespace quda;
  using namespace quda::fermion_force;
  profileHISQForce.TPSTART(QUDA_PROFILE_TOTAL);
  if (gParam->gauge_order != QUDA_MILC_GAUGE_ORDER) errorQuda("Unsupported input field order %d", gParam->gauge_order);

  checkGaugeParam(gParam);

  profileHISQForce.TPSTART(QUDA_PROFILE_INIT);

  // create the device outer-product field
  GaugeFieldParam oParam(*gParam, nullptr, QUDA_GENERAL_LINKS);
  oParam.nFace = 0;
  oParam.create = QUDA_ZERO_FIELD_CREATE;
  oParam.order = QUDA_FLOAT2_GAUGE_ORDER;
  cudaGaugeField *stapleOprod = new cudaGaugeField(oParam);
  cudaGaugeField *oneLinkOprod = new cudaGaugeField(oParam);
  cudaGaugeField *naikOprod = new cudaGaugeField(oParam);

  {
    // default settings for the unitarization
    const double unitarize_eps = 1e-14;
    const double hisq_force_filter = 5e-5;
    const double max_det_error = 1e-10;
    const bool   allow_svd = true;
    const bool   svd_only = false;
    const double svd_rel_err = 1e-8;
    const double svd_abs_err = 1e-8;

    setUnitarizeForceConstants(unitarize_eps, hisq_force_filter, max_det_error, allow_svd, svd_only, svd_rel_err, svd_abs_err);
  }

  double act_path_coeff[6] = {0,1,level2_coeff[2],level2_coeff[3],level2_coeff[4],level2_coeff[5]};
  // You have to look at the MILC routine to understand the following
  // Basically, I have already absorbed the one-link coefficient

  GaugeFieldParam param(*gParam, milc_momentum, QUDA_ASQTAD_MOM_LINKS);
  //param.nFace = 0;
  param.order  = QUDA_MILC_GAUGE_ORDER;
  param.reconstruct = QUDA_RECONSTRUCT_10;
  param.ghostExchange =  QUDA_GHOST_EXCHANGE_NO;
  cpuGaugeField* cpuMom = (!gParam->use_resident_mom) ? new cpuGaugeField(param) : nullptr;

  param.link_type = QUDA_GENERAL_LINKS;
  param.reconstruct = QUDA_RECONSTRUCT_NO;
  param.gauge = (void*)w_link;
  cpuGaugeField cpuWLink(param);
  param.gauge = (void*)v_link;
  cpuGaugeField cpuVLink(param);
  param.gauge = (void*)u_link;
  cpuGaugeField cpuULink(param);

  param.create = QUDA_ZERO_FIELD_CREATE;
  param.order  = QUDA_FLOAT2_GAUGE_ORDER;
  param.link_type = QUDA_ASQTAD_MOM_LINKS;
  param.reconstruct = QUDA_RECONSTRUCT_10;
  GaugeFieldParam momParam(param);

  param.create = QUDA_ZERO_FIELD_CREATE;
  param.link_type = QUDA_GENERAL_LINKS;
  param.setPrecision(gParam->cpu_prec, true);

  int R[4] = { 2*comm_dim_partitioned(0), 2*comm_dim_partitioned(1), 2*comm_dim_partitioned(2), 2*comm_dim_partitioned(3) };
  for (int dir=0; dir<4; ++dir) {
    param.x[dir] += 2*R[dir];
    param.r[dir] = R[dir];
  }

  param.reconstruct = QUDA_RECONSTRUCT_NO;
  param.create = QUDA_ZERO_FIELD_CREATE;
  param.setPrecision(gParam->cpu_prec);
  param.ghostExchange = QUDA_GHOST_EXCHANGE_EXTENDED;

  profileHISQForce.TPSTOP(QUDA_PROFILE_INIT);

  { // do outer-product computation
    ColorSpinorParam qParam;
    qParam.nColor = 3;
    qParam.nSpin = 1;
    qParam.siteSubset = QUDA_FULL_SITE_SUBSET;
    qParam.siteOrder = QUDA_EVEN_ODD_SITE_ORDER;
    qParam.nDim = 4;
    qParam.pc_type = QUDA_4D_PC;
    qParam.setPrecision(oParam.Precision());
    qParam.pad = 0;
    for (int dir=0; dir<4; ++dir) qParam.x[dir] = oParam.x[dir];

    // create the device quark field
    qParam.create = QUDA_NULL_FIELD_CREATE;
    qParam.fieldOrder = QUDA_FLOAT2_FIELD_ORDER;
    qParam.location = QUDA_CUDA_FIELD_LOCATION;
    ColorSpinorField cudaQuark(qParam);

    // create the host quark field
    qParam.location = QUDA_CPU_FIELD_LOCATION;
    qParam.create = QUDA_REFERENCE_FIELD_CREATE;
    qParam.fieldOrder = QUDA_SPACE_COLOR_SPIN_FIELD_ORDER;
    qParam.v = fermion[0];

    { // regular terms
      GaugeField *oprod[2] = {stapleOprod, naikOprod};

      // loop over different quark fields
      for(int i=0; i<num_terms; ++i){

        // Wrap the MILC quark field
        profileHISQForce.TPSTART(QUDA_PROFILE_INIT);
        qParam.v = fermion[i];
        ColorSpinorField cpuQuark(qParam); // create host quark field
        profileHISQForce.TPSTOP(QUDA_PROFILE_INIT);

        profileHISQForce.TPSTART(QUDA_PROFILE_H2D);
        cudaQuark = cpuQuark;
        profileHISQForce.TPSTOP(QUDA_PROFILE_H2D);

        profileHISQForce.TPSTART(QUDA_PROFILE_COMPUTE);
        computeStaggeredOprod(oprod, cudaQuark, coeff[i], 3);
        profileHISQForce.TPSTOP(QUDA_PROFILE_COMPUTE);
      }
    }

    { // naik terms
      oneLinkOprod->copy(*stapleOprod);
      ax(level2_coeff[0], *oneLinkOprod);
      GaugeField *oprod[2] = {oneLinkOprod, naikOprod};

      // loop over different quark fields
      for(int i=0; i<num_naik_terms; ++i){

        // Wrap the MILC quark field
        profileHISQForce.TPSTART(QUDA_PROFILE_INIT);
        qParam.v = fermion[i + num_terms - num_naik_terms];
        ColorSpinorField cpuQuark(qParam); // create host quark field
        profileHISQForce.TPSTOP(QUDA_PROFILE_INIT);

        profileHISQForce.TPSTART(QUDA_PROFILE_H2D);
        cudaQuark = cpuQuark;
        profileHISQForce.TPSTOP(QUDA_PROFILE_H2D);

        profileHISQForce.TPSTART(QUDA_PROFILE_COMPUTE);
        computeStaggeredOprod(oprod, cudaQuark, coeff[i + num_terms], 3);
        profileHISQForce.TPSTOP(QUDA_PROFILE_COMPUTE);
      }
    }
  }

  profileHISQForce.TPSTART(QUDA_PROFILE_INIT);
  cudaGaugeField* cudaInForce = new cudaGaugeField(param);
  copyExtendedGauge(*cudaInForce, *stapleOprod, QUDA_CUDA_FIELD_LOCATION);
  delete stapleOprod;

  cudaGaugeField* cudaOutForce = new cudaGaugeField(param);
  copyExtendedGauge(*cudaOutForce, *oneLinkOprod, QUDA_CUDA_FIELD_LOCATION);
  delete oneLinkOprod;

  cudaGaugeField* cudaGauge = new cudaGaugeField(param);
  profileHISQForce.TPSTOP(QUDA_PROFILE_INIT);

  cudaGauge->loadCPUField(cpuWLink, profileHISQForce);

  cudaInForce->exchangeExtendedGhost(R,profileHISQForce,true);
  cudaGauge->exchangeExtendedGhost(R,profileHISQForce,true);
  cudaOutForce->exchangeExtendedGhost(R,profileHISQForce,true);

  profileHISQForce.TPSTART(QUDA_PROFILE_COMPUTE);
  hisqStaplesForce(*cudaOutForce, *cudaInForce, *cudaGauge, act_path_coeff);
  profileHISQForce.TPSTOP(QUDA_PROFILE_COMPUTE);

  // Load naik outer product
  copyExtendedGauge(*cudaInForce, *naikOprod, QUDA_CUDA_FIELD_LOCATION);
  cudaInForce->exchangeExtendedGhost(R,profileHISQForce,true);
  delete naikOprod;

  // Compute Naik three-link term
  profileHISQForce.TPSTART(QUDA_PROFILE_COMPUTE);
  hisqLongLinkForce(*cudaOutForce, *cudaInForce, *cudaGauge, act_path_coeff[1]);
  profileHISQForce.TPSTOP(QUDA_PROFILE_COMPUTE);

  cudaOutForce->exchangeExtendedGhost(R,profileHISQForce,true);

  // load v-link
  cudaGauge->loadCPUField(cpuVLink, profileHISQForce);
  cudaGauge->exchangeExtendedGhost(R,profileHISQForce,true);

  profileHISQForce.TPSTART(QUDA_PROFILE_COMPUTE);
  *num_failures_h = 0;
  unitarizeForce(*cudaInForce, *cudaOutForce, *cudaGauge, num_failures_d);
  profileHISQForce.TPSTOP(QUDA_PROFILE_COMPUTE);

  if (*num_failures_h>0) errorQuda("Error in the unitarization component of the hisq fermion force: %d failures\n", *num_failures_h);

  qudaMemset((void **)(cudaOutForce->Gauge_p()), 0, cudaOutForce->Bytes());

  // read in u-link
  cudaGauge->loadCPUField(cpuULink, profileHISQForce);
  cudaGauge->exchangeExtendedGhost(R,profileHISQForce,true);

  // Compute Fat7-staple term
  profileHISQForce.TPSTART(QUDA_PROFILE_COMPUTE);
  hisqStaplesForce(*cudaOutForce, *cudaInForce, *cudaGauge, fat7_coeff);
  profileHISQForce.TPSTOP(QUDA_PROFILE_COMPUTE);

  delete cudaInForce;
  cudaGaugeField* cudaMom = new cudaGaugeField(momParam);

  profileHISQForce.TPSTART(QUDA_PROFILE_COMPUTE);
  hisqCompleteForce(*cudaOutForce, *cudaGauge);
  profileHISQForce.TPSTOP(QUDA_PROFILE_COMPUTE);

  if (gParam->use_resident_mom) {
    if (!momResident) errorQuda("No resident momentum field to use");
    updateMomentum(*momResident, dt, *cudaOutForce, "hisq");
  } else {
    updateMomentum(*cudaMom, dt, *cudaOutForce, "hisq");
  }

  if (gParam->return_result_mom) {
    // Close the paths, make anti-hermitian, and store in compressed format
    if (gParam->return_result_mom) cudaMom->saveCPUField(*cpuMom, profileHISQForce);
  }

  profileHISQForce.TPSTART(QUDA_PROFILE_FREE);

  if (cpuMom) delete cpuMom;

  if (!gParam->make_resident_mom) {
    delete momResident;
    momResident = nullptr;
  }
  if (cudaMom) delete cudaMom;
  delete cudaOutForce;
  delete cudaGauge;
  profileHISQForce.TPSTOP(QUDA_PROFILE_FREE);

  profileHISQForce.TPSTOP(QUDA_PROFILE_TOTAL);
}

void computeWilsonForceQuda(void *h_mom, double dt, void **h_x, void **dummy1,
			    double *coeff, double kappa2, double ck,
			    int nvector, double multiplicity, void *dummy2,
			    QudaGaugeParam *gauge_param, QudaInvertParam *inv_param) {
  
  // Set ck to zero so that the clover path is not used.
  ck = 0.0;
  computeCloverForceQuda(h_mom, dt, h_x, dummy1, coeff, kappa2, ck,
			 nvector, multiplicity, dummy2, gauge_param, inv_param);  
}

void computeCloverForceQuda(void *h_mom, double dt, void **h_x, void **,
			    double *coeff, double kappa2, double ck,
			    int nvector, double multiplicity, void *,
			    QudaGaugeParam *gauge_param, QudaInvertParam *inv_param)
{ 
  using namespace quda;
  profileWilsonForce.TPSTART(QUDA_PROFILE_TOTAL);
  profileWilsonForce.TPSTART(QUDA_PROFILE_INIT);

  // Begin Wilson type spinor force computation (can be used for any Wilson
  // type spinor.
  //-------------------------------------------------------------------------- 
  checkGaugeParam(gauge_param);
  if (!gaugePrecise) errorQuda("No resident gauge field");

  GaugeFieldParam fParam(*gauge_param, h_mom, QUDA_ASQTAD_MOM_LINKS);
  // create the host momentum field
  fParam.reconstruct = QUDA_RECONSTRUCT_10;
  fParam.order = gauge_param->gauge_order;
  cpuGaugeField cpuMom(fParam);

  // create the device momentum field
  fParam.create = QUDA_ZERO_FIELD_CREATE;
  fParam.order = QUDA_FLOAT2_GAUGE_ORDER;
  cudaGaugeField cudaMom(fParam);

  // create the device force field
  fParam.link_type = QUDA_GENERAL_LINKS;
  fParam.create = QUDA_ZERO_FIELD_CREATE;
  fParam.order = QUDA_FLOAT2_GAUGE_ORDER;
  fParam.reconstruct = QUDA_RECONSTRUCT_NO;
  cudaGaugeField cudaForce(fParam);

  ColorSpinorParam qParam;
  qParam.location = QUDA_CUDA_FIELD_LOCATION;
  qParam.nColor = 3;
  qParam.nSpin = 4;
  qParam.siteSubset = QUDA_FULL_SITE_SUBSET;
  qParam.siteOrder = QUDA_EVEN_ODD_SITE_ORDER;
  qParam.nDim = 4;
  qParam.setPrecision(fParam.Precision());
  qParam.pad = 0;
  for(int dir=0; dir<4; ++dir) qParam.x[dir] = fParam.x[dir];

  // create the device quark field
  qParam.create = QUDA_NULL_FIELD_CREATE;
  qParam.fieldOrder = QUDA_FLOAT2_FIELD_ORDER;
  qParam.gammaBasis = QUDA_UKQCD_GAMMA_BASIS;

  std::vector<ColorSpinorField*> quarkX, quarkP;
  for (int i=0; i<nvector; i++) {
    quarkX.push_back(ColorSpinorField::Create(qParam));
    quarkP.push_back(ColorSpinorField::Create(qParam));
  }

  qParam.siteSubset = QUDA_PARITY_SITE_SUBSET;
  qParam.x[0] /= 2;
  ColorSpinorField tmp(qParam);

  // create the host quark field
  qParam.location = QUDA_CPU_FIELD_LOCATION;
  qParam.create = QUDA_REFERENCE_FIELD_CREATE;
  qParam.fieldOrder = QUDA_SPACE_SPIN_COLOR_FIELD_ORDER;
  qParam.gammaBasis = QUDA_DEGRAND_ROSSI_GAMMA_BASIS; // need expose this to interface

  bool pc_solve = (inv_param->solve_type == QUDA_DIRECT_PC_SOLVE) ||
    (inv_param->solve_type == QUDA_NORMOP_PC_SOLVE);
  DiracParam diracParam;
  setDiracParam(diracParam, inv_param, pc_solve);
  diracParam.tmp1 = &tmp; // use as temporary for dirac->M
  Dirac *dirac = Dirac::create(diracParam);

  if (inv_param->use_resident_solution) {
    if (solutionResident.size() < (unsigned int)nvector)
      errorQuda("solutionResident.size() %lu does not match number of shifts %d",
		solutionResident.size(), nvector);
  }

  cudaGaugeField &gaugeEx = *extendedGaugeResident;

  // create oprod and trace fields
  fParam.geometry = QUDA_TENSOR_GEOMETRY;
  cudaGaugeField oprod(fParam);
  
  profileWilsonForce.TPSTOP(QUDA_PROFILE_INIT);
  profileWilsonForce.TPSTART(QUDA_PROFILE_COMPUTE);
  
  std::vector<double> force_coeff(nvector);
  // loop over different quark fields
  for(int i=0; i<nvector; i++){
    ColorSpinorField &x = *(quarkX[i]);
    ColorSpinorField &p = *(quarkP[i]);

    if (!inv_param->use_resident_solution) {
      // for downloading x_e
      qParam.siteSubset = QUDA_PARITY_SITE_SUBSET;
      qParam.x[0] /= 2;

      // Wrap the even-parity quark field
      profileWilsonForce.TPSTOP(QUDA_PROFILE_COMPUTE);
      profileWilsonForce.TPSTART(QUDA_PROFILE_INIT);
      qParam.v = h_x[i];
<<<<<<< HEAD
      cpuColorSpinorField cpuQuarkX(qParam); // create host quark field
      profileWilsonForce.TPSTOP(QUDA_PROFILE_INIT);
=======
      ColorSpinorField cpuQuarkX(qParam); // create host quark field
      profileCloverForce.TPSTOP(QUDA_PROFILE_INIT);
>>>>>>> ad018cba

      profileWilsonForce.TPSTART(QUDA_PROFILE_H2D);
      x.Even() = cpuQuarkX;
      profileWilsonForce.TPSTOP(QUDA_PROFILE_H2D);

      profileWilsonForce.TPSTART(QUDA_PROFILE_COMPUTE);
      gamma5(x.Even(), x.Even());
    } else {
      x.Even() = *(solutionResident[i]);
    }

    dirac->Dslash(x.Odd(), x.Even(), QUDA_ODD_PARITY);
    dirac->M(p.Even(), x.Even());
    dirac->Dagger(QUDA_DAG_YES);
    dirac->Dslash(p.Odd(), p.Even(), QUDA_ODD_PARITY);
    dirac->Dagger(QUDA_DAG_NO);

    gamma5(x, x);
    gamma5(p, p);

    force_coeff[i] = 2.0*dt*coeff[i]*kappa2;
  }

  computeWilsonForce(cudaForce, *gaugePrecise, quarkX, quarkP, force_coeff);
  profileWilsonForce.TPSTOP(QUDA_PROFILE_COMPUTE);
  profileWilsonForce.TPSTOP(QUDA_PROFILE_TOTAL);
  //--------------------------------------------------------------------------

  
  // Begin clover specific force computation
  //--------------------------------------------------------------------------
  
  // Find a better was to delineate this without breaking the interface
  if(ck != 0) {    
    profileCloverForce.TPSTART(QUDA_PROFILE_TOTAL);
    profileCloverForce.TPSTART(QUDA_PROFILE_INIT);
     // In double precision the clover derivative is faster with no reconstruct
    cudaGaugeField *u = &gaugeEx;
    if (gaugeEx.Reconstruct() == QUDA_RECONSTRUCT_12 && gaugeEx.Precision() == QUDA_DOUBLE_PRECISION) {
      GaugeFieldParam param(gaugeEx);
      param.reconstruct = QUDA_RECONSTRUCT_NO;
      u = new cudaGaugeField(param);
      u -> copy(gaugeEx);
    }

    profileCloverForce.TPSTOP(QUDA_PROFILE_INIT);
    profileCloverForce.TPSTART(QUDA_PROFILE_COMPUTE);
    computeCloverSigmaTrace(oprod, *cloverPrecise, 2.0*ck*multiplicity*dt);
    
    /* Now the U dA/dU terms */
    std::vector< std::vector<double> > ferm_epsilon(nvector);
    for (int shift = 0; shift < nvector; shift++) {
      ferm_epsilon[shift].reserve(2);
      ferm_epsilon[shift][0] = 2.0*ck*coeff[shift]*dt;
      ferm_epsilon[shift][1] = -kappa2 * 2.0*ck*coeff[shift]*dt;
    }
    
    computeCloverSigmaOprod(oprod, quarkX, quarkP, ferm_epsilon);
    profileCloverForce.TPSTOP(QUDA_PROFILE_COMPUTE);
    
    cudaGaugeField *oprodEx = createExtendedGauge(oprod, R, profileCloverForce);
    
    profileCloverForce.TPSTART(QUDA_PROFILE_COMPUTE);
    
    cloverDerivative(cudaForce, *u, *oprodEx, 1.0, QUDA_ODD_PARITY);
    cloverDerivative(cudaForce, *u, *oprodEx, 1.0, QUDA_EVEN_PARITY);
    profileCloverForce.TPSTOP(QUDA_PROFILE_COMPUTE);
    
    if (u != &gaugeEx) delete u;
  }

  profileWilsonForce.TPSTART(QUDA_PROFILE_COMPUTE);
  updateMomentum(cudaMom, -1.0, cudaForce, "wilson");
  profileWilsonForce.TPSTOP(QUDA_PROFILE_COMPUTE);
  
  // copy the outer product field back to the host
  profileWilsonForce.TPSTART(QUDA_PROFILE_D2H);
  cudaMom.saveCPUField(cpuMom);
  profileWilsonForce.TPSTOP(QUDA_PROFILE_D2H);

  profileWilsonForce.TPSTART(QUDA_PROFILE_FREE);

  for (int i=0; i<nvector; i++) {
    delete quarkX[i];
    delete quarkP[i];
  }
  delete dirac;
  
  profileWilsonForce.TPSTOP(QUDA_PROFILE_FREE);
  profileWilsonForce.TPSTOP(QUDA_PROFILE_TOTAL);
}

void updateGaugeFieldQuda(void* gauge,
			  void* momentum,
			  double dt,
			  int conj_mom,
			  int exact,
			  QudaGaugeParam* param)
{
  profileGaugeUpdate.TPSTART(QUDA_PROFILE_TOTAL);

  checkGaugeParam(param);

  profileGaugeUpdate.TPSTART(QUDA_PROFILE_INIT);

  // create the host fields
  GaugeFieldParam gParam(*param, gauge, QUDA_SU3_LINKS);
  gParam.site_offset = param->gauge_offset;
  gParam.site_size = param->site_size;
  bool need_cpu = !param->use_resident_gauge || param->return_result_gauge;
  cpuGaugeField *cpuGauge = need_cpu ? new cpuGaugeField(gParam) : nullptr;

  GaugeFieldParam gParamMom(*param, momentum);
  gParamMom.reconstruct = (gParamMom.order == QUDA_TIFR_GAUGE_ORDER || gParamMom.order == QUDA_TIFR_PADDED_GAUGE_ORDER) ?
    QUDA_RECONSTRUCT_NO : QUDA_RECONSTRUCT_10;
  gParamMom.link_type = QUDA_ASQTAD_MOM_LINKS;
  gParamMom.site_offset = param->mom_offset;
  gParamMom.site_size = param->site_size;
  cpuGaugeField *cpuMom = !param->use_resident_mom ? new cpuGaugeField(gParamMom) : nullptr;

  // create the device fields
  gParam.create = QUDA_NULL_FIELD_CREATE;
  gParam.order = QUDA_FLOAT2_GAUGE_ORDER;
  gParam.link_type = QUDA_ASQTAD_MOM_LINKS;
  gParam.reconstruct = QUDA_RECONSTRUCT_10;
  gParam.ghostExchange = QUDA_GHOST_EXCHANGE_NO;
  gParam.pad = 0;
  cudaGaugeField *cudaMom = !param->use_resident_mom ? new cudaGaugeField(gParam) : nullptr;

  gParam.link_type = QUDA_SU3_LINKS;
  gParam.reconstruct = param->reconstruct;
  cudaGaugeField *cudaInGauge = !param->use_resident_gauge ? new cudaGaugeField(gParam) : nullptr;
  auto *cudaOutGauge = new cudaGaugeField(gParam);

  profileGaugeUpdate.TPSTOP(QUDA_PROFILE_INIT);

  profileGaugeUpdate.TPSTART(QUDA_PROFILE_H2D);

  if (!param->use_resident_gauge) {   // load fields onto the device
    cudaInGauge->loadCPUField(*cpuGauge);
  } else { // or use resident fields already present
    if (!gaugePrecise) errorQuda("No resident gauge field allocated");
    cudaInGauge = gaugePrecise;
    gaugePrecise = nullptr;
  }

  if (!param->use_resident_mom) {
    cudaMom->loadCPUField(*cpuMom);
  } else {
    if (!momResident) errorQuda("No resident mom field allocated");
    cudaMom = momResident;
    momResident = nullptr;
  }

  profileGaugeUpdate.TPSTOP(QUDA_PROFILE_H2D);

  // perform the update
  profileGaugeUpdate.TPSTART(QUDA_PROFILE_COMPUTE);
  updateGaugeField(*cudaOutGauge, dt, *cudaInGauge, *cudaMom,
      (bool)conj_mom, (bool)exact);
  profileGaugeUpdate.TPSTOP(QUDA_PROFILE_COMPUTE);

  if (param->return_result_gauge) {
    // copy the gauge field back to the host
    profileGaugeUpdate.TPSTART(QUDA_PROFILE_D2H);
    cudaOutGauge->saveCPUField(*cpuGauge);
    profileGaugeUpdate.TPSTOP(QUDA_PROFILE_D2H);
  }

  profileGaugeUpdate.TPSTART(QUDA_PROFILE_FREE);
  if (param->make_resident_gauge) {
    if (gaugePrecise != nullptr) delete gaugePrecise;
    gaugePrecise = cudaOutGauge;
  } else {
    delete cudaOutGauge;
  }

  if (param->make_resident_mom) {
    if (momResident != nullptr && momResident != cudaMom) delete momResident;
    momResident = cudaMom;
  } else {
    delete cudaMom;
  }

  delete cudaInGauge;
  if (cpuMom) delete cpuMom;
  if (cpuGauge) delete cpuGauge;

  profileGaugeUpdate.TPSTOP(QUDA_PROFILE_FREE);
  profileGaugeUpdate.TPSTOP(QUDA_PROFILE_TOTAL);
}

 void projectSU3Quda(void *gauge_h, double tol, QudaGaugeParam *param) {
   profileProject.TPSTART(QUDA_PROFILE_TOTAL);

   profileProject.TPSTART(QUDA_PROFILE_INIT);
   checkGaugeParam(param);

   // create the gauge field
   GaugeFieldParam gParam(*param, gauge_h, QUDA_GENERAL_LINKS);
   gParam.site_offset = param->gauge_offset;
   gParam.site_size = param->site_size;
   bool need_cpu = !param->use_resident_gauge || param->return_result_gauge;
   cpuGaugeField *cpuGauge = need_cpu ? new cpuGaugeField(gParam) : nullptr;

   // create the device fields
   gParam.create = QUDA_NULL_FIELD_CREATE;
   gParam.order = QUDA_FLOAT2_GAUGE_ORDER;
   gParam.reconstruct = param->reconstruct;
   cudaGaugeField *cudaGauge = !param->use_resident_gauge ? new cudaGaugeField(gParam) : nullptr;
   profileProject.TPSTOP(QUDA_PROFILE_INIT);

   if (param->use_resident_gauge) {
     if (!gaugePrecise) errorQuda("No resident gauge field to use");
     cudaGauge = gaugePrecise;
     gaugePrecise = nullptr;
   } else {
     profileProject.TPSTART(QUDA_PROFILE_H2D);
     cudaGauge->loadCPUField(*cpuGauge);
     profileProject.TPSTOP(QUDA_PROFILE_H2D);
   }

   profileProject.TPSTART(QUDA_PROFILE_COMPUTE);
   *num_failures_h = 0;

   // project onto SU(3)
   if (cudaGauge->StaggeredPhaseApplied()) cudaGauge->removeStaggeredPhase();
   projectSU3(*cudaGauge, tol, num_failures_d);
   if (!cudaGauge->StaggeredPhaseApplied() && param->staggered_phase_applied) cudaGauge->applyStaggeredPhase();

   profileProject.TPSTOP(QUDA_PROFILE_COMPUTE);

   if(*num_failures_h>0)
     errorQuda("Error in the SU(3) unitarization: %d failures\n", *num_failures_h);

   profileProject.TPSTART(QUDA_PROFILE_D2H);
   if (param->return_result_gauge) cudaGauge->saveCPUField(*cpuGauge);
   profileProject.TPSTOP(QUDA_PROFILE_D2H);

   if (param->make_resident_gauge) {
     if (gaugePrecise != nullptr && cudaGauge != gaugePrecise) delete gaugePrecise;
     gaugePrecise = cudaGauge;
   } else {
     delete cudaGauge;
   }

   profileProject.TPSTART(QUDA_PROFILE_FREE);
   if (cpuGauge) delete cpuGauge;
   profileProject.TPSTOP(QUDA_PROFILE_FREE);

   profileProject.TPSTOP(QUDA_PROFILE_TOTAL);
 }

 void staggeredPhaseQuda(void *gauge_h, QudaGaugeParam *param) {
   profilePhase.TPSTART(QUDA_PROFILE_TOTAL);

   profilePhase.TPSTART(QUDA_PROFILE_INIT);
   checkGaugeParam(param);

   // create the gauge field
   GaugeFieldParam gParam(*param, gauge_h, QUDA_GENERAL_LINKS);
   bool need_cpu = !param->use_resident_gauge || param->return_result_gauge;
   cpuGaugeField *cpuGauge = need_cpu ? new cpuGaugeField(gParam) : nullptr;

   // create the device fields
   gParam.create = QUDA_NULL_FIELD_CREATE;
   gParam.order = QUDA_FLOAT2_GAUGE_ORDER;
   gParam.reconstruct = param->reconstruct;
   cudaGaugeField *cudaGauge = !param->use_resident_gauge ? new cudaGaugeField(gParam) : nullptr;
   profilePhase.TPSTOP(QUDA_PROFILE_INIT);

   if (param->use_resident_gauge) {
     if (!gaugePrecise) errorQuda("No resident gauge field to use");
     cudaGauge = gaugePrecise;
   } else {
     profilePhase.TPSTART(QUDA_PROFILE_H2D);
     cudaGauge->loadCPUField(*cpuGauge);
     profilePhase.TPSTOP(QUDA_PROFILE_H2D);
   }

   profilePhase.TPSTART(QUDA_PROFILE_COMPUTE);
   *num_failures_h = 0;

   // apply / remove phase as appropriate
   if (!cudaGauge->StaggeredPhaseApplied()) cudaGauge->applyStaggeredPhase();
   else cudaGauge->removeStaggeredPhase();

   profilePhase.TPSTOP(QUDA_PROFILE_COMPUTE);

   profilePhase.TPSTART(QUDA_PROFILE_D2H);
   if (param->return_result_gauge) cudaGauge->saveCPUField(*cpuGauge);
   profilePhase.TPSTOP(QUDA_PROFILE_D2H);

   if (param->make_resident_gauge) {
     if (gaugePrecise != nullptr && cudaGauge != gaugePrecise) delete gaugePrecise;
     gaugePrecise = cudaGauge;
   } else {
     delete cudaGauge;
   }

   profilePhase.TPSTART(QUDA_PROFILE_FREE);
   if (cpuGauge) delete cpuGauge;
   profilePhase.TPSTOP(QUDA_PROFILE_FREE);

   profilePhase.TPSTOP(QUDA_PROFILE_TOTAL);
 }

// evaluate the momentum action
double momActionQuda(void* momentum, QudaGaugeParam* param)
{
  profileMomAction.TPSTART(QUDA_PROFILE_TOTAL);

  profileMomAction.TPSTART(QUDA_PROFILE_INIT);
  checkGaugeParam(param);

  // create the momentum fields
  GaugeFieldParam gParam(*param, momentum, QUDA_ASQTAD_MOM_LINKS);
  gParam.reconstruct = (gParam.order == QUDA_TIFR_GAUGE_ORDER || gParam.order == QUDA_TIFR_PADDED_GAUGE_ORDER) ?
    QUDA_RECONSTRUCT_NO : QUDA_RECONSTRUCT_10;
  gParam.site_offset = param->mom_offset;
  gParam.site_size = param->site_size;

  cpuGaugeField *cpuMom = !param->use_resident_mom ? new cpuGaugeField(gParam) : nullptr;

  // create the device fields
  gParam.create = QUDA_NULL_FIELD_CREATE;
  gParam.reconstruct = QUDA_RECONSTRUCT_10;
  gParam.setPrecision(param->cuda_prec, true);

  cudaGaugeField *cudaMom = !param->use_resident_mom ? new cudaGaugeField(gParam) : nullptr;

  profileMomAction.TPSTOP(QUDA_PROFILE_INIT);

  profileMomAction.TPSTART(QUDA_PROFILE_H2D);
  if (!param->use_resident_mom) {
    cudaMom->loadCPUField(*cpuMom);
  } else {
    if (!momResident) errorQuda("No resident mom field allocated");
    cudaMom = momResident;
  }
  profileMomAction.TPSTOP(QUDA_PROFILE_H2D);

  // perform the update
  profileMomAction.TPSTART(QUDA_PROFILE_COMPUTE);
  double action = computeMomAction(*cudaMom);
  profileMomAction.TPSTOP(QUDA_PROFILE_COMPUTE);

  profileMomAction.TPSTART(QUDA_PROFILE_FREE);
  if (param->make_resident_mom) {
    if (momResident != nullptr && momResident != cudaMom) delete momResident;
    momResident = cudaMom;
  } else {
    delete cudaMom;
    momResident = nullptr;
  }
  if (cpuMom) {
    delete cpuMom;
  }

  profileMomAction.TPSTOP(QUDA_PROFILE_FREE);
  profileMomAction.TPSTOP(QUDA_PROFILE_TOTAL);

  return action;
}

void gaussGaugeQuda(unsigned long long seed, double sigma)
{
  profileGauss.TPSTART(QUDA_PROFILE_TOTAL);

  if (!gaugePrecise) errorQuda("Cannot generate Gauss GaugeField as there is no resident gauge field");

  cudaGaugeField *data = gaugePrecise;

  GaugeFieldParam param(*data);
  param.reconstruct = QUDA_RECONSTRUCT_12;
  param.ghostExchange = QUDA_GHOST_EXCHANGE_NO;
  cudaGaugeField u(param);

  profileGauss.TPSTART(QUDA_PROFILE_COMPUTE);
  quda::gaugeGauss(*data, seed, sigma);
  profileGauss.TPSTOP(QUDA_PROFILE_COMPUTE);

  if (extendedGaugeResident) {
    extendedGaugeResident->copy(*gaugePrecise);
    extendedGaugeResident->exchangeExtendedGhost(R, profileGauss, redundant_comms);
  }

  profileGauss.TPSTOP(QUDA_PROFILE_TOTAL);
}


/*
 * Computes the total, spatial and temporal plaquette averages of the loaded gauge configuration.
 */
void plaqQuda(double plaq[3])
{
  profilePlaq.TPSTART(QUDA_PROFILE_TOTAL);

  if (!gaugePrecise) errorQuda("Cannot compute plaquette as there is no resident gauge field");

  cudaGaugeField *data = extendedGaugeResident ? extendedGaugeResident : createExtendedGauge(*gaugePrecise, R, profilePlaq);
  extendedGaugeResident = data;

  profilePlaq.TPSTART(QUDA_PROFILE_COMPUTE);
  double3 plaq3 = quda::plaquette(*data);
  plaq[0] = plaq3.x;
  plaq[1] = plaq3.y;
  plaq[2] = plaq3.z;
  profilePlaq.TPSTOP(QUDA_PROFILE_COMPUTE);

  profilePlaq.TPSTOP(QUDA_PROFILE_TOTAL);
}

/*
 * Performs a deep copy from the internal extendedGaugeResident field.
 */
void copyExtendedResidentGaugeQuda(void *resident_gauge)
{
  if (!gaugePrecise) errorQuda("Cannot perform deep copy of resident gauge field as there is no resident gauge field");
  extendedGaugeResident
    = extendedGaugeResident ? extendedGaugeResident : createExtendedGauge(*gaugePrecise, R, profilePlaq);
  static_cast<GaugeField *>(resident_gauge)->copy(*extendedGaugeResident);
}

 
void performGaussianSmearNStep(void *h_in, QudaInvertParam *inv_param, const int n_steps, const double omega)
{
  if(n_steps == 0) return;
  
  profileGaussianSmear.TPSTART(QUDA_PROFILE_TOTAL);
  profileGaussianSmear.TPSTART(QUDA_PROFILE_INIT);

  if (gaugePrecise == nullptr) errorQuda("Gauge field must be loaded");
  
  if (getVerbosity() >= QUDA_DEBUG_VERBOSE) printQudaInvertParam(inv_param);
  
  cudaGaugeField *gauge_ptr = nullptr;

  if (gaugeSmeared != nullptr) {
    if (getVerbosity() >= QUDA_VERBOSE) printfQuda("Gaussian smearing done with gaugeSmeared\n");
    GaugeFieldParam gParam(*gaugePrecise);
    gParam.create = QUDA_NULL_FIELD_CREATE;
    gauge_ptr = new cudaGaugeField(gParam);
    copyExtendedGauge(*gauge_ptr, *gaugeSmeared, QUDA_CUDA_FIELD_LOCATION);
    gauge_ptr->exchangeGhost();
  } else {
    if (getVerbosity() >= QUDA_VERBOSE) printfQuda("Gaussian smearing done with gaugePrecise\n");
    gauge_ptr = gaugePrecise;
  }

<<<<<<< HEAD
  if (!initialized) errorQuda("QUDA not initialized");

  if (getVerbosity() >= QUDA_DEBUG_VERBOSE) { printQudaInvertParam(inv_param); }

  checkInvertParam(inv_param);

  // Create device side ColorSpinorField vectors and to pass to the
  // compute function.
  const int *X = gauge_ptr->X();
  ColorSpinorParam cpuParam(h_in, *inv_param, X, QUDA_MAT_SOLUTION, QUDA_CPU_FIELD_LOCATION);
  cpuParam.nSpin = 4;
  // QUDA style pointer for host data.
  ColorSpinorField *in_h = ColorSpinorField::Create(cpuParam);
=======
  ColorSpinorParam cpuParam(h_in, *inv_param, precise->X(), false, inv_param->input_location);
  ColorSpinorField in_h(cpuParam);

  ColorSpinorParam cudaParam(cpuParam, *inv_param, QUDA_CUDA_FIELD_LOCATION);
  ColorSpinorField in(cudaParam);
  in = in_h;

  if (getVerbosity() >= QUDA_DEBUG_VERBOSE) {
    double cpu = blas::norm2(in_h);
    double gpu = blas::norm2(in);
    printfQuda("In CPU %e CUDA %e\n", cpu, gpu);
  }

  cudaParam.create = QUDA_NULL_FIELD_CREATE;
  ColorSpinorField out(cudaParam);
  int parity = 0;
>>>>>>> ad018cba

  // Device side data.
  ColorSpinorParam cudaParam(cpuParam);
  cudaParam.location = QUDA_CUDA_FIELD_LOCATION;
  cudaParam.create = QUDA_ZERO_FIELD_CREATE;
  cudaParam.setPrecision(inv_param->cuda_prec, inv_param->cuda_prec, true);
  ColorSpinorField *in = ColorSpinorField::Create(cudaParam);
  ColorSpinorField *out = ColorSpinorField::Create(cudaParam);
  ColorSpinorField *temp1 = ColorSpinorField::Create(cudaParam);
  ColorSpinorField *temp2 = ColorSpinorField::Create(cudaParam);

  // Create the laplace operator
  //------------------------------------------------------
  bool pc_solve = false;
  Dirac *d = nullptr;
  Dirac *dSloppy = nullptr;
  Dirac *dPre = nullptr;
  createDirac(d, dSloppy, dPre, *inv_param, pc_solve);
  Dirac &dirac = *d;
  DiracM laplace_op(dirac);
  profileGaussianSmear.TPSTOP(QUDA_PROFILE_INIT);

  // Copy host data to device
  profileGaussianSmear.TPSTART(QUDA_PROFILE_H2D);
  *in = *in_h;
  profileGaussianSmear.TPSTOP(QUDA_PROFILE_H2D);

  // Scale up the source to prevent underflow
  profileGaussianSmear.TPSTART(QUDA_PROFILE_COMPUTE);
  blas::ax(1e6, *in);

  double alpha = - (omega * omega) / (4 * n_steps);  
  double a = -alpha;
  double b = (6.0*alpha + 1.0);  

  for (int i = 0; i < n_steps; i++) {
    if (i > 0) std::swap(in, out);
    // The SmearOp computes:
    // out(x) = b * in(x) - a * \sum_mu (U_{-\mu}(x)in(x+mu) + U^\dagger_mu(x-mu)in(x-mu))
    // Which gives the use finer control over the operation that DslashXpay and
    // allows us to omit a vector rescaling.
    laplace_op.Expose()->SmearOp(*out, *in, a, b);
    if (getVerbosity() >= QUDA_DEBUG_VERBOSE) {
      double norm = blas::norm2(*out);
      printfQuda("Step %d, vector norm %e\n", i, norm);
    }
  }
<<<<<<< HEAD
  
  // Normalise the source
  double nout = blas::norm2(*out);
  blas::ax(1.0 / sqrt(nout), *out);
  profileGaussianSmear.TPSTOP(QUDA_PROFILE_COMPUTE);

  // Copy device data to host.
  profileGaussianSmear.TPSTART(QUDA_PROFILE_D2H);
  *in_h = *out;
  profileGaussianSmear.TPSTOP(QUDA_PROFILE_D2H);

  profileGaussianSmear.TPSTART(QUDA_PROFILE_FREE);
  if (gaugeSmeared != nullptr) delete gauge_ptr;
  delete temp1;
  delete temp2;
  delete out;
  delete in;
  delete in_h;
  delete d;
  delete dSloppy;
  delete dPre;

  profileGaussianSmear.TPSTOP(QUDA_PROFILE_FREE);
  profileGaussianSmear.TPSTOP(QUDA_PROFILE_TOTAL);
  saveTuneCache();
=======

  cpuParam.v = h_out;
  cpuParam.location = inv_param->output_location;
  ColorSpinorField out_h(cpuParam);
  out_h = out;

  if (getVerbosity() >= QUDA_DEBUG_VERBOSE) {
    double cpu = blas::norm2(out_h);
    double gpu = blas::norm2(out);
    printfQuda("Out CPU %e CUDA %e\n", cpu, gpu);
  }

  if (gaugeSmeared != nullptr)
    delete precise;

  popVerbosity();

  profileWuppertal.TPSTOP(QUDA_PROFILE_TOTAL);
>>>>>>> ad018cba
}

void performAPEnStep(unsigned int n_steps, double alpha, int meas_interval)
{
  profileAPE.TPSTART(QUDA_PROFILE_TOTAL);

  if (gaugePrecise == nullptr) errorQuda("Gauge field must be loaded");

  if (gaugeSmeared != nullptr) delete gaugeSmeared;
  gaugeSmeared = createExtendedGauge(*gaugePrecise, R, profileAPE);

  GaugeFieldParam gParam(*gaugeSmeared);
  auto *cudaGaugeTemp = new cudaGaugeField(gParam);

  QudaGaugeObservableParam param = newQudaGaugeObservableParam();
  param.compute_qcharge = QUDA_BOOLEAN_TRUE;
  param.compute_plaquette = QUDA_BOOLEAN_TRUE;
 
  if (getVerbosity() >= QUDA_VERBOSE) {
    gaugeObservablesQuda(&param);
    printfQuda("Step %03d: Plaquette = %+.16e Q charge = %+.16e\n", 0, param.plaquette[0], param.qcharge);
  }

  for (unsigned int i = 0; i < n_steps; i++) {
    profileAPE.TPSTART(QUDA_PROFILE_COMPUTE);
    APEStep(*gaugeSmeared, *cudaGaugeTemp, alpha);
    profileAPE.TPSTOP(QUDA_PROFILE_COMPUTE);
    if ((i + 1) % meas_interval == 0 && getVerbosity() >= QUDA_VERBOSE) {
      gaugeObservablesQuda(&param);
      printfQuda("Step %03d: Plaquette = %+.16e Q charge = %+.16e\n", i+1, param.plaquette[0], param.qcharge);
    }
  }

  delete cudaGaugeTemp;
  profileAPE.TPSTOP(QUDA_PROFILE_TOTAL);
}

void performSTOUTnStep(unsigned int n_steps, double rho, int meas_interval)
{
  profileSTOUT.TPSTART(QUDA_PROFILE_TOTAL);  
  if (gaugePrecise == nullptr) errorQuda("Gauge field must be loaded");
  if (gaugeSmeared != nullptr) delete gaugeSmeared;
  gaugeSmeared = createExtendedGauge(*gaugePrecise, R, profileSTOUT);

  profileSTOUT.TPSTART(QUDA_PROFILE_INIT);
  GaugeFieldParam gParam(*gaugeSmeared);
  auto *cudaGaugeTemp = new cudaGaugeField(gParam);

  QudaGaugeObservableParam param = newQudaGaugeObservableParam();
  param.compute_qcharge = QUDA_BOOLEAN_TRUE;
  param.compute_plaquette = QUDA_BOOLEAN_TRUE;
  profileSTOUT.TPSTOP(QUDA_PROFILE_INIT);  

  if (getVerbosity() >= QUDA_VERBOSE) {
    profileSTOUT.TPSTOP(QUDA_PROFILE_TOTAL);  
    gaugeObservablesQuda(&param);
    profileSTOUT.TPSTART(QUDA_PROFILE_TOTAL);  
    printfQuda("Step %03d: Plaquette = %+.16e Q charge = %+.16e\n", 0, param.plaquette[0], param.qcharge);
  }

  for (unsigned int i = 0; i < n_steps; i++) {
    profileSTOUT.TPSTART(QUDA_PROFILE_COMPUTE);
    STOUTStep(*gaugeSmeared, *cudaGaugeTemp, rho);
    profileSTOUT.TPSTOP(QUDA_PROFILE_COMPUTE);
    if ((i + 1) % meas_interval == 0 && getVerbosity() >= QUDA_VERBOSE) {
      profileSTOUT.TPSTOP(QUDA_PROFILE_TOTAL);  
      gaugeObservablesQuda(&param);
      profileSTOUT.TPSTART(QUDA_PROFILE_TOTAL);  
      printfQuda("Step %03d: Plaquette = %+.16e Q charge = %+.16e\n", i+1, param.plaquette[0], param.qcharge);
    }
  }
  profileSTOUT.TPSTART(QUDA_PROFILE_FREE);
  delete cudaGaugeTemp;
  profileSTOUT.TPSTOP(QUDA_PROFILE_FREE);
  profileSTOUT.TPSTOP(QUDA_PROFILE_TOTAL);
}

void performOvrImpSTOUTnStep(unsigned int n_steps, double rho, double epsilon, int meas_interval)
{
  profileOvrImpSTOUT.TPSTART(QUDA_PROFILE_TOTAL);

  if (gaugePrecise == nullptr) errorQuda("Gauge field must be loaded");

  if (gaugeSmeared != nullptr) delete gaugeSmeared;
  gaugeSmeared = createExtendedGauge(*gaugePrecise, R, profileOvrImpSTOUT);

  GaugeFieldParam gParam(*gaugeSmeared);
  auto *cudaGaugeTemp = new cudaGaugeField(gParam);

  QudaGaugeObservableParam param = newQudaGaugeObservableParam();
  param.compute_qcharge = QUDA_BOOLEAN_TRUE;
  param.compute_plaquette = QUDA_BOOLEAN_TRUE;
  
  if (getVerbosity() >= QUDA_VERBOSE) {
    gaugeObservablesQuda(&param);
    printfQuda("Step %03d: Plaquette = %+.16e Q charge = %+.16e\n", 0, param.plaquette[0], param.qcharge);
  }

  for (unsigned int i = 0; i < n_steps; i++) {
    profileOvrImpSTOUT.TPSTART(QUDA_PROFILE_COMPUTE);
    OvrImpSTOUTStep(*gaugeSmeared, *cudaGaugeTemp, rho, epsilon);
    profileOvrImpSTOUT.TPSTOP(QUDA_PROFILE_COMPUTE);
    if ((i + 1) % meas_interval == 0 && getVerbosity() >= QUDA_VERBOSE) {
      gaugeObservablesQuda(&param);
      printfQuda("Step %03d: Plaquette = %+.16e Q charge = %+.16e\n", i+1, param.plaquette[0], param.qcharge);
    }
  }

  delete cudaGaugeTemp;
  profileOvrImpSTOUT.TPSTOP(QUDA_PROFILE_TOTAL);
}

void performWFlownStep(unsigned int n_steps, double step_size, int meas_interval, QudaWFlowType wflow_type)
{
  pushOutputPrefix("performWFlownStep: ");
  profileWFlow.TPSTART(QUDA_PROFILE_TOTAL);

  if (gaugePrecise == nullptr) errorQuda("Gauge field must be loaded");

  if (gaugeSmeared != nullptr) delete gaugeSmeared;
  gaugeSmeared = createExtendedGauge(*gaugePrecise, R, profileWFlow);

  GaugeFieldParam gParamEx(*gaugeSmeared);
  auto *gaugeAux = GaugeField::Create(gParamEx);

  GaugeFieldParam gParam(*gaugePrecise);
  gParam.reconstruct = QUDA_RECONSTRUCT_NO; // temporary field is not on manifold so cannot use reconstruct
  auto *gaugeTemp = GaugeField::Create(gParam);

  GaugeField *in = gaugeSmeared;
  GaugeField *out = gaugeAux;

  QudaGaugeObservableParam param = newQudaGaugeObservableParam();
  param.compute_plaquette = QUDA_BOOLEAN_TRUE;
  param.compute_qcharge = QUDA_BOOLEAN_TRUE;

  if (getVerbosity() >= QUDA_SUMMARIZE) {
    gaugeObservables(*in, param, profileWFlow);
    printfQuda("flow t \t plaquette \t E_tot \t E_spatial \t E_temporal \t Q charge\n");
    printfQuda("%le %.16e %+.16e %+.16e %+.16e %+.16e\n", 0.0, param.plaquette[0], param.energy[0],
	       param.energy[1], param.energy[2], param.qcharge);
  }

  for (unsigned int i = 0; i < n_steps; i++) {
    // Perform W1, W2, and Vt Wilson Flow steps as defined in
    // https://arxiv.org/abs/1006.4518v3
    profileWFlow.TPSTART(QUDA_PROFILE_COMPUTE);
    if (i > 0) std::swap(in, out); // output from prior step becomes input for next step

    WFlowStep(*out, *gaugeTemp, *in, step_size, wflow_type);
    profileWFlow.TPSTOP(QUDA_PROFILE_COMPUTE);

    if ((i + 1) % meas_interval == 0 && getVerbosity() >= QUDA_SUMMARIZE) {
      gaugeObservables(*out, param, profileWFlow);
      printfQuda("%le %.16e %+.16e %+.16e %+.16e %+.16e\n", step_size * (i + 1), param.plaquette[0], param.energy[0],
                 param.energy[1], param.energy[2], param.qcharge);
    }
  }

  delete gaugeTemp;
  delete gaugeAux;
  profileWFlow.TPSTOP(QUDA_PROFILE_TOTAL);
  popOutputPrefix();
}

int computeGaugeFixingOVRQuda(void *gauge, const unsigned int gauge_dir, const unsigned int Nsteps,
                              const unsigned int verbose_interval, const double relax_boost, const double tolerance,
                              const unsigned int reunit_interval, const unsigned int stopWtheta, QudaGaugeParam *param,
                              double *timeinfo)
{
  GaugeFixOVRQuda.TPSTART(QUDA_PROFILE_TOTAL);

  checkGaugeParam(param);

  GaugeFixOVRQuda.TPSTART(QUDA_PROFILE_INIT);
  GaugeFieldParam gParam(*param, gauge);
  auto *cpuGauge = new cpuGaugeField(gParam);

  // gParam.pad = getFatLinkPadding(param->X);
  gParam.create = QUDA_NULL_FIELD_CREATE;
  gParam.link_type = param->type;
  gParam.reconstruct = param->reconstruct;
  gParam.setPrecision(gParam.Precision(), true);
  auto *cudaInGauge = new cudaGaugeField(gParam);

  GaugeFixOVRQuda.TPSTOP(QUDA_PROFILE_INIT);
  GaugeFixOVRQuda.TPSTART(QUDA_PROFILE_H2D);

  ///if (!param->use_resident_gauge) {   // load fields onto the device
  cudaInGauge->loadCPUField(*cpuGauge);
 /* } else { // or use resident fields already present
    if (!gaugePrecise) errorQuda("No resident gauge field allocated");
    cudaInGauge = gaugePrecise;
    gaugePrecise = nullptr;
  } */

  GaugeFixOVRQuda.TPSTOP(QUDA_PROFILE_H2D);

  if (comm_size() == 1) {
    // perform the update
    GaugeFixOVRQuda.TPSTART(QUDA_PROFILE_COMPUTE);
    gaugeFixingOVR(*cudaInGauge, gauge_dir, Nsteps, verbose_interval, relax_boost, tolerance, reunit_interval,
                   stopWtheta);
    GaugeFixOVRQuda.TPSTOP(QUDA_PROFILE_COMPUTE);
  } else {
    cudaGaugeField *cudaInGaugeEx = createExtendedGauge(*cudaInGauge, R, GaugeFixOVRQuda);

    // perform the update
    GaugeFixOVRQuda.TPSTART(QUDA_PROFILE_COMPUTE);
    gaugeFixingOVR(*cudaInGaugeEx, gauge_dir, Nsteps, verbose_interval, relax_boost, tolerance, reunit_interval,
                   stopWtheta);
    GaugeFixOVRQuda.TPSTOP(QUDA_PROFILE_COMPUTE);

    //HOW TO COPY BACK TO CPU: cudaInGaugeEx->cpuGauge
    copyExtendedGauge(*cudaInGauge, *cudaInGaugeEx, QUDA_CUDA_FIELD_LOCATION);
  }

  // copy the gauge field back to the host
  GaugeFixOVRQuda.TPSTART(QUDA_PROFILE_D2H);
  cudaInGauge->saveCPUField(*cpuGauge);
  GaugeFixOVRQuda.TPSTOP(QUDA_PROFILE_D2H);

  GaugeFixOVRQuda.TPSTOP(QUDA_PROFILE_TOTAL);

  if (param->make_resident_gauge) {
    if (gaugePrecise != nullptr) delete gaugePrecise;
    gaugePrecise = cudaInGauge;
  } else {
    delete cudaInGauge;
  }

  if(timeinfo){
    timeinfo[0] = GaugeFixOVRQuda.Last(QUDA_PROFILE_H2D);
    timeinfo[1] = GaugeFixOVRQuda.Last(QUDA_PROFILE_COMPUTE);
    timeinfo[2] = GaugeFixOVRQuda.Last(QUDA_PROFILE_D2H);
  }

  return 0;
}

int computeGaugeFixingFFTQuda(void* gauge, const unsigned int gauge_dir,  const unsigned int Nsteps, \
  const unsigned int verbose_interval, const double alpha, const unsigned int autotune, const double tolerance, \
  const unsigned int  stopWtheta, QudaGaugeParam* param , double* timeinfo)
{
  GaugeFixFFTQuda.TPSTART(QUDA_PROFILE_TOTAL);

  checkGaugeParam(param);

  GaugeFixFFTQuda.TPSTART(QUDA_PROFILE_INIT);

  GaugeFieldParam gParam(*param, gauge);
  auto *cpuGauge = new cpuGaugeField(gParam);

  //gParam.pad = getFatLinkPadding(param->X);
  gParam.create      = QUDA_NULL_FIELD_CREATE;
  gParam.link_type   = param->type;
  gParam.reconstruct = param->reconstruct;
  gParam.setPrecision(gParam.Precision(), true);
  auto *cudaInGauge = new cudaGaugeField(gParam);


  GaugeFixFFTQuda.TPSTOP(QUDA_PROFILE_INIT);

  GaugeFixFFTQuda.TPSTART(QUDA_PROFILE_H2D);

  //if (!param->use_resident_gauge) {   // load fields onto the device
  cudaInGauge->loadCPUField(*cpuGauge);
  /*} else { // or use resident fields already present
    if (!gaugePrecise) errorQuda("No resident gauge field allocated");
    cudaInGauge = gaugePrecise;
    gaugePrecise = nullptr;
  } */

  GaugeFixFFTQuda.TPSTOP(QUDA_PROFILE_H2D);

  // perform the update
  GaugeFixFFTQuda.TPSTART(QUDA_PROFILE_COMPUTE);

  gaugeFixingFFT(*cudaInGauge, gauge_dir, Nsteps, verbose_interval, alpha, autotune, tolerance, stopWtheta);

  GaugeFixFFTQuda.TPSTOP(QUDA_PROFILE_COMPUTE);

  // copy the gauge field back to the host
  GaugeFixFFTQuda.TPSTART(QUDA_PROFILE_D2H);
  cudaInGauge->saveCPUField(*cpuGauge);
  GaugeFixFFTQuda.TPSTOP(QUDA_PROFILE_D2H);

  GaugeFixFFTQuda.TPSTOP(QUDA_PROFILE_TOTAL);

  if (param->make_resident_gauge) {
    if (gaugePrecise != nullptr) delete gaugePrecise;
    gaugePrecise = cudaInGauge;
  } else {
    delete cudaInGauge;
  }

  if (timeinfo) {
    timeinfo[0] = GaugeFixFFTQuda.Last(QUDA_PROFILE_H2D);
    timeinfo[1] = GaugeFixFFTQuda.Last(QUDA_PROFILE_COMPUTE);
    timeinfo[2] = GaugeFixFFTQuda.Last(QUDA_PROFILE_D2H);
  }

  return 0;
}

void contractFTQuda(void **prop_array_flavor_1, void **prop_array_flavor_2, void **result,
		    const QudaContractType cType, void *cs_param_ptr,
		    const int *X, const int *const source_position, int* mom)
{
  profileContractFT.TPSTART(QUDA_PROFILE_TOTAL);
  profileContractFT.TPSTART(QUDA_PROFILE_INIT);

  // create ColorSpinorFields from void** and parameter
  auto cs_param = (ColorSpinorParam *)cs_param_ptr;
  const size_t nSpin = cs_param->nSpin;
  const size_t nColor = cs_param->nColor;
  cs_param->location = QUDA_CPU_FIELD_LOCATION;
  cs_param->create = QUDA_REFERENCE_FIELD_CREATE;

  //FIXME can we merge the two propagators if they are the same to save mem?
  // wrap CPU host side pointers
  std::vector<ColorSpinorField*> h_prop1, h_prop2;
  for(size_t i=0; i<nSpin*nColor; i++) {
    cs_param->v = prop_array_flavor_1[i];
    h_prop1.push_back(ColorSpinorField::Create(*cs_param));
    cs_param->v = prop_array_flavor_2[i];
    h_prop2.push_back(ColorSpinorField::Create(*cs_param));
  }
  
  // Create device spinor fields
  ColorSpinorParam cudaParam(*cs_param);
  cudaParam.create = QUDA_NULL_FIELD_CREATE;
  cudaParam.location = QUDA_CUDA_FIELD_LOCATION;
  cudaParam.gammaBasis = QUDA_DEGRAND_ROSSI_GAMMA_BASIS;
  cudaParam.setPrecision(cs_param->Precision(), cs_param->Precision(), true);
  
  std::vector<ColorSpinorField *> d_prop1, d_prop2;
  for(size_t i=0; i<nSpin*nColor; i++) {
    d_prop1.push_back(ColorSpinorField::Create(cudaParam));
    d_prop2.push_back(ColorSpinorField::Create(cudaParam));
  }

  // temporal or spatial correlator?
  size_t corr_dim = 0, local_decay_dim_slices = 0;
  if (cType == QUDA_CONTRACT_TYPE_DR_FT_Z) corr_dim = 2;
  else if (cType == QUDA_CONTRACT_TYPE_DR_FT_T) corr_dim = 3;
  else errorQuda("Unsupported contraction type %d given", cType);

  // The number of slices in the decay dimension on this MPI rank.
  local_decay_dim_slices = X[corr_dim];

  // The number of slices in the decay dimension globally.
  size_t global_decay_dim_slices = local_decay_dim_slices * comm_dim(corr_dim);

  // The number of complex elements on each slice.
  size_t elems_per_slice = nSpin * nSpin;
  profileContractFT.TPSTOP(QUDA_PROFILE_INIT);

  // Transfer data from host to device
  profileContractFT.TPSTART(QUDA_PROFILE_H2D);
  for(size_t i=0; i<nSpin*nColor; i++) {
    *d_prop1[i] = *h_prop1[i];
    *d_prop2[i] = *h_prop2[i];
  }
  profileContractFT.TPSTOP(QUDA_PROFILE_H2D);

  // Array for all decay slices and channels, is zeroed prior to kernel launch
  std::vector<Complex> result_global(elems_per_slice * global_decay_dim_slices);
  
  for (int px = 0; px <= mom[0]; px++) {
    for (int py = 0; py <= mom[1]; py++) {
      for (int pz = 0; pz <= mom[2]; pz++) {
        for (int pt = 0; pt <= mom[3]; pt++) {
          const int mom_mode[4] = {px, py, pz, pt};
	  
	  int mom_idx = (px +
			 py*(mom[0]+1) +
			 pz*(mom[0]+1)*(mom[1]+1) +
			 pt*(mom[0]+1)*(mom[1]+1)*(mom[2]+1));
			 
	    for (size_t s1 = 0; s1 < nSpin; s1++) {
	      for (size_t c1 = 0; c1 < nColor; c1++) {
		for (size_t b1 = 0; b1 < nSpin; b1++) {
		profileContractFT.TPSTART(QUDA_PROFILE_COMPUTE);
	  
		std::fill(result_global.begin(), result_global.end(), 0.0);
		contractSummedQuda(*d_prop1[s1 * nColor + c1],
				   *d_prop2[b1 * nColor + c1],
				   result_global, cType, source_position, mom_mode, s1, b1);
		
		comm_allreduce_array((double *)&result_global[0], 2*elems_per_slice * global_decay_dim_slices);
		for (size_t G_idx = 0; G_idx < nSpin * nSpin; G_idx++) {
		  for (size_t t = 0; t < global_decay_dim_slices; t++) {
		    int index = ((mom_idx) * 2*elems_per_slice * global_decay_dim_slices + 2*elems_per_slice * t + 2*G_idx);
		    
		    ((double *)*result)[index]
		      += result_global[(2*elems_per_slice * t) / 2 + G_idx].real();
		    ((double *)*result)[index+1]
		      += result_global[(2*elems_per_slice * t) / 2 + G_idx].imag();
		  }
		}
		profileContractFT.TPSTOP(QUDA_PROFILE_COMPUTE);
	      }
	    }
	  }
	}
      }
    }
  }
  
  profileContractFT.TPSTART(QUDA_PROFILE_FREE);
  // Free memory
  for(size_t i=0; i<nSpin*nColor; i++) {
    delete d_prop1[i];
    delete d_prop2[i];
    delete h_prop1[i];
    delete h_prop2[i];
  }
  
  profileContractFT.TPSTOP(QUDA_PROFILE_FREE);
  profileContractFT.TPSTOP(QUDA_PROFILE_TOTAL);
  saveTuneCache();
}

void contractQuda(const void *hp_x, const void *hp_y, void *h_result, const QudaContractType cType,
                  QudaInvertParam *param, const int *X)
{
  profileContract.TPSTART(QUDA_PROFILE_TOTAL);
  profileContract.TPSTART(QUDA_PROFILE_INIT);

  // wrap CPU host side pointers
  ColorSpinorParam cpuParam((void *)hp_x, *param, X, false, param->input_location);
  ColorSpinorField *h_x = ColorSpinorField::Create(cpuParam);

  cpuParam.v = (void *)hp_y;
  ColorSpinorField *h_y = ColorSpinorField::Create(cpuParam);

  // Create device parameter
  ColorSpinorParam cudaParam(cpuParam);
  cudaParam.location = QUDA_CUDA_FIELD_LOCATION;
  cudaParam.create = QUDA_NULL_FIELD_CREATE;
  // Quda uses Degrand-Rossi gamma basis for contractions and will
  // automatically reorder data if necessary.
  cudaParam.gammaBasis = QUDA_DEGRAND_ROSSI_GAMMA_BASIS;
  cudaParam.setPrecision(cpuParam.Precision(), cpuParam.Precision(), true);

  std::vector<ColorSpinorField *> x, y;
  x.push_back(ColorSpinorField::Create(cudaParam));
  y.push_back(ColorSpinorField::Create(cudaParam));

  size_t data_bytes = x[0]->Volume() * x[0]->Nspin() * x[0]->Nspin() * 2 * x[0]->Precision();
  void *d_result = pool_device_malloc(data_bytes);
  profileContract.TPSTOP(QUDA_PROFILE_INIT);

  profileContract.TPSTART(QUDA_PROFILE_H2D);
  *x[0] = *h_x;
  *y[0] = *h_y;
  profileContract.TPSTOP(QUDA_PROFILE_H2D);

  profileContract.TPSTART(QUDA_PROFILE_COMPUTE);
  contractQuda(*x[0], *y[0], d_result, cType);
  profileContract.TPSTOP(QUDA_PROFILE_COMPUTE);

  profileContract.TPSTART(QUDA_PROFILE_D2H);
  qudaMemcpy(h_result, d_result, data_bytes, qudaMemcpyDeviceToHost);
  profileContract.TPSTOP(QUDA_PROFILE_D2H);

  profileContract.TPSTART(QUDA_PROFILE_FREE);
  pool_device_free(d_result);
  delete x[0];
  delete y[0];
  delete h_y;
  delete h_x;
  profileContract.TPSTOP(QUDA_PROFILE_FREE);

  profileContract.TPSTOP(QUDA_PROFILE_TOTAL);
}

void gaugeObservablesQuda(QudaGaugeObservableParam *param)
{
  profileGaugeObs.TPSTART(QUDA_PROFILE_TOTAL);
  checkGaugeObservableParam(param);

  cudaGaugeField *gauge = nullptr;
  if (!gaugeSmeared && !gaugeEvolved) {
    if (!extendedGaugeResident) extendedGaugeResident = createExtendedGauge(*gaugePrecise, R, profileGaugeObs);
    gauge = extendedGaugeResident;
  } else if(gaugeSmeared && !gaugeEvolved) {
    gauge = gaugeSmeared;
  } else if(gaugeEvolved) {
    gauge = gaugeEvolved;
  } else {
    errorQuda("No gauge fields are loaded\n");
  }
  

  gaugeObservables(*gauge, *param, profileGaugeObs);
  profileGaugeObs.TPSTOP(QUDA_PROFILE_TOTAL);
}

void convert4Dto5DpointSource(void *in4D_ptr, void *out5D_ptr, QudaInvertParam *inv_param, QudaInvertParam *inv_param4D, const int *X, const size_t spinor4D_size_in_floats){ //, QudaInvertParam *inv_param5D,

  //! zero out memory reserved for 5D source
  std::memset(out5D_ptr, 0, spinor4D_size_in_floats * inv_param->Ls);

  //! temporary ColorSpinorfields we need
  ColorSpinorField *h_4D_point_source = nullptr;
  ColorSpinorField *d_4D_point_source = nullptr;
  ColorSpinorField *d_4D_proj_source = nullptr;
  ColorSpinorField *d_4D_temp = nullptr;
  ColorSpinorField *d_4D_hopping_term = nullptr;
  ColorSpinorField *h_4D_entry_in_5D_source = nullptr;

  //h_4Dpointsource
  //! We want to construct a ColorSpinorField around already existing memory.
  //! 1. create collection of settings for this. This object is just a placeholder and modified as needed throughout this function.
  ColorSpinorParam cpuParam4D(in4D_ptr, *inv_param4D, X, false, QUDA_CPU_FIELD_LOCATION);
  //! 2. call create
  h_4D_point_source = ColorSpinorField::Create(cpuParam4D);

  //d_4Dpointsource
  ColorSpinorParam cudaParam(cpuParam4D, *inv_param4D);
  d_4D_point_source = ColorSpinorField::Create(*h_4D_point_source, cudaParam);

  //d_4Dprojsource & d_4Dentryin5Dsource & d_4D_temp
  cudaParam.create = QUDA_ZERO_FIELD_CREATE; //! we want new memory which is zeroed out here
  d_4D_proj_source = ColorSpinorField::Create(cudaParam);
  d_4D_hopping_term = ColorSpinorField::Create(cudaParam);
  d_4D_temp = ColorSpinorField::Create(cudaParam);

  //h_4Dentryin5Dsource
  cpuParam4D.create = QUDA_ZERO_FIELD_CREATE;
  h_4D_entry_in_5D_source = ColorSpinorField::Create(cpuParam4D);

  //! setup class that provides the routine for the hopping term
  DiracParam diracparam4D;
  setDiracParam(diracparam4D, inv_param4D, false);
  DiracWilson myWilson(diracparam4D);

  //! note: c_5 has many entries but they are all the same in this case, so we just use the first one, c_5[0]
  double myc_5 = reinterpret_cast<double *>(&inv_param->c_5)[0];

  //! first entry
  std::cout << "norm d_4D_point_source=" << blas::norm2(*d_4D_point_source) << std::endl;
  ApplyChiralProj(*d_4D_temp, *d_4D_point_source, 1); // ApplyChiralProj(out,in,proj){ out = P_L/R(proj) in }
  std::cout << "norm d_4D_point_source=" << blas::norm2(*d_4D_point_source) << std::endl;
  std::cout << "norm d_4D_temp=" << blas::norm2(*d_4D_temp) << std::endl;
  *d_4D_proj_source = *d_4D_temp; // save this for later

  myWilson.M(*d_4D_hopping_term, *d_4D_temp); // M(out,in){ out = M in } (M is hopping term)
  std::cout << "norm d_4D_hopping_term=" << blas::norm2(*d_4D_hopping_term) << std::endl;
  blas::xpay(*d_4D_hopping_term, -myc_5 * (4 + inv_param->m5) * 2, *d_4D_temp); //xpay(x, a, y){ y=x+a*y }
  std::cout << "norm d_4D_temp=" << blas::norm2(*d_4D_temp) << std::endl;
  blas::ax(0.5, *d_4D_temp); // ax(a,x){x=ax}
  std::cout << "norm d_4D_temp=" << blas::norm2(*d_4D_temp) << std::endl;

  blas::xpy(*d_4D_proj_source,*d_4D_temp); // xpy(x,y){ y=x+y }
  std::cout << "norm d_4D_temp=" << blas::norm2(*d_4D_temp) << std::endl;

  *h_4D_entry_in_5D_source = *d_4D_temp;

  auto out5D_ptr_double = (double*)out5D_ptr;
  std::memcpy(&out5D_ptr_double[0], h_4D_entry_in_5D_source->V(), spinor4D_size_in_floats);

  //! second entry
  qudaMemset(d_4D_proj_source->V(), 0, spinor4D_size_in_floats);
  qudaMemset(d_4D_hopping_term->V(), 0, spinor4D_size_in_floats);
  qudaMemset(d_4D_temp->V(), 0, spinor4D_size_in_floats);
  ApplyChiralProj(*d_4D_temp, *d_4D_point_source, -1); // ApplyChiralProj(out,in,proj){ out = P_L/R(proj) in }
  *d_4D_proj_source = *d_4D_temp; // save this for later

  myWilson.M(*d_4D_hopping_term, *d_4D_temp); // M(out,in){ out = M in } (M is hopping term)
  blas::xpay(*d_4D_hopping_term, -myc_5 * (4 + inv_param->m5) * 2, *d_4D_temp); //xpay(x, a, y){ y=x+a*y }
  blas::ax(0.5, *d_4D_temp); // ax(a,x){x=ax}

  blas::xpy(*d_4D_proj_source,*d_4D_temp); // xpy(x,y){ y=x+y }
  *h_4D_entry_in_5D_source = *d_4D_temp;

  std::memcpy(&out5D_ptr_double[inv_param->Ls-1], h_4D_entry_in_5D_source->V(), spinor4D_size_in_floats);

  //! release temp memory
  delete h_4D_point_source;
  delete d_4D_point_source;
  delete d_4D_proj_source;
  delete d_4D_hopping_term;
  delete d_4D_temp;
  delete h_4D_entry_in_5D_source;
}

void make4DMidPointProp(void *out4D_ptr, void *in5D_ptr, QudaInvertParam *inv_param5D, QudaInvertParam *inv_param4D,
                        const int *X)
{
  profileMake4DProp.TPSTART(QUDA_PROFILE_TOTAL);
  profileMake4DProp.TPSTART(QUDA_PROFILE_INIT);
  // wrap CPU host side pointers
  ColorSpinorParam cpuParam5D((void *)in5D_ptr, *inv_param5D, X, false, inv_param5D->input_location);
  ColorSpinorField *h_in5D = ColorSpinorField::Create(cpuParam5D);
  ColorSpinorParam cpuParam4D((void *)out4D_ptr, *inv_param4D, X, false, inv_param4D->input_location);
  ColorSpinorField *h_out4D = ColorSpinorField::Create(cpuParam4D);

  // Create device vectors
  ColorSpinorParam cudaParam5D(cpuParam5D);
  cudaParam5D.location = QUDA_CUDA_FIELD_LOCATION;
  cudaParam5D.create = QUDA_NULL_FIELD_CREATE;
  cudaParam5D.setPrecision(cpuParam5D.Precision(), cpuParam5D.Precision(), true);
  std::vector<ColorSpinorField *> in5D;
  in5D.push_back(ColorSpinorField::Create(cudaParam5D));

  ColorSpinorParam cudaParam4D(cpuParam4D);
  cudaParam4D.location = QUDA_CUDA_FIELD_LOCATION;
  cudaParam4D.create = QUDA_NULL_FIELD_CREATE;
  cudaParam4D.setPrecision(cpuParam4D.Precision(), cpuParam4D.Precision(), true);
  std::vector<ColorSpinorField *> out4D;
  out4D.push_back(ColorSpinorField::Create(cudaParam4D));
  profileMake4DProp.TPSTOP(QUDA_PROFILE_INIT);

  profileMake4DProp.TPSTART(QUDA_PROFILE_H2D);
  in5D[0] = h_in5D;
  profileMake4DProp.TPSTOP(QUDA_PROFILE_H2D);

  profileMake4DProp.TPSTART(QUDA_PROFILE_COMPUTE);
  make4DMidPointProp(*out4D[0], *in5D[0]);
  profileMake4DProp.TPSTOP(QUDA_PROFILE_COMPUTE);

  profileMake4DProp.TPSTART(QUDA_PROFILE_D2H);
  out4D[0] = h_out4D;
  profileMake4DProp.TPSTOP(QUDA_PROFILE_D2H);

  profileMake4DProp.TPSTOP(QUDA_PROFILE_TOTAL);
}

void make4DChiralProp(void *out4D_ptr, void *in5D_ptr, QudaInvertParam *inv_param5D, QudaInvertParam *inv_param4D,
		      const int *X)
{
  profileMake4DProp.TPSTART(QUDA_PROFILE_TOTAL);
  profileMake4DProp.TPSTART(QUDA_PROFILE_INIT);
  // wrap CPU host side pointers
  ColorSpinorParam cpuParam5D((void *)in5D_ptr, *inv_param5D, X, false, inv_param5D->input_location);
  std::vector<ColorSpinorField *> h_in5D;
  h_in5D.push_back(ColorSpinorField::Create(cpuParam5D));

  ColorSpinorParam cpuParam4D((void *)out4D_ptr, *inv_param4D, X, false, inv_param4D->input_location);
  std::vector<ColorSpinorField *> h_out4D;
  h_out4D.push_back(ColorSpinorField::Create(cpuParam4D));

  // Create device vectors
  ColorSpinorParam cudaParam5D(cpuParam5D);
  cudaParam5D.location = QUDA_CUDA_FIELD_LOCATION;
  cudaParam5D.create = QUDA_NULL_FIELD_CREATE;
  cudaParam5D.setPrecision(cpuParam5D.Precision(), cpuParam5D.Precision(), true);
  std::vector<ColorSpinorField *> in5D;
  in5D.push_back(ColorSpinorField::Create(cudaParam5D));

  ColorSpinorParam cudaParam4D(cpuParam4D);
  cudaParam4D.location = QUDA_CUDA_FIELD_LOCATION;
  cudaParam4D.create = QUDA_ZERO_FIELD_CREATE;
  cudaParam4D.setPrecision(cpuParam4D.Precision(), cpuParam4D.Precision(), true);
  std::vector<ColorSpinorField *> out4D;
  out4D.push_back(ColorSpinorField::Create(cudaParam4D));
  profileMake4DProp.TPSTOP(QUDA_PROFILE_INIT);

  profileMake4DProp.TPSTART(QUDA_PROFILE_H2D);
  *in5D[0] = *h_in5D[0];
  profileMake4DProp.TPSTOP(QUDA_PROFILE_H2D);

  profileMake4DProp.TPSTART(QUDA_PROFILE_COMPUTE);
  make4DChiralProp(*out4D[0], *in5D[0]);
  profileMake4DProp.TPSTOP(QUDA_PROFILE_COMPUTE);

  profileMake4DProp.TPSTART(QUDA_PROFILE_D2H);
  *h_out4D[0] = *out4D[0];
  profileMake4DProp.TPSTOP(QUDA_PROFILE_D2H);

  profileMake4DProp.TPSTART(QUDA_PROFILE_FREE);
  delete out4D[0];
  delete in5D[0];

  delete h_in5D[0];
  delete h_out4D[0];
  profileMake4DProp.TPSTOP(QUDA_PROFILE_FREE);
  profileMake4DProp.TPSTOP(QUDA_PROFILE_TOTAL);
}

int performLeapfrogStep(void *host_solution_ptr, void *host_source_ptr, QudaHMCParam *hmc_param, int step)
{
  profileInit.TPSTART(QUDA_PROFILE_TOTAL);
  // Transfer the inv_param and gauge_param structures contained in hmc_param
  QudaInvertParam *inv_param = hmc_param->invert_param;
  QudaGaugeParam *gauge_param = hmc_param->gauge_param;

  if (inv_param->dslash_type != QUDA_WILSON_DSLASH && inv_param->dslash_type != QUDA_CLOVER_WILSON_DSLASH) {
    errorQuda("Leapfrog HMC implemented for Wilson dslash only.");
  }
  
  if (!initialized) errorQuda("QUDA not initialized");
  pushVerbosity(inv_param->verbosity);
  if (getVerbosity() >= QUDA_DEBUG_VERBOSE) {
    printQudaHMCParam(hmc_param);
    printQudaInvertParam(inv_param);
    printQudaGaugeParam(gauge_param);
  }

  checkHMCParam(hmc_param);
  checkInvertParam(inv_param);
  checkGaugeParam(gauge_param);
  
  // check the gauge fields have been created
  //cudaGaugeField *cudaGauge = checkGauge(inv_param);

  // Define gauge coefficients
  QudaGaugeActionType gauge_action_type = QUDA_GAUGE_ACTION_TYPE_WILSON;
  double path_coeff[3] = {1.0, 1.0, 1.0};
  double epsilon = (hmc_param->traj_length/(1.0*hmc_param->traj_steps));
  //---------------------------------------------------------------------

  // Create a new gauge field and copy gauge precise. We will evolve this
  // gauge field and copy the result (if accepted) back into gaugePrecise
  //---------------------------------------------------------------------
  if (gaugePrecise == nullptr) errorQuda("Gauge field must be loaded");  
  // Make an extended gauge field from the loaded gauge field
  if (gaugeEvolved != nullptr) delete gaugeEvolved;
  gaugeEvolved = createExtendedGauge(*gaugePrecise, R, profileInit);

  // An auxilliary field
  GaugeFieldParam aux_param(*gaugeEvolved);
  GaugeField *gaugeTemp = GaugeField::Create(aux_param);
  
  // Create device momentum field
  //---------------------------------------------------------------------
  GaugeFieldParam mom_param(*gaugeEvolved);
  mom_param.create = QUDA_NULL_FIELD_CREATE;
  mom_param.order = QUDA_FLOAT2_GAUGE_ORDER;
  mom_param.link_type = QUDA_ASQTAD_MOM_LINKS;
  mom_param.reconstruct = QUDA_RECONSTRUCT_10;
  mom_param.ghostExchange = QUDA_GHOST_EXCHANGE_NO;
  mom_param.pad = 0;
  mom_param.setPrecision(inv_param->cuda_prec, true);
  
  // Create a field for the force
  GaugeFieldParam force_param(*gaugeEvolved);
  force_param.link_type = QUDA_GENERAL_LINKS;
  force_param.create = QUDA_ZERO_FIELD_CREATE;
  force_param.reconstruct = QUDA_RECONSTRUCT_NO;
  GaugeField *force = GaugeField::Create(force_param);

  // DMH TODO: If the resident momentum field exists, reuse.
  GaugeField *device_mom = GaugeField::Create(mom_param);
  GaugeField *device_mom_copy = GaugeField::Create(mom_param);
  profileInit.TPSTOP(QUDA_PROFILE_TOTAL);
  
  // Populate the momentum field with rands, make anti hermitian
  // DMH FIXME: add a global seed to QUDA. 
  profileGauss.TPSTART(QUDA_PROFILE_TOTAL);
  profileGauss.TPSTART(QUDA_PROFILE_COMPUTE);
  quda::gaugeGauss(*device_mom, 17*step + 137, 1.0);
  device_mom_copy->copy(*device_mom);  
  profileGauss.TPSTOP(QUDA_PROFILE_COMPUTE);
  profileGauss.TPSTOP(QUDA_PROFILE_TOTAL);  
  //---------------------------------------------------------------------
      
  // Start HMC 
  //---------------------------------------------------------------------  
  const double unitarize_eps = 1e-14;
  const double max_error = 1e-10;
  const int reunit_allow_svd = 1;
  const int reunit_svd_only  = 1;
  const double svd_rel_error = 1e-6;
  const double svd_abs_error = 1e-6;
  quda::setUnitarizeLinksConstants(unitarize_eps, max_error,
				   reunit_allow_svd, reunit_svd_only,
				   svd_rel_error, svd_abs_error);  
  
  // Measure plaquette and Q charge
  QudaGaugeObservableParam gauge_obs_param = newQudaGaugeObservableParam();
  gauge_obs_param.compute_plaquette = QUDA_BOOLEAN_TRUE;
  gauge_obs_param.compute_qcharge = QUDA_BOOLEAN_TRUE;  
  gaugeObservablesQuda(&gauge_obs_param);
  
  // Measure momentum action
  profileMomAction.TPSTART(QUDA_PROFILE_TOTAL);
  profileMomAction.TPSTART(QUDA_PROFILE_COMPUTE);
  double momentum_action = computeMomAction(*device_mom);
  profileMomAction.TPSTOP(QUDA_PROFILE_COMPUTE);
  profileMomAction.TPSTOP(QUDA_PROFILE_TOTAL);
  
  // Measure the gauge action
  double gauge_action = 6.0 * (1.0 - gauge_obs_param.plaquette[0]) * gaugeTemp->Volume() * hmc_param->beta;

  if (getVerbosity() >= QUDA_VERBOSE) printfQuda("Pre  step %d: gauge action %.16e momentum action %.16e Q charge %+.16e plaq = %.16e\n",
						 step, gauge_action, momentum_action, gauge_obs_param.qcharge, gauge_obs_param.plaquette[0]);

  double hmc_coeff = hmc_param->beta*epsilon/3.0;

  // Begin HMC
  //----------------------------------
  for(int k=0; k<hmc_param->traj_steps; k++) {

    profileGaugeUpdate.TPSTART(QUDA_PROFILE_TOTAL);
    profileGaugeUpdate.TPSTART(QUDA_PROFILE_COMPUTE);
    updateGaugeField(*gaugeTemp, 0.5*epsilon, *gaugeEvolved, *device_mom, false, true);
    copyExtendedGauge(*gaugeEvolved, *gaugeTemp, QUDA_CUDA_FIELD_LOCATION);
    gaugeEvolved->exchangeExtendedGhost(gaugeEvolved->R(), false);
    profileGaugeUpdate.TPSTOP(QUDA_PROFILE_COMPUTE);
    profileGaugeUpdate.TPSTOP(QUDA_PROFILE_TOTAL);

    *num_failures_h = 0;
    quda::unitarizeLinks(*gaugeEvolved, num_failures_d); // unitarize on the gpu
    if (*num_failures_h>0) errorQuda("Error in reunitarization: %d failures\n", *num_failures_h);
    
    // We just evolved the gauge field, so we must recompute the fermion fields
    // and invert to calculate the impulse from the fermion field.
    // P_{k+1/2} = P_{k-1/2} - dtau * (fU - fD)
    profileGaugeForce.TPSTART(QUDA_PROFILE_TOTAL);
    profileGaugeForce.TPSTART(QUDA_PROFILE_COMPUTE);
    gaugeForceNew(*device_mom, *gaugeEvolved, gauge_action_type, hmc_coeff, path_coeff);
    profileGaugeForce.TPSTOP(QUDA_PROFILE_COMPUTE);
    profileGaugeForce.TPSTOP(QUDA_PROFILE_TOTAL);

    profileGaugeUpdate.TPSTART(QUDA_PROFILE_TOTAL);
    profileGaugeUpdate.TPSTART(QUDA_PROFILE_COMPUTE);
    updateGaugeField(*gaugeTemp, 0.5*epsilon, *gaugeEvolved, *device_mom, false, true);
    copyExtendedGauge(*gaugeEvolved, *gaugeTemp, QUDA_CUDA_FIELD_LOCATION);
    gaugeEvolved->exchangeExtendedGhost(gaugeEvolved->R(), false);
    profileGaugeUpdate.TPSTOP(QUDA_PROFILE_COMPUTE);
    profileGaugeUpdate.TPSTOP(QUDA_PROFILE_TOTAL);
  }
  
  // Measure gauge and Q charge
  gaugeObservablesQuda(&gauge_obs_param);
  
  // Measure momentum
  profileMomAction.TPSTART(QUDA_PROFILE_TOTAL);
  profileMomAction.TPSTART(QUDA_PROFILE_COMPUTE);
  double post_momentum_action = computeMomAction(*device_mom);
  profileMomAction.TPSTOP(QUDA_PROFILE_COMPUTE);
  profileMomAction.TPSTOP(QUDA_PROFILE_TOTAL);

  double post_gauge_action = 6.0 * (1.0 - gauge_obs_param.plaquette[0]) * gaugeTemp->Volume() * hmc_param->beta;

  if (getVerbosity() >= QUDA_VERBOSE) printfQuda("Post step %d: gauge action %.16e momentum action %.16e Q charge %+.16e plaq = %.16e\n",
						 step, post_gauge_action, post_momentum_action, gauge_obs_param.qcharge, gauge_obs_param.plaquette[0]);
  
  // Metropolis step
  double dH = (post_gauge_action + post_momentum_action - gauge_action - momentum_action);
  double expdH = exp(-dH);
  double prob = 1.0;
  
  // If the update is accepted, copy gaugeEvolved into gaugePrecise
  if(dH < 0 || step < hmc_param->therm_updates) {
    gaugePrecise->copy(*gaugeEvolved);
  } else if(step > hmc_param->therm_updates) {
    prob = ((double)rand())/RAND_MAX;
    if(prob < expdH) {
      gaugePrecise->copy(*gaugeEvolved);
    }
  }
  
  bool accept = (dH < 0 || step < hmc_param->therm_updates || prob < expdH);    
  if(step >= hmc_param->therm_updates) {
    trajectories++;
    accepted += (int)accept;
  }
  
  if(getVerbosity() >= QUDA_SUMMARIZE) {
    printfQuda("Trajectory %d: acceptance %d dH %+.16e expdH %.16e plaq %.16e Q %+.16e", step, (int)accept, dH, expdH, gauge_obs_param.plaquette[0], gauge_obs_param.qcharge);
    if(step >= hmc_param->therm_updates) {
      printfQuda(" rate %f\n", (1.0*accepted)/trajectories);
    } else {
      printfQuda("\n");
    }
  }

  delete gaugeTemp;
  delete force;
  delete device_mom;
  delete device_mom_copy;
  popVerbosity();
  return accept ? 1 : 0;
}<|MERGE_RESOLUTION|>--- conflicted
+++ resolved
@@ -114,23 +114,15 @@
 cudaGaugeField *gaugeEvolved = nullptr;
 cudaGaugeField *gaugeFixed = nullptr;
 
-<<<<<<< HEAD
 // This is the momemntum field used by QUDA
 cudaGaugeField *momResident = nullptr;
 
 // These are the clover versions of the lower precision fields
-cudaCloverField *cloverPrecise = nullptr;
-cudaCloverField *cloverSloppy = nullptr;
-cudaCloverField *cloverPrecondition = nullptr;
-cudaCloverField *cloverRefinement = nullptr;
-cudaCloverField *cloverEigensolver = nullptr;
-=======
 CloverField *cloverPrecise = nullptr;
 CloverField *cloverSloppy = nullptr;
 CloverField *cloverPrecondition = nullptr;
 CloverField *cloverRefinement = nullptr;
 CloverField *cloverEigensolver = nullptr;
->>>>>>> ad018cba
 
 // These pointers are copies of cloverPrecise that have been modified. One of the
 // smearing/HMC/gauge fixing routines has been used to construct the gauge from
@@ -145,12 +137,8 @@
 // halo and an exchange routine swaps the data.
 cudaGaugeField *extendedGaugeResident = nullptr;
 
-<<<<<<< HEAD
 // In the HMC, a device copy of the solution vector.
-std::vector<cudaColorSpinorField*> solutionResident;
-=======
 std::vector<ColorSpinorField *> solutionResident;
->>>>>>> ad018cba
 
 // DMH FIXME upgarde of the above. Safe to change
 // throuout the file?
@@ -938,11 +926,8 @@
 
   profileClover.TPSTOP(QUDA_PROFILE_INIT);
 
-<<<<<<< HEAD
   // FIXME do we need to make this more robust to changing other meta data (compare cloverPrecise against clover_param)
   // IF either of the clover params have changed, trigger a recompute
-=======
->>>>>>> ad018cba
   bool clover_update = false;
   // If either of the clover params have changed, trigger a recompute
   double csw_old = cloverPrecise ? cloverPrecise->Csw() : 0.0;
@@ -1005,46 +990,6 @@
 
   // if requested, copy back the clover / inverse field
   if (inv_param->return_clover || inv_param->return_clover_inverse) {
-<<<<<<< HEAD
-    if (!h_clover && !h_clovinv) errorQuda("Requested clover field return but no clover host pointers set");
-
-    // copy the inverted clover term into host application order on the device
-    clover_param.direct = (h_clover && inv_param->return_clover);
-    clover_param.inverse = (h_clovinv && inv_param->return_clover_inverse);
-
-    // this isn't really "epilogue" but this label suffices
-    profileClover.TPSTART(QUDA_PROFILE_EPILOGUE);
-    cudaCloverField *hack = nullptr;
-    if (!dynamic_clover_inverse()) {
-      // No dynamic clover inversion means a copy of the clover fields exists in
-      // clover precise, so we use that. It contains the invese field too.
-      clover_param.order = inv_param->clover_order;
-      clover_param.setPrecision(inv_param->clover_cpu_prec);
-      hack = new cudaCloverField(clover_param);
-      hack->copy(*cloverPrecise); // FIXME this can lead to an redundant copies if we're not copying back direct + inverse
-    } else {
-      // If using dynamic clover inversion, no clover field exists yet, so we create
-      // one and invert it.
-      clover_param.setPrecision(inv_param->clover_cuda_prec, true);
-      auto *hackOfTheHack = new cudaCloverField(clover_param);	// Hack of the hack
-      hackOfTheHack->copy(*cloverPrecise, false);
-      cloverInvert(*hackOfTheHack, inv_param->compute_clover_trlog);
-      if (inv_param->compute_clover_trlog) {
-	inv_param->trlogA[0] = cloverPrecise->TrLog()[0];
-	inv_param->trlogA[1] = cloverPrecise->TrLog()[1];
-      }
-      clover_param.order = inv_param->clover_order;
-      clover_param.setPrecision(inv_param->clover_cpu_prec);
-      hack = new cudaCloverField(clover_param);
-      hack->copy(*hackOfTheHack); // FIXME this can lead to an redundant copies if we're not copying back direct + inverse
-      delete hackOfTheHack;
-    }
-    profileClover.TPSTOP(QUDA_PROFILE_EPILOGUE);
-
-    // copy the field into the host application's clover field
-    profileClover.TPSTART(QUDA_PROFILE_D2H);
-=======
->>>>>>> ad018cba
     if (inv_param->return_clover) {
       if (!h_clover) errorQuda("Requested clover field return but no clover host pointer set");
       profileClover.TPSTART(QUDA_PROFILE_D2H);
@@ -2353,22 +2298,7 @@
   ColorSpinorField out_h(cpuParam);
   out_h = out;
 
-<<<<<<< HEAD
-  if (getVerbosity() >= QUDA_DEBUG_VERBOSE) {
-    double cpu = blas::norm2(*out_h);
-    double gpu = blas::norm2(out);
-    printfQuda("Out CPU %e CUDA %e\n", cpu, gpu);
-  }
-
-  /*for (int i=0; i<in_h->Volume(); i++) {
-    ((cpuColorSpinorField*)out_h)->PrintVector(i);
-    }*/
-  
-  delete out_h;
-  delete in_h;
-=======
   if (getVerbosity() >= QUDA_DEBUG_VERBOSE) printfQuda("Out CPU %e CUDA %e\n", blas::norm2(out_h), blas::norm2(out));
->>>>>>> ad018cba
 
   popVerbosity();
 }
@@ -4488,24 +4418,15 @@
   }
 
   // create the Fmunu field
-<<<<<<< HEAD
-  GaugeFieldParam tensorParam(GaugeField->X(), gauge->Precision(), QUDA_RECONSTRUCT_NO, 0, QUDA_TENSOR_GEOMETRY);
-=======
   GaugeFieldParam tensorParam(gaugePrecise->X(), ex->Precision(), QUDA_RECONSTRUCT_NO, 0, QUDA_TENSOR_GEOMETRY);
->>>>>>> ad018cba
   tensorParam.siteSubset = QUDA_FULL_SITE_SUBSET;
   tensorParam.order = QUDA_FLOAT2_GAUGE_ORDER;
   tensorParam.ghostExchange = QUDA_GHOST_EXCHANGE_NO;
   cudaGaugeField Fmunu(tensorParam);
   profileClover.TPSTOP(QUDA_PROFILE_INIT);
   profileClover.TPSTART(QUDA_PROFILE_COMPUTE);
-<<<<<<< HEAD
-  computeFmunu(Fmunu, *gauge);
-  computeClover(*CloverField, Fmunu, invertParam->clover_coeff);
-=======
   computeFmunu(Fmunu, *ex);
   computeClover(*cloverPrecise, Fmunu, invertParam->clover_coeff);
->>>>>>> ad018cba
   profileClover.TPSTOP(QUDA_PROFILE_COMPUTE);
   profileClover.TPSTOP(QUDA_PROFILE_TOTAL);
 
@@ -5072,14 +4993,9 @@
       profileWilsonForce.TPSTOP(QUDA_PROFILE_COMPUTE);
       profileWilsonForce.TPSTART(QUDA_PROFILE_INIT);
       qParam.v = h_x[i];
-<<<<<<< HEAD
-      cpuColorSpinorField cpuQuarkX(qParam); // create host quark field
+      ColorSpinorField cpuQuarkX(qParam); // create host quark field
       profileWilsonForce.TPSTOP(QUDA_PROFILE_INIT);
-=======
-      ColorSpinorField cpuQuarkX(qParam); // create host quark field
-      profileCloverForce.TPSTOP(QUDA_PROFILE_INIT);
->>>>>>> ad018cba
-
+      
       profileWilsonForce.TPSTART(QUDA_PROFILE_H2D);
       x.Even() = cpuQuarkX;
       profileWilsonForce.TPSTOP(QUDA_PROFILE_H2D);
@@ -5529,21 +5445,6 @@
     gauge_ptr = gaugePrecise;
   }
 
-<<<<<<< HEAD
-  if (!initialized) errorQuda("QUDA not initialized");
-
-  if (getVerbosity() >= QUDA_DEBUG_VERBOSE) { printQudaInvertParam(inv_param); }
-
-  checkInvertParam(inv_param);
-
-  // Create device side ColorSpinorField vectors and to pass to the
-  // compute function.
-  const int *X = gauge_ptr->X();
-  ColorSpinorParam cpuParam(h_in, *inv_param, X, QUDA_MAT_SOLUTION, QUDA_CPU_FIELD_LOCATION);
-  cpuParam.nSpin = 4;
-  // QUDA style pointer for host data.
-  ColorSpinorField *in_h = ColorSpinorField::Create(cpuParam);
-=======
   ColorSpinorParam cpuParam(h_in, *inv_param, precise->X(), false, inv_param->input_location);
   ColorSpinorField in_h(cpuParam);
 
@@ -5560,7 +5461,6 @@
   cudaParam.create = QUDA_NULL_FIELD_CREATE;
   ColorSpinorField out(cudaParam);
   int parity = 0;
->>>>>>> ad018cba
 
   // Device side data.
   ColorSpinorParam cudaParam(cpuParam);
@@ -5608,7 +5508,6 @@
       printfQuda("Step %d, vector norm %e\n", i, norm);
     }
   }
-<<<<<<< HEAD
   
   // Normalise the source
   double nout = blas::norm2(*out);
@@ -5633,27 +5532,10 @@
 
   profileGaussianSmear.TPSTOP(QUDA_PROFILE_FREE);
   profileGaussianSmear.TPSTOP(QUDA_PROFILE_TOTAL);
+  popVerbosity();
+  
   saveTuneCache();
-=======
-
-  cpuParam.v = h_out;
-  cpuParam.location = inv_param->output_location;
-  ColorSpinorField out_h(cpuParam);
-  out_h = out;
-
-  if (getVerbosity() >= QUDA_DEBUG_VERBOSE) {
-    double cpu = blas::norm2(out_h);
-    double gpu = blas::norm2(out);
-    printfQuda("Out CPU %e CUDA %e\n", cpu, gpu);
-  }
-
-  if (gaugeSmeared != nullptr)
-    delete precise;
-
-  popVerbosity();
-
-  profileWuppertal.TPSTOP(QUDA_PROFILE_TOTAL);
->>>>>>> ad018cba
+  
 }
 
 void performAPEnStep(unsigned int n_steps, double alpha, int meas_interval)
