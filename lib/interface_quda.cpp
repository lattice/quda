--- conflicted
+++ resolved
@@ -2830,19 +2830,9 @@
   } else {
     cudaGaugeExtended = new cudaGaugeField(gParamEx);
 
-<<<<<<< HEAD
-  printfQuda("Calling copyExtendedGauge\n");
-
-  // copy gaugePrecise into the extended device gauge field
-  copyExtendedGauge(cudaGaugeExtended, *gaugePrecise, QUDA_CUDA_FIELD_LOCATION);
-  cudaDeviceSynchronize();
-  printfQuda("Call to copyExtendedGauge complete\n");
-  int R[4] = {2,2,2,2}; // radius of the extended region in each dimension / direction
-=======
     // copy gaugePrecise into the extended device gauge field
     copyExtendedGauge(*cudaGaugeExtended, *gaugePrecise, QUDA_CUDA_FIELD_LOCATION);
     int R[4] = {2,2,2,2}; // radius of the extended region in each dimension / direction
->>>>>>> 70b06717
 #if 1
     profileCloverCreate.Stop(QUDA_PROFILE_INIT);
     profileCloverCreate.Start(QUDA_PROFILE_COMMS);
