--- conflicted
+++ resolved
@@ -3110,15 +3110,10 @@
     // Doesn't work for MG yet.
     if (param->inv_type_precondition == QUDA_MG_INVERTER) errorQuda("Split Grid does NOT work with MG yet");
 
-<<<<<<< HEAD
-    bool is_staggered = false;
-    bool is_asqtad = false;
-=======
     checkInvertParam(param, _hp_x[0], _hp_b[0]);
 
     // Asqtad loads fat and long links; all others (including naive staggered) load thin links
     bool is_asqtad = Dirac::is_asqtad(param->dslash_type);
->>>>>>> 5c88b128
 
     GaugeBundleBackup thin_links_bkup;
     GaugeBundleBackup fat_links_bkup;
