#include <cmath>
#include <cstdio>
#include <cstdlib>
#include <cstring>
#include <iostream>
#include <sys/time.h>
#include <complex.h>

#include <quda.h>
#include <quda_fortran.h>
#include <quda_internal.h>
#include <comm_quda.h>
#include <tune_quda.h>
#include <blas_quda.h>
#include <gauge_field.h>
#include <dirac_quda.h>
#include <dslash_quda.h>
#include <invert_quda.h>
#include <eigensolve_quda.h>
#include <color_spinor_field.h>
#include <clover_field.h>
#include <llfat_quda.h>
#include <unitarization_links.h>
#include <algorithm>
#include <staggered_oprod.h>
#include <ks_improved_force.h>
#include <ks_force_quda.h>
#include <random_quda.h>
#include <mpi_comm_handle.h>

#include <multigrid.h>

#include <deflation.h>

#ifdef NUMA_NVML
#include <numa_affinity.h>
#endif

#ifdef QUDA_NVML
#include <nvml.h>
#endif

#include <cuda.h>

#include <ks_force_quda.h>

#ifdef GPU_GAUGE_FORCE
#include <gauge_force_quda.h>
#endif
#include <gauge_update_quda.h>

#define MAX(a,b) ((a)>(b)? (a):(b))
#define TDIFF(a,b) (b.tv_sec - a.tv_sec + 0.000001*(b.tv_usec - a.tv_usec))

#define MAX_GPU_NUM_PER_NODE 16

// define newQudaGaugeParam() and newQudaInvertParam()
#define INIT_PARAM
#include "check_params.h"
#undef INIT_PARAM

// define (static) checkGaugeParam() and checkInvertParam()
#define CHECK_PARAM
#include "check_params.h"
#undef CHECK_PARAM

// define printQudaGaugeParam() and printQudaInvertParam()
#define PRINT_PARAM
#include "check_params.h"
#undef PRINT_PARAM

#include <gauge_tools.h>
#include <contract_quda.h>
#include <momentum.h>


#include <cuda_profiler_api.h>

using namespace quda;

static int R[4] = {0, 0, 0, 0};
// setting this to false prevents redundant halo exchange but isn't yet compatible with HISQ / ASQTAD kernels
static bool redundant_comms = false;

#include <blas_cublas.h>

//for MAGMA lib:
#include <blas_magma.h>

static bool InitMagma = false;

void openMagma() {

  if (!InitMagma) {
    OpenMagma();
    InitMagma = true;
  } else {
    printfQuda("\nMAGMA library was already initialized..\n");
  }

}

void closeMagma(){

  if (InitMagma) {
    CloseMagma();
    InitMagma = false;
  } else {
    printfQuda("\nMAGMA library was not initialized..\n");
  }

}

cudaGaugeField *gaugePrecise = nullptr;
cudaGaugeField *gaugeSloppy = nullptr;
cudaGaugeField *gaugePrecondition = nullptr;
cudaGaugeField *gaugeRefinement = nullptr;
cudaGaugeField *gaugeExtended = nullptr;

cudaGaugeField *gaugeFatPrecise = nullptr;
cudaGaugeField *gaugeFatSloppy = nullptr;
cudaGaugeField *gaugeFatPrecondition = nullptr;
cudaGaugeField *gaugeFatRefinement = nullptr;
cudaGaugeField *gaugeFatExtended = nullptr;

cudaGaugeField *gaugeLongExtended = nullptr;
cudaGaugeField *gaugeLongPrecise = nullptr;
cudaGaugeField *gaugeLongSloppy = nullptr;
cudaGaugeField *gaugeLongPrecondition = nullptr;
cudaGaugeField *gaugeLongRefinement = nullptr;

cudaGaugeField *gaugeSmeared = nullptr;

cudaCloverField *cloverPrecise = nullptr;
cudaCloverField *cloverSloppy = nullptr;
cudaCloverField *cloverPrecondition = nullptr;
cudaCloverField *cloverRefinement = nullptr;

cudaGaugeField *momResident = nullptr;
cudaGaugeField *extendedGaugeResident = nullptr;

std::vector<cudaColorSpinorField*> solutionResident;

// vector of spinors used for forecasting solutions in HMC
#define QUDA_MAX_CHRONO 12
// each entry is one p
std::vector< std::vector<ColorSpinorField*> > chronoResident(QUDA_MAX_CHRONO);

// Mapped memory buffer used to hold unitarization failures
static int *num_failures_h = nullptr;
static int *num_failures_d = nullptr;

cudaDeviceProp deviceProp;
qudaStream_t *streams;

static bool initialized = false;

//!< Profiler for initQuda
static TimeProfile profileInit("initQuda");

//!< Profile for loadGaugeQuda / saveGaugeQuda
static TimeProfile profileGauge("loadGaugeQuda");

//!< Profile for loadCloverQuda
static TimeProfile profileClover("loadCloverQuda");

//!< Profiler for dslashQuda
static TimeProfile profileDslash("dslashQuda");

//!< Profiler for invertQuda
static TimeProfile profileInvert("invertQuda");

//!< Profiler for invertMultiShiftQuda
static TimeProfile profileMulti("invertMultiShiftQuda");

//!< Profiler for eigensolveQuda
static TimeProfile profileEigensolve("eigensolveQuda");

//!< Profiler for computeFatLinkQuda
static TimeProfile profileFatLink("computeKSLinkQuda");

//!< Profiler for computeGaugeForceQuda
static TimeProfile profileGaugeForce("computeGaugeForceQuda");

//!<Profiler for updateGaugeFieldQuda
static TimeProfile profileGaugeUpdate("updateGaugeFieldQuda");

//!<Profiler for createExtendedGaugeField
static TimeProfile profileExtendedGauge("createExtendedGaugeField");

//!<Profiler for computeCloverForceQuda
static TimeProfile profileCloverForce("computeCloverForceQuda");

//!<Profiler for computeStaggeredForceQuda
static TimeProfile profileStaggeredForce("computeStaggeredForceQuda");

//!<Profiler for computeHISQForceQuda
static TimeProfile profileHISQForce("computeHISQForceQuda");

//!<Profiler for plaqQuda
static TimeProfile profilePlaq("plaqQuda");

//!< Profiler for wuppertalQuda
static TimeProfile profileWuppertal("wuppertalQuda");

//!<Profiler for gaussQuda
static TimeProfile profileGauss("gaussQuda");

//!< Profiler for gaugeObservableQuda
static TimeProfile profileGaugeObs("gaugeObservablesQuda");

//!< Profiler for APEQuda
static TimeProfile profileAPE("APEQuda");

//!< Profiler for STOUTQuda
static TimeProfile profileSTOUT("STOUTQuda");

//!< Profiler for OvrImpSTOUTQuda
static TimeProfile profileOvrImpSTOUT("OvrImpSTOUTQuda");

//!< Profiler for wFlowQuda
static TimeProfile profileWFlow("wFlowQuda");

//!< Profiler for projectSU3Quda
static TimeProfile profileProject("projectSU3Quda");

//!< Profiler for staggeredPhaseQuda
static TimeProfile profilePhase("staggeredPhaseQuda");

//!< Profiler for contractions
static TimeProfile profileContract("contractQuda");

//!< Profiler for sink projection
static TimeProfile profileSinkProject("sinkProjectQuda");

//!< Profiler for baryon kernel
static TimeProfile profileBaryonKernel("baryonKernelQuda");

//!< Profiler for baryon kernel mode triplets A
static TimeProfile profileBaryonKernelModeTripletsA("baryonKernelModeTripletsAQuda");

//!< Profiler for baryon kernel mode triplets B
static TimeProfile profileBaryonKernelModeTripletsB("baryonKernelModeTripletsBQuda");

//!< Profiler for accumulate evecs
static TimeProfile profileAccumulateEvecs("accumulateEvecsQuda");

//!< Profiler for color contract
static TimeProfile profileColorContract("colorContractQuda");

//!< Profiler for color cross
static TimeProfile profileColorCross("colorCrossQuda");

//!< Profiler for cublas
static TimeProfile profileCuBLAS("cublasQuda");

//!< Profiler for covariant derivative
static TimeProfile profileCovDev("covDevQuda");

//!< Profiler for momentum action
static TimeProfile profileMomAction("momActionQuda");

//!< Profiler for endQuda
static TimeProfile profileEnd("endQuda");

//!< Profiler for GaugeFixing
static TimeProfile GaugeFixFFTQuda("GaugeFixFFTQuda");
static TimeProfile GaugeFixOVRQuda("GaugeFixOVRQuda");

//!< Profiler for toal time spend between init and end
static TimeProfile profileInit2End("initQuda-endQuda",false);

static bool enable_profiler = false;
static bool do_not_profile_quda = false;

static void profilerStart(const char *f) {



  static std::vector<int> target_list;
  static bool enable = false;
  static bool init = false;
  if (!init) {
    char *profile_target_env = getenv("QUDA_ENABLE_TARGET_PROFILE"); // selectively enable profiling for a given solve

    if ( profile_target_env ) {
      std::stringstream target_stream(profile_target_env);

      int target;
      while(target_stream >> target) {
       target_list.push_back(target);
       if (target_stream.peek() == ',') target_stream.ignore();
     }

     if (target_list.size() > 0) {
       std::sort(target_list.begin(), target_list.end());
       target_list.erase( unique( target_list.begin(), target_list.end() ), target_list.end() );
       warningQuda("Targeted profiling enabled for %lu functions\n", target_list.size());
       enable = true;
     }
   }


    char* donotprofile_env = getenv("QUDA_DO_NOT_PROFILE"); // disable profiling of QUDA parts
    if (donotprofile_env && (!(strcmp(donotprofile_env, "0") == 0)))  {
      do_not_profile_quda=true;
      printfQuda("Disabling profiling in QUDA\n");
    }
    init = true;
  }

  static int target_count = 0;
  static unsigned int i = 0;
  if (do_not_profile_quda){
    cudaProfilerStop();
    printfQuda("Stopping profiling in QUDA\n");
  } else {
    if (enable) {
      if (i < target_list.size() && target_count++ == target_list[i]) {
        enable_profiler = true;
        printfQuda("Starting profiling for %s\n", f);
        cudaProfilerStart();
      i++; // advance to next target
    }
  }
}
}

static void profilerStop(const char *f) {
  if(do_not_profile_quda){
    cudaProfilerStart();
  } else {

    if (enable_profiler) {
      printfQuda("Stopping profiling for %s\n", f);
      cudaProfilerStop();
      enable_profiler = false;
    }
  }
}


namespace quda {
  void printLaunchTimer();
}

void setVerbosityQuda(QudaVerbosity verbosity, const char prefix[], FILE *outfile)
{
  setVerbosity(verbosity);
  setOutputPrefix(prefix);
  setOutputFile(outfile);
}


typedef struct {
  int ndim;
  int dims[QUDA_MAX_DIM];
} LexMapData;

/**
 * For MPI, the default node mapping is lexicographical with t varying fastest.
 */
static int lex_rank_from_coords(const int *coords, void *fdata)
{
  auto *md = static_cast<LexMapData *>(fdata);

  int rank = coords[0];
  for (int i = 1; i < md->ndim; i++) {
    rank = md->dims[i] * rank + coords[i];
  }
  return rank;
}

#ifdef QMP_COMMS
/**
 * For QMP, we use the existing logical topology if already declared.
 */
static int qmp_rank_from_coords(const int *coords, void *fdata)
{
  return QMP_get_node_number_from(coords);
}
#endif

// Provision for user control over MPI comm handle
// Assumes an MPI implementation of QMP

#if defined(QMP_COMMS) || defined(MPI_COMMS)
MPI_Comm MPI_COMM_HANDLE;
static int user_set_comm_handle = 0;
#endif

void setMPICommHandleQuda(void *mycomm)
{
#if defined(QMP_COMMS) || defined(MPI_COMMS)
  MPI_COMM_HANDLE = *((MPI_Comm *)mycomm);
  user_set_comm_handle = 1;
#endif
}

#ifdef QMP_COMMS
static void initQMPComms(void)
{
  // Default comm handle is taken from QMP
  // WARNING: Assumes an MPI implementation of QMP
  if (!user_set_comm_handle) {
    void *mycomm;
    QMP_get_mpi_comm(QMP_comm_get_default(), &mycomm);
    setMPICommHandleQuda(mycomm);
  }
}
#elif defined(MPI_COMMS)
static void initMPIComms(void)
{
  // Default comm handle is MPI_COMM_WORLD
  if (!user_set_comm_handle) {
    static MPI_Comm mycomm;
    MPI_Comm_dup(MPI_COMM_WORLD, &mycomm);
    setMPICommHandleQuda((void *)&mycomm);
  }
}
#endif

static bool comms_initialized = false;

void initCommsGridQuda(int nDim, const int *dims, QudaCommsMap func, void *fdata)
{
  if (comms_initialized) return;

#if QMP_COMMS
  initQMPComms();
#elif defined(MPI_COMMS)
  initMPIComms();
#endif

  if (nDim != 4) {
    errorQuda("Number of communication grid dimensions must be 4");
  }

  LexMapData map_data;
  if (!func) {

#if QMP_COMMS
    if (QMP_logical_topology_is_declared()) {
      if (QMP_get_logical_number_of_dimensions() != 4) {
        errorQuda("QMP logical topology must have 4 dimensions");
      }
      for (int i=0; i<nDim; i++) {
        int qdim = QMP_get_logical_dimensions()[i];
        if(qdim != dims[i]) {
          errorQuda("QMP logical dims[%d]=%d does not match dims[%d]=%d argument", i, qdim, i, dims[i]);
        }
      }
      fdata = nullptr;
      func = qmp_rank_from_coords;
    } else {
      warningQuda("QMP logical topology is undeclared; using default lexicographical ordering");
#endif

      map_data.ndim = nDim;
      for (int i=0; i<nDim; i++) {
        map_data.dims[i] = dims[i];
      }
      fdata = (void *) &map_data;
      func = lex_rank_from_coords;

#if QMP_COMMS
    }
#endif

  }
  comm_init(nDim, dims, func, fdata);
  comms_initialized = true;
}


static void init_default_comms()
{
#if defined(QMP_COMMS)
  if (QMP_logical_topology_is_declared()) {
    int ndim = QMP_get_logical_number_of_dimensions();
    const int *dims = QMP_get_logical_dimensions();
    initCommsGridQuda(ndim, dims, nullptr, nullptr);
  } else {
    errorQuda("initQuda() called without prior call to initCommsGridQuda(),"
        " and QMP logical topology has not been declared");
  }
#elif defined(MPI_COMMS)
  errorQuda("When using MPI for communications, initCommsGridQuda() must be called before initQuda()");
#else // single-GPU
  const int dims[4] = {1, 1, 1, 1};
  initCommsGridQuda(4, dims, nullptr, nullptr);
#endif
}


#define STR_(x) #x
#define STR(x) STR_(x)
  static const std::string quda_version = STR(QUDA_VERSION_MAJOR) "." STR(QUDA_VERSION_MINOR) "." STR(QUDA_VERSION_SUBMINOR);
#undef STR
#undef STR_

extern char* gitversion;

/*
 * Set the device that QUDA uses.
 */
void initQudaDevice(int dev) {

  //static bool initialized = false;
  if (initialized) return;
  initialized = true;

  profileInit2End.TPSTART(QUDA_PROFILE_TOTAL);
  profileInit.TPSTART(QUDA_PROFILE_TOTAL);
  profileInit.TPSTART(QUDA_PROFILE_INIT);

  if (getVerbosity() >= QUDA_SUMMARIZE) {
#ifdef GITVERSION
    printfQuda("QUDA %s (git %s)\n",quda_version.c_str(),gitversion);
#else
    printfQuda("QUDA %s\n",quda_version.c_str());
#endif
  }

  int driver_version;
  cudaDriverGetVersion(&driver_version);
  printfQuda("CUDA Driver version = %d\n", driver_version);

  int runtime_version;
  cudaRuntimeGetVersion(&runtime_version);
  printfQuda("CUDA Runtime version = %d\n", runtime_version);

#ifdef QUDA_NVML
  nvmlReturn_t result = nvmlInit();
  if (NVML_SUCCESS != result) errorQuda("NVML Init failed with error %d", result);
  const int length = 80;
  char graphics_version[length];
  result = nvmlSystemGetDriverVersion(graphics_version, length);
  if (NVML_SUCCESS != result) errorQuda("nvmlSystemGetDriverVersion failed with error %d", result);
  printfQuda("Graphic driver version = %s\n", graphics_version);
  result = nvmlShutdown();
  if (NVML_SUCCESS != result) errorQuda("NVML Shutdown failed with error %d", result);
#endif

#if defined(MULTI_GPU) && (CUDA_VERSION == 4000)
  //check if CUDA_NIC_INTEROP is set to 1 in the enviroment
  // not needed for CUDA >= 4.1
  char* cni_str = getenv("CUDA_NIC_INTEROP");
  if(cni_str == nullptr){
    errorQuda("Environment variable CUDA_NIC_INTEROP is not set");
  }
  int cni_int = atoi(cni_str);
  if (cni_int != 1){
    errorQuda("Environment variable CUDA_NIC_INTEROP is not set to 1");
  }
#endif

  int deviceCount;
  cudaGetDeviceCount(&deviceCount);
  if (deviceCount == 0) {
    errorQuda("No CUDA devices found");
  }

  for(int i=0; i<deviceCount; i++) {
    cudaGetDeviceProperties(&deviceProp, i);
    checkCudaErrorNoSync(); // "NoSync" for correctness in HOST_DEBUG mode
    if (getVerbosity() >= QUDA_SUMMARIZE) {
      printfQuda("Found device %d: %s\n", i, deviceProp.name);
    }
  }

#ifdef MULTI_GPU
  if (dev < 0) {
    if (!comms_initialized) {
      errorQuda("initDeviceQuda() called with a negative device ordinal, but comms have not been initialized");
    }
    dev = comm_gpuid();
  }
#else
  if (dev < 0 || dev >= 16) errorQuda("Invalid device number %d", dev);
#endif

  cudaGetDeviceProperties(&deviceProp, dev);
  checkCudaErrorNoSync(); // "NoSync" for correctness in HOST_DEBUG mode
  if (deviceProp.major < 1) {
    errorQuda("Device %d does not support CUDA", dev);
  }


// Check GPU and QUDA build compatibiliy
// 4 cases:
// a) QUDA and GPU match: great
// b) QUDA built for higher compute capability: error
// c) QUDA built for lower major compute capability: warn if QUDA_ALLOW_JIT, else error
// d) QUDA built for same major compute capability but lower minor: warn

  const int my_major = __COMPUTE_CAPABILITY__ / 100;
  const int my_minor = (__COMPUTE_CAPABILITY__  - my_major * 100) / 10;
// b) UDA was compiled for a higher compute capability
  if (deviceProp.major * 100 + deviceProp.minor * 10 < __COMPUTE_CAPABILITY__)
    errorQuda("** Running on a device with compute capability %i.%i but QUDA was compiled for %i.%i. ** \n --- Please set the correct QUDA_GPU_ARCH when running cmake.\n", deviceProp.major, deviceProp.minor, my_major, my_minor);


// c) QUDA was compiled for a lower compute capability
  if (deviceProp.major < my_major) {
    char *allow_jit_env = getenv("QUDA_ALLOW_JIT");
    if (allow_jit_env && strcmp(allow_jit_env, "1") == 0) {
      if (getVerbosity() > QUDA_SILENT) warningQuda("** Running on a device with compute capability %i.%i but QUDA was compiled for %i.%i. **\n -- Jitting the PTX since QUDA_ALLOW_JIT=1 was set. Note that this will take some time.\n", deviceProp.major, deviceProp.minor, my_major, my_minor);
    } else {
      errorQuda("** Running on a device with compute capability %i.%i but QUDA was compiled for %i.%i. **\n --- Please set the correct QUDA_GPU_ARCH when running cmake.\n If you want the PTX to be jitted for your current GPU arch please set the enviroment variable QUDA_ALLOW_JIT=1.", deviceProp.major, deviceProp.minor, my_major, my_minor);
    }
  }
// d) QUDA built for same major compute capability but lower minor
  if (deviceProp.major == my_major and deviceProp.minor > my_minor) {
    warningQuda("** Running on a device with compute capability %i.%i but QUDA was compiled for %i.%i. **\n -- This might result in a lower performance. Please consider adjusting QUDA_GPU_ARCH when running cmake.\n", deviceProp.major, deviceProp.minor, my_major, my_minor);
  }

  if (getVerbosity() >= QUDA_SUMMARIZE) {
    printfQuda("Using device %d: %s\n", dev, deviceProp.name);
  }
#ifndef USE_QDPJIT
  cudaSetDevice(dev);
  checkCudaErrorNoSync(); // "NoSync" for correctness in HOST_DEBUG mode
#endif


#if ((CUDA_VERSION >= 6000) && defined NUMA_NVML)
  char *enable_numa_env = getenv("QUDA_ENABLE_NUMA");
  if (enable_numa_env && strcmp(enable_numa_env, "0") == 0) {
    if (getVerbosity() > QUDA_SILENT) printfQuda("Disabling numa_affinity\n");
  }
  else{
    setNumaAffinityNVML(dev);
  }
#endif



  cudaDeviceSetCacheConfig(cudaFuncCachePreferL1);
  //cudaDeviceSetSharedMemConfig(cudaSharedMemBankSizeEightByte);
  // cudaGetDeviceProperties(&deviceProp, dev);

  { // determine if we will do CPU or GPU data reordering (default is GPU)
    char *reorder_str = getenv("QUDA_REORDER_LOCATION");

    if (!reorder_str || (strcmp(reorder_str,"CPU") && strcmp(reorder_str,"cpu")) ) {
      warningQuda("Data reordering done on GPU (set with QUDA_REORDER_LOCATION=GPU/CPU)");
      reorder_location_set(QUDA_CUDA_FIELD_LOCATION);
    } else {
      warningQuda("Data reordering done on CPU (set with QUDA_REORDER_LOCATION=GPU/CPU)");
      reorder_location_set(QUDA_CPU_FIELD_LOCATION);
    }
  }

  profileInit.TPSTOP(QUDA_PROFILE_INIT);
  profileInit.TPSTOP(QUDA_PROFILE_TOTAL);
}

void printDeviceProp()
{

  int dev_count;
  cudaGetDeviceCount(&dev_count);
  int device;
  for (device = 0; device < dev_count; device++) {

    // cudaDeviceProp deviceProp;
    cudaGetDeviceProperties(&deviceProp, device);
    printfQuda("%d - name:                    %s\n", device, deviceProp.name);
    printfQuda("%d - totalGlobalMem:          %lu bytes ( %.2f Gbytes)\n", device, deviceProp.totalGlobalMem,
               deviceProp.totalGlobalMem / (float)(1024 * 1024 * 1024));
    printfQuda("%d - sharedMemPerBlock:       %lu bytes ( %.2f Kbytes)\n", device, deviceProp.sharedMemPerBlock,
               deviceProp.sharedMemPerBlock / (float)1024);
    printfQuda("%d - regsPerBlock:            %d\n", device, deviceProp.regsPerBlock);
    printfQuda("%d - warpSize:                %d\n", device, deviceProp.warpSize);
    printfQuda("%d - memPitch:                %lu\n", device, deviceProp.memPitch);
    printfQuda("%d - maxThreadsPerBlock:      %d\n", device, deviceProp.maxThreadsPerBlock);
    printfQuda("%d - maxThreadsDim[0]:        %d\n", device, deviceProp.maxThreadsDim[0]);
    printfQuda("%d - maxThreadsDim[1]:        %d\n", device, deviceProp.maxThreadsDim[1]);
    printfQuda("%d - maxThreadsDim[2]:        %d\n", device, deviceProp.maxThreadsDim[2]);
    printfQuda("%d - maxGridSize[0]:          %d\n", device, deviceProp.maxGridSize[0]);
    printfQuda("%d - maxGridSize[1]:          %d\n", device, deviceProp.maxGridSize[1]);
    printfQuda("%d - maxGridSize[2]:          %d\n", device, deviceProp.maxGridSize[2]);
    printfQuda("%d - totalConstMem:           %lu bytes ( %.2f Kbytes)\n", device, deviceProp.totalConstMem,
               deviceProp.totalConstMem / (float)1024);
    printfQuda("%d - compute capability:      %d.%d\n", device, deviceProp.major, deviceProp.minor);
    printfQuda("%d - deviceOverlap            %s\n", device, (deviceProp.deviceOverlap ? "true" : "false"));
    printfQuda("%d - multiProcessorCount      %d\n", device, deviceProp.multiProcessorCount);
    printfQuda("%d - kernelExecTimeoutEnabled %s\n", device, (deviceProp.kernelExecTimeoutEnabled ? "true" : "false"));
    printfQuda("%d - integrated               %s\n", device, (deviceProp.integrated ? "true" : "false"));
    printfQuda("%d - canMapHostMemory         %s\n", device, (deviceProp.canMapHostMemory ? "true" : "false"));
    switch (deviceProp.computeMode) {
    case 0: printfQuda("%d - computeMode              0: cudaComputeModeDefault\n", device); break;
    case 1: printfQuda("%d - computeMode              1: cudaComputeModeExclusive\n", device); break;
    case 2: printfQuda("%d - computeMode              2: cudaComputeModeProhibited\n", device); break;
    case 3: printfQuda("%d - computeMode              3: cudaComputeModeExclusiveProcess\n", device); break;
    default: errorQuda("Unknown deviceProp.computeMode.");
    }

    printfQuda("%d - surfaceAlignment         %lu\n", device, deviceProp.surfaceAlignment);
    printfQuda("%d - concurrentKernels        %s\n", device, (deviceProp.concurrentKernels ? "true" : "false"));
    printfQuda("%d - ECCEnabled               %s\n", device, (deviceProp.ECCEnabled ? "true" : "false"));
    printfQuda("%d - pciBusID                 %d\n", device, deviceProp.pciBusID);
    printfQuda("%d - pciDeviceID              %d\n", device, deviceProp.pciDeviceID);
    printfQuda("%d - pciDomainID              %d\n", device, deviceProp.pciDomainID);
    printfQuda("%d - tccDriver                %s\n", device, (deviceProp.tccDriver ? "true" : "false"));
    switch (deviceProp.asyncEngineCount) {
    case 0: printfQuda("%d - asyncEngineCount         1: host -> device only\n", device); break;
    case 1: printfQuda("%d - asyncEngineCount         2: host <-> device\n", device); break;
    case 2: printfQuda("%d - asyncEngineCount         0: not supported\n", device); break;
    default: errorQuda("Unknown deviceProp.asyncEngineCount.");
    }
    printfQuda("%d - unifiedAddressing        %s\n", device, (deviceProp.unifiedAddressing ? "true" : "false"));
    printfQuda("%d - memoryClockRate          %d kilohertz\n", device, deviceProp.memoryClockRate);
    printfQuda("%d - memoryBusWidth           %d bits\n", device, deviceProp.memoryBusWidth);
    printfQuda("%d - l2CacheSize              %d bytes\n", device, deviceProp.l2CacheSize);
    printfQuda("%d - maxThreadsPerMultiProcessor          %d\n\n", device, deviceProp.maxThreadsPerMultiProcessor);
  }
}

/*
 * Any persistent memory allocations that QUDA uses are done here.
 */
void initQudaMemory()
{
  profileInit.TPSTART(QUDA_PROFILE_TOTAL);
  profileInit.TPSTART(QUDA_PROFILE_INIT);

  if (!comms_initialized) init_default_comms();

  streams = new qudaStream_t[Nstream];

  int greatestPriority;
  int leastPriority;
  cudaDeviceGetStreamPriorityRange(&leastPriority, &greatestPriority);
  for (int i=0; i<Nstream-1; i++) {
    cudaStreamCreateWithPriority(&streams[i], cudaStreamDefault, greatestPriority);
  }
  cudaStreamCreateWithPriority(&streams[Nstream-1], cudaStreamDefault, leastPriority);

  checkCudaError();
  createDslashEvents();
  blas::init();
  cublas::init();

  // initalize the memory pool allocators
  pool::init();

  num_failures_h = static_cast<int*>(mapped_malloc(sizeof(int)));
  cudaHostGetDevicePointer(&num_failures_d, num_failures_h, 0);

  loadTuneCache();

  for (int d=0; d<4; d++) R[d] = 2 * (redundant_comms || commDimPartitioned(d));

  profileInit.TPSTOP(QUDA_PROFILE_INIT);
  profileInit.TPSTOP(QUDA_PROFILE_TOTAL);
}

void updateR()
{
  for (int d=0; d<4; d++) R[d] = 2 * (redundant_comms || commDimPartitioned(d));
}

void initQuda(int dev)
{
  // initialize communications topology, if not already done explicitly via initCommsGridQuda()
  if (!comms_initialized) init_default_comms();

  // set the device that QUDA uses
  initQudaDevice(dev);

  // set the persistant memory allocations that QUDA uses (Blas, streams, etc.)
  initQudaMemory();
}

// This is a flag used to signal when we have downloaded new gauge
// field.  Set by loadGaugeQuda and consumed by loadCloverQuda as one
// possible flag to indicate we need to recompute the clover field
static bool invalidate_clover = true;

void loadGaugeQuda(void *h_gauge, QudaGaugeParam *param)
{
  profileGauge.TPSTART(QUDA_PROFILE_TOTAL);

  if (!initialized) errorQuda("QUDA not initialized");
  if (getVerbosity() == QUDA_DEBUG_VERBOSE) printQudaGaugeParam(param);

  checkGaugeParam(param);

  profileGauge.TPSTART(QUDA_PROFILE_INIT);
  // Set the specific input parameters and create the cpu gauge field
  GaugeFieldParam gauge_param(h_gauge, *param);

  if (gauge_param.order <= 4) gauge_param.ghostExchange = QUDA_GHOST_EXCHANGE_NO;
  GaugeField *in = (param->location == QUDA_CPU_FIELD_LOCATION) ?
    static_cast<GaugeField*>(new cpuGaugeField(gauge_param)) :
    static_cast<GaugeField*>(new cudaGaugeField(gauge_param));

  if (in->Order() == QUDA_BQCD_GAUGE_ORDER) {
    static size_t checksum = SIZE_MAX;
    size_t in_checksum = in->checksum(true);
    if (in_checksum == checksum) {
      if (getVerbosity() >= QUDA_VERBOSE) printfQuda("Gauge field unchanged - using cached gauge field %lu\n", checksum);
      profileGauge.TPSTOP(QUDA_PROFILE_INIT);
      profileGauge.TPSTOP(QUDA_PROFILE_TOTAL);
      delete in;
      invalidate_clover = false;
      return;
    }
    checksum = in_checksum;
    invalidate_clover = true;
  }

  // free any current gauge field before new allocations to reduce memory overhead
  switch (param->type) {
    case QUDA_WILSON_LINKS:
      if (gaugeRefinement != gaugeSloppy && gaugeRefinement) delete gaugeRefinement;
      if (gaugeSloppy != gaugePrecondition && gaugePrecise != gaugePrecondition && gaugePrecondition)
        delete gaugePrecondition;
      if (gaugePrecise != gaugeSloppy && gaugeSloppy) delete gaugeSloppy;
      if (gaugePrecise && !param->use_resident_gauge) delete gaugePrecise;
      break;
    case QUDA_ASQTAD_FAT_LINKS:
      if (gaugeFatRefinement != gaugeFatSloppy && gaugeFatRefinement) delete gaugeFatRefinement;
      if (gaugeFatSloppy != gaugeFatPrecondition && gaugeFatPrecise != gaugeFatPrecondition && gaugeFatPrecondition)
        delete gaugeFatPrecondition;
      if (gaugeFatPrecise != gaugeFatSloppy && gaugeFatSloppy) delete gaugeFatSloppy;
      if (gaugeFatPrecise && !param->use_resident_gauge) delete gaugeFatPrecise;
      break;
    case QUDA_ASQTAD_LONG_LINKS:
      if (gaugeLongRefinement != gaugeLongSloppy && gaugeLongRefinement) delete gaugeLongRefinement;
      if (gaugeLongSloppy != gaugeLongPrecondition && gaugeLongPrecise != gaugeLongPrecondition && gaugeLongPrecondition)
        delete gaugeLongPrecondition;
      if (gaugeLongPrecise != gaugeLongSloppy && gaugeLongSloppy) delete gaugeLongSloppy;
      if (gaugeLongPrecise) delete gaugeLongPrecise;
      break;
    case QUDA_SMEARED_LINKS:
      if (gaugeSmeared) delete gaugeSmeared;
      break;
    default:
      errorQuda("Invalid gauge type %d", param->type);
  }

  // if not preserving then copy the gauge field passed in
  cudaGaugeField *precise = nullptr;

  // switch the parameters for creating the mirror precise cuda gauge field
  gauge_param.create = QUDA_NULL_FIELD_CREATE;
  gauge_param.reconstruct = param->reconstruct;
  gauge_param.setPrecision(param->cuda_prec, true);
  gauge_param.ghostExchange = QUDA_GHOST_EXCHANGE_PAD;
  gauge_param.pad = param->ga_pad;

  precise = new cudaGaugeField(gauge_param);

  if (param->use_resident_gauge) {
    if(gaugePrecise == nullptr) errorQuda("No resident gauge field");
    // copy rather than point at to ensure that the padded region is filled in
    precise->copy(*gaugePrecise);
    precise->exchangeGhost();
    delete gaugePrecise;
    gaugePrecise = nullptr;
    profileGauge.TPSTOP(QUDA_PROFILE_INIT);
  } else {
    profileGauge.TPSTOP(QUDA_PROFILE_INIT);
    profileGauge.TPSTART(QUDA_PROFILE_H2D);
    precise->copy(*in);
    profileGauge.TPSTOP(QUDA_PROFILE_H2D);
  }

  // for gaugeSmeared we are interested only in the precise version
  if (param->type == QUDA_SMEARED_LINKS) {
    gaugeSmeared = createExtendedGauge(*precise, R, profileGauge);

    profileGauge.TPSTART(QUDA_PROFILE_FREE);
    delete precise;
    delete in;
    profileGauge.TPSTOP(QUDA_PROFILE_FREE);

    profileGauge.TPSTOP(QUDA_PROFILE_TOTAL);
    return;
  }

  // creating sloppy fields isn't really compute, but it is work done on the gpu
  profileGauge.TPSTART(QUDA_PROFILE_COMPUTE);

  // switch the parameters for creating the mirror sloppy cuda gauge field
  gauge_param.reconstruct = param->reconstruct_sloppy;
  gauge_param.setPrecision(param->cuda_prec_sloppy, true);
  cudaGaugeField *sloppy = nullptr;
  if (param->cuda_prec == param->cuda_prec_sloppy && param->reconstruct == param->reconstruct_sloppy) {
    sloppy = precise;
  } else {
    sloppy = new cudaGaugeField(gauge_param);
    sloppy->copy(*precise);
  }

  // switch the parameters for creating the mirror preconditioner cuda gauge field
  gauge_param.reconstruct = param->reconstruct_precondition;
  gauge_param.setPrecision(param->cuda_prec_precondition, true);
  cudaGaugeField *precondition = nullptr;
  if (param->cuda_prec == param->cuda_prec_precondition && param->reconstruct == param->reconstruct_precondition) {
    precondition = precise;
  } else if (param->cuda_prec_sloppy == param->cuda_prec_precondition
             && param->reconstruct_sloppy == param->reconstruct_precondition) {
    precondition = sloppy;
  } else {
    precondition = new cudaGaugeField(gauge_param);
    precondition->copy(*precise);
  }

  // switch the parameters for creating the refinement cuda gauge field
  gauge_param.reconstruct = param->reconstruct_refinement_sloppy;
  gauge_param.setPrecision(param->cuda_prec_refinement_sloppy, true);
  cudaGaugeField *refinement = nullptr;
  if (param->cuda_prec_sloppy == param->cuda_prec_refinement_sloppy
      && param->reconstruct_sloppy == param->reconstruct_refinement_sloppy) {
    refinement = sloppy;
  } else {
    refinement = new cudaGaugeField(gauge_param);
    refinement->copy(*sloppy);
  }

  profileGauge.TPSTOP(QUDA_PROFILE_COMPUTE);

  // create an extended preconditioning field
  cudaGaugeField* extended = nullptr;
  if (param->overlap){
    int R[4]; // domain-overlap widths in different directions
    for (int i=0; i<4; ++i) R[i] = param->overlap*commDimPartitioned(i);
    extended = createExtendedGauge(*precondition, R, profileGauge);
  }

  switch (param->type) {
    case QUDA_WILSON_LINKS:
      gaugePrecise = precise;
      gaugeSloppy = sloppy;
      gaugePrecondition = precondition;
      gaugeRefinement = refinement;

      if(param->overlap) gaugeExtended = extended;
      break;
    case QUDA_ASQTAD_FAT_LINKS:
      gaugeFatPrecise = precise;
      gaugeFatSloppy = sloppy;
      gaugeFatPrecondition = precondition;
      gaugeFatRefinement = refinement;

      if(param->overlap){
        if(gaugeFatExtended) errorQuda("Extended gauge fat field already allocated");
	gaugeFatExtended = extended;
      }
      break;
    case QUDA_ASQTAD_LONG_LINKS:
      gaugeLongPrecise = precise;
      gaugeLongSloppy = sloppy;
      gaugeLongPrecondition = precondition;
      gaugeLongRefinement = refinement;

      if(param->overlap){
        if(gaugeLongExtended) errorQuda("Extended gauge long field already allocated");
   	gaugeLongExtended = extended;
      }
      break;
    default:
      errorQuda("Invalid gauge type %d", param->type);
  }

  profileGauge.TPSTART(QUDA_PROFILE_FREE);
  delete in;
  profileGauge.TPSTOP(QUDA_PROFILE_FREE);

  if (extendedGaugeResident) {
    // updated the resident gauge field if needed
    const int *R_ = extendedGaugeResident->R();
    const int R[] = { R_[0], R_[1], R_[2], R_[3] };
    QudaReconstructType recon = extendedGaugeResident->Reconstruct();
    delete extendedGaugeResident;

    extendedGaugeResident = createExtendedGauge(*gaugePrecise, R, profileGauge, false, recon);
  }

  saveTuneCache();

  profileGauge.TPSTOP(QUDA_PROFILE_TOTAL);
}

void saveGaugeQuda(void *h_gauge, QudaGaugeParam *param)
{
  profileGauge.TPSTART(QUDA_PROFILE_TOTAL);

  if (param->location != QUDA_CPU_FIELD_LOCATION)
    errorQuda("Non-cpu output location not yet supported");

  if (!initialized) errorQuda("QUDA not initialized");
  checkGaugeParam(param);

  // Set the specific cpu parameters and create the cpu gauge field
  GaugeFieldParam gauge_param(h_gauge, *param);
  cpuGaugeField cpuGauge(gauge_param);
  cudaGaugeField *cudaGauge = nullptr;
  switch (param->type) {
    case QUDA_WILSON_LINKS:
      cudaGauge = gaugePrecise;
      break;
    case QUDA_ASQTAD_FAT_LINKS:
      cudaGauge = gaugeFatPrecise;
      break;
    case QUDA_ASQTAD_LONG_LINKS:
      cudaGauge = gaugeLongPrecise;
      break;
    case QUDA_SMEARED_LINKS:
      gauge_param.create = QUDA_NULL_FIELD_CREATE;
      gauge_param.reconstruct = param->reconstruct;
      gauge_param.setPrecision(param->cuda_prec, true);
      gauge_param.ghostExchange = QUDA_GHOST_EXCHANGE_PAD;
      gauge_param.pad = param->ga_pad;
      cudaGauge = new cudaGaugeField(gauge_param);
      copyExtendedGauge(*cudaGauge, *gaugeSmeared, QUDA_CUDA_FIELD_LOCATION);
      break;
    default:
      errorQuda("Invalid gauge type");
  }

  profileGauge.TPSTART(QUDA_PROFILE_D2H);
  cudaGauge->saveCPUField(cpuGauge);
  profileGauge.TPSTOP(QUDA_PROFILE_D2H);

  if (param->type == QUDA_SMEARED_LINKS) { delete cudaGauge; }

  profileGauge.TPSTOP(QUDA_PROFILE_TOTAL);
}

void loadSloppyCloverQuda(const QudaPrecision prec[]);
void freeSloppyCloverQuda();

void loadCloverQuda(void *h_clover, void *h_clovinv, QudaInvertParam *inv_param)
{
  profileClover.TPSTART(QUDA_PROFILE_TOTAL);
  profileClover.TPSTART(QUDA_PROFILE_INIT);

  checkCloverParam(inv_param);
  bool device_calc = false; // calculate clover and inverse on the device?

  pushVerbosity(inv_param->verbosity);
  if (getVerbosity() >= QUDA_DEBUG_VERBOSE) printQudaInvertParam(inv_param);

  if (!initialized) errorQuda("QUDA not initialized");

  if ( (!h_clover && !h_clovinv) || inv_param->compute_clover ) {
    device_calc = true;
    if (inv_param->clover_coeff == 0.0) errorQuda("called with neither clover term nor inverse and clover coefficient not set");
    if (gaugePrecise->Anisotropy() != 1.0) errorQuda("cannot compute anisotropic clover field");
  }

  if (inv_param->clover_cpu_prec == QUDA_HALF_PRECISION)  errorQuda("Half precision not supported on CPU");
  if (gaugePrecise == nullptr) errorQuda("Gauge field must be loaded before clover");
  if ((inv_param->dslash_type != QUDA_CLOVER_WILSON_DSLASH) && (inv_param->dslash_type != QUDA_TWISTED_CLOVER_DSLASH)
      && (inv_param->dslash_type != QUDA_CLOVER_HASENBUSCH_TWIST_DSLASH)) {
    errorQuda("Wrong dslash_type %d in loadCloverQuda()", inv_param->dslash_type);
  }

  // determines whether operator is preconditioned when calling invertQuda()
  bool pc_solve = (inv_param->solve_type == QUDA_DIRECT_PC_SOLVE ||
      inv_param->solve_type == QUDA_NORMOP_PC_SOLVE ||
      inv_param->solve_type == QUDA_NORMERR_PC_SOLVE );

  // determines whether operator is preconditioned when calling MatQuda() or MatDagMatQuda()
  bool pc_solution = (inv_param->solution_type == QUDA_MATPC_SOLUTION ||
      inv_param->solution_type == QUDA_MATPCDAG_MATPC_SOLUTION);

  bool asymmetric = (inv_param->matpc_type == QUDA_MATPC_EVEN_EVEN_ASYMMETRIC ||
      inv_param->matpc_type == QUDA_MATPC_ODD_ODD_ASYMMETRIC);

  // uninverted clover term is required when applying unpreconditioned operator,
  // but note that dslashQuda() is always preconditioned
  if (!h_clover && !pc_solve && !pc_solution) {
    //warningQuda("Uninverted clover term not loaded");
  }

  // uninverted clover term is also required for "asymmetric" preconditioning
  if (!h_clover && pc_solve && pc_solution && asymmetric && !device_calc) {
    warningQuda("Uninverted clover term not loaded");
  }

  bool twisted = inv_param->dslash_type == QUDA_TWISTED_CLOVER_DSLASH ? true : false;

  CloverFieldParam clover_param;
  clover_param.nDim = 4;
  clover_param.csw = inv_param->clover_coeff;
  clover_param.twisted = twisted;
  clover_param.mu2 = twisted ? 4.*inv_param->kappa*inv_param->kappa*inv_param->mu*inv_param->mu : 0.0;
  clover_param.siteSubset = QUDA_FULL_SITE_SUBSET;
  for (int i=0; i<4; i++) clover_param.x[i] = gaugePrecise->X()[i];
  clover_param.pad = inv_param->cl_pad;
  clover_param.create = QUDA_NULL_FIELD_CREATE;
  clover_param.norm = nullptr;
  clover_param.invNorm = nullptr;
  clover_param.setPrecision(inv_param->clover_cuda_prec);
  clover_param.direct = h_clover || device_calc ? true : false;
  clover_param.inverse = (h_clovinv || pc_solve) && !dynamic_clover_inverse() ? true : false;
  CloverField *in = nullptr;
  profileClover.TPSTOP(QUDA_PROFILE_INIT);

  // FIXME do we need to make this more robust to changing other meta data (compare cloverPrecise against clover_param)
  bool clover_update = false;
  double csw_old = cloverPrecise ? cloverPrecise->Csw() : 0.0;
  if (!cloverPrecise || invalidate_clover || inv_param->clover_coeff != csw_old) clover_update = true;

  // compute or download clover field only if gauge field has been updated or clover field doesn't exist
  if (clover_update) {
    if (getVerbosity() >= QUDA_VERBOSE) printfQuda("Creating new clover field\n");
    freeSloppyCloverQuda();
    if (cloverPrecise) delete cloverPrecise;

    profileClover.TPSTART(QUDA_PROFILE_INIT);
    cloverPrecise = new cudaCloverField(clover_param);

    if (!device_calc || inv_param->return_clover || inv_param->return_clover_inverse) {
      // create a param for the cpu clover field
      CloverFieldParam inParam(clover_param);
      inParam.setPrecision(inv_param->clover_cpu_prec);
      inParam.order = inv_param->clover_order;
      inParam.direct = h_clover ? true : false;
      inParam.inverse = h_clovinv ? true : false;
      inParam.clover = h_clover;
      inParam.cloverInv = h_clovinv;
      inParam.create = QUDA_REFERENCE_FIELD_CREATE;
      in = (inv_param->clover_location == QUDA_CPU_FIELD_LOCATION) ?
	static_cast<CloverField*>(new cpuCloverField(inParam)) :
	static_cast<CloverField*>(new cudaCloverField(inParam));
    }
    profileClover.TPSTOP(QUDA_PROFILE_INIT);

    if (!device_calc) {
      profileClover.TPSTART(QUDA_PROFILE_H2D);
      bool inverse = (h_clovinv && !inv_param->compute_clover_inverse && !dynamic_clover_inverse());
      cloverPrecise->copy(*in, inverse);
      profileClover.TPSTOP(QUDA_PROFILE_H2D);
    } else {
      profileClover.TPSTOP(QUDA_PROFILE_TOTAL);
      createCloverQuda(inv_param);
      profileClover.TPSTART(QUDA_PROFILE_TOTAL);
    }

    // inverted clover term is required when applying preconditioned operator
    if ((!h_clovinv || inv_param->compute_clover_inverse) && pc_solve) {
      profileClover.TPSTART(QUDA_PROFILE_COMPUTE);
      if (!dynamic_clover_inverse()) {
	cloverInvert(*cloverPrecise, inv_param->compute_clover_trlog);
	if (inv_param->compute_clover_trlog) {
	  inv_param->trlogA[0] = cloverPrecise->TrLog()[0];
	  inv_param->trlogA[1] = cloverPrecise->TrLog()[1];
	}
      }
      profileClover.TPSTOP(QUDA_PROFILE_COMPUTE);
    }
  } else {
    if (getVerbosity() >= QUDA_VERBOSE) printfQuda("Gauge field unchanged - using cached clover field\n");
  }

  clover_param.direct = true;
  clover_param.inverse = dynamic_clover_inverse() ? false : true;

  cloverPrecise->setRho(inv_param->clover_rho);

  QudaPrecision prec[] = {inv_param->clover_cuda_prec_sloppy, inv_param->clover_cuda_prec_precondition,
                          inv_param->clover_cuda_prec_refinement_sloppy};
  loadSloppyCloverQuda(prec);

  // if requested, copy back the clover / inverse field
  if (inv_param->return_clover || inv_param->return_clover_inverse) {
    if (!h_clover && !h_clovinv) errorQuda("Requested clover field return but no clover host pointers set");

    // copy the inverted clover term into host application order on the device
    clover_param.setPrecision(inv_param->clover_cpu_prec);
    clover_param.direct = (h_clover && inv_param->return_clover);
    clover_param.inverse = (h_clovinv && inv_param->return_clover_inverse);

    // this isn't really "epilogue" but this label suffices
    profileClover.TPSTART(QUDA_PROFILE_EPILOGUE);
    cudaCloverField *hack = nullptr;
    if (!dynamic_clover_inverse()) {
      clover_param.order = inv_param->clover_order;
      hack = new cudaCloverField(clover_param);
      hack->copy(*cloverPrecise); // FIXME this can lead to an redundant copies if we're not copying back direct + inverse
    } else {
      auto *hackOfTheHack = new cudaCloverField(clover_param);	// Hack of the hack
      hackOfTheHack->copy(*cloverPrecise, false);
      cloverInvert(*hackOfTheHack, inv_param->compute_clover_trlog);
      if (inv_param->compute_clover_trlog) {
	inv_param->trlogA[0] = cloverPrecise->TrLog()[0];
	inv_param->trlogA[1] = cloverPrecise->TrLog()[1];
      }
      clover_param.order = inv_param->clover_order;
      hack = new cudaCloverField(clover_param);
      hack->copy(*hackOfTheHack); // FIXME this can lead to an redundant copies if we're not copying back direct + inverse
      delete hackOfTheHack;
    }
    profileClover.TPSTOP(QUDA_PROFILE_EPILOGUE);

    // copy the field into the host application's clover field
    profileClover.TPSTART(QUDA_PROFILE_D2H);
    if (inv_param->return_clover) {
      qudaMemcpy((char*)(in->V(false)), (char*)(hack->V(false)), in->Bytes(), cudaMemcpyDeviceToHost);
    }
    if (inv_param->return_clover_inverse) {
      qudaMemcpy((char*)(in->V(true)), (char*)(hack->V(true)), in->Bytes(), cudaMemcpyDeviceToHost);
    }

    profileClover.TPSTOP(QUDA_PROFILE_D2H);

    delete hack;
    checkCudaError();
  }

  profileClover.TPSTART(QUDA_PROFILE_FREE);
  if (in) delete in; // delete object referencing input field
  profileClover.TPSTOP(QUDA_PROFILE_FREE);

  popVerbosity();
  saveTuneCache();

  profileClover.TPSTOP(QUDA_PROFILE_TOTAL);
}

void freeSloppyCloverQuda();

void loadSloppyCloverQuda(const QudaPrecision *prec)
{
  freeSloppyCloverQuda();

  if (cloverPrecise) {
    // create the mirror sloppy clover field
    CloverFieldParam clover_param(*cloverPrecise);

    clover_param.setPrecision(prec[0]);

    if (cloverPrecise->V(false) != cloverPrecise->V(true)) {
      clover_param.direct = true;
      clover_param.inverse = true;
    } else {
      clover_param.direct = false;
      clover_param.inverse = true;
    }

    if (clover_param.Precision() != cloverPrecise->Precision()) {
      cloverSloppy = new cudaCloverField(clover_param);
      cloverSloppy->copy(*cloverPrecise, clover_param.inverse);
    } else {
      cloverSloppy = cloverPrecise;
    }

    // switch the parameters for creating the mirror preconditioner clover field
    clover_param.setPrecision(prec[1]);

    // create the mirror preconditioner clover field
    if (clover_param.Precision() == cloverPrecise->Precision()) {
      cloverPrecondition = cloverPrecise;
    } else if (clover_param.Precision() == cloverSloppy->Precision()) {
      cloverPrecondition = cloverSloppy;
    } else {
      cloverPrecondition = new cudaCloverField(clover_param);
      cloverPrecondition->copy(*cloverPrecise, clover_param.inverse);
    }

    // switch the parameters for creating the mirror preconditioner clover field
    clover_param.setPrecision(prec[2]);

    // create the mirror preconditioner clover field
    if (clover_param.Precision() != cloverSloppy->Precision()) {
      cloverRefinement = new cudaCloverField(clover_param);
      cloverRefinement->copy(*cloverSloppy, clover_param.inverse);
    } else {
      cloverRefinement = cloverSloppy;
    }
  }

}

// just free the sloppy fields used in mixed-precision solvers
void freeSloppyGaugeQuda()
{
  if (!initialized) errorQuda("QUDA not initialized");

  if (gaugeSloppy != gaugeRefinement && gaugeRefinement) delete gaugeRefinement;
  if (gaugeSloppy != gaugePrecondition && gaugePrecise != gaugePrecondition && gaugePrecondition)
    delete gaugePrecondition;
  if (gaugePrecise != gaugeSloppy && gaugeSloppy) delete gaugeSloppy;

  gaugeRefinement = nullptr;
  gaugePrecondition = nullptr;
  gaugeSloppy = nullptr;

  if (gaugeLongSloppy != gaugeLongRefinement && gaugeLongRefinement) delete gaugeLongRefinement;
  if (gaugeLongSloppy != gaugeLongPrecondition && gaugeLongPrecise != gaugeLongPrecondition && gaugeLongPrecondition)
    delete gaugeLongPrecondition;
  if (gaugeLongPrecise != gaugeLongSloppy && gaugeLongSloppy) delete gaugeLongSloppy;

  gaugeLongRefinement = nullptr;
  gaugeLongPrecondition = nullptr;
  gaugeLongSloppy = nullptr;

  if (gaugeFatSloppy != gaugeFatRefinement && gaugeFatRefinement) delete gaugeFatRefinement;
  if (gaugeFatSloppy != gaugeFatPrecondition && gaugeFatPrecise != gaugeFatPrecondition && gaugeFatPrecondition)
    delete gaugeFatPrecondition;
  if (gaugeFatPrecise != gaugeFatSloppy && gaugeFatSloppy) delete gaugeFatSloppy;

  gaugeFatRefinement = nullptr;
  gaugeFatPrecondition = nullptr;
  gaugeFatSloppy = nullptr;
}

void freeGaugeQuda(void)
{
  if (!initialized) errorQuda("QUDA not initialized");

  freeSloppyGaugeQuda();

  if (gaugePrecise) delete gaugePrecise;
  if (gaugeExtended) delete gaugeExtended;

  gaugePrecise = nullptr;
  gaugeExtended = nullptr;

  if (gaugeLongPrecise) delete gaugeLongPrecise;
  if (gaugeLongExtended) delete gaugeLongExtended;

  gaugeLongPrecise = nullptr;
  gaugeLongExtended = nullptr;

  if (gaugeFatPrecise) delete gaugeFatPrecise;

  gaugeFatPrecise = nullptr;
  gaugeFatExtended = nullptr;

  if (gaugeSmeared) delete gaugeSmeared;

  gaugeSmeared = nullptr;
  // Need to merge extendedGaugeResident and gaugeFatPrecise/gaugePrecise
  if (extendedGaugeResident) {
    delete extendedGaugeResident;
    extendedGaugeResident = nullptr;
  }
}

void loadSloppyGaugeQuda(const QudaPrecision *prec, const QudaReconstructType *recon)
{
  // first do SU3 links (if they exist)
  if (gaugePrecise) {
    GaugeFieldParam gauge_param(*gaugePrecise);
    // switch the parameters for creating the mirror sloppy cuda gauge field

    gauge_param.reconstruct = recon[0];
    gauge_param.setPrecision(prec[0], true);

    if (gaugeSloppy) errorQuda("gaugeSloppy already exists");

    if (gauge_param.Precision() == gaugePrecise->Precision() && gauge_param.reconstruct == gaugePrecise->Reconstruct()) {
      gaugeSloppy = gaugePrecise;
    } else {
      gaugeSloppy = new cudaGaugeField(gauge_param);
      gaugeSloppy->copy(*gaugePrecise);
    }

    // switch the parameters for creating the mirror preconditioner cuda gauge field
    gauge_param.reconstruct = recon[1];
    gauge_param.setPrecision(prec[1], true);

    if (gaugePrecondition) errorQuda("gaugePrecondition already exists");

    if (gauge_param.Precision() == gaugePrecise->Precision() && gauge_param.reconstruct == gaugePrecise->Reconstruct()) {
      gaugePrecondition = gaugePrecise;
    } else if (gauge_param.Precision() == gaugeSloppy->Precision()
               && gauge_param.reconstruct == gaugeSloppy->Reconstruct()) {
      gaugePrecondition = gaugeSloppy;
    } else {
      gaugePrecondition = new cudaGaugeField(gauge_param);
      gaugePrecondition->copy(*gaugePrecise);
    }

    // switch the parameters for creating the mirror refinement cuda gauge field
    gauge_param.reconstruct = recon[2];
    gauge_param.setPrecision(prec[2], true);

    if (gaugeRefinement) errorQuda("gaugeRefinement already exists");

    if (gauge_param.Precision() == gaugeSloppy->Precision() && gauge_param.reconstruct == gaugeSloppy->Reconstruct()) {
      gaugeRefinement = gaugeSloppy;
    } else {
      gaugeRefinement = new cudaGaugeField(gauge_param);
      gaugeRefinement->copy(*gaugeSloppy);
    }
  }

  // fat links (if they exist)
  if (gaugeFatPrecise) {
    GaugeFieldParam gauge_param(*gaugeFatPrecise);

    gauge_param.setPrecision(prec[0], true);

    if (gaugeFatSloppy) errorQuda("gaugeFatSloppy already exists");

    if (gauge_param.Precision() == gaugeFatPrecise->Precision()
        && gauge_param.reconstruct == gaugeFatPrecise->Reconstruct()) {
      gaugeFatSloppy = gaugeFatPrecise;
    } else {
      gaugeFatSloppy = new cudaGaugeField(gauge_param);
      gaugeFatSloppy->copy(*gaugeFatPrecise);
    }

    // switch the parameters for creating the mirror preconditioner cuda gauge field
    gauge_param.setPrecision(prec[1], true);

    if (gaugeFatPrecondition) errorQuda("gaugeFatPrecondition already exists\n");

    if (gauge_param.Precision() == gaugeFatPrecise->Precision()
        && gauge_param.reconstruct == gaugeFatPrecise->Reconstruct()) {
      gaugeFatPrecondition = gaugeFatPrecise;
    } else if (gauge_param.Precision() == gaugeFatSloppy->Precision()
               && gauge_param.reconstruct == gaugeFatSloppy->Reconstruct()) {
      gaugeFatPrecondition = gaugeFatSloppy;
    } else {
      gaugeFatPrecondition = new cudaGaugeField(gauge_param);
      gaugeFatPrecondition->copy(*gaugeFatPrecise);
    }

    // switch the parameters for creating the mirror refinement cuda gauge field
    gauge_param.setPrecision(prec[2], true);

    if (gaugeFatRefinement) errorQuda("gaugeFatRefinement already exists\n");

    if (gauge_param.Precision() == gaugeFatSloppy->Precision()
        && gauge_param.reconstruct == gaugeFatSloppy->Reconstruct()) {
      gaugeFatRefinement = gaugeFatSloppy;
    } else {
      gaugeFatRefinement = new cudaGaugeField(gauge_param);
      gaugeFatRefinement->copy(*gaugeFatSloppy);
    }
  }

  // long links (if they exist)
  if (gaugeLongPrecise) {
    GaugeFieldParam gauge_param(*gaugeLongPrecise);

    gauge_param.reconstruct = recon[0];
    gauge_param.setPrecision(prec[0], true);

    if (gaugeLongSloppy) errorQuda("gaugeLongSloppy already exists");

    if (gauge_param.Precision() == gaugeLongPrecise->Precision()
        && gauge_param.reconstruct == gaugeLongPrecise->Reconstruct()) {
      gaugeLongSloppy = gaugeLongPrecise;
    } else {
      gaugeLongSloppy = new cudaGaugeField(gauge_param);
      gaugeLongSloppy->copy(*gaugeLongPrecise);
    }

    // switch the parameters for creating the mirror preconditioner cuda gauge field
    gauge_param.reconstruct = recon[1];
    gauge_param.setPrecision(prec[1], true);

    if (gaugeLongPrecondition) errorQuda("gaugeLongPrecondition already exists\n");

    if (gauge_param.Precision() == gaugeLongPrecise->Precision()
        && gauge_param.reconstruct == gaugeLongPrecise->Reconstruct()) {
      gaugeLongPrecondition = gaugeLongPrecise;
    } else if (gauge_param.Precision() == gaugeLongSloppy->Precision()
               && gauge_param.reconstruct == gaugeLongSloppy->Reconstruct()) {
      gaugeLongPrecondition = gaugeLongSloppy;
    } else {
      gaugeLongPrecondition = new cudaGaugeField(gauge_param);
      gaugeLongPrecondition->copy(*gaugeLongPrecise);
    }

    // switch the parameters for creating the mirror refinement cuda gauge field
    gauge_param.reconstruct = recon[2];
    gauge_param.setPrecision(prec[2], true);

    if (gaugeLongRefinement) errorQuda("gaugeLongRefinement already exists\n");

    if (gauge_param.Precision() == gaugeLongSloppy->Precision()
        && gauge_param.reconstruct == gaugeLongSloppy->Reconstruct()) {
      gaugeLongRefinement = gaugeLongSloppy;
    } else {
      gaugeLongRefinement = new cudaGaugeField(gauge_param);
      gaugeLongRefinement->copy(*gaugeLongSloppy);
    }
  }
}

void freeSloppyCloverQuda()
{
  if (!initialized) errorQuda("QUDA not initialized");
  if (cloverRefinement != cloverSloppy && cloverRefinement) delete cloverRefinement;
  if (cloverPrecondition != cloverSloppy && cloverPrecondition != cloverPrecise && cloverPrecondition)
    delete cloverPrecondition;
  if (cloverSloppy != cloverPrecise && cloverSloppy) delete cloverSloppy;

  cloverRefinement = nullptr;
  cloverPrecondition = nullptr;
  cloverSloppy = nullptr;
}

void freeCloverQuda(void)
{
  if (!initialized) errorQuda("QUDA not initialized");
  freeSloppyCloverQuda();
  if (cloverPrecise) delete cloverPrecise;
  cloverPrecise = nullptr;
}

void flushChronoQuda(int i)
{
  if (i >= QUDA_MAX_CHRONO)
    errorQuda("Requested chrono index %d is outside of max %d\n", i, QUDA_MAX_CHRONO);

  auto &basis = chronoResident[i];

  for (auto v : basis) {
    if (v)  delete v;
  }
  basis.clear();
}

void endQuda(void)
{
  profileEnd.TPSTART(QUDA_PROFILE_TOTAL);

  if (!initialized) return;

  freeGaugeQuda();
  freeCloverQuda();

  for (int i = 0; i < QUDA_MAX_CHRONO; i++) flushChronoQuda(i);

  for (auto v : solutionResident) if (v) delete v;
  solutionResident.clear();

  if(momResident) delete momResident;

  LatticeField::freeGhostBuffer();
  cpuColorSpinorField::freeGhostBuffer();

  cublas::destroy();
  blas::end();

  pool::flush_pinned();
  pool::flush_device();

  host_free(num_failures_h);
  num_failures_h = nullptr;
  num_failures_d = nullptr;

  if (streams) {
    for (int i=0; i<Nstream; i++) cudaStreamDestroy(streams[i]);
    delete []streams;
    streams = nullptr;
  }
  destroyDslashEvents();

  saveTuneCache();
  saveProfile();

  // flush any outstanding force monitoring (if enabled)
  flushForceMonitor();

  initialized = false;

  comm_finalize();
  comms_initialized = false;

  profileEnd.TPSTOP(QUDA_PROFILE_TOTAL);
  profileInit2End.TPSTOP(QUDA_PROFILE_TOTAL);

  // print out the profile information of the lifetime of the library
  if (getVerbosity() >= QUDA_SUMMARIZE) {
    profileInit.Print();
    profileGauge.Print();
    profileClover.Print();
    profileDslash.Print();
    profileInvert.Print();
    profileMulti.Print();
    profileEigensolve.Print();
    profileFatLink.Print();
    profileGaugeForce.Print();
    profileGaugeUpdate.Print();
    profileExtendedGauge.Print();
    profileCloverForce.Print();
    profileStaggeredForce.Print();
    profileHISQForce.Print();
    profileContract.Print();
    profileSinkProject.Print();
    profileAccumulateEvecs.Print();
    profileBaryonKernel.Print();
    profileBaryonKernelModeTripletsA.Print();
    profileBaryonKernelModeTripletsB.Print();
    profileColorContract.Print();
    profileColorCross.Print();
    profileCuBLAS.Print();
    profileCovDev.Print();
    profilePlaq.Print();
    profileGaugeObs.Print();
    profileAPE.Print();
    profileSTOUT.Print();
    profileOvrImpSTOUT.Print();
    profileWFlow.Print();
    profileProject.Print();
    profilePhase.Print();
    profileMomAction.Print();
    profileEnd.Print();

    profileInit2End.Print();
    TimeProfile::PrintGlobal();

    printLaunchTimer();
    printAPIProfile();

    printfQuda("\n");
    printPeakMemUsage();
    printfQuda("\n");
  }

  assertAllMemFree();

  char *device_reset_env = getenv("QUDA_DEVICE_RESET");
  if (device_reset_env && strcmp(device_reset_env,"1") == 0) {
    // end this CUDA context
    cudaDeviceReset();
  }

}


namespace quda {

  void setDiracParam(DiracParam &diracParam, QudaInvertParam *inv_param, const bool pc)
  {
    double kappa = inv_param->kappa;
    if (inv_param->dirac_order == QUDA_CPS_WILSON_DIRAC_ORDER) {
      kappa *= gaugePrecise->Anisotropy();
    }

    switch (inv_param->dslash_type) {
    case QUDA_WILSON_DSLASH:
      diracParam.type = pc ? QUDA_WILSONPC_DIRAC : QUDA_WILSON_DIRAC;
      break;
    case QUDA_CLOVER_WILSON_DSLASH:
      diracParam.type = pc ? QUDA_CLOVERPC_DIRAC : QUDA_CLOVER_DIRAC;
      break;
    case QUDA_CLOVER_HASENBUSCH_TWIST_DSLASH:
      diracParam.type = pc ? QUDA_CLOVER_HASENBUSCH_TWISTPC_DIRAC : QUDA_CLOVER_HASENBUSCH_TWIST_DIRAC;
      break;
    case QUDA_DOMAIN_WALL_DSLASH:
      diracParam.type = pc ? QUDA_DOMAIN_WALLPC_DIRAC : QUDA_DOMAIN_WALL_DIRAC;
      diracParam.Ls = inv_param->Ls;
      break;
    case QUDA_DOMAIN_WALL_4D_DSLASH:
      diracParam.type = pc ? QUDA_DOMAIN_WALL_4DPC_DIRAC : QUDA_DOMAIN_WALL_4D_DIRAC;
      diracParam.Ls = inv_param->Ls;
      break;
    case QUDA_MOBIUS_DWF_EOFA_DSLASH:
      if (inv_param->Ls > QUDA_MAX_DWF_LS) {
        errorQuda("Length of Ls dimension %d greater than QUDA_MAX_DWF_LS %d", inv_param->Ls, QUDA_MAX_DWF_LS);
      }
      diracParam.type = pc ? QUDA_MOBIUS_DOMAIN_WALLPC_EOFA_DIRAC : QUDA_MOBIUS_DOMAIN_WALL_EOFA_DIRAC;
      diracParam.Ls = inv_param->Ls;
      if (sizeof(Complex) != sizeof(double _Complex)) {
        errorQuda("Irreconcilable difference between interface and internal complex number conventions");
      }
      memcpy(diracParam.b_5, inv_param->b_5, sizeof(Complex) * inv_param->Ls);
      memcpy(diracParam.c_5, inv_param->c_5, sizeof(Complex) * inv_param->Ls);
      diracParam.eofa_shift = inv_param->eofa_shift;
      diracParam.eofa_pm = inv_param->eofa_pm;
      diracParam.mq1 = inv_param->mq1;
      diracParam.mq2 = inv_param->mq2;
      diracParam.mq3 = inv_param->mq3;
      break;
    case QUDA_MOBIUS_DWF_DSLASH:
      if (inv_param->Ls > QUDA_MAX_DWF_LS)
	errorQuda("Length of Ls dimension %d greater than QUDA_MAX_DWF_LS %d", inv_param->Ls, QUDA_MAX_DWF_LS);
      diracParam.type = pc ? QUDA_MOBIUS_DOMAIN_WALLPC_DIRAC : QUDA_MOBIUS_DOMAIN_WALL_DIRAC;
      diracParam.Ls = inv_param->Ls;
      if (sizeof(Complex) != sizeof(double _Complex)) {
        errorQuda("Irreconcilable difference between interface and internal complex number conventions");
      }
      memcpy(diracParam.b_5, inv_param->b_5, sizeof(Complex) * inv_param->Ls);
      memcpy(diracParam.c_5, inv_param->c_5, sizeof(Complex) * inv_param->Ls);
      if (getVerbosity() >= QUDA_DEBUG_VERBOSE) {
        printfQuda("Printing b_5 and c_5 values\n");
        for (int i = 0; i < diracParam.Ls; i++) {
          printfQuda("fromQUDA diracParam: b5[%d] = %f + i%f, c5[%d] = %f + i%f\n", i, diracParam.b_5[i].real(),
              diracParam.b_5[i].imag(), i, diracParam.c_5[i].real(), diracParam.c_5[i].imag());
          // printfQuda("fromQUDA inv_param: b5[%d] = %f %f c5[%d] = %f %f\n", i, inv_param->b_5[i], i,
          // inv_param->c_5[i] ); printfQuda("fromQUDA creal: b5[%d] = %f %f c5[%d] = %f %f \n", i,
          // creal(inv_param->b_5[i]), cimag(inv_param->b_5[i]), i, creal(inv_param->c_5[i]), cimag(inv_param->c_5[i]) );
        }
      }
      break;
    case QUDA_STAGGERED_DSLASH:
      diracParam.type = pc ? QUDA_STAGGEREDPC_DIRAC : QUDA_STAGGERED_DIRAC;
      break;
    case QUDA_ASQTAD_DSLASH:
      diracParam.type = pc ? QUDA_ASQTADPC_DIRAC : QUDA_ASQTAD_DIRAC;
      break;
    case QUDA_TWISTED_MASS_DSLASH:
      diracParam.type = pc ? QUDA_TWISTED_MASSPC_DIRAC : QUDA_TWISTED_MASS_DIRAC;
      if (inv_param->twist_flavor == QUDA_TWIST_SINGLET) {
	diracParam.Ls = 1;
	diracParam.epsilon = 0.0;
      } else {
	diracParam.Ls = 2;
	diracParam.epsilon = inv_param->twist_flavor == QUDA_TWIST_NONDEG_DOUBLET ? inv_param->epsilon : 0.0;
      }
      break;
    case QUDA_TWISTED_CLOVER_DSLASH:
      diracParam.type = pc ? QUDA_TWISTED_CLOVERPC_DIRAC : QUDA_TWISTED_CLOVER_DIRAC;
      if (inv_param->twist_flavor == QUDA_TWIST_SINGLET)  {
	diracParam.Ls = 1;
	diracParam.epsilon = 0.0;
      } else {
	diracParam.Ls = 2;
	diracParam.epsilon = inv_param->twist_flavor == QUDA_TWIST_NONDEG_DOUBLET ? inv_param->epsilon : 0.0;
      }
      break;
    case QUDA_LAPLACE_DSLASH:
      diracParam.type = pc ? QUDA_GAUGE_LAPLACEPC_DIRAC : QUDA_GAUGE_LAPLACE_DIRAC;
      diracParam.laplace3D = inv_param->laplace3D;
      break;
    case QUDA_COVDEV_DSLASH:
      diracParam.type = QUDA_GAUGE_COVDEV_DIRAC;
      break;
    default:
      errorQuda("Unsupported dslash_type %d", inv_param->dslash_type);
    }

    diracParam.matpcType = inv_param->matpc_type;
    diracParam.dagger = inv_param->dagger;
    diracParam.gauge = inv_param->dslash_type == QUDA_ASQTAD_DSLASH ? gaugeFatPrecise : gaugePrecise;
    diracParam.fatGauge = gaugeFatPrecise;
    diracParam.longGauge = gaugeLongPrecise;
    diracParam.clover = cloverPrecise;
    diracParam.kappa = kappa;
    diracParam.mass = inv_param->mass;
    diracParam.m5 = inv_param->m5;
    diracParam.mu = inv_param->mu;

    for (int i=0; i<4; i++) diracParam.commDim[i] = 1;   // comms are always on

    if (diracParam.gauge->Precision() != inv_param->cuda_prec)
      errorQuda("Gauge precision %d does not match requested precision %d\n", diracParam.gauge->Precision(),
                inv_param->cuda_prec);
  }


  void setDiracSloppyParam(DiracParam &diracParam, QudaInvertParam *inv_param, const bool pc)
  {
    setDiracParam(diracParam, inv_param, pc);

    diracParam.gauge = inv_param->dslash_type == QUDA_ASQTAD_DSLASH ? gaugeFatSloppy : gaugeSloppy;
    diracParam.fatGauge = gaugeFatSloppy;
    diracParam.longGauge = gaugeLongSloppy;
    diracParam.clover = cloverSloppy;

    for (int i=0; i<4; i++) {
      diracParam.commDim[i] = 1;   // comms are always on
    }

    if (diracParam.gauge->Precision() != inv_param->cuda_prec_sloppy)
      errorQuda("Gauge precision %d does not match requested precision %d\n", diracParam.gauge->Precision(),
                inv_param->cuda_prec_sloppy);
  }

  void setDiracRefineParam(DiracParam &diracParam, QudaInvertParam *inv_param, const bool pc)
  {
    setDiracParam(diracParam, inv_param, pc);

    diracParam.gauge = inv_param->dslash_type == QUDA_ASQTAD_DSLASH ? gaugeFatRefinement : gaugeRefinement;
    diracParam.fatGauge = gaugeFatRefinement;
    diracParam.longGauge = gaugeLongRefinement;
    diracParam.clover = cloverRefinement;

    for (int i=0; i<4; i++) {
      diracParam.commDim[i] = 1;   // comms are always on
    }

    if (diracParam.gauge->Precision() != inv_param->cuda_prec_refinement_sloppy)
      errorQuda("Gauge precision %d does not match requested precision %d\n", diracParam.gauge->Precision(),
                inv_param->cuda_prec_refinement_sloppy);
  }

  // The preconditioner currently mimicks the sloppy operator with no comms
  void setDiracPreParam(DiracParam &diracParam, QudaInvertParam *inv_param, const bool pc, bool comms)
  {
    setDiracParam(diracParam, inv_param, pc);

    if (inv_param->overlap) {
      diracParam.gauge = inv_param->dslash_type == QUDA_ASQTAD_DSLASH ? gaugeFatExtended : gaugeExtended;
      diracParam.fatGauge = gaugeFatExtended;
      diracParam.longGauge = gaugeLongExtended;
    } else {
      diracParam.gauge = inv_param->dslash_type == QUDA_ASQTAD_DSLASH ? gaugeFatPrecondition : gaugePrecondition;
      diracParam.fatGauge = gaugeFatPrecondition;
      diracParam.longGauge = gaugeLongPrecondition;
    }
    diracParam.clover = cloverPrecondition;

    for (int i=0; i<4; i++) {
      diracParam.commDim[i] = comms ? 1 : 0;
    }

    // In the preconditioned staggered CG allow a different dslash type in the preconditioning
    if(inv_param->inv_type == QUDA_PCG_INVERTER && inv_param->dslash_type == QUDA_ASQTAD_DSLASH
       && inv_param->dslash_type_precondition == QUDA_STAGGERED_DSLASH) {
       diracParam.type = pc ? QUDA_STAGGEREDPC_DIRAC : QUDA_STAGGERED_DIRAC;
       diracParam.gauge = gaugeFatPrecondition;
    }

    if (diracParam.gauge->Precision() != inv_param->cuda_prec_precondition)
      errorQuda("Gauge precision %d does not match requested precision %d\n", diracParam.gauge->Precision(),
                inv_param->cuda_prec_precondition);
  }

  void createDirac(Dirac *&d, Dirac *&dSloppy, Dirac *&dPre, QudaInvertParam &param, const bool pc_solve)
  {
    DiracParam diracParam;
    DiracParam diracSloppyParam;
    DiracParam diracPreParam;

    setDiracParam(diracParam, &param, pc_solve);
    setDiracSloppyParam(diracSloppyParam, &param, pc_solve);
    // eigCG and deflation need 2 sloppy precisions and do not use Schwarz
    bool comms_flag = (param.schwarz_type != QUDA_INVALID_SCHWARZ) ? false : true;
    setDiracPreParam(diracPreParam, &param, pc_solve, comms_flag);

    d = Dirac::create(diracParam); // create the Dirac operator
    dSloppy = Dirac::create(diracSloppyParam);
    dPre = Dirac::create(diracPreParam);
  }

  void createDirac(Dirac *&d, Dirac *&dSloppy, Dirac *&dPre, Dirac *&dRef, QudaInvertParam &param, const bool pc_solve)
  {
    DiracParam diracParam;
    DiracParam diracSloppyParam;
    DiracParam diracPreParam;
    DiracParam diracRefParam;

    setDiracParam(diracParam, &param, pc_solve);
    setDiracSloppyParam(diracSloppyParam, &param, pc_solve);
    setDiracRefineParam(diracRefParam, &param, pc_solve);
    // eigCG and deflation need 2 sloppy precisions and do not use Schwarz
    bool comms_flag = (param.inv_type == QUDA_INC_EIGCG_INVERTER || param.eig_param) ? true : false;
    setDiracPreParam(diracPreParam, &param, pc_solve, comms_flag);

    d = Dirac::create(diracParam); // create the Dirac operator
    dSloppy = Dirac::create(diracSloppyParam);
    dPre = Dirac::create(diracPreParam);
    dRef = Dirac::create(diracRefParam);
  }

  static double unscaled_shifts[QUDA_MAX_MULTI_SHIFT];

  void massRescale(cudaColorSpinorField &b, QudaInvertParam &param) {

    double kappa5 = (0.5/(5.0 + param.m5));
    double kappa = (param.dslash_type == QUDA_DOMAIN_WALL_DSLASH || param.dslash_type == QUDA_DOMAIN_WALL_4D_DSLASH
                    || param.dslash_type == QUDA_MOBIUS_DWF_DSLASH || param.dslash_type == QUDA_MOBIUS_DWF_EOFA_DSLASH) ?
      kappa5 :
      param.kappa;

    if (getVerbosity() >= QUDA_DEBUG_VERBOSE) {
      printfQuda("Mass rescale: Kappa is: %g\n", kappa);
      printfQuda("Mass rescale: mass normalization: %d\n", param.mass_normalization);
      double nin = blas::norm2(b);
      printfQuda("Mass rescale: norm of source in = %g\n", nin);
    }

    // staggered dslash uses mass normalization internally
    if (param.dslash_type == QUDA_ASQTAD_DSLASH || param.dslash_type == QUDA_STAGGERED_DSLASH) {
      switch (param.solution_type) {
        case QUDA_MAT_SOLUTION:
        case QUDA_MATPC_SOLUTION:
          if (param.mass_normalization == QUDA_KAPPA_NORMALIZATION) blas::ax(2.0*param.mass, b);
          break;
        case QUDA_MATDAG_MAT_SOLUTION:
        case QUDA_MATPCDAG_MATPC_SOLUTION:
          if (param.mass_normalization == QUDA_KAPPA_NORMALIZATION) blas::ax(4.0*param.mass*param.mass, b);
          break;
        default:
          errorQuda("Not implemented");
      }
      return;
    }

    for(int i=0; i<param.num_offset; i++) {
      unscaled_shifts[i] = param.offset[i];
    }

    // multiply the source to compensate for normalization of the Dirac operator, if necessary
    switch (param.solution_type) {
      case QUDA_MAT_SOLUTION:
        if (param.mass_normalization == QUDA_MASS_NORMALIZATION ||
            param.mass_normalization == QUDA_ASYMMETRIC_MASS_NORMALIZATION) {
	  blas::ax(2.0*kappa, b);
	  for(int i=0; i<param.num_offset; i++)  param.offset[i] *= 2.0*kappa;
        }
        break;
      case QUDA_MATDAG_MAT_SOLUTION:
        if (param.mass_normalization == QUDA_MASS_NORMALIZATION ||
            param.mass_normalization == QUDA_ASYMMETRIC_MASS_NORMALIZATION) {
	  blas::ax(4.0*kappa*kappa, b);
	  for(int i=0; i<param.num_offset; i++)  param.offset[i] *= 4.0*kappa*kappa;
        }
        break;
      case QUDA_MATPC_SOLUTION:
        if (param.mass_normalization == QUDA_MASS_NORMALIZATION) {
	  blas::ax(4.0*kappa*kappa, b);
	  for(int i=0; i<param.num_offset; i++)  param.offset[i] *= 4.0*kappa*kappa;
        } else if (param.mass_normalization == QUDA_ASYMMETRIC_MASS_NORMALIZATION) {
	  blas::ax(2.0*kappa, b);
	  for(int i=0; i<param.num_offset; i++)  param.offset[i] *= 2.0*kappa;
        }
        break;
      case QUDA_MATPCDAG_MATPC_SOLUTION:
        if (param.mass_normalization == QUDA_MASS_NORMALIZATION) {
	  blas::ax(16.0*std::pow(kappa,4), b);
	  for(int i=0; i<param.num_offset; i++)  param.offset[i] *= 16.0*std::pow(kappa,4);
        } else if (param.mass_normalization == QUDA_ASYMMETRIC_MASS_NORMALIZATION) {
	  blas::ax(4.0*kappa*kappa, b);
	  for(int i=0; i<param.num_offset; i++)  param.offset[i] *= 4.0*kappa*kappa;
        }
        break;
      default:
        errorQuda("Solution type %d not supported", param.solution_type);
    }

    if (getVerbosity() >= QUDA_DEBUG_VERBOSE) printfQuda("Mass rescale done\n");
    if (getVerbosity() >= QUDA_DEBUG_VERBOSE) {
      printfQuda("Mass rescale: Kappa is: %g\n", kappa);
      printfQuda("Mass rescale: mass normalization: %d\n", param.mass_normalization);
      double nin = blas::norm2(b);
      printfQuda("Mass rescale: norm of source out = %g\n", nin);
    }

  }
}

void dslashQuda(void *h_out, void *h_in, QudaInvertParam *inv_param, QudaParity parity)
{
  profileDslash.TPSTART(QUDA_PROFILE_TOTAL);
  profileDslash.TPSTART(QUDA_PROFILE_INIT);

  const auto &gauge = (inv_param->dslash_type != QUDA_ASQTAD_DSLASH) ? *gaugePrecise : *gaugeFatPrecise;

  if ((!gaugePrecise && inv_param->dslash_type != QUDA_ASQTAD_DSLASH)
      || ((!gaugeFatPrecise || !gaugeLongPrecise) && inv_param->dslash_type == QUDA_ASQTAD_DSLASH))
    errorQuda("Gauge field not allocated");
  if (cloverPrecise == nullptr && ((inv_param->dslash_type == QUDA_CLOVER_WILSON_DSLASH) || (inv_param->dslash_type == QUDA_TWISTED_CLOVER_DSLASH)))
    errorQuda("Clover field not allocated");

  pushVerbosity(inv_param->verbosity);
  if (getVerbosity() >= QUDA_DEBUG_VERBOSE) printQudaInvertParam(inv_param);

  ColorSpinorParam cpuParam(h_in, *inv_param, gauge.X(), true, inv_param->input_location);
  ColorSpinorField *in_h = ColorSpinorField::Create(cpuParam);
  ColorSpinorParam cudaParam(cpuParam, *inv_param);

  cpuParam.v = h_out;
  cpuParam.location = inv_param->output_location;
  ColorSpinorField *out_h = ColorSpinorField::Create(cpuParam);

  cudaParam.create = QUDA_NULL_FIELD_CREATE;
  cudaColorSpinorField in(*in_h, cudaParam);
  cudaColorSpinorField out(in, cudaParam);

  bool pc = true;
  DiracParam diracParam;
  setDiracParam(diracParam, inv_param, pc);

  profileDslash.TPSTOP(QUDA_PROFILE_INIT);

  profileDslash.TPSTART(QUDA_PROFILE_H2D);
  in = *in_h;
  profileDslash.TPSTOP(QUDA_PROFILE_H2D);

  profileDslash.TPSTART(QUDA_PROFILE_COMPUTE);

  if (getVerbosity() >= QUDA_DEBUG_VERBOSE) {
    double cpu = blas::norm2(*in_h);
    double gpu = blas::norm2(in);
    printfQuda("In CPU %e CUDA %e\n", cpu, gpu);
  }

  if (inv_param->mass_normalization == QUDA_KAPPA_NORMALIZATION &&
      (inv_param->dslash_type == QUDA_STAGGERED_DSLASH ||
       inv_param->dslash_type == QUDA_ASQTAD_DSLASH) )
    blas::ax(1.0/(2.0*inv_param->mass), in);

  if (inv_param->dirac_order == QUDA_CPS_WILSON_DIRAC_ORDER) {
    if (parity == QUDA_EVEN_PARITY) {
      parity = QUDA_ODD_PARITY;
    } else {
      parity = QUDA_EVEN_PARITY;
    }
    blas::ax(gauge.Anisotropy(), in);
  }

  Dirac *dirac = Dirac::create(diracParam); // create the Dirac operator
  if (inv_param->dslash_type == QUDA_TWISTED_CLOVER_DSLASH && inv_param->dagger) {
    cudaParam.create = QUDA_NULL_FIELD_CREATE;
    cudaColorSpinorField tmp1(in, cudaParam);
    ((DiracTwistedCloverPC*) dirac)->TwistCloverInv(tmp1, in, (parity+1)%2); // apply the clover-twist
    dirac->Dslash(out, tmp1, parity); // apply the operator
  } else {
    dirac->Dslash(out, in, parity); // apply the operator
  }
  profileDslash.TPSTOP(QUDA_PROFILE_COMPUTE);

  profileDslash.TPSTART(QUDA_PROFILE_D2H);
  *out_h = out;
  profileDslash.TPSTOP(QUDA_PROFILE_D2H);

  if (getVerbosity() >= QUDA_DEBUG_VERBOSE) {
    double cpu = blas::norm2(*out_h);
    double gpu = blas::norm2(out);
    printfQuda("Out CPU %e CUDA %e\n", cpu, gpu);
  }

  profileDslash.TPSTART(QUDA_PROFILE_FREE);
  delete dirac; // clean up

  delete out_h;
  delete in_h;
  profileDslash.TPSTOP(QUDA_PROFILE_FREE);

  popVerbosity();
  profileDslash.TPSTOP(QUDA_PROFILE_TOTAL);
}

void MatQuda(void *h_out, void *h_in, QudaInvertParam *inv_param)
{
  pushVerbosity(inv_param->verbosity);

  const auto &gauge = (inv_param->dslash_type != QUDA_ASQTAD_DSLASH) ? *gaugePrecise : *gaugeFatPrecise;

  if ((!gaugePrecise && inv_param->dslash_type != QUDA_ASQTAD_DSLASH)
      || ((!gaugeFatPrecise || !gaugeLongPrecise) && inv_param->dslash_type == QUDA_ASQTAD_DSLASH))
    errorQuda("Gauge field not allocated");
  if (cloverPrecise == nullptr && ((inv_param->dslash_type == QUDA_CLOVER_WILSON_DSLASH) || (inv_param->dslash_type == QUDA_TWISTED_CLOVER_DSLASH)))
    errorQuda("Clover field not allocated");
  if (getVerbosity() >= QUDA_DEBUG_VERBOSE) printQudaInvertParam(inv_param);

  bool pc = (inv_param->solution_type == QUDA_MATPC_SOLUTION ||
      inv_param->solution_type == QUDA_MATPCDAG_MATPC_SOLUTION);

  ColorSpinorParam cpuParam(h_in, *inv_param, gauge.X(), pc, inv_param->input_location);
  ColorSpinorField *in_h = ColorSpinorField::Create(cpuParam);

  ColorSpinorParam cudaParam(cpuParam, *inv_param);
  cudaColorSpinorField in(*in_h, cudaParam);

  if (getVerbosity() >= QUDA_DEBUG_VERBOSE) {
    double cpu = blas::norm2(*in_h);
    double gpu = blas::norm2(in);
    printfQuda("In CPU %e CUDA %e\n", cpu, gpu);
  }

  cudaParam.create = QUDA_NULL_FIELD_CREATE;
  cudaColorSpinorField out(in, cudaParam);

  DiracParam diracParam;
  setDiracParam(diracParam, inv_param, pc);

  Dirac *dirac = Dirac::create(diracParam); // create the Dirac operator
  dirac->M(out, in); // apply the operator
  delete dirac; // clean up

  double kappa = inv_param->kappa;
  if (pc) {
    if (inv_param->mass_normalization == QUDA_MASS_NORMALIZATION) {
      blas::ax(0.25/(kappa*kappa), out);
    } else if (inv_param->mass_normalization == QUDA_ASYMMETRIC_MASS_NORMALIZATION) {
      blas::ax(0.5/kappa, out);
    }
  } else {
    if (inv_param->mass_normalization == QUDA_MASS_NORMALIZATION ||
        inv_param->mass_normalization == QUDA_ASYMMETRIC_MASS_NORMALIZATION) {
      blas::ax(0.5/kappa, out);
    }
  }

  cpuParam.v = h_out;
  cpuParam.location = inv_param->output_location;
  ColorSpinorField *out_h = ColorSpinorField::Create(cpuParam);
  *out_h = out;

  if (getVerbosity() >= QUDA_DEBUG_VERBOSE) {
    double cpu = blas::norm2(*out_h);
    double gpu = blas::norm2(out);
    printfQuda("Out CPU %e CUDA %e\n", cpu, gpu);
  }

  delete out_h;
  delete in_h;

  popVerbosity();
}


void MatDagMatQuda(void *h_out, void *h_in, QudaInvertParam *inv_param)
{
  pushVerbosity(inv_param->verbosity);

  const auto &gauge = (inv_param->dslash_type != QUDA_ASQTAD_DSLASH) ? *gaugePrecise : *gaugeFatPrecise;

  if ((!gaugePrecise && inv_param->dslash_type != QUDA_ASQTAD_DSLASH)
      || ((!gaugeFatPrecise || !gaugeLongPrecise) && inv_param->dslash_type == QUDA_ASQTAD_DSLASH))
    errorQuda("Gauge field not allocated");
  if (cloverPrecise == nullptr && ((inv_param->dslash_type == QUDA_CLOVER_WILSON_DSLASH) || (inv_param->dslash_type == QUDA_TWISTED_CLOVER_DSLASH)))
    errorQuda("Clover field not allocated");
  if (getVerbosity() >= QUDA_DEBUG_VERBOSE) printQudaInvertParam(inv_param);

  bool pc = (inv_param->solution_type == QUDA_MATPC_SOLUTION ||
      inv_param->solution_type == QUDA_MATPCDAG_MATPC_SOLUTION);

  ColorSpinorParam cpuParam(h_in, *inv_param, gauge.X(), pc, inv_param->input_location);
  ColorSpinorField *in_h = ColorSpinorField::Create(cpuParam);

  ColorSpinorParam cudaParam(cpuParam, *inv_param);
  cudaColorSpinorField in(*in_h, cudaParam);

  if (getVerbosity() >= QUDA_DEBUG_VERBOSE){
    double cpu = blas::norm2(*in_h);
    double gpu = blas::norm2(in);
    printfQuda("In CPU %e CUDA %e\n", cpu, gpu);
  }

  cudaParam.create = QUDA_NULL_FIELD_CREATE;
  cudaColorSpinorField out(in, cudaParam);

  //  double kappa = inv_param->kappa;
  //  if (inv_param->dirac_order == QUDA_CPS_WILSON_DIRAC_ORDER) kappa *= gaugePrecise->anisotropy;

  DiracParam diracParam;
  setDiracParam(diracParam, inv_param, pc);

  Dirac *dirac = Dirac::create(diracParam); // create the Dirac operator
  dirac->MdagM(out, in); // apply the operator
  delete dirac; // clean up

  double kappa = inv_param->kappa;
  if (pc) {
    if (inv_param->mass_normalization == QUDA_MASS_NORMALIZATION) {
      blas::ax(1.0/std::pow(2.0*kappa,4), out);
    } else if (inv_param->mass_normalization == QUDA_ASYMMETRIC_MASS_NORMALIZATION) {
      blas::ax(0.25/(kappa*kappa), out);
    }
  } else {
    if (inv_param->mass_normalization == QUDA_MASS_NORMALIZATION ||
        inv_param->mass_normalization == QUDA_ASYMMETRIC_MASS_NORMALIZATION) {
      blas::ax(0.25/(kappa*kappa), out);
    }
  }

  cpuParam.v = h_out;
  cpuParam.location = inv_param->output_location;
  ColorSpinorField *out_h = ColorSpinorField::Create(cpuParam);
  *out_h = out;

  if (getVerbosity() >= QUDA_DEBUG_VERBOSE){
    double cpu = blas::norm2(*out_h);
    double gpu = blas::norm2(out);
    printfQuda("Out CPU %e CUDA %e\n", cpu, gpu);
  }

  delete out_h;
  delete in_h;

  popVerbosity();
}

namespace quda
{
  bool canReuseResidentGauge(QudaInvertParam *param)
  {
    if (param->dslash_type != QUDA_ASQTAD_DSLASH) {
      return (gaugePrecise != nullptr) and param->cuda_prec == gaugePrecise->Precision();
    } else {
      return (gaugeFatPrecise != nullptr) and param->cuda_prec == gaugeFatPrecise->Precision();
    }
  }
} // namespace quda

void checkClover(QudaInvertParam *param) {

  if (param->dslash_type != QUDA_CLOVER_WILSON_DSLASH && param->dslash_type != QUDA_TWISTED_CLOVER_DSLASH) {
    return;
  }

  if (param->cuda_prec != cloverPrecise->Precision()) {
    errorQuda("Solve precision %d doesn't match clover precision %d", param->cuda_prec, cloverPrecise->Precision());
  }

  if ( (!cloverSloppy || param->cuda_prec_sloppy != cloverSloppy->Precision()) ||
       (!cloverPrecondition || param->cuda_prec_precondition != cloverPrecondition->Precision()) ||
       (!cloverRefinement || param->cuda_prec_refinement_sloppy != cloverRefinement->Precision()) ) {
    freeSloppyCloverQuda();
    QudaPrecision prec[] = {param->cuda_prec_sloppy, param->cuda_prec_precondition, param->cuda_prec_refinement_sloppy};
    loadSloppyCloverQuda(prec);
  }

  if (cloverPrecise == nullptr) errorQuda("Precise clover field doesn't exist");
  if (cloverSloppy == nullptr) errorQuda("Sloppy clover field doesn't exist");
  if (cloverPrecondition == nullptr) errorQuda("Precondition clover field doesn't exist");
  if (cloverRefinement == nullptr) errorQuda("Refinement clover field doesn't exist");
}

quda::cudaGaugeField *checkGauge(QudaInvertParam *param)
{
  quda::cudaGaugeField *cudaGauge = nullptr;
  if (param->dslash_type != QUDA_ASQTAD_DSLASH) {
    if (gaugePrecise == nullptr) errorQuda("Precise gauge field doesn't exist");

    if (param->cuda_prec != gaugePrecise->Precision()) {
      errorQuda("Solve precision %d doesn't match gauge precision %d", param->cuda_prec, gaugePrecise->Precision());
    }

    if (param->cuda_prec_sloppy != gaugeSloppy->Precision()
        || param->cuda_prec_precondition != gaugePrecondition->Precision()
        || param->cuda_prec_refinement_sloppy != gaugeRefinement->Precision()) {
      QudaPrecision precision[3]
          = {param->cuda_prec_sloppy, param->cuda_prec_precondition, param->cuda_prec_refinement_sloppy};
      QudaReconstructType recon[3]
          = {gaugeSloppy->Reconstruct(), gaugePrecondition->Reconstruct(), gaugeRefinement->Reconstruct()};
      freeSloppyGaugeQuda();
      loadSloppyGaugeQuda(precision, recon);
    }

    if (gaugeSloppy == nullptr) errorQuda("Sloppy gauge field doesn't exist");
    if (gaugePrecondition == nullptr) errorQuda("Precondition gauge field doesn't exist");
    if (gaugeRefinement == nullptr) errorQuda("Refinement gauge field doesn't exist");
    if (param->overlap) {
      if (gaugeExtended == nullptr) errorQuda("Extended gauge field doesn't exist");
    }
    cudaGauge = gaugePrecise;
  } else {
    if (gaugeFatPrecise == nullptr) errorQuda("Precise gauge fat field doesn't exist");
    if (gaugeLongPrecise == nullptr) errorQuda("Precise gauge long field doesn't exist");

    if (param->cuda_prec != gaugeFatPrecise->Precision()) {
      errorQuda("Solve precision %d doesn't match gauge precision %d", param->cuda_prec, gaugeFatPrecise->Precision());
    }

    if (param->cuda_prec_sloppy != gaugeFatSloppy->Precision()
        || param->cuda_prec_precondition != gaugeFatPrecondition->Precision()
        || param->cuda_prec_refinement_sloppy != gaugeFatRefinement->Precision()
        || param->cuda_prec_sloppy != gaugeLongSloppy->Precision()
        || param->cuda_prec_precondition != gaugeLongPrecondition->Precision()
        || param->cuda_prec_refinement_sloppy != gaugeLongRefinement->Precision()) {

      QudaPrecision precision[3]
        = {param->cuda_prec_sloppy, param->cuda_prec_precondition, param->cuda_prec_refinement_sloppy};
      // recon is always no for fat links, so just use long reconstructs here
      QudaReconstructType recon[3]
        = {gaugeLongSloppy->Reconstruct(), gaugeLongPrecondition->Reconstruct(), gaugeLongRefinement->Reconstruct()};
      freeSloppyGaugeQuda();
      loadSloppyGaugeQuda(precision, recon);
    }

    if (gaugeFatSloppy == nullptr) errorQuda("Sloppy gauge fat field doesn't exist");
    if (gaugeFatPrecondition == nullptr) errorQuda("Precondition gauge fat field doesn't exist");
    if (gaugeFatRefinement == nullptr) errorQuda("Refinement gauge fat field doesn't exist");
    if (param->overlap) {
      if (gaugeFatExtended == nullptr) errorQuda("Extended gauge fat field doesn't exist");
    }

    if (gaugeLongSloppy == nullptr) errorQuda("Sloppy gauge long field doesn't exist");
    if (gaugeLongPrecondition == nullptr) errorQuda("Precondition gauge long field doesn't exist");
    if (gaugeLongRefinement == nullptr) errorQuda("Refinement gauge long field doesn't exist");
    if (param->overlap) {
      if (gaugeLongExtended == nullptr) errorQuda("Extended gauge long field doesn't exist");
    }
    cudaGauge = gaugeFatPrecise;
  }

  checkClover(param);

  return cudaGauge;
}

void cloverQuda(void *h_out, void *h_in, QudaInvertParam *inv_param, QudaParity parity, int inverse)
{
  pushVerbosity(inv_param->verbosity);

  if (!initialized) errorQuda("QUDA not initialized");
  if (gaugePrecise == nullptr) errorQuda("Gauge field not allocated");
  if (cloverPrecise == nullptr) errorQuda("Clover field not allocated");

  if (getVerbosity() >= QUDA_DEBUG_VERBOSE) printQudaInvertParam(inv_param);

  if ((inv_param->dslash_type != QUDA_CLOVER_WILSON_DSLASH) && (inv_param->dslash_type != QUDA_TWISTED_CLOVER_DSLASH))
    errorQuda("Cannot apply the clover term for a non Wilson-clover or Twisted-mass-clover dslash");

  ColorSpinorParam cpuParam(h_in, *inv_param, gaugePrecise->X(), true);

  ColorSpinorField *in_h = (inv_param->input_location == QUDA_CPU_FIELD_LOCATION) ?
    static_cast<ColorSpinorField*>(new cpuColorSpinorField(cpuParam)) :
    static_cast<ColorSpinorField*>(new cudaColorSpinorField(cpuParam));

  ColorSpinorParam cudaParam(cpuParam, *inv_param);
  cudaColorSpinorField in(*in_h, cudaParam);

  if (getVerbosity() >= QUDA_DEBUG_VERBOSE) {
    double cpu = blas::norm2(*in_h);
    double gpu = blas::norm2(in);
    printfQuda("In CPU %e CUDA %e\n", cpu, gpu);
  }

  cudaParam.create = QUDA_NULL_FIELD_CREATE;
  cudaColorSpinorField out(in, cudaParam);

  if (inv_param->dirac_order == QUDA_CPS_WILSON_DIRAC_ORDER) {
    if (parity == QUDA_EVEN_PARITY) {
      parity = QUDA_ODD_PARITY;
    } else {
      parity = QUDA_EVEN_PARITY;
    }
    blas::ax(gaugePrecise->Anisotropy(), in);
  }
  bool pc = true;

  DiracParam diracParam;
  setDiracParam(diracParam, inv_param, pc);
	//FIXME: Do we need this for twisted clover???
  DiracCloverPC dirac(diracParam); // create the Dirac operator
  if (!inverse) dirac.Clover(out, in, parity); // apply the clover operator
  else dirac.CloverInv(out, in, parity);

  cpuParam.v = h_out;
  cpuParam.location = inv_param->output_location;
  ColorSpinorField *out_h = ColorSpinorField::Create(cpuParam);
  *out_h = out;

  if (getVerbosity() >= QUDA_DEBUG_VERBOSE) {
    double cpu = blas::norm2(*out_h);
    double gpu = blas::norm2(out);
    printfQuda("Out CPU %e CUDA %e\n", cpu, gpu);
  }

  /*for (int i=0; i<in_h->Volume(); i++) {
    ((cpuColorSpinorField*)out_h)->PrintVector(i);
    }*/

  delete out_h;
  delete in_h;

  popVerbosity();
}

void eigensolveQuda(void **host_evecs, double _Complex *host_evals, QudaEigParam *eig_param)
{
  profileEigensolve.TPSTART(QUDA_PROFILE_TOTAL);
  profileEigensolve.TPSTART(QUDA_PROFILE_INIT);

  // Transfer the inv param structure contained in eig_param
  QudaInvertParam *inv_param = eig_param->invert_param;

  if (inv_param->dslash_type == QUDA_DOMAIN_WALL_DSLASH || inv_param->dslash_type == QUDA_DOMAIN_WALL_4D_DSLASH
      || inv_param->dslash_type == QUDA_MOBIUS_DWF_DSLASH)
    setKernelPackT(true);

  if (!initialized) errorQuda("QUDA not initialized");

  pushVerbosity(inv_param->verbosity);
  if (getVerbosity() >= QUDA_DEBUG_VERBOSE) {
    printQudaInvertParam(inv_param);
    printQudaEigParam(eig_param);
  }

  checkInvertParam(inv_param);
  checkEigParam(eig_param);
  cudaGaugeField *cudaGauge = checkGauge(inv_param);

  bool pc_solve = (inv_param->solve_type == QUDA_DIRECT_PC_SOLVE) || (inv_param->solve_type == QUDA_NORMOP_PC_SOLVE)
    || (inv_param->solve_type == QUDA_NORMERR_PC_SOLVE);

  inv_param->secs = 0;
  inv_param->gflops = 0;
  inv_param->iter = 0;

  // Define problem matrix
  //------------------------------------------------------
  Dirac *d = nullptr;
  Dirac *dSloppy = nullptr;
  Dirac *dPre = nullptr;

  // create the dirac operator
  createDirac(d, dSloppy, dPre, *inv_param, pc_solve);
  Dirac &dirac = *d;

  // Create device side ColorSpinorField vector space and to pass to the
  // compute function.
  const int *X = cudaGauge->X();
  ColorSpinorParam cpuParam(host_evecs[0], *inv_param, X, inv_param->solution_type, inv_param->input_location);

  // create wrappers around application vector set
  std::vector<ColorSpinorField *> host_evecs_;
  for (int i = 0; i < eig_param->n_conv; i++) {
    cpuParam.v = host_evecs[i];
    host_evecs_.push_back(ColorSpinorField::Create(cpuParam));
  }

  ColorSpinorParam cudaParam(cpuParam);
  cudaParam.location = QUDA_CUDA_FIELD_LOCATION;
  cudaParam.create = QUDA_ZERO_FIELD_CREATE;
  cudaParam.setPrecision(eig_param->cuda_prec_ritz, eig_param->cuda_prec_ritz, true);

  std::vector<Complex> evals(eig_param->n_conv, 0.0);
  std::vector<ColorSpinorField *> kSpace;
  for (int i = 0; i < eig_param->n_conv; i++) { kSpace.push_back(ColorSpinorField::Create(cudaParam)); }

  // If you use polynomial acceleration on a non-symmetric matrix,
  // the solver will fail.
  if (eig_param->use_poly_acc && !eig_param->use_norm_op && !(inv_param->dslash_type == QUDA_LAPLACE_DSLASH)) {
    // Breaking up the boolean check a little bit. If it's a staggered dslash type and a PC type, we can use poly accel.
    if (!((inv_param->dslash_type == QUDA_STAGGERED_DSLASH || inv_param->dslash_type == QUDA_ASQTAD_DSLASH) && inv_param->solve_type == QUDA_DIRECT_PC_SOLVE)) {
      errorQuda("Polynomial acceleration with non-symmetric matrices not supported");
    }
  }

  profileEigensolve.TPSTOP(QUDA_PROFILE_INIT);

  if (!eig_param->use_norm_op && !eig_param->use_dagger) {
    DiracM m(dirac);
    if (eig_param->arpack_check) {
      arpack_solve(host_evecs_, evals, m, eig_param, profileEigensolve);
    } else {
      EigenSolver *eig_solve = EigenSolver::create(eig_param, m, profileEigensolve);
      (*eig_solve)(kSpace, evals);
      delete eig_solve;
    }
  } else if (!eig_param->use_norm_op && eig_param->use_dagger) {
    DiracMdag m(dirac);
    if (eig_param->arpack_check) {
      arpack_solve(host_evecs_, evals, m, eig_param, profileEigensolve);
    } else {
      EigenSolver *eig_solve = EigenSolver::create(eig_param, m, profileEigensolve);
      (*eig_solve)(kSpace, evals);
      delete eig_solve;
    }
  } else if (eig_param->use_norm_op && !eig_param->use_dagger) {
    DiracMdagM m(dirac);
    if (eig_param->arpack_check) {
      arpack_solve(host_evecs_, evals, m, eig_param, profileEigensolve);
    } else {
      EigenSolver *eig_solve = EigenSolver::create(eig_param, m, profileEigensolve);
      (*eig_solve)(kSpace, evals);
      delete eig_solve;
    }
  } else if (eig_param->use_norm_op && eig_param->use_dagger) {
    DiracMMdag m(dirac);
    if (eig_param->arpack_check) {
      arpack_solve(host_evecs_, evals, m, eig_param, profileEigensolve);
    } else {
      EigenSolver *eig_solve = EigenSolver::create(eig_param, m, profileEigensolve);
      (*eig_solve)(kSpace, evals);
      delete eig_solve;
    }
  } else {
    errorQuda("Invalid use_norm_op and dagger combination");
  }

  // Copy eigen values back
  for (int i = 0; i < eig_param->n_conv; i++) { host_evals[i] = real(evals[i]) + imag(evals[i]) * _Complex_I; }

  // Transfer Eigenpairs back to host if using GPU eigensolver
  if (!(eig_param->arpack_check)) {
    profileEigensolve.TPSTART(QUDA_PROFILE_D2H);
    for (int i = 0; i < eig_param->n_conv; i++) *host_evecs_[i] = *kSpace[i];
    profileEigensolve.TPSTOP(QUDA_PROFILE_D2H);
  }

  profileEigensolve.TPSTART(QUDA_PROFILE_FREE);
  for (int i = 0; i < eig_param->n_conv; i++) delete host_evecs_[i];
  delete d;
  delete dSloppy;
  delete dPre;
  for (int i = 0; i < eig_param->n_conv; i++) delete kSpace[i];
  profileEigensolve.TPSTOP(QUDA_PROFILE_FREE);

  popVerbosity();

  // cache is written out even if a long benchmarking job gets interrupted
  saveTuneCache();

  profileEigensolve.TPSTOP(QUDA_PROFILE_TOTAL);
}

multigrid_solver::multigrid_solver(QudaMultigridParam &mg_param, TimeProfile &profile)
  : profile(profile) {
  profile.TPSTART(QUDA_PROFILE_INIT);
  QudaInvertParam *param = mg_param.invert_param;

  checkMultigridParam(&mg_param);
  cudaGaugeField *cudaGauge = checkGauge(param);

  // check MG params (needs to go somewhere else)
  if (mg_param.n_level > QUDA_MAX_MG_LEVEL)
    errorQuda("Requested MG levels %d greater than allowed maximum %d", mg_param.n_level, QUDA_MAX_MG_LEVEL);
  for (int i=0; i<mg_param.n_level; i++) {
    if (mg_param.smoother_solve_type[i] != QUDA_DIRECT_SOLVE && mg_param.smoother_solve_type[i] != QUDA_DIRECT_PC_SOLVE)
      errorQuda("Unsupported smoother solve type %d on level %d", mg_param.smoother_solve_type[i], i);
  }
  if (param->solve_type != QUDA_DIRECT_SOLVE)
    errorQuda("Outer MG solver can only use QUDA_DIRECT_SOLVE at present");

  if (getVerbosity() >= QUDA_DEBUG_VERBOSE) printQudaMultigridParam(&mg_param);
  mg_param.secs = 0;
  mg_param.gflops = 0;

  bool pc_solution = (param->solution_type == QUDA_MATPC_SOLUTION) ||
    (param->solution_type == QUDA_MATPCDAG_MATPC_SOLUTION);

  bool outer_pc_solve = (param->solve_type == QUDA_DIRECT_PC_SOLVE) ||
    (param->solve_type == QUDA_NORMOP_PC_SOLVE);

  // create the dirac operators for the fine grid

  // this is the Dirac operator we use for inter-grid residual computation
  DiracParam diracParam;
  setDiracSloppyParam(diracParam, param, outer_pc_solve);
  d = Dirac::create(diracParam);
  m = new DiracM(*d);

  // this is the Dirac operator we use for smoothing
  DiracParam diracSmoothParam;
  bool fine_grid_pc_solve = (mg_param.smoother_solve_type[0] == QUDA_DIRECT_PC_SOLVE) ||
    (mg_param.smoother_solve_type[0] == QUDA_NORMOP_PC_SOLVE);
  setDiracSloppyParam(diracSmoothParam, param, fine_grid_pc_solve);
  diracSmoothParam.halo_precision = mg_param.smoother_halo_precision[0];
  dSmooth = Dirac::create(diracSmoothParam);
  mSmooth = new DiracM(*dSmooth);

  // this is the Dirac operator we use for sloppy smoothing (we use the preconditioner fields for this)
  DiracParam diracSmoothSloppyParam;
  setDiracPreParam(diracSmoothSloppyParam, param, fine_grid_pc_solve,
		   mg_param.smoother_schwarz_type[0] == QUDA_INVALID_SCHWARZ ? true : false);
  diracSmoothSloppyParam.halo_precision = mg_param.smoother_halo_precision[0];

  dSmoothSloppy = Dirac::create(diracSmoothSloppyParam);
  mSmoothSloppy = new DiracM(*dSmoothSloppy);

  ColorSpinorParam csParam(nullptr, *param, cudaGauge->X(), pc_solution, mg_param.setup_location[0]);
  csParam.create = QUDA_NULL_FIELD_CREATE;
  QudaPrecision Bprec = mg_param.precision_null[0];
  Bprec = (mg_param.setup_location[0] == QUDA_CPU_FIELD_LOCATION && Bprec < QUDA_SINGLE_PRECISION ? QUDA_SINGLE_PRECISION : Bprec);
  csParam.setPrecision(Bprec);
  csParam.fieldOrder = mg_param.setup_location[0] == QUDA_CUDA_FIELD_LOCATION ? QUDA_FLOAT2_FIELD_ORDER : QUDA_SPACE_SPIN_COLOR_FIELD_ORDER;
  csParam.mem_type = mg_param.setup_minimize_memory == QUDA_BOOLEAN_TRUE ? QUDA_MEMORY_MAPPED : QUDA_MEMORY_DEVICE;
  B.resize(mg_param.n_vec[0]);

  if (mg_param.is_staggered == QUDA_BOOLEAN_TRUE) {
    // Create the ColorSpinorField as a "container" for metadata.
    csParam.create = QUDA_REFERENCE_FIELD_CREATE;

    // These never get accessed, `nullptr` on its own leads to an error in texture binding
    csParam.v = (void *)std::numeric_limits<uint64_t>::max();
    csParam.norm = (void *)std::numeric_limits<uint64_t>::max();
  }

  for (int i = 0; i < mg_param.n_vec[0]; i++) { B[i] = ColorSpinorField::Create(csParam); }

  // fill out the MG parameters for the fine level
  mgParam = new MGParam(mg_param, B, m, mSmooth, mSmoothSloppy);

  mg = new MG(*mgParam, profile);
  mgParam->updateInvertParam(*param);

  // cache is written out even if a long benchmarking job gets interrupted
  saveTuneCache();
  profile.TPSTOP(QUDA_PROFILE_INIT);
}

void* newMultigridQuda(QudaMultigridParam *mg_param) {
  profilerStart(__func__);

  pushVerbosity(mg_param->invert_param->verbosity);

  profileInvert.TPSTART(QUDA_PROFILE_TOTAL);
  auto *mg = new multigrid_solver(*mg_param, profileInvert);
  profileInvert.TPSTOP(QUDA_PROFILE_TOTAL);

  saveTuneCache();

  popVerbosity();

  profilerStop(__func__);
  return static_cast<void*>(mg);
}

void destroyMultigridQuda(void *mg) {
  delete static_cast<multigrid_solver*>(mg);
}

void updateMultigridQuda(void *mg_, QudaMultigridParam *mg_param)
{
  profilerStart(__func__);

  pushVerbosity(mg_param->invert_param->verbosity);

  profileInvert.TPSTART(QUDA_PROFILE_TOTAL);
  profileInvert.TPSTART(QUDA_PROFILE_PREAMBLE);

  auto *mg = static_cast<multigrid_solver*>(mg_);
  checkMultigridParam(mg_param);

  QudaInvertParam *param = mg_param->invert_param;
  // check the gauge fields have been created and set the precision as needed
  checkGauge(param);

  // for reporting level 1 is the fine level but internally use level 0 for indexing
  // sprintf(mg->prefix,"MG level 1 (%s): ", param.location == QUDA_CUDA_FIELD_LOCATION ? "GPU" : "CPU" );
  // setOutputPrefix(prefix);
  setOutputPrefix("MG level 1 (GPU): "); //fix me

  bool outer_pc_solve = (param->solve_type == QUDA_DIRECT_PC_SOLVE) ||
    (param->solve_type == QUDA_NORMOP_PC_SOLVE);

  // free the previous dirac operators
  if (mg->m) delete mg->m;
  if (mg->mSmooth) delete mg->mSmooth;
  if (mg->mSmoothSloppy) delete mg->mSmoothSloppy;

  if (mg->d) delete mg->d;
  if (mg->dSmooth) delete mg->dSmooth;
  if (mg->dSmoothSloppy && mg->dSmoothSloppy != mg->dSmooth) delete mg->dSmoothSloppy;

  // create new fine dirac operators

  // this is the Dirac operator we use for inter-grid residual computation
  DiracParam diracParam;
  setDiracSloppyParam(diracParam, param, outer_pc_solve);
  mg->d = Dirac::create(diracParam);
  mg->m = new DiracM(*(mg->d));

  // this is the Dirac operator we use for smoothing
  DiracParam diracSmoothParam;
  bool fine_grid_pc_solve = (mg_param->smoother_solve_type[0] == QUDA_DIRECT_PC_SOLVE) ||
    (mg_param->smoother_solve_type[0] == QUDA_NORMOP_PC_SOLVE);
  setDiracSloppyParam(diracSmoothParam, param, fine_grid_pc_solve);
  mg->dSmooth = Dirac::create(diracSmoothParam);
  mg->mSmooth = new DiracM(*(mg->dSmooth));

  // this is the Dirac operator we use for sloppy smoothing (we use the preconditioner fields for this)
  DiracParam diracSmoothSloppyParam;
  setDiracPreParam(diracSmoothSloppyParam, param, fine_grid_pc_solve, true);
  mg->dSmoothSloppy = Dirac::create(diracSmoothSloppyParam);;
  mg->mSmoothSloppy = new DiracM(*(mg->dSmoothSloppy));

  mg->mgParam->matResidual = mg->m;
  mg->mgParam->matSmooth = mg->mSmooth;
  mg->mgParam->matSmoothSloppy = mg->mSmoothSloppy;

  mg->mgParam->updateInvertParam(*param);
  if(mg->mgParam->mg_global.invert_param != param)
    mg->mgParam->mg_global.invert_param = param;

  bool refresh = true;
  mg->mg->reset(refresh);

  setOutputPrefix("");

  // cache is written out even if a long benchmarking job gets interrupted
  saveTuneCache();

  profileInvert.TPSTOP(QUDA_PROFILE_PREAMBLE);
  profileInvert.TPSTOP(QUDA_PROFILE_TOTAL);

  popVerbosity();

  profilerStop(__func__);
}

void dumpMultigridQuda(void *mg_, QudaMultigridParam *mg_param)
{
  profilerStart(__func__);
  pushVerbosity(mg_param->invert_param->verbosity);
  profileInvert.TPSTART(QUDA_PROFILE_TOTAL);

  auto *mg = static_cast<multigrid_solver*>(mg_);
  checkMultigridParam(mg_param);
  checkGauge(mg_param->invert_param);

  mg->mg->dumpNullVectors();

  profileInvert.TPSTOP(QUDA_PROFILE_TOTAL);
  popVerbosity();
  profilerStop(__func__);
}

deflated_solver::deflated_solver(QudaEigParam &eig_param, TimeProfile &profile)
  : d(nullptr), m(nullptr), RV(nullptr), deflParam(nullptr), defl(nullptr),  profile(profile) {

  QudaInvertParam *param = eig_param.invert_param;

  if (param->inv_type != QUDA_EIGCG_INVERTER && param->inv_type != QUDA_INC_EIGCG_INVERTER) return;

  profile.TPSTART(QUDA_PROFILE_INIT);

  cudaGaugeField *cudaGauge = checkGauge(param);
  eig_param.secs   = 0;
  eig_param.gflops = 0;

  DiracParam diracParam;
  if(eig_param.cuda_prec_ritz == param->cuda_prec)
  {
    setDiracParam(diracParam, param, (param->solve_type == QUDA_DIRECT_PC_SOLVE) || (param->solve_type == QUDA_NORMOP_PC_SOLVE));
  } else {
    setDiracSloppyParam(diracParam, param, (param->solve_type == QUDA_DIRECT_PC_SOLVE) || (param->solve_type == QUDA_NORMOP_PC_SOLVE));
  }

  const bool pc_solve = (param->solve_type == QUDA_NORMOP_PC_SOLVE);

  d = Dirac::create(diracParam);
  m = pc_solve ? static_cast<DiracMatrix*>( new DiracMdagM(*d) ) : static_cast<DiracMatrix*>( new DiracM(*d));

  ColorSpinorParam ritzParam(nullptr, *param, cudaGauge->X(), pc_solve, eig_param.location);

  ritzParam.create        = QUDA_ZERO_FIELD_CREATE;
  ritzParam.is_composite  = true;
  ritzParam.is_component  = false;
  ritzParam.composite_dim = param->n_ev * param->deflation_grid;
  ritzParam.setPrecision(param->cuda_prec_ritz);

  if (ritzParam.location==QUDA_CUDA_FIELD_LOCATION) {
    ritzParam.setPrecision(param->cuda_prec_ritz, param->cuda_prec_ritz, true); // set native field order
    if (ritzParam.nSpin != 1) ritzParam.gammaBasis = QUDA_UKQCD_GAMMA_BASIS;

    //select memory location here, by default ritz vectors will be allocated on the device
    //but if not sufficient device memory, then the user may choose mapped type of memory
    ritzParam.mem_type = eig_param.mem_type_ritz;
  } else { //host location
    ritzParam.mem_type = QUDA_MEMORY_PINNED;
  }

  int ritzVolume = 1;
  for(int d = 0; d < ritzParam.nDim; d++) ritzVolume *= ritzParam.x[d];

  if (getVerbosity() == QUDA_DEBUG_VERBOSE) {

    size_t byte_estimate = (size_t)ritzParam.composite_dim*(size_t)ritzVolume*(ritzParam.nColor*ritzParam.nSpin*ritzParam.Precision());
    printfQuda("allocating bytes: %lu (lattice volume %d, prec %d)", byte_estimate, ritzVolume, ritzParam.Precision());
    if(ritzParam.mem_type == QUDA_MEMORY_DEVICE) printfQuda("Using device memory type.\n");
    else if (ritzParam.mem_type == QUDA_MEMORY_MAPPED)
      printfQuda("Using mapped memory type.\n");
  }

  RV = ColorSpinorField::Create(ritzParam);

  deflParam = new DeflationParam(eig_param, RV, *m);

  defl = new Deflation(*deflParam, profile);

  profile.TPSTOP(QUDA_PROFILE_INIT);
}

void* newDeflationQuda(QudaEigParam *eig_param) {
  profileInvert.TPSTART(QUDA_PROFILE_TOTAL);
#ifdef MAGMA_LIB
  openMagma();
#endif
  auto *defl = new deflated_solver(*eig_param, profileInvert);

  profileInvert.TPSTOP(QUDA_PROFILE_TOTAL);

  flushProfile();
  return static_cast<void*>(defl);
}

void destroyDeflationQuda(void *df) {
#ifdef MAGMA_LIB
  closeMagma();
#endif
  delete static_cast<deflated_solver*>(df);
}

void invertQuda(void *hp_x, void *hp_b, QudaInvertParam *param)
{
  profilerStart(__func__);

  if (param->dslash_type == QUDA_DOMAIN_WALL_DSLASH || param->dslash_type == QUDA_DOMAIN_WALL_4D_DSLASH
      || param->dslash_type == QUDA_MOBIUS_DWF_DSLASH || param->dslash_type == QUDA_MOBIUS_DWF_EOFA_DSLASH)
    setKernelPackT(true);

  profileInvert.TPSTART(QUDA_PROFILE_TOTAL);

  if (!initialized) errorQuda("QUDA not initialized");

  pushVerbosity(param->verbosity);
  if (getVerbosity() >= QUDA_DEBUG_VERBOSE) printQudaInvertParam(param);

  checkInvertParam(param, hp_x, hp_b);

  // check the gauge fields have been created
  cudaGaugeField *cudaGauge = checkGauge(param);

  // It was probably a bad design decision to encode whether the system is even/odd preconditioned (PC) in
  // solve_type and solution_type, rather than in separate members of QudaInvertParam.  We're stuck with it
  // for now, though, so here we factorize everything for convenience.

  bool pc_solution = (param->solution_type == QUDA_MATPC_SOLUTION) ||
    (param->solution_type == QUDA_MATPCDAG_MATPC_SOLUTION);
  bool pc_solve = (param->solve_type == QUDA_DIRECT_PC_SOLVE) ||
    (param->solve_type == QUDA_NORMOP_PC_SOLVE) || (param->solve_type == QUDA_NORMERR_PC_SOLVE);
  bool mat_solution = (param->solution_type == QUDA_MAT_SOLUTION) ||
    (param->solution_type ==  QUDA_MATPC_SOLUTION);
  bool direct_solve = (param->solve_type == QUDA_DIRECT_SOLVE) ||
    (param->solve_type == QUDA_DIRECT_PC_SOLVE);
  bool norm_error_solve = (param->solve_type == QUDA_NORMERR_SOLVE) ||
    (param->solve_type == QUDA_NORMERR_PC_SOLVE);

  param->secs = 0;
  param->gflops = 0;
  param->iter = 0;

  Dirac *d = nullptr;
  Dirac *dSloppy = nullptr;
  Dirac *dPre = nullptr;

  // create the dirac operator
  createDirac(d, dSloppy, dPre, *param, pc_solve);

  Dirac &dirac = *d;
  Dirac &diracSloppy = *dSloppy;
  Dirac &diracPre = *dPre;

  profileInvert.TPSTART(QUDA_PROFILE_H2D);

  ColorSpinorField *b = nullptr;
  ColorSpinorField *x = nullptr;
  ColorSpinorField *in = nullptr;
  ColorSpinorField *out = nullptr;

  const int *X = cudaGauge->X();

  // wrap CPU host side pointers
  ColorSpinorParam cpuParam(hp_b, *param, X, pc_solution, param->input_location);
  ColorSpinorField *h_b = ColorSpinorField::Create(cpuParam);

  cpuParam.v = hp_x;
  cpuParam.location = param->output_location;
  ColorSpinorField *h_x = ColorSpinorField::Create(cpuParam);

  // download source
  ColorSpinorParam cudaParam(cpuParam, *param);
  cudaParam.create = QUDA_COPY_FIELD_CREATE;
  b = new cudaColorSpinorField(*h_b, cudaParam);

  // now check if we need to invalidate the solutionResident vectors
  bool invalidate = false;
  if (param->use_resident_solution == 1) {
    for (auto v : solutionResident)
      if (b->Precision() != v->Precision() || b->SiteSubset() != v->SiteSubset()) { invalidate = true; break; }

    if (invalidate) {
      for (auto v : solutionResident) if (v) delete v;
      solutionResident.clear();
    }

    if (!solutionResident.size()) {
      cudaParam.create = QUDA_NULL_FIELD_CREATE;
      solutionResident.push_back(new cudaColorSpinorField(cudaParam)); // solution
    }
    x = solutionResident[0];
  } else {
    cudaParam.create = QUDA_NULL_FIELD_CREATE;
    x = new cudaColorSpinorField(cudaParam);
  }

  if (param->use_init_guess == QUDA_USE_INIT_GUESS_YES) { // download initial guess
    // initial guess only supported for single-pass solvers
    if ((param->solution_type == QUDA_MATDAG_MAT_SOLUTION || param->solution_type == QUDA_MATPCDAG_MATPC_SOLUTION) &&
        (param->solve_type == QUDA_DIRECT_SOLVE || param->solve_type == QUDA_DIRECT_PC_SOLVE)) {
      errorQuda("Initial guess not supported for two-pass solver");
    }

    *x = *h_x; // solution
  } else { // zero initial guess
    blas::zero(*x);
  }

  // if we're doing a managed memory MG solve and prefetching is
  // enabled, prefetch all the Dirac matrices. There's probably
  // a better place to put this...
  if (param->inv_type_precondition == QUDA_MG_INVERTER) {
    dirac.prefetch(QUDA_CUDA_FIELD_LOCATION);
    diracSloppy.prefetch(QUDA_CUDA_FIELD_LOCATION);
    diracPre.prefetch(QUDA_CUDA_FIELD_LOCATION);
  }

  profileInvert.TPSTOP(QUDA_PROFILE_H2D);
  profileInvert.TPSTART(QUDA_PROFILE_PREAMBLE);

  double nb = blas::norm2(*b);
  if (nb==0.0) errorQuda("Source has zero norm");

  if (getVerbosity() >= QUDA_VERBOSE) {
    double nh_b = blas::norm2(*h_b);
    printfQuda("Source: CPU = %g, CUDA copy = %g\n", nh_b, nb);
    if (param->use_init_guess == QUDA_USE_INIT_GUESS_YES) {
      double nh_x = blas::norm2(*h_x);
      double nx = blas::norm2(*x);
      printfQuda("Solution: CPU = %g, CUDA copy = %g\n", nh_x, nx);
    }
  }

  // rescale the source and solution vectors to help prevent the onset of underflow
  if (param->solver_normalization == QUDA_SOURCE_NORMALIZATION) {
    blas::ax(1.0/sqrt(nb), *b);
    blas::ax(1.0/sqrt(nb), *x);
  }

  massRescale(*static_cast<cudaColorSpinorField*>(b), *param);

  dirac.prepare(in, out, *x, *b, param->solution_type);

  if (getVerbosity() >= QUDA_VERBOSE) {
    double nin = blas::norm2(*in);
    double nout = blas::norm2(*out);
    printfQuda("Prepared source = %g\n", nin);
    printfQuda("Prepared solution = %g\n", nout);
  }

  if (getVerbosity() >= QUDA_VERBOSE) {
    double nin = blas::norm2(*in);
    printfQuda("Prepared source post mass rescale = %g\n", nin);
  }

  // solution_type specifies *what* system is to be solved.
  // solve_type specifies *how* the system is to be solved.
  //
  // We have the following four cases (plus preconditioned variants):
  //
  // solution_type    solve_type    Effect
  // -------------    ----------    ------
  // MAT              DIRECT        Solve Ax=b
  // MATDAG_MAT       DIRECT        Solve A^dag y = b, followed by Ax=y
  // MAT              NORMOP        Solve (A^dag A) x = (A^dag b)
  // MATDAG_MAT       NORMOP        Solve (A^dag A) x = b
  // MAT              NORMERR       Solve (A A^dag) y = b, then x = A^dag y
  //
  // We generally require that the solution_type and solve_type
  // preconditioning match.  As an exception, the unpreconditioned MAT
  // solution_type may be used with any solve_type, including
  // DIRECT_PC and NORMOP_PC.  In these cases, preparation of the
  // preconditioned source and reconstruction of the full solution are
  // taken care of by Dirac::prepare() and Dirac::reconstruct(),
  // respectively.

  if (pc_solution && !pc_solve) {
    errorQuda("Preconditioned (PC) solution_type requires a PC solve_type");
  }

  if (!mat_solution && !pc_solution && pc_solve) {
    errorQuda("Unpreconditioned MATDAG_MAT solution_type requires an unpreconditioned solve_type");
  }

  if (!mat_solution && norm_error_solve) {
    errorQuda("Normal-error solve requires Mat solution");
  }

  if (param->inv_type_precondition == QUDA_MG_INVERTER && (!direct_solve || !mat_solution)) {
    errorQuda("Multigrid preconditioning only supported for direct solves");
  }

  if (param->chrono_use_resident && ( norm_error_solve) ){
    errorQuda("Chronological forcasting only presently supported for M^dagger M solver");
  }

  profileInvert.TPSTOP(QUDA_PROFILE_PREAMBLE);

  if (mat_solution && !direct_solve && !norm_error_solve) { // prepare source: b' = A^dag b
    cudaColorSpinorField tmp(*in);
    dirac.Mdag(*in, tmp);
  } else if (!mat_solution && direct_solve) { // perform the first of two solves: A^dag y = b
    DiracMdag m(dirac), mSloppy(diracSloppy), mPre(diracPre);
    SolverParam solverParam(*param);
    Solver *solve = Solver::create(solverParam, m, mSloppy, mPre, profileInvert);
    (*solve)(*out, *in);
    blas::copy(*in, *out);
    delete solve;
    solverParam.updateInvertParam(*param);
  }

  if (direct_solve) {
    DiracM m(dirac), mSloppy(diracSloppy), mPre(diracPre);
    SolverParam solverParam(*param);
    // chronological forecasting
    if (param->chrono_use_resident && chronoResident[param->chrono_index].size() > 0) {
      profileInvert.TPSTART(QUDA_PROFILE_CHRONO);

      auto &basis = chronoResident[param->chrono_index];

      ColorSpinorParam cs_param(*basis[0]);
      ColorSpinorField *tmp = ColorSpinorField::Create(cs_param);
      ColorSpinorField *tmp2 = (param->chrono_precision == out->Precision()) ? out : ColorSpinorField::Create(cs_param);
      std::vector<ColorSpinorField*> Ap;
      for (unsigned int k=0; k < basis.size(); k++) {
        Ap.emplace_back((ColorSpinorField::Create(cs_param)));
      }

      if (param->chrono_precision == param->cuda_prec) {
        for (unsigned int j=0; j<basis.size(); j++) m(*Ap[j], *basis[j], *tmp, *tmp2);
      } else if (param->chrono_precision == param->cuda_prec_sloppy) {
        for (unsigned int j=0; j<basis.size(); j++) mSloppy(*Ap[j], *basis[j], *tmp, *tmp2);
      } else {
        errorQuda("Unexpected precision %d for chrono vectors (doesn't match outer %d or sloppy precision %d)",
                  param->chrono_precision, param->cuda_prec, param->cuda_prec_sloppy);
      }

      bool orthogonal = true;
      bool apply_mat = false;
      bool hermitian = false;
      MinResExt mre(m, orthogonal, apply_mat, hermitian, profileInvert);

      blas::copy(*tmp, *in);
      mre(*out, *tmp, basis, Ap);

      for (auto ap: Ap) {
        if (ap) delete (ap);
      }
      delete tmp;
      if (tmp2 != out) delete tmp2;

      profileInvert.TPSTOP(QUDA_PROFILE_CHRONO);
    }

    Solver *solve = Solver::create(solverParam, m, mSloppy, mPre, profileInvert);
    (*solve)(*out, *in);
    delete solve;
    solverParam.updateInvertParam(*param);
  } else if (!norm_error_solve) {
    DiracMdagM m(dirac), mSloppy(diracSloppy), mPre(diracPre);
    SolverParam solverParam(*param);

    // chronological forecasting
    if (param->chrono_use_resident && chronoResident[param->chrono_index].size() > 0) {
      profileInvert.TPSTART(QUDA_PROFILE_CHRONO);

      auto &basis = chronoResident[param->chrono_index];

      ColorSpinorParam cs_param(*basis[0]);
      std::vector<ColorSpinorField*> Ap;
      ColorSpinorField *tmp = ColorSpinorField::Create(cs_param);
      ColorSpinorField *tmp2 = (param->chrono_precision == out->Precision()) ? out : ColorSpinorField::Create(cs_param);
      for (unsigned int k=0; k < basis.size(); k++) {
        Ap.emplace_back((ColorSpinorField::Create(cs_param)));
      }

      if (param->chrono_precision == param->cuda_prec) {
        for (unsigned int j=0; j<basis.size(); j++) m(*Ap[j], *basis[j], *tmp, *tmp2);
      } else if (param->chrono_precision == param->cuda_prec_sloppy) {
        for (unsigned int j=0; j<basis.size(); j++) mSloppy(*Ap[j], *basis[j], *tmp, *tmp2);
      } else {
        errorQuda("Unexpected precision %d for chrono vectors (doesn't match outer %d or sloppy precision %d)",
                  param->chrono_precision, param->cuda_prec, param->cuda_prec_sloppy);
      }

      bool orthogonal = true;
      bool apply_mat = false;
      bool hermitian = true;
      MinResExt mre(m, orthogonal, apply_mat, hermitian, profileInvert);

      blas::copy(*tmp, *in);
      mre(*out, *tmp, basis, Ap);

      for (auto ap: Ap) {
        if (ap) delete(ap);
      }
      delete tmp;
      if (tmp2 != out) delete tmp2;

      profileInvert.TPSTOP(QUDA_PROFILE_CHRONO);
    }

    // if using a Schwarz preconditioner with a normal operator then we must use the DiracMdagMLocal operator
    if (param->inv_type_precondition != QUDA_INVALID_INVERTER && param->schwarz_type != QUDA_INVALID_SCHWARZ) {
      DiracMdagMLocal mPreLocal(diracPre);
      Solver *solve = Solver::create(solverParam, m, mSloppy, mPreLocal, profileInvert);
      (*solve)(*out, *in);
      delete solve;
      solverParam.updateInvertParam(*param);
    } else {
      Solver *solve = Solver::create(solverParam, m, mSloppy, mPre, profileInvert);
      (*solve)(*out, *in);
      delete solve;
      solverParam.updateInvertParam(*param);
    }
  } else { // norm_error_solve
    DiracMMdag m(dirac), mSloppy(diracSloppy), mPre(diracPre);
    cudaColorSpinorField tmp(*out);
    SolverParam solverParam(*param);
    Solver *solve = Solver::create(solverParam, m, mSloppy, mPre, profileInvert);
    (*solve)(tmp, *in); // y = (M M^\dag) b
    dirac.Mdag(*out, tmp);  // x = M^dag y
    delete solve;
    solverParam.updateInvertParam(*param);
  }

  if (getVerbosity() >= QUDA_VERBOSE){
    double nx = blas::norm2(*x);
    printfQuda("Solution = %g\n",nx);
  }

  profileInvert.TPSTART(QUDA_PROFILE_EPILOGUE);
  if (param->chrono_make_resident) {
    if(param->chrono_max_dim < 1){
      errorQuda("Cannot chrono_make_resident with chrono_max_dim %i",param->chrono_max_dim);
    }

    const int i = param->chrono_index;
    if (i >= QUDA_MAX_CHRONO)
      errorQuda("Requested chrono index %d is outside of max %d\n", i, QUDA_MAX_CHRONO);

    auto &basis = chronoResident[i];

    if(param->chrono_max_dim < (int)basis.size()){
      errorQuda("Requested chrono_max_dim %i is smaller than already existing chroology %i",param->chrono_max_dim,(int)basis.size());
    }

    if(not param->chrono_replace_last){
      // if we have not filled the space yet just augment
      if ((int)basis.size() < param->chrono_max_dim) {
        ColorSpinorParam cs_param(*out);
        cs_param.setPrecision(param->chrono_precision);
        basis.emplace_back(ColorSpinorField::Create(cs_param));
      }

      // shuffle every entry down one and bring the last to the front
      ColorSpinorField *tmp = basis[basis.size()-1];
      for (unsigned int j=basis.size()-1; j>0; j--) basis[j] = basis[j-1];
        basis[0] = tmp;
    }
    *(basis[0]) = *out; // set first entry to new solution
  }
  dirac.reconstruct(*x, *b, param->solution_type);

  if (param->solver_normalization == QUDA_SOURCE_NORMALIZATION) {
    // rescale the solution
    blas::ax(sqrt(nb), *x);
  }
  profileInvert.TPSTOP(QUDA_PROFILE_EPILOGUE);

  if (!param->make_resident_solution) {
    profileInvert.TPSTART(QUDA_PROFILE_D2H);
    *h_x = *x;
    profileInvert.TPSTOP(QUDA_PROFILE_D2H);
  }

  profileInvert.TPSTART(QUDA_PROFILE_EPILOGUE);

  if (param->compute_action) {
    Complex action = blas::cDotProduct(*b, *x);
    param->action[0] = action.real();
    param->action[1] = action.imag();
  }

  if (getVerbosity() >= QUDA_VERBOSE){
    double nx = blas::norm2(*x);
    double nh_x = blas::norm2(*h_x);
    printfQuda("Reconstructed: CUDA solution = %g, CPU copy = %g\n", nx, nh_x);
  }
  profileInvert.TPSTOP(QUDA_PROFILE_EPILOGUE);

  profileInvert.TPSTART(QUDA_PROFILE_FREE);

  delete h_b;
  delete h_x;
  delete b;

  if (param->use_resident_solution && !param->make_resident_solution) {
    for (auto v: solutionResident) if (v) delete v;
    solutionResident.clear();
  } else if (!param->make_resident_solution) {
    delete x;
  }

  delete d;
  delete dSloppy;
  delete dPre;

  profileInvert.TPSTOP(QUDA_PROFILE_FREE);

  popVerbosity();

  // cache is written out even if a long benchmarking job gets interrupted
  saveTuneCache();

  profileInvert.TPSTOP(QUDA_PROFILE_TOTAL);

  profilerStop(__func__);
}


/*!
 * Generic version of the multi-shift solver. Should work for
 * most fermions. Note that offset[0] is not folded into the mass parameter.
 *
 * At present, the solution_type must be MATDAG_MAT or MATPCDAG_MATPC,
 * and solve_type must be NORMOP or NORMOP_PC.  The solution and solve
 * preconditioning have to match.
 */
void invertMultiSrcQuda(void **_hp_x, void **_hp_b, QudaInvertParam *param)
{
  // currently that code is just a copy of invertQuda and cannot work
  profileInvert.TPSTART(QUDA_PROFILE_TOTAL);

  if (!initialized) errorQuda("QUDA not initialized");

  pushVerbosity(param->verbosity);
  if (getVerbosity() >= QUDA_DEBUG_VERBOSE) printQudaInvertParam(param);

  checkInvertParam(param, _hp_x[0], _hp_b[0]);

  // check the gauge fields have been created
  cudaGaugeField *cudaGauge = checkGauge(param);

  // It was probably a bad design decision to encode whether the system is even/odd preconditioned (PC) in
  // solve_type and solution_type, rather than in separate members of QudaInvertParam.  We're stuck with it
  // for now, though, so here we factorize everything for convenience.

  bool pc_solution = (param->solution_type == QUDA_MATPC_SOLUTION) ||
    (param->solution_type == QUDA_MATPCDAG_MATPC_SOLUTION);
  bool pc_solve = (param->solve_type == QUDA_DIRECT_PC_SOLVE) ||
    (param->solve_type == QUDA_NORMOP_PC_SOLVE) || (param->solve_type == QUDA_NORMERR_PC_SOLVE);
  bool mat_solution = (param->solution_type == QUDA_MAT_SOLUTION) ||
    (param->solution_type ==  QUDA_MATPC_SOLUTION);
  bool direct_solve = (param->solve_type == QUDA_DIRECT_SOLVE) ||
    (param->solve_type == QUDA_DIRECT_PC_SOLVE);
  bool norm_error_solve = (param->solve_type == QUDA_NORMERR_SOLVE) ||
    (param->solve_type == QUDA_NORMERR_PC_SOLVE);

  param->secs = 0;
  param->gflops = 0;
  param->iter = 0;

  Dirac *d = nullptr;
  Dirac *dSloppy = nullptr;
  Dirac *dPre = nullptr;

  // create the dirac operator
  createDirac(d, dSloppy, dPre, *param, pc_solve);

  Dirac &dirac = *d;
  Dirac &diracSloppy = *dSloppy;
  Dirac &diracPre = *dPre;

  profileInvert.TPSTART(QUDA_PROFILE_H2D);

  // std::vector<ColorSpinorField*> b;  // Cuda Solutions
  // b.resize(param->num_src);
  // std::vector<ColorSpinorField*> x;  // Cuda Solutions
  // x.resize(param->num_src);
  ColorSpinorField* in;  // = nullptr;
  //in.resize(param->num_src);
  ColorSpinorField* out;  // = nullptr;
  //out.resize(param->num_src);

  // for(int i=0;i < param->num_src;i++){
  //   in[i] = nullptr;
  //   out[i] = nullptr;
  // }

  const int *X = cudaGauge->X();


  // Host pointers for x, take a copy of the input host pointers
  void** hp_x;
  hp_x = new void* [ param->num_src ];

  void** hp_b;
  hp_b = new void* [param->num_src];

  for(int i=0;i < param->num_src;i++){
    hp_x[i] = _hp_x[i];
    hp_b[i] = _hp_b[i];
  }

  // wrap CPU host side pointers
  ColorSpinorParam cpuParam(hp_b[0], *param, X, pc_solution, param->input_location);
  std::vector<ColorSpinorField*> h_b;
  h_b.resize(param->num_src);
  for(int i=0; i < param->num_src; i++) {
    cpuParam.v = hp_b[i]; //MW seems wird in the loop
    h_b[i] = ColorSpinorField::Create(cpuParam);
  }

 // cpuParam.v = hp_x;
  cpuParam.location = param->output_location;
  std::vector<ColorSpinorField*> h_x;
  h_x.resize(param->num_src);
//
  for(int i=0; i < param->num_src; i++) {
    cpuParam.v = hp_x[i]; //MW seems wird in the loop
    h_x[i] = ColorSpinorField::Create(cpuParam);
  }


  // MW currently checked until here

  // download source
  printfQuda("Setup b\n");
  ColorSpinorParam cudaParam(cpuParam, *param);
  cudaParam.create = QUDA_NULL_FIELD_CREATE;
  cudaParam.is_composite = true;
  cudaParam.composite_dim = param->num_src;

  printfQuda("Create b \n");
  ColorSpinorField *b = ColorSpinorField::Create(cudaParam);




  for(int i=0; i < param->num_src; i++) {
    b->Component(i) = *h_b[i];
  }
  printfQuda("Done b \n");

    ColorSpinorField *x;
  if (param->use_init_guess == QUDA_USE_INIT_GUESS_YES) { // download initial guess
    // initial guess only supported for single-pass solvers
    if ((param->solution_type == QUDA_MATDAG_MAT_SOLUTION || param->solution_type == QUDA_MATPCDAG_MATPC_SOLUTION) &&
        (param->solve_type == QUDA_DIRECT_SOLVE || param->solve_type == QUDA_DIRECT_PC_SOLVE)) {
      errorQuda("Initial guess not supported for two-pass solver");
    }
    cudaParam.is_composite = true;
    cudaParam.is_component = false;
    cudaParam.composite_dim = param->num_src;

    x = ColorSpinorField::Create(cudaParam);
    for(int i=0; i < param->num_src; i++) {
      x->Component(i) = *h_x[i];
    }

  } else { // zero initial guess
    // Create the solution fields filled with zero
    cudaParam.create = QUDA_ZERO_FIELD_CREATE;
      printfQuda("Create x \n");
    x = ColorSpinorField::Create(cudaParam);
      printfQuda("Done x \n");
 // solution
  }

  profileInvert.TPSTOP(QUDA_PROFILE_H2D);

  auto * nb = new double[param->num_src];
  for(int i=0; i < param->num_src; i++) {
    nb[i] = blas::norm2(b->Component(i));
    printfQuda("Source %i: CPU = %g, CUDA copy = %g\n", i, nb[i], nb[i]);
    if (nb[i]==0.0) errorQuda("Source has zero norm");

    if (getVerbosity() >= QUDA_VERBOSE) {
      double nh_b = blas::norm2(*h_b[i]);
      double nh_x = blas::norm2(*h_x[i]);
      double nx = blas::norm2(x->Component(i));
      printfQuda("Source %i: CPU = %g, CUDA copy = %g\n", i, nh_b, nb[i]);
      printfQuda("Solution %i: CPU = %g, CUDA copy = %g\n", i, nh_x, nx);
    }
  }

  // MW checked until here do far

  // rescale the source and solution vectors to help prevent the onset of underflow
  if (param->solver_normalization == QUDA_SOURCE_NORMALIZATION) {
    for(int i=0; i < param->num_src; i++) {
      blas::ax(1.0/sqrt(nb[i]), b->Component(i));
      blas::ax(1.0/sqrt(nb[i]), x->Component(i));
    }
  }

  for(int i=0; i < param->num_src; i++) {
    massRescale(dynamic_cast<cudaColorSpinorField&>( b->Component(i) ), *param);
  }

  // MW: need to check what dirac.prepare does
  // for now let's just try looping of num_rhs already here???
  // for(int i=0; i < param->num_src; i++) {
    dirac.prepare(in, out, *x, *b, param->solution_type);
for(int i=0; i < param->num_src; i++) {
    if (getVerbosity() >= QUDA_VERBOSE) {
      double nin = blas::norm2((in->Component(i)));
      double nout = blas::norm2((out->Component(i)));
      printfQuda("Prepared source %i = %g\n", i, nin);
      printfQuda("Prepared solution %i = %g\n", i, nout);
    }

    if (getVerbosity() >= QUDA_VERBOSE) {
      double nin = blas::norm2(in->Component(i));
      printfQuda("Prepared source %i post mass rescale = %g\n", i, nin);
    }
  }

    // solution_type specifies *what* system is to be solved.
    // solve_type specifies *how* the system is to be solved.
    //
    // We have the following four cases (plus preconditioned variants):
    //
    // solution_type    solve_type    Effect
    // -------------    ----------    ------
    // MAT              DIRECT        Solve Ax=b
    // MATDAG_MAT       DIRECT        Solve A^dag y = b, followed by Ax=y
    // MAT              NORMOP        Solve (A^dag A) x = (A^dag b)
    // MATDAG_MAT       NORMOP        Solve (A^dag A) x = b
    // MAT              NORMERR       Solve (A A^dag) y = b, then x = A^dag y
    //
    // We generally require that the solution_type and solve_type
    // preconditioning match.  As an exception, the unpreconditioned MAT
    // solution_type may be used with any solve_type, including
    // DIRECT_PC and NORMOP_PC.  In these cases, preparation of the
    // preconditioned source and reconstruction of the full solution are
    // taken care of by Dirac::prepare() and Dirac::reconstruct(),
    // respectively.

    if (pc_solution && !pc_solve) {
      errorQuda("Preconditioned (PC) solution_type requires a PC solve_type");
    }

    if (!mat_solution && !pc_solution && pc_solve) {
      errorQuda("Unpreconditioned MATDAG_MAT solution_type requires an unpreconditioned solve_type");
    }

    if (!mat_solution && norm_error_solve) {
      errorQuda("Normal-error solve requires Mat solution");
    }

    if (param->inv_type_precondition == QUDA_MG_INVERTER && (pc_solve || pc_solution || !direct_solve || !mat_solution))
      errorQuda("Multigrid preconditioning only supported for direct non-red-black solve");

    if (mat_solution && !direct_solve && !norm_error_solve) { // prepare source: b' = A^dag b
      for(int i=0; i < param->num_src; i++) {
        cudaColorSpinorField tmp((in->Component(i)));
        dirac.Mdag(in->Component(i), tmp);
      }
    } else if (!mat_solution && direct_solve) { // perform the first of two solves: A^dag y = b
      DiracMdag m(dirac), mSloppy(diracSloppy), mPre(diracPre);
      SolverParam solverParam(*param);
      Solver *solve = Solver::create(solverParam, m, mSloppy, mPre, profileInvert);
      solve->blocksolve(*out,*in);
      for(int i=0; i < param->num_src; i++) {
        blas::copy(in->Component(i), out->Component(i));
      }
      delete solve;
      solverParam.updateInvertParam(*param);
    }

    if (direct_solve) {
      DiracM m(dirac), mSloppy(diracSloppy), mPre(diracPre);
      SolverParam solverParam(*param);
      Solver *solve = Solver::create(solverParam, m, mSloppy, mPre, profileInvert);
      solve->blocksolve(*out,*in);
      delete solve;
      solverParam.updateInvertParam(*param);
    } else if (!norm_error_solve) {
      DiracMdagM m(dirac), mSloppy(diracSloppy), mPre(diracPre);
      SolverParam solverParam(*param);
      Solver *solve = Solver::create(solverParam, m, mSloppy, mPre, profileInvert);
      solve->blocksolve(*out,*in);
      delete solve;
      solverParam.updateInvertParam(*param);
    } else { // norm_error_solve
      DiracMMdag m(dirac), mSloppy(diracSloppy), mPre(diracPre);
      errorQuda("norm_error_solve not supported in multi source solve");
      // cudaColorSpinorField tmp(*out);
      // SolverParam solverParam(*param);
      // Solver *solve = Solver::create(solverParam, m, mSloppy, mPre, profileInvert);
      //(*solve)(tmp, *in); // y = (M M^\dag) b
      // dirac.Mdag(*out, tmp);  // x = M^dag y
      // delete solve;
      // solverParam.updateInvertParam(*param,i,i);
    }

    if (getVerbosity() >= QUDA_VERBOSE){
      for(int i=0; i < param->num_src; i++) {
        double nx = blas::norm2(x->Component(i));
        printfQuda("Solution %i = %g\n",i, nx);
      }
    }


  profileInvert.TPSTART(QUDA_PROFILE_EPILOGUE);
  for(int i=0; i< param->num_src; i++){
    dirac.reconstruct(x->Component(i), b->Component(i), param->solution_type);
  }
  profileInvert.TPSTOP(QUDA_PROFILE_EPILOGUE);

  if (param->solver_normalization == QUDA_SOURCE_NORMALIZATION) {
    for(int i=0; i< param->num_src; i++){
      // rescale the solution
      blas::ax(sqrt(nb[i]), x->Component(i));
    }
  }

  // MW -- not sure how to handle that here
  if (!param->make_resident_solution) {
    profileInvert.TPSTART(QUDA_PROFILE_D2H);
    for(int i=0; i< param->num_src; i++){
      *h_x[i] = x->Component(i);
    }
    profileInvert.TPSTOP(QUDA_PROFILE_D2H);
  }

  if (getVerbosity() >= QUDA_VERBOSE){
    for(int i=0; i< param->num_src; i++){
      double nx = blas::norm2(x->Component(i));
      double nh_x = blas::norm2(*h_x[i]);
      printfQuda("Reconstructed: CUDA solution = %g, CPU copy = %g\n", nx, nh_x);
    }
  }

  //FIX need to make sure all deletes are correct again
  for(int i=0; i < param->num_src; i++){
    delete h_x[i];
    // delete x[i];
    delete h_b[i];
    // delete b[i];
  }
   delete [] hp_b;
   delete [] hp_x;
//   delete [] b;
//  if (!param->make_resident_solution) delete x; // FIXME make this cleaner

  delete d;
  delete dSloppy;
  delete dPre;
  delete x;
  delete b;

  popVerbosity();

  // FIXME: added temporarily so that the cache is written out even if a long benchmarking job gets interrupted
  saveTuneCache();

  profileInvert.TPSTOP(QUDA_PROFILE_TOTAL);
}

/*!
 * Generic version of the multi-shift solver. Should work for
 * most fermions. Note that offset[0] is not folded into the mass parameter.
 *
 * For Wilson-type fermions, the solution_type must be MATDAG_MAT or MATPCDAG_MATPC,
 * and solve_type must be NORMOP or NORMOP_PC. The solution and solve
 * preconditioning have to match.
 *
 * For Staggered-type fermions, the solution_type must be MATPC, and the
 * solve type must be DIRECT_PC. This difference in convention is because
 * preconditioned staggered operator is normal, unlike with Wilson-type fermions.
 */
void invertMultiShiftQuda(void **_hp_x, void *_hp_b, QudaInvertParam *param)
{
  profilerStart(__func__);

  profileMulti.TPSTART(QUDA_PROFILE_TOTAL);
  profileMulti.TPSTART(QUDA_PROFILE_INIT);

  if (!initialized) errorQuda("QUDA not initialized");

  checkInvertParam(param, _hp_x[0], _hp_b);

  // check the gauge fields have been created
  checkGauge(param);

  if (param->num_offset > QUDA_MAX_MULTI_SHIFT)
    errorQuda("Number of shifts %d requested greater than QUDA_MAX_MULTI_SHIFT %d", param->num_offset,
              QUDA_MAX_MULTI_SHIFT);

  pushVerbosity(param->verbosity);

  bool pc_solution = (param->solution_type == QUDA_MATPC_SOLUTION) || (param->solution_type == QUDA_MATPCDAG_MATPC_SOLUTION);
  bool pc_solve = (param->solve_type == QUDA_DIRECT_PC_SOLVE) || (param->solve_type == QUDA_NORMOP_PC_SOLVE);
  bool mat_solution = (param->solution_type == QUDA_MAT_SOLUTION) || (param->solution_type ==  QUDA_MATPC_SOLUTION);
  bool direct_solve = (param->solve_type == QUDA_DIRECT_SOLVE) || (param->solve_type == QUDA_DIRECT_PC_SOLVE);

  if (param->dslash_type == QUDA_ASQTAD_DSLASH ||
      param->dslash_type == QUDA_STAGGERED_DSLASH) {

    if (param->solution_type != QUDA_MATPC_SOLUTION) {
      errorQuda("For Staggered-type fermions, multi-shift solver only suports MATPC solution type");
    }

    if (param->solve_type != QUDA_DIRECT_PC_SOLVE) {
      errorQuda("For Staggered-type fermions, multi-shift solver only supports DIRECT_PC solve types");
    }

  } else { // Wilson type

    if (mat_solution) {
      errorQuda("For Wilson-type fermions, multi-shift solver does not support MAT or MATPC solution types");
    }
    if (direct_solve) {
      errorQuda("For Wilson-type fermions, multi-shift solver does not support DIRECT or DIRECT_PC solve types");
    }
    if (pc_solution & !pc_solve) {
      errorQuda("For Wilson-type fermions, preconditioned (PC) solution_type requires a PC solve_type");
    }
    if (!pc_solution & pc_solve) {
      errorQuda("For Wilson-type fermions, in multi-shift solver, a preconditioned (PC) solve_type requires a PC solution_type");
    }
  }

  // Timing and FLOP counters
  param->secs = 0;
  param->gflops = 0;
  param->iter = 0;

  for (int i=0; i<param->num_offset-1; i++) {
    for (int j=i+1; j<param->num_offset; j++) {
      if (param->offset[i] > param->offset[j])
        errorQuda("Offsets must be ordered from smallest to largest");
    }
  }

  // Host pointers for x, take a copy of the input host pointers
  void** hp_x;
  hp_x = new void* [ param->num_offset ];

  void* hp_b = _hp_b;
  for(int i=0;i < param->num_offset;i++){
    hp_x[i] = _hp_x[i];
  }

  // Create the matrix.
  // The way this works is that createDirac will create 'd' and 'dSloppy'
  // which are global. We then grab these with references...
  //
  // Balint: Isn't there a nice construction pattern we could use here? This is
  // expedient but yucky.
  //  DiracParam diracParam;
  if (param->dslash_type == QUDA_ASQTAD_DSLASH ||
      param->dslash_type == QUDA_STAGGERED_DSLASH){
    param->mass = sqrt(param->offset[0]/4);
  }

  Dirac *d = nullptr;
  Dirac *dSloppy = nullptr;
  Dirac *dPre = nullptr;
  Dirac *dRefine = nullptr;

  // create the dirac operator
  createDirac(d, dSloppy, dPre, dRefine, *param, pc_solve);
  Dirac &dirac = *d;
  Dirac &diracSloppy = *dSloppy;


  cudaColorSpinorField *b = nullptr;   // Cuda RHS
  std::vector<ColorSpinorField*> x;  // Cuda Solutions
  x.resize(param->num_offset);
  std::vector<ColorSpinorField*> p;
  std::unique_ptr<double[]> r2_old(new double[param->num_offset]);

  // Grab the dimension array of the input gauge field.
  const int *X = ( param->dslash_type == QUDA_ASQTAD_DSLASH ) ?
    gaugeFatPrecise->X() : gaugePrecise->X();

  // This creates a ColorSpinorParam struct, from the host data
  // pointer, the definitions in param, the dimensions X, and whether
  // the solution is on a checkerboard instruction or not. These can
  // then be used as 'instructions' to create the actual
  // ColorSpinorField
  ColorSpinorParam cpuParam(hp_b, *param, X, pc_solution, param->input_location);
  ColorSpinorField *h_b = ColorSpinorField::Create(cpuParam);

  std::vector<ColorSpinorField*> h_x;
  h_x.resize(param->num_offset);

  cpuParam.location = param->output_location;
  for(int i=0; i < param->num_offset; i++) {
    cpuParam.v = hp_x[i];
    h_x[i] = ColorSpinorField::Create(cpuParam);
  }

  profileMulti.TPSTOP(QUDA_PROFILE_INIT);
  profileMulti.TPSTART(QUDA_PROFILE_H2D);
  // Now I need a colorSpinorParam for the device
  ColorSpinorParam cudaParam(cpuParam, *param);
  // This setting will download a host vector
  cudaParam.create = QUDA_COPY_FIELD_CREATE;
  cudaParam.location = QUDA_CUDA_FIELD_LOCATION;
  b = new cudaColorSpinorField(*h_b, cudaParam); // Creates b and downloads h_b to it
  profileMulti.TPSTOP(QUDA_PROFILE_H2D);

  profileMulti.TPSTART(QUDA_PROFILE_INIT);
  // Create the solution fields filled with zero
  cudaParam.create = QUDA_ZERO_FIELD_CREATE;

  // now check if we need to invalidate the solutionResident vectors
  bool invalidate = false;
  for (auto v : solutionResident) {
    if (cudaParam.Precision() != v->Precision()) {
      invalidate = true;
      break;
    }
  }

  if (invalidate) {
    for (auto v : solutionResident) delete v;
    solutionResident.clear();
  }

  // grow resident solutions to be big enough
  for (int i=solutionResident.size(); i < param->num_offset; i++) {
    if (getVerbosity() >= QUDA_DEBUG_VERBOSE) printfQuda("Adding vector %d to solutionsResident\n", i);
    solutionResident.push_back(new cudaColorSpinorField(cudaParam));
  }
  for (int i=0; i < param->num_offset; i++) x[i] = solutionResident[i];
  profileMulti.TPSTOP(QUDA_PROFILE_INIT);

  profileMulti.TPSTART(QUDA_PROFILE_PREAMBLE);

  // Check source norms
  double nb = blas::norm2(*b);
  if (nb==0.0) errorQuda("Source has zero norm");

  if(getVerbosity() >= QUDA_VERBOSE ) {
    double nh_b = blas::norm2(*h_b);
    printfQuda("Source: CPU = %g, CUDA copy = %g\n", nh_b, nb);
  }

  // rescale the source vector to help prevent the onset of underflow
  if (param->solver_normalization == QUDA_SOURCE_NORMALIZATION) {
    blas::ax(1.0/sqrt(nb), *b);
  }

  massRescale(*b, *param);
  profileMulti.TPSTOP(QUDA_PROFILE_PREAMBLE);

  DiracMatrix *m, *mSloppy;

  if (param->dslash_type == QUDA_ASQTAD_DSLASH ||
      param->dslash_type == QUDA_STAGGERED_DSLASH) {
    m = new DiracM(dirac);
    mSloppy = new DiracM(diracSloppy);
  } else {
    m = new DiracMdagM(dirac);
    mSloppy = new DiracMdagM(diracSloppy);
  }

  SolverParam solverParam(*param);
  {
    MultiShiftCG cg_m(*m, *mSloppy, solverParam, profileMulti);
    cg_m(x, *b, p, r2_old.get());
  }
  solverParam.updateInvertParam(*param);

  delete m;
  delete mSloppy;

  if (param->compute_true_res) {
    // check each shift has the desired tolerance and use sequential CG to refine
    profileMulti.TPSTART(QUDA_PROFILE_INIT);
    cudaParam.create = QUDA_ZERO_FIELD_CREATE;
    cudaColorSpinorField r(*b, cudaParam);
    profileMulti.TPSTOP(QUDA_PROFILE_INIT);
    QudaInvertParam refineparam = *param;
    refineparam.cuda_prec_sloppy = param->cuda_prec_refinement_sloppy;
    Dirac &dirac = *d;
    Dirac &diracSloppy = *dRefine;

#define REFINE_INCREASING_MASS
#ifdef REFINE_INCREASING_MASS
    for(int i=0; i < param->num_offset; i++) {
#else
    for(int i=param->num_offset-1; i >= 0; i--) {
#endif
      double rsd_hq = param->residual_type & QUDA_HEAVY_QUARK_RESIDUAL ?
	param->true_res_hq_offset[i] : 0;
      double tol_hq = param->residual_type & QUDA_HEAVY_QUARK_RESIDUAL ?
	param->tol_hq_offset[i] : 0;

      /*
	In the case where the shifted systems have zero tolerance
	specified, we refine these systems until either the limit of
	precision is reached (prec_tol) or until the tolerance reaches
	the iterated residual tolerance of the previous multi-shift
	solver (iter_res_offset[i]), which ever is greater.
      */
      const double prec_tol = std::pow(10.,(-2*(int)param->cuda_prec+4)); // implicit refinment limit of 1e-12
      const double iter_tol = (param->iter_res_offset[i] < prec_tol ? prec_tol : (param->iter_res_offset[i] *1.1));
      const double refine_tol = (param->tol_offset[i] == 0.0 ? iter_tol : param->tol_offset[i]);
      // refine if either L2 or heavy quark residual tolerances have not been met, only if desired residual is > 0
      if (param->true_res_offset[i] > refine_tol || rsd_hq > tol_hq) {
	if (getVerbosity() >= QUDA_SUMMARIZE)
	  printfQuda("Refining shift %d: L2 residual %e / %e, heavy quark %e / %e (actual / requested)\n",
		     i, param->true_res_offset[i], param->tol_offset[i], rsd_hq, tol_hq);

        // for staggered the shift is just a change in mass term (FIXME: for twisted mass also)
        if (param->dslash_type == QUDA_ASQTAD_DSLASH ||
            param->dslash_type == QUDA_STAGGERED_DSLASH) {
          dirac.setMass(sqrt(param->offset[i]/4));
          diracSloppy.setMass(sqrt(param->offset[i]/4));
        }

        DiracMatrix *m, *mSloppy;

        if (param->dslash_type == QUDA_ASQTAD_DSLASH ||
            param->dslash_type == QUDA_STAGGERED_DSLASH) {
          m = new DiracM(dirac);
          mSloppy = new DiracM(diracSloppy);
        } else {
          m = new DiracMdagM(dirac);
          mSloppy = new DiracMdagM(diracSloppy);
        }

        // need to curry in the shift if we are not doing staggered
        if (param->dslash_type != QUDA_ASQTAD_DSLASH && param->dslash_type != QUDA_STAGGERED_DSLASH) {
          m->shift = param->offset[i];
          mSloppy->shift = param->offset[i];
        }

        if (false) { // experimenting with Minimum residual extrapolation
                     // only perform MRE using current and previously refined solutions
#ifdef REFINE_INCREASING_MASS
	  const int nRefine = i+1;
#else
	  const int nRefine = param->num_offset - i + 1;
#endif

          std::vector<ColorSpinorField *> q;
          q.resize(nRefine);
          std::vector<ColorSpinorField *> z;
          z.resize(nRefine);
          cudaParam.create = QUDA_NULL_FIELD_CREATE;
          cudaColorSpinorField tmp(cudaParam);

          for (int j = 0; j < nRefine; j++) {
            q[j] = new cudaColorSpinorField(cudaParam);
            z[j] = new cudaColorSpinorField(cudaParam);
          }

          *z[0] = *x[0]; // zero solution already solved
#ifdef REFINE_INCREASING_MASS
	  for (int j=1; j<nRefine; j++) *z[j] = *x[j];
#else
	  for (int j=1; j<nRefine; j++) *z[j] = *x[param->num_offset-j];
#endif

          bool orthogonal = true;
          bool apply_mat = true;
          bool hermitian = true;
	  MinResExt mre(*m, orthogonal, apply_mat, hermitian, profileMulti);
	  blas::copy(tmp, *b);
	  mre(*x[i], tmp, z, q);

	  for(int j=0; j < nRefine; j++) {
	    delete q[j];
	    delete z[j];
	  }
        }

        SolverParam solverParam(refineparam);
        solverParam.iter = 0;
        solverParam.use_init_guess = QUDA_USE_INIT_GUESS_YES;
        solverParam.tol = (param->tol_offset[i] > 0.0 ? param->tol_offset[i] : iter_tol); // set L2 tolerance
        solverParam.tol_hq = param->tol_hq_offset[i];                                     // set heavy quark tolerance
        solverParam.delta = param->reliable_delta_refinement;

        {
          CG cg(*m, *mSloppy, *mSloppy, solverParam, profileMulti);
          if (i==0)
            cg(*x[i], *b, p[i], r2_old[i]);
          else
            cg(*x[i], *b);
        }

        solverParam.true_res_offset[i] = solverParam.true_res;
        solverParam.true_res_hq_offset[i] = solverParam.true_res_hq;
        solverParam.updateInvertParam(*param,i);

        if (param->dslash_type == QUDA_ASQTAD_DSLASH ||
            param->dslash_type == QUDA_STAGGERED_DSLASH) {
          dirac.setMass(sqrt(param->offset[0]/4)); // restore just in case
          diracSloppy.setMass(sqrt(param->offset[0]/4)); // restore just in case
        }

        delete m;
        delete mSloppy;
      }
    }
  }

  // restore shifts -- avoid side effects
  for(int i=0; i < param->num_offset; i++) {
    param->offset[i] = unscaled_shifts[i];
  }

  profileMulti.TPSTART(QUDA_PROFILE_D2H);

  if (param->compute_action) {
    Complex action(0);
    for (int i=0; i<param->num_offset; i++) action += param->residue[i] * blas::cDotProduct(*b, *x[i]);
    param->action[0] = action.real();
    param->action[1] = action.imag();
  }

  for(int i=0; i < param->num_offset; i++) {
    if (param->solver_normalization == QUDA_SOURCE_NORMALIZATION) { // rescale the solution
      blas::ax(sqrt(nb), *x[i]);
    }

    if (getVerbosity() >= QUDA_VERBOSE){
      double nx = blas::norm2(*x[i]);
      printfQuda("Solution %d = %g\n", i, nx);
    }

    if (!param->make_resident_solution) *h_x[i] = *x[i];
  }
  profileMulti.TPSTOP(QUDA_PROFILE_D2H);

  profileMulti.TPSTART(QUDA_PROFILE_EPILOGUE);

  if (!param->make_resident_solution) {
    for (auto v: solutionResident) if (v) delete v;
    solutionResident.clear();
  }

  profileMulti.TPSTOP(QUDA_PROFILE_EPILOGUE);

  profileMulti.TPSTART(QUDA_PROFILE_FREE);
  for(int i=0; i < param->num_offset; i++){
    delete h_x[i];
    //if (!param->make_resident_solution) delete x[i];
  }

  delete h_b;
  delete b;

  delete [] hp_x;

  delete d;
  delete dSloppy;
  delete dPre;
  delete dRefine;
  for (auto& pp : p) delete pp;

  profileMulti.TPSTOP(QUDA_PROFILE_FREE);

  popVerbosity();

  // cache is written out even if a long benchmarking job gets interrupted
  saveTuneCache();

  profileMulti.TPSTOP(QUDA_PROFILE_TOTAL);

  profilerStop(__func__);
}

void computeKSLinkQuda(void* fatlink, void* longlink, void* ulink, void* inlink, double *path_coeff, QudaGaugeParam *param) {

#ifdef GPU_FATLINK
  profileFatLink.TPSTART(QUDA_PROFILE_TOTAL);
  profileFatLink.TPSTART(QUDA_PROFILE_INIT);

  checkGaugeParam(param);

  if (ulink) {
    const double unitarize_eps = 1e-14;
    const double max_error = 1e-10;
    const int reunit_allow_svd = 1;
    const int reunit_svd_only  = 0;
    const double svd_rel_error = 1e-6;
    const double svd_abs_error = 1e-6;
    quda::setUnitarizeLinksConstants(unitarize_eps, max_error, reunit_allow_svd, reunit_svd_only,
				     svd_rel_error, svd_abs_error);
  }

  GaugeFieldParam gParam(fatlink, *param, QUDA_GENERAL_LINKS);
  cpuGaugeField cpuFatLink(gParam);   // create the host fatlink
  gParam.gauge = longlink;
  cpuGaugeField cpuLongLink(gParam);  // create the host longlink
  gParam.gauge = ulink;
  cpuGaugeField cpuUnitarizedLink(gParam);
  gParam.link_type = param->type;
  gParam.gauge     = inlink;
  cpuGaugeField cpuInLink(gParam);    // create the host sitelink

  // create the device fields
  gParam.reconstruct = param->reconstruct;
  gParam.setPrecision(param->cuda_prec, true);
  gParam.create      = QUDA_NULL_FIELD_CREATE;
  cudaGaugeField *cudaInLink = new cudaGaugeField(gParam);

  profileFatLink.TPSTOP(QUDA_PROFILE_INIT);

  profileFatLink.TPSTART(QUDA_PROFILE_H2D);
  cudaInLink->loadCPUField(cpuInLink);
  profileFatLink.TPSTOP(QUDA_PROFILE_H2D);

  cudaGaugeField *cudaInLinkEx = createExtendedGauge(*cudaInLink, R, profileFatLink);

  profileFatLink.TPSTART(QUDA_PROFILE_FREE);
  delete cudaInLink;
  profileFatLink.TPSTOP(QUDA_PROFILE_FREE);

  gParam.create = QUDA_ZERO_FIELD_CREATE;
  gParam.link_type = QUDA_GENERAL_LINKS;
  gParam.reconstruct = QUDA_RECONSTRUCT_NO;
  gParam.setPrecision(param->cuda_prec, true);
  gParam.ghostExchange = QUDA_GHOST_EXCHANGE_NO;
  cudaGaugeField *cudaFatLink = new cudaGaugeField(gParam);
  cudaGaugeField *cudaUnitarizedLink = ulink ? new cudaGaugeField(gParam) : nullptr;
  cudaGaugeField *cudaLongLink = longlink ? new cudaGaugeField(gParam) : nullptr;

  profileFatLink.TPSTART(QUDA_PROFILE_COMPUTE);
  fatLongKSLink(cudaFatLink, cudaLongLink, *cudaInLinkEx, path_coeff);
  profileFatLink.TPSTOP(QUDA_PROFILE_COMPUTE);

  if (ulink) {
    profileFatLink.TPSTART(QUDA_PROFILE_COMPUTE);
    *num_failures_h = 0;
    quda::unitarizeLinks(*cudaUnitarizedLink, *cudaFatLink, num_failures_d); // unitarize on the gpu
    if (*num_failures_h>0) errorQuda("Error in unitarization component of the hisq fattening: %d failures\n", *num_failures_h);
    profileFatLink.TPSTOP(QUDA_PROFILE_COMPUTE);
  }

  profileFatLink.TPSTART(QUDA_PROFILE_D2H);
  if (ulink) cudaUnitarizedLink->saveCPUField(cpuUnitarizedLink);
  if (fatlink) cudaFatLink->saveCPUField(cpuFatLink);
  if (longlink) cudaLongLink->saveCPUField(cpuLongLink);
  profileFatLink.TPSTOP(QUDA_PROFILE_D2H);

  profileFatLink.TPSTART(QUDA_PROFILE_FREE);
  delete cudaFatLink;
  if (longlink) delete cudaLongLink;
  if (ulink) delete cudaUnitarizedLink;
  delete cudaInLinkEx;
  profileFatLink.TPSTOP(QUDA_PROFILE_FREE);

  profileFatLink.TPSTOP(QUDA_PROFILE_TOTAL);
#else
  errorQuda("Fat-link has not been built");
#endif // GPU_FATLINK
}

int getGaugePadding(GaugeFieldParam& param){
  int pad = 0;
#ifdef MULTI_GPU
  int volume = param.x[0]*param.x[1]*param.x[2]*param.x[3];
  int face_size[4];
  for(int dir=0; dir<4; ++dir) face_size[dir] = (volume/param.x[dir])/2;
  pad = *std::max_element(face_size, face_size+4);
#endif

  return pad;
}

int computeGaugeForceQuda(void* mom, void* siteLink,  int*** input_path_buf, int* path_length,
			  double* loop_coeff, int num_paths, int max_length, double eb3, QudaGaugeParam* qudaGaugeParam)
{
#ifdef GPU_GAUGE_FORCE
  profileGaugeForce.TPSTART(QUDA_PROFILE_TOTAL);
  profileGaugeForce.TPSTART(QUDA_PROFILE_INIT);

  checkGaugeParam(qudaGaugeParam);

  GaugeFieldParam gParam(siteLink, *qudaGaugeParam);
  gParam.site_offset = qudaGaugeParam->gauge_offset;
  gParam.site_size = qudaGaugeParam->site_size;
  cpuGaugeField *cpuSiteLink = (!qudaGaugeParam->use_resident_gauge) ? new cpuGaugeField(gParam) : nullptr;

  cudaGaugeField* cudaSiteLink = nullptr;

  if (qudaGaugeParam->use_resident_gauge) {
    if (!gaugePrecise) errorQuda("No resident gauge field to use");
    cudaSiteLink = gaugePrecise;
  } else {
    gParam.create = QUDA_NULL_FIELD_CREATE;
    gParam.reconstruct = qudaGaugeParam->reconstruct;
    gParam.setPrecision(qudaGaugeParam->cuda_prec, true);

    cudaSiteLink = new cudaGaugeField(gParam);
    profileGaugeForce.TPSTOP(QUDA_PROFILE_INIT);

    profileGaugeForce.TPSTART(QUDA_PROFILE_H2D);
    cudaSiteLink->loadCPUField(*cpuSiteLink);
    profileGaugeForce.TPSTOP(QUDA_PROFILE_H2D);

    profileGaugeForce.TPSTART(QUDA_PROFILE_INIT);
  }

  GaugeFieldParam gParamMom(mom, *qudaGaugeParam, QUDA_ASQTAD_MOM_LINKS);
  if (gParamMom.order == QUDA_TIFR_GAUGE_ORDER || gParamMom.order == QUDA_TIFR_PADDED_GAUGE_ORDER)
    gParamMom.reconstruct = QUDA_RECONSTRUCT_NO;
  else
    gParamMom.reconstruct = QUDA_RECONSTRUCT_10;

  gParamMom.site_offset = qudaGaugeParam->mom_offset;
  gParamMom.site_size = qudaGaugeParam->site_size;
  cpuGaugeField* cpuMom = (!qudaGaugeParam->use_resident_mom) ? new cpuGaugeField(gParamMom) : nullptr;

  cudaGaugeField* cudaMom = nullptr;
  if (qudaGaugeParam->use_resident_mom) {
    if (!momResident) errorQuda("No resident momentum field to use");
    cudaMom = momResident;
    if (qudaGaugeParam->overwrite_mom) cudaMom->zero();
    profileGaugeForce.TPSTOP(QUDA_PROFILE_INIT);
  } else {
    gParamMom.create = qudaGaugeParam->overwrite_mom ? QUDA_ZERO_FIELD_CREATE : QUDA_NULL_FIELD_CREATE;
    gParamMom.reconstruct = QUDA_RECONSTRUCT_10;
    gParamMom.link_type = QUDA_ASQTAD_MOM_LINKS;
    gParamMom.setPrecision(qudaGaugeParam->cuda_prec, true);
    gParamMom.create = QUDA_ZERO_FIELD_CREATE;
    cudaMom = new cudaGaugeField(gParamMom);
    profileGaugeForce.TPSTOP(QUDA_PROFILE_INIT);
    if (!qudaGaugeParam->overwrite_mom) {
      profileGaugeForce.TPSTART(QUDA_PROFILE_H2D);
      cudaMom->loadCPUField(*cpuMom);
      profileGaugeForce.TPSTOP(QUDA_PROFILE_H2D);
    }
  }

  cudaGaugeField *cudaGauge = createExtendedGauge(*cudaSiteLink, R, profileGaugeForce);

  // actually do the computation
  profileGaugeForce.TPSTART(QUDA_PROFILE_COMPUTE);
  if (!forceMonitor()) {
    gaugeForce(*cudaMom, *cudaGauge, eb3, input_path_buf,  path_length, loop_coeff, num_paths, max_length);
  } else {
    // if we are monitoring the force, separate the force computation from the momentum update
    GaugeFieldParam gParam(*cudaMom);
    gParam.create = QUDA_ZERO_FIELD_CREATE;
    GaugeField *force = GaugeField::Create(gParam);
    gaugeForce(*force, *cudaGauge, 1.0, input_path_buf,  path_length, loop_coeff, num_paths, max_length);
    updateMomentum(*cudaMom, eb3, *force, "gauge");
    delete force;
  }
  profileGaugeForce.TPSTOP(QUDA_PROFILE_COMPUTE);

  if (qudaGaugeParam->return_result_mom) {
    profileGaugeForce.TPSTART(QUDA_PROFILE_D2H);
    cudaMom->saveCPUField(*cpuMom);
    profileGaugeForce.TPSTOP(QUDA_PROFILE_D2H);
  }

  profileGaugeForce.TPSTART(QUDA_PROFILE_FREE);
  if (qudaGaugeParam->make_resident_gauge) {
    if (gaugePrecise && gaugePrecise != cudaSiteLink) delete gaugePrecise;
    gaugePrecise = cudaSiteLink;
  } else {
    delete cudaSiteLink;
  }

  if (qudaGaugeParam->make_resident_mom) {
    if (momResident && momResident != cudaMom) delete momResident;
    momResident = cudaMom;
  } else {
    delete cudaMom;
  }

  if (cpuSiteLink) delete cpuSiteLink;
  if (cpuMom) delete cpuMom;

  if (qudaGaugeParam->make_resident_gauge) {
    if (extendedGaugeResident) delete extendedGaugeResident;
    extendedGaugeResident = cudaGauge;
  } else {
    delete cudaGauge;
  }
  profileGaugeForce.TPSTOP(QUDA_PROFILE_FREE);

  profileGaugeForce.TPSTOP(QUDA_PROFILE_TOTAL);

  checkCudaError();
#else
  errorQuda("Gauge force has not been built");
#endif // GPU_GAUGE_FORCE
  return 0;
}

void momResidentQuda(void *mom, QudaGaugeParam *param)
{
  profileGaugeForce.TPSTART(QUDA_PROFILE_TOTAL);
  profileGaugeForce.TPSTART(QUDA_PROFILE_INIT);

  checkGaugeParam(param);

  GaugeFieldParam gParamMom(mom, *param, QUDA_ASQTAD_MOM_LINKS);
  if (gParamMom.order == QUDA_TIFR_GAUGE_ORDER || gParamMom.order == QUDA_TIFR_PADDED_GAUGE_ORDER)
    gParamMom.reconstruct = QUDA_RECONSTRUCT_NO;
  else
    gParamMom.reconstruct = QUDA_RECONSTRUCT_10;
  gParamMom.site_offset = param->mom_offset;
  gParamMom.site_size = param->site_size;

  cpuGaugeField cpuMom(gParamMom);

  if (param->make_resident_mom && !param->return_result_mom) {
    if (momResident) delete momResident;

    gParamMom.create = QUDA_NULL_FIELD_CREATE;
    gParamMom.reconstruct = QUDA_RECONSTRUCT_10;
    gParamMom.link_type = QUDA_ASQTAD_MOM_LINKS;
    gParamMom.setPrecision(param->cuda_prec, true);
    gParamMom.create = QUDA_ZERO_FIELD_CREATE;
    momResident = new cudaGaugeField(gParamMom);
  } else if (param->return_result_mom && !param->make_resident_mom) {
    if (!momResident) errorQuda("No resident momentum to return");
  } else {
    errorQuda("Unexpected combination make_resident_mom = %d return_result_mom = %d", param->make_resident_mom,
              param->return_result_mom);
  }

  profileGaugeForce.TPSTOP(QUDA_PROFILE_INIT);

  if (param->make_resident_mom) {
    // we are downloading the momentum from the host
    profileGaugeForce.TPSTART(QUDA_PROFILE_H2D);
    momResident->loadCPUField(cpuMom);
    profileGaugeForce.TPSTOP(QUDA_PROFILE_H2D);
  } else if (param->return_result_mom) {
    // we are uploading the momentum to the host
    profileGaugeForce.TPSTART(QUDA_PROFILE_D2H);
    momResident->saveCPUField(cpuMom);
    profileGaugeForce.TPSTOP(QUDA_PROFILE_D2H);

    profileGaugeForce.TPSTART(QUDA_PROFILE_FREE);
    delete momResident;
    momResident = nullptr;
    profileGaugeForce.TPSTOP(QUDA_PROFILE_FREE);
  }

  profileGaugeForce.TPSTOP(QUDA_PROFILE_TOTAL);

  checkCudaError();
}

void createCloverQuda(QudaInvertParam* invertParam)
{
  profileClover.TPSTART(QUDA_PROFILE_TOTAL);
  if (!cloverPrecise) errorQuda("Clover field not allocated");

  QudaReconstructType recon = (gaugePrecise->Reconstruct() == QUDA_RECONSTRUCT_8) ? QUDA_RECONSTRUCT_12 : gaugePrecise->Reconstruct();
  // for clover we optimize to only send depth 1 halos in y/z/t (FIXME - make work for x, make robust in general)
  int R[4];
  for (int d=0; d<4; d++) R[d] = (d==0 ? 2 : 1) * (redundant_comms || commDimPartitioned(d));
  cudaGaugeField *gauge = extendedGaugeResident ? extendedGaugeResident : createExtendedGauge(*gaugePrecise, R, profileClover, false, recon);

  profileClover.TPSTART(QUDA_PROFILE_INIT);
  // create the Fmunu field
  GaugeFieldParam tensorParam(gaugePrecise->X(), gauge->Precision(), QUDA_RECONSTRUCT_NO, 0, QUDA_TENSOR_GEOMETRY);
  tensorParam.siteSubset = QUDA_FULL_SITE_SUBSET;
  tensorParam.order = QUDA_FLOAT2_GAUGE_ORDER;
  tensorParam.ghostExchange = QUDA_GHOST_EXCHANGE_NO;
  cudaGaugeField Fmunu(tensorParam);
  profileClover.TPSTOP(QUDA_PROFILE_INIT);
  profileClover.TPSTART(QUDA_PROFILE_COMPUTE);
  computeFmunu(Fmunu, *gauge);
  computeClover(*cloverPrecise, Fmunu, invertParam->clover_coeff, QUDA_CUDA_FIELD_LOCATION);
  profileClover.TPSTOP(QUDA_PROFILE_COMPUTE);
  profileClover.TPSTOP(QUDA_PROFILE_TOTAL);

  // FIXME always preserve the extended gauge
  extendedGaugeResident = gauge;
}

void* createGaugeFieldQuda(void* gauge, int geometry, QudaGaugeParam* param)
{
  GaugeFieldParam gParam(gauge, *param, QUDA_GENERAL_LINKS);
  gParam.geometry = static_cast<QudaFieldGeometry>(geometry);
  if (geometry != QUDA_SCALAR_GEOMETRY && geometry != QUDA_VECTOR_GEOMETRY)
    errorQuda("Only scalar and vector geometries are supported\n");

  cpuGaugeField *cpuGauge = nullptr;
  if (gauge) cpuGauge = new cpuGaugeField(gParam);

  gParam.order = QUDA_FLOAT2_GAUGE_ORDER;
  gParam.create = QUDA_ZERO_FIELD_CREATE;
  auto* cudaGauge = new cudaGaugeField(gParam);

  if (gauge) {
    cudaGauge->loadCPUField(*cpuGauge);
    delete cpuGauge;
  }

  return cudaGauge;
}


void saveGaugeFieldQuda(void* gauge, void* inGauge, QudaGaugeParam* param){

  auto* cudaGauge = reinterpret_cast<cudaGaugeField*>(inGauge);

  GaugeFieldParam gParam(gauge, *param, QUDA_GENERAL_LINKS);
  gParam.geometry = cudaGauge->Geometry();

  cpuGaugeField cpuGauge(gParam);
  cudaGauge->saveCPUField(cpuGauge);

}


void destroyGaugeFieldQuda(void* gauge){
  auto* g = reinterpret_cast<cudaGaugeField*>(gauge);
  delete g;
}


void computeStaggeredForceQuda(void* h_mom, double dt, double delta, void *h_force, void **x,
			       QudaGaugeParam *gauge_param, QudaInvertParam *inv_param)
{
  profileStaggeredForce.TPSTART(QUDA_PROFILE_TOTAL);
  profileStaggeredForce.TPSTART(QUDA_PROFILE_INIT);

  GaugeFieldParam gParam(h_mom, *gauge_param, QUDA_ASQTAD_MOM_LINKS);

  // create the host momentum field
  gParam.reconstruct = gauge_param->reconstruct;
  gParam.t_boundary = QUDA_PERIODIC_T;
  cpuGaugeField cpuMom(gParam);

  // create the host momentum field
  gParam.link_type = QUDA_GENERAL_LINKS;
  gParam.gauge = h_force;
  cpuGaugeField cpuForce(gParam);

  // create the device momentum field
  gParam.link_type = QUDA_ASQTAD_MOM_LINKS;
  gParam.create = QUDA_ZERO_FIELD_CREATE; // FIXME
  gParam.order = QUDA_FLOAT2_GAUGE_ORDER;
  gParam.reconstruct = QUDA_RECONSTRUCT_10;
  cudaGaugeField *cudaMom = !gauge_param->use_resident_mom ? new cudaGaugeField(gParam) : nullptr;

  // create temporary field for quark-field outer product
  gParam.reconstruct = QUDA_RECONSTRUCT_NO;
  gParam.link_type = QUDA_GENERAL_LINKS;
  gParam.create = QUDA_ZERO_FIELD_CREATE;
  cudaGaugeField cudaForce(gParam);
  GaugeField *cudaForce_[2] = {&cudaForce};

  ColorSpinorParam qParam;
  qParam.location = QUDA_CUDA_FIELD_LOCATION;
  qParam.nColor = 3;
  qParam.nSpin = 1;
  qParam.siteSubset = QUDA_FULL_SITE_SUBSET;
  qParam.siteOrder = QUDA_EVEN_ODD_SITE_ORDER;
  qParam.nDim = 5; // 5 since staggered mrhs
  qParam.setPrecision(gParam.Precision());
  qParam.pad = 0;
  for(int dir=0; dir<4; ++dir) qParam.x[dir] = gParam.x[dir];
  qParam.x[4] = 1;
  qParam.create = QUDA_NULL_FIELD_CREATE;
  qParam.fieldOrder = QUDA_FLOAT2_FIELD_ORDER;
  qParam.gammaBasis = QUDA_DEGRAND_ROSSI_GAMMA_BASIS;

  profileStaggeredForce.TPSTOP(QUDA_PROFILE_INIT);
  profileStaggeredForce.TPSTART(QUDA_PROFILE_H2D);

  if (gauge_param->use_resident_mom) {
    if (!momResident) errorQuda("Cannot use resident momentum field since none appears resident");
    cudaMom = momResident;
  } else {
    // download the initial momentum (FIXME make an option just to return?)
    cudaMom->loadCPUField(cpuMom);
  }

  // resident gauge field is required
  if (!gauge_param->use_resident_gauge || !gaugePrecise)
    errorQuda("Resident gauge field is required");

  if (!gaugePrecise->StaggeredPhaseApplied()) {
    errorQuda("Gauge field requires the staggered phase factors to be applied");
  }

  // check if staggered phase is the desired one
  if (gauge_param->staggered_phase_type != gaugePrecise->StaggeredPhase()) {
    errorQuda("Requested staggered phase %d, but found %d\n",
              gauge_param->staggered_phase_type, gaugePrecise->StaggeredPhase());
  }

  profileStaggeredForce.TPSTOP(QUDA_PROFILE_H2D);
  profileStaggeredForce.TPSTART(QUDA_PROFILE_INIT);

  const int nvector = inv_param->num_offset;
  std::vector<ColorSpinorField*> X(nvector);
  for ( int i=0; i<nvector; i++) X[i] = ColorSpinorField::Create(qParam);

  if (inv_param->use_resident_solution) {
    if (solutionResident.size() < (unsigned int)nvector)
      errorQuda("solutionResident.size() %lu does not match number of shifts %d",
		solutionResident.size(), nvector);
  }

  // create the staggered operator
  DiracParam diracParam;
  bool pc_solve = (inv_param->solve_type == QUDA_DIRECT_PC_SOLVE) ||
    (inv_param->solve_type == QUDA_NORMOP_PC_SOLVE);
  if (!pc_solve)
    errorQuda("Preconditioned solve type required not %d\n", inv_param->solve_type);
  setDiracParam(diracParam, inv_param, pc_solve);
  Dirac *dirac = Dirac::create(diracParam);

  profileStaggeredForce.TPSTOP(QUDA_PROFILE_INIT);
  profileStaggeredForce.TPSTART(QUDA_PROFILE_PREAMBLE);

  for (int i=0; i<nvector; i++) {
    ColorSpinorField &x = *(X[i]);

    if (inv_param->use_resident_solution) x.Even() = *(solutionResident[i]);
    else errorQuda("%s requires resident solution", __func__);

    // set the odd solution component
    dirac->Dslash(x.Odd(), x.Even(), QUDA_ODD_PARITY);
  }

  profileStaggeredForce.TPSTOP(QUDA_PROFILE_PREAMBLE);
  profileStaggeredForce.TPSTART(QUDA_PROFILE_FREE);

#if 0
  if (inv_param->use_resident_solution) {
    for (auto v : solutionResident) if (v) delete solutionResident[i];
    solutionResident.clear();
  }
#endif
  delete dirac;

  profileStaggeredForce.TPSTOP(QUDA_PROFILE_FREE);
  profileStaggeredForce.TPSTART(QUDA_PROFILE_COMPUTE);

  // compute quark-field outer product
  for (int i=0; i<nvector; i++) {
    ColorSpinorField &x = *(X[i]);
    // second component is zero since we have no three hop term
    double coeff[2] = {inv_param->residue[i], 0.0};

    // Operate on even-parity sites
    computeStaggeredOprod(cudaForce_, x, coeff, 1);
  }

  // mom += delta * [U * force]TA
  applyU(cudaForce, *gaugePrecise);
  updateMomentum(*cudaMom, dt * delta, cudaForce, "staggered");
  qudaDeviceSynchronize();

  profileStaggeredForce.TPSTOP(QUDA_PROFILE_COMPUTE);
  profileStaggeredForce.TPSTART(QUDA_PROFILE_D2H);

  if (gauge_param->return_result_mom) {
    // copy the momentum field back to the host
    cudaMom->saveCPUField(cpuMom);
  }

  if (gauge_param->make_resident_mom) {
    // make the momentum field resident
    momResident = cudaMom;
  } else {
    delete cudaMom;
  }

  profileStaggeredForce.TPSTOP(QUDA_PROFILE_D2H);
  profileStaggeredForce.TPSTART(QUDA_PROFILE_FREE);

  for (int i=0; i<nvector; i++) delete X[i];

  profileStaggeredForce.TPSTOP(QUDA_PROFILE_FREE);
  profileStaggeredForce.TPSTOP(QUDA_PROFILE_TOTAL);

  checkCudaError();
}

void computeHISQForceQuda(void* const milc_momentum,
                          double dt,
                          const double level2_coeff[6],
                          const double fat7_coeff[6],
                          const void* const w_link,
                          const void* const v_link,
                          const void* const u_link,
                          void **fermion,
                          int num_terms,
                          int num_naik_terms,
                          double **coeff,
                          QudaGaugeParam* gParam)
{
#ifdef  GPU_STAGGERED_OPROD
  using namespace quda;
  using namespace quda::fermion_force;
  profileHISQForce.TPSTART(QUDA_PROFILE_TOTAL);
  if (gParam->gauge_order != QUDA_MILC_GAUGE_ORDER) errorQuda("Unsupported input field order %d", gParam->gauge_order);

  checkGaugeParam(gParam);

  profileHISQForce.TPSTART(QUDA_PROFILE_INIT);

  // create the device outer-product field
  GaugeFieldParam oParam(0, *gParam, QUDA_GENERAL_LINKS);
  oParam.nFace = 0;
  oParam.create = QUDA_ZERO_FIELD_CREATE;
  oParam.order = QUDA_FLOAT2_GAUGE_ORDER;
  cudaGaugeField *stapleOprod = new cudaGaugeField(oParam);
  cudaGaugeField *oneLinkOprod = new cudaGaugeField(oParam);
  cudaGaugeField *naikOprod = new cudaGaugeField(oParam);

  {
    // default settings for the unitarization
    const double unitarize_eps = 1e-14;
    const double hisq_force_filter = 5e-5;
    const double max_det_error = 1e-10;
    const bool   allow_svd = true;
    const bool   svd_only = false;
    const double svd_rel_err = 1e-8;
    const double svd_abs_err = 1e-8;

    setUnitarizeForceConstants(unitarize_eps, hisq_force_filter, max_det_error, allow_svd, svd_only, svd_rel_err, svd_abs_err);
  }

  double act_path_coeff[6] = {0,1,level2_coeff[2],level2_coeff[3],level2_coeff[4],level2_coeff[5]};
  // You have to look at the MILC routine to understand the following
  // Basically, I have already absorbed the one-link coefficient

  GaugeFieldParam param(milc_momentum, *gParam, QUDA_ASQTAD_MOM_LINKS);
  //param.nFace = 0;
  param.order  = QUDA_MILC_GAUGE_ORDER;
  param.reconstruct = QUDA_RECONSTRUCT_10;
  param.ghostExchange =  QUDA_GHOST_EXCHANGE_NO;
  cpuGaugeField* cpuMom = (!gParam->use_resident_mom) ? new cpuGaugeField(param) : nullptr;

  param.link_type = QUDA_GENERAL_LINKS;
  param.reconstruct = QUDA_RECONSTRUCT_NO;
  param.gauge = (void*)w_link;
  cpuGaugeField cpuWLink(param);
  param.gauge = (void*)v_link;
  cpuGaugeField cpuVLink(param);
  param.gauge = (void*)u_link;
  cpuGaugeField cpuULink(param);

  param.create = QUDA_ZERO_FIELD_CREATE;
  param.order  = QUDA_FLOAT2_GAUGE_ORDER;
  param.link_type = QUDA_ASQTAD_MOM_LINKS;
  param.reconstruct = QUDA_RECONSTRUCT_10;
  GaugeFieldParam momParam(param);

  param.create = QUDA_ZERO_FIELD_CREATE;
  param.link_type = QUDA_GENERAL_LINKS;
  param.setPrecision(gParam->cpu_prec, true);

  int R[4] = { 2*comm_dim_partitioned(0), 2*comm_dim_partitioned(1), 2*comm_dim_partitioned(2), 2*comm_dim_partitioned(3) };
  for (int dir=0; dir<4; ++dir) {
    param.x[dir] += 2*R[dir];
    param.r[dir] = R[dir];
  }

  param.reconstruct = QUDA_RECONSTRUCT_NO;
  param.create = QUDA_ZERO_FIELD_CREATE;
  param.setPrecision(gParam->cpu_prec);
  param.ghostExchange = QUDA_GHOST_EXCHANGE_EXTENDED;

  profileHISQForce.TPSTOP(QUDA_PROFILE_INIT);

  { // do outer-product computation
    ColorSpinorParam qParam;
    qParam.nColor = 3;
    qParam.nSpin = 1;
    qParam.siteSubset = QUDA_FULL_SITE_SUBSET;
    qParam.siteOrder = QUDA_EVEN_ODD_SITE_ORDER;
    qParam.nDim = 4;
    qParam.setPrecision(oParam.Precision());
    qParam.pad = 0;
    for (int dir=0; dir<4; ++dir) qParam.x[dir] = oParam.x[dir];

    // create the device quark field
    qParam.create = QUDA_NULL_FIELD_CREATE;
    qParam.fieldOrder = QUDA_FLOAT2_FIELD_ORDER;
    cudaColorSpinorField cudaQuark(qParam);

    // create the host quark field
    qParam.create = QUDA_REFERENCE_FIELD_CREATE;
    qParam.fieldOrder = QUDA_SPACE_COLOR_SPIN_FIELD_ORDER;
    qParam.v = fermion[0];

    { // regular terms
      GaugeField *oprod[2] = {stapleOprod, naikOprod};

      // loop over different quark fields
      for(int i=0; i<num_terms; ++i){

        // Wrap the MILC quark field
        profileHISQForce.TPSTART(QUDA_PROFILE_INIT);
        qParam.v = fermion[i];
        cpuColorSpinorField cpuQuark(qParam); // create host quark field
        profileHISQForce.TPSTOP(QUDA_PROFILE_INIT);

        profileHISQForce.TPSTART(QUDA_PROFILE_H2D);
        cudaQuark = cpuQuark;
        profileHISQForce.TPSTOP(QUDA_PROFILE_H2D);

        profileHISQForce.TPSTART(QUDA_PROFILE_COMPUTE);
        computeStaggeredOprod(oprod, cudaQuark, coeff[i], 3);
        profileHISQForce.TPSTOP(QUDA_PROFILE_COMPUTE);
      }
    }

    { // naik terms
      oneLinkOprod->copy(*stapleOprod);
      ax(level2_coeff[0], *oneLinkOprod);
      GaugeField *oprod[2] = {oneLinkOprod, naikOprod};

      // loop over different quark fields
      for(int i=0; i<num_naik_terms; ++i){

        // Wrap the MILC quark field
        profileHISQForce.TPSTART(QUDA_PROFILE_INIT);
        qParam.v = fermion[i + num_terms - num_naik_terms];
        cpuColorSpinorField cpuQuark(qParam); // create host quark field
        profileHISQForce.TPSTOP(QUDA_PROFILE_INIT);

        profileHISQForce.TPSTART(QUDA_PROFILE_H2D);
        cudaQuark = cpuQuark;
        profileHISQForce.TPSTOP(QUDA_PROFILE_H2D);

        profileHISQForce.TPSTART(QUDA_PROFILE_COMPUTE);
        computeStaggeredOprod(oprod, cudaQuark, coeff[i + num_terms], 3);
        profileHISQForce.TPSTOP(QUDA_PROFILE_COMPUTE);
      }
    }
  }

  profileHISQForce.TPSTART(QUDA_PROFILE_INIT);
  cudaGaugeField* cudaInForce = new cudaGaugeField(param);
  copyExtendedGauge(*cudaInForce, *stapleOprod, QUDA_CUDA_FIELD_LOCATION);
  delete stapleOprod;

  cudaGaugeField* cudaOutForce = new cudaGaugeField(param);
  copyExtendedGauge(*cudaOutForce, *oneLinkOprod, QUDA_CUDA_FIELD_LOCATION);
  delete oneLinkOprod;

  cudaGaugeField* cudaGauge = new cudaGaugeField(param);
  profileHISQForce.TPSTOP(QUDA_PROFILE_INIT);

  cudaGauge->loadCPUField(cpuWLink, profileHISQForce);

  cudaInForce->exchangeExtendedGhost(R,profileHISQForce,true);
  cudaGauge->exchangeExtendedGhost(R,profileHISQForce,true);
  cudaOutForce->exchangeExtendedGhost(R,profileHISQForce,true);

  profileHISQForce.TPSTART(QUDA_PROFILE_COMPUTE);
  hisqStaplesForce(*cudaOutForce, *cudaInForce, *cudaGauge, act_path_coeff);
  profileHISQForce.TPSTOP(QUDA_PROFILE_COMPUTE);

  // Load naik outer product
  copyExtendedGauge(*cudaInForce, *naikOprod, QUDA_CUDA_FIELD_LOCATION);
  cudaInForce->exchangeExtendedGhost(R,profileHISQForce,true);
  delete naikOprod;

  // Compute Naik three-link term
  profileHISQForce.TPSTART(QUDA_PROFILE_COMPUTE);
  hisqLongLinkForce(*cudaOutForce, *cudaInForce, *cudaGauge, act_path_coeff[1]);
  profileHISQForce.TPSTOP(QUDA_PROFILE_COMPUTE);

  cudaOutForce->exchangeExtendedGhost(R,profileHISQForce,true);

  // load v-link
  cudaGauge->loadCPUField(cpuVLink, profileHISQForce);
  cudaGauge->exchangeExtendedGhost(R,profileHISQForce,true);

  profileHISQForce.TPSTART(QUDA_PROFILE_COMPUTE);
  *num_failures_h = 0;
  unitarizeForce(*cudaInForce, *cudaOutForce, *cudaGauge, num_failures_d);
  profileHISQForce.TPSTOP(QUDA_PROFILE_COMPUTE);

  if (*num_failures_h>0) errorQuda("Error in the unitarization component of the hisq fermion force: %d failures\n", *num_failures_h);

  cudaMemset((void**)(cudaOutForce->Gauge_p()), 0, cudaOutForce->Bytes());

  // read in u-link
  cudaGauge->loadCPUField(cpuULink, profileHISQForce);
  cudaGauge->exchangeExtendedGhost(R,profileHISQForce,true);

  // Compute Fat7-staple term
  profileHISQForce.TPSTART(QUDA_PROFILE_COMPUTE);
  hisqStaplesForce(*cudaOutForce, *cudaInForce, *cudaGauge, fat7_coeff);
  profileHISQForce.TPSTOP(QUDA_PROFILE_COMPUTE);

  delete cudaInForce;
  cudaGaugeField* cudaMom = new cudaGaugeField(momParam);

  profileHISQForce.TPSTART(QUDA_PROFILE_COMPUTE);
  hisqCompleteForce(*cudaOutForce, *cudaGauge);
  profileHISQForce.TPSTOP(QUDA_PROFILE_COMPUTE);

  if (gParam->use_resident_mom) {
    if (!momResident) errorQuda("No resident momentum field to use");
    updateMomentum(*momResident, dt, *cudaOutForce, "hisq");
  } else {
    updateMomentum(*cudaMom, dt, *cudaOutForce, "hisq");
  }

  if (gParam->return_result_mom) {
    // Close the paths, make anti-hermitian, and store in compressed format
    if (gParam->return_result_mom) cudaMom->saveCPUField(*cpuMom, profileHISQForce);
  }

  profileHISQForce.TPSTART(QUDA_PROFILE_FREE);

  if (cpuMom) delete cpuMom;

  if (!gParam->make_resident_mom) {
    delete momResident;
    momResident = nullptr;
  }
  if (cudaMom) delete cudaMom;
  delete cudaOutForce;
  delete cudaGauge;
  profileHISQForce.TPSTOP(QUDA_PROFILE_FREE);

  profileHISQForce.TPSTOP(QUDA_PROFILE_TOTAL);

#else
  errorQuda("HISQ force has not been built");
#endif
}

void computeCloverForceQuda(void *h_mom, double dt, void **h_x, void **h_p,
			    double *coeff, double kappa2, double ck,
			    int nvector, double multiplicity, void *gauge,
			    QudaGaugeParam *gauge_param, QudaInvertParam *inv_param) {

  using namespace quda;
  profileCloverForce.TPSTART(QUDA_PROFILE_TOTAL);
  profileCloverForce.TPSTART(QUDA_PROFILE_INIT);

  checkGaugeParam(gauge_param);
  if (!gaugePrecise) errorQuda("No resident gauge field");

  GaugeFieldParam fParam(h_mom, *gauge_param, QUDA_ASQTAD_MOM_LINKS);
  // create the host momentum field
  fParam.reconstruct = QUDA_RECONSTRUCT_10;
  fParam.order = gauge_param->gauge_order;
  cpuGaugeField cpuMom(fParam);

  // create the device momentum field
  fParam.create = QUDA_ZERO_FIELD_CREATE;
  fParam.order = QUDA_FLOAT2_GAUGE_ORDER;
  cudaGaugeField cudaMom(fParam);

  // create the device force field
  fParam.link_type = QUDA_GENERAL_LINKS;
  fParam.create = QUDA_ZERO_FIELD_CREATE;
  fParam.order = QUDA_FLOAT2_GAUGE_ORDER;
  fParam.reconstruct = QUDA_RECONSTRUCT_NO;
  cudaGaugeField cudaForce(fParam);

  ColorSpinorParam qParam;
  qParam.location = QUDA_CUDA_FIELD_LOCATION;
  qParam.nColor = 3;
  qParam.nSpin = 4;
  qParam.siteSubset = QUDA_FULL_SITE_SUBSET;
  qParam.siteOrder = QUDA_EVEN_ODD_SITE_ORDER;
  qParam.nDim = 4;
  qParam.setPrecision(fParam.Precision());
  qParam.pad = 0;
  for(int dir=0; dir<4; ++dir) qParam.x[dir] = fParam.x[dir];

  // create the device quark field
  qParam.create = QUDA_NULL_FIELD_CREATE;
  qParam.fieldOrder = QUDA_FLOAT2_FIELD_ORDER;
  qParam.gammaBasis = QUDA_UKQCD_GAMMA_BASIS;

  std::vector<ColorSpinorField*> quarkX, quarkP;
  for (int i=0; i<nvector; i++) {
    quarkX.push_back(ColorSpinorField::Create(qParam));
    quarkP.push_back(ColorSpinorField::Create(qParam));
  }

  qParam.siteSubset = QUDA_PARITY_SITE_SUBSET;
  qParam.x[0] /= 2;
  cudaColorSpinorField tmp(qParam);

  // create the host quark field
  qParam.create = QUDA_REFERENCE_FIELD_CREATE;
  qParam.fieldOrder = QUDA_SPACE_SPIN_COLOR_FIELD_ORDER;
  qParam.gammaBasis = QUDA_DEGRAND_ROSSI_GAMMA_BASIS; // need expose this to interface

  bool pc_solve = (inv_param->solve_type == QUDA_DIRECT_PC_SOLVE) ||
    (inv_param->solve_type == QUDA_NORMOP_PC_SOLVE);
  DiracParam diracParam;
  setDiracParam(diracParam, inv_param, pc_solve);
  diracParam.tmp1 = &tmp; // use as temporary for dirac->M
  Dirac *dirac = Dirac::create(diracParam);

  if (inv_param->use_resident_solution) {
    if (solutionResident.size() < (unsigned int)nvector)
      errorQuda("solutionResident.size() %lu does not match number of shifts %d",
		solutionResident.size(), nvector);
  }

  cudaGaugeField &gaugeEx = *extendedGaugeResident;

  // create oprod and trace fields
  fParam.geometry = QUDA_TENSOR_GEOMETRY;
  cudaGaugeField oprod(fParam);

  profileCloverForce.TPSTOP(QUDA_PROFILE_INIT);
  profileCloverForce.TPSTART(QUDA_PROFILE_COMPUTE);

  std::vector<double> force_coeff(nvector);
  // loop over different quark fields
  for(int i=0; i<nvector; i++){
    ColorSpinorField &x = *(quarkX[i]);
    ColorSpinorField &p = *(quarkP[i]);

    if (!inv_param->use_resident_solution) {
      // for downloading x_e
      qParam.siteSubset = QUDA_PARITY_SITE_SUBSET;
      qParam.x[0] /= 2;

      // Wrap the even-parity MILC quark field
      profileCloverForce.TPSTOP(QUDA_PROFILE_COMPUTE);
      profileCloverForce.TPSTART(QUDA_PROFILE_INIT);
      qParam.v = h_x[i];
      cpuColorSpinorField cpuQuarkX(qParam); // create host quark field
      profileCloverForce.TPSTOP(QUDA_PROFILE_INIT);

      profileCloverForce.TPSTART(QUDA_PROFILE_H2D);
      x.Even() = cpuQuarkX;
      profileCloverForce.TPSTOP(QUDA_PROFILE_H2D);

      profileCloverForce.TPSTART(QUDA_PROFILE_COMPUTE);
      gamma5(x.Even(), x.Even());
    } else {
      x.Even() = *(solutionResident[i]);
    }

    dirac->Dslash(x.Odd(), x.Even(), QUDA_ODD_PARITY);
    dirac->M(p.Even(), x.Even());
    dirac->Dagger(QUDA_DAG_YES);
    dirac->Dslash(p.Odd(), p.Even(), QUDA_ODD_PARITY);
    dirac->Dagger(QUDA_DAG_NO);

    gamma5(x, x);
    gamma5(p, p);

    force_coeff[i] = 2.0*dt*coeff[i]*kappa2;
  }

  computeCloverForce(cudaForce, *gaugePrecise, quarkX, quarkP, force_coeff);

  // In double precision the clover derivative is faster with no reconstruct
  cudaGaugeField *u = &gaugeEx;
  if (gaugeEx.Reconstruct() == QUDA_RECONSTRUCT_12 && gaugeEx.Precision() == QUDA_DOUBLE_PRECISION) {
    GaugeFieldParam param(gaugeEx);
    param.reconstruct = QUDA_RECONSTRUCT_NO;
    u = new cudaGaugeField(param);
    u -> copy(gaugeEx);
  }

  computeCloverSigmaTrace(oprod, *cloverPrecise, 2.0*ck*multiplicity*dt);

  /* Now the U dA/dU terms */
  std::vector< std::vector<double> > ferm_epsilon(nvector);
  for (int shift = 0; shift < nvector; shift++) {
    ferm_epsilon[shift].reserve(2);
    ferm_epsilon[shift][0] = 2.0*ck*coeff[shift]*dt;
    ferm_epsilon[shift][1] = -kappa2 * 2.0*ck*coeff[shift]*dt;
  }

  computeCloverSigmaOprod(oprod, quarkX, quarkP, ferm_epsilon);

  cudaGaugeField *oprodEx = createExtendedGauge(oprod, R, profileCloverForce);

  profileCloverForce.TPSTART(QUDA_PROFILE_COMPUTE);

  cloverDerivative(cudaForce, *u, *oprodEx, 1.0, QUDA_ODD_PARITY);
  cloverDerivative(cudaForce, *u, *oprodEx, 1.0, QUDA_EVEN_PARITY);

  if (u != &gaugeEx) delete u;

  updateMomentum(cudaMom, -1.0, cudaForce, "clover");
  profileCloverForce.TPSTOP(QUDA_PROFILE_COMPUTE);

  // copy the outer product field back to the host
  profileCloverForce.TPSTART(QUDA_PROFILE_D2H);
  cudaMom.saveCPUField(cpuMom);
  profileCloverForce.TPSTOP(QUDA_PROFILE_D2H);

  profileCloverForce.TPSTART(QUDA_PROFILE_FREE);

  for (int i=0; i<nvector; i++) {
    delete quarkX[i];
    delete quarkP[i];
  }

#if 0
  if (inv_param->use_resident_solution) {
    for (auto v : solutionResident) if (v) delete v;
    solutionResident.clear();
  }
#endif
  delete dirac;
  profileCloverForce.TPSTOP(QUDA_PROFILE_FREE);

  checkCudaError();
  profileCloverForce.TPSTOP(QUDA_PROFILE_TOTAL);
}



void updateGaugeFieldQuda(void* gauge,
			  void* momentum,
			  double dt,
			  int conj_mom,
			  int exact,
			  QudaGaugeParam* param)
{
  profileGaugeUpdate.TPSTART(QUDA_PROFILE_TOTAL);

  checkGaugeParam(param);

  profileGaugeUpdate.TPSTART(QUDA_PROFILE_INIT);

  // create the host fields
  GaugeFieldParam gParam(gauge, *param, QUDA_SU3_LINKS);
  gParam.site_offset = param->gauge_offset;
  gParam.site_size = param->site_size;
  bool need_cpu = !param->use_resident_gauge || param->return_result_gauge;
  cpuGaugeField *cpuGauge = need_cpu ? new cpuGaugeField(gParam) : nullptr;

  GaugeFieldParam gParamMom(momentum, *param);
  gParamMom.reconstruct = (gParamMom.order == QUDA_TIFR_GAUGE_ORDER || gParamMom.order == QUDA_TIFR_PADDED_GAUGE_ORDER) ?
   QUDA_RECONSTRUCT_NO : QUDA_RECONSTRUCT_10;
  gParamMom.link_type = QUDA_ASQTAD_MOM_LINKS;
  gParamMom.site_offset = param->mom_offset;
  gParamMom.site_size = param->site_size;
  cpuGaugeField *cpuMom = !param->use_resident_mom ? new cpuGaugeField(gParamMom) : nullptr;

  // create the device fields
  gParam.create = QUDA_NULL_FIELD_CREATE;
  gParam.order = QUDA_FLOAT2_GAUGE_ORDER;
  gParam.link_type = QUDA_ASQTAD_MOM_LINKS;
  gParam.reconstruct = QUDA_RECONSTRUCT_10;
  gParam.ghostExchange = QUDA_GHOST_EXCHANGE_NO;
  gParam.pad = 0;
  cudaGaugeField *cudaMom = !param->use_resident_mom ? new cudaGaugeField(gParam) : nullptr;

  gParam.link_type = QUDA_SU3_LINKS;
  gParam.reconstruct = param->reconstruct;
  cudaGaugeField *cudaInGauge = !param->use_resident_gauge ? new cudaGaugeField(gParam) : nullptr;
  auto *cudaOutGauge = new cudaGaugeField(gParam);

  profileGaugeUpdate.TPSTOP(QUDA_PROFILE_INIT);

  profileGaugeUpdate.TPSTART(QUDA_PROFILE_H2D);

  if (!param->use_resident_gauge) {   // load fields onto the device
    cudaInGauge->loadCPUField(*cpuGauge);
  } else { // or use resident fields already present
    if (!gaugePrecise) errorQuda("No resident gauge field allocated");
    cudaInGauge = gaugePrecise;
    gaugePrecise = nullptr;
  }

  if (!param->use_resident_mom) {
    cudaMom->loadCPUField(*cpuMom);
  } else {
    if (!momResident) errorQuda("No resident mom field allocated");
    cudaMom = momResident;
    momResident = nullptr;
  }

  profileGaugeUpdate.TPSTOP(QUDA_PROFILE_H2D);

  // perform the update
  profileGaugeUpdate.TPSTART(QUDA_PROFILE_COMPUTE);
  updateGaugeField(*cudaOutGauge, dt, *cudaInGauge, *cudaMom,
      (bool)conj_mom, (bool)exact);
  profileGaugeUpdate.TPSTOP(QUDA_PROFILE_COMPUTE);

  if (param->return_result_gauge) {
    // copy the gauge field back to the host
    profileGaugeUpdate.TPSTART(QUDA_PROFILE_D2H);
    cudaOutGauge->saveCPUField(*cpuGauge);
    profileGaugeUpdate.TPSTOP(QUDA_PROFILE_D2H);
  }

  profileGaugeUpdate.TPSTART(QUDA_PROFILE_FREE);
  if (param->make_resident_gauge) {
    if (gaugePrecise != nullptr) delete gaugePrecise;
    gaugePrecise = cudaOutGauge;
  } else {
    delete cudaOutGauge;
  }

  if (param->make_resident_mom) {
    if (momResident != nullptr && momResident != cudaMom) delete momResident;
    momResident = cudaMom;
  } else {
    delete cudaMom;
  }

  delete cudaInGauge;
  if (cpuMom) delete cpuMom;
  if (cpuGauge) delete cpuGauge;
  profileGaugeUpdate.TPSTOP(QUDA_PROFILE_FREE);

  checkCudaError();

  profileGaugeUpdate.TPSTOP(QUDA_PROFILE_TOTAL);
}

 void projectSU3Quda(void *gauge_h, double tol, QudaGaugeParam *param) {
   profileProject.TPSTART(QUDA_PROFILE_TOTAL);

   profileProject.TPSTART(QUDA_PROFILE_INIT);
   checkGaugeParam(param);

   // create the gauge field
   GaugeFieldParam gParam(gauge_h, *param, QUDA_GENERAL_LINKS);
   gParam.site_offset = param->gauge_offset;
   gParam.site_size = param->site_size;
   bool need_cpu = !param->use_resident_gauge || param->return_result_gauge;
   cpuGaugeField *cpuGauge = need_cpu ? new cpuGaugeField(gParam) : nullptr;

   // create the device fields
   gParam.create = QUDA_NULL_FIELD_CREATE;
   gParam.order = QUDA_FLOAT2_GAUGE_ORDER;
   gParam.reconstruct = param->reconstruct;
   cudaGaugeField *cudaGauge = !param->use_resident_gauge ? new cudaGaugeField(gParam) : nullptr;
   profileProject.TPSTOP(QUDA_PROFILE_INIT);

   if (param->use_resident_gauge) {
     if (!gaugePrecise) errorQuda("No resident gauge field to use");
     cudaGauge = gaugePrecise;
   } else {
     profileProject.TPSTART(QUDA_PROFILE_H2D);
     cudaGauge->loadCPUField(*cpuGauge);
     profileProject.TPSTOP(QUDA_PROFILE_H2D);
   }

   profileProject.TPSTART(QUDA_PROFILE_COMPUTE);
   *num_failures_h = 0;

   // project onto SU(3)
   projectSU3(*cudaGauge, tol, num_failures_d);

   profileProject.TPSTOP(QUDA_PROFILE_COMPUTE);

   if(*num_failures_h>0)
     errorQuda("Error in the SU(3) unitarization: %d failures\n", *num_failures_h);

   profileProject.TPSTART(QUDA_PROFILE_D2H);
   if (param->return_result_gauge) cudaGauge->saveCPUField(*cpuGauge);
   profileProject.TPSTOP(QUDA_PROFILE_D2H);

   if (param->make_resident_gauge) {
     if (gaugePrecise != nullptr && cudaGauge != gaugePrecise) delete gaugePrecise;
     gaugePrecise = cudaGauge;
   } else {
     delete cudaGauge;
   }

   profileProject.TPSTART(QUDA_PROFILE_FREE);
   if (cpuGauge) delete cpuGauge;
   profileProject.TPSTOP(QUDA_PROFILE_FREE);

   profileProject.TPSTOP(QUDA_PROFILE_TOTAL);
 }

 void staggeredPhaseQuda(void *gauge_h, QudaGaugeParam *param) {
   profilePhase.TPSTART(QUDA_PROFILE_TOTAL);

   profilePhase.TPSTART(QUDA_PROFILE_INIT);
   checkGaugeParam(param);

   // create the gauge field
   GaugeFieldParam gParam(gauge_h, *param, QUDA_GENERAL_LINKS);
   bool need_cpu = !param->use_resident_gauge || param->return_result_gauge;
   cpuGaugeField *cpuGauge = need_cpu ? new cpuGaugeField(gParam) : nullptr;

   // create the device fields
   gParam.create = QUDA_NULL_FIELD_CREATE;
   gParam.order = QUDA_FLOAT2_GAUGE_ORDER;
   gParam.reconstruct = param->reconstruct;
   cudaGaugeField *cudaGauge = !param->use_resident_gauge ? new cudaGaugeField(gParam) : nullptr;
   profilePhase.TPSTOP(QUDA_PROFILE_INIT);

   if (param->use_resident_gauge) {
     if (!gaugePrecise) errorQuda("No resident gauge field to use");
     cudaGauge = gaugePrecise;
   } else {
     profilePhase.TPSTART(QUDA_PROFILE_H2D);
     cudaGauge->loadCPUField(*cpuGauge);
     profilePhase.TPSTOP(QUDA_PROFILE_H2D);
   }

   profilePhase.TPSTART(QUDA_PROFILE_COMPUTE);
   *num_failures_h = 0;

   // apply / remove phase as appropriate
   if (!cudaGauge->StaggeredPhaseApplied()) cudaGauge->applyStaggeredPhase();
   else cudaGauge->removeStaggeredPhase();

   profilePhase.TPSTOP(QUDA_PROFILE_COMPUTE);

   profilePhase.TPSTART(QUDA_PROFILE_D2H);
   if (param->return_result_gauge) cudaGauge->saveCPUField(*cpuGauge);
   profilePhase.TPSTOP(QUDA_PROFILE_D2H);

   if (param->make_resident_gauge) {
     if (gaugePrecise != nullptr && cudaGauge != gaugePrecise) delete gaugePrecise;
     gaugePrecise = cudaGauge;
   } else {
     delete cudaGauge;
   }

   profilePhase.TPSTART(QUDA_PROFILE_FREE);
   if (cpuGauge) delete cpuGauge;
   profilePhase.TPSTOP(QUDA_PROFILE_FREE);

   profilePhase.TPSTOP(QUDA_PROFILE_TOTAL);
 }

// evaluate the momentum action
double momActionQuda(void* momentum, QudaGaugeParam* param)
{
  profileMomAction.TPSTART(QUDA_PROFILE_TOTAL);

  profileMomAction.TPSTART(QUDA_PROFILE_INIT);
  checkGaugeParam(param);

  // create the momentum fields
  GaugeFieldParam gParam(momentum, *param, QUDA_ASQTAD_MOM_LINKS);
  gParam.reconstruct = (gParam.order == QUDA_TIFR_GAUGE_ORDER || gParam.order == QUDA_TIFR_PADDED_GAUGE_ORDER) ?
    QUDA_RECONSTRUCT_NO : QUDA_RECONSTRUCT_10;
  gParam.site_offset = param->mom_offset;
  gParam.site_size = param->site_size;

  cpuGaugeField *cpuMom = !param->use_resident_mom ? new cpuGaugeField(gParam) : nullptr;

  // create the device fields
  gParam.create = QUDA_NULL_FIELD_CREATE;
  gParam.order = QUDA_FLOAT2_GAUGE_ORDER;
  gParam.reconstruct = QUDA_RECONSTRUCT_10;

  cudaGaugeField *cudaMom = !param->use_resident_mom ? new cudaGaugeField(gParam) : nullptr;

  profileMomAction.TPSTOP(QUDA_PROFILE_INIT);

  profileMomAction.TPSTART(QUDA_PROFILE_H2D);
  if (!param->use_resident_mom) {
    cudaMom->loadCPUField(*cpuMom);
  } else {
    if (!momResident) errorQuda("No resident mom field allocated");
    cudaMom = momResident;
  }
  profileMomAction.TPSTOP(QUDA_PROFILE_H2D);

  // perform the update
  profileMomAction.TPSTART(QUDA_PROFILE_COMPUTE);
  double action = computeMomAction(*cudaMom);
  profileMomAction.TPSTOP(QUDA_PROFILE_COMPUTE);

  profileMomAction.TPSTART(QUDA_PROFILE_FREE);
  if (param->make_resident_mom) {
    if (momResident != nullptr && momResident != cudaMom) delete momResident;
    momResident = cudaMom;
  } else {
    delete cudaMom;
    momResident = nullptr;
  }
  if (cpuMom) {
    delete cpuMom;
  }

  profileMomAction.TPSTOP(QUDA_PROFILE_FREE);

  checkCudaError();

  profileMomAction.TPSTOP(QUDA_PROFILE_TOTAL);
  return action;
}

/*
  The following functions are for the Fortran interface.
*/

void init_quda_(int *dev) { initQuda(*dev); }
void init_quda_device_(int *dev) { initQudaDevice(*dev); }
void init_quda_memory_() { initQudaMemory(); }
void end_quda_() { endQuda(); }
void load_gauge_quda_(void *h_gauge, QudaGaugeParam *param) { loadGaugeQuda(h_gauge, param); }
void free_gauge_quda_() { freeGaugeQuda(); }
void free_sloppy_gauge_quda_() { freeSloppyGaugeQuda(); }
void load_clover_quda_(void *h_clover, void *h_clovinv, QudaInvertParam *inv_param)
{ loadCloverQuda(h_clover, h_clovinv, inv_param); }
void free_clover_quda_(void) { freeCloverQuda(); }
void dslash_quda_(void *h_out, void *h_in, QudaInvertParam *inv_param,
    QudaParity *parity) { dslashQuda(h_out, h_in, inv_param, *parity); }
void clover_quda_(void *h_out, void *h_in, QudaInvertParam *inv_param,
    QudaParity *parity, int *inverse) { cloverQuda(h_out, h_in, inv_param, *parity, *inverse); }
void mat_quda_(void *h_out, void *h_in, QudaInvertParam *inv_param)
{ MatQuda(h_out, h_in, inv_param); }
void mat_dag_mat_quda_(void *h_out, void *h_in, QudaInvertParam *inv_param)
{ MatDagMatQuda(h_out, h_in, inv_param); }
void invert_quda_(void *hp_x, void *hp_b, QudaInvertParam *param) {
  fflush(stdout);
  // ensure that fifth dimension is set to 1
  if (param->dslash_type == QUDA_ASQTAD_DSLASH || param->dslash_type == QUDA_STAGGERED_DSLASH) param->Ls = 1;
  invertQuda(hp_x, hp_b, param);
  fflush(stdout);
}

void invert_multishift_quda_(void *h_x, void *hp_b, QudaInvertParam *param) {
  // ensure that fifth dimension is set to 1
  if (param->dslash_type == QUDA_ASQTAD_DSLASH || param->dslash_type == QUDA_STAGGERED_DSLASH) param->Ls = 1;

  if (!gaugePrecise) errorQuda("Resident gauge field not allocated");

  // get data into array of pointers
  int nSpin = (param->dslash_type == QUDA_STAGGERED_DSLASH || param->dslash_type == QUDA_ASQTAD_DSLASH) ? 1 : 4;

  // compute offset assuming TIFR padded ordering (FIXME)
  if (param->dirac_order != QUDA_TIFR_PADDED_DIRAC_ORDER)
    errorQuda("Fortran multi-shift solver presently only supports QUDA_TIFR_PADDED_DIRAC_ORDER");

  const int *X = gaugePrecise->X();
  size_t cb_offset = (X[0]/2) * X[1] * (X[2] + 4) * X[3] * gaugePrecise->Ncolor() * nSpin * 2 * param->cpu_prec;
  void *hp_x[QUDA_MAX_MULTI_SHIFT];
  for (int i=0; i<param->num_offset; i++) hp_x[i] = static_cast<char*>(h_x) + i*cb_offset;

  invertMultiShiftQuda(hp_x, hp_b, param);
}

void flush_chrono_quda_(int *index) { flushChronoQuda(*index); }

void register_pinned_quda_(void *ptr, size_t *bytes) {
  cudaHostRegister(ptr, *bytes, cudaHostRegisterDefault);
  checkCudaError();
}

void unregister_pinned_quda_(void *ptr) {
  cudaHostUnregister(ptr);
  checkCudaError();
}

void new_quda_gauge_param_(QudaGaugeParam *param) {
  *param = newQudaGaugeParam();
}
void new_quda_invert_param_(QudaInvertParam *param) {
  *param = newQudaInvertParam();
}

void update_gauge_field_quda_(void *gauge, void *momentum, double *dt,
    bool *conj_mom, bool *exact,
    QudaGaugeParam *param) {
  updateGaugeFieldQuda(gauge, momentum, *dt, (int)*conj_mom, (int)*exact, param);
}

static inline int opp(int dir) { return 7-dir; }

static void createGaugeForcePaths(int **paths, int dir, int num_loop_types){

  int index=0;
  // Plaquette paths
  if (num_loop_types >= 1)
    for(int i=0; i<4; ++i){
      if(i==dir) continue;
      paths[index][0] = i;        paths[index][1] = opp(dir);   paths[index++][2] = opp(i);
      paths[index][0] = opp(i);   paths[index][1] = opp(dir);   paths[index++][2] = i;
    }

  // Rectangle Paths
  if (num_loop_types >= 2)
    for(int i=0; i<4; ++i){
      if(i==dir) continue;
      paths[index][0] = paths[index][1] = i;       paths[index][2] = opp(dir); paths[index][3] = paths[index][4] = opp(i);
      index++;
      paths[index][0] = paths[index][1] = opp(i);  paths[index][2] = opp(dir); paths[index][3] = paths[index][4] = i;
      index++;
      paths[index][0] = dir; paths[index][1] = i; paths[index][2] = paths[index][3] = opp(dir); paths[index][4] = opp(i);
      index++;
      paths[index][0] = dir; paths[index][1] = opp(i); paths[index][2] = paths[index][3] = opp(dir); paths[index][4] = i;
      index++;
      paths[index][0] = i;  paths[index][1] = paths[index][2] = opp(dir); paths[index][3] = opp(i); paths[index][4] = dir;
      index++;
      paths[index][0] = opp(i);  paths[index][1] = paths[index][2] = opp(dir); paths[index][3] = i; paths[index][4] = dir;
      index++;
    }

  if (num_loop_types >= 3) {
    // Staple paths
    for(int i=0; i<4; ++i){
      for(int j=0; j<4; ++j){
	if(i==dir || j==dir || i==j) continue;
	paths[index][0] = i; paths[index][1] = j; paths[index][2] = opp(dir); paths[index][3] = opp(i), paths[index][4] = opp(j);
	index++;
	paths[index][0] = i; paths[index][1] = opp(j); paths[index][2] = opp(dir); paths[index][3] = opp(i), paths[index][4] = j;
	index++;
	paths[index][0] = opp(i); paths[index][1] = j; paths[index][2] = opp(dir); paths[index][3] = i, paths[index][4] = opp(j);
	index++;
	paths[index][0] = opp(i); paths[index][1] = opp(j); paths[index][2] = opp(dir); paths[index][3] = i, paths[index][4] = j;
	index++;
     }
    }
  }

}

void compute_gauge_force_quda_(void *mom, void *gauge, int *num_loop_types, double *coeff, double *dt,
			       QudaGaugeParam *param) {

  int numPaths = 0;
  switch (*num_loop_types) {
  case 1:
    numPaths = 6;
    break;
  case 2:
    numPaths = 24;
    break;
  case 3:
    numPaths = 48;
    break;
  default:
    errorQuda("Invalid num_loop_types = %d\n", *num_loop_types);
  }

  auto *loop_coeff = static_cast<double*>(safe_malloc(numPaths*sizeof(double)));
  int *path_length = static_cast<int*>(safe_malloc(numPaths*sizeof(int)));

  if (*num_loop_types >= 1) for(int i= 0; i< 6; ++i) {
      loop_coeff[i] = coeff[0];
      path_length[i] = 3;
    }
  if (*num_loop_types >= 2) for(int i= 6; i<24; ++i) {
      loop_coeff[i] = coeff[1];
      path_length[i] = 5;
    }
  if (*num_loop_types >= 3) for(int i=24; i<48; ++i) {
      loop_coeff[i] = coeff[2];
      path_length[i] = 5;
    }

  int** input_path_buf[4];
  for(int dir=0; dir<4; ++dir){
    input_path_buf[dir] = static_cast<int**>(safe_malloc(numPaths*sizeof(int*)));
    for(int i=0; i<numPaths; ++i){
      input_path_buf[dir][i] = static_cast<int*>(safe_malloc(path_length[i]*sizeof(int)));
    }
    createGaugeForcePaths(input_path_buf[dir], dir, *num_loop_types);
  }

  int max_length = 6;

  computeGaugeForceQuda(mom, gauge, input_path_buf, path_length, loop_coeff, numPaths, max_length, *dt, param);

  for(auto & dir : input_path_buf){
    for(int i=0; i<numPaths; ++i) host_free(dir[i]);
    host_free(dir);
  }

  host_free(path_length);
  host_free(loop_coeff);
}

void compute_staggered_force_quda_(void* h_mom, double *dt, double *delta, void *gauge, void *x, QudaGaugeParam *gauge_param, QudaInvertParam *inv_param) {
  computeStaggeredForceQuda(h_mom, *dt, *delta, gauge, (void**)x, gauge_param, inv_param);
}

// apply the staggered phases
void apply_staggered_phase_quda_() {
  if (getVerbosity() >= QUDA_VERBOSE) printfQuda("applying staggered phase\n");
  if (gaugePrecise) {
    gaugePrecise->applyStaggeredPhase();
  } else {
    errorQuda("No persistent gauge field");
  }
}

// remove the staggered phases
void remove_staggered_phase_quda_() {
  if (getVerbosity() >= QUDA_VERBOSE) printfQuda("removing staggered phase\n");
  if (gaugePrecise) {
    gaugePrecise->removeStaggeredPhase();
  } else {
    errorQuda("No persistent gauge field");
  }
  qudaDeviceSynchronize();
}

// evaluate the kinetic term
void kinetic_quda_(double *kin, void* momentum, QudaGaugeParam* param) {
  *kin = momActionQuda(momentum, param);
}


/**
 * BQCD wants a node mapping with x varying fastest.
 */
#ifdef MULTI_GPU
static int bqcd_rank_from_coords(const int *coords, void *fdata)
{
  int *dims = static_cast<int *>(fdata);

  int rank = coords[3];
  for (int i = 2; i >= 0; i--) {
    rank = dims[i] * rank + coords[i];
  }
  return rank;
}
#endif

void comm_set_gridsize_(int *grid)
{
#ifdef MULTI_GPU
  initCommsGridQuda(4, grid, bqcd_rank_from_coords, static_cast<void *>(grid));
#endif
}

/**
 * Exposed due to poor derived MPI datatype performance with GPUDirect RDMA
 */
void set_kernel_pack_t_(int* pack)
{
  bool pack_ = *pack ? true : false;
  setKernelPackT(pack_);
}

void gaussGaugeQuda(unsigned long long seed, double sigma)
{
  profileGauss.TPSTART(QUDA_PROFILE_TOTAL);

  if (!gaugePrecise) errorQuda("Cannot generate Gauss GaugeField as there is no resident gauge field");

  cudaGaugeField *data = gaugePrecise;

  GaugeFieldParam param(*data);
  param.reconstruct = QUDA_RECONSTRUCT_12;
  param.ghostExchange = QUDA_GHOST_EXCHANGE_NO;
  cudaGaugeField u(param);

  profileGauss.TPSTART(QUDA_PROFILE_COMPUTE);
  quda::gaugeGauss(*data, seed, sigma);
  profileGauss.TPSTOP(QUDA_PROFILE_COMPUTE);

  if (extendedGaugeResident) {
    *extendedGaugeResident = *gaugePrecise;
    extendedGaugeResident->exchangeExtendedGhost(R, profileGauss, redundant_comms);
  }

  profileGauss.TPSTOP(QUDA_PROFILE_TOTAL);
}


/*
 * Computes the total, spatial and temporal plaquette averages of the loaded gauge configuration.
 */
void plaq_quda_(double plaq[3]) {
  plaqQuda(plaq);
}

void plaqQuda(double plaq[3])
{
  profilePlaq.TPSTART(QUDA_PROFILE_TOTAL);

  if (!gaugePrecise) errorQuda("Cannot compute plaquette as there is no resident gauge field");

  cudaGaugeField *data = extendedGaugeResident ? extendedGaugeResident : createExtendedGauge(*gaugePrecise, R, profilePlaq);
  extendedGaugeResident = data;

  profilePlaq.TPSTART(QUDA_PROFILE_COMPUTE);
  double3 plaq3 = quda::plaquette(*data);
  plaq[0] = plaq3.x;
  plaq[1] = plaq3.y;
  plaq[2] = plaq3.z;
  profilePlaq.TPSTOP(QUDA_PROFILE_COMPUTE);

  profilePlaq.TPSTOP(QUDA_PROFILE_TOTAL);
}

/*
 * Performs a deep copy from the internal extendedGaugeResident field.
 */
void copyExtendedResidentGaugeQuda(void* resident_gauge, QudaFieldLocation loc)
{
  //profilePlaq.TPSTART(QUDA_PROFILE_TOTAL);

  if (!gaugePrecise) errorQuda("Cannot perform deep copy of resident gauge field as there is no resident gauge field");

  cudaGaugeField *data = extendedGaugeResident ? extendedGaugeResident : createExtendedGauge(*gaugePrecise, R, profilePlaq);
  extendedGaugeResident = data;

  auto* io_gauge = (cudaGaugeField*)resident_gauge;

  copyExtendedGauge(*io_gauge, *extendedGaugeResident, loc);

  //profilePlaq.TPSTOP(QUDA_PROFILE_TOTAL);
}

void performWuppertalnStep(void *h_out, void *h_in, QudaInvertParam *inv_param, unsigned int n_steps, double alpha)
{
  profileWuppertal.TPSTART(QUDA_PROFILE_TOTAL);

  if (gaugePrecise == nullptr) errorQuda("Gauge field must be loaded");

  pushVerbosity(inv_param->verbosity);
  if (getVerbosity() >= QUDA_DEBUG_VERBOSE) printQudaInvertParam(inv_param);

  cudaGaugeField *precise = nullptr;

  if (gaugeSmeared != nullptr) {
    if (getVerbosity() >= QUDA_VERBOSE) printfQuda("Wuppertal smearing done with gaugeSmeared\n");
    GaugeFieldParam gParam(*gaugePrecise);
    gParam.create = QUDA_NULL_FIELD_CREATE;
    precise = new cudaGaugeField(gParam);
    copyExtendedGauge(*precise, *gaugeSmeared, QUDA_CUDA_FIELD_LOCATION);
    precise->exchangeGhost();
  } else {
    if (getVerbosity() >= QUDA_VERBOSE)
      printfQuda("Wuppertal smearing done with gaugePrecise\n");
    precise = gaugePrecise;
  }

  ColorSpinorParam cpuParam(h_in, *inv_param, precise->X(), false, inv_param->input_location);
  ColorSpinorField *in_h = ColorSpinorField::Create(cpuParam);

  ColorSpinorParam cudaParam(cpuParam, *inv_param);
  cudaColorSpinorField in(*in_h, cudaParam);

  if (getVerbosity() >= QUDA_DEBUG_VERBOSE) {
    double cpu = blas::norm2(*in_h);
    double gpu = blas::norm2(in);
    printfQuda("In CPU %e CUDA %e\n", cpu, gpu);
  }

  cudaParam.create = QUDA_NULL_FIELD_CREATE;
  cudaColorSpinorField out(in, cudaParam);
  int parity = 0;

  // Computes out(x) = 1/(1+6*alpha)*(in(x) + alpha*\sum_mu (U_{-\mu}(x)in(x+mu) + U^\dagger_mu(x-mu)in(x-mu)))
  double a = alpha/(1.+6.*alpha);
  double b = 1./(1.+6.*alpha);

  for (unsigned int i = 0; i < n_steps; i++) {
    if (i) in = out;
    ApplyLaplace(out, in, *precise, 3, a, b, in, parity, false, nullptr, profileWuppertal);
    if (getVerbosity() >= QUDA_DEBUG_VERBOSE) {
      double norm = blas::norm2(out);
      printfQuda("Step %d, vector norm %e\n", i, norm);
    }
  }

  cpuParam.v = h_out;
  cpuParam.location = inv_param->output_location;
  ColorSpinorField *out_h = ColorSpinorField::Create(cpuParam);
  *out_h = out;

  if (getVerbosity() >= QUDA_DEBUG_VERBOSE) {
    double cpu = blas::norm2(*out_h);
    double gpu = blas::norm2(out);
    printfQuda("Out CPU %e CUDA %e\n", cpu, gpu);
  }

  if (gaugeSmeared != nullptr)
    delete precise;

  delete out_h;
  delete in_h;

  popVerbosity();

  profileWuppertal.TPSTOP(QUDA_PROFILE_TOTAL);
}

void performAPEnStep(unsigned int n_steps, double alpha, int meas_interval)
{
  profileAPE.TPSTART(QUDA_PROFILE_TOTAL);

  if (gaugePrecise == nullptr) errorQuda("Gauge field must be loaded");

  if (gaugeSmeared != nullptr) delete gaugeSmeared;
  gaugeSmeared = createExtendedGauge(*gaugePrecise, R, profileAPE);

  GaugeFieldParam gParam(*gaugeSmeared);
  auto *cudaGaugeTemp = new cudaGaugeField(gParam);

  QudaGaugeObservableParam param = newQudaGaugeObservableParam();
  param.compute_qcharge = QUDA_BOOLEAN_TRUE;

  if (getVerbosity() >= QUDA_SUMMARIZE) {
    gaugeObservablesQuda(&param);
    printfQuda("Q charge at step %03d = %+.16e\n", 0, param.qcharge);
  }

  for (unsigned int i = 0; i < n_steps; i++) {
    profileAPE.TPSTART(QUDA_PROFILE_COMPUTE);
    APEStep(*gaugeSmeared, *cudaGaugeTemp, alpha);
    profileAPE.TPSTOP(QUDA_PROFILE_COMPUTE);
    if ((i + 1) % meas_interval == 0 && getVerbosity() >= QUDA_VERBOSE) {
      gaugeObservablesQuda(&param);
      printfQuda("Q charge at step %03d = %+.16e\n", i + 1, param.qcharge);
    }
  }

  delete cudaGaugeTemp;
  profileAPE.TPSTOP(QUDA_PROFILE_TOTAL);
}

void performSTOUTnStep(unsigned int n_steps, double rho, int meas_interval)
{
  profileSTOUT.TPSTART(QUDA_PROFILE_TOTAL);

  if (gaugePrecise == nullptr) errorQuda("Gauge field must be loaded");

  if (gaugeSmeared != nullptr) delete gaugeSmeared;
  gaugeSmeared = createExtendedGauge(*gaugePrecise, R, profileSTOUT);

  GaugeFieldParam gParam(*gaugeSmeared);
  auto *cudaGaugeTemp = new cudaGaugeField(gParam);

  QudaGaugeObservableParam param = newQudaGaugeObservableParam();
  param.compute_qcharge = QUDA_BOOLEAN_TRUE;

  if (getVerbosity() >= QUDA_SUMMARIZE) {
    gaugeObservablesQuda(&param);
    printfQuda("Q charge at step %03d = %+.16e\n", 0, param.qcharge);
  }

  for (unsigned int i = 0; i < n_steps; i++) {
    profileSTOUT.TPSTART(QUDA_PROFILE_COMPUTE);
    STOUTStep(*gaugeSmeared, *cudaGaugeTemp, rho);
    profileSTOUT.TPSTOP(QUDA_PROFILE_COMPUTE);
    if ((i + 1) % meas_interval == 0 && getVerbosity() >= QUDA_VERBOSE) {
      gaugeObservablesQuda(&param);
      printfQuda("Q charge at step %03d = %+.16e\n", i + 1, param.qcharge);
    }
  }

  delete cudaGaugeTemp;
  profileSTOUT.TPSTOP(QUDA_PROFILE_TOTAL);
}

void performOvrImpSTOUTnStep(unsigned int n_steps, double rho, double epsilon, int meas_interval)
{
  profileOvrImpSTOUT.TPSTART(QUDA_PROFILE_TOTAL);

  if (gaugePrecise == nullptr) errorQuda("Gauge field must be loaded");

  if (gaugeSmeared != nullptr) delete gaugeSmeared;
  gaugeSmeared = createExtendedGauge(*gaugePrecise, R, profileOvrImpSTOUT);

  GaugeFieldParam gParam(*gaugeSmeared);
  auto *cudaGaugeTemp = new cudaGaugeField(gParam);

  QudaGaugeObservableParam param = newQudaGaugeObservableParam();
  param.compute_qcharge = QUDA_BOOLEAN_TRUE;

  if (getVerbosity() >= QUDA_SUMMARIZE) {
    gaugeObservablesQuda(&param);
    printfQuda("Q charge at step %03d = %+.16e\n", 0, param.qcharge);
  }

  for (unsigned int i = 0; i < n_steps; i++) {
    profileOvrImpSTOUT.TPSTART(QUDA_PROFILE_COMPUTE);
    OvrImpSTOUTStep(*gaugeSmeared, *cudaGaugeTemp, rho, epsilon);
    profileOvrImpSTOUT.TPSTOP(QUDA_PROFILE_COMPUTE);
    if ((i + 1) % meas_interval == 0 && getVerbosity() >= QUDA_VERBOSE) {
      gaugeObservablesQuda(&param);
      printfQuda("Q charge at step %03d = %+.16e\n", i + 1, param.qcharge);
    }
  }

  delete cudaGaugeTemp;
  profileOvrImpSTOUT.TPSTOP(QUDA_PROFILE_TOTAL);
}

void performWFlownStep(unsigned int n_steps, double step_size, int meas_interval, QudaWFlowType wflow_type)
{
  pushOutputPrefix("performWFlownStep: ");
  profileWFlow.TPSTART(QUDA_PROFILE_TOTAL);

  if (gaugePrecise == nullptr) errorQuda("Gauge field must be loaded");

  if (gaugeSmeared != nullptr) delete gaugeSmeared;
  gaugeSmeared = createExtendedGauge(*gaugePrecise, R, profileWFlow);

  GaugeFieldParam gParamEx(*gaugeSmeared);
  auto *gaugeAux = GaugeField::Create(gParamEx);

  GaugeFieldParam gParam(*gaugePrecise);
  gParam.reconstruct = QUDA_RECONSTRUCT_NO; // temporary field is not on manifold so cannot use reconstruct
  auto *gaugeTemp = GaugeField::Create(gParam);

  GaugeField *in = gaugeSmeared;
  GaugeField *out = gaugeAux;

  QudaGaugeObservableParam param = newQudaGaugeObservableParam();
  param.compute_plaquette = QUDA_BOOLEAN_TRUE;
  param.compute_qcharge = QUDA_BOOLEAN_TRUE;

  if (getVerbosity() >= QUDA_SUMMARIZE) {
    gaugeObservables(*in, param, profileWFlow);
    printfQuda("flow t, plaquette, E_tot, E_spatial, E_temporal, Q charge\n");
    printfQuda("%le %.16e %+.16e %+.16e %+.16e %+.16e\n", 0.0, param.plaquette[0], param.energy[0], param.energy[1],
               param.energy[2], param.qcharge);
  }

  for (unsigned int i = 0; i < n_steps; i++) {
    // Perform W1, W2, and Vt Wilson Flow steps as defined in
    // https://arxiv.org/abs/1006.4518v3
    profileWFlow.TPSTART(QUDA_PROFILE_COMPUTE);
    if (i > 0) std::swap(in, out); // output from prior step becomes input for next step

    WFlowStep(*out, *gaugeTemp, *in, step_size, wflow_type);
    profileWFlow.TPSTOP(QUDA_PROFILE_COMPUTE);

    if ((i + 1) % meas_interval == 0 && getVerbosity() >= QUDA_SUMMARIZE) {
      gaugeObservables(*out, param, profileWFlow);
      printfQuda("%le %.16e %+.16e %+.16e %+.16e %+.16e\n", step_size * (i + 1), param.plaquette[0], param.energy[0],
                 param.energy[1], param.energy[2], param.qcharge);
    }
  }

  delete gaugeTemp;
  delete gaugeAux;
  profileWFlow.TPSTOP(QUDA_PROFILE_TOTAL);
  popOutputPrefix();
}

int computeGaugeFixingOVRQuda(void *gauge, const unsigned int gauge_dir, const unsigned int Nsteps,
                              const unsigned int verbose_interval, const double relax_boost, const double tolerance,
                              const unsigned int reunit_interval, const unsigned int stopWtheta, QudaGaugeParam *param,
                              double *timeinfo)
{
  GaugeFixOVRQuda.TPSTART(QUDA_PROFILE_TOTAL);

  checkGaugeParam(param);

  GaugeFixOVRQuda.TPSTART(QUDA_PROFILE_INIT);
  GaugeFieldParam gParam(gauge, *param);
  auto *cpuGauge = new cpuGaugeField(gParam);

  // gParam.pad = getFatLinkPadding(param->X);
  gParam.create = QUDA_NULL_FIELD_CREATE;
  gParam.link_type = param->type;
  gParam.reconstruct = param->reconstruct;
  gParam.setPrecision(gParam.Precision(), true);
  auto *cudaInGauge = new cudaGaugeField(gParam);

  GaugeFixOVRQuda.TPSTOP(QUDA_PROFILE_INIT);
  GaugeFixOVRQuda.TPSTART(QUDA_PROFILE_H2D);

  ///if (!param->use_resident_gauge) {   // load fields onto the device
  cudaInGauge->loadCPUField(*cpuGauge);
 /* } else { // or use resident fields already present
    if (!gaugePrecise) errorQuda("No resident gauge field allocated");
    cudaInGauge = gaugePrecise;
    gaugePrecise = nullptr;
  } */

  GaugeFixOVRQuda.TPSTOP(QUDA_PROFILE_H2D);

  checkCudaError();

  if (comm_size() == 1) {
    // perform the update
    GaugeFixOVRQuda.TPSTART(QUDA_PROFILE_COMPUTE);
    gaugefixingOVR(*cudaInGauge, gauge_dir, Nsteps, verbose_interval, relax_boost, tolerance, \
      reunit_interval, stopWtheta);
    GaugeFixOVRQuda.TPSTOP(QUDA_PROFILE_COMPUTE);
  } else {
    cudaGaugeField *cudaInGaugeEx = createExtendedGauge(*cudaInGauge, R, GaugeFixOVRQuda);

    // perform the update
    GaugeFixOVRQuda.TPSTART(QUDA_PROFILE_COMPUTE);
    gaugefixingOVR(*cudaInGaugeEx, gauge_dir, Nsteps, verbose_interval, relax_boost, tolerance, \
      reunit_interval, stopWtheta);
    GaugeFixOVRQuda.TPSTOP(QUDA_PROFILE_COMPUTE);

    //HOW TO COPY BACK TO CPU: cudaInGaugeEx->cpuGauge
    copyExtendedGauge(*cudaInGauge, *cudaInGaugeEx, QUDA_CUDA_FIELD_LOCATION);
  }

  checkCudaError();
  // copy the gauge field back to the host
  GaugeFixOVRQuda.TPSTART(QUDA_PROFILE_D2H);
  cudaInGauge->saveCPUField(*cpuGauge);
  GaugeFixOVRQuda.TPSTOP(QUDA_PROFILE_D2H);

  GaugeFixOVRQuda.TPSTOP(QUDA_PROFILE_TOTAL);

  if (param->make_resident_gauge) {
    if (gaugePrecise != nullptr) delete gaugePrecise;
    gaugePrecise = cudaInGauge;
  } else {
    delete cudaInGauge;
  }

  if(timeinfo){
    timeinfo[0] = GaugeFixOVRQuda.Last(QUDA_PROFILE_H2D);
    timeinfo[1] = GaugeFixOVRQuda.Last(QUDA_PROFILE_COMPUTE);
    timeinfo[2] = GaugeFixOVRQuda.Last(QUDA_PROFILE_D2H);
  }

  checkCudaError();
  return 0;
}

int computeGaugeFixingFFTQuda(void* gauge, const unsigned int gauge_dir,  const unsigned int Nsteps, \
  const unsigned int verbose_interval, const double alpha, const unsigned int autotune, const double tolerance, \
  const unsigned int  stopWtheta, QudaGaugeParam* param , double* timeinfo)
{

  GaugeFixFFTQuda.TPSTART(QUDA_PROFILE_TOTAL);

  checkGaugeParam(param);

  GaugeFixFFTQuda.TPSTART(QUDA_PROFILE_INIT);

  GaugeFieldParam gParam(gauge, *param);
  auto *cpuGauge = new cpuGaugeField(gParam);

  //gParam.pad = getFatLinkPadding(param->X);
  gParam.create      = QUDA_NULL_FIELD_CREATE;
  gParam.link_type   = param->type;
  gParam.reconstruct = param->reconstruct;
  gParam.setPrecision(gParam.Precision(), true);
  auto *cudaInGauge = new cudaGaugeField(gParam);


  GaugeFixFFTQuda.TPSTOP(QUDA_PROFILE_INIT);

  GaugeFixFFTQuda.TPSTART(QUDA_PROFILE_H2D);

  //if (!param->use_resident_gauge) {   // load fields onto the device
  cudaInGauge->loadCPUField(*cpuGauge);
  /*} else { // or use resident fields already present
    if (!gaugePrecise) errorQuda("No resident gauge field allocated");
    cudaInGauge = gaugePrecise;
    gaugePrecise = nullptr;
  } */

  GaugeFixFFTQuda.TPSTOP(QUDA_PROFILE_H2D);

  // perform the update
  GaugeFixFFTQuda.TPSTART(QUDA_PROFILE_COMPUTE);
  checkCudaError();

  gaugefixingFFT(*cudaInGauge, gauge_dir, Nsteps, verbose_interval, alpha, autotune, tolerance, stopWtheta);

  GaugeFixFFTQuda.TPSTOP(QUDA_PROFILE_COMPUTE);

  checkCudaError();
  // copy the gauge field back to the host
  GaugeFixFFTQuda.TPSTART(QUDA_PROFILE_D2H);
  checkCudaError();
  cudaInGauge->saveCPUField(*cpuGauge);
  GaugeFixFFTQuda.TPSTOP(QUDA_PROFILE_D2H);
  checkCudaError();

  GaugeFixFFTQuda.TPSTOP(QUDA_PROFILE_TOTAL);

  if (param->make_resident_gauge) {
    if (gaugePrecise != nullptr) delete gaugePrecise;
    gaugePrecise = cudaInGauge;
  } else {
    delete cudaInGauge;
  }

  if (timeinfo) {
    timeinfo[0] = GaugeFixFFTQuda.Last(QUDA_PROFILE_H2D);
    timeinfo[1] = GaugeFixFFTQuda.Last(QUDA_PROFILE_COMPUTE);
    timeinfo[2] = GaugeFixFFTQuda.Last(QUDA_PROFILE_D2H);
  }

  checkCudaError();
  return 0;
}

void contractQuda(const void *hp_x, const void *hp_y, void *h_result, const QudaContractType cType,
                  QudaInvertParam *param, const int *X)
{
  // DMH: Easiest way to construct ColorSpinorField? Do we require the user
  //     to declare and fill and invert_param, or can it just be hacked?.

  profileContract.TPSTART(QUDA_PROFILE_TOTAL);
  profileContract.TPSTART(QUDA_PROFILE_INIT);
  // wrap CPU host side pointers
  ColorSpinorParam cpuParam((void *)hp_x, *param, X, false, param->input_location);
  ColorSpinorField *h_x = ColorSpinorField::Create(cpuParam);

  cpuParam.v = (void *)hp_y;
  ColorSpinorField *h_y = ColorSpinorField::Create(cpuParam);

  // Create device parameter
  ColorSpinorParam cudaParam(cpuParam);
  cudaParam.location = QUDA_CUDA_FIELD_LOCATION;
  cudaParam.create = QUDA_NULL_FIELD_CREATE;
  // Quda uses Degrand-Rossi gamma basis for contractions and will
  // automatically reorder data if necessary.
  cudaParam.gammaBasis = QUDA_DEGRAND_ROSSI_GAMMA_BASIS;
  cudaParam.setPrecision(cpuParam.Precision(), cpuParam.Precision(), true);

  std::vector<ColorSpinorField *> x, y;
  x.push_back(ColorSpinorField::Create(cudaParam));
  y.push_back(ColorSpinorField::Create(cudaParam));

  size_t data_bytes = x[0]->Volume() * x[0]->Nspin() * x[0]->Nspin() * 2 * x[0]->Precision();
  void *d_result = pool_device_malloc(data_bytes);
  profileContract.TPSTOP(QUDA_PROFILE_INIT);

  profileContract.TPSTART(QUDA_PROFILE_H2D);
  *x[0] = *h_x;
  *y[0] = *h_y;
  profileContract.TPSTOP(QUDA_PROFILE_H2D);

  profileContract.TPSTART(QUDA_PROFILE_COMPUTE);
  contractQuda(*x[0], *y[0], d_result, cType);
  profileContract.TPSTOP(QUDA_PROFILE_COMPUTE);

  profileContract.TPSTART(QUDA_PROFILE_D2H);
  qudaMemcpy(h_result, d_result, data_bytes, cudaMemcpyDeviceToHost);
  profileContract.TPSTOP(QUDA_PROFILE_D2H);

  profileContract.TPSTART(QUDA_PROFILE_FREE);
  pool_device_free(d_result);
  delete x[0];
  delete y[0];
  delete h_y;
  delete h_x;
  profileContract.TPSTOP(QUDA_PROFILE_FREE);

  profileContract.TPSTOP(QUDA_PROFILE_TOTAL);
}

void gaugeObservablesQuda(QudaGaugeObservableParam *param)
{
  profileGaugeObs.TPSTART(QUDA_PROFILE_TOTAL);
  checkGaugeObservableParam(param);

  cudaGaugeField *gauge = nullptr;
  if (!gaugeSmeared) {
    if (!extendedGaugeResident) extendedGaugeResident = createExtendedGauge(*gaugePrecise, R, profileGaugeObs);
    gauge = extendedGaugeResident;
  } else {
    gauge = gaugeSmeared;
  }

  gaugeObservables(*gauge, *param, profileGaugeObs);
  profileGaugeObs.TPSTOP(QUDA_PROFILE_TOTAL);
}

void cublasGEMMQuda(void *arrayA, void *arrayB, void *arrayC, QudaCublasParam *cublas_param)
{
  profileCuBLAS.TPSTART(QUDA_PROFILE_TOTAL);
  profileCuBLAS.TPSTART(QUDA_PROFILE_INIT);
  checkCublasParam(cublas_param);

  // The data in the arrays is on the host. We transfer the data to the device here
  // for timing purposes. One can pass host pointers to the BatchGEMM function
  // and it will handle the data movement for the user.

  // Extract data from the param struct for device malloc
  uint64_t arrayA_size = 0, arrayB_size = 0, arrayC_size = 0;
  if (cublas_param->data_order == QUDA_CUBLAS_DATAORDER_COL) {
    // leading dimension is in terms of consecutive data
    // elements in a column, multiplied by number of rows
    if (cublas_param->trans_a == QUDA_CUBLAS_OP_N) {
      arrayA_size = cublas_param->lda * cublas_param->k; // A_mk
      if (getVerbosity() >= QUDA_VERBOSE) printfQuda("array A_{%d, %d}\n", cublas_param->lda, cublas_param->k);
    } else {
      arrayA_size = cublas_param->lda * cublas_param->m; // A_km
      if (getVerbosity() >= QUDA_VERBOSE) printfQuda("array A_{%d, %d}\n", cublas_param->lda, cublas_param->m);
    }

    if (cublas_param->trans_b == QUDA_CUBLAS_OP_N) {
      arrayB_size = cublas_param->ldb * cublas_param->n; // B_kn
      if (getVerbosity() >= QUDA_VERBOSE) printfQuda("array B_{%d, %d}\n", cublas_param->ldb, cublas_param->n);
    } else {
      arrayB_size = cublas_param->ldb * cublas_param->k; // B_nk
      if (getVerbosity() >= QUDA_VERBOSE) printfQuda("array B_{%d, %d}\n", cublas_param->ldb, cublas_param->k);
    }
    arrayC_size = cublas_param->ldc * cublas_param->n; // C_mn
    if (getVerbosity() >= QUDA_VERBOSE) printfQuda("array C_{%d, %d}\n", cublas_param->ldc, cublas_param->n);
  } else {
    // leading dimension is in terms of consecutive data
    // elements in a row, multiplied by number of columns.
    if (cublas_param->trans_a == QUDA_CUBLAS_OP_N) {
      arrayA_size = cublas_param->lda * cublas_param->m; // A_mk
      if (getVerbosity() >= QUDA_VERBOSE) printfQuda("array A_{%d, %d}\n", cublas_param->m, cublas_param->lda);
    } else {
      arrayA_size = cublas_param->lda * cublas_param->k; // A_km
      if (getVerbosity() >= QUDA_VERBOSE) printfQuda("array A_{%d, %d}\n", cublas_param->k, cublas_param->lda);
    }
    if (cublas_param->trans_b == QUDA_CUBLAS_OP_N) {
      arrayB_size = cublas_param->ldb * cublas_param->k; // B_nk
      if (getVerbosity() >= QUDA_VERBOSE) printfQuda("array B_{%d, %d}\n", cublas_param->k, cublas_param->ldb);
    } else {
      arrayB_size = cublas_param->ldb * cublas_param->n; // B_kn
      if (getVerbosity() >= QUDA_VERBOSE) printfQuda("array B_{%d, %d}\n", cublas_param->n, cublas_param->ldb);
    }
    arrayC_size = cublas_param->ldc * cublas_param->m; // C_mn
    if (getVerbosity() >= QUDA_VERBOSE) printfQuda("array C_{%d, %d}\n", cublas_param->m, cublas_param->ldc);
  }

  size_t data_size
    = (cublas_param->data_type == QUDA_CUBLAS_DATATYPE_D || cublas_param->data_type == QUDA_CUBLAS_DATATYPE_Z) ?
    sizeof(double) :
    sizeof(float);
  int re_im = 1;
  if (cublas_param->data_type == QUDA_CUBLAS_DATATYPE_C || cublas_param->data_type == QUDA_CUBLAS_DATATYPE_Z) {
    re_im *= 2;
  }

  int batches = cublas_param->batch_count;
  size_t A_bytes = batches * arrayA_size * re_im * data_size;
  size_t B_bytes = batches * arrayB_size * re_im * data_size;
  size_t C_bytes = batches * arrayC_size * re_im * data_size;
  if (getVerbosity() >= QUDA_VERBOSE)
    printfQuda("A_Gbtyes = %f, B_Gbtyes = %f, C_Gbtyes = %f\n", 1.0 * A_bytes / std::pow(1024, 3),
               1.0 * B_bytes / std::pow(1024, 3), 1.0 * C_bytes / std::pow(1024, 3));
  void *A_d = pool_device_malloc(A_bytes);
  void *B_d = pool_device_malloc(B_bytes);
  void *C_d = pool_device_malloc(C_bytes);
  if (getVerbosity() >= QUDA_VERBOSE) printfQuda("QUDA: arrays allocated sucsessfully.\n");
  profileCuBLAS.TPSTOP(QUDA_PROFILE_INIT);

  // Transfer host data to device
  profileCuBLAS.TPSTART(QUDA_PROFILE_H2D);
  qudaMemcpy(A_d, arrayA, A_bytes, cudaMemcpyHostToDevice);
  qudaMemcpy(B_d, arrayB, B_bytes, cudaMemcpyHostToDevice);
  qudaMemcpy(C_d, arrayC, C_bytes, cudaMemcpyHostToDevice);
  if (getVerbosity() >= QUDA_VERBOSE) printfQuda("QUDA: arrays copied sucsessfully.\n");
  profileCuBLAS.TPSTOP(QUDA_PROFILE_H2D);

  // Compute Batched GEMM
  profileCuBLAS.TPSTART(QUDA_PROFILE_COMPUTE);
<<<<<<< HEAD

=======
  
>>>>>>> d605c3e7
  // cuBLAS works exclusively in column major order. If the input data is in
  // row major order, we may treat the A and B and C arrays as A^T, B^T, and C^T.
  // We swap the order of the A * B multiplication and swap the
  // operation types and other data to recover the the desired result in the
  // desired order.
  // E.g: in row major, the operation,
  // C = a * A^T * B + b * C
  //
  // will become the column major operation
  // C^T = a * B^T * A + b * C^T
  //
  // By inspection, one can see that transposition of the above column major
  // operation will result in the desired row major answer:
  //
  // (C^T)^T = a * (B^T * A)^T + b * (C^T)^T
  //  -->  C = a *  A^T * B    + b *  C
  //
  // We must also swap around some parameters. The Row major indices,
  // A_{m, lda}, B_{k, ldb}, C_{m, ldc}
  // become
  // A^T_{lda, m}, B^T_{ldb, k}, C^T_{ldc, m}.
  // so the leading dimensions remain the same. However, we must change the actual
  // matrix dims m,n,k to reflect the change to column major.
  // m_{col} = n_{row}
  // n_{col} = m_{row}
  // k_{col} = k_{row}
  // And because we are swapping the A and B arrays, we must also swap their
  // leading dim values and any offsets. All this is done behind the scenes in the
  // BatchGEMM function, and before function exit all pointers and values are
  // restored to the values they had on entry.
  
  cublas::BatchGEMM(A_d, B_d, C_d, *cublas_param, QUDA_CUDA_FIELD_LOCATION);
<<<<<<< HEAD

=======
  
>>>>>>> d605c3e7
  if (getVerbosity() >= QUDA_VERBOSE) printfQuda("BatchGEMM success!\n");
  profileCuBLAS.TPSTOP(QUDA_PROFILE_COMPUTE);
  
  // Copy device C array back to host
  profileCuBLAS.TPSTART(QUDA_PROFILE_D2H);
  qudaMemcpy(arrayC, C_d, C_bytes, cudaMemcpyDeviceToHost);
  profileCuBLAS.TPSTOP(QUDA_PROFILE_D2H);

  // Clean up
  profileCuBLAS.TPSTART(QUDA_PROFILE_FREE);
  pool_device_free(A_d);
  pool_device_free(B_d);
  pool_device_free(C_d);
  profileCuBLAS.TPSTOP(QUDA_PROFILE_FREE);

  profileCuBLAS.TPSTOP(QUDA_PROFILE_TOTAL);
  saveTuneCache();
}

void laphSinkProject(void *host_quark, void **host_evec, double _Complex *host_sinks,
		     QudaInvertParam inv_param, unsigned int nEv, const int X[4])
{
  profileSinkProject.TPSTART(QUDA_PROFILE_TOTAL);
  profileSinkProject.TPSTART(QUDA_PROFILE_INIT);
  
  // Parameter object describing the sources and smeared quarks
  ColorSpinorParam cpu_quark_param(host_quark, inv_param, X, false, QUDA_CPU_FIELD_LOCATION);
  cpu_quark_param.gammaBasis = QUDA_DEGRAND_ROSSI_GAMMA_BASIS;
  
  // QUDA style wrapper around the host data
  std::vector<ColorSpinorField*> quark;
  cpu_quark_param.v = host_quark;
  quark.push_back(ColorSpinorField::Create(cpu_quark_param));
  
  // Parameter object describing evecs
  ColorSpinorParam cpu_evec_param(host_evec, inv_param, X, false, QUDA_CPU_FIELD_LOCATION);
  // Switch to spin 1
  cpu_evec_param.nSpin = 1;
  // QUDA style wrapper around the host data
  std::vector<ColorSpinorField*> evec;
  evec.reserve(nEv);
  for (unsigned int iEv=0; iEv<nEv; ++iEv) {
    cpu_evec_param.v = host_evec[iEv];
    evec.push_back(ColorSpinorField::Create(cpu_evec_param));
  }
  
  // Create device vectors
  ColorSpinorParam cuda_quark_param(cpu_quark_param);
  cuda_quark_param.location = QUDA_CUDA_FIELD_LOCATION;
  cuda_quark_param.create = QUDA_ZERO_FIELD_CREATE;
  cuda_quark_param.setPrecision(inv_param.cuda_prec, inv_param.cuda_prec, true);
  std::vector<ColorSpinorField *> quda_quark;
  quda_quark.push_back(ColorSpinorField::Create(cuda_quark_param));
  
  // Create device vectors for evecs
  ColorSpinorParam cuda_evec_param(cpu_evec_param);
  cuda_evec_param.location = QUDA_CUDA_FIELD_LOCATION;
  cuda_evec_param.create = QUDA_ZERO_FIELD_CREATE;
  cuda_evec_param.setPrecision(inv_param.cuda_prec, inv_param.cuda_prec, true);
  cuda_evec_param.nSpin = 1;
  std::vector<ColorSpinorField *> quda_evec;
  quda_evec.push_back(ColorSpinorField::Create(cuda_evec_param));
  profileSinkProject.TPSTOP(QUDA_PROFILE_INIT);  
  
  // Copy quark field from host to device
  profileSinkProject.TPSTART(QUDA_PROFILE_H2D);
  *quda_quark[0] = *quark[0];
  profileSinkProject.TPSTOP(QUDA_PROFILE_H2D);
  
   // check we are safe to cast into a Complex (= std::complex<double>)
  if (sizeof(Complex) != sizeof(double _Complex)) {
    errorQuda("Irreconcilable difference between interface and internal complex number conventions");
  }
  
  std::complex<double>* hostSinkPtr = reinterpret_cast<std::complex<double>*>(host_sinks);
  
  // Iterate over all EV and call 1x1 kernel for now
  for (unsigned int iEv=0; iEv<nEv; ++iEv) {
    profileSinkProject.TPSTART(QUDA_PROFILE_H2D);
    *quda_evec[0] = *evec[iEv];
    profileSinkProject.TPSTOP(QUDA_PROFILE_H2D);

    // We now perfrom the projection onto the eigenspace. The data
    // is placed in host_sinks in  T, spin order 
    profileSinkProject.TPSTART(QUDA_PROFILE_COMPUTE);
    evecProjectSumQuda(*quda_quark[0], *quda_evec[0], hostSinkPtr);
    profileSinkProject.TPSTOP(QUDA_PROFILE_COMPUTE);
    
    // Advance result pointer to next EV position
    hostSinkPtr += 4*X[3];
  }
  
  // Clean up memory allocations
  profileSinkProject.TPSTART(QUDA_PROFILE_FREE);
  delete quark[0];
  delete quda_quark[0];
  for (unsigned int iEv=0; iEv<nEv; ++iEv) delete evec[iEv];
  delete quda_evec[0];
  profileSinkProject.TPSTOP(QUDA_PROFILE_FREE);
  profileSinkProject.TPSTOP(QUDA_PROFILE_TOTAL);
}

 void laphBaryonKernel(int n1, int n2, int n3, int nMom,
		       double _Complex *host_coeffs1, 
		       double _Complex *host_coeffs2, 
		       double _Complex *host_coeffs3,
		       double _Complex *host_mom, 
		       int nEv, void **host_evec, 
		       void *retArr,
		       int blockSizeMomProj,
		       const int X[4]) {
  
  profileBaryonKernel.TPSTART(QUDA_PROFILE_TOTAL);
  profileBaryonKernel.TPSTART(QUDA_PROFILE_INIT);

  QudaInvertParam inv_param = newQudaInvertParam();
  
  inv_param.dslash_type = QUDA_WILSON_DSLASH;
  inv_param.solution_type = QUDA_MAT_SOLUTION;
  inv_param.solve_type = QUDA_DIRECT_SOLVE;
  
  inv_param.cpu_prec = QUDA_DOUBLE_PRECISION;
  inv_param.cuda_prec = QUDA_DOUBLE_PRECISION;
  inv_param.dirac_order = QUDA_DIRAC_ORDER;
  
  // PADDING
  inv_param.sp_pad = 0;
  inv_param.cl_pad = 0;
  
  inv_param.input_location = QUDA_CPU_FIELD_LOCATION;
  inv_param.output_location = QUDA_CPU_FIELD_LOCATION;


  // Create host pointers for the data device side objects.
  //--------------------------------------------------------------------------------
  // Parameter object describing evecs
  ColorSpinorParam cpu_evec_param(host_evec, inv_param, X, false, QUDA_CPU_FIELD_LOCATION);
  cpu_evec_param.nSpin = 1;
  
  // QUDA style wrapper around the host evecs
  std::vector<ColorSpinorField*> evec;
  cpu_evec_param.create = QUDA_REFERENCE_FIELD_CREATE;
  evec.reserve(nEv);
  for (int iEv=0; iEv<nEv; ++iEv) {
    cpu_evec_param.v = host_evec[iEv];
    evec.push_back(ColorSpinorField::Create(cpu_evec_param));
  }

  // Allocate device memory for evecs. This is done to ensure a contiguous
  // chunk of memory is used.
  int nSites = X[0] * X[1] * X[2];
  size_t data_evec_bytes = nEv * 3 * nSites * 2 * evec[0]->Precision();
  void *d_evec = pool_device_malloc(data_evec_bytes);

  // Create device vectors for evecs
  ColorSpinorParam cuda_evec_param(cpu_evec_param);
  cuda_evec_param.location = QUDA_CUDA_FIELD_LOCATION;
  cuda_evec_param.create = QUDA_REFERENCE_FIELD_CREATE;
  cuda_evec_param.setPrecision(inv_param.cuda_prec, inv_param.cuda_prec, true);
  std::vector<ColorSpinorField *> quda_evec;
  for (int i=0; i<nEv; i++) {
    cuda_evec_param.v = (std::complex<double>*)d_evec + 3*nSites*i;
    quda_evec.push_back(ColorSpinorField::Create(cuda_evec_param));
  }
  
  // Create device q1 vectors
  ColorSpinorParam cuda_q1_param(cpu_evec_param);
  cuda_q1_param.location = QUDA_CUDA_FIELD_LOCATION;
  cuda_q1_param.create = QUDA_ZERO_FIELD_CREATE;
  std::vector<ColorSpinorField *> quda_q1;
  for(int i=0; i<n1; i++) {
    quda_q1.push_back(ColorSpinorField::Create(cuda_q1_param));
  }

  // Allocate device memory for q2. This is done to ensure a contiguous
  // chunk of memory is used.
  size_t data_q2_bytes = n2 * 3 * nSites * 2 * evec[0]->Precision();
  void *d_q2 = pool_device_malloc(data_q2_bytes);

  // Create device q2 vectors, aliasing d_q2;
  ColorSpinorParam cuda_q2_param(cpu_evec_param);
  cuda_q2_param.location = QUDA_CUDA_FIELD_LOCATION;
  cuda_q2_param.create = QUDA_REFERENCE_FIELD_CREATE;
  std::vector<ColorSpinorField *> quda_q2;
  for(int i=0; i<n2; i++) {
    cuda_q2_param.v = (std::complex<double>*)d_q2 + 3*nSites*i;
    quda_q2.push_back(ColorSpinorField::Create(cuda_q2_param));
  }

  // Allocate device memory for q3. This is done to ensure a contiguous
  // chunk of memory is used.
  size_t data_q3_bytes = n3 * 3 * nSites * 2 * evec[0]->Precision();
  void *d_q3 = pool_device_malloc(data_q3_bytes);

  // Create device q3 vectors, aliasing d_q3.
  ColorSpinorParam cuda_q3_param(cpu_evec_param);
  cuda_q3_param.location = QUDA_CUDA_FIELD_LOCATION;
  cuda_q3_param.create = QUDA_REFERENCE_FIELD_CREATE;
  std::vector<ColorSpinorField *> quda_q3;
  for(int i=0; i<n3; i++) {
    cuda_q3_param.v = (std::complex<double>*)d_q3 + 3*nSites*i;
    quda_q3.push_back(ColorSpinorField::Create(cuda_q3_param));
  }

  // Create device diquark vector
  ColorSpinorParam cuda_diq_param(cpu_evec_param);
  cuda_diq_param.location = QUDA_CUDA_FIELD_LOCATION;
  cuda_diq_param.create = QUDA_ZERO_FIELD_CREATE;
  std::vector<ColorSpinorField *> quda_diq;
  quda_diq.push_back(ColorSpinorField::Create(cuda_diq_param));

  // check we are safe to cast into a Complex (= std::complex<double>)
  if (sizeof(Complex) != sizeof(double _Complex)) {
    errorQuda("Irreconcilable difference between interface and internal complex number conventions");
  }  

  std::complex<double>* hostCoeffs1Ptr = reinterpret_cast<std::complex<double>*>(host_coeffs1);
  std::complex<double>* hostCoeffs2Ptr = reinterpret_cast<std::complex<double>*>(host_coeffs2);
  std::complex<double>* hostCoeffs3Ptr = reinterpret_cast<std::complex<double>*>(host_coeffs3);
  std::complex<double>* hostMomPtr = reinterpret_cast<std::complex<double>*>(host_mom);

  // Make a multiBLAS friendly array for coeffs1 
  std::vector<Complex> coeffs1(n1*nEv);
  for(int j=0; j<n1; j++) {
    for(int i=0; i<nEv; i++) {
      coeffs1[i*n1 + j] = hostCoeffs1Ptr[j*nEv + i];
    }
  }
  
  // Device side arrays for coeff2 and coeffs3, the momentum array, the return array,
  // and a temp.
  size_t data_coeffs2_bytes = n2 * nEv * 2 * quda_evec[0]->Precision();
  void *d_coeffs2 = pool_device_malloc(data_coeffs2_bytes);

  size_t data_coeffs3_bytes = n3 * nEv * 2 * quda_evec[0]->Precision();
  void *d_coeffs3 = pool_device_malloc(data_coeffs3_bytes);

  size_t data_tmp_bytes = blockSizeMomProj * X[0] * X[1] * X[2] * 2 * quda_q3[0]->Precision();
  void *d_tmp = pool_device_malloc(data_tmp_bytes);

  size_t data_ret_bytes = nMom * n1 * n2 * n3 * 2 * quda_q3[0]->Precision();
  void *d_ret = pool_device_malloc(data_ret_bytes);

  size_t data_mom_bytes = nMom * nSites * 2 * quda_q3[0]->Precision();
  void *d_mom = pool_device_malloc(data_mom_bytes);

  profileBaryonKernel.TPSTOP(QUDA_PROFILE_INIT);  
  //--------------------------------------------------------------------------------

  // Copy host data to device
  profileBaryonKernel.TPSTART(QUDA_PROFILE_H2D);
  for (int i=0; i<nEv; i++) *quda_evec[i] = *evec[i];
  qudaMemcpy(d_coeffs2, hostCoeffs2Ptr, data_coeffs2_bytes, cudaMemcpyHostToDevice);  
  qudaMemcpy(d_coeffs3, hostCoeffs3Ptr, data_coeffs3_bytes, cudaMemcpyHostToDevice);  
  qudaMemcpy(d_mom, hostMomPtr, data_mom_bytes, cudaMemcpyHostToDevice);  
  profileBaryonKernel.TPSTOP(QUDA_PROFILE_H2D);

  // Construct momenta
  __complex__ double alpha = 1.0;
  __complex__ double beta = 0.0;  
  QudaCublasParam cublas_param_init = newQudaCublasParam();
  cublas_param_init.trans_a = QUDA_CUBLAS_OP_N;
  cublas_param_init.trans_b = QUDA_CUBLAS_OP_N;
  cublas_param_init.m = n2;
  cublas_param_init.n = 3 * nSites;
  cublas_param_init.k = nEv;
  cublas_param_init.lda = nEv;
  cublas_param_init.ldb = 3 * nSites;
  cublas_param_init.ldc = 3 * nSites;
  cublas_param_init.c_offset = 0;
  cublas_param_init.batch_count = 1;
  cublas_param_init.alpha = (__complex__ double)alpha;  
  cublas_param_init.beta  = (__complex__ double)beta;
  cublas_param_init.data_order = QUDA_CUBLAS_DATAORDER_ROW;
  cublas_param_init.data_type = QUDA_CUBLAS_DATATYPE_Z;
  checkCublasParam(&cublas_param_init);
 
  QudaCublasParam cublas_param_mom_sum = newQudaCublasParam();
  cublas_param_mom_sum.trans_a = QUDA_CUBLAS_OP_N;
  cublas_param_mom_sum.trans_b = QUDA_CUBLAS_OP_T;
  cublas_param_mom_sum.m = nMom;
  cublas_param_mom_sum.k = nSites;
  cublas_param_mom_sum.lda = nSites;
  cublas_param_mom_sum.ldb = nSites;
  cublas_param_mom_sum.ldc = n1*n2*n3;
  cublas_param_mom_sum.c_offset = 0;
  cublas_param_mom_sum.batch_count = 1;
  cublas_param_mom_sum.alpha = (__complex__ double)alpha;  
  cublas_param_mom_sum.beta  = (__complex__ double)beta;
  cublas_param_mom_sum.data_order = QUDA_CUBLAS_DATAORDER_ROW;
  cublas_param_mom_sum.data_type = QUDA_CUBLAS_DATATYPE_Z;

  profileCuBLAS.TPSTART(QUDA_PROFILE_COMPUTE);
  cublas::BatchGEMM(d_evec, d_coeffs2, d_q2, cublas_param_init, QUDA_CUDA_FIELD_LOCATION);
  cublas_param_init.m = n3;
  cublas::BatchGEMM(d_evec, d_coeffs3, d_q3, cublas_param_init, QUDA_CUDA_FIELD_LOCATION);
  profileCuBLAS.TPSTOP(QUDA_PROFILE_COMPUTE);

  
  // Perfrom the caxpy to compute all q1 vectors
  profileAccumulateEvecs.TPSTART(QUDA_PROFILE_COMPUTE);
  blas::caxpy(coeffs1.data(), quda_evec, quda_q1);
  profileAccumulateEvecs.TPSTOP(QUDA_PROFILE_COMPUTE);
  int nInBlock = 0;
  for (int dil1=0; dil1<n1; dil1++) {
    for (int dil2=0; dil2<n2; dil2++) {

      profileColorCross.TPSTART(QUDA_PROFILE_COMPUTE);
      colorCrossQuda(*quda_q1[dil1], *quda_q2[dil2], *quda_diq[0]);
      profileColorCross.TPSTOP(QUDA_PROFILE_COMPUTE);
      for (int dil3=0; dil3<n3; dil3++) {
	profileColorContract.TPSTART(QUDA_PROFILE_COMPUTE);	
	colorContractQuda(*quda_diq[0], *quda_q3[dil3], 
			  (std::complex<double>*)d_tmp + nSites*nInBlock);
	profileColorContract.TPSTOP(QUDA_PROFILE_COMPUTE);
	nInBlock++;

	if (nInBlock == blockSizeMomProj || ((dil1+1 == n1) && (dil2+1 == n2) && (dil3+1 == n3))) {

	  cublas_param_mom_sum.n = nInBlock;
	  cublas_param_mom_sum.c_offset = (dil1*n2 + dil2)*n3 + dil3 - nInBlock + 1;;
	  profileCuBLAS.TPSTART(QUDA_PROFILE_COMPUTE);	  
	  cublas::BatchGEMM(d_tmp, d_mom, d_ret, cublas_param_mom_sum, QUDA_CUDA_FIELD_LOCATION);
	  profileCuBLAS.TPSTOP(QUDA_PROFILE_COMPUTE);	  
	  nInBlock = 0;
	}
      }
    }
  }

  // Copy return array back to host
  profileBaryonKernel.TPSTART(QUDA_PROFILE_D2H);
  qudaMemcpy(retArr, d_ret, data_ret_bytes, cudaMemcpyDeviceToHost);  
  profileBaryonKernel.TPSTOP(QUDA_PROFILE_D2H);
  
  // Clean up memory allocations
  profileBaryonKernel.TPSTART(QUDA_PROFILE_FREE);
  for (int i=0; i<n1; i++) delete quda_q1[i];
  for (int i=0; i<n2; i++) delete quda_q2[i];
  for (int i=0; i<n3; i++) delete quda_q3[i];

  for (int i=0; i<nEv; i++) {
    delete evec[i];
    delete quda_evec[i];
  }
  delete quda_diq[0];
  pool_device_free(d_coeffs2);
  pool_device_free(d_q2);
  pool_device_free(d_coeffs3);
  pool_device_free(d_q3);
  pool_device_free(d_evec);

  pool_device_free(d_tmp);
  pool_device_free(d_mom);
  pool_device_free(d_ret);

  profileBaryonKernel.TPSTOP(QUDA_PROFILE_FREE);
  profileBaryonKernel.TPSTOP(QUDA_PROFILE_TOTAL);
}

 void laphBaryonKernelComputeModeTripletA(int nMom, int nEv, void **host_evec, 
					  double _Complex *host_mom,
					  void *retArr,
					  int blockSizeMomProj,
					  const int X[4]) {
  
   
  profileBaryonKernelModeTripletsA.TPSTART(QUDA_PROFILE_TOTAL);
  profileBaryonKernelModeTripletsA.TPSTART(QUDA_PROFILE_INIT);
  
  QudaInvertParam inv_param = newQudaInvertParam();
  
  inv_param.dslash_type = QUDA_WILSON_DSLASH;
  inv_param.solution_type = QUDA_MAT_SOLUTION;
  inv_param.solve_type = QUDA_DIRECT_SOLVE;
  
  inv_param.cpu_prec = QUDA_DOUBLE_PRECISION;
  inv_param.cuda_prec = QUDA_DOUBLE_PRECISION;
  inv_param.dirac_order = QUDA_DIRAC_ORDER;
  
  // PADDING
  inv_param.sp_pad = 0;
  inv_param.cl_pad = 0;
  
  inv_param.input_location = QUDA_CPU_FIELD_LOCATION;
  inv_param.output_location = QUDA_CPU_FIELD_LOCATION;


  // Create host pointers for the data device side objects.
  //--------------------------------------------------------------------------------
  // Parameter object describing evecs
  ColorSpinorParam cpu_evec_param(host_evec, inv_param, X, false, QUDA_CPU_FIELD_LOCATION);
  cpu_evec_param.nSpin = 1;
  
  // QUDA style wrapper around the host evecs
  std::vector<ColorSpinorField*> evec;
  cpu_evec_param.create = QUDA_REFERENCE_FIELD_CREATE;
  evec.reserve(nEv);
  for (int iEv=0; iEv<nEv; ++iEv) {
    cpu_evec_param.v = host_evec[iEv];
    evec.push_back(ColorSpinorField::Create(cpu_evec_param));
  }

  // Allocate device memory for evecs. This is done to ensure a contiguous
  // chunk of memory is used.
  int nSites = X[0] * X[1] * X[2];
  size_t data_evec_bytes = nEv * 3 * nSites * 2 * evec[0]->Precision();
  void *d_evec = pool_device_malloc(data_evec_bytes);

  // Create device vectors for evecs
  ColorSpinorParam cuda_evec_param(cpu_evec_param);
  cuda_evec_param.location = QUDA_CUDA_FIELD_LOCATION;
  cuda_evec_param.create = QUDA_REFERENCE_FIELD_CREATE;
  cuda_evec_param.setPrecision(inv_param.cuda_prec, inv_param.cuda_prec, true);
  std::vector<ColorSpinorField *> quda_evec;
  for (int i=0; i<nEv; i++) {
    cuda_evec_param.v = (std::complex<double>*)d_evec + 3*nSites*i;
    quda_evec.push_back(ColorSpinorField::Create(cuda_evec_param));
  }
  
  // Create device diquark vector
  ColorSpinorParam cuda_diq_param(cpu_evec_param);
  cuda_diq_param.location = QUDA_CUDA_FIELD_LOCATION;
  cuda_diq_param.create = QUDA_ZERO_FIELD_CREATE;
  std::vector<ColorSpinorField *> quda_diq;
  quda_diq.push_back(ColorSpinorField::Create(cuda_diq_param));

  // check we are safe to cast into a Complex (= std::complex<double>)
  if (sizeof(Complex) != sizeof(double _Complex)) {
    errorQuda("Irreconcilable difference between interface and internal complex number conventions");
  }  

  // Device side temp array (complBuf in chroma_laph)
  size_t data_tmp_bytes = blockSizeMomProj * X[0] * X[1] * X[2] * 2 * quda_evec[0]->Precision();
  void *d_tmp = pool_device_malloc(data_tmp_bytes);
  
  // A second temp array (tmpBuf in chroma_laph) This will be returned for a
  // globalChunkedSumArray (QDP)
  size_t nEvChoose3 = nEv*(nEv-1)/2*(nEv-2)/3;
  size_t data_ret_bytes = nEvChoose3 * nMom * 2 * quda_evec[0]->Precision();
  void *d_ret = pool_device_malloc(data_ret_bytes);
  
  // Array of momenta
  std::complex<double>* hostMomPtr = reinterpret_cast<std::complex<double>*>(host_mom); 
  size_t data_mom_bytes = nMom * nSites * 2 * quda_evec[0]->Precision();
  void *d_mom = pool_device_malloc(data_mom_bytes);

  profileBaryonKernelModeTripletsA.TPSTOP(QUDA_PROFILE_INIT);  
  //--------------------------------------------------------------------------------
  
  // Copy host data to device
  profileBaryonKernelModeTripletsA.TPSTART(QUDA_PROFILE_H2D);
  for (int i=0; i<nEv; i++) *quda_evec[i] = *evec[i];
  qudaMemcpy(d_mom, hostMomPtr, data_mom_bytes, cudaMemcpyHostToDevice);  
  profileBaryonKernelModeTripletsA.TPSTOP(QUDA_PROFILE_H2D);

  __complex__ double alpha = 1.0;
  __complex__ double beta = 0.0;    
  QudaCublasParam cublas_param_mom_sum = newQudaCublasParam();
  cublas_param_mom_sum.trans_a = QUDA_CUBLAS_OP_N;
  cublas_param_mom_sum.trans_b = QUDA_CUBLAS_OP_T;
  cublas_param_mom_sum.m = nMom;
  cublas_param_mom_sum.k = nSites;
  cublas_param_mom_sum.lda = nSites;
  cublas_param_mom_sum.ldb = nSites;
  cublas_param_mom_sum.ldc = nEvChoose3;
  cublas_param_mom_sum.c_offset = 0;
  cublas_param_mom_sum.batch_count = 1;
  cublas_param_mom_sum.alpha = (__complex__ double)alpha;  
  cublas_param_mom_sum.beta  = (__complex__ double)beta;
  cublas_param_mom_sum.data_order = QUDA_CUBLAS_DATAORDER_ROW;
  cublas_param_mom_sum.data_type = QUDA_CUBLAS_DATATYPE_Z;
  
  int nInBlock = 0;  
  int blockStart = 0;
  for (int aEv=0; aEv<nEv; aEv++) {
    for (int bEv=aEv+1; bEv<nEv; bEv++) {
      
      profileColorCross.TPSTART(QUDA_PROFILE_COMPUTE);
      colorCrossQuda(*quda_evec[aEv], *quda_evec[bEv], *quda_diq[0]);
      profileColorCross.TPSTOP(QUDA_PROFILE_COMPUTE);

      for (int cEv=bEv+1; cEv<nEv; cEv++) {

	profileColorContract.TPSTART(QUDA_PROFILE_COMPUTE);	
	colorContractQuda(*quda_diq[0], *quda_evec[cEv], 
			  (std::complex<double>*)d_tmp + nSites*nInBlock);
	profileColorContract.TPSTOP(QUDA_PROFILE_COMPUTE);
	nInBlock++;
	//printfQuda("aEv = %d bEv = %d cEv = %d\n", aEv, bEv, cEv); 
	if (nInBlock == blockSizeMomProj) {

	  cublas_param_mom_sum.n = nInBlock;
	  cublas_param_mom_sum.c_offset = blockStart;
	  profileCuBLAS.TPSTART(QUDA_PROFILE_COMPUTE);	  
	  //printfQuda("cuBLAS start\n"); 
	  cublas::BatchGEMM(d_tmp, d_mom, d_ret, cublas_param_mom_sum, QUDA_CUDA_FIELD_LOCATION);
	  //printfQuda("cuBLAS end\n"); 
	  profileCuBLAS.TPSTOP(QUDA_PROFILE_COMPUTE);	  
	  blockStart += nInBlock;
	  nInBlock = 0;
	}
      }
    }
  }

  // leftover momentum projection
  if (nInBlock > 0) {
    //printfQuda("cuBLAS remainder start\n"); 
    cublas_param_mom_sum.n = nInBlock;
    cublas_param_mom_sum.c_offset = blockStart;
    profileCuBLAS.TPSTART(QUDA_PROFILE_COMPUTE);	  
    cublas::BatchGEMM(d_tmp, d_mom, d_ret, cublas_param_mom_sum, QUDA_CUDA_FIELD_LOCATION);
    profileCuBLAS.TPSTOP(QUDA_PROFILE_COMPUTE);	  
    blockStart = 0;
    nInBlock = 0;
    //printfQuda("cuBLAS remainder end\n"); 
  }

  // Copy return array back to host
  profileBaryonKernelModeTripletsA.TPSTART(QUDA_PROFILE_D2H);
  qudaMemcpy(retArr, d_ret, data_ret_bytes, cudaMemcpyDeviceToHost);  
  profileBaryonKernelModeTripletsA.TPSTOP(QUDA_PROFILE_D2H);
  
  // Clean up memory allocations
  profileBaryonKernelModeTripletsA.TPSTART(QUDA_PROFILE_FREE);
  for (int i=0; i<nEv; i++) {
    delete evec[i];
    delete quda_evec[i];
  }
  delete quda_diq[0];

  pool_device_free(d_evec);
  pool_device_free(d_tmp);
  pool_device_free(d_mom);
  pool_device_free(d_ret);

  profileBaryonKernelModeTripletsA.TPSTOP(QUDA_PROFILE_FREE);
  profileBaryonKernelModeTripletsA.TPSTOP(QUDA_PROFILE_TOTAL);
  

}

























































 void laphBaryonKernelComputeModeTripletB(int n1, int n2, int n3, int nMom,
					  double _Complex *host_coeffs1, 
					  double _Complex *host_coeffs2, 
					  double _Complex *host_coeffs3,
					  double _Complex *host_mom, 
					  double _Complex *host_mode_trip_buf,
					  int nEv, void **host_evec, 
					  void *retArr,
					  const int X[4]) {
   
   
  profileBaryonKernelModeTripletsB.TPSTART(QUDA_PROFILE_TOTAL);
  profileBaryonKernelModeTripletsB.TPSTART(QUDA_PROFILE_INIT);
  
  QudaInvertParam inv_param = newQudaInvertParam();
  
  inv_param.dslash_type = QUDA_WILSON_DSLASH;
  inv_param.solution_type = QUDA_MAT_SOLUTION;
  inv_param.solve_type = QUDA_DIRECT_SOLVE;
  
  inv_param.cpu_prec = QUDA_DOUBLE_PRECISION;
  inv_param.cuda_prec = QUDA_DOUBLE_PRECISION;
  inv_param.dirac_order = QUDA_DIRAC_ORDER;
  
  // PADDING
  inv_param.sp_pad = 0;
  inv_param.cl_pad = 0;
  
  inv_param.input_location = QUDA_CPU_FIELD_LOCATION;
  inv_param.output_location = QUDA_CPU_FIELD_LOCATION;

  // number of EV indices (in first position) that this rank deals with
  int nRanks = comm_size();  
  printfQuda("comm_size() = %d\n", nRanks);
  fflush(stdout);
  int nSubEv = nEv / nRanks;
  printfQuda("nSubEv = %d\n", nSubEv);
  fflush(stdout);  

  // Create host pointers for the data device side objects.
  //--------------------------------------------------------------------------------
  // Parameter object describing evecs
  ColorSpinorParam cpu_evec_param(host_evec, inv_param, X, false, QUDA_CPU_FIELD_LOCATION);
  cpu_evec_param.nSpin = 1;
  
  // QUDA style wrapper around the host evecs
  std::vector<ColorSpinorField*> evec;
  cpu_evec_param.create = QUDA_REFERENCE_FIELD_CREATE;
  evec.reserve(nEv);
  for (int iEv=0; iEv<nEv; ++iEv) {
    cpu_evec_param.v = host_evec[iEv];
    evec.push_back(ColorSpinorField::Create(cpu_evec_param));
  }

  // Allocate device memory for evecs. This is done to ensure a contiguous
  // chunk of memory is used.
  int nSites = X[0] * X[1] * X[2];
  size_t data_evec_bytes = nEv * 3 * nSites * 2 * evec[0]->Precision();
  void *d_evec = pool_device_malloc(data_evec_bytes);

  // Create device vectors for evecs
  ColorSpinorParam cuda_evec_param(cpu_evec_param);
  cuda_evec_param.location = QUDA_CUDA_FIELD_LOCATION;
  cuda_evec_param.create = QUDA_REFERENCE_FIELD_CREATE;
  cuda_evec_param.setPrecision(inv_param.cuda_prec, inv_param.cuda_prec, true);
  std::vector<ColorSpinorField *> quda_evec;
  for (int i=0; i<nEv; i++) {
    cuda_evec_param.v = (std::complex<double>*)d_evec + 3*nSites*i;
    quda_evec.push_back(ColorSpinorField::Create(cuda_evec_param));
  }

  std::complex<double>* hostCoeffs1Ptr = reinterpret_cast<std::complex<double>*>(host_coeffs2);
  std::complex<double>* hostCoeffs2Ptr = reinterpret_cast<std::complex<double>*>(host_coeffs2);
  std::complex<double>* hostCoeffs3Ptr = reinterpret_cast<std::complex<double>*>(host_coeffs3);
  std::complex<double>* hostMomPtr = reinterpret_cast<std::complex<double>*>(host_mom);
  std::complex<double>* hostModeTripBufPtr = reinterpret_cast<std::complex<double>*>(host_mode_trip_buf);
  
  // Device side arrays
  size_t data_coeffs1_bytes = n1 * nEv * 2 * quda_evec[0]->Precision();
  printfQuda("n1 = %d, nEv = %d, 2*prec = %d, bytes = %zu\n", n1, nEv, 2 * quda_evec[0]->Precision(), data_coeffs1_bytes); 
  void *d_coeffs1 = pool_device_malloc(data_coeffs1_bytes);

  size_t data_coeffs2_bytes = n2 * nEv * 2 * quda_evec[0]->Precision();
  printfQuda("n2 = %d, nEv = %d, 2*prec = %d, bytes = %zu\n", n2, nEv, 2 * quda_evec[0]->Precision(), data_coeffs2_bytes); 
  void *d_coeffs2 = pool_device_malloc(data_coeffs2_bytes);

  size_t data_coeffs3_bytes = n3 * nEv * 2 * quda_evec[0]->Precision();
  printfQuda("n3 = %d, nEv = %d, 2*prec = %d, bytes = %zu\n", n3, nEv, 2 * quda_evec[0]->Precision(), data_coeffs3_bytes); 
  void *d_coeffs3 = pool_device_malloc(data_coeffs3_bytes);
  
  size_t data_mtb_bytes = (size_t)(nMom * nSubEv * nEv * nEv * 2 * quda_evec[0]->Precision());
  data_mtb_bytes /= 1024;
  data_mtb_bytes /= 1024;
  data_mtb_bytes /= 28512;
  
  printfQuda("nMom = %d, nSubEv = %d, nEv = %d, nEv = %d, 2*prec = %d, bytes = %zu\n", nMom, nSubEv, nEv, nEv, 2 * quda_evec[0]->Precision(), data_mtb_bytes); 
  //fflush(stdout);
  //exit(0);
  void *d_mtb = pool_device_malloc(data_mtb_bytes);
  //void *d_mtb = pool_device_malloc(8);
  
  size_t data_tmp_bytes = nSubEv * n2 * n3 * 2 * quda_evec[0]->Precision();
  void *d_tmp = pool_device_malloc(data_tmp_bytes);

  size_t data_q3_bytes = nMom * nSubEv * nEv * n3 * quda_evec[0]->Precision();
  void *d_q3 = pool_device_malloc(data_q3_bytes);
    
  size_t data_ret_bytes = nMom * n1 * n2 * n3 * 2 * quda_evec[0]->Precision();
  void *d_ret = pool_device_malloc(data_ret_bytes);

  size_t data_mom_bytes = nMom * nSites * 2 * quda_evec[0]->Precision();
  void *d_mom = pool_device_malloc(data_mom_bytes);

  profileBaryonKernelModeTripletsB.TPSTOP(QUDA_PROFILE_INIT);  
  //--------------------------------------------------------------------------------

  // Copy host data to device
  profileBaryonKernelModeTripletsB.TPSTART(QUDA_PROFILE_H2D);  
  for (int i=0; i<nEv; i++) *quda_evec[i] = *evec[i];
  qudaMemcpy(d_coeffs1, hostCoeffs1Ptr, data_coeffs1_bytes, cudaMemcpyHostToDevice);  
  qudaMemcpy(d_coeffs2, hostCoeffs2Ptr, data_coeffs2_bytes, cudaMemcpyHostToDevice);  
  qudaMemcpy(d_coeffs3, hostCoeffs3Ptr, data_coeffs3_bytes, cudaMemcpyHostToDevice);  
  qudaMemcpy(d_mtb, hostModeTripBufPtr, data_mtb_bytes, cudaMemcpyHostToDevice);  
  qudaMemcpy(d_mom, hostMomPtr, data_mom_bytes, cudaMemcpyHostToDevice);  
  profileBaryonKernelModeTripletsB.TPSTOP(QUDA_PROFILE_H2D);

  // All cuBLAS use these alpha and beta values
  __complex__ double alpha = 1.0;
  __complex__ double beta = 0.0;


  QudaCublasParam cublas_param_1 = newQudaCublasParam();
  cublas_param_1.trans_a = QUDA_CUBLAS_OP_N;
  cublas_param_1.trans_b = QUDA_CUBLAS_OP_T;
  cublas_param_1.m = nMom*nSubEv*nEv;
  cublas_param_1.n = n3;
  cublas_param_1.k = nEv;
  cublas_param_1.lda = nEv;
  cublas_param_1.ldb = nEv;
  cublas_param_1.ldc = n3;
  cublas_param_1.c_offset = 0;
  cublas_param_1.batch_count = 1;
  cublas_param_1.alpha = (__complex__ double)alpha;  
  cublas_param_1.beta  = (__complex__ double)beta;
  cublas_param_1.data_order = QUDA_CUBLAS_DATAORDER_ROW;
  cublas_param_1.data_type = QUDA_CUBLAS_DATATYPE_Z;

  profileCuBLAS.TPSTART(QUDA_PROFILE_COMPUTE);
  cublas::BatchGEMM(d_mtb, d_coeffs3, d_q3, cublas_param_1, QUDA_CUDA_FIELD_LOCATION);
  profileCuBLAS.TPSTOP(QUDA_PROFILE_COMPUTE);

  
  QudaCublasParam cublas_param_2 = newQudaCublasParam();
  cublas_param_2.trans_a = QUDA_CUBLAS_OP_N;
  cublas_param_2.trans_b = QUDA_CUBLAS_OP_N;
  cublas_param_2.m = n2;
  cublas_param_2.n = n3;
  cublas_param_2.k = nEv;
  cublas_param_2.lda = nEv;
  cublas_param_2.ldb = n3;
  cublas_param_2.ldc = n3;
  cublas_param_2.c_offset = 0;
  cublas_param_2.batch_count = nSubEv;
  cublas_param_2.alpha = (__complex__ double)alpha;  
  cublas_param_2.beta  = (__complex__ double)beta;
  cublas_param_2.data_order = QUDA_CUBLAS_DATAORDER_ROW;
  cublas_param_2.data_type = QUDA_CUBLAS_DATATYPE_Z;

  QudaCublasParam cublas_param_3 = newQudaCublasParam();
  cublas_param_3.trans_a = QUDA_CUBLAS_OP_N;
  cublas_param_3.trans_b = QUDA_CUBLAS_OP_N;
  cublas_param_3.m = n1;
  cublas_param_3.n = n2*n3;
  cublas_param_3.k = nSubEv;
  cublas_param_3.lda = nEv;
  cublas_param_3.ldb = n2*n3;
  cublas_param_3.ldc = n2*n3;
  cublas_param_3.b_offset = 0;
  cublas_param_3.c_offset = 0;
  cublas_param_3.batch_count = 1;
  cublas_param_3.alpha = (__complex__ double)alpha;  
  cublas_param_3.beta  = (__complex__ double)beta;
  cublas_param_3.data_order = QUDA_CUBLAS_DATAORDER_ROW;
  cublas_param_3.data_type = QUDA_CUBLAS_DATATYPE_Z;

  profileCuBLAS.TPSTART(QUDA_PROFILE_COMPUTE);
  for(int i=0; i<nMom; i++) {
    for(int k=0; k<nSubEv; k++) {
      cublas_param_2.b_offset = (i * nSubEv + k) * nEv * n3;
      cublas_param_2.c_offset = k * n2 * n3;
      cublas::BatchGEMM(d_coeffs2, d_q3, d_tmp, cublas_param_2, QUDA_CUDA_FIELD_LOCATION);
    }
    cublas_param_3.c_offset = i * n1 * n2 * n3;
    cublas::BatchGEMM(d_coeffs1, d_tmp, d_ret, cublas_param_3, QUDA_CUDA_FIELD_LOCATION);
  }
  profileCuBLAS.TPSTOP(QUDA_PROFILE_COMPUTE);
  

  // Copy return array back to host
  profileBaryonKernelModeTripletsB.TPSTART(QUDA_PROFILE_D2H);
  qudaMemcpy(retArr, d_ret, data_ret_bytes, cudaMemcpyDeviceToHost);  
  profileBaryonKernelModeTripletsB.TPSTOP(QUDA_PROFILE_D2H);
  
  // Clean up memory allocations
  profileBaryonKernelModeTripletsB.TPSTART(QUDA_PROFILE_FREE);
  for (int i=0; i<nEv; i++) {
    delete evec[i];
    delete quda_evec[i];
  }
  
  pool_device_free(d_evec);
  pool_device_free(d_tmp);
  pool_device_free(d_mom);
  pool_device_free(d_ret);
  pool_device_free(d_q3);
  
  profileBaryonKernelModeTripletsB.TPSTOP(QUDA_PROFILE_FREE);
  profileBaryonKernelModeTripletsB.TPSTOP(QUDA_PROFILE_TOTAL);
  
}<|MERGE_RESOLUTION|>--- conflicted
+++ resolved
@@ -6030,11 +6030,7 @@
 
   // Compute Batched GEMM
   profileCuBLAS.TPSTART(QUDA_PROFILE_COMPUTE);
-<<<<<<< HEAD
-
-=======
-  
->>>>>>> d605c3e7
+
   // cuBLAS works exclusively in column major order. If the input data is in
   // row major order, we may treat the A and B and C arrays as A^T, B^T, and C^T.
   // We swap the order of the A * B multiplication and swap the
@@ -6067,11 +6063,7 @@
   // restored to the values they had on entry.
   
   cublas::BatchGEMM(A_d, B_d, C_d, *cublas_param, QUDA_CUDA_FIELD_LOCATION);
-<<<<<<< HEAD
-
-=======
-  
->>>>>>> d605c3e7
+
   if (getVerbosity() >= QUDA_VERBOSE) printfQuda("BatchGEMM success!\n");
   profileCuBLAS.TPSTOP(QUDA_PROFILE_COMPUTE);
   
