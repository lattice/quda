#include <cmath>
#include <cstdio>
#include <cstdlib>
#include <cstring>
#include <iostream>
#include <sys/time.h>

#include <quda.h>
#include <quda_internal.h>
#include <device.h>
#include <timer.h>
#include <comm_quda.h>
#include <tune_quda.h>
#include <blas_quda.h>
#include <gauge_field.h>
#include <dirac_quda.h>
#include <dslash_quda.h>
#include <invert_quda.h>
#include <eigensolve_quda.h>
#include <color_spinor_field.h>
#include <clover_field.h>
#include <llfat_quda.h>
#include <unitarization_links.h>
#include <algorithm>
#include <staggered_oprod.h>
#include <spin_taste.h>
#include <ks_improved_force.h>
#include <ks_force_quda.h>
#include <random_quda.h>
#include <mpi_comm_handle.h>

#include <multigrid.h>
#include <deflation.h>

#include <gauge_backup.h>
#include <clover_backup.h>
#include <split_grid.h>

#include <ks_force_quda.h>
#include <ks_qsmear.h>

#include <gauge_path_quda.h>
#include <gauge_update_quda.h>

#define MAX(a,b) ((a)>(b)? (a):(b))
#define TDIFF(a,b) (b.tv_sec - a.tv_sec + 0.000001*(b.tv_usec - a.tv_usec))

// define newQudaGaugeParam() and newQudaInvertParam()
#define INIT_PARAM
#include "check_params.h"
#undef INIT_PARAM

// define (static) checkGaugeParam() and checkInvertParam()
#define CHECK_PARAM
#include "check_params.h"
#undef CHECK_PARAM
void checkBLASParam(QudaBLASParam &param) { checkBLASParam(&param); }

// define printQudaGaugeParam() and printQudaInvertParam()
#define PRINT_PARAM
#include "check_params.h"
#undef PRINT_PARAM

#include <gauge_tools.h>
#include <contract_quda.h>
#include <momentum.h>

using namespace quda;

static lat_dim_t R = {};
// setting this to false prevents redundant halo exchange but isn't yet compatible with HISQ / ASQTAD kernels
static bool redundant_comms = false;

#include <blas_lapack.h>

GaugeField *gaugePrecise = nullptr;
GaugeField *gaugeSloppy = nullptr;
GaugeField *gaugePrecondition = nullptr;
GaugeField *gaugeRefinement = nullptr;
GaugeField *gaugeEigensolver = nullptr;
GaugeField *gaugeExtended = nullptr;

GaugeField *gaugeFatPrecise = nullptr;
GaugeField *gaugeFatSloppy = nullptr;
GaugeField *gaugeFatPrecondition = nullptr;
GaugeField *gaugeFatRefinement = nullptr;
GaugeField *gaugeFatEigensolver = nullptr;
GaugeField *gaugeFatExtended = nullptr;

GaugeField *gaugeLongPrecise = nullptr;
GaugeField *gaugeLongSloppy = nullptr;
GaugeField *gaugeLongPrecondition = nullptr;
GaugeField *gaugeLongRefinement = nullptr;
GaugeField *gaugeLongEigensolver = nullptr;
GaugeField *gaugeLongExtended = nullptr;

GaugeField *gaugeSmeared = nullptr;

// Holds the Two Link gauge
GaugeField *gaugeTwoLink = nullptr;

CloverField *cloverPrecise = nullptr;
CloverField *cloverSloppy = nullptr;
CloverField *cloverPrecondition = nullptr;
CloverField *cloverRefinement = nullptr;
CloverField *cloverEigensolver = nullptr;

GaugeField momResident;
GaugeField *extendedGaugeResident = nullptr;

namespace quda
{

  std::vector<ColorSpinorField> solutionResident;

}

// Mapped memory buffer used to hold unitarization failures
static int *num_failures_h = nullptr;
static int *num_failures_d = nullptr;

static bool initialized = false;

//!< Profiler for initQuda
static TimeProfile profileInit("initQuda");

//!< Profile for loadGaugeQuda / saveGaugeQuda
static TimeProfile profileGauge("loadGaugeQuda");

//!< Profile for loadCloverQuda
static TimeProfile profileClover("loadCloverQuda");

//!< Profiler for dslashQuda
static TimeProfile profileDslash("dslashQuda");

//!< Profiler for invertQuda
static TimeProfile profileInvert("invertQuda");

//!< Profiler for invertMultiSrcQuda
static TimeProfile profileInvertMultiSrc("invertMultiSrcQuda");

//!< Profiler for invertMultiShiftQuda
static TimeProfile profileMulti("invertMultiShiftQuda");

//!< Profiler for eigensolveQuda
static TimeProfile profileEigensolve("eigensolveQuda");

//!< Profiler for computeFatLinkQuda
static TimeProfile profileFatLink("computeKSLinkQuda");

//!< Profiler for computeGaugeForceQuda
static TimeProfile profileGaugeForce("computeGaugeForceQuda");

//!< Profiler for computeGaugePathQuda
static TimeProfile profileGaugePath("computeGaugePathQuda");

//!<Profiler for updateGaugeFieldQuda
static TimeProfile profileGaugeUpdate("updateGaugeFieldQuda");

//!<Profiler for createExtendedGaugeField
static TimeProfile profileExtendedGauge("createExtendedGaugeField");

//!<Profiler for computeCloverForceQuda
static TimeProfile profileCloverForce("computeCloverForceQuda");

//!< Profiles for computeTMCloverForceQuda
static TimeProfile profileTMCloverForce("computeTMCloverForceQuda");

//!<Profiler for computeStaggeredForceQuda
static TimeProfile profileStaggeredForce("computeStaggeredForceQuda");

//!<Profiler for computeHISQForceQuda
static TimeProfile profileHISQForce("computeHISQForceQuda");

//!<Profiler for plaqQuda
static TimeProfile profilePlaq("plaqQuda");

//!< Profiler for wuppertalQuda
static TimeProfile profileWuppertal("wuppertalQuda");

//!< Profiler for gaussianSmearQuda
static TimeProfile profileGaussianSmear("gaussianSmearQuda");

//!<Profiler for gaussQuda
static TimeProfile profileGauss("gaussQuda");

//!< Profiler for gaugeObservableQuda
static TimeProfile profileGaugeObs("gaugeObservablesQuda");

//!< Profiler for gaugeSmearQuda
static TimeProfile profileGaugeSmear("gaugeSmearQuda");

//!< Profiler for wFlowQuda
static TimeProfile profileWFlow("wFlowQuda");

//!< Profiler for gFlowQuda
static TimeProfile profileGFlow("gFlowQuda");

//!< Profiler for projectSU3Quda
static TimeProfile profileProject("projectSU3Quda");

//!< Profiler for staggeredPhaseQuda
static TimeProfile profilePhase("staggeredPhaseQuda");

//!< Profiler for contractions
static TimeProfile profileContract("contractQuda");

//!< Profiler for FT contractions
static TimeProfile profileContractFT("contractFTQuda");

//!< Profiler for GEMM and other BLAS
static TimeProfile profileBLAS("blasQuda");
TimeProfile &getProfileBLAS() { return profileBLAS; }

//!< Profiler for covariant derivative
static TimeProfile profileCovDev("covDevQuda");

//!< Profiler for momentum action
static TimeProfile profileMomAction("momActionQuda");

//!< Profiler for sink projection
static TimeProfile profileSinkProject("sinkProjectQuda");

//!< Profiler for endQuda
static TimeProfile profileEnd("endQuda");

//!< Profiler for GaugeFixing
static TimeProfile GaugeFixFFTQuda("GaugeFixFFTQuda");
static TimeProfile GaugeFixOVRQuda("GaugeFixOVRQuda");

//!< Profiler for toal time spend between init and end
static TimeProfile profileInit2End("initQuda-endQuda",false);

static bool enable_profiler = false;
static bool do_not_profile_quda = false;

static void profilerStart(const char *f)
{
  static std::vector<int> target_list;
  static bool enable = false;
  static bool init = false;
  if (!init) {
    char *profile_target_env = getenv("QUDA_ENABLE_TARGET_PROFILE"); // selectively enable profiling for a given solve

    if ( profile_target_env ) {
      std::stringstream target_stream(profile_target_env);

      int target;
      while(target_stream >> target) {
       target_list.push_back(target);
       if (target_stream.peek() == ',') target_stream.ignore();
     }

     if (target_list.size() > 0) {
       std::sort(target_list.begin(), target_list.end());
       target_list.erase( unique( target_list.begin(), target_list.end() ), target_list.end() );
       warningQuda("Targeted profiling enabled for %lu functions\n", target_list.size());
       enable = true;
     }
   }

    char* donotprofile_env = getenv("QUDA_DO_NOT_PROFILE"); // disable profiling of QUDA parts
    if (donotprofile_env && (!(strcmp(donotprofile_env, "0") == 0)))  {
      do_not_profile_quda=true;
      printfQuda("Disabling profiling in QUDA\n");
    }
    init = true;
  }

  static int target_count = 0;
  static unsigned int i = 0;
  if (do_not_profile_quda){
    device::profile::stop();
    printfQuda("Stopping profiling in QUDA\n");
  } else {
    if (enable) {
      if (i < target_list.size() && target_count++ == target_list[i]) {
        enable_profiler = true;
        printfQuda("Starting profiling for %s\n", f);
        device::profile::start();
        i++; // advance to next target
    }
  }
}
}

static void profilerStop(const char *f) {
  if (do_not_profile_quda) {
    device::profile::start();
  } else {

    if (enable_profiler) {
      printfQuda("Stopping profiling for %s\n", f);
      device::profile::stop();
      enable_profiler = false;
    }
  }
}


namespace quda {
  void printLaunchTimer();

  void flushChrono(int i = -1);

  void massRescale(cvector_ref<ColorSpinorField> &b, QudaInvertParam &param, bool for_multishift);

  void distanceReweight(cvector_ref<ColorSpinorField> &b, QudaInvertParam &param, bool inverse);

  void solve(const std::vector<void *> &hp_x, const std::vector<void *> &hp_b, QudaInvertParam &param,
             const GaugeField &u);
}

void setVerbosityQuda(QudaVerbosity verbosity, const char prefix[], FILE *outfile)
{
  setVerbosity(verbosity);
  setOutputPrefix(prefix);
  setOutputFile(outfile);
}


typedef struct {
  int ndim;
  int dims[QUDA_MAX_DIM];
} LexMapData;

/**
 * For MPI, the default node mapping is lexicographical with t varying fastest.
 */
static int lex_rank_from_coords(const int *coords, void *fdata)
{
  auto *md = static_cast<LexMapData *>(fdata);

  int rank = coords[0];
  for (int i = 1; i < md->ndim; i++) {
    rank = md->dims[i] * rank + coords[i];
  }
  return rank;
}

#ifdef QMP_COMMS
/**
 * For QMP, we use the existing logical topology if already declared.
 */
static int qmp_rank_from_coords(const int *coords, void *) { return QMP_get_node_number_from(coords); }
#endif

// Provision for user control over MPI comm handle
// Assumes an MPI implementation of QMP

#if defined(QMP_COMMS) || defined(MPI_COMMS)
MPI_Comm MPI_COMM_HANDLE_USER;
static bool user_set_comm_handle = false;
#endif

#if defined(QMP_COMMS) || defined(MPI_COMMS)
void setMPICommHandleQuda(void *mycomm)
{
  MPI_COMM_HANDLE_USER = *((MPI_Comm *)mycomm);
  user_set_comm_handle = true;
}
#else
void setMPICommHandleQuda(void *) { }
#endif

static bool comms_initialized = false;

void initCommsGridQuda(int nDim, const int *dims, QudaCommsMap func, void *fdata)
{
  if (comms_initialized) return;

  if (nDim != 4) {
    errorQuda("Number of communication grid dimensions must be 4");
  }

  LexMapData map_data;
  if (!func) {

#if QMP_COMMS
    if (QMP_logical_topology_is_declared()) {
      if (QMP_get_logical_number_of_dimensions() != 4) {
        errorQuda("QMP logical topology must have 4 dimensions");
      }
      for (int i=0; i<nDim; i++) {
        int qdim = QMP_get_logical_dimensions()[i];
        if(qdim != dims[i]) {
          errorQuda("QMP logical dims[%d]=%d does not match dims[%d]=%d argument", i, qdim, i, dims[i]);
        }
      }
      fdata = nullptr;
      func = qmp_rank_from_coords;
    } else {
      warningQuda("QMP logical topology is undeclared; using default lexicographical ordering");
#endif

      map_data.ndim = nDim;
      for (int i=0; i<nDim; i++) {
        map_data.dims[i] = dims[i];
      }
      fdata = (void *) &map_data;
      func = lex_rank_from_coords;

#if QMP_COMMS
    }
#endif

  }

#if defined(QMP_COMMS) || defined(MPI_COMMS)
  comm_init(nDim, dims, func, fdata, user_set_comm_handle, (void *)&MPI_COMM_HANDLE_USER);
#else
  comm_init(nDim, dims, func, fdata);
#endif

  comms_initialized = true;
}


static void init_default_comms()
{
#if defined(QMP_COMMS)
  if (QMP_logical_topology_is_declared()) {
    int ndim = QMP_get_logical_number_of_dimensions();
    const int *dims = QMP_get_logical_dimensions();
    initCommsGridQuda(ndim, dims, nullptr, nullptr);
  } else {
    errorQuda("initQuda() called without prior call to initCommsGridQuda(),"
        " and QMP logical topology has not been declared");
  }
#elif defined(MPI_COMMS)
  errorQuda("When using MPI for communications, initCommsGridQuda() must be called before initQuda()");
#else // single-GPU
  const int dims[4] = {1, 1, 1, 1};
  initCommsGridQuda(4, dims, nullptr, nullptr);
#endif
}


extern char* gitversion;

/*
 * Set the device that QUDA uses.
 */
void initQudaDevice(int dev)
{
  //static bool initialized = false;
  if (initialized) return;
  initialized = true;

  profileInit2End.TPSTART(QUDA_PROFILE_TOTAL);
  auto profile = pushProfile(profileInit);
  profileInit.TPSTART(QUDA_PROFILE_INIT);

#ifdef GITVERSION
  logQuda(QUDA_SUMMARIZE, "QUDA %s (git %s)\n", get_quda_version().c_str(), gitversion);
#else
  logQuda(QUDA_SUMMARIZE, "QUDA %s\n", get_quda_version().c_str());
#endif

#ifdef MULTI_GPU
  if (dev < 0) {
    if (!comms_initialized) {
      errorQuda("initDeviceQuda() called with a negative device ordinal, but comms have not been initialized");
    }
    dev = comm_gpuid();
  }
#else
  if (dev < 0 || dev >= 16) errorQuda("Invalid device number %d", dev);
#endif

  device::init(dev);

  { // determine if we will do CPU or GPU data reordering (default is GPU)
    char *reorder_str = getenv("QUDA_REORDER_LOCATION");

    if (!reorder_str || (strcmp(reorder_str,"CPU") && strcmp(reorder_str,"cpu")) ) {
      warningQuda("Data reordering done on GPU (set with QUDA_REORDER_LOCATION=GPU/CPU)");
      reorder_location_set(QUDA_CUDA_FIELD_LOCATION);
    } else {
      warningQuda("Data reordering done on CPU (set with QUDA_REORDER_LOCATION=GPU/CPU)");
      reorder_location_set(QUDA_CPU_FIELD_LOCATION);
    }
  }

  profileInit.TPSTOP(QUDA_PROFILE_INIT);
}

/*
 * Any persistent memory allocations that QUDA uses are done here.
 */
void initQudaMemory()
{
  auto profile = pushProfile(profileInit);
  profileInit.TPSTART(QUDA_PROFILE_INIT);

  if (!comms_initialized) init_default_comms();

  device::create_context();

  loadTuneCache();

  // initalize the memory pool allocators
  pool::init();

  createDslashEvents();

  blas_lapack::native::init();

  num_failures_h = static_cast<int *>(mapped_malloc(sizeof(int)));
  num_failures_d = static_cast<int *>(get_mapped_device_pointer(num_failures_h));

  for (int d=0; d<4; d++) R[d] = 2 * (redundant_comms || commDimPartitioned(d));

  profileInit.TPSTOP(QUDA_PROFILE_INIT);
}

void updateR()
{
  for (int d=0; d<4; d++) R[d] = 2 * (redundant_comms || commDimPartitioned(d));
}

void initQuda(int dev)
{
  // initialize communications topology, if not already done explicitly via initCommsGridQuda()
  if (!comms_initialized) init_default_comms();

  // set the device that QUDA uses
  initQudaDevice(dev);

  // set the persistant memory allocations that QUDA uses (Blas, streams, etc.)
  initQudaMemory();
}

// This is a flag used to signal when we have downloaded new gauge
// field.  Set by loadGaugeQuda and consumed by loadCloverQuda as one
// possible flag to indicate we need to recompute the clover field
static bool invalidate_clover = true;

// These utility functions are defined by the other "free" functions, but they
// are declared here so they can be used in the initial cleanup phase of loadGaugeQuda

/**
 * Abstraction utility that cleans up a set of sloppy fields, typically one of Wilson,
 * HISQ fat, or HISQ long. The utility safely frees the fields as appropriate and sets
 * all of the pointers to nullptr.
 * @param precise[in] Reference to the pointer of a given "precise" field, used for aliasing checks.
 * @param sloppy[in/out] Reference to the pointer of a given "sloppy" field.
 * @param precondition[in/out] Reference the to pointer of a given "precondition" field.
 * @param refinement[in/out] Reference the to pointer of a given "refinement" field.
 * @param eigensolver[in/out] Reference then to pointer of a given "eigensolver" field.
 */
void freeUniqueSloppyGaugeUtility(GaugeField *&precise, GaugeField *&sloppy, GaugeField *&precondition,
                                  GaugeField *&refinement, GaugeField *&eigensolver);

/**
 * Abstraction utility that cleans up the full set of sloppy fields, as well as
 * precise (unless requested otherwise) and extended fields. The set can correspond
 * to the internal Wilson, HISQ fat, or HISQ long fields. This utility safely frees the
 * fields as appropriate and sets all of the pointers to nullptr.
 * @param precise[in/out] Reference to the pointer of a given "precise" field.
 * @param sloppy[in/out] Reference to the pointer of a given "sloppy" field.
 * @param precondition[in/out] Reference to the pointer of a given "precondition" field.
 * @param refinement[in/out] Reference to the pointer of a given "refinement" field.
 * @param eigensolver[in/out] Reference to the pointer of a given "eigensolver" field.
 * @param extended[in/out] Reference to the pointer of a given "extended" field.
 * @param preserve_precise[in] Whether (true) or not (false) to preserve the precise field.
 */
void freeUniqueGaugeUtility(GaugeField *&precise, GaugeField *&sloppy, GaugeField *&precondition, GaugeField *&refinement,
                            GaugeField *&eigensolver, GaugeField *&extended, bool preserve_precise);

void loadGaugeQuda(void *h_gauge, QudaGaugeParam *param)
{
  auto profile = pushProfile(profileGauge);
  checkGaugeParam(param);

  if (!initialized) errorQuda("QUDA not initialized");
  if (getVerbosity() == QUDA_DEBUG_VERBOSE) printQudaGaugeParam(param);

  // Set the specific input parameters and create the cpu gauge field
  GaugeFieldParam gauge_param(*param, h_gauge);

  if (gauge_param.order <= 4) gauge_param.ghostExchange = QUDA_GHOST_EXCHANGE_NO;
  GaugeField *in = GaugeField::Create(gauge_param);

  if (in->Order() == QUDA_BQCD_GAUGE_ORDER) {
    static size_t checksum = SIZE_MAX;
    size_t in_checksum = in->checksum(true);
    if (in_checksum == checksum) {
      logQuda(QUDA_VERBOSE, "Gauge field unchanged - using cached gauge field %lu\n", checksum);
      delete in;
      invalidate_clover = false;
      return;
    }
    checksum = in_checksum;
    invalidate_clover = true;
  }

  // free any current gauge field before new allocations to reduce memory overhead
  switch (param->type) {
    case QUDA_WILSON_LINKS:
      freeUniqueGaugeUtility(gaugePrecise, gaugeSloppy, gaugePrecondition, gaugeRefinement, gaugeEigensolver,
                             gaugeExtended, param->use_resident_gauge);
      break;
    case QUDA_ASQTAD_FAT_LINKS:
      freeUniqueGaugeUtility(gaugeFatPrecise, gaugeFatSloppy, gaugeFatPrecondition, gaugeFatRefinement,
                             gaugeFatEigensolver, gaugeFatExtended, param->use_resident_gauge);
      break;
    case QUDA_ASQTAD_LONG_LINKS:
      freeUniqueGaugeUtility(gaugeLongPrecise, gaugeLongSloppy, gaugeLongPrecondition, gaugeLongRefinement,
                             gaugeLongEigensolver, gaugeLongExtended, param->use_resident_gauge);
      break;
    case QUDA_SMEARED_LINKS: freeUniqueGaugeQuda(QUDA_SMEARED_LINKS); break;
    default:
      errorQuda("Invalid gauge type %d", param->type);
  }

  // if not preserving then copy the gauge field passed in
  GaugeField *precise = nullptr;

  // switch the parameters for creating the mirror precise cuda gauge field
  gauge_param.create = QUDA_NULL_FIELD_CREATE;
  gauge_param.reconstruct = param->reconstruct;
  gauge_param.setPrecision(param->cuda_prec, true);
  gauge_param.ghostExchange = QUDA_GHOST_EXCHANGE_PAD;
  gauge_param.pad = param->ga_pad;
  gauge_param.location = QUDA_CUDA_FIELD_LOCATION;

  precise = new GaugeField(gauge_param);

  if (param->use_resident_gauge) {
    if(gaugePrecise == nullptr) errorQuda("No resident gauge field");
    // copy rather than point at to ensure that the padded region is filled in
    precise->copy(*gaugePrecise);
    precise->exchangeGhost();
    freeUniqueGaugeQuda(QUDA_WILSON_LINKS);
  } else {
    precise->copy(*in);
  }

  // for gaugeSmeared we are interested only in the precise version
  if (param->type == QUDA_SMEARED_LINKS) {
    gaugeSmeared = createExtendedGauge(*precise, R, profileGauge);

    delete precise;
    delete in;

    return;
  }

  // creating sloppy fields isn't really compute, but it is work done on the gpu
  profileGauge.TPSTART(QUDA_PROFILE_COMPUTE);

  // switch the parameters for creating the mirror sloppy cuda gauge field
  gauge_param.reconstruct = param->reconstruct_sloppy;
  gauge_param.setPrecision(param->cuda_prec_sloppy, true);
  GaugeField *sloppy = nullptr;
  if (param->cuda_prec == param->cuda_prec_sloppy && param->reconstruct == param->reconstruct_sloppy) {
    sloppy = precise;
  } else {
    sloppy = new GaugeField(gauge_param);
    sloppy->copy(*precise);
  }

  // switch the parameters for creating the mirror preconditioner cuda gauge field
  gauge_param.reconstruct = param->reconstruct_precondition;
  gauge_param.setPrecision(param->cuda_prec_precondition, true);
  GaugeField *precondition = nullptr;
  if (param->cuda_prec == param->cuda_prec_precondition && param->reconstruct == param->reconstruct_precondition) {
    precondition = precise;
  } else if (param->cuda_prec_sloppy == param->cuda_prec_precondition
             && param->reconstruct_sloppy == param->reconstruct_precondition) {
    precondition = sloppy;
  } else {
    precondition = new GaugeField(gauge_param);
    precondition->copy(*precise);
  }

  // switch the parameters for creating the refinement cuda gauge field
  gauge_param.reconstruct = param->reconstruct_refinement_sloppy;
  gauge_param.setPrecision(param->cuda_prec_refinement_sloppy, true);
  GaugeField *refinement = nullptr;
  if (param->cuda_prec_sloppy == param->cuda_prec_refinement_sloppy
      && param->reconstruct_sloppy == param->reconstruct_refinement_sloppy) {
    refinement = sloppy;
  } else {
    refinement = new GaugeField(gauge_param);
    refinement->copy(*sloppy);
  }

  // switch the parameters for creating the eigensolver cuda gauge field
  gauge_param.reconstruct = param->reconstruct_eigensolver;
  gauge_param.setPrecision(param->cuda_prec_eigensolver, true);
  GaugeField *eigensolver = nullptr;
  if (param->cuda_prec == param->cuda_prec_eigensolver && param->reconstruct == param->reconstruct_eigensolver) {
    eigensolver = precise;
  } else if (param->cuda_prec_precondition == param->cuda_prec_eigensolver
             && param->reconstruct_precondition == param->reconstruct_eigensolver) {
    eigensolver = precondition;
  } else if (param->cuda_prec_sloppy == param->cuda_prec_eigensolver
             && param->reconstruct_sloppy == param->reconstruct_eigensolver) {
    eigensolver = sloppy;
  } else {
    eigensolver = new GaugeField(gauge_param);
    eigensolver->copy(*precise);
  }

  profileGauge.TPSTOP(QUDA_PROFILE_COMPUTE);

  // create an extended preconditioning field
  GaugeField *extended = nullptr;
  if (param->overlap){
    lat_dim_t R; // domain-overlap widths in different directions
    for (int i=0; i<4; ++i) R[i] = param->overlap*commDimPartitioned(i);
    extended = createExtendedGauge(*precondition, R, profileGauge);
  }

  switch (param->type) {
    case QUDA_WILSON_LINKS:
      gaugePrecise = precise;
      gaugeSloppy = sloppy;
      gaugePrecondition = precondition;
      gaugeRefinement = refinement;
      gaugeEigensolver = eigensolver;

      if(param->overlap) gaugeExtended = extended;
      break;
    case QUDA_ASQTAD_FAT_LINKS:
      gaugeFatPrecise = precise;
      gaugeFatSloppy = sloppy;
      gaugeFatPrecondition = precondition;
      gaugeFatRefinement = refinement;
      gaugeFatEigensolver = eigensolver;

      if(param->overlap){
        if(gaugeFatExtended) errorQuda("Extended gauge fat field already allocated");
	gaugeFatExtended = extended;
      }
      break;
    case QUDA_ASQTAD_LONG_LINKS:
      gaugeLongPrecise = precise;
      gaugeLongSloppy = sloppy;
      gaugeLongPrecondition = precondition;
      gaugeLongRefinement = refinement;
      gaugeLongEigensolver = eigensolver;

      if(param->overlap){
        if(gaugeLongExtended) errorQuda("Extended gauge long field already allocated");
   	gaugeLongExtended = extended;
      }
      break;
    default:
      errorQuda("Invalid gauge type %d", param->type);
  }

  delete in;

  if (extendedGaugeResident) {
    // updated the resident gauge field if needed
    QudaReconstructType recon = extendedGaugeResident->Reconstruct();
    delete extendedGaugeResident;
    // Use the static R (which is defined at the very beginning of lib/interface_quda.cpp) here
    extendedGaugeResident = createExtendedGauge(*gaugePrecise, R, profileGauge, false, recon);
  }
}

void saveGaugeQuda(void *h_gauge, QudaGaugeParam *param)
{
  auto profile = pushProfile(profileGauge);

  if (param->location != QUDA_CPU_FIELD_LOCATION) errorQuda("Non-cpu output location not yet supported");

  if (!initialized) errorQuda("QUDA not initialized");
  checkGaugeParam(param);

  // Set the specific cpu parameters and create the cpu gauge field
  GaugeFieldParam gauge_param(*param, h_gauge);
  GaugeField cpuGauge(gauge_param);
  GaugeField *cudaGauge = nullptr;
  switch (param->type) {
  case QUDA_WILSON_LINKS: cudaGauge = gaugePrecise; break;
  case QUDA_ASQTAD_FAT_LINKS: cudaGauge = gaugeFatPrecise; break;
  case QUDA_ASQTAD_LONG_LINKS: cudaGauge = gaugeLongPrecise; break;
  case QUDA_SMEARED_LINKS:
    gauge_param.location = QUDA_CUDA_FIELD_LOCATION;
    gauge_param.create = QUDA_NULL_FIELD_CREATE;
    gauge_param.reconstruct = param->reconstruct;
    gauge_param.setPrecision(param->cuda_prec, true);
    gauge_param.ghostExchange = QUDA_GHOST_EXCHANGE_PAD;
    gauge_param.pad = param->ga_pad;
    cudaGauge = new GaugeField(gauge_param);
    copyExtendedGauge(*cudaGauge, *gaugeSmeared, QUDA_CUDA_FIELD_LOCATION);
    break;
  default: errorQuda("Invalid gauge type");
  }

  cpuGauge.copy(*cudaGauge);

  if (param->type == QUDA_SMEARED_LINKS) { delete cudaGauge; }
}

void loadSloppyCloverQuda(const QudaPrecision prec[]);
void freeSloppyCloverQuda();

void loadCloverQuda(void *h_clover, void *h_clovinv, QudaInvertParam *inv_param)
{
  auto profile = pushProfile(profileClover);
  pushVerbosity(inv_param->verbosity);

  checkCloverParam(inv_param);
  bool device_calc = false; // calculate clover and inverse on the device?

  if (getVerbosity() >= QUDA_DEBUG_VERBOSE) printQudaInvertParam(inv_param);

  if (!initialized) errorQuda("QUDA not initialized");

  if (!h_clover || inv_param->compute_clover) {
    device_calc = true;
    if (inv_param->clover_coeff == 0.0 && inv_param->clover_csw == 0.0)
      errorQuda("neither clover coefficient nor Csw set");
    if (gaugePrecise->Anisotropy() != 1.0) errorQuda("cannot compute anisotropic clover field");
  }
  if (!h_clover && !device_calc) errorQuda("Uninverted clover term not loaded");

  if (gaugePrecise == nullptr) errorQuda("Gauge field must be loaded before clover");
  if ((inv_param->dslash_type != QUDA_CLOVER_WILSON_DSLASH) && (inv_param->dslash_type != QUDA_TWISTED_CLOVER_DSLASH)
      && (inv_param->dslash_type != QUDA_CLOVER_HASENBUSCH_TWIST_DSLASH)) {
    errorQuda("Wrong dslash_type %d in loadCloverQuda()", inv_param->dslash_type);
  }

  CloverFieldParam clover_param(*inv_param, gaugePrecise->X());
  clover_param.create = QUDA_NULL_FIELD_CREATE;
  // do initial creation and download in same precision as caller, and demote after if needed
  clover_param.setPrecision(inv_param->clover_cpu_prec, true);
  clover_param.inverse = !clover::dynamic_inverse();
  clover_param.location = QUDA_CUDA_FIELD_LOCATION;

  // Adjust inv_param->clover_coeff: if a user has set kappa and Csw,
  // populate inv_param->clover_coeff for them as the computeClover
  // routines uses that value
  inv_param->clover_coeff
    = (inv_param->clover_coeff == 0.0 ? inv_param->kappa * inv_param->clover_csw : inv_param->clover_coeff);

  CloverField in;

  bool clover_update = false;
  // If either of the clover params have changed, trigger a recompute
  double csw_old = cloverPrecise ? cloverPrecise->Csw() : 0.0;
  double coeff_old = cloverPrecise ? cloverPrecise->Coeff() : 0.0;
  double rho_old = cloverPrecise ? cloverPrecise->Rho() : 0.0;
  double mu2_old = cloverPrecise ? cloverPrecise->Mu2() : 0.0;
  if (!cloverPrecise || invalidate_clover || inv_param->clover_coeff != coeff_old || inv_param->clover_csw != csw_old
      || inv_param->clover_csw != csw_old || inv_param->clover_rho != rho_old
      || 4 * inv_param->kappa * inv_param->kappa * inv_param->mu * inv_param->mu != mu2_old)
    clover_update = true;

  // compute or download clover field only if gauge field has been updated or clover field doesn't exist
  if (clover_update) {
    logQuda(QUDA_VERBOSE, "Creating new clover field\n");
    freeSloppyCloverQuda();
    if (cloverPrecise) delete cloverPrecise;

    cloverPrecise = new CloverField(clover_param);

    if (!device_calc || inv_param->return_clover || inv_param->return_clover_inverse) {
      // create a param for the cpu clover field
      CloverFieldParam inParam(clover_param);
      inParam.order = inv_param->clover_order;
      inParam.setPrecision(inv_param->clover_cpu_prec);
      inParam.inverse = h_clovinv ? true : false;
      inParam.clover = h_clover;
      inParam.cloverInv = h_clovinv;
      inParam.create = QUDA_REFERENCE_FIELD_CREATE;
      inParam.location = inv_param->clover_location;
      inParam.reconstruct = false;
      in = CloverField(inParam);
    }

    if (!device_calc) {
      cloverPrecise->copy(in, false);
      if (!clover::dynamic_inverse()) {
        if (h_clovinv && !inv_param->compute_clover_inverse)
          cloverPrecise->copy(in, true);
        else
          cloverInvert(*cloverPrecise, false);
      }
    } else {
      createCloverQuda(inv_param);
    }

    for (auto i = 0; i < 2; i++) inv_param->trlogA[i] = cloverPrecise->TrLog()[i];
  } else {
    logQuda(QUDA_VERBOSE, "Gauge field unchanged - using cached clover field\n");
  }

  // if requested, copy back the clover / inverse field
  if (inv_param->return_clover || inv_param->return_clover_inverse) {
    if (inv_param->return_clover) {
      if (!h_clover) errorQuda("Requested clover field return but no clover host pointer set");
      in.copy(*cloverPrecise, false);
    }

    if (inv_param->return_clover_inverse) {
      if (!h_clovinv) errorQuda("Requested clover field inverse return but no clover host pointer set");
      in.copy(*cloverPrecise, true);
    }
  }

  if (cloverPrecise->Precision() != inv_param->clover_cuda_prec) {
    // we created the clover field in caller precision, and now need to demote to the desired precision
    CloverFieldParam param(*cloverPrecise);
    param.create = QUDA_NULL_FIELD_CREATE;
    param.setPrecision(inv_param->clover_cuda_prec, true);
    CloverField tmp(param);
    tmp.copy(*cloverPrecise);
    std::exchange(*cloverPrecise, tmp);
  }

  QudaPrecision prec[] = {inv_param->clover_cuda_prec_sloppy, inv_param->clover_cuda_prec_precondition,
                          inv_param->clover_cuda_prec_refinement_sloppy, inv_param->clover_cuda_prec_eigensolver};
  loadSloppyCloverQuda(prec);

  popVerbosity();
}

void loadSloppyCloverQuda(const QudaPrecision *prec)
{
  freeSloppyCloverQuda();

  if (cloverPrecise) {
    // create the mirror sloppy clover field
    CloverFieldParam clover_param(*cloverPrecise);
    clover_param.setPrecision(prec[0], true);

    if (clover_param.Precision() != cloverPrecise->Precision()) {
      cloverSloppy = new CloverField(clover_param);
      cloverSloppy->copy(*cloverPrecise);
    } else {
      cloverSloppy = cloverPrecise;
    }

    // switch the parameters for creating the mirror preconditioner clover field
    clover_param.setPrecision(prec[1], true);

    // create the mirror preconditioner clover field
    if (clover_param.Precision() == cloverPrecise->Precision()) {
      cloverPrecondition = cloverPrecise;
    } else if (clover_param.Precision() == cloverSloppy->Precision()) {
      cloverPrecondition = cloverSloppy;
    } else {
      cloverPrecondition = new CloverField(clover_param);
      cloverPrecondition->copy(*cloverPrecise);
    }

    // switch the parameters for creating the mirror refinement clover field
    clover_param.setPrecision(prec[2], true);

    // create the mirror refinement clover field
    if (clover_param.Precision() != cloverSloppy->Precision()) {
      cloverRefinement = new CloverField(clover_param);
      cloverRefinement->copy(*cloverSloppy);
    } else {
      cloverRefinement = cloverSloppy;
    }
    // switch the parameters for creating the mirror eigensolver clover field
    clover_param.setPrecision(prec[3]);

    // create the mirror eigensolver clover field
    if (clover_param.Precision() == cloverPrecise->Precision()) {
      cloverEigensolver = cloverPrecise;
    } else if (clover_param.Precision() == cloverSloppy->Precision()) {
      cloverEigensolver = cloverSloppy;
    } else if (clover_param.Precision() == cloverPrecondition->Precision()) {
      cloverEigensolver = cloverPrecondition;
    } else {
      cloverEigensolver = new CloverField(clover_param);
      cloverEigensolver->copy(*cloverPrecise);
    }
  }

}

// just free the sloppy fields used in mixed-precision solvers
void freeSloppyGaugeQuda()
{
  if (!initialized) errorQuda("QUDA not initialized");

  // Wilson gauges
  freeUniqueSloppyGaugeUtility(gaugePrecise, gaugeSloppy, gaugePrecondition, gaugeRefinement, gaugeEigensolver);

  // Long gauges
  freeUniqueSloppyGaugeUtility(gaugeLongPrecise, gaugeLongSloppy, gaugeLongPrecondition, gaugeLongRefinement,
                               gaugeLongEigensolver);

  // Fat gauges
  freeUniqueSloppyGaugeUtility(gaugeFatPrecise, gaugeFatSloppy, gaugeFatPrecondition, gaugeFatRefinement,
                               gaugeFatEigensolver);
}

void freeGaugeQuda(void)
{
  if (!initialized) errorQuda("QUDA not initialized");

  freeUniqueGaugeQuda(QUDA_WILSON_LINKS);
  freeUniqueGaugeQuda(QUDA_ASQTAD_FAT_LINKS);
  freeUniqueGaugeQuda(QUDA_ASQTAD_LONG_LINKS);
  freeUniqueGaugeQuda(QUDA_SMEARED_LINKS);
  freeUniqueGaugeQuda(QUDA_TWOLINK_LINKS);

  // Need to merge extendedGaugeResident and gaugeFatPrecise/gaugePrecise
  if (extendedGaugeResident) {
    delete extendedGaugeResident;
    extendedGaugeResident = nullptr;
  }
}

// These utility functions are declared w/doxygen above
void freeUniqueSloppyGaugeUtility(GaugeField *&precise, GaugeField *&sloppy, GaugeField *&precondition,
                                  GaugeField *&refinement, GaugeField *&eigensolver)
{
  // In theory, we're checking for aliasing and freeing fields in the opposite order
  // from which they were allocated... but in any case, we're doing an all-to-all
  // checking of aliasing, so it doesn't really matter if the order matches.

  // The last field to get allocated is the eigensolver
  if (eigensolver != refinement && eigensolver != precondition && eigensolver != sloppy && eigensolver != precise
      && eigensolver)
    delete eigensolver;
  eigensolver = nullptr;

  // Second to last: refinement
  if (refinement != precondition && refinement != sloppy && refinement != precise && refinement) delete refinement;
  refinement = nullptr;

  // Third to last: precondition
  if (precondition != sloppy && precondition != precise && precondition) delete precondition;
  precondition = nullptr;

  // Fourth to last: sloppy
  if (sloppy != precise && sloppy) delete sloppy;
  sloppy = nullptr;
}

void freeUniqueGaugeUtility(GaugeField *&precise, GaugeField *&sloppy, GaugeField *&precondition, GaugeField *&refinement,
                            GaugeField *&eigensolver, GaugeField *&extended, bool preserve_precise)
{
  freeUniqueSloppyGaugeUtility(precise, sloppy, precondition, refinement, eigensolver);

  if (precise && !preserve_precise) {
    delete precise;
    precise = nullptr;
  }

  if (extended) delete extended;
  extended = nullptr;
}

void freeUniqueGaugeQuda(QudaLinkType link_type)
{
  if (!initialized) errorQuda("QUDA not initialized");

  // Narrowly free a single type of links
  switch (link_type) {
  case QUDA_WILSON_LINKS:
    freeUniqueGaugeUtility(gaugePrecise, gaugeSloppy, gaugePrecondition, gaugeRefinement, gaugeEigensolver,
                           gaugeExtended, false);
    break;
  case QUDA_ASQTAD_FAT_LINKS:
    freeUniqueGaugeUtility(gaugeFatPrecise, gaugeFatSloppy, gaugeFatPrecondition, gaugeFatRefinement,
                           gaugeFatEigensolver, gaugeFatExtended, false);
    break;
  case QUDA_ASQTAD_LONG_LINKS:
    freeUniqueGaugeUtility(gaugeLongPrecise, gaugeLongSloppy, gaugeLongPrecondition, gaugeLongRefinement,
                           gaugeLongEigensolver, gaugeLongExtended, false);
    break;
  case QUDA_SMEARED_LINKS:
    if (gaugeSmeared) delete gaugeSmeared;
    gaugeSmeared = nullptr;
    break;
  case QUDA_TWOLINK_LINKS:
    if (gaugeTwoLink) delete gaugeTwoLink;
    gaugeTwoLink = nullptr;
    break;
  default: errorQuda("Invalid gauge type %d", link_type);
  }
}

void freeGaugeSmearedQuda()
{
  // thin wrapper
  freeUniqueGaugeQuda(QUDA_SMEARED_LINKS);
}

void freeGaugeTwoLinkQuda()
{
  // thin wrapper
  freeUniqueGaugeQuda(QUDA_TWOLINK_LINKS);
}

void loadSloppyGaugeQuda(const QudaPrecision *prec, const QudaReconstructType *recon)
{
  // first do SU3 links (if they exist)
  if (gaugePrecise) {
    GaugeFieldParam gauge_param(*gaugePrecise);
    // switch the parameters for creating the mirror sloppy cuda gauge field

    gauge_param.reconstruct = recon[0];
    gauge_param.setPrecision(prec[0], true);

    if (gaugeSloppy) errorQuda("gaugeSloppy already exists");

    if (gauge_param.Precision() == gaugePrecise->Precision() && gauge_param.reconstruct == gaugePrecise->Reconstruct()) {
      gaugeSloppy = gaugePrecise;
    } else {
      gaugeSloppy = new GaugeField(gauge_param);
      gaugeSloppy->copy(*gaugePrecise);
    }

    // switch the parameters for creating the mirror preconditioner cuda gauge field
    gauge_param.reconstruct = recon[1];
    gauge_param.setPrecision(prec[1], true);

    if (gaugePrecondition) errorQuda("gaugePrecondition already exists");

    if (gauge_param.Precision() == gaugePrecise->Precision() && gauge_param.reconstruct == gaugePrecise->Reconstruct()) {
      gaugePrecondition = gaugePrecise;
    } else if (gauge_param.Precision() == gaugeSloppy->Precision()
               && gauge_param.reconstruct == gaugeSloppy->Reconstruct()) {
      gaugePrecondition = gaugeSloppy;
    } else {
      gaugePrecondition = new GaugeField(gauge_param);
      gaugePrecondition->copy(*gaugePrecise);
    }

    // switch the parameters for creating the mirror refinement cuda gauge field
    gauge_param.reconstruct = recon[2];
    gauge_param.setPrecision(prec[2], true);

    if (gaugeRefinement) errorQuda("gaugeRefinement already exists");

    if (gauge_param.Precision() == gaugeSloppy->Precision() && gauge_param.reconstruct == gaugeSloppy->Reconstruct()) {
      gaugeRefinement = gaugeSloppy;
    } else {
      gaugeRefinement = new GaugeField(gauge_param);
      gaugeRefinement->copy(*gaugeSloppy);
    }

    // switch the parameters for creating the mirror eigensolver cuda gauge field
    gauge_param.reconstruct = recon[3];
    gauge_param.setPrecision(prec[3], true);

    if (gaugeEigensolver) errorQuda("gaugeEigensolver already exists");

    if (gauge_param.Precision() == gaugePrecise->Precision() && gauge_param.reconstruct == gaugePrecise->Reconstruct()) {
      gaugeEigensolver = gaugePrecise;
    } else if (gauge_param.Precision() == gaugeSloppy->Precision()
               && gauge_param.reconstruct == gaugeSloppy->Reconstruct()) {
      gaugeEigensolver = gaugeSloppy;
    } else if (gauge_param.Precision() == gaugePrecondition->Precision()
               && gauge_param.reconstruct == gaugePrecondition->Reconstruct()) {
      gaugeEigensolver = gaugePrecondition;
    } else {
      gaugeEigensolver = new GaugeField(gauge_param);
      gaugeEigensolver->copy(*gaugePrecise);
    }
  }

  // fat links (if they exist)
  if (gaugeFatPrecise) {
    GaugeFieldParam gauge_param(*gaugeFatPrecise);
    // switch the parameters for creating the mirror sloppy cuda gauge field

    gauge_param.setPrecision(prec[0], true);

    if (gaugeFatSloppy) errorQuda("gaugeFatSloppy already exists");

    if (gauge_param.Precision() == gaugeFatPrecise->Precision()
        && gauge_param.reconstruct == gaugeFatPrecise->Reconstruct()) {
      gaugeFatSloppy = gaugeFatPrecise;
    } else {
      gaugeFatSloppy = new GaugeField(gauge_param);
      gaugeFatSloppy->copy(*gaugeFatPrecise);
    }

    // switch the parameters for creating the mirror preconditioner cuda gauge field
    gauge_param.setPrecision(prec[1], true);

    if (gaugeFatPrecondition) errorQuda("gaugeFatPrecondition already exists\n");

    if (gauge_param.Precision() == gaugeFatPrecise->Precision()
        && gauge_param.reconstruct == gaugeFatPrecise->Reconstruct()) {
      gaugeFatPrecondition = gaugeFatPrecise;
    } else if (gauge_param.Precision() == gaugeFatSloppy->Precision()
               && gauge_param.reconstruct == gaugeFatSloppy->Reconstruct()) {
      gaugeFatPrecondition = gaugeFatSloppy;
    } else {
      gaugeFatPrecondition = new GaugeField(gauge_param);
      gaugeFatPrecondition->copy(*gaugeFatPrecise);
    }

    // switch the parameters for creating the mirror refinement cuda gauge field
    gauge_param.setPrecision(prec[2], true);

    if (gaugeFatRefinement) errorQuda("gaugeFatRefinement already exists\n");

    if (gauge_param.Precision() == gaugeFatSloppy->Precision()
        && gauge_param.reconstruct == gaugeFatSloppy->Reconstruct()) {
      gaugeFatRefinement = gaugeFatSloppy;
    } else {
      gaugeFatRefinement = new GaugeField(gauge_param);
      gaugeFatRefinement->copy(*gaugeFatSloppy);
    }

    // switch the parameters for creating the mirror eigensolver cuda gauge field
    gauge_param.setPrecision(prec[3], true);

    if (gaugeFatEigensolver) errorQuda("gaugeFatEigensolver already exists");

    if (gauge_param.Precision() == gaugeFatPrecise->Precision()
        && gauge_param.reconstruct == gaugeFatPrecise->Reconstruct()) {
      gaugeFatEigensolver = gaugeFatPrecise;
    } else if (gauge_param.Precision() == gaugeFatSloppy->Precision()
               && gauge_param.reconstruct == gaugeFatSloppy->Reconstruct()) {
      gaugeFatEigensolver = gaugeFatSloppy;
    } else if (gauge_param.Precision() == gaugeFatPrecondition->Precision()
               && gauge_param.reconstruct == gaugeFatPrecondition->Reconstruct()) {
      gaugeFatEigensolver = gaugeFatPrecondition;
    } else {
      gaugeFatEigensolver = new GaugeField(gauge_param);
      gaugeFatEigensolver->copy(*gaugeFatPrecise);
    }
  }

  // long links (if they exist)
  if (gaugeLongPrecise) {
    GaugeFieldParam gauge_param(*gaugeLongPrecise);
    // switch the parameters for creating the mirror sloppy cuda gauge field

    gauge_param.reconstruct = recon[0];
    gauge_param.setPrecision(prec[0], true);

    if (gaugeLongSloppy) errorQuda("gaugeLongSloppy already exists");

    if (gauge_param.Precision() == gaugeLongPrecise->Precision()
        && gauge_param.reconstruct == gaugeLongPrecise->Reconstruct()) {
      gaugeLongSloppy = gaugeLongPrecise;
    } else {
      gaugeLongSloppy = new GaugeField(gauge_param);
      gaugeLongSloppy->copy(*gaugeLongPrecise);
    }

    // switch the parameters for creating the mirror preconditioner cuda gauge field
    gauge_param.reconstruct = recon[1];
    gauge_param.setPrecision(prec[1], true);

    if (gaugeLongPrecondition) errorQuda("gaugeLongPrecondition already exists\n");

    if (gauge_param.Precision() == gaugeLongPrecise->Precision()
        && gauge_param.reconstruct == gaugeLongPrecise->Reconstruct()) {
      gaugeLongPrecondition = gaugeLongPrecise;
    } else if (gauge_param.Precision() == gaugeLongSloppy->Precision()
               && gauge_param.reconstruct == gaugeLongSloppy->Reconstruct()) {
      gaugeLongPrecondition = gaugeLongSloppy;
    } else {
      gaugeLongPrecondition = new GaugeField(gauge_param);
      gaugeLongPrecondition->copy(*gaugeLongPrecise);
    }

    // switch the parameters for creating the mirror refinement cuda gauge field
    gauge_param.reconstruct = recon[2];
    gauge_param.setPrecision(prec[2], true);

    if (gaugeLongRefinement) errorQuda("gaugeLongRefinement already exists\n");

    if (gauge_param.Precision() == gaugeLongSloppy->Precision()
        && gauge_param.reconstruct == gaugeLongSloppy->Reconstruct()) {
      gaugeLongRefinement = gaugeLongSloppy;
    } else {
      gaugeLongRefinement = new GaugeField(gauge_param);
      gaugeLongRefinement->copy(*gaugeLongSloppy);
    }

    // switch the parameters for creating the mirror eigensolver cuda gauge field
    gauge_param.reconstruct = recon[3];
    gauge_param.setPrecision(prec[3], true);

    if (gaugeLongEigensolver) errorQuda("gaugePrecondition already exists");

    if (gauge_param.Precision() == gaugeLongPrecise->Precision()
        && gauge_param.reconstruct == gaugeLongPrecise->Reconstruct()) {
      gaugeLongEigensolver = gaugeLongPrecise;
    } else if (gauge_param.Precision() == gaugeLongSloppy->Precision()
               && gauge_param.reconstruct == gaugeLongSloppy->Reconstruct()) {
      gaugeLongEigensolver = gaugeLongSloppy;
    } else if (gauge_param.Precision() == gaugeLongPrecondition->Precision()
               && gauge_param.reconstruct == gaugeLongPrecondition->Reconstruct()) {
      gaugeLongEigensolver = gaugeLongPrecondition;
    } else {
      gaugeLongEigensolver = new GaugeField(gauge_param);
      gaugeLongEigensolver->copy(*gaugeLongPrecise);
    }
  }
}

void freeSloppyCloverQuda()
{
  if (!initialized) errorQuda("QUDA not initialized");

  // Delete cloverRefinement if it does not alias gaugeSloppy.
  if (cloverRefinement != cloverSloppy && cloverRefinement) delete cloverRefinement;

  // Delete cloverPrecondition if it does not alias cloverPrecise, cloverSloppy, or cloverEigensolver.
  if (cloverPrecondition != cloverSloppy && cloverPrecondition != cloverPrecise
      && cloverPrecondition != cloverEigensolver && cloverPrecondition)
    delete cloverPrecondition;

  // Delete cloverEigensolver if it does not alias cloverPrecise or cloverSloppy.
  if (cloverEigensolver != cloverSloppy && cloverEigensolver != cloverPrecise && cloverEigensolver)
    delete cloverEigensolver;

  // Delete cloverSloppy if it does not alias cloverPrecise.
  if (cloverSloppy != cloverPrecise && cloverSloppy) delete cloverSloppy;

  cloverEigensolver = nullptr;
  cloverRefinement = nullptr;
  cloverPrecondition = nullptr;
  cloverSloppy = nullptr;
}

void freeCloverQuda(void)
{
  if (!initialized) errorQuda("QUDA not initialized");
  freeSloppyCloverQuda();
  if (cloverPrecise) delete cloverPrecise;
  cloverPrecise = nullptr;
}

void flushChronoQuda(int i) { flushChrono(i); }

void endQuda(void)
{
  if (!initialized) return;

  {
    auto profile = pushProfile(profileEnd);

    freeGaugeQuda();
    freeCloverQuda();

    flushChrono();

    solutionResident.clear();
    momResident = GaugeField();

    LatticeField::freeGhostBuffer();
    ColorSpinorField::freeGhostBuffer();
    FieldTmp<ColorSpinorField>::destroy();

    blas_lapack::generic::destroy();
    blas_lapack::native::destroy();
    reducer::destroy();

    pool::flush_pinned();
    pool::flush_device();

    host_free(num_failures_h);
    num_failures_h = nullptr;
    num_failures_d = nullptr;

    destroyDslashEvents();

    saveTuneCache();
    saveProfile();

    // flush any outstanding force monitoring (if enabled)
    flushForceMonitor();

    initialized = false;

    assertAllMemFree();
    device::destroy();
  }

  comm_finalize();
  comms_initialized = false;

  profileInit2End.TPSTOP(QUDA_PROFILE_TOTAL);

  // print out the profile information of the lifetime of the library
  if (getVerbosity() >= QUDA_SUMMARIZE) {
    profileInit.Print();
    profileGauge.Print();
    profileClover.Print();
    profileDslash.Print();
    profileInvert.Print();
    profileInvertMultiSrc.Print();
    profileMulti.Print();
    profileEigensolve.Print();
    profileFatLink.Print();
    profileGaugeForce.Print();
    profileGaugeUpdate.Print();
    profileExtendedGauge.Print();
    profileCloverForce.Print();
    profileTMCloverForce.Print();
    profileStaggeredForce.Print();
    profileHISQForce.Print();
    profileContract.Print();
    profileContractFT.Print();
    profileBLAS.Print();
    profileCovDev.Print();
    profilePlaq.Print();
    profileGaugeObs.Print();
    profileGaussianSmear.Print();
    profileGaugeSmear.Print();
    profileWFlow.Print();
    profileGFlow.Print();
    profileProject.Print();
    profilePhase.Print();
    profileMomAction.Print();
    profileSinkProject.Print();
    profileEnd.Print();

    profileInit2End.Print();
    TimeProfile::PrintGlobal();

    printLaunchTimer();
    printAPIProfile();

    printfQuda("\n");
    printPeakMemUsage();
    printfQuda("\n");
  }
}


namespace quda {

  void setDiracParam(DiracParam &diracParam, QudaInvertParam *inv_param, bool pc)
  {
    double kappa = inv_param->kappa;
    if (inv_param->dirac_order == QUDA_CPS_WILSON_DIRAC_ORDER) {
      kappa *= gaugePrecise->Anisotropy();
    }

    switch (inv_param->dslash_type) {
    case QUDA_WILSON_DSLASH:
      diracParam.type = pc ? QUDA_WILSONPC_DIRAC : QUDA_WILSON_DIRAC;
      break;
    case QUDA_CLOVER_WILSON_DSLASH:
      diracParam.type = pc ? QUDA_CLOVERPC_DIRAC : QUDA_CLOVER_DIRAC;
      break;
    case QUDA_CLOVER_HASENBUSCH_TWIST_DSLASH:
      diracParam.type = pc ? QUDA_CLOVER_HASENBUSCH_TWISTPC_DIRAC : QUDA_CLOVER_HASENBUSCH_TWIST_DIRAC;
      break;
    case QUDA_DOMAIN_WALL_DSLASH:
      diracParam.type = pc ? QUDA_DOMAIN_WALLPC_DIRAC : QUDA_DOMAIN_WALL_DIRAC;
      diracParam.Ls = inv_param->Ls;
      break;
    case QUDA_DOMAIN_WALL_4D_DSLASH:
      diracParam.type = pc ? QUDA_DOMAIN_WALL_4DPC_DIRAC : QUDA_DOMAIN_WALL_4D_DIRAC;
      diracParam.Ls = inv_param->Ls;
      break;
    case QUDA_MOBIUS_DWF_EOFA_DSLASH:
      if (inv_param->Ls > QUDA_MAX_DWF_LS) {
        errorQuda("Length of Ls dimension %d greater than QUDA_MAX_DWF_LS %d", inv_param->Ls, QUDA_MAX_DWF_LS);
      }
      diracParam.type = pc ? QUDA_MOBIUS_DOMAIN_WALLPC_EOFA_DIRAC : QUDA_MOBIUS_DOMAIN_WALL_EOFA_DIRAC;
      diracParam.Ls = inv_param->Ls;
      // check we are safe to cast into a Complex (= std::complex<double>)
      static_assert(sizeof(Complex) == sizeof(double _Complex),
                    "Irreconcilable difference between interface and internal complex number conventions");

      memcpy(diracParam.b_5, inv_param->b_5, sizeof(Complex) * inv_param->Ls);
      memcpy(diracParam.c_5, inv_param->c_5, sizeof(Complex) * inv_param->Ls);
      diracParam.eofa_shift = inv_param->eofa_shift;
      diracParam.eofa_pm = inv_param->eofa_pm;
      diracParam.mq1 = inv_param->mq1;
      diracParam.mq2 = inv_param->mq2;
      diracParam.mq3 = inv_param->mq3;
      break;
    case QUDA_MOBIUS_DWF_DSLASH:
      if (inv_param->Ls > QUDA_MAX_DWF_LS)
	errorQuda("Length of Ls dimension %d greater than QUDA_MAX_DWF_LS %d", inv_param->Ls, QUDA_MAX_DWF_LS);
      diracParam.type = pc ? QUDA_MOBIUS_DOMAIN_WALLPC_DIRAC : QUDA_MOBIUS_DOMAIN_WALL_DIRAC;
      diracParam.Ls = inv_param->Ls;
      if (sizeof(Complex) != sizeof(double _Complex)) {
        errorQuda("Irreconcilable difference between interface and internal complex number conventions");
      }
      memcpy(diracParam.b_5, inv_param->b_5, sizeof(Complex) * inv_param->Ls);
      memcpy(diracParam.c_5, inv_param->c_5, sizeof(Complex) * inv_param->Ls);
      break;
    case QUDA_STAGGERED_DSLASH:
      diracParam.type = pc ? QUDA_STAGGEREDPC_DIRAC : QUDA_STAGGERED_DIRAC;
      break;
    case QUDA_ASQTAD_DSLASH:
      diracParam.type = pc ? QUDA_ASQTADPC_DIRAC : QUDA_ASQTAD_DIRAC;
      break;
    case QUDA_TWISTED_MASS_DSLASH:
      diracParam.type = pc ? QUDA_TWISTED_MASSPC_DIRAC : QUDA_TWISTED_MASS_DIRAC;
      if (inv_param->twist_flavor == QUDA_TWIST_SINGLET) {
	diracParam.Ls = 1;
	diracParam.epsilon = 0.0;
      } else {
	diracParam.Ls = 2;
	diracParam.epsilon = inv_param->twist_flavor == QUDA_TWIST_NONDEG_DOUBLET ? inv_param->epsilon : 0.0;
      }
      break;
    case QUDA_TWISTED_CLOVER_DSLASH:
      diracParam.type = pc ? QUDA_TWISTED_CLOVERPC_DIRAC : QUDA_TWISTED_CLOVER_DIRAC;
      if (inv_param->twist_flavor == QUDA_TWIST_SINGLET)  {
	diracParam.Ls = 1;
	diracParam.epsilon = 0.0;
      } else {
	diracParam.Ls = 2;
	diracParam.epsilon = inv_param->twist_flavor == QUDA_TWIST_NONDEG_DOUBLET ? inv_param->epsilon : 0.0;
      }
      break;
    case QUDA_LAPLACE_DSLASH:
      diracParam.type = pc ? QUDA_GAUGE_LAPLACEPC_DIRAC : QUDA_GAUGE_LAPLACE_DIRAC;
      diracParam.laplace3D = inv_param->laplace3D;
      break;
    case QUDA_COVDEV_DSLASH:
      diracParam.type = QUDA_GAUGE_COVDEV_DIRAC;
      diracParam.covdev_mu = inv_param->covdev_mu;
      break;
    default:
      errorQuda("Unsupported dslash_type %d", inv_param->dslash_type);
    }

    diracParam.matpcType = inv_param->matpc_type;
    diracParam.dagger = inv_param->dagger;
    diracParam.gauge = inv_param->dslash_type == QUDA_ASQTAD_DSLASH ? gaugeFatPrecise : gaugePrecise;
    diracParam.fatGauge = gaugeFatPrecise;
    diracParam.longGauge = gaugeLongPrecise;
    diracParam.clover = cloverPrecise;
    diracParam.kappa = kappa;
    diracParam.mass = inv_param->mass;
    diracParam.m5 = inv_param->m5;
    diracParam.mu = inv_param->mu;
    diracParam.tm_rho = inv_param->tm_rho;
    diracParam.distance_pc_alpha0 = inv_param->distance_pc_alpha0;
    diracParam.distance_pc_t0 = inv_param->distance_pc_t0;

    for (int i=0; i<4; i++) diracParam.commDim[i] = 1;   // comms are always on

    if (diracParam.gauge->Precision() != inv_param->cuda_prec)
      errorQuda("Gauge precision %d does not match requested precision %d\n", diracParam.gauge->Precision(),
                inv_param->cuda_prec);

    diracParam.use_mobius_fused_kernel = inv_param->use_mobius_fused_kernel;
  }

  void setDiracSloppyParam(DiracParam &diracParam, QudaInvertParam *inv_param, bool pc)
  {
    setDiracParam(diracParam, inv_param, pc);

    diracParam.gauge = inv_param->dslash_type == QUDA_ASQTAD_DSLASH ? gaugeFatSloppy : gaugeSloppy;
    diracParam.fatGauge = gaugeFatSloppy;
    diracParam.longGauge = gaugeLongSloppy;
    diracParam.clover = cloverSloppy;

    for (int i=0; i<4; i++) {
      diracParam.commDim[i] = 1;   // comms are always on
    }

    if (diracParam.gauge->Precision() != inv_param->cuda_prec_sloppy)
      errorQuda("Gauge precision %d does not match requested precision %d\n", diracParam.gauge->Precision(),
                inv_param->cuda_prec_sloppy);
  }

  void setDiracRefineParam(DiracParam &diracParam, QudaInvertParam *inv_param, bool pc)
  {
    setDiracParam(diracParam, inv_param, pc);

    diracParam.gauge = inv_param->dslash_type == QUDA_ASQTAD_DSLASH ? gaugeFatRefinement : gaugeRefinement;
    diracParam.fatGauge = gaugeFatRefinement;
    diracParam.longGauge = gaugeLongRefinement;
    diracParam.clover = cloverRefinement;

    for (int i=0; i<4; i++) {
      diracParam.commDim[i] = 1;   // comms are always on
    }

    if (diracParam.gauge->Precision() != inv_param->cuda_prec_refinement_sloppy)
      errorQuda("Gauge precision %d does not match requested precision %d\n", diracParam.gauge->Precision(),
                inv_param->cuda_prec_refinement_sloppy);
  }

  // The preconditioner currently mimicks the sloppy operator with no comms
  void setDiracPreParam(DiracParam &diracParam, QudaInvertParam *inv_param, bool pc, bool comms)
  {
    setDiracParam(diracParam, inv_param, pc);

    if (inv_param->overlap) {
      diracParam.gauge = inv_param->dslash_type == QUDA_ASQTAD_DSLASH ? gaugeFatExtended : gaugeExtended;
      diracParam.fatGauge = gaugeFatExtended;
      diracParam.longGauge = gaugeLongExtended;
    } else {
      diracParam.gauge = inv_param->dslash_type == QUDA_ASQTAD_DSLASH ? gaugeFatPrecondition : gaugePrecondition;
      diracParam.fatGauge = gaugeFatPrecondition;
      diracParam.longGauge = gaugeLongPrecondition;
    }
    diracParam.clover = cloverPrecondition;

    for (int i=0; i<4; i++) {
      diracParam.commDim[i] = comms ? 1 : 0;
    }

    // In the preconditioned staggered CG allow a different dslash type in the preconditioning
    if(inv_param->inv_type == QUDA_PCG_INVERTER && inv_param->dslash_type == QUDA_ASQTAD_DSLASH
       && inv_param->dslash_type_precondition == QUDA_STAGGERED_DSLASH) {
       diracParam.type = pc ? QUDA_STAGGEREDPC_DIRAC : QUDA_STAGGERED_DIRAC;
       diracParam.gauge = gaugeFatPrecondition;
    }

    if (diracParam.gauge->Precision() != inv_param->cuda_prec_precondition)
      errorQuda("Gauge precision %d does not match requested precision %d\n", diracParam.gauge->Precision(),
                inv_param->cuda_prec_precondition);
  }

  void setDiracEigParam(DiracParam &diracParam, QudaInvertParam *inv_param, bool pc, bool use_smeared_gauge)
  {
    setDiracParam(diracParam, inv_param, pc);

    if (inv_param->overlap) {
      diracParam.gauge = inv_param->dslash_type == QUDA_ASQTAD_DSLASH ? gaugeFatExtended : gaugeExtended;
      diracParam.fatGauge = gaugeFatExtended;
      diracParam.longGauge = gaugeLongExtended;
    } else if (use_smeared_gauge) {
      if (!gaugeSmeared) errorQuda("No smeared gauge field present");
      if (inv_param->dslash_type == QUDA_LAPLACE_DSLASH) {
        if (gaugeSmeared->GhostExchange() == QUDA_GHOST_EXCHANGE_EXTENDED) {
          GaugeFieldParam gauge_param(*gaugePrecise);
          GaugeField gaugeEig(gauge_param);
          copyExtendedGauge(gaugeEig, *gaugeSmeared, QUDA_CUDA_FIELD_LOCATION);
          gaugeEig.exchangeGhost();
          std::swap(gaugeEig, *gaugeSmeared);
        }
        diracParam.gauge = gaugeSmeared;
      } else {
        errorQuda("Smeared gauge field not supported for operator %d", inv_param->dslash_type);
      }
    } else {
      diracParam.gauge = inv_param->dslash_type == QUDA_ASQTAD_DSLASH ? gaugeFatEigensolver : gaugeEigensolver;
      diracParam.fatGauge = gaugeFatEigensolver;
      diracParam.longGauge = gaugeLongEigensolver;
    }
    diracParam.clover = cloverEigensolver;

    for (int i = 0; i < 4; i++) { diracParam.commDim[i] = 1; }

    // In the deflated staggered CG allow a different dslash type
    if (inv_param->inv_type == QUDA_PCG_INVERTER && inv_param->dslash_type == QUDA_ASQTAD_DSLASH
        && inv_param->dslash_type_precondition == QUDA_STAGGERED_DSLASH) {
      diracParam.type = pc ? QUDA_STAGGEREDPC_DIRAC : QUDA_STAGGERED_DIRAC;
      diracParam.gauge = gaugeFatEigensolver;
    }

    if (diracParam.gauge->Precision() != inv_param->cuda_prec_eigensolver)
      errorQuda("Gauge precision %d does not match requested precision %d\n", diracParam.gauge->Precision(),
                inv_param->cuda_prec_eigensolver);
  }

  void createDirac(Dirac *&d, Dirac *&dSloppy, Dirac *&dPre, QudaInvertParam &param, bool pc_solve)
  {
    DiracParam diracParam;
    DiracParam diracSloppyParam;
    DiracParam diracPreParam;

    setDiracParam(diracParam, &param, pc_solve);
    setDiracSloppyParam(diracSloppyParam, &param, pc_solve);
    // eigCG and deflation need 2 sloppy precisions and do not use Schwarz
    bool pre_comms_flag = (param.schwarz_type != QUDA_INVALID_SCHWARZ) ? false : true;
    setDiracPreParam(diracPreParam, &param, pc_solve, pre_comms_flag);

    d = Dirac::create(diracParam); // create the Dirac operator
    dSloppy = Dirac::create(diracSloppyParam);
    dPre = Dirac::create(diracPreParam);
  }

  void createDiracWithRefine(Dirac *&d, Dirac *&dSloppy, Dirac *&dPre, Dirac *&dRef, QudaInvertParam &param, bool pc_solve)
  {
    DiracParam diracParam;
    DiracParam diracSloppyParam;
    DiracParam diracPreParam;
    DiracParam diracRefParam;

    setDiracParam(diracParam, &param, pc_solve);
    setDiracSloppyParam(diracSloppyParam, &param, pc_solve);
    setDiracRefineParam(diracRefParam, &param, pc_solve);
    // eigCG and deflation need 2 sloppy precisions and do not use Schwarz
    bool pre_comms_flag = (param.schwarz_type != QUDA_INVALID_SCHWARZ) ? false : true;
    setDiracPreParam(diracPreParam, &param, pc_solve, pre_comms_flag);

    d = Dirac::create(diracParam); // create the Dirac operator
    dSloppy = Dirac::create(diracSloppyParam);
    dPre = Dirac::create(diracPreParam);
    dRef = Dirac::create(diracRefParam);
  }

  void createDiracWithEig(Dirac *&d, Dirac *&dSloppy, Dirac *&dPre, Dirac *&dEig, QudaInvertParam &param, bool pc_solve,
                          bool use_smeared_gauge)
  {
    DiracParam diracParam;
    DiracParam diracSloppyParam;
    DiracParam diracPreParam;
    DiracParam diracEigParam;

    setDiracParam(diracParam, &param, pc_solve);
    setDiracSloppyParam(diracSloppyParam, &param, pc_solve);
    bool pre_comms_flag = (param.schwarz_type != QUDA_INVALID_SCHWARZ) ? false : true;
    setDiracPreParam(diracPreParam, &param, pc_solve, pre_comms_flag);
    setDiracEigParam(diracEigParam, &param, pc_solve, use_smeared_gauge);

    d = Dirac::create(diracParam); // create the Dirac operator
    dSloppy = Dirac::create(diracSloppyParam);
    dPre = Dirac::create(diracPreParam);
    dEig = Dirac::create(diracEigParam);
  }

}

void dslashQuda(void *h_out, void *h_in, QudaInvertParam *inv_param, QudaParity parity)
{
  auto profile = pushProfile(profileDslash, inv_param);
  const auto &gauge = (inv_param->dslash_type != QUDA_ASQTAD_DSLASH) ? *gaugePrecise : *gaugeFatPrecise;

  if ((!gaugePrecise && inv_param->dslash_type != QUDA_ASQTAD_DSLASH)
      || ((!gaugeFatPrecise || !gaugeLongPrecise) && inv_param->dslash_type == QUDA_ASQTAD_DSLASH))
    errorQuda("Gauge field not allocated");
  if (cloverPrecise == nullptr && ((inv_param->dslash_type == QUDA_CLOVER_WILSON_DSLASH) || (inv_param->dslash_type == QUDA_TWISTED_CLOVER_DSLASH)))
    errorQuda("Clover field not allocated");

  pushVerbosity(inv_param->verbosity);
  if (getVerbosity() >= QUDA_DEBUG_VERBOSE) printQudaInvertParam(inv_param);

  ColorSpinorParam cpuParam(h_in, *inv_param, gauge.X(), true, inv_param->input_location);
  ColorSpinorField in_h(cpuParam);
  ColorSpinorParam cudaParam(cpuParam, *inv_param, QUDA_CUDA_FIELD_LOCATION);

  cpuParam.v = h_out;
  cpuParam.location = inv_param->output_location;
  ColorSpinorField out_h(cpuParam);

  ColorSpinorField in(cudaParam);
  ColorSpinorField out(cudaParam);

  bool pc = true;
  DiracParam diracParam;
  setDiracParam(diracParam, inv_param, pc);

  in = in_h;

  getProfile().TPSTART(QUDA_PROFILE_COMPUTE);

  logQuda(QUDA_DEBUG_VERBOSE, "In CPU %e CUDA %e\n", blas::norm2(in_h), blas::norm2(in));

  if (inv_param->mass_normalization == QUDA_KAPPA_NORMALIZATION &&
      (inv_param->dslash_type == QUDA_STAGGERED_DSLASH ||
       inv_param->dslash_type == QUDA_ASQTAD_DSLASH) )
    blas::ax(1.0/(2.0*inv_param->mass), in);

  if (inv_param->dirac_order == QUDA_CPS_WILSON_DIRAC_ORDER) {
    if (parity == QUDA_EVEN_PARITY) {
      parity = QUDA_ODD_PARITY;
    } else {
      parity = QUDA_EVEN_PARITY;
    }
    blas::ax(gauge.Anisotropy(), in);
  }

  distanceReweight(in, *inv_param, true);

  Dirac *dirac = Dirac::create(diracParam); // create the Dirac operator
  if (inv_param->dslash_type == QUDA_TWISTED_CLOVER_DSLASH && inv_param->dagger) {
    cudaParam.create = QUDA_NULL_FIELD_CREATE;
    ColorSpinorField tmp1(cudaParam);
    ((DiracTwistedCloverPC *)dirac)->TwistCloverInv(tmp1, in, (QudaParity)(1 - parity)); // apply the clover-twist
    dirac->Dslash(out, tmp1, parity); // apply the operator
  } else if (inv_param->dslash_type == QUDA_DOMAIN_WALL_4D_DSLASH || inv_param->dslash_type == QUDA_MOBIUS_DWF_DSLASH
             || inv_param->dslash_type == QUDA_MOBIUS_DWF_EOFA_DSLASH) {
    dirac->Dslash4(out, in, parity);
  } else {
    dirac->Dslash(out, in, parity); // apply the operator
  }
  getProfile().TPSTOP(QUDA_PROFILE_COMPUTE);

  distanceReweight(out, *inv_param, false);

  out_h = out;

  logQuda(QUDA_DEBUG_VERBOSE, "Out CPU %e CUDA %e\n", blas::norm2(out_h), blas::norm2(out));

  delete dirac; // clean up

  popVerbosity();
}

void shiftQuda(void *h_out, void *h_in, int dir, int sym, QudaInvertParam *param)
{
  auto profile = pushProfile(profileCovDev, param);
  const auto &gauge = *gaugePrecise; //(inv_param->dslash_type != QUDA_ASQTAD_DSLASH) ? *gaugePrecise : *gaugeFatPrecise;

  QudaInvertParam &inv_param = *param;

  inv_param.solution_type = QUDA_MAT_SOLUTION;
  inv_param.dirac_order = QUDA_DIRAC_ORDER;

  if (!gaugePrecise) errorQuda("Gauge field not allocated");

  pushVerbosity(inv_param.verbosity);
  if (getVerbosity() >= QUDA_DEBUG_VERBOSE) printQudaInvertParam(&inv_param);

  ColorSpinorParam cpuParam(h_in, inv_param, gauge.X(), false, inv_param.input_location);
  ColorSpinorField in_h(cpuParam);
  ColorSpinorParam cudaParam(cpuParam, inv_param, QUDA_CUDA_FIELD_LOCATION);

  cpuParam.v = h_out;
  cpuParam.location = inv_param.output_location;
  ColorSpinorField out_h(cpuParam);

  cudaParam.create = QUDA_NULL_FIELD_CREATE;
  ColorSpinorField in(cudaParam);
  in = in_h;
  ColorSpinorField out(cudaParam);
  out = in;
  ColorSpinorField tmp(cudaParam);
  tmp = in;

  profileCovDev.TPSTART(QUDA_PROFILE_COMPUTE);

  if (getVerbosity() >= QUDA_DEBUG_VERBOSE) {
    double cpu = blas::norm2(in_h);
    double gpu = blas::norm2(in);
    printfQuda("In CPU %e CUDA %e\n", cpu, gpu);
  }

  inv_param.dslash_type = QUDA_COVDEV_DSLASH; // ensure we use the correct dslash
  DiracParam diracParam;
  setDiracParam(diracParam, &inv_param, false);

  GaugeCovDev myCovDev(diracParam); // create the Dirac operator

  if (sym & 1) {
    myCovDev.MCD(out, in, dir); // apply the operator
  }
  if (sym & 2) {
    myCovDev.MCD(tmp, in, dir + 4); // apply the operator
  }

  quda::blas::xpy(tmp, out);

  if (sym == 3) quda::blas::ax(0.5, out);

  profileCovDev.TPSTOP(QUDA_PROFILE_COMPUTE);

  out_h = out;

  if (getVerbosity() >= QUDA_DEBUG_VERBOSE) {
    double cpu = blas::norm2(out_h);
    double gpu = blas::norm2(out);
    printfQuda("Out CPU %e CUDA %e\n", cpu, gpu);
  }

  popVerbosity();
}

void spinTasteQuda(void *h_out, void *h_in, int spin_, int taste, QudaInvertParam *param)
{
  auto profile = pushProfile(profileCovDev, param);
  const auto &gauge = *gaugePrecise; //(inv_param->dslash_type != QUDA_ASQTAD_DSLASH) ? *gaugePrecise : *gaugeFatPrecise;

  QudaInvertParam &inv_param = *param;

  inv_param.solution_type = QUDA_MAT_SOLUTION;
  inv_param.dirac_order = QUDA_DIRAC_ORDER;

  if (!gaugePrecise) errorQuda("Gauge field not allocated");

  pushVerbosity(inv_param.verbosity);
  if (getVerbosity() >= QUDA_DEBUG_VERBOSE) printQudaInvertParam(&inv_param);

  ColorSpinorParam cpuParam(h_in, inv_param, gauge.X(), false, inv_param.input_location);
  ColorSpinorField in_h(cpuParam);
  ColorSpinorParam cudaParam(cpuParam, inv_param, QUDA_CUDA_FIELD_LOCATION);

  cpuParam.v = h_out;
  cpuParam.location = inv_param.output_location;
  ColorSpinorField out_h(cpuParam);

  cudaParam.create = QUDA_NULL_FIELD_CREATE;
  ColorSpinorField in(cudaParam); // cudaColorSpinorField
  in = in_h;
  cudaParam.create = QUDA_ZERO_FIELD_CREATE; // create new field and zero it
  ColorSpinorField out(cudaParam);           // cudaColorSpinorField = 0
  ColorSpinorField tmp(cudaParam);           // cudaColorSpinorField = 0

  profileCovDev.TPSTART(QUDA_PROFILE_COMPUTE);

  if (getVerbosity() >= QUDA_DEBUG_VERBOSE) {
    double cpu = blas::norm2(in_h);
    double gpu = blas::norm2(in);
    printfQuda("In CPU %e CUDA %e\n", cpu, gpu);
  }

  inv_param.dslash_type = QUDA_COVDEV_DSLASH; // ensure we use the correct dslash
  DiracParam diracParam;
  setDiracParam(diracParam, &inv_param, false);

  GaugeCovDev myCovDev(diracParam); // create the Dirac operator

  int offset = spin_ ^ taste;
  QudaSpinTasteGamma spin = (QudaSpinTasteGamma)spin_;

  constexpr QudaSpinTasteGamma gDirs[4]
    = {QUDA_SPIN_TASTE_GX, QUDA_SPIN_TASTE_GY, QUDA_SPIN_TASTE_GZ, QUDA_SPIN_TASTE_GT};

  switch (offset) {

  case 0: // local
  {
    applySpinTaste(tmp, in, spin);
    applySpinTaste(out, tmp, QUDA_SPIN_TASTE_G5); // antiquark
    break;
  }

  case 1: // one-link X
  case 2: // one-link Y
  case 4: // one-link Z
  case 8: // one-link T
  {
    int cDir = 0;

    if (offset == 1) {
      cDir = 0;
    } else if (offset == 2) {
      cDir = 1;
    } else if (offset == 4) {
      cDir = 2;
    } else if (offset == 8) {
      cDir = 3;
    }

    ColorSpinorField pr1(cudaParam); // cudaColorSpinorField = 0
    applySpinTaste(out, in, spin);
    myCovDev.MCD(tmp, out, cDir);
    myCovDev.MCD(pr1, out, cDir + 4);
    quda::blas::xpy(pr1, tmp);
    applySpinTaste(pr1, tmp, gDirs[cDir]);
    applySpinTaste(out, pr1, QUDA_SPIN_TASTE_G5);
    quda::blas::ax(0.5, out);
    break;
  }

  case 3:  // two-link XY
  case 6:  // two-link YZ
  case 5:  // two-link ZX
  case 9:  // two-link XT
  case 10: // two-link YT
  case 12: // two-link ZT
  {
    int dirs[2];

    {
      if (offset == 3) {
        dirs[0] = 0;
        dirs[1] = 1;
      }
      if (offset == 6) {
        dirs[0] = 1;
        dirs[1] = 2;
      }
      if (offset == 5) {
        dirs[0] = 2;
        dirs[1] = 0;
      }
      if (offset == 9) {
        dirs[0] = 0;
        dirs[1] = 3;
      }
      if (offset == 10) {
        dirs[0] = 1;
        dirs[1] = 3;
      }
      if (offset == 12) {
        dirs[0] = 2;
        dirs[1] = 3;
      }
    }

    ColorSpinorField pr1(cudaParam); // cudaColorSpinorField = 0
    ColorSpinorField acc(cudaParam); // cudaColorSpinorField = 0

    applySpinTaste(out, in, spin);
    // YX result in acc
    myCovDev.MCD(tmp, out, dirs[1]);
    myCovDev.MCD(pr1, out, dirs[1] + 4);
    quda::blas::xpy(pr1, tmp);
    applySpinTaste(pr1, tmp, gDirs[dirs[1]]);
    myCovDev.MCD(tmp, pr1, dirs[0]);
    myCovDev.MCD(acc, pr1, dirs[0] + 4);
    quda::blas::xpy(acc, tmp);
    applySpinTaste(acc, tmp, gDirs[dirs[0]]);
    // XY result in tmp
    myCovDev.MCD(tmp, out, dirs[0]);
    myCovDev.MCD(pr1, out, dirs[0] + 4);
    quda::blas::xpy(pr1, tmp);
    applySpinTaste(pr1, tmp, gDirs[dirs[0]]);
    myCovDev.MCD(tmp, pr1, dirs[1]);
    myCovDev.MCD(out, pr1, dirs[1] + 4);
    quda::blas::xpy(tmp, out);
    applySpinTaste(tmp, out, gDirs[dirs[1]]);

    quda::blas::mxpy(tmp, acc);
    applySpinTaste(out, acc, QUDA_SPIN_TASTE_G5);
    quda::blas::ax(0.125, out);
    break;
  }

  case 14: // three-link 5X
  case 13: // three-link 5Y
  case 11: // three-link 5Z
  case 7:  // three-link 5T
  {
    ColorSpinorField pr1(cudaParam); // cudaColorSpinorField = 0
    ColorSpinorField pr2(cudaParam); // cudaColorSpinorField = 0
    ColorSpinorField acc(cudaParam); // cudaColorSpinorField = 0

    applySpinTaste(out, in, spin);

    int noDir = 0;
    int dirs[3];

    // quda::blas::ax(0.0, acc);
    if (offset == 14) {
      noDir = 0;
    } else if (offset == 13) {
      noDir = 1;
    } else if (offset == 11) {
      noDir = 2;
    } else if (offset == 7) {
      noDir = 3;
    }
    {
      int j = 0;
      for (int i = 0; i < 4; i++) {
        if (i == noDir) continue;
        dirs[j++] = i;
      }
    }

    for (int i = 0; i < 3; i++) {

      const int d1 = dirs[(i + 0) % 3];
      const int d2 = dirs[(i + 1) % 3];
      const int d3 = dirs[(i + 2) % 3];

      // Accumulate result in acc
      myCovDev.MCD(tmp, out, d1);
      myCovDev.MCD(pr1, out, d1 + 4);
      quda::blas::xpy(pr1, tmp);
      applySpinTaste(pr1, tmp, gDirs[d1]);
      myCovDev.MCD(tmp, pr1, d2);
      myCovDev.MCD(pr2, pr1, d2 + 4);
      quda::blas::xpy(pr2, tmp);
      applySpinTaste(pr2, tmp, gDirs[d2]);
      myCovDev.MCD(tmp, pr2, d3);
      myCovDev.MCD(pr1, pr2, d3 + 4);
      quda::blas::xpy(pr1, tmp);
      applySpinTaste(pr1, tmp, gDirs[d3]);
      quda::blas::xpy(pr1, acc);

      // Accumulate result in acc
      myCovDev.MCD(tmp, out, d3);
      myCovDev.MCD(pr1, out, d3 + 4);
      quda::blas::xpy(pr1, tmp);
      applySpinTaste(pr1, tmp, gDirs[d3]);
      myCovDev.MCD(tmp, pr1, d2);
      myCovDev.MCD(pr2, pr1, d2 + 4);
      quda::blas::xpy(pr2, tmp);
      applySpinTaste(pr2, tmp, gDirs[d2]);
      myCovDev.MCD(tmp, pr2, d1);
      myCovDev.MCD(pr1, pr2, d1 + 4);
      quda::blas::xpy(pr1, tmp);
      applySpinTaste(pr1, tmp, gDirs[d1]);
      quda::blas::mxpy(pr1, acc);
    }

    applySpinTaste(out, acc, QUDA_SPIN_TASTE_G5);
    quda::blas::ax(0.125 / 6., out);
    break;
  }

  case 15: // four-link 5
  {
    const int dPlus[12][4] = {{0, 1, 2, 3}, {1, 2, 0, 3}, {2, 0, 1, 3}, {0, 3, 1, 2}, {1, 3, 2, 0}, {2, 3, 0, 1},
                              {3, 2, 1, 0}, {3, 0, 2, 1}, {3, 1, 0, 2}, {2, 1, 3, 0}, {0, 2, 3, 1}, {1, 0, 3, 2}};
    const int dMnus[12][4] = {{0, 2, 1, 3}, {1, 0, 2, 3}, {2, 1, 0, 3}, {0, 3, 2, 1}, {1, 3, 0, 2}, {2, 3, 1, 0},
                              {3, 1, 2, 0}, {3, 2, 0, 1}, {3, 0, 1, 2}, {1, 2, 3, 0}, {2, 0, 3, 1}, {0, 1, 3, 2}};

    ColorSpinorField pr1(cudaParam); // cudaColorSpinorField = 0
    ColorSpinorField pr2(cudaParam); // cudaColorSpinorField = 0
    ColorSpinorField acc(cudaParam); // cudaColorSpinorField = 0

    applySpinTaste(out, in, spin);

    for (int i = 0; i < 12; i++) {

      const int d1 = dPlus[i][0];
      const int d2 = dPlus[i][1];
      const int d3 = dPlus[i][2];
      const int d4 = dPlus[i][3];

      // Accumulate result in acc
      myCovDev.MCD(tmp, out, d1);
      myCovDev.MCD(pr1, out, d1 + 4);
      quda::blas::xpy(pr1, tmp);
      applySpinTaste(pr1, tmp, gDirs[d1]);
      myCovDev.MCD(tmp, pr1, d2);
      myCovDev.MCD(pr2, pr1, d2 + 4);
      quda::blas::xpy(pr2, tmp);
      applySpinTaste(pr2, tmp, gDirs[d2]);
      myCovDev.MCD(tmp, pr2, d3);
      myCovDev.MCD(pr1, pr2, d3 + 4);
      quda::blas::xpy(pr1, tmp);
      applySpinTaste(pr1, tmp, gDirs[d3]);
      myCovDev.MCD(tmp, pr1, d4);
      myCovDev.MCD(pr2, pr1, d4 + 4);
      quda::blas::xpy(pr2, tmp);
      applySpinTaste(pr2, tmp, gDirs[d4]);
      quda::blas::xpy(pr2, acc);

      const int m1 = dMnus[i][0];
      const int m2 = dMnus[i][1];
      const int m3 = dMnus[i][2];
      const int m4 = dMnus[i][3];

      // Accumulate result in acc
      myCovDev.MCD(tmp, out, m1);
      myCovDev.MCD(pr1, out, m1 + 4);
      quda::blas::xpy(pr1, tmp);
      applySpinTaste(pr1, tmp, gDirs[m1]);
      myCovDev.MCD(tmp, pr1, m2);
      myCovDev.MCD(pr2, pr1, m2 + 4);
      quda::blas::xpy(pr2, tmp);
      applySpinTaste(pr2, tmp, gDirs[m2]);
      myCovDev.MCD(tmp, pr2, m3);
      myCovDev.MCD(pr1, pr2, m3 + 4);
      quda::blas::xpy(pr1, tmp);
      applySpinTaste(pr1, tmp, gDirs[m3]);
      myCovDev.MCD(tmp, pr1, m4);
      myCovDev.MCD(pr2, pr1, m4 + 4);
      quda::blas::xpy(pr2, tmp);
      applySpinTaste(pr2, tmp, gDirs[m4]);
      quda::blas::mxpy(pr2, acc);
    }

    applySpinTaste(out, acc, QUDA_SPIN_TASTE_G5);
    quda::blas::ax(0.0625 / 24., out);
    break;
  }
  }

  // FIXME: This is not exactly all covDev
  profileCovDev.TPSTOP(QUDA_PROFILE_COMPUTE);

  out_h = out;

  if (getVerbosity() >= QUDA_DEBUG_VERBOSE) {
    double cpu = blas::norm2(out_h);
    double gpu = blas::norm2(out);
    printfQuda("Out CPU %e CUDA %e\n", cpu, gpu);
  }

  popVerbosity();
}

void covDevQuda(void *h_out, void *h_in, int dir, QudaInvertParam *param)
{
  auto profile = pushProfile(profileCovDev, param);

  QudaInvertParam &inv_param = *param;
  const auto &gauge = *gaugePrecise; //(inv_param->dslash_type != QUDA_ASQTAD_DSLASH) ? *gaugePrecise : *gaugeFatPrecise;

  inv_param.solution_type = QUDA_MAT_SOLUTION;
  inv_param.dirac_order = QUDA_DIRAC_ORDER;

  // if ((!gaugePrecise && inv_param->dslash_type != QUDA_ASQTAD_DSLASH)
  //    || ((!gaugeFatPrecise || !gaugeLongPrecise) && inv_param->dslash_type == QUDA_ASQTAD_DSLASH))
  if (!gaugePrecise) errorQuda("Gauge field not allocated");

  pushVerbosity(inv_param.verbosity);
  if (getVerbosity() >= QUDA_DEBUG_VERBOSE) printQudaInvertParam(&inv_param);

  ColorSpinorParam cpuParam(h_in, inv_param, gauge.X(), false, inv_param.input_location);
  ColorSpinorField in_h(cpuParam);
  ColorSpinorParam cudaParam(cpuParam, inv_param, QUDA_CUDA_FIELD_LOCATION);

  cpuParam.v = h_out;
  cpuParam.location = inv_param.output_location;
  ColorSpinorField out_h(cpuParam);

  cudaParam.create = QUDA_NULL_FIELD_CREATE;
  ColorSpinorField in(cudaParam); // cudaColorSpinorField
  in = in_h;
  ColorSpinorField out(cudaParam); // cudaColorSpinorField
  out = in;

  profileCovDev.TPSTART(QUDA_PROFILE_COMPUTE);

  if (getVerbosity() >= QUDA_DEBUG_VERBOSE) {
    double cpu = blas::norm2(in_h);
    double gpu = blas::norm2(in);
    printfQuda("In CPU %e CUDA %e\n", cpu, gpu);
  }

  inv_param.dslash_type = QUDA_COVDEV_DSLASH; // ensure we use the correct dslash
  DiracParam diracParam;
  setDiracParam(diracParam, &inv_param, false);

  GaugeCovDev myCovDev(diracParam); // create the Dirac operator
  myCovDev.MCD(out, in, dir);       // apply the operator
  profileCovDev.TPSTOP(QUDA_PROFILE_COMPUTE);

  out_h = out;

  if (getVerbosity() >= QUDA_DEBUG_VERBOSE) {
    double cpu = blas::norm2(out_h);
    double gpu = blas::norm2(out);
    printfQuda("Out CPU %e CUDA %e\n", cpu, gpu);
  }

  popVerbosity();
}

void MatQuda(void *h_out, void *h_in, QudaInvertParam *inv_param)
{
  pushVerbosity(inv_param->verbosity);

  const auto &gauge = (inv_param->dslash_type != QUDA_ASQTAD_DSLASH) ? *gaugePrecise : *gaugeFatPrecise;

  if ((!gaugePrecise && inv_param->dslash_type != QUDA_ASQTAD_DSLASH)
      || ((!gaugeFatPrecise || !gaugeLongPrecise) && inv_param->dslash_type == QUDA_ASQTAD_DSLASH))
    errorQuda("Gauge field not allocated");
  if (cloverPrecise == nullptr && ((inv_param->dslash_type == QUDA_CLOVER_WILSON_DSLASH) || (inv_param->dslash_type == QUDA_TWISTED_CLOVER_DSLASH)))
    errorQuda("Clover field not allocated");
  if (getVerbosity() >= QUDA_DEBUG_VERBOSE) printQudaInvertParam(inv_param);

  bool pc = (inv_param->solution_type == QUDA_MATPC_SOLUTION ||
      inv_param->solution_type == QUDA_MATPCDAG_MATPC_SOLUTION);

  ColorSpinorParam cpuParam(h_in, *inv_param, gauge.X(), pc, inv_param->input_location);
  ColorSpinorField in_h(cpuParam);

  ColorSpinorParam cudaParam(cpuParam, *inv_param, QUDA_CUDA_FIELD_LOCATION);
  ColorSpinorField in(cudaParam);
  in = in_h;

  logQuda(QUDA_DEBUG_VERBOSE, "In CPU %e CUDA %e\n", blas::norm2(in_h), blas::norm2(in));

  cudaParam.create = QUDA_NULL_FIELD_CREATE;
  cudaParam.location = QUDA_CUDA_FIELD_LOCATION;
  ColorSpinorField out(cudaParam);

  DiracParam diracParam;
  setDiracParam(diracParam, inv_param, pc);

  distanceReweight(in, *inv_param, true);

  Dirac *dirac = Dirac::create(diracParam); // create the Dirac operator
  dirac->M(out, in); // apply the operator
  delete dirac; // clean up

  distanceReweight(out, *inv_param, false);

  double kappa = inv_param->kappa;
  if (pc) {
    if (inv_param->mass_normalization == QUDA_MASS_NORMALIZATION) {
      blas::ax(0.25/(kappa*kappa), out);
    } else if (inv_param->mass_normalization == QUDA_ASYMMETRIC_MASS_NORMALIZATION) {
      blas::ax(0.5/kappa, out);
    }
  } else {
    if (inv_param->mass_normalization == QUDA_MASS_NORMALIZATION ||
        inv_param->mass_normalization == QUDA_ASYMMETRIC_MASS_NORMALIZATION) {
      blas::ax(0.5/kappa, out);
    }
  }

  cpuParam.v = h_out;
  cpuParam.location = inv_param->output_location;
  ColorSpinorField out_h(cpuParam);
  out_h = out;

  logQuda(QUDA_DEBUG_VERBOSE, "Out CPU %e CUDA %e\n", blas::norm2(out_h), blas::norm2(out));
  popVerbosity();
}


void MatDagMatQuda(void *h_out, void *h_in, QudaInvertParam *inv_param)
{
  pushVerbosity(inv_param->verbosity);

  const auto &gauge = (inv_param->dslash_type != QUDA_ASQTAD_DSLASH) ? *gaugePrecise : *gaugeFatPrecise;

  if ((!gaugePrecise && inv_param->dslash_type != QUDA_ASQTAD_DSLASH)
      || ((!gaugeFatPrecise || !gaugeLongPrecise) && inv_param->dslash_type == QUDA_ASQTAD_DSLASH))
    errorQuda("Gauge field not allocated");
  if (cloverPrecise == nullptr && ((inv_param->dslash_type == QUDA_CLOVER_WILSON_DSLASH) || (inv_param->dslash_type == QUDA_TWISTED_CLOVER_DSLASH)))
    errorQuda("Clover field not allocated");
  if (getVerbosity() >= QUDA_DEBUG_VERBOSE) printQudaInvertParam(inv_param);

  bool pc = (inv_param->solution_type == QUDA_MATPC_SOLUTION ||
      inv_param->solution_type == QUDA_MATPCDAG_MATPC_SOLUTION);

  ColorSpinorParam cpuParam(h_in, *inv_param, gauge.X(), pc, inv_param->input_location);
  ColorSpinorField in_h(cpuParam);

  ColorSpinorParam cudaParam(cpuParam, *inv_param, QUDA_CUDA_FIELD_LOCATION);
  ColorSpinorField in(cudaParam);
  in = in_h;

  logQuda(QUDA_DEBUG_VERBOSE, "In CPU %e CUDA %e\n", blas::norm2(in_h), blas::norm2(in));

  cudaParam.create = QUDA_NULL_FIELD_CREATE;
  ColorSpinorField out(cudaParam);

  //  double kappa = inv_param->kappa;
  //  if (inv_param->dirac_order == QUDA_CPS_WILSON_DIRAC_ORDER) kappa *= gaugePrecise->anisotropy;

  DiracParam diracParam;
  setDiracParam(diracParam, inv_param, pc);

  distanceReweight(in, *inv_param, true);

  Dirac *dirac = Dirac::create(diracParam); // create the Dirac operator
  dirac->MdagM(out, in); // apply the operator
  delete dirac; // clean up

  distanceReweight(out, *inv_param, false);

  double kappa = inv_param->kappa;
  if (pc) {
    if (inv_param->mass_normalization == QUDA_MASS_NORMALIZATION) {
      blas::ax(1.0/std::pow(2.0*kappa,4), out);
    } else if (inv_param->mass_normalization == QUDA_ASYMMETRIC_MASS_NORMALIZATION) {
      blas::ax(0.25/(kappa*kappa), out);
    }
  } else {
    if (inv_param->mass_normalization == QUDA_MASS_NORMALIZATION ||
        inv_param->mass_normalization == QUDA_ASYMMETRIC_MASS_NORMALIZATION) {
      blas::ax(0.25/(kappa*kappa), out);
    }
  }

  cpuParam.v = h_out;
  cpuParam.location = inv_param->output_location;
  ColorSpinorField out_h(cpuParam);
  out_h = out;

  logQuda(QUDA_DEBUG_VERBOSE, "Out CPU %e CUDA %e\n", blas::norm2(out_h), blas::norm2(out));
  popVerbosity();
}

namespace quda
{
  bool canReuseResidentGauge(QudaInvertParam *param)
  {
    if (param->dslash_type != QUDA_ASQTAD_DSLASH) {
      return (gaugePrecise != nullptr) and param->cuda_prec == gaugePrecise->Precision();
    } else {
      return (gaugeFatPrecise != nullptr) and param->cuda_prec == gaugeFatPrecise->Precision();
    }
  }

  GaugeField *getResidentGauge() { return gaugePrecise; }

} // namespace quda

void checkClover(QudaInvertParam *param) {

  if (param->dslash_type != QUDA_CLOVER_WILSON_DSLASH && param->dslash_type != QUDA_TWISTED_CLOVER_DSLASH) {
    return;
  }

  if (param->cuda_prec != cloverPrecise->Precision()) {
    errorQuda("Solve precision %d doesn't match clover precision %d", param->cuda_prec, cloverPrecise->Precision());
  }

  if ((!cloverSloppy || param->cuda_prec_sloppy != cloverSloppy->Precision())
      || (!cloverPrecondition || param->cuda_prec_precondition != cloverPrecondition->Precision())
      || (!cloverRefinement || param->cuda_prec_refinement_sloppy != cloverRefinement->Precision())
      || (!cloverEigensolver || param->cuda_prec_eigensolver != cloverEigensolver->Precision())) {
    freeSloppyCloverQuda();
    QudaPrecision prec[4] = {param->cuda_prec_sloppy, param->cuda_prec_precondition, param->cuda_prec_refinement_sloppy,
                             param->cuda_prec_eigensolver};
    loadSloppyCloverQuda(prec);
  }

  if (cloverPrecise == nullptr) errorQuda("Precise clover field doesn't exist");
  if (cloverSloppy == nullptr) errorQuda("Sloppy clover field doesn't exist");
  if (cloverPrecondition == nullptr) errorQuda("Precondition clover field doesn't exist");
  if (cloverRefinement == nullptr) errorQuda("Refinement clover field doesn't exist");
  if (cloverEigensolver == nullptr) errorQuda("Eigensolver clover field doesn't exist");
}

quda::GaugeField *checkGauge(QudaInvertParam *param)
{
  quda::GaugeField *cudaGauge = nullptr;
  if (param->dslash_type != QUDA_ASQTAD_DSLASH) {
    if (gaugePrecise == nullptr) errorQuda("Precise gauge field doesn't exist");

    if (param->cuda_prec != gaugePrecise->Precision()) {
      errorQuda("Solve precision %d doesn't match gauge precision %d", param->cuda_prec, gaugePrecise->Precision());
    }

    if (param->cuda_prec_sloppy != gaugeSloppy->Precision()
        || param->cuda_prec_precondition != gaugePrecondition->Precision()
        || param->cuda_prec_refinement_sloppy != gaugeRefinement->Precision()
        || param->cuda_prec_eigensolver != gaugeEigensolver->Precision()) {
      QudaPrecision precision[4] = {param->cuda_prec_sloppy, param->cuda_prec_precondition,
                                    param->cuda_prec_refinement_sloppy, param->cuda_prec_eigensolver};
      QudaReconstructType recon[4] = {gaugeSloppy->Reconstruct(), gaugePrecondition->Reconstruct(),
                                      gaugeRefinement->Reconstruct(), gaugeEigensolver->Reconstruct()};
      freeSloppyGaugeQuda();
      loadSloppyGaugeQuda(precision, recon);
    }

    if (gaugeSloppy == nullptr) errorQuda("Sloppy gauge field doesn't exist");
    if (gaugePrecondition == nullptr) errorQuda("Precondition gauge field doesn't exist");
    if (gaugeRefinement == nullptr) errorQuda("Refinement gauge field doesn't exist");
    if (gaugeEigensolver == nullptr) errorQuda("Refinement gauge field doesn't exist");
    if (param->overlap) {
      if (gaugeExtended == nullptr) errorQuda("Extended gauge field doesn't exist");
    }
    cudaGauge = gaugePrecise;
  } else {
    if (gaugeFatPrecise == nullptr) errorQuda("Precise gauge fat field doesn't exist");
    if (gaugeLongPrecise == nullptr) errorQuda("Precise gauge long field doesn't exist");

    if (param->cuda_prec != gaugeFatPrecise->Precision()) {
      errorQuda("Solve precision %d doesn't match gauge precision %d", param->cuda_prec, gaugeFatPrecise->Precision());
    }

    if (param->cuda_prec_sloppy != gaugeFatSloppy->Precision()
        || param->cuda_prec_precondition != gaugeFatPrecondition->Precision()
        || param->cuda_prec_refinement_sloppy != gaugeFatRefinement->Precision()
        || param->cuda_prec_eigensolver != gaugeFatEigensolver->Precision()
        || param->cuda_prec_sloppy != gaugeLongSloppy->Precision()
        || param->cuda_prec_precondition != gaugeLongPrecondition->Precision()
        || param->cuda_prec_refinement_sloppy != gaugeLongRefinement->Precision()
        || param->cuda_prec_eigensolver != gaugeLongEigensolver->Precision()) {

      QudaPrecision precision[4] = {param->cuda_prec_sloppy, param->cuda_prec_precondition,
                                    param->cuda_prec_refinement_sloppy, param->cuda_prec_eigensolver};
      // recon is always no for fat links, so just use long reconstructs here
      QudaReconstructType recon[4] = {gaugeLongSloppy->Reconstruct(), gaugeLongPrecondition->Reconstruct(),
                                      gaugeLongRefinement->Reconstruct(), gaugeLongEigensolver->Reconstruct()};
      freeSloppyGaugeQuda();
      loadSloppyGaugeQuda(precision, recon);
    }

    if (gaugeFatSloppy == nullptr) errorQuda("Sloppy gauge fat field doesn't exist");
    if (gaugeFatPrecondition == nullptr) errorQuda("Precondition gauge fat field doesn't exist");
    if (gaugeFatRefinement == nullptr) errorQuda("Refinement gauge fat field doesn't exist");
    if (gaugeFatEigensolver == nullptr) errorQuda("Eigensolver gauge fat field doesn't exist");
    if (param->overlap) {
      if (gaugeFatExtended == nullptr) errorQuda("Extended gauge fat field doesn't exist");
    }

    if (gaugeLongSloppy == nullptr) errorQuda("Sloppy gauge long field doesn't exist");
    if (gaugeLongPrecondition == nullptr) errorQuda("Precondition gauge long field doesn't exist");
    if (gaugeLongRefinement == nullptr) errorQuda("Refinement gauge long field doesn't exist");
    if (gaugeLongEigensolver == nullptr) errorQuda("Eigensolver gauge long field doesn't exist");
    if (param->overlap) {
      if (gaugeLongExtended == nullptr) errorQuda("Extended gauge long field doesn't exist");
    }
    cudaGauge = gaugeFatPrecise;
  }

  checkClover(param);

  return cudaGauge;
}

void cloverQuda(void *h_out, void *h_in, QudaInvertParam *inv_param, QudaParity parity, int inverse)
{
  pushVerbosity(inv_param->verbosity);

  if (!initialized) errorQuda("QUDA not initialized");
  if (gaugePrecise == nullptr) errorQuda("Gauge field not allocated");
  if (cloverPrecise == nullptr) errorQuda("Clover field not allocated");

  if (getVerbosity() >= QUDA_DEBUG_VERBOSE) printQudaInvertParam(inv_param);

  if ((inv_param->dslash_type != QUDA_CLOVER_WILSON_DSLASH) && (inv_param->dslash_type != QUDA_TWISTED_CLOVER_DSLASH))
    errorQuda("Cannot apply the clover term for a non Wilson-clover or Twisted-mass-clover dslash");

  ColorSpinorParam cpuParam(h_in, *inv_param, gaugePrecise->X(), true);

  ColorSpinorField in_h(cpuParam);

  ColorSpinorParam cudaParam(cpuParam, *inv_param, QUDA_CUDA_FIELD_LOCATION);
  ColorSpinorField in(cudaParam);
  in = in_h;

  logQuda(QUDA_DEBUG_VERBOSE, "In CPU %e CUDA %e\n", blas::norm2(in_h), blas::norm2(in));

  cudaParam.create = QUDA_NULL_FIELD_CREATE;
  ColorSpinorField out(cudaParam);

  if (inv_param->dirac_order == QUDA_CPS_WILSON_DIRAC_ORDER) {
    if (parity == QUDA_EVEN_PARITY) {
      parity = QUDA_ODD_PARITY;
    } else {
      parity = QUDA_EVEN_PARITY;
    }
    blas::ax(gaugePrecise->Anisotropy(), in);
  }
  bool pc = true;

  DiracParam diracParam;
  setDiracParam(diracParam, inv_param, pc);
	//FIXME: Do we need this for twisted clover???
  DiracCloverPC dirac(diracParam); // create the Dirac operator
  if (!inverse) dirac.Clover(out, in, parity); // apply the clover operator
  else dirac.CloverInv(out, in, parity);

  cpuParam.v = h_out;
  cpuParam.location = inv_param->output_location;
  ColorSpinorField out_h(cpuParam);
  out_h = out;

  logQuda(QUDA_DEBUG_VERBOSE, "Out CPU %e CUDA %e\n", blas::norm2(out_h), blas::norm2(out));
  popVerbosity();
}

void eigensolveQuda(void **host_evecs, double _Complex *host_evals, QudaEigParam *eig_param)
{
  if (!initialized) errorQuda("QUDA not initialized");

  // Transfer the inv param structure contained in eig_param.
  // This will define the operator to be eigensolved.
  QudaInvertParam *inv_param = eig_param->invert_param;

  auto profile = pushProfile(profileEigensolve, inv_param);

  // QUDA can employ even-odd preconditioning to an operator.
  // For the eigensolver the solution type must match
  // the solve type, i.e., there is no full solution reconstruction
  // for an even-odd preconditioned solve. In the eigensolver we allow
  // for M, Mdag, MdagM, and MMdag type operators, chosen via
  // eig_use_dagger and eig_use_norm_op booleans,
  // each combination of which may be preconditioned via eig_use_pc_op. We select
  // the correct QudaInvertParam values for the solve_type and
  // solution_type based on those three booleans

  if (eig_param->use_pc) {
    if (eig_param->use_norm_op)
      inv_param->solve_type = QUDA_NORMOP_PC_SOLVE;
    else
      inv_param->solve_type = QUDA_DIRECT_PC_SOLVE;
    inv_param->solution_type = QUDA_MATPC_SOLUTION;
  } else {
    if (eig_param->use_norm_op)
      inv_param->solve_type = QUDA_NORMOP_SOLVE;
    else
      inv_param->solve_type = QUDA_DIRECT_SOLVE;
    inv_param->solution_type = QUDA_MAT_SOLUTION;
  }
  //------------------------------------------------------------------

  // Ensure that the parameter structures are sound.
  checkInvertParam(inv_param);
  checkEigParam(eig_param);

  // Check that the gauge field is valid
  GaugeField *cudaGauge = checkGauge(inv_param);

  // Set iter statistics to zero
  inv_param->iter = 0;

  // Dump all eigensolver and invert param variables to stdout if requested.
  pushVerbosity(inv_param->verbosity);
  if (getVerbosity() >= QUDA_DEBUG_VERBOSE) {
    printQudaInvertParam(inv_param);
    printQudaEigParam(eig_param);
  }

  // Define problem matrix
  //------------------------------------------------------
  Dirac *d = nullptr;
  Dirac *dSloppy = nullptr;
  Dirac *dPre = nullptr;
  Dirac *dEig = nullptr;

  // Create the dirac operator with a sloppy and a precon.
  bool pc_solve = (inv_param->solve_type == QUDA_DIRECT_PC_SOLVE) || (inv_param->solve_type == QUDA_NORMOP_PC_SOLVE);
  createDiracWithEig(d, dSloppy, dPre, dEig, *inv_param, pc_solve, eig_param->use_smeared_gauge);
  Dirac &dirac = *dEig;
  //------------------------------------------------------

  // Construct vectors
  //------------------------------------------------------
  // Create host wrappers around application vector set
  ColorSpinorParam cpuParam(nullptr, *inv_param, cudaGauge->X(), inv_param->solution_type, inv_param->input_location);

  int n_eig = eig_param->n_conv;
  if (eig_param->compute_svd) n_eig *= 2;
  std::vector<ColorSpinorField> host_evecs_(n_eig);

  if (host_evecs) {
    cpuParam.create = QUDA_REFERENCE_FIELD_CREATE;
    for (int i = 0; i < n_eig; i++) {
      cpuParam.v = host_evecs[i];
      host_evecs_[i] = ColorSpinorField(cpuParam);
    }
  } else {
    cpuParam.create = QUDA_ZERO_FIELD_CREATE;
    for (int i = 0; i < n_eig; i++) { host_evecs_[i] = ColorSpinorField(cpuParam); }
  }

  // Create device side ColorSpinorField vector space to pass to the
  // compute function. Download any user supplied data as an initial guess.
  ColorSpinorParam cudaParam(cpuParam, *inv_param, QUDA_CUDA_FIELD_LOCATION);
  cudaParam.create = QUDA_ZERO_FIELD_CREATE;
  cudaParam.setPrecision(inv_param->cuda_prec_eigensolver, inv_param->cuda_prec_eigensolver, true);
  // Ensure device vectors qre in UKQCD basis for Wilson type fermions
  if (cudaParam.nSpin != 1) cudaParam.gammaBasis = QUDA_UKQCD_GAMMA_BASIS;

  std::vector<ColorSpinorField> kSpace(n_eig);
  for (int i = 0; i < n_eig; i++) {
    kSpace[i] = ColorSpinorField(cudaParam);
    if (i < eig_param->block_size) kSpace[i] = host_evecs_[i];
  }

  // Simple vector for eigenvalues.
  std::vector<Complex> evals(eig_param->n_conv, 0.0);
  //------------------------------------------------------

  // Sanity checks for operator/eigensolver compatibility.
  //------------------------------------------------------
  // If you attempt to compute part of the imaginary spectrum of a hermitian matrix,
  // the solver will fail.
  // Is the spectrum pure imaginary?
  if (eig_param->spectrum == QUDA_SPECTRUM_LI_EIG || eig_param->spectrum == QUDA_SPECTRUM_SI_EIG) {
    // Is the operator hermitian?
    if ((eig_param->use_norm_op || (inv_param->dslash_type == QUDA_LAPLACE_DSLASH))
        || ((inv_param->dslash_type == QUDA_STAGGERED_DSLASH || inv_param->dslash_type == QUDA_ASQTAD_DSLASH)
            && inv_param->solve_type == QUDA_DIRECT_PC_SOLVE)) {
      errorQuda("Cannot compute the pure imaginary spectrum of a hermitian operator");
    }
  }

  // Gamma5 pre-multiplication is only supported for the M type operator
  if (eig_param->compute_gamma5) {
    if (eig_param->use_norm_op || eig_param->use_dagger) {
      errorQuda("gamma5 premultiplication is only supported for M type operators: dag = %s, normop = %s",
                eig_param->use_dagger ? "true" : "false", eig_param->use_norm_op ? "true" : "false");
    }
  }
  //------------------------------------------------------
  // We must construct the correct Dirac operator type based on the three
  // options: The normal operator, the daggered operator, and if we pre
  // multiply by gamma5. Each combination requires a unique Dirac operator
  // object.
  DiracMatrix *m = nullptr;
  if (!eig_param->use_norm_op && !eig_param->use_dagger && eig_param->compute_gamma5) {
    m = new DiracG5M(dirac);
  } else if (!eig_param->use_norm_op && !eig_param->use_dagger && !eig_param->compute_gamma5) {
    m = new DiracM(dirac);
  } else if (!eig_param->use_norm_op && eig_param->use_dagger) {
    m = new DiracMdag(dirac);
  } else if (eig_param->use_norm_op && !eig_param->use_dagger) {
    m = new DiracMdagM(dirac);
  } else if (eig_param->use_norm_op && eig_param->use_dagger) {
    m = new DiracMMdag(dirac);
  } else {
    errorQuda("Invalid use_norm_op, dagger, gamma_5 combination");
  }

  // Perform the eigensolve
  if (eig_param->arpack_check) {
    arpack_solve(host_evecs_, evals, *m, eig_param);
  } else {
    auto *eig_solve = quda::EigenSolver::create(eig_param, *m);
    (*eig_solve)(kSpace, evals);
    delete eig_solve;
  }

  delete m;

  // Transfer Eigenpairs back to host if using GPU eigensolver. The copy
  // will automatically rotate from device UKQCD gamma basis to the
  // host side gamma basis.
  memcpy(host_evals, evals.data(), sizeof(Complex) * evals.size());

  if (!(eig_param->arpack_check)) {
    for (int i = 0; i < n_eig; i++) host_evecs_[i] = kSpace[i];
  }

  delete d;
  delete dSloppy;
  delete dPre;
  delete dEig;

  popVerbosity();
}

multigrid_solver::multigrid_solver(QudaMultigridParam &mg_param)
{
  QudaInvertParam *param = mg_param.invert_param;
  // set whether we are going to use native or generic blas
  blas_lapack::set_native(param->native_blas_lapack);

  checkMultigridParam(&mg_param);
  GaugeField *cudaGauge = checkGauge(param);

  // check MG params (needs to go somewhere else)
  if (mg_param.n_level > QUDA_MAX_MG_LEVEL)
    errorQuda("Requested MG levels %d greater than allowed maximum %d", mg_param.n_level, QUDA_MAX_MG_LEVEL);
  for (int i=0; i<mg_param.n_level; i++) {
    if (mg_param.smoother_solve_type[i] != QUDA_DIRECT_SOLVE && mg_param.smoother_solve_type[i] != QUDA_DIRECT_PC_SOLVE)
      errorQuda("Unsupported smoother solve type %d on level %d", mg_param.smoother_solve_type[i], i);
  }
  if (param->solve_type != QUDA_DIRECT_SOLVE)
    errorQuda("Outer MG solver can only use QUDA_DIRECT_SOLVE at present");

  if (getVerbosity() >= QUDA_DEBUG_VERBOSE) printQudaMultigridParam(&mg_param);

  bool pc_solution = (param->solution_type == QUDA_MATPC_SOLUTION) ||
    (param->solution_type == QUDA_MATPCDAG_MATPC_SOLUTION);

  bool outer_pc_solve = (param->solve_type == QUDA_DIRECT_PC_SOLVE) ||
    (param->solve_type == QUDA_NORMOP_PC_SOLVE);

  // create the dirac operators for the fine grid

  // this is the Dirac operator we use for inter-grid residual computation
  DiracParam diracParam;
  setDiracSloppyParam(diracParam, param, outer_pc_solve);
  d = Dirac::create(diracParam);
  m = new DiracM(*d);

  // this is the Dirac operator we use for smoothing
  DiracParam diracSmoothParam;
  bool fine_grid_pc_solve = (mg_param.smoother_solve_type[0] == QUDA_DIRECT_PC_SOLVE) ||
    (mg_param.smoother_solve_type[0] == QUDA_NORMOP_PC_SOLVE);
  setDiracSloppyParam(diracSmoothParam, param, fine_grid_pc_solve);
  diracSmoothParam.halo_precision = mg_param.smoother_halo_precision[0];
  dSmooth = Dirac::create(diracSmoothParam);
  mSmooth = new DiracM(*dSmooth);

  // this is the Dirac operator we use for sloppy smoothing (we use the preconditioner fields for this)
  DiracParam diracSmoothSloppyParam;
  setDiracPreParam(diracSmoothSloppyParam, param, fine_grid_pc_solve,
		   mg_param.smoother_schwarz_type[0] == QUDA_INVALID_SCHWARZ ? true : false);
  diracSmoothSloppyParam.halo_precision = mg_param.smoother_halo_precision[0];

  dSmoothSloppy = Dirac::create(diracSmoothSloppyParam);
  mSmoothSloppy = new DiracM(*dSmoothSloppy);

  ColorSpinorParam csParam(nullptr, *param, cudaGauge->X(), pc_solution, mg_param.setup_location[0]);
  csParam.create = QUDA_NULL_FIELD_CREATE;
  QudaPrecision Bprec = mg_param.precision_null[0];
  Bprec = (mg_param.setup_location[0] == QUDA_CPU_FIELD_LOCATION && Bprec < QUDA_SINGLE_PRECISION ? QUDA_SINGLE_PRECISION : Bprec);
  csParam.setPrecision(Bprec, Bprec, true);
  if (mg_param.setup_location[0] == QUDA_CPU_FIELD_LOCATION) csParam.fieldOrder = QUDA_SPACE_SPIN_COLOR_FIELD_ORDER;
  csParam.mem_type = mg_param.setup_minimize_memory == QUDA_BOOLEAN_TRUE ? QUDA_MEMORY_MAPPED : QUDA_MEMORY_DEVICE;
  B.resize(mg_param.n_vec[0]);

  if (mg_param.transfer_type[0] == QUDA_TRANSFER_COARSE_KD || mg_param.transfer_type[0] == QUDA_TRANSFER_OPTIMIZED_KD
      || mg_param.transfer_type[0] == QUDA_TRANSFER_OPTIMIZED_KD_DROP_LONG) {
    // Create the ColorSpinorField as a "container" for metadata.
    csParam.create = QUDA_REFERENCE_FIELD_CREATE;
  }

  for (int i = 0; i < mg_param.n_vec[0]; i++) { B[i] = ColorSpinorField(csParam); }

  // fill out the MG parameters for the fine level
  mgParam = new MGParam(mg_param, B, m, mSmooth, mSmoothSloppy);

  mg = new MG(*mgParam);
  mgParam->updateInvertParam(*param);
}

void *newMultigridQuda(QudaMultigridParam *mg_param)
{
  profilerStart(__func__);
  auto profile = pushProfile(profileInvert, mg_param->invert_param);
  pushVerbosity(mg_param->invert_param->verbosity);

  auto *mg = new multigrid_solver(*mg_param);

  popVerbosity();
  profilerStop(__func__);
  return static_cast<void*>(mg);
}

void destroyMultigridQuda(void *mg) {
  delete static_cast<multigrid_solver*>(mg);
}

void updateMultigridQuda(void *mg_, QudaMultigridParam *mg_param)
{
  profilerStart(__func__);
  auto profile = pushProfile(profileInvert, mg_param->invert_param);
  pushVerbosity(mg_param->invert_param->verbosity);

  profileInvert.TPSTART(QUDA_PROFILE_PREAMBLE);

  auto *mg = static_cast<multigrid_solver*>(mg_);
  checkMultigridParam(mg_param);

  QudaInvertParam *param = mg_param->invert_param;
  // check the gauge fields have been created and set the precision as needed
  checkGauge(param);

  // for reporting level 1 is the fine level but internally use level 0 for indexing
  // sprintf(mg->prefix,"MG level 1 (%s): ", param.location == QUDA_CUDA_FIELD_LOCATION ? "GPU" : "CPU" );
  // setOutputPrefix(prefix);
  setOutputPrefix("MG level 1 (GPU): "); //fix me

  // Check if we're doing a thin update only
  if (mg_param->thin_update_only) {
    // FIXME: add support for updating kappa, mu as appropriate

    // FIXME: assumes gauge parameters haven't changed.
    // These routines will set gauge = gaugeFat for DiracImprovedStaggered
    mg->d->updateFields(gaugeSloppy, gaugeFatSloppy, gaugeLongSloppy, cloverSloppy);
    mg->d->setMass(param->mass);

    mg->dSmooth->updateFields(gaugeSloppy, gaugeFatSloppy, gaugeLongSloppy, cloverSloppy);
    mg->dSmooth->setMass(param->mass);

    if (mg->dSmoothSloppy != mg->dSmooth) {
      if (param->overlap) {
        mg->dSmoothSloppy->updateFields(gaugeExtended, gaugeFatExtended, gaugeLongExtended, cloverPrecondition);
      } else {
        mg->dSmoothSloppy->updateFields(gaugePrecondition, gaugeFatPrecondition, gaugeLongPrecondition,
                                        cloverPrecondition);
      }
      mg->dSmoothSloppy->setMass(param->mass);
    }
    // The above changes are propagated internally by use of references, pointers, etc, so
    // no further updates are needed.

    // If we're doing a staggered or asqtad KD op, a thin update needs to update the
    // fields for the KD op as well.
    if (mg_param->transfer_type[0] == QUDA_TRANSFER_OPTIMIZED_KD
        || mg_param->transfer_type[0] == QUDA_TRANSFER_OPTIMIZED_KD_DROP_LONG) {
      if (param->overlap) errorQuda("Updating the staggered/asqtad KD field with param->overlap set is not supported");

      mg->mg->resetStaggeredKD(gaugeSloppy, gaugeFatSloppy, gaugeLongSloppy, gaugePrecondition, gaugeFatPrecondition,
                               gaugeLongPrecondition, param->mass);
    }

  } else {

    bool outer_pc_solve = (param->solve_type == QUDA_DIRECT_PC_SOLVE) || (param->solve_type == QUDA_NORMOP_PC_SOLVE);

    // free the previous dirac operators
    if (mg->m) delete mg->m;
    if (mg->mSmooth) delete mg->mSmooth;
    if (mg->mSmoothSloppy) delete mg->mSmoothSloppy;

    if (mg->d) delete mg->d;
    if (mg->dSmooth) delete mg->dSmooth;
    if (mg->dSmoothSloppy && mg->dSmoothSloppy != mg->dSmooth) delete mg->dSmoothSloppy;

    // create new fine dirac operators

    // this is the Dirac operator we use for inter-grid residual computation
    DiracParam diracParam;
    setDiracSloppyParam(diracParam, param, outer_pc_solve);
    mg->d = Dirac::create(diracParam);
    mg->m = new DiracM(*(mg->d));

    // this is the Dirac operator we use for smoothing
    DiracParam diracSmoothParam;
    bool fine_grid_pc_solve = (mg_param->smoother_solve_type[0] == QUDA_DIRECT_PC_SOLVE)
      || (mg_param->smoother_solve_type[0] == QUDA_NORMOP_PC_SOLVE);
    setDiracSloppyParam(diracSmoothParam, param, fine_grid_pc_solve);
    mg->dSmooth = Dirac::create(diracSmoothParam);
    mg->mSmooth = new DiracM(*(mg->dSmooth));

    // this is the Dirac operator we use for sloppy smoothing (we use the preconditioner fields for this)
    DiracParam diracSmoothSloppyParam;
    setDiracPreParam(diracSmoothSloppyParam, param, fine_grid_pc_solve, true);
    mg->dSmoothSloppy = Dirac::create(diracSmoothSloppyParam);
    ;
    mg->mSmoothSloppy = new DiracM(*(mg->dSmoothSloppy));

    mg->mgParam->matResidual = mg->m;
    mg->mgParam->matSmooth = mg->mSmooth;
    mg->mgParam->matSmoothSloppy = mg->mSmoothSloppy;

    mg->mgParam->updateInvertParam(*param);
    if (mg->mgParam->mg_global.invert_param != param) mg->mgParam->mg_global.invert_param = param;

    bool refresh = true;
    mg->mg->reset(refresh);
  }

  setOutputPrefix("");

  profileInvert.TPSTOP(QUDA_PROFILE_PREAMBLE);

  popVerbosity();
  profilerStop(__func__);
}

void dumpMultigridQuda(void *mg_, QudaMultigridParam *mg_param)
{
  profilerStart(__func__);
  auto profile = pushProfile(profileInvert, mg_param->invert_param);
  pushVerbosity(mg_param->invert_param->verbosity);

  auto *mg = static_cast<multigrid_solver*>(mg_);
  checkMultigridParam(mg_param);
  checkGauge(mg_param->invert_param);

  mg->mg->dumpNullVectors();

  popVerbosity();
  profilerStop(__func__);
}

deflated_solver::deflated_solver(QudaEigParam &eig_param, TimeProfile &profile)
  : d(nullptr), m(nullptr), RV(nullptr), deflParam(nullptr), defl(nullptr),  profile(profile) {

  QudaInvertParam *param = eig_param.invert_param;

  if (param->inv_type != QUDA_EIGCG_INVERTER && param->inv_type != QUDA_INC_EIGCG_INVERTER) return;

  GaugeField *cudaGauge = checkGauge(param);

  DiracParam diracParam;
  if(eig_param.cuda_prec_ritz == param->cuda_prec)
  {
    setDiracParam(diracParam, param, (param->solve_type == QUDA_DIRECT_PC_SOLVE) || (param->solve_type == QUDA_NORMOP_PC_SOLVE));
  } else {
    setDiracSloppyParam(diracParam, param, (param->solve_type == QUDA_DIRECT_PC_SOLVE) || (param->solve_type == QUDA_NORMOP_PC_SOLVE));
  }

  const bool pc_solve = (param->solve_type == QUDA_NORMOP_PC_SOLVE);

  d = Dirac::create(diracParam);
  m = pc_solve ? static_cast<DiracMatrix*>( new DiracMdagM(*d) ) : static_cast<DiracMatrix*>( new DiracM(*d));

  ColorSpinorParam ritzParam(nullptr, *param, cudaGauge->X(), pc_solve, eig_param.location);

  ritzParam.create        = QUDA_ZERO_FIELD_CREATE;
  ritzParam.is_composite  = true;
  ritzParam.is_component  = false;
  ritzParam.composite_dim = param->n_ev * param->deflation_grid;
  ritzParam.setPrecision(param->cuda_prec_ritz);

  if (ritzParam.location==QUDA_CUDA_FIELD_LOCATION) {
    ritzParam.setPrecision(param->cuda_prec_ritz, param->cuda_prec_ritz, true); // set native field order
    if (ritzParam.nSpin != 1) ritzParam.gammaBasis = QUDA_UKQCD_GAMMA_BASIS;

    //select memory location here, by default ritz vectors will be allocated on the device
    //but if not sufficient device memory, then the user may choose mapped type of memory
    ritzParam.mem_type = eig_param.mem_type_ritz;
  } else { //host location
    ritzParam.mem_type = QUDA_MEMORY_HOST_PINNED;
  }

  int ritzVolume = 1;
  for(int d = 0; d < ritzParam.nDim; d++) ritzVolume *= ritzParam.x[d];

  if (getVerbosity() == QUDA_DEBUG_VERBOSE) {

    size_t byte_estimate = (size_t)ritzParam.composite_dim*(size_t)ritzVolume*(ritzParam.nColor*ritzParam.nSpin*ritzParam.Precision());
    printfQuda("allocating bytes: %lu (lattice volume %d, prec %d)", byte_estimate, ritzVolume, ritzParam.Precision());
    if (ritzParam.mem_type == QUDA_MEMORY_DEVICE)
      printfQuda("Using device memory type.\n");
    else if (ritzParam.mem_type == QUDA_MEMORY_MAPPED)
      printfQuda("Using mapped memory type.\n");
  }

  RV = ColorSpinorField::Create(ritzParam);

  deflParam = new DeflationParam(eig_param, RV, *m);

  defl = new Deflation(*deflParam, profile);
}

void* newDeflationQuda(QudaEigParam *eig_param) {
  auto profile = pushProfile(profileInvert, eig_param->invert_param);
  auto *defl = new deflated_solver(*eig_param, profileInvert);
  saveProfile(__func__);
  flushProfile();
  return static_cast<void*>(defl);
}

void destroyDeflationQuda(void *df) {
  delete static_cast<deflated_solver*>(df);
}

void invertQuda(void *hp_x, void *hp_b, QudaInvertParam *param)
{
  auto profile = pushProfile(profileInvert, param);
  profilerStart(__func__);

  if (!initialized) errorQuda("QUDA not initialized");

  pushVerbosity(param->verbosity);
  if (getVerbosity() >= QUDA_DEBUG_VERBOSE) printQudaInvertParam(param);

  checkInvertParam(param, hp_x, hp_b);

  // check the gauge fields have been created
  GaugeField *cudaGauge = checkGauge(param);

<<<<<<< HEAD
  // It was probably a bad design decision to encode whether the system is even/odd preconditioned (PC) in
  // solve_type and solution_type, rather than in separate members of QudaInvertParam.  We're stuck with it
  // for now, though, so here we factorize everything for convenience.

  bool pc_solution = (param->solution_type == QUDA_MATPC_SOLUTION) ||
    (param->solution_type == QUDA_MATPCDAG_MATPC_SOLUTION);
  bool pc_solve = (param->solve_type == QUDA_DIRECT_PC_SOLVE) ||
    (param->solve_type == QUDA_NORMOP_PC_SOLVE) || (param->solve_type == QUDA_NORMERR_PC_SOLVE);
  bool mat_solution = (param->solution_type == QUDA_MAT_SOLUTION) ||
    (param->solution_type ==  QUDA_MATPC_SOLUTION);
  bool direct_solve = (param->solve_type == QUDA_DIRECT_SOLVE) ||
    (param->solve_type == QUDA_DIRECT_PC_SOLVE);
  bool norm_error_solve = (param->solve_type == QUDA_NORMERR_SOLVE) ||
    (param->solve_type == QUDA_NORMERR_PC_SOLVE);

  param->iter = 0;

  Dirac *d = nullptr;
  Dirac *dSloppy = nullptr;
  Dirac *dPre = nullptr;
  Dirac *dEig = nullptr;

  // Create the dirac operator and operators for sloppy, precondition,
  // and an eigensolver
  createDiracWithEig(d, dSloppy, dPre, dEig, *param, pc_solve,
                     param->eig_param ? static_cast<QudaEigParam *>(param->eig_param)->use_smeared_gauge : false);

  Dirac &dirac = *d;
  Dirac &diracSloppy = *dSloppy;
  Dirac &diracPre = *dPre;
  Dirac &diracEig = *dEig;

  // wrap CPU host side pointers
  ColorSpinorParam cpuParam(hp_b, *param, cudaGauge->X(), pc_solution, param->input_location);
  ColorSpinorField h_b(cpuParam);

  cpuParam.v = hp_x;
  cpuParam.location = param->output_location;
  ColorSpinorField h_x(cpuParam);

  // download source
  ColorSpinorParam cudaParam(cpuParam, *param, QUDA_CUDA_FIELD_LOCATION);
  cudaParam.create = QUDA_COPY_FIELD_CREATE;
  cudaParam.field = &h_b;
  ColorSpinorField b(cudaParam);

  // now check if we need to invalidate the solutionResident vectors
  ColorSpinorField x;
  if (param->use_resident_solution == 1) {
    for (auto &v : solutionResident) {
      if (b.Precision() != v.Precision() || b.SiteSubset() != v.SiteSubset()) {
        solutionResident.clear();
        break;
      }
    }

    if (!solutionResident.size()) {
      cudaParam.create = QUDA_NULL_FIELD_CREATE;
      solutionResident = std::vector<ColorSpinorField>(1, cudaParam);
    }
    x = solutionResident[0].create_alias(cudaParam);
  } else {
    cudaParam.create = QUDA_NULL_FIELD_CREATE;
    x = ColorSpinorField(cudaParam);
  }

  if (param->use_init_guess == QUDA_USE_INIT_GUESS_YES && !param->chrono_use_resident) { // download initial guess
    // initial guess only supported for single-pass solvers
    if ((param->solution_type == QUDA_MATDAG_MAT_SOLUTION || param->solution_type == QUDA_MATPCDAG_MATPC_SOLUTION) &&
        (param->solve_type == QUDA_DIRECT_SOLVE || param->solve_type == QUDA_DIRECT_PC_SOLVE)) {
      errorQuda("Initial guess not supported for two-pass solver");
    }

    x = h_x; // solution
  } else { // zero initial guess
    blas::zero(x);
  }

  // if we're doing a managed memory MG solve and prefetching is
  // enabled, prefetch all the Dirac matrices. There's probably
  // a better place to put this...
  if (param->inv_type_precondition == QUDA_MG_INVERTER) {
    dirac.prefetch(QUDA_CUDA_FIELD_LOCATION);
    diracSloppy.prefetch(QUDA_CUDA_FIELD_LOCATION);
    diracPre.prefetch(QUDA_CUDA_FIELD_LOCATION);
  }

  profileInvert.TPSTART(QUDA_PROFILE_PREAMBLE);

  double nb = blas::norm2(b);
  if (nb==0.0) errorQuda("Source has zero norm");
  logQuda(QUDA_VERBOSE, "Source: %g\n", nb);
  if (param->use_init_guess == QUDA_USE_INIT_GUESS_YES) logQuda(QUDA_VERBOSE, "Initial guess: %g\n", blas::norm2(x));

  // rescale the source and solution vectors to help prevent the onset of underflow
  if (param->solver_normalization == QUDA_SOURCE_NORMALIZATION) {
    blas::ax(1.0 / sqrt(nb), b);
    blas::ax(1.0 / sqrt(nb), x);
  }

  massRescale(b, *param, false);
  distanceReweight(b, *param, true);

  ColorSpinorField in;
  ColorSpinorField out;
  dirac.prepare(out, in, x, b, param->solution_type);

  logQuda(QUDA_VERBOSE, "Prepared source = %g\n", blas::norm2(in));
  logQuda(QUDA_VERBOSE, "Prepared solution = %g\n", blas::norm2(out));

  // solution_type specifies *what* system is to be solved.
  // solve_type specifies *how* the system is to be solved.
  //
  // We have the following four cases (plus preconditioned variants):
  //
  // solution_type    solve_type    Effect
  // -------------    ----------    ------
  // MAT              DIRECT        Solve Ax=b
  // MATDAG_MAT       DIRECT        Solve A^dag y = b, followed by Ax=y
  // MAT              NORMOP        Solve (A^dag A) x = (A^dag b)
  // MATDAG_MAT       NORMOP        Solve (A^dag A) x = b
  // MAT              NORMERR       Solve (A A^dag) y = b, then x = A^dag y
  //
  // We generally require that the solution_type and solve_type
  // preconditioning match.  As an exception, the unpreconditioned MAT
  // solution_type may be used with any solve_type, including
  // DIRECT_PC and NORMOP_PC.  In these cases, preparation of the
  // preconditioned source and reconstruction of the full solution are
  // taken care of by Dirac::prepare() and Dirac::reconstruct(),
  // respectively.

  profileInvert.TPSTOP(QUDA_PROFILE_PREAMBLE);

  if (mat_solution && !direct_solve && !norm_error_solve) { // prepare source: b' = A^dag b
    ColorSpinorField tmp(in);
    dirac.Mdag(in, tmp);
  } else if (!mat_solution && direct_solve) { // perform the first of two solves: A^dag y = b
    DiracMdag m(dirac), mSloppy(diracSloppy), mPre(diracPre), mEig(diracEig);
    SolverParam solverParam(*param);
    Solver *solve = Solver::create(solverParam, m, mSloppy, mPre, mEig);
    (*solve)(out, in);
    blas::copy(in, out);
    delete solve;
    solverParam.updateInvertParam(*param);
  }

  if (direct_solve) {
    DiracM m(dirac), mSloppy(diracSloppy), mPre(diracPre), mEig(diracEig);
    SolverParam solverParam(*param);

    // chronological forecasting
    if (param->chrono_use_resident && chronoResident[param->chrono_index].size() > 0) {
      bool hermitian = false;
      auto &mChrono = param->chrono_precision == param->cuda_prec ? m : mSloppy;
      chronoExtrapolate(out, in, chronoResident[param->chrono_index], mChrono, hermitian);
    }

    Solver *solve = Solver::create(solverParam, m, mSloppy, mPre, mEig);
    (*solve)(out, in);
    delete solve;
    solverParam.updateInvertParam(*param);
  } else if (!norm_error_solve) {
    DiracMdagM m(dirac), mSloppy(diracSloppy), mPre(diracPre), mEig(diracEig);
    SolverParam solverParam(*param);

    // chronological forecasting
    if (param->chrono_use_resident && chronoResident[param->chrono_index].size() > 0) {
      bool hermitian = true;
      auto &mChrono = param->chrono_precision == param->cuda_prec ? m : mSloppy;
      chronoExtrapolate(out, in, chronoResident[param->chrono_index], mChrono, hermitian);
    }

    // if using a Schwarz preconditioner with a normal operator then we must use the DiracMdagMLocal operator
    if (param->inv_type_precondition != QUDA_INVALID_INVERTER && param->schwarz_type != QUDA_INVALID_SCHWARZ) {
      DiracMdagMLocal mPreLocal(diracPre);
      Solver *solve = Solver::create(solverParam, m, mSloppy, mPreLocal, mEig);
      (*solve)(out, in);
      delete solve;
      solverParam.updateInvertParam(*param);
    } else {
      Solver *solve = Solver::create(solverParam, m, mSloppy, mPre, mEig);
      (*solve)(out, in);
      delete solve;
      solverParam.updateInvertParam(*param);
    }
  } else { // norm_error_solve
    DiracMMdag m(dirac), mSloppy(diracSloppy), mPre(diracPre), mEig(diracEig);
    ColorSpinorField tmp(out);
    SolverParam solverParam(*param);
    Solver *solve = Solver::create(solverParam, m, mSloppy, mPre, mEig);
    (*solve)(tmp, in);    // y = (M M^\dag) b
    dirac.Mdag(out, tmp); // x = M^dag y
    delete solve;
    solverParam.updateInvertParam(*param);
  }

  logQuda(QUDA_VERBOSE, "Solution = %g\n", blas::norm2(x));

  profileInvert.TPSTART(QUDA_PROFILE_EPILOGUE);
  if (param->chrono_make_resident) {
    const int i = param->chrono_index;
    if (i >= QUDA_MAX_CHRONO)
      errorQuda("Requested chrono index %d is outside of max %d\n", i, QUDA_MAX_CHRONO);

    auto &basis = chronoResident[i];

    if (param->chrono_max_dim < (int)basis.size()) {
      errorQuda("Requested chrono_max_dim %i is smaller than already existing chronology %lu", param->chrono_max_dim, basis.size());
    }

    if(not param->chrono_replace_last){
      // if we have not filled the space yet just augment
      if ((int)basis.size() < param->chrono_max_dim) {
        ColorSpinorParam cs_param(out);
        cs_param.setPrecision(param->chrono_precision);
        basis.emplace_back(cs_param);
      }

      // shuffle every entry down one and bring the last to the front
      std::rotate(basis.begin(), basis.end() - 1, basis.end());
    }
    basis[0] = out; // set first entry to new solution
  }
  dirac.reconstruct(x, b, param->solution_type);

  distanceReweight(x, *param, false);

  if (param->solver_normalization == QUDA_SOURCE_NORMALIZATION) {
    // rescale the solution
    blas::ax(sqrt(nb), x);
  }

  if (param->compute_action) {
    Complex action = blas::cDotProduct(b, x);
    param->action[0] = action.real();
    param->action[1] = action.imag();
  }

  profileInvert.TPSTOP(QUDA_PROFILE_EPILOGUE);

  if (!param->make_resident_solution) h_x = x;

  logQuda(QUDA_VERBOSE, "Reconstructed solution: %g\n", blas::norm2(x));
=======
  solve({hp_x}, {hp_b}, *param, *cudaGauge);
>>>>>>> 7e28c4d4

  if (param->use_resident_solution && !param->make_resident_solution) solutionResident.clear();

  profilerStop(__func__);
  popVerbosity();
}

void loadFatLongGaugeQuda(QudaInvertParam *inv_param, QudaGaugeParam *gauge_param, void *milc_fatlinks,
                          void *milc_longlinks)
{
  auto link_recon = gauge_param->reconstruct;
  auto link_recon_sloppy = gauge_param->reconstruct_sloppy;
  auto link_recon_precondition = gauge_param->reconstruct_precondition;

  // Specific gauge parameters for MILC
  int pad_size = 0;
#ifdef MULTI_GPU
  int x_face_size = gauge_param->X[1] * gauge_param->X[2] * gauge_param->X[3] / 2;
  int y_face_size = gauge_param->X[0] * gauge_param->X[2] * gauge_param->X[3] / 2;
  int z_face_size = gauge_param->X[0] * gauge_param->X[1] * gauge_param->X[3] / 2;
  int t_face_size = gauge_param->X[0] * gauge_param->X[1] * gauge_param->X[2] / 2;
  pad_size = MAX(x_face_size, y_face_size);
  pad_size = MAX(pad_size, z_face_size);
  pad_size = MAX(pad_size, t_face_size);
#endif

  int fat_pad = pad_size;
  int link_pad = 3 * pad_size;

  gauge_param->type = (inv_param->dslash_type == QUDA_STAGGERED_DSLASH || inv_param->dslash_type == QUDA_LAPLACE_DSLASH) ?
    QUDA_SU3_LINKS :
    QUDA_ASQTAD_FAT_LINKS;

  gauge_param->ga_pad = fat_pad;
  if (inv_param->dslash_type == QUDA_STAGGERED_DSLASH || inv_param->dslash_type == QUDA_LAPLACE_DSLASH) {
    gauge_param->reconstruct = link_recon;
    gauge_param->reconstruct_sloppy = link_recon_sloppy;
    gauge_param->reconstruct_refinement_sloppy = link_recon_sloppy;
  } else {
    gauge_param->reconstruct = QUDA_RECONSTRUCT_NO;
    gauge_param->reconstruct_sloppy = QUDA_RECONSTRUCT_NO;
    gauge_param->reconstruct_refinement_sloppy = QUDA_RECONSTRUCT_NO;
  }
  gauge_param->reconstruct_precondition = QUDA_RECONSTRUCT_NO;

  loadGaugeQuda(milc_fatlinks, gauge_param);

  if (inv_param->dslash_type == QUDA_ASQTAD_DSLASH) {
    gauge_param->type = QUDA_ASQTAD_LONG_LINKS;
    gauge_param->ga_pad = link_pad;
    gauge_param->staggered_phase_type = QUDA_STAGGERED_PHASE_NO;
    gauge_param->reconstruct = link_recon;
    gauge_param->reconstruct_sloppy = link_recon_sloppy;
    gauge_param->reconstruct_refinement_sloppy = link_recon_sloppy;
    gauge_param->reconstruct_precondition = link_recon_precondition;
    loadGaugeQuda(milc_longlinks, gauge_param);
  }
}


template <class Interface, class... Args>
void callMultiSrcQuda(void **_hp_x, void **_hp_b, QudaInvertParam *param, // color spinor field pointers, and inv_param
                      Interface op, Args... args)
{
  /**
    Here we first re-distribute gauge, color spinor, and clover field to sub-partitions, then call either invertQuda or dslashQuda.
    - For clover and gauge field, we re-distribute the host clover side fields, restore them after.
    - For color spinor field, we re-distribute the host side source fields, and re-collect the host side solution fields.
  */

  profilerStart(__func__);
  auto profile = pushProfile(profileInvertMultiSrc, param);

  CommKey split_key = {param->split_grid[0], param->split_grid[1], param->split_grid[2], param->split_grid[3]};
  int num_sub_partition = quda::product(split_key);

  if (!split_key.is_valid()) {
    errorQuda("split_key = [%d,%d,%d,%d] is not valid", split_key[0], split_key[1], split_key[2], split_key[3]);
  }

  checkInvertParam(param, _hp_x[0], _hp_b[0]);

  if (num_sub_partition == 1) { // In this case we don't split the grid.

    std::vector<void *> x(param->num_src), b(param->num_src);
    for (auto i = 0u; i < x.size(); i++) x[i] = _hp_x[i];
    for (auto i = 0u; i < b.size(); i++) b[i] = _hp_b[i];
    op(x, b, *param, args...);

  } else {

    // Doing the sub-partition arithmatics
    if (param->num_src_per_sub_partition * num_sub_partition != param->num_src) {
      errorQuda("We need to have split_grid[0](=%d) * split_grid[1](=%d) * split_grid[2](=%d) * split_grid[3](=%d) * "
                "num_src_per_sub_partition(=%d) == num_src(=%d).",
                split_key[0], split_key[1], split_key[2], split_key[3], param->num_src_per_sub_partition, param->num_src);
    }

    // Determine if the color spinor field is using a 5d e/o preconditioning
    QudaPCType pc_type = QUDA_4D_PC;
    if (param->dslash_type == QUDA_DOMAIN_WALL_DSLASH) { pc_type = QUDA_5D_PC; }

    // Doesn't work for MG yet.
    if (param->inv_type_precondition == QUDA_MG_INVERTER) errorQuda("Split Grid does NOT work with MG yet");

    checkInvertParam(param, _hp_x[0], _hp_b[0]);

    // Asqtad loads fat and long links; all others (including naive staggered) load thin links
    bool is_asqtad = Dirac::is_asqtad(param->dslash_type);

    GaugeBundleBackup thin_links_bkup;
    GaugeBundleBackup fat_links_bkup;
    GaugeBundleBackup long_links_bkup;

    if (is_asqtad) {
      if (!gaugeFatPrecise || !gaugeLongPrecise)
        errorQuda("Both milc_fatlinks and milc_longlinks need to be non-null for asqtad-type dslash");

      fat_links_bkup.backup(gaugeFatPrecise, gaugeFatSloppy, gaugeFatPrecondition, gaugeFatRefinement,
                            gaugeFatEigensolver, gaugeFatExtended);
      long_links_bkup.backup(gaugeLongPrecise, gaugeLongSloppy, gaugeLongPrecondition, gaugeLongRefinement,
                             gaugeLongEigensolver, gaugeLongExtended);
    } else {
      if (!gaugePrecise) errorQuda("h_gauge is null for a Wilson-type or naive staggered dslash");
      thin_links_bkup.backup(gaugePrecise, gaugeSloppy, gaugePrecondition, gaugeRefinement, gaugeEigensolver,
                             gaugeExtended);
    }

    // Deal with Spinors
    bool pc_solution
      = (param->solution_type == QUDA_MATPC_SOLUTION) || (param->solution_type == QUDA_MATPCDAG_MATPC_SOLUTION);

    lat_dim_t X = is_asqtad ? gaugeFatPrecise->X() : gaugePrecise->X();

    ColorSpinorParam spinorParam(_hp_b[0], *param, X, pc_solution, param->input_location);
    std::vector<ColorSpinorField> _h_b(param->num_src);
    std::vector<ColorSpinorField> _h_x(param->num_src); // wrappers -- for output

    // Create Aliases
    for (int i = 0; i < param->num_src; i++) {
      spinorParam.v = _hp_b[i];
      _h_b[i] = ColorSpinorField(spinorParam);
    }

    for (int i = 0; i < param->num_src; i++) {
      spinorParam.v = _hp_x[i];
      _h_x[i] = ColorSpinorField(spinorParam);
    }

    // Gauge fields/params
    GaugeFieldParam gf_param;
    GaugeFieldParam milc_fatlink_param;
    GaugeFieldParam milc_longlink_param;

    logQuda(QUDA_DEBUG_VERBOSE, "Spliting the grid into sub-partitions: (%2d,%2d,%2d,%2d) / (%2d,%2d,%2d,%2d)\n",
            comm_dim(0), comm_dim(1), comm_dim(2), comm_dim(3), split_key[0], split_key[1], split_key[2], split_key[3]);

    if (!is_asqtad)
      gf_param = GaugeFieldParam(*(thin_links_bkup.precise));
    else {
      milc_fatlink_param = GaugeFieldParam(*(fat_links_bkup.precise));
      milc_longlink_param = GaugeFieldParam(*(long_links_bkup.precise));
    }

    for (int d = 0; d < CommKey::n_dim; d++) {
      if (comm_dim(d) % split_key[d] != 0) {
        errorQuda("Split not possible: %2d %% %2d != 0", comm_dim(d), split_key[d]);
      }
      if (!is_asqtad) {
        gf_param.x[d] *= split_key[d];
        gf_param.pad *= split_key[d];
      } else {
        milc_fatlink_param.x[d] *= split_key[d];
        milc_longlink_param.x[d] *= split_key[d];
      }
    }

    quda::GaugeField *collected_gauge = nullptr;
    quda::GaugeField *collected_milc_fatlink_field = nullptr;
    quda::GaugeField *collected_milc_longlink_field = nullptr;

    if (!is_asqtad) {
      gf_param.create = QUDA_NULL_FIELD_CREATE;
      collected_gauge = new quda::GaugeField(gf_param);
      quda::split_field(*collected_gauge, {*(thin_links_bkup.precise)}, split_key);
    } else {
      std::vector<quda::GaugeField *> v_g(1);

      milc_fatlink_param.create = QUDA_NULL_FIELD_CREATE;
      collected_milc_fatlink_field = new GaugeField(milc_fatlink_param);
      quda::split_field(*collected_milc_fatlink_field, {*(fat_links_bkup.precise)}, split_key);

      milc_longlink_param.create = QUDA_NULL_FIELD_CREATE;
      collected_milc_longlink_field = new GaugeField(milc_longlink_param);
      quda::split_field(*collected_milc_longlink_field, {*(long_links_bkup.precise)}, split_key);
    }

    //  ------ Clover field
    //
    quda::CloverField *collected_clover = nullptr;

    CloverBundleBackup clov_bkup;
    bool is_clover = param->dslash_type == QUDA_CLOVER_WILSON_DSLASH || param->dslash_type == QUDA_TWISTED_CLOVER_DSLASH
      || param->dslash_type == QUDA_CLOVER_HASENBUSCH_TWIST_DSLASH;

    if (is_clover) {
      if (param->clover_coeff == 0.0 && param->clover_csw == 0.0)
        errorQuda("called with neither clover term nor inverse and clover coefficient nor Csw not set");
      if (gaugePrecise->Anisotropy() != 1.0) errorQuda("cannot compute anisotropic clover field");

      clov_bkup.backup(cloverPrecise, cloverSloppy, cloverPrecondition, cloverRefinement, cloverEigensolver);

      CloverFieldParam clover_param(*clov_bkup.precise);

      for (int d = 0; d < CommKey::n_dim; d++) { clover_param.x[d] *= split_key[d]; }
      clover_param.create = QUDA_NULL_FIELD_CREATE;
      collected_clover = new CloverField(clover_param);
      quda::split_field(*collected_clover, {*clov_bkup.precise}, split_key); // Clover uses 4d even-odd preconditioning.
    }

    profileInvertMultiSrc.TPSTART(QUDA_PROFILE_PREAMBLE);

    comm_barrier();

    // Split input fermion field
    // we will convert the host fields with external layout to device fields with
    // native layout for the split. We will do the splitting with the collected fields
    // on the device already
    quda::ColorSpinorParam cs_param_split(_h_b[0]);
    cs_param_split.setPrecision(param->cuda_prec, param->cuda_prec, true); // Native format
    cs_param_split.location = QUDA_CUDA_FIELD_LOCATION;                    // Device side

    // Expand the geometry for the collected fields
    for (int d = 0; d < CommKey::n_dim; d++) { cs_param_split.x[d] *= split_key[d]; }
    std::vector<quda::ColorSpinorField> _collect_b(param->num_src_per_sub_partition, cs_param_split);
    std::vector<quda::ColorSpinorField> _collect_x(param->num_src_per_sub_partition, cs_param_split);

    // We will use these dev_buf fields to download (if needed) and convert
    // external fields into internal foramt
    quda::ColorSpinorParam devbuf_param(_h_b[0]);
    devbuf_param.location = cs_param_split.location;                     // same location as collected (for copyOffset)
    devbuf_param.setPrecision(param->cuda_prec, param->cuda_prec, true); // Native format
    std::vector<quda::ColorSpinorField> dev_buf(num_sub_partition, devbuf_param);

    for (int n = 0; n < param->num_src_per_sub_partition; n++) {
      // Download and change to Native Order and split
      for (int j = 0; j < num_sub_partition; j++) dev_buf[j].copy(_h_b[n * num_sub_partition + j]);
      split_field(_collect_b[n], {dev_buf.begin(), dev_buf.end()}, split_key, pc_type);
    }

    // Switch communicator
    comm_barrier();

    push_communicator(split_key);
    updateR();
    comm_barrier();

    profileInvertMultiSrc.TPSTOP(QUDA_PROFILE_PREAMBLE);

    // Load 'collected gauge field'
    logQuda(QUDA_DEBUG_VERBOSE, "Split grid loading gauge field...\n");
    if (!is_asqtad) {
      setupGaugeFields(collected_gauge, gaugePrecise, gaugeSloppy, gaugePrecondition, gaugeRefinement, gaugeEigensolver,
                       gaugeExtended, thin_links_bkup, profile.profile);

    } else {
      setupGaugeFields(collected_milc_fatlink_field, gaugeFatPrecise, gaugeFatSloppy, gaugeFatPrecondition,
                       gaugeFatRefinement, gaugeFatEigensolver, gaugeFatExtended, fat_links_bkup, profile.profile);

      setupGaugeFields(collected_milc_longlink_field, gaugeLongPrecise, gaugeLongSloppy, gaugeLongPrecondition,
                       gaugeLongRefinement, gaugeLongEigensolver, gaugeLongExtended, long_links_bkup, profile.profile);
    }
    logQuda(QUDA_DEBUG_VERBOSE, "Split grid loaded gauge field...\n");

    // Load 'collected clover field'
    if (is_clover) {
      logQuda(QUDA_DEBUG_VERBOSE, "Split grid loading clover field...\n");
      setupCloverFields(collected_clover, cloverPrecise, cloverSloppy, cloverPrecondition, cloverRefinement,
                        cloverEigensolver, clov_bkup);
      logQuda(QUDA_DEBUG_VERBOSE, "Split grid loaded clover field...\n");
    }

    // Make a copy of the params we can mess with
    auto param_copy = *param;

    // Set solver input/output param location
    param_copy.input_location = cs_param_split.location;
    param_copy.output_location = cs_param_split.location;

    // Important: Don't use accessors for external formats any more
    // Since input fields are in Native order now
    param_copy.dirac_order = QUDA_INTERNAL_DIRAC_ORDER;

    // We need to set the cpu_prec in the param_copy, because the op() passed in
    // to us will try to create wrappers to the pointers we pass in. They expect
    // the input spinors to be on the host, and will use param_copy.cpu_prec to set
    // the precision. We want to avoid the situation, where the internal prec and the
    // cpu_prec are somehow different.
    param_copy.cpu_prec = _collect_b[0].Precision();

    // Do the solves
    std::vector<void *> x_raw(param->num_src_per_sub_partition);
    std::vector<void *> b_raw(param->num_src_per_sub_partition);
    for (auto i = 0u; i < x_raw.size(); i++) x_raw[i] = _collect_x[i].data();
    for (auto i = 0u; i < b_raw.size(); i++) b_raw[i] = _collect_b[i].data();
    op(x_raw, b_raw, param_copy, args...);

    auto split_rank = comm_rank();

    profileInvertMultiSrc.TPSTART(QUDA_PROFILE_EPILOGUE);
    push_communicator(default_comm_key);
    updateR();
    comm_barrier();

    // back to the default communicator, now join the param entries
    joinInvertParam(*param, param_copy, split_key, split_rank);

    // Join spinors: _h_x are aliases to host pointers in 'external order: QDP++, QDP-JIT, etc'
    for (int n = 0; n < param->num_src_per_sub_partition; n++) {
      // join fields
      join_field({dev_buf.begin(), dev_buf.end()}, _collect_x[n], split_key, pc_type);

      // export to desired location and layout
      for (int j = 0; j < num_sub_partition; j++) _h_x[n * num_sub_partition + j].copy(dev_buf[j]);
    }

    profileInvertMultiSrc.TPSTOP(QUDA_PROFILE_EPILOGUE);

    // Restore the gauge field
    if (!is_asqtad) {

      freeUniqueGaugeQuda(QUDA_WILSON_LINKS);
      gaugePrecise = thin_links_bkup.precise;
      gaugeSloppy = thin_links_bkup.sloppy;
      gaugePrecondition = thin_links_bkup.precondition;
      gaugeRefinement = thin_links_bkup.refinement;
      gaugeEigensolver = thin_links_bkup.eigensolver;
      gaugeExtended = thin_links_bkup.extended;

    } else {
      // freeGaugeQuda();

      freeUniqueGaugeQuda(QUDA_ASQTAD_FAT_LINKS);
      gaugeFatPrecise = fat_links_bkup.precise;
      gaugeFatSloppy = fat_links_bkup.sloppy;
      gaugeFatPrecondition = fat_links_bkup.precondition;
      gaugeFatRefinement = fat_links_bkup.refinement;
      gaugeFatEigensolver = fat_links_bkup.eigensolver;
      gaugeFatExtended = fat_links_bkup.extended;

      freeUniqueGaugeQuda(QUDA_ASQTAD_LONG_LINKS);
      gaugeLongPrecise = long_links_bkup.precise;
      gaugeLongSloppy = long_links_bkup.sloppy;
      gaugeLongPrecondition = long_links_bkup.precondition;
      gaugeLongRefinement = long_links_bkup.refinement;
      gaugeLongEigensolver = long_links_bkup.eigensolver;
      gaugeLongExtended = long_links_bkup.extended;
    }

    if (is_clover) {
      freeCloverQuda();
      cloverPrecise = clov_bkup.precise;
      cloverSloppy = clov_bkup.sloppy;
      cloverPrecondition = clov_bkup.precondition;
      cloverRefinement = clov_bkup.refinement;
      cloverEigensolver = clov_bkup.eigensolver;
    }
  }

  profilerStop(__func__);
}

void invertMultiSrcQuda(void **_hp_x, void **_hp_b, QudaInvertParam *param)
{
  auto op = [](const std::vector<void *> &_x, const std::vector<void *> &_b, QudaInvertParam &param) {
    // check the gauge fields have been created
    GaugeField *gauge = checkGauge(&param);
    solve(_x, _b, param, *gauge);
  };
  callMultiSrcQuda(_hp_x, _hp_b, param, op);
}

void dslashMultiSrcQuda(void **_hp_x, void **_hp_b, QudaInvertParam *param, QudaParity parity)
{
  auto op = [](const std::vector<void *> &_x, const std::vector<void *> &_b, QudaInvertParam &param, QudaParity parity) {
    for (auto i = 0u; i < _b.size(); i++) dslashQuda(_x[i], _b[i], &param, parity);
  };
  callMultiSrcQuda(_hp_x, _hp_b, param, op, parity);
}

/*!
 * Generic version of the multi-shift solver. Should work for
 * most fermions. Note that offset[0] is not folded into the mass parameter.
 *
 * For Wilson-type fermions, the solution_type must be MATDAG_MAT or MATPCDAG_MATPC,
 * and solve_type must be NORMOP or NORMOP_PC. The solution and solve
 * preconditioning have to match.
 *
 * For Staggered-type fermions, the solution_type must be MATPC, and the
 * solve type must be DIRECT_PC. This difference in convention is because
 * preconditioned staggered operator is normal, unlike with Wilson-type fermions.
 */
void invertMultiShiftQuda(void **hp_x, void *hp_b, QudaInvertParam *param)
{
  auto profile = pushProfile(profileMulti, param);
  profilerStart(__func__);

  if (!initialized) errorQuda("QUDA not initialized");

  checkInvertParam(param, hp_x[0], hp_b);

  // check the gauge fields have been created
  checkGauge(param);

  if (param->num_offset > QUDA_MAX_MULTI_SHIFT)
    errorQuda("Number of shifts %d requested greater than QUDA_MAX_MULTI_SHIFT %d", param->num_offset,
              QUDA_MAX_MULTI_SHIFT);

  pushVerbosity(param->verbosity);

  bool pc_solution = (param->solution_type == QUDA_MATPC_SOLUTION) || (param->solution_type == QUDA_MATPCDAG_MATPC_SOLUTION);
  bool pc_solve = (param->solve_type == QUDA_DIRECT_PC_SOLVE) || (param->solve_type == QUDA_NORMOP_PC_SOLVE);
  bool mat_solution = (param->solution_type == QUDA_MAT_SOLUTION) || (param->solution_type ==  QUDA_MATPC_SOLUTION);
  bool direct_solve = (param->solve_type == QUDA_DIRECT_SOLVE) || (param->solve_type == QUDA_DIRECT_PC_SOLVE);

  if (param->dslash_type == QUDA_ASQTAD_DSLASH ||
      param->dslash_type == QUDA_STAGGERED_DSLASH) {

    if (param->solution_type != QUDA_MATPC_SOLUTION) {
      errorQuda("For Staggered-type fermions, multi-shift solver only supports MATPC solution type");
    }

    if (param->solve_type != QUDA_DIRECT_PC_SOLVE) {
      errorQuda("For Staggered-type fermions, multi-shift solver only supports DIRECT_PC solve types");
    }

  } else { // Wilson type

    if (mat_solution) {
      errorQuda("For Wilson-type fermions, multi-shift solver does not support MAT or MATPC solution types");
    }
    if (direct_solve) {
      errorQuda("For Wilson-type fermions, multi-shift solver does not support DIRECT or DIRECT_PC solve types");
    }
    if (pc_solution & !pc_solve) {
      errorQuda("For Wilson-type fermions, preconditioned (PC) solution_type requires a PC solve_type");
    }
    if (!pc_solution & pc_solve) {
      errorQuda("For Wilson-type fermions, in multi-shift solver, a preconditioned (PC) solve_type requires a PC solution_type");
    }
  }

  param->iter = 0;

  for (int i=0; i<param->num_offset-1; i++) {
    for (int j=i+1; j<param->num_offset; j++) {
      if (param->offset[i] > param->offset[j])
        errorQuda("Offsets must be ordered from smallest to largest");
    }
  }

  if (param->distance_pc_alpha0 != 0.0 && param->distance_pc_t0 >= 0) {
    errorQuda("Multi-shift solver does not support distance preconditioning");
  }

  // Create the matrix.
  // The way this works is that createDirac will create 'd' and 'dSloppy'
  // which are global. We then grab these with references...
  //
  // Balint: Isn't there a nice construction pattern we could use here? This is
  // expedient but yucky.
  //  DiracParam diracParam;
  if (param->dslash_type == QUDA_ASQTAD_DSLASH ||
      param->dslash_type == QUDA_STAGGERED_DSLASH){
    param->mass = sqrt(param->offset[0]/4);
  }

  Dirac *d = nullptr;
  Dirac *dSloppy = nullptr;
  Dirac *dPre = nullptr;
  Dirac *dRefine = nullptr;

  // Create the dirac operator and a sloppy, precon, and refine.
  createDiracWithRefine(d, dSloppy, dPre, dRefine, *param, pc_solve);
  Dirac &dirac = *d;
  Dirac &diracSloppy = *dSloppy;
  dirac.prefetch(QUDA_CUDA_FIELD_LOCATION);
  diracSloppy.prefetch(QUDA_CUDA_FIELD_LOCATION);

  std::vector<double> r2_old(param->num_offset);

  // Grab the dimension array of the input gauge field.
  const auto X = (param->dslash_type == QUDA_ASQTAD_DSLASH) ? gaugeFatPrecise->X() : gaugePrecise->X();

  // This creates a ColorSpinorParam struct, from the host data
  // pointer, the definitions in param, the dimensions X, and whether
  // the solution is on a checkerboard instruction or not. These can
  // then be used as 'instructions' to create the actual
  // ColorSpinorField
  ColorSpinorParam cpuParam(hp_b, *param, X, pc_solution, param->input_location);
  ColorSpinorField h_b(cpuParam);

  std::vector<ColorSpinorField> h_x;
  h_x.resize(param->num_offset);

  cpuParam.location = param->output_location;
  for(int i=0; i < param->num_offset; i++) {
    cpuParam.v = hp_x[i];
    h_x[i] = ColorSpinorField(cpuParam);
  }

  // Now I need a colorSpinorParam for the device
  ColorSpinorParam cudaParam(cpuParam, *param, QUDA_CUDA_FIELD_LOCATION);
  // This setting will download a host vector
  cudaParam.create = QUDA_COPY_FIELD_CREATE;
  cudaParam.field = &h_b;
  ColorSpinorField b(cudaParam); // Creates b and downloads h_b to it

  // Create the solution fields filled with zero
  cudaParam.create = QUDA_ZERO_FIELD_CREATE;

  // now check if we need to invalidate the solution vectors
  for (auto &v : solutionResident) {
    if (cudaParam.Precision() != v.Precision()) {
      solutionResident.clear();
      break;
    }
  }

  // grow/shrink resident solutions to be correct size
  auto old_size = solutionResident.size();
  solutionResident.resize(param->num_offset);
  for (auto i = old_size; i < solutionResident.size(); i++) solutionResident[i] = ColorSpinorField(cudaParam);

  std::vector<ColorSpinorField> &x = solutionResident;
  std::vector<ColorSpinorField> p;

  profileMulti.TPSTART(QUDA_PROFILE_PREAMBLE);

  // Check source norms
  double nb = blas::norm2(b);
  if (nb==0.0) errorQuda("Source has zero norm");
  logQuda(QUDA_VERBOSE, "Source: %g\n", nb);

  // rescale the source vector to help prevent the onset of underflow
  if (param->solver_normalization == QUDA_SOURCE_NORMALIZATION) { blas::ax(1.0 / sqrt(nb), b); }

  // backup shifts
  double unscaled_shifts[QUDA_MAX_MULTI_SHIFT];
  for (int i = 0; i < param->num_offset; i++) { unscaled_shifts[i] = param->offset[i]; }

  // rescale
  massRescale(b, *param, true);
  profileMulti.TPSTOP(QUDA_PROFILE_PREAMBLE);

  DiracMatrix *m, *mSloppy;

  if (param->dslash_type == QUDA_ASQTAD_DSLASH ||
      param->dslash_type == QUDA_STAGGERED_DSLASH) {
    m = new DiracM(dirac);
    mSloppy = new DiracM(diracSloppy);
  } else {
    m = new DiracMdagM(dirac);
    mSloppy = new DiracMdagM(diracSloppy);
  }

  SolverParam solverParam(*param);
  {
    MultiShiftCG cg_m(*m, *mSloppy, solverParam);
    cg_m(x, b, p, r2_old);
  }
  solverParam.updateInvertParam(*param);

  delete m;
  delete mSloppy;

  if (param->compute_true_res) {
    // check each shift has the desired tolerance and use sequential CG to refine
    cudaParam.create = QUDA_ZERO_FIELD_CREATE;
    ColorSpinorField r(cudaParam);
    QudaInvertParam refineparam = *param;
    refineparam.cuda_prec_sloppy = param->cuda_prec_refinement_sloppy;
    Dirac &dirac = *d;
    Dirac &diracSloppy = *dRefine;
    diracSloppy.prefetch(QUDA_CUDA_FIELD_LOCATION);

#define REFINE_INCREASING_MASS
#ifdef REFINE_INCREASING_MASS
    for(int i=0; i < param->num_offset; i++) {
#else
    for(int i=param->num_offset-1; i >= 0; i--) {
#endif
      double rsd_hq = param->residual_type & QUDA_HEAVY_QUARK_RESIDUAL ?
	param->true_res_hq_offset[i] : 0;
      double tol_hq = param->residual_type & QUDA_HEAVY_QUARK_RESIDUAL ?
	param->tol_hq_offset[i] : 0;

      /*
	In the case where the shifted systems have zero tolerance
	specified, we refine these systems until either the limit of
	precision is reached (prec_tol) or until the tolerance reaches
	the iterated residual tolerance of the previous multi-shift
	solver (iter_res_offset[i]), which ever is greater.
      */
      const double prec_tol = std::pow(10.,(-2*(int)param->cuda_prec+4)); // implicit refinment limit of 1e-12
      const double iter_tol = (param->iter_res_offset[i] < prec_tol ? prec_tol : (param->iter_res_offset[i] *1.1));
      const double refine_tol = (param->tol_offset[i] == 0.0 ? iter_tol : param->tol_offset[i]);
      // refine if either L2 or heavy quark residual tolerances have not been met, only if desired residual is > 0
      if (param->true_res_offset[i] > refine_tol || rsd_hq > tol_hq) {
        logQuda(QUDA_SUMMARIZE, "Refining shift %d: L2 residual %e / %e, heavy quark %e / %e (actual / requested)\n", i,
                param->true_res_offset[i], param->tol_offset[i], rsd_hq, tol_hq);

        // for staggered the shift is just a change in mass term (FIXME: for twisted mass also)
        if (param->dslash_type == QUDA_ASQTAD_DSLASH ||
            param->dslash_type == QUDA_STAGGERED_DSLASH) {
          dirac.setMass(sqrt(param->offset[i]/4));
          diracSloppy.setMass(sqrt(param->offset[i]/4));
        }

        DiracMatrix *m, *mSloppy;

        if (param->dslash_type == QUDA_ASQTAD_DSLASH ||
            param->dslash_type == QUDA_STAGGERED_DSLASH) {
          m = new DiracM(dirac);
          mSloppy = new DiracM(diracSloppy);
        } else {
          m = new DiracMdagM(dirac);
          mSloppy = new DiracMdagM(diracSloppy);
        }

        // need to curry in the shift if we are not doing staggered
        if (param->dslash_type != QUDA_ASQTAD_DSLASH && param->dslash_type != QUDA_STAGGERED_DSLASH) {
          m->shift = param->offset[i];
          mSloppy->shift = param->offset[i];
        }

        if (false) { // experimenting with Minimum residual extrapolation
                     // only perform MRE using current and previously refined solutions
#ifdef REFINE_INCREASING_MASS
	  const int nRefine = i+1;
#else
	  const int nRefine = param->num_offset - i + 1;
#endif

          cudaParam.create = QUDA_NULL_FIELD_CREATE;
          std::vector<ColorSpinorField> q(nRefine, cudaParam);
          std::vector<ColorSpinorField> z(nRefine, cudaParam);

          z[0] = x[0]; // zero solution already solved
#ifdef REFINE_INCREASING_MASS
          for (int j = 1; j < nRefine; j++) z[j] = x[j];
#else
          for (int j = 1; j < nRefine; j++) z[j] = x[param->num_offset - j];
#endif

          bool orthogonal = false;
          bool apply_mat = true;
          bool hermitian = true;
          MinResExt mre(*m, orthogonal, apply_mat, hermitian);
          mre(x[i], b, z, q);
        }

        SolverParam solverParam(refineparam);
        solverParam.iter = 0;
        solverParam.use_init_guess = QUDA_USE_INIT_GUESS_YES;
        solverParam.tol = (param->tol_offset[i] > 0.0 ? param->tol_offset[i] : iter_tol); // set L2 tolerance
        solverParam.tol_hq = param->tol_hq_offset[i];                                     // set heavy quark tolerance
        solverParam.delta = param->reliable_delta_refinement;

        {
          CG cg(*m, *mSloppy, *mSloppy, *mSloppy, solverParam);
          if (i == 0)
            cg(x[i], b, p[i], r2_old[i]);
          else
            cg(x[i], b);
        }

        solverParam.true_res_offset[i] = static_cast<double>(solverParam.true_res);
        solverParam.true_res_hq_offset[i] = static_cast<double>(solverParam.true_res_hq);
        solverParam.updateInvertParam(*param,i);

        if (param->dslash_type == QUDA_ASQTAD_DSLASH ||
            param->dslash_type == QUDA_STAGGERED_DSLASH) {
          dirac.setMass(sqrt(param->offset[0]/4)); // restore just in case
          diracSloppy.setMass(sqrt(param->offset[0]/4)); // restore just in case
        }

        delete m;
        delete mSloppy;
      }
    }
  }

  // restore shifts
  for (int i = 0; i < param->num_offset; i++) param->offset[i] = unscaled_shifts[i];

  if (param->compute_action) {
    Complex action(0);
    for (int i = 0; i < param->num_offset; i++) action += param->residue[i] * blas::cDotProduct(b, x[i]);
    param->action[0] = action.real();
    param->action[1] = action.imag();
  }

  for(int i=0; i < param->num_offset; i++) {
    if (param->solver_normalization == QUDA_SOURCE_NORMALIZATION) { // rescale the solution
      blas::ax(sqrt(nb), x[i]);
    }

    logQuda(QUDA_VERBOSE, "Solution %d = %g\n", i, blas::norm2(x[i]));
    if (!param->make_resident_solution) h_x[i] = x[i];
  }

  profileMulti.TPSTART(QUDA_PROFILE_EPILOGUE);

  if (!param->make_resident_solution) solutionResident.clear();

  profileMulti.TPSTOP(QUDA_PROFILE_EPILOGUE);

  delete d;
  delete dSloppy;
  delete dPre;
  delete dRefine;

  profilerStop(__func__);
  popVerbosity();
}

void computeKSLinkQuda(void *fatlink, void *longlink, void *ulink, void *inlink, double *path_coeff, QudaGaugeParam *param)
{
  auto profile = pushProfile(profileFatLink);
  checkGaugeParam(param);

  GaugeFieldParam gParam(*param, fatlink, QUDA_GENERAL_LINKS);
  gParam.location = QUDA_CPU_FIELD_LOCATION;
  GaugeField cpuFatLink(gParam); // create the host fatlink
  gParam.gauge = longlink;
  GaugeField cpuLongLink(gParam); // create the host longlink
  gParam.gauge = ulink;
  GaugeField cpuUnitarizedLink(gParam);
  gParam.link_type = param->type;
  gParam.gauge = inlink;
  GaugeField cpuInLink(gParam); // create the host sitelink

  // create the device fields
  gParam.location = QUDA_CUDA_FIELD_LOCATION;
  gParam.reconstruct = param->reconstruct;
  gParam.setPrecision(param->cuda_prec, true);
  gParam.create = QUDA_NULL_FIELD_CREATE;
  GaugeField *cudaInLink = new GaugeField(gParam);

  cudaInLink->copy(cpuInLink);
  GaugeField *cudaInLinkEx = createExtendedGauge(*cudaInLink, R, profileFatLink);

  delete cudaInLink;

  gParam.create = QUDA_ZERO_FIELD_CREATE;
  gParam.link_type = QUDA_GENERAL_LINKS;
  gParam.reconstruct = QUDA_RECONSTRUCT_NO;
  gParam.setPrecision(param->cuda_prec, true);
  gParam.ghostExchange = QUDA_GHOST_EXCHANGE_NO;

  if (longlink) {
    GaugeField longLink(gParam);
    longKSLink(longLink, *cudaInLinkEx, path_coeff);
    cpuLongLink.copy(longLink);
  }

  GaugeField fatLink(gParam);
  fatKSLink(fatLink, *cudaInLinkEx, path_coeff);
  if (fatlink) cpuFatLink.copy(fatLink);

  if (ulink) {
    const double unitarize_eps = 1e-14;
    const double max_error = 1e-10;
    const int reunit_allow_svd = 1;
    const int reunit_svd_only = 0;
    const double svd_rel_error = 1e-6;
    const double svd_abs_error = 1e-6;
    quda::setUnitarizeLinksConstants(unitarize_eps, max_error, reunit_allow_svd, reunit_svd_only, svd_rel_error,
                                     svd_abs_error);

    GaugeField unitarizedLink(gParam);

    *num_failures_h = 0;
    quda::unitarizeLinks(unitarizedLink, fatLink, num_failures_d); // unitarize on the gpu
    if (*num_failures_h > 0)
      errorQuda("Error in unitarization component of the hisq fattening: %d failures", *num_failures_h);

    // project onto SU(3) if using the Chroma convention
    if (param->staggered_phase_type == QUDA_STAGGERED_PHASE_CHROMA) {
      *num_failures_h = 0;
      const double tol = unitarizedLink.toleranceSU3();
      if (unitarizedLink.StaggeredPhaseApplied()) unitarizedLink.removeStaggeredPhase();
      projectSU3(unitarizedLink, tol, num_failures_d);
      if (!unitarizedLink.StaggeredPhaseApplied() && param->staggered_phase_applied)
        unitarizedLink.applyStaggeredPhase();
      if (*num_failures_h > 0) errorQuda("Error in the SU(3) unitarization: %d failures\n", *num_failures_h);
    }

    cpuUnitarizedLink.copy(unitarizedLink);
  }

  delete cudaInLinkEx;
}

void computeTwoLinkQuda(void *twolink, void *inlink, QudaGaugeParam *param)
{
  auto profile = pushProfile(profileGaussianSmear);
  checkGaugeParam(param);

  GaugeFieldParam gParam(*param, inlink, QUDA_ASQTAD_LONG_LINKS);
  gParam.gauge = twolink;
  GaugeField cpuTwoLink(gParam); // create the host twolink

  GaugeField *cudaInLinkEx = nullptr;

  if (inlink) {
    gParam.link_type = param->type;
    gParam.gauge     = inlink;
    GaugeField cpuInLink(gParam); // create the host sitelink

    // create the device fields
    gParam.reconstruct = param->reconstruct;
    gParam.setPrecision(param->cuda_prec, true);
    gParam.create = QUDA_NULL_FIELD_CREATE;
    GaugeField cudaInLink(gParam);

    cudaInLink.copy(cpuInLink);
    cudaInLinkEx = createExtendedGauge(cudaInLink, R, profileGaussianSmear);
  } else {
    cudaInLinkEx = createExtendedGauge(*gaugePrecise, R, profileGaussianSmear);
  }

  GaugeFieldParam gsParam(*gaugePrecise);

  gsParam.create        = QUDA_NULL_FIELD_CREATE;
  gsParam.link_type     = QUDA_ASQTAD_LONG_LINKS;
  gsParam.reconstruct   = QUDA_RECONSTRUCT_NO;
  gsParam.setPrecision(param->cuda_prec, true);
  gsParam.ghostExchange = QUDA_GHOST_EXCHANGE_PAD;
  gsParam.nFace         = 3;
  gsParam.pad           = gsParam.pad*gsParam.nFace;

  freeUniqueGaugeQuda(QUDA_SMEARED_LINKS);
  gaugeSmeared = new GaugeField(gsParam);

  computeTwoLink(*gaugeSmeared, *cudaInLinkEx);
  gaugeSmeared->exchangeGhost();

  cpuTwoLink.copy(*gaugeSmeared);

  freeUniqueGaugeQuda(QUDA_SMEARED_LINKS);
  delete cudaInLinkEx;
}

int computeGaugeForceQuda(void* mom, void* siteLink,  int*** input_path_buf, int* path_length,
			  double* loop_coeff, int num_paths, int max_length, double eb3, QudaGaugeParam* qudaGaugeParam)
{
  auto profile = pushProfile(profileGaugeForce);
  checkGaugeParam(qudaGaugeParam);

  GaugeFieldParam gParam(*qudaGaugeParam, siteLink);
  gParam.location = QUDA_CPU_FIELD_LOCATION;
  GaugeField cpuSiteLink = !qudaGaugeParam->use_resident_gauge ? GaugeField(gParam) : GaugeField();

  if (qudaGaugeParam->use_resident_gauge && !gaugePrecise) errorQuda("No resident gauge field to use");
  gParam.location = QUDA_CUDA_FIELD_LOCATION;
  gParam.create = QUDA_COPY_FIELD_CREATE;
  gParam.field = &cpuSiteLink;
  gParam.reconstruct = qudaGaugeParam->reconstruct;
  gParam.setPrecision(qudaGaugeParam->cuda_prec, true);
  GaugeField cudaSiteLink = qudaGaugeParam->use_resident_gauge ? gaugePrecise->create_alias() : GaugeField(gParam);

  GaugeFieldParam gParamMom(*qudaGaugeParam, mom, QUDA_ASQTAD_MOM_LINKS);
  gParamMom.location = QUDA_CPU_FIELD_LOCATION;

  GaugeField cpuMom = !qudaGaugeParam->use_resident_mom ? GaugeField(gParamMom) : GaugeField();

  if (qudaGaugeParam->use_resident_mom && momResident.empty()) errorQuda("No resident momentum field to use");
  gParamMom.location = QUDA_CUDA_FIELD_LOCATION;
  gParamMom.create = qudaGaugeParam->overwrite_mom ? QUDA_ZERO_FIELD_CREATE : QUDA_COPY_FIELD_CREATE;
  gParamMom.field = &cpuMom;
  gParamMom.reconstruct = QUDA_RECONSTRUCT_10;
  gParamMom.setPrecision(qudaGaugeParam->cuda_prec, true);

  GaugeField cudaMom = qudaGaugeParam->use_resident_mom ? momResident.create_alias() : GaugeField(gParamMom);
  if (qudaGaugeParam->use_resident_mom && qudaGaugeParam->overwrite_mom) cudaMom.zero();

  GaugeField *cudaGauge = createExtendedGauge(cudaSiteLink, R, profileGaugeForce);
  // apply / remove phase as appropriate
  if (cudaGauge->StaggeredPhaseApplied()) cudaGauge->removeStaggeredPhase();

  // wrap 1-d arrays in std::vector
  std::vector<int> path_length_v(num_paths);
  std::vector<double> loop_coeff_v(num_paths);
  for (int i = 0; i < num_paths; i++) {
    path_length_v[i] = path_length[i];
    loop_coeff_v[i] = loop_coeff[i];
  }

  // input_path should encode exactly 4 directions
  std::vector<int **> input_path_v(4);
  for (int d = 0; d < 4; d++) { input_path_v[d] = input_path_buf[d]; }

  // actually do the computation
  if (!forceMonitor()) {
    gaugeForce(cudaMom, *cudaGauge, eb3, input_path_v, path_length_v, loop_coeff_v, num_paths, max_length);
  } else {
    // if we are monitoring the force, separate the force computation from the momentum update
    GaugeFieldParam gParam(cudaMom);
    gParam.create = QUDA_ZERO_FIELD_CREATE;
    GaugeField force(gParam);
    gaugeForce(force, *cudaGauge, 1.0, input_path_v, path_length_v, loop_coeff_v, num_paths, max_length);
    updateMomentum(cudaMom, eb3, force, "gauge");
  }

  if (qudaGaugeParam->return_result_mom) cpuMom.copy(cudaMom);

  if (qudaGaugeParam->make_resident_gauge && !qudaGaugeParam->use_resident_gauge) {
    if (gaugePrecise) freeUniqueGaugeQuda(QUDA_WILSON_LINKS);
    gaugePrecise = new GaugeField();
    std::exchange(*gaugePrecise, cudaSiteLink);
  }

  if (qudaGaugeParam->make_resident_mom && !qudaGaugeParam->use_resident_mom)
    std::exchange(momResident, cudaMom);
  else if (!qudaGaugeParam->make_resident_mom)
    momResident = GaugeField();

  if (qudaGaugeParam->make_resident_gauge) {
    if (extendedGaugeResident) delete extendedGaugeResident;
    extendedGaugeResident = cudaGauge;
  } else {
    delete cudaGauge;
  }

  return 0;
}

int computeGaugePathQuda(void *out, void *siteLink, int ***input_path_buf, int *path_length, double *loop_coeff,
                         int num_paths, int max_length, double eb3, QudaGaugeParam *qudaGaugeParam)
{
  auto profile = pushProfile(profileGaugePath);
  checkGaugeParam(qudaGaugeParam);

  GaugeFieldParam gParam(*qudaGaugeParam, siteLink);
  gParam.location = QUDA_CPU_FIELD_LOCATION;
  GaugeField cpuSiteLink = !qudaGaugeParam->use_resident_gauge ? GaugeField(gParam) : GaugeField();

  if (qudaGaugeParam->use_resident_gauge && !gaugePrecise) errorQuda("No resident gauge field to use");
  gParam.location = QUDA_CUDA_FIELD_LOCATION;
  gParam.create = QUDA_COPY_FIELD_CREATE;
  gParam.field = &cpuSiteLink;
  gParam.reconstruct = qudaGaugeParam->reconstruct;
  gParam.setPrecision(qudaGaugeParam->cuda_prec, true);
  GaugeField cudaSiteLink = qudaGaugeParam->use_resident_gauge ? gaugePrecise->create_alias() : GaugeField(gParam);

  GaugeFieldParam gParamOut(*qudaGaugeParam, out);
  gParamOut.location = QUDA_CPU_FIELD_LOCATION;
  GaugeField cpuOut = GaugeField(gParamOut);
  gParamOut.location = QUDA_CUDA_FIELD_LOCATION;
  gParamOut.create = qudaGaugeParam->overwrite_gauge ? QUDA_ZERO_FIELD_CREATE : QUDA_COPY_FIELD_CREATE;
  gParamOut.field = &cpuOut;
  gParamOut.reconstruct = QUDA_RECONSTRUCT_NO;
  gParamOut.setPrecision(qudaGaugeParam->cuda_prec, true);
  GaugeField cudaOut(gParamOut);

  GaugeField *cudaGauge = createExtendedGauge(cudaSiteLink, R, profileGaugePath);
  // apply / remove phase as appropriate
  if (cudaGauge->StaggeredPhaseApplied()) cudaGauge->removeStaggeredPhase();

  // wrap 1-d arrays in a std::vector
  std::vector<int> path_length_v(num_paths);
  std::vector<double> loop_coeff_v(num_paths);
  for (int i = 0; i < num_paths; i++) {
    path_length_v[i] = path_length[i];
    loop_coeff_v[i] = loop_coeff[i];
  }

  // input_path should encode exactly 4 directions
  std::vector<int **> input_path_v(4);
  for (int d = 0; d < 4; d++) { input_path_v[d] = input_path_buf[d]; }

  // actually do the computation
  gaugePath(cudaOut, *cudaGauge, eb3, input_path_v, path_length_v, loop_coeff_v, num_paths, max_length);

  cpuOut.copy(cudaOut);

  if (qudaGaugeParam->make_resident_gauge && !qudaGaugeParam->use_resident_gauge) {
    if (gaugePrecise) freeUniqueGaugeQuda(QUDA_WILSON_LINKS);
    gaugePrecise = new GaugeField();
    std::exchange(*gaugePrecise, cudaSiteLink);
  }

  if (qudaGaugeParam->make_resident_gauge) {
    if (extendedGaugeResident) delete extendedGaugeResident;
    extendedGaugeResident = cudaGauge;
  } else {
    delete cudaGauge;
  }

  return 0;
}

void momResidentQuda(void *mom, QudaGaugeParam *param)
{
  auto profile = pushProfile(profileGaugeForce);
  checkGaugeParam(param);

  GaugeFieldParam gParamMom(*param, mom, QUDA_ASQTAD_MOM_LINKS);
  gParamMom.location = QUDA_CPU_FIELD_LOCATION;

  GaugeField cpuMom(gParamMom);

  if (param->make_resident_mom && !param->return_result_mom) {
    gParamMom.location = QUDA_CUDA_FIELD_LOCATION;
    gParamMom.create = QUDA_NULL_FIELD_CREATE;
    gParamMom.reconstruct = QUDA_RECONSTRUCT_10;
    gParamMom.link_type = QUDA_ASQTAD_MOM_LINKS;
    gParamMom.setPrecision(param->cuda_prec, true);
    gParamMom.create = QUDA_ZERO_FIELD_CREATE;
    momResident = GaugeField(gParamMom);
  } else if (param->return_result_mom && !param->make_resident_mom) {
    if (momResident.empty()) errorQuda("No resident momentum to return");
  } else {
    errorQuda("Unexpected combination make_resident_mom = %d return_result_mom = %d", param->make_resident_mom,
              param->return_result_mom);
  }

  if (param->make_resident_mom) {
    // we are downloading the momentum from the host
    momResident.copy(cpuMom);
  } else if (param->return_result_mom) {
    // we are uploading the momentum to the host
    cpuMom.copy(momResident);
    momResident = GaugeField();
  }
}

void createCloverQuda(QudaInvertParam* invertParam)
{
  auto profile = pushProfile(profileClover);
  if (!cloverPrecise) errorQuda("Clover field not allocated");

  QudaReconstructType recon = (gaugePrecise->Reconstruct() == QUDA_RECONSTRUCT_8) ? QUDA_RECONSTRUCT_12 : gaugePrecise->Reconstruct();
  // for clover we optimize to only send depth 1 halos in y/z/t (FIXME - make work for x, make robust in general)
  lat_dim_t R;
  for (int d=0; d<4; d++) R[d] = (d==0 ? 2 : 1) * (redundant_comms || commDimPartitioned(d));
  GaugeField *gauge
    = extendedGaugeResident ? extendedGaugeResident : createExtendedGauge(*gaugePrecise, R, getProfile(), false, recon);

  GaugeField *ex = gauge;
  if (gauge->Precision() < cloverPrecise->Precision()) {
    GaugeFieldParam param(*gauge);
    param.setPrecision(cloverPrecise->Precision(), true);
    param.create = QUDA_NULL_FIELD_CREATE;
    ex = GaugeField::Create(param);
    ex->copy(*gauge);
  }

  // create the Fmunu field
  GaugeFieldParam tensorParam(gaugePrecise->X(), ex->Precision(), QUDA_RECONSTRUCT_NO, 0, QUDA_TENSOR_GEOMETRY);
  tensorParam.location = QUDA_CUDA_FIELD_LOCATION;
  tensorParam.siteSubset = QUDA_FULL_SITE_SUBSET;
  tensorParam.setPrecision(tensorParam.Precision(), true);
  tensorParam.ghostExchange = QUDA_GHOST_EXCHANGE_NO;
  GaugeField Fmunu(tensorParam);
  computeFmunu(Fmunu, *ex);
  computeClover(*cloverPrecise, Fmunu, invertParam->clover_coeff);

  // if the clover reconstruction is enabled then we just compute the trace log
  cloverInvert(*cloverPrecise, cloverPrecise->Reconstruct());

  if (ex != gauge) delete ex;

  // FIXME always preserve the extended gauge
  extendedGaugeResident = gauge;
}

void* createGaugeFieldQuda(void* gauge, int geometry, QudaGaugeParam* param)
{
  GaugeFieldParam gParam(*param, gauge, QUDA_GENERAL_LINKS);
  gParam.geometry = static_cast<QudaFieldGeometry>(geometry);
  if (geometry != QUDA_SCALAR_GEOMETRY && geometry != QUDA_VECTOR_GEOMETRY)
    errorQuda("Only scalar and vector geometries are supported\n");

  GaugeField *cpuGauge = nullptr;
  if (gauge) cpuGauge = new GaugeField(gParam);

  gParam.setPrecision(gParam.Precision(), true);
  gParam.create = QUDA_ZERO_FIELD_CREATE;
  auto *cudaGauge = new GaugeField(gParam);

  if (gauge) {
    cudaGauge->copy(*cpuGauge);
    delete cpuGauge;
  }

  return cudaGauge;
}

void saveGaugeFieldQuda(void *gauge, void *inGauge, QudaGaugeParam *param)
{
  auto *cudaGauge = reinterpret_cast<GaugeField *>(inGauge);

  GaugeFieldParam gParam(*param, gauge);
  gParam.geometry = cudaGauge->Geometry();

  GaugeField cpuGauge(gParam);
  cpuGauge.copy(*cudaGauge);
}

void destroyGaugeFieldQuda(void *gauge)
{
  auto *g = reinterpret_cast<GaugeField *>(gauge);
  delete g;
}

void computeStaggeredForceQuda(void *h_mom, double dt, double delta, void *, void **, QudaGaugeParam *gauge_param,
                               QudaInvertParam *inv_param)
{
  auto profile = pushProfile(profileStaggeredForce);

  GaugeFieldParam gParam(*gauge_param, h_mom, QUDA_ASQTAD_MOM_LINKS);

  // create the host momentum field
  gParam.location = QUDA_CPU_FIELD_LOCATION;
  gParam.reconstruct = gauge_param->reconstruct;
  GaugeField cpuMom(gParam);

  // create the device momentum field
  if (gauge_param->use_resident_mom && momResident.empty())
    errorQuda("Cannot use resident momentum field since none appears resident");
  gParam.location = QUDA_CUDA_FIELD_LOCATION;
  gParam.link_type = QUDA_ASQTAD_MOM_LINKS;
  gParam.create = QUDA_COPY_FIELD_CREATE;
  gParam.field = &cpuMom;
  gParam.reconstruct = QUDA_RECONSTRUCT_10;
  gParam.setPrecision(gParam.Precision(), true);
  GaugeField cudaMom = gauge_param->use_resident_mom ? momResident.create_alias() : GaugeField(gParam);

  // create temporary field for quark-field outer product
  gParam.reconstruct = QUDA_RECONSTRUCT_NO;
  gParam.link_type = QUDA_GENERAL_LINKS;
  gParam.create = QUDA_ZERO_FIELD_CREATE;
  GaugeField cudaForce(gParam);
  GaugeField *cudaForce_[2] = {&cudaForce};

  ColorSpinorParam qParam;
  qParam.location = QUDA_CUDA_FIELD_LOCATION;
  qParam.nColor = 3;
  qParam.nSpin = 1;
  qParam.siteSubset = QUDA_FULL_SITE_SUBSET;
  qParam.siteOrder = QUDA_EVEN_ODD_SITE_ORDER;
  qParam.nDim = 4;
  qParam.pc_type = QUDA_4D_PC;
  qParam.setPrecision(gParam.Precision(), gParam.Precision(), true);
  qParam.pad = 0;
  for(int dir=0; dir<4; ++dir) qParam.x[dir] = gParam.x[dir];
  qParam.x[4] = 1;
  qParam.create = QUDA_NULL_FIELD_CREATE;
  qParam.gammaBasis = QUDA_DEGRAND_ROSSI_GAMMA_BASIS;

  // resident gauge field is required
  if (!gauge_param->use_resident_gauge || !gaugePrecise) errorQuda("Resident gauge field is required");
  if (!gaugePrecise->StaggeredPhaseApplied())
    errorQuda("Gauge field requires the staggered phase factors to be applied");

  // check if staggered phase is the desired one
  if (gauge_param->staggered_phase_type != gaugePrecise->StaggeredPhase()) {
    errorQuda("Requested staggered phase %d, but found %d\n",
              gauge_param->staggered_phase_type, gaugePrecise->StaggeredPhase());
  }

  const int nvector = inv_param->num_offset;
  std::vector<ColorSpinorField*> X(nvector);
  for (int i = 0; i < nvector; i++) X[i] = ColorSpinorField::Create(qParam);

  if (inv_param->use_resident_solution) {
    if (solutionResident.size() < (unsigned int)nvector)
      errorQuda("solutionResident.size() %lu does not match number of shifts %d",
		solutionResident.size(), nvector);
  }

  // create the staggered operator
  DiracParam diracParam;
  bool pc_solve = (inv_param->solve_type == QUDA_DIRECT_PC_SOLVE) ||
    (inv_param->solve_type == QUDA_NORMOP_PC_SOLVE);
  if (!pc_solve)
    errorQuda("Preconditioned solve type required not %d\n", inv_param->solve_type);
  setDiracParam(diracParam, inv_param, pc_solve);
  Dirac *dirac = Dirac::create(diracParam);

  profileStaggeredForce.TPSTART(QUDA_PROFILE_PREAMBLE);

  for (int i=0; i<nvector; i++) {
    ColorSpinorField &x = *(X[i]);

    if (inv_param->use_resident_solution)
      x.Even() = solutionResident[i];
    else errorQuda("%s requires resident solution", __func__);

    // set the odd solution component
    dirac->Dslash(x.Odd(), x.Even(), QUDA_ODD_PARITY);
  }

  profileStaggeredForce.TPSTOP(QUDA_PROFILE_PREAMBLE);

#if 0
  if (inv_param->use_resident_solution) solutionResident.clear();
#endif
  delete dirac;

  // compute quark-field outer product
  for (int i=0; i<nvector; i++) {
    ColorSpinorField &x = *(X[i]);
    // second component is zero since we have no three hop term
    double coeff[2] = {inv_param->residue[i], 0.0};

    // Operate on even-parity sites
    computeStaggeredOprod(cudaForce_, x, coeff, 1);
  }

  // mom += delta * [U * force]TA
  applyU(cudaForce, *gaugePrecise);
  updateMomentum(cudaMom, dt * delta, cudaForce, "staggered");

  // copy the momentum field back to the host
  if (gauge_param->return_result_mom) cpuMom.copy(cudaMom);

  if (gauge_param->make_resident_mom && !gauge_param->use_resident_mom)
    std::exchange(momResident, cudaMom);
  else if (!gauge_param->make_resident_mom)
    momResident = GaugeField();

  for (int i=0; i<nvector; i++) delete X[i];
}

void computeHISQForceQuda(void* const milc_momentum,
                          double dt,
                          const double level2_coeff[6],
                          const double fat7_coeff[6],
                          const void* const w_link,
                          const void* const v_link,
                          const void* const u_link,
                          void **fermion,
                          int num_terms,
                          int num_naik_terms,
                          double **coeff,
                          QudaGaugeParam* gParam)
{
  auto profile = pushProfile(profileHISQForce);
  checkGaugeParam(gParam);

  using namespace quda;
  using namespace quda::fermion_force;
  if (gParam->gauge_order != QUDA_MILC_GAUGE_ORDER) errorQuda("Unsupported input field order %d", gParam->gauge_order);

  {
    // default settings for the unitarization
    const double unitarize_eps = 1e-14;
    const double hisq_force_filter = 5e-5;
    const double max_det_error = 1e-10;
    const bool   allow_svd = true;
    const bool   svd_only = false;
    const double svd_rel_err = 1e-8;
    const double svd_abs_err = 1e-8;

    setUnitarizeForceConstants(unitarize_eps, hisq_force_filter, max_det_error, allow_svd, svd_only, svd_rel_err, svd_abs_err);
  }

  // Save input reconstruct type (applied to W and U fields) and set
  // the reconstruct type to QUDA_RECONSTRUCT_NO
  QudaReconstructType cuda_link_recon = gParam->reconstruct;
  gParam->reconstruct = QUDA_RECONSTRUCT_NO;

  // Create a copy of the setup for the gauge links
  QudaGaugeParam gParam_field;
  memcpy(&gParam_field, gParam, sizeof(QudaGaugeParam));

  // Check reconstruct
  if (cuda_link_recon == QUDA_RECONSTRUCT_9) {
    warningQuda("Attempting to use recon 9 for HISQ force. Resetting to 13...");
    cuda_link_recon = QUDA_RECONSTRUCT_13;
  }

  if (cuda_link_recon != QUDA_RECONSTRUCT_NO && cuda_link_recon != QUDA_RECONSTRUCT_13)
    errorQuda("Invalid reconstruct %d", cuda_link_recon);

  logQuda(QUDA_VERBOSE, "Reconstruct type for HISQ force: %d\n", cuda_link_recon);

  // create the device outer-product field
  GaugeFieldParam oParam(*gParam);
  oParam.location = QUDA_CUDA_FIELD_LOCATION;
  oParam.nFace = 0;
  oParam.create = QUDA_ZERO_FIELD_CREATE;
  oParam.link_type = QUDA_GENERAL_LINKS;
  oParam.reconstruct = QUDA_RECONSTRUCT_NO;
  oParam.setPrecision(gParam->cpu_prec, true);
  oParam.ghostExchange = QUDA_GHOST_EXCHANGE_NO;

  GaugeField stapleOprod(oParam);
  GaugeField oneLinkOprod(oParam);
  GaugeField naikOprod(oParam);

  double act_path_coeff[6] = {0, 1, level2_coeff[2], level2_coeff[3], level2_coeff[4], level2_coeff[5]};
  // You have to look at the MILC routine to understand the following
  // Basically, I have already absorbed the one-link coefficient

  { // do outer-product computation
    ColorSpinorParam qParam;
    qParam.nColor = 3;
    qParam.nSpin = 1;
    qParam.siteSubset = QUDA_FULL_SITE_SUBSET;
    qParam.siteOrder = QUDA_EVEN_ODD_SITE_ORDER;
    qParam.nDim = 4;
    qParam.pc_type = QUDA_4D_PC;
    qParam.setPrecision(oParam.Precision(), oParam.Precision(), true);
    qParam.pad = 0;
    for (int dir=0; dir<4; ++dir) qParam.x[dir] = oParam.x[dir];

    // create the device quark field
    qParam.create = QUDA_NULL_FIELD_CREATE;
    qParam.location = QUDA_CUDA_FIELD_LOCATION;
    ColorSpinorField cudaQuark(qParam);

    // create the host quark field
    qParam.location = QUDA_CPU_FIELD_LOCATION;
    qParam.create = QUDA_REFERENCE_FIELD_CREATE;
    qParam.fieldOrder = QUDA_SPACE_COLOR_SPIN_FIELD_ORDER;
    qParam.v = fermion[0];

    { // regular terms
      GaugeField *oprod[2] = {&stapleOprod, &naikOprod};

      // loop over different quark fields
      for (int i = 0; i < num_terms; ++i) {

        // Wrap the MILC quark field
        qParam.v = fermion[i];
        ColorSpinorField cpuQuark(qParam); // create host quark field

        cudaQuark = cpuQuark;
        computeStaggeredOprod(oprod, cudaQuark, coeff[i], 3);
      }
    }

    { // naik terms
      oneLinkOprod.copy(stapleOprod);
      ax(level2_coeff[0], oneLinkOprod);
      GaugeField *oprod[2] = {&oneLinkOprod, &naikOprod};

      // loop over different quark fields
      for (int i = 0; i < num_naik_terms; ++i) {

        // Wrap the MILC quark field
        qParam.v = fermion[i + num_terms - num_naik_terms];
        ColorSpinorField cpuQuark(qParam); // create host quark field

        cudaQuark = cpuQuark;
        computeStaggeredOprod(oprod, cudaQuark, coeff[i + num_terms], 3);
      }
    }
  }

  // Compute the pad size
  int pad_size = 0;
#ifdef MULTI_GPU
  int x_face_size = gParam->X[1] * gParam->X[2] * gParam->X[3] / 2;
  int y_face_size = gParam->X[0] * gParam->X[2] * gParam->X[3] / 2;
  int z_face_size = gParam->X[0] * gParam->X[1] * gParam->X[3] / 2;
  int t_face_size = gParam->X[0] * gParam->X[1] * gParam->X[2] / 2;
  pad_size = std::max({x_face_size, y_face_size, z_face_size, t_face_size});
#endif

  // Copy outer product fields into input force fields
  oParam.create = QUDA_NULL_FIELD_CREATE;
  oParam.nFace = 1;
  oParam.pad = pad_size;
  oParam.ghostExchange = QUDA_GHOST_EXCHANGE_EXTENDED;
  lat_dim_t R = {2 * comm_dim_partitioned(0), 2 * comm_dim_partitioned(1), 2 * comm_dim_partitioned(2),
                 2 * comm_dim_partitioned(3)};
  for (int dir = 0; dir < 4; ++dir) {
    oParam.x[dir] += 2 * R[dir];
    oParam.r[dir] = R[dir];
  }

  GaugeField cudaInForce(oParam);
  copyExtendedGauge(cudaInForce, stapleOprod, QUDA_CUDA_FIELD_LOCATION);
  stapleOprod = GaugeField();

  GaugeField cudaOutForce(oParam);
  copyExtendedGauge(cudaOutForce, oneLinkOprod, QUDA_CUDA_FIELD_LOCATION);
  oneLinkOprod = GaugeField();

  // Create CPU momentum fields, prepare GPU momentum param
  GaugeFieldParam param(*gParam);
  param.location = QUDA_CPU_FIELD_LOCATION;
  param.create = QUDA_REFERENCE_FIELD_CREATE;
  param.order = QUDA_MILC_GAUGE_ORDER;
  param.link_type = QUDA_ASQTAD_MOM_LINKS;
  param.reconstruct = QUDA_RECONSTRUCT_10;
  param.ghostExchange = QUDA_GHOST_EXCHANGE_NO;
  param.gauge = milc_momentum;
  GaugeField cpuMom = (!gParam->use_resident_mom) ? GaugeField(param) : GaugeField();

  param.location = QUDA_CUDA_FIELD_LOCATION;
  param.create = QUDA_ZERO_FIELD_CREATE;
  param.setPrecision(param.Precision(), true);
  GaugeFieldParam momParam(param);

  // Create CPU W, V, and U fields
  gParam_field.type = QUDA_GENERAL_LINKS;
  gParam_field.t_boundary = QUDA_ANTI_PERIODIC_T;
  gParam_field.staggered_phase_type = QUDA_STAGGERED_PHASE_NO;
  gParam_field.staggered_phase_applied = true;
  gParam_field.gauge_fix = QUDA_GAUGE_FIXED_NO;

  GaugeFieldParam wParam(gParam_field);
  wParam.location = QUDA_CPU_FIELD_LOCATION;
  wParam.create = QUDA_REFERENCE_FIELD_CREATE;
  wParam.order = QUDA_MILC_GAUGE_ORDER;
  wParam.link_type = QUDA_GENERAL_LINKS;
  wParam.ghostExchange = QUDA_GHOST_EXCHANGE_NO;
  wParam.gauge = (void *)w_link;
  GaugeField cpuWLink(wParam);

  GaugeFieldParam vParam(wParam);
  vParam.gauge = (void *)v_link;
  GaugeField cpuVLink(vParam);

  GaugeFieldParam uParam(vParam);
  uParam.gauge = (void *)u_link;
  GaugeField cpuULink(uParam);

  // Load the W field, which contains U(3) matrices, to the device
  gParam_field.ga_pad = 3 * pad_size;
  wParam = GaugeFieldParam(gParam_field);
  for (int dir = 0; dir < 4; dir++) {
    wParam.x[dir] += 2 * R[dir];
    wParam.r[dir] = R[dir];
  }
  wParam.location = QUDA_CUDA_FIELD_LOCATION;
  wParam.ghostExchange = QUDA_GHOST_EXCHANGE_EXTENDED;
  wParam.reconstruct = cuda_link_recon;
  wParam.create = QUDA_NULL_FIELD_CREATE;
  wParam.setPrecision(gParam->cpu_prec, true);

  GaugeField cudaWLink(wParam);

  cudaWLink.copy(cpuWLink);

  cudaWLink.exchangeExtendedGhost(cudaWLink.R(), profileHISQForce);

  cudaInForce.exchangeExtendedGhost(R, profileHISQForce);
  cudaWLink.exchangeExtendedGhost(cudaWLink.R(), profileHISQForce);
  cudaOutForce.exchangeExtendedGhost(R, profileHISQForce);

  // Compute level two term
  hisqStaplesForce(cudaOutForce, cudaInForce, cudaWLink, act_path_coeff);

  // Load naik outer product
  copyExtendedGauge(cudaInForce, naikOprod, QUDA_CUDA_FIELD_LOCATION);
  cudaInForce.exchangeExtendedGhost(cudaWLink.R(), profileHISQForce);
  naikOprod = GaugeField();

  // Compute Naik three-link term contribution
  hisqLongLinkForce(cudaOutForce, cudaInForce, cudaWLink, act_path_coeff[1]);

  cudaOutForce.exchangeExtendedGhost(R, profileHISQForce);

  // Load the V field, which contains general matrices, to the device
  cudaWLink = GaugeField();

  for (int dir = 0; dir < 4; ++dir) {
    vParam.x[dir] += 2 * R[dir];
    vParam.r[dir] = R[dir];
  }
  vParam.location = QUDA_CUDA_FIELD_LOCATION;
  vParam.link_type = QUDA_GENERAL_LINKS;
  vParam.reconstruct = QUDA_RECONSTRUCT_NO;
  vParam.create = QUDA_NULL_FIELD_CREATE;
  vParam.setPrecision(gParam->cpu_prec, true);
  vParam.ghostExchange = QUDA_GHOST_EXCHANGE_EXTENDED;
  vParam.pad = 3 * pad_size;
  GaugeField cudaVLink(vParam);

  cudaVLink.copy(cpuVLink);
  cudaVLink.exchangeExtendedGhost(cudaVLink.R(), profileHISQForce);

  *num_failures_h = 0;
  unitarizeForce(cudaInForce, cudaOutForce, cudaVLink, num_failures_d);

  if (*num_failures_h>0) errorQuda("Error in the unitarization component of the hisq fermion force: %d failures\n", *num_failures_h);

  // Load the U field, which contains U(3) matrices, to the device
  // TODO: in theory these should just be SU(3) matrices with MILC phases?
  cudaVLink = GaugeField();

  for (int dir = 0; dir < 4; ++dir) {
    uParam.x[dir] += 2 * R[dir];
    uParam.r[dir] = R[dir];
  }
  uParam.location = QUDA_CUDA_FIELD_LOCATION;
  uParam.link_type = QUDA_GENERAL_LINKS;
  uParam.reconstruct = cuda_link_recon;
  uParam.create = QUDA_NULL_FIELD_CREATE;
  uParam.setPrecision(gParam->cpu_prec, true);
  uParam.ghostExchange = QUDA_GHOST_EXCHANGE_EXTENDED;
  uParam.pad = 3 * pad_size;
  GaugeField cudaULink(uParam);

  cudaULink.copy(cpuULink);
  cudaULink.exchangeExtendedGhost(cudaULink.R(), profileHISQForce);

  // Compute Fat7-staple term
  cudaOutForce.zero();
  hisqStaplesForce(cudaOutForce, cudaInForce, cudaULink, fat7_coeff);

  cudaInForce = GaugeField();

  hisqCompleteForce(cudaOutForce, cudaULink);

  if (gParam->use_resident_mom && !momResident.Length()) errorQuda("No resident momentum field to use");
  GaugeField mom = gParam->use_resident_mom ? momResident.create_alias() : GaugeField(momParam);
  updateMomentum(mom, dt, cudaOutForce, "hisq");

  // Close the paths, make anti-hermitian, and store in compressed format
  if (gParam->return_result_mom) cpuMom.copy(mom);

  if (gParam->make_resident_mom && !gParam->use_resident_mom)
    std::exchange(momResident, mom);
  else if (!gParam->make_resident_mom)
    momResident = GaugeField();
}

void computeCloverForceQuda(void *h_mom, double dt, void **h_x, void **, double *coeff, double kappa2, double ck,
                            int nvector, double multiplicity, void *, QudaGaugeParam *gauge_param,
                            QudaInvertParam *inv_param)
{
  using namespace quda;
  auto profile = pushProfile(profileCloverForce, inv_param);

  checkGaugeParam(gauge_param);
  if (!gaugePrecise) errorQuda("No resident gauge field");
  if (!cloverPrecise) errorQuda("No resident clover field");

  GaugeFieldParam fParam(*gauge_param, h_mom, QUDA_ASQTAD_MOM_LINKS);
  // create the host momentum field
  GaugeField cpuMom = !gauge_param->use_resident_mom ? GaugeField(fParam) : GaugeField();

  // create the device momentum field
  fParam.location = QUDA_CUDA_FIELD_LOCATION;
  fParam.create = gauge_param->overwrite_mom ? QUDA_ZERO_FIELD_CREATE : QUDA_COPY_FIELD_CREATE;
  fParam.field = &cpuMom;
  fParam.reconstruct = QUDA_RECONSTRUCT_10;
  fParam.setPrecision(gauge_param->cuda_prec, true);

  if (gauge_param->use_resident_mom && !momResident.Length()) errorQuda("No resident momentum field to use");
  GaugeField cudaMom = gauge_param->use_resident_mom ? momResident.create_alias() : GaugeField(fParam);
  if (gauge_param->use_resident_mom && gauge_param->overwrite_mom) cudaMom.zero();

  if (inv_param->solution_type != QUDA_MATPCDAG_MATPC_SOLUTION)
    errorQuda("Force computation only supports solution to MatPCDagMatPC");
  ColorSpinorParam qParam(nullptr, *inv_param, fParam.x, false, QUDA_CUDA_FIELD_LOCATION);
  qParam.setPrecision(fParam.Precision(), fParam.Precision(), true);
  qParam.create = QUDA_NULL_FIELD_CREATE;
  qParam.gammaBasis = QUDA_UKQCD_GAMMA_BASIS;

  std::vector<ColorSpinorField> x(nvector), x0(nvector);
  std::vector<double> force_coeff(nvector);
  std::vector<array<double, 2>> ferm_epsilon(nvector);

  QudaParity parity = inv_param->matpc_type == QUDA_MATPC_EVEN_EVEN_ASYMMETRIC ? QUDA_EVEN_PARITY : QUDA_ODD_PARITY;

  for (int i = 0; i < nvector; i++) {
    x[i] = ColorSpinorField(qParam);

    if (!inv_param->use_resident_solution) {
      ColorSpinorParam cpuParam(h_x[i], *inv_param, fParam.x, true, inv_param->input_location);
      ColorSpinorField cpuQuarkX(cpuParam);
      x[i][parity] = cpuQuarkX;
    } else {
      x[i][parity] = solutionResident[i];
    }

    force_coeff[i] = 2.0 * dt * coeff[i] * kappa2;
    ferm_epsilon[i] = {2.0 * ck * coeff[i] * dt, -kappa2 * 2.0 * ck * coeff[i] * dt};
  }

  if (inv_param->use_resident_solution && solutionResident.size() < (unsigned int)nvector)
    errorQuda("solutionResident.size() %lu does not match number of shifts %d", solutionResident.size(), nvector);

  // Make sure extendedGaugeResident has the correct R
  if (extendedGaugeResident) delete extendedGaugeResident;
  lat_dim_t R;
  for (int d = 0; d < 4; d++) R[d] = (d == 0 ? 2 : 1) * (redundant_comms || commDimPartitioned(d));
  extendedGaugeResident = createExtendedGauge(*gaugePrecise, R, getProfile());
  GaugeField &gaugeEx = *extendedGaugeResident;

  computeCloverForce(cudaMom, gaugeEx, *gaugePrecise, *cloverPrecise, x, x0, force_coeff, ferm_epsilon,
                     2.0 * ck * multiplicity * dt, false, *inv_param);

  // copy the outer product field back to the host
  if (gauge_param->return_result_mom) cpuMom.copy(cudaMom);
  if (gauge_param->make_resident_mom && gauge_param->use_resident_mom)
    std::exchange(momResident, cudaMom);
  else if (!gauge_param->make_resident_mom)
    momResident = GaugeField();
}

void computeTMCloverForceQuda(void *h_mom, void **h_x, void **h_x0, double *coeff, int nvector,
                              QudaGaugeParam *gauge_param, QudaInvertParam *inv_param, int detratio)
{
  using namespace quda;
  auto profile = pushProfile(profileTMCloverForce, inv_param);

  checkGaugeParam(gauge_param);
  if (!gaugePrecise) errorQuda("No resident gauge field");
  if (!cloverPrecise) errorQuda("No resident clover field");

  double kappa = inv_param->kappa;
  double k_csw_ov_8 = kappa * inv_param->clover_csw / 8.0;

  GaugeFieldParam gParamMom(*gauge_param, h_mom, QUDA_ASQTAD_MOM_LINKS);
  GaugeField cpuMom = !gauge_param->use_resident_mom ? GaugeField(gParamMom) : GaugeField();

  // create the device momentum field
  gParamMom.location = QUDA_CUDA_FIELD_LOCATION;
  gParamMom.create = gauge_param->overwrite_mom ? QUDA_ZERO_FIELD_CREATE : QUDA_COPY_FIELD_CREATE;
  gParamMom.field = &cpuMom;
  gParamMom.reconstruct = QUDA_RECONSTRUCT_10;
  gParamMom.setPrecision(gauge_param->cuda_prec, true);

  if (gauge_param->use_resident_mom && !momResident.Length()) errorQuda("No resident momentum field to use");
  GaugeField gpuMom = gauge_param->use_resident_mom ? momResident.create_alias() : GaugeField(gParamMom);
  if (gauge_param->use_resident_mom && gauge_param->overwrite_mom) gpuMom.zero();

  if (inv_param->solution_type != QUDA_MATPCDAG_MATPC_SOLUTION)
    errorQuda("Force computation only supports solution to MatPCDagMatPC");
  ColorSpinorParam qParam(nullptr, *inv_param, gParamMom.x, false, QUDA_CUDA_FIELD_LOCATION);
  qParam.setPrecision(gauge_param->cuda_prec, gauge_param->cuda_prec, true);
  qParam.create = QUDA_NULL_FIELD_CREATE;
  qParam.gammaBasis = QUDA_UKQCD_GAMMA_BASIS;

  std::vector<ColorSpinorField> x(nvector), x0(nvector);
  std::vector<double> force_coeff(nvector);
  std::vector<array<double, 2>> ferm_epsilon(nvector);

  QudaParity parity = inv_param->matpc_type == QUDA_MATPC_EVEN_EVEN_ASYMMETRIC ? QUDA_EVEN_PARITY : QUDA_ODD_PARITY;

  for (int i = 0; i < nvector; i++) {
    x[i] = ColorSpinorField(qParam);
    ColorSpinorParam cpuParam(h_x[i], *inv_param, gParamMom.x, true, inv_param->input_location);
    ColorSpinorField cpuQuarkX(cpuParam);
    x[i][parity] = cpuQuarkX; // in tmLQCD-parlance this is the odd part of X

    if (detratio && inv_param->twist_flavor != QUDA_TWIST_NONDEG_DOUBLET) {
      x0[i] = ColorSpinorField(qParam);
      ColorSpinorParam cpuParam0(h_x0[i], *inv_param, gParamMom.x, true, inv_param->input_location);
      ColorSpinorField cpuQuarkX0(cpuParam0);
      x0[i][parity] = cpuQuarkX0;
    }

    force_coeff[i] = 1.0 * coeff[i];
    ferm_epsilon[i] = {k_csw_ov_8 * coeff[i], k_csw_ov_8 * coeff[i] / (kappa * kappa)};
  }

  // Make sure extendedGaugeResident has the correct R
  if (extendedGaugeResident) delete extendedGaugeResident;
  lat_dim_t R;
  for (int d = 0; d < 4; d++) R[d] = (d == 0 ? 2 : 1) * (redundant_comms || commDimPartitioned(d));
  extendedGaugeResident = createExtendedGauge(*gaugePrecise, R, profileTMCloverForce);
  GaugeField &gaugeEx = *extendedGaugeResident;

  computeCloverForce(gpuMom, gaugeEx, *gaugePrecise, *cloverPrecise, x, x0, force_coeff, ferm_epsilon,
                     k_csw_ov_8 * 32.0, detratio, *inv_param);

  if (gauge_param->return_result_mom) cpuMom.copy(gpuMom);
  if (gauge_param->make_resident_mom && gauge_param->use_resident_mom)
    std::exchange(momResident, gpuMom);
  else if (!gauge_param->make_resident_mom)
    momResident = GaugeField();
}

void updateGaugeFieldQuda(void *gauge, void *momentum, double dt, int conj_mom, int exact, QudaGaugeParam *param)
{
  auto profile = pushProfile(profileGaugeUpdate);
  checkGaugeParam(param);

  // create the host fields
  GaugeFieldParam gParam(*param, gauge, QUDA_SU3_LINKS);
  gParam.location = QUDA_CPU_FIELD_LOCATION;
  bool need_cpu = !param->use_resident_gauge || param->return_result_gauge;
  GaugeField cpuGauge = need_cpu ? GaugeField(gParam) : GaugeField();

  GaugeFieldParam gParamMom(*param, momentum, QUDA_ASQTAD_MOM_LINKS);
  GaugeField cpuMom = !param->use_resident_mom ? GaugeField(gParamMom) : GaugeField();

  // create the device fields
  if (param->use_resident_mom && momResident.empty()) errorQuda("No resident mom field allocated");
  gParam.location = QUDA_CUDA_FIELD_LOCATION;
  gParam.create = QUDA_COPY_FIELD_CREATE;
  gParam.field = &cpuMom;
  gParam.link_type = QUDA_ASQTAD_MOM_LINKS;
  gParam.reconstruct = QUDA_RECONSTRUCT_10;
  gParam.setPrecision(gParam.Precision(), true);
  gParam.ghostExchange = QUDA_GHOST_EXCHANGE_NO;
  gParam.pad = 0;
  GaugeField cudaMom = param->use_resident_mom ? momResident.create_alias() : GaugeField(gParam);

  if (param->use_resident_gauge && !gaugePrecise) errorQuda("No resident gauge field allocated");
  gParam.link_type = QUDA_SU3_LINKS;
  gParam.reconstruct = param->reconstruct;
  gParam.setPrecision(gParam.Precision(), true);
  gParam.field = &cpuGauge;
  GaugeField u_in = param->use_resident_gauge ? gaugePrecise->create_alias() : GaugeField(gParam);
  gParam.create = QUDA_NULL_FIELD_CREATE;
  GaugeField u_out(gParam);

  // perform the update
  updateGaugeField(u_out, dt, u_in, cudaMom, (bool)conj_mom, (bool)exact);

  // copy the gauge field back to the host
  if (param->return_result_gauge) cpuGauge.copy(u_out);

  if (param->make_resident_gauge) {
    if (gaugePrecise) freeUniqueGaugeQuda(QUDA_WILSON_LINKS);
    gaugePrecise = new GaugeField();
    std::exchange(*gaugePrecise, u_out);
  }

  if (param->make_resident_mom && !param->use_resident_mom)
    std::exchange(momResident, cudaMom);
  else if (!param->make_resident_mom)
    momResident = GaugeField();
}

void projectSU3Quda(void *gauge_h, double tol, QudaGaugeParam *param)
{
  auto profile = pushProfile(profileProject);
  checkGaugeParam(param);

  // create the gauge field
  GaugeFieldParam gParam(*param, gauge_h, QUDA_SU3_LINKS);
  gParam.location = QUDA_CPU_FIELD_LOCATION;
  bool need_cpu = !param->use_resident_gauge || param->return_result_gauge;
  GaugeField cpuGauge = need_cpu ? GaugeField(gParam) : GaugeField();

  // create the device fields
  if (param->use_resident_gauge && !gaugePrecise) errorQuda("No resident gauge field to use");
  gParam.location = QUDA_CUDA_FIELD_LOCATION;
  gParam.create = QUDA_COPY_FIELD_CREATE;
  gParam.field = &cpuGauge;
  gParam.reconstruct = param->reconstruct;
  gParam.setPrecision(gParam.Precision(), true);
  GaugeField cudaGauge = param->use_resident_gauge ? gaugePrecise->create_alias() : GaugeField(gParam);

  *num_failures_h = 0;

  // project onto SU(3)
  if (cudaGauge.StaggeredPhaseApplied()) cudaGauge.removeStaggeredPhase();
  projectSU3(cudaGauge, tol, num_failures_d);
  if (!cudaGauge.StaggeredPhaseApplied() && param->staggered_phase_applied) cudaGauge.applyStaggeredPhase();

  if (*num_failures_h > 0) errorQuda("Error in the SU(3) unitarization: %d failures\n", *num_failures_h);

  if (param->return_result_gauge) cpuGauge.copy(cudaGauge);

  if (param->make_resident_gauge && !param->use_resident_gauge) {
    if (gaugePrecise) freeUniqueGaugeQuda(QUDA_WILSON_LINKS);
    gaugePrecise = new GaugeField();
    std::exchange(*gaugePrecise, cudaGauge);
  }
}

void staggeredPhaseQuda(void *gauge_h, QudaGaugeParam *param)
{
  auto profile = pushProfile(profilePhase);
  checkGaugeParam(param);

  // create the gauge field
  GaugeFieldParam gParam(*param, gauge_h, QUDA_GENERAL_LINKS);
  bool need_cpu = !param->use_resident_gauge || param->return_result_gauge;
  gParam.location = QUDA_CPU_FIELD_LOCATION;
  GaugeField cpuGauge = need_cpu ? GaugeField(gParam) : GaugeField();

  // create the device fields
  if (param->use_resident_gauge && !gaugePrecise) errorQuda("No resident gauge field to use");
  gParam.location = QUDA_CUDA_FIELD_LOCATION;
  gParam.create = QUDA_COPY_FIELD_CREATE;
  gParam.field = &cpuGauge;
  gParam.reconstruct = param->reconstruct;
  gParam.setPrecision(gParam.Precision(), true);
  GaugeField cudaGauge = param->use_resident_gauge ? gaugePrecise->create_alias() : GaugeField(gParam);

  *num_failures_h = 0;

  // apply / remove phase as appropriate
  if (!cudaGauge.StaggeredPhaseApplied())
    cudaGauge.applyStaggeredPhase();
  else
    cudaGauge.removeStaggeredPhase();

  if (param->return_result_gauge) cpuGauge.copy(cudaGauge);

  if (param->make_resident_gauge && !param->use_resident_gauge) {
    if (gaugePrecise) freeUniqueGaugeQuda(QUDA_WILSON_LINKS);
    gaugePrecise = new GaugeField();
    std::exchange(*gaugePrecise, cudaGauge);
  }
}

// evaluate the momentum action
double momActionQuda(void* momentum, QudaGaugeParam* param)
{
  auto profile = pushProfile(profileMomAction);
  checkGaugeParam(param);

  // create the momentum fields
  GaugeFieldParam gParam(*param, momentum, QUDA_ASQTAD_MOM_LINKS);
  gParam.location = QUDA_CPU_FIELD_LOCATION;
  GaugeField cpuMom = !param->use_resident_mom ? GaugeField(gParam) : GaugeField();

  // create the device fields
  gParam.location = QUDA_CUDA_FIELD_LOCATION;
  gParam.field = &cpuMom;
  gParam.create = QUDA_COPY_FIELD_CREATE;
  gParam.reconstruct = QUDA_RECONSTRUCT_10;
  gParam.setPrecision(param->cuda_prec, true);

  if (param->use_resident_mom && momResident.empty()) errorQuda("No resident mom field allocated");
  GaugeField cudaMom = param->use_resident_mom ? momResident.create_alias() : GaugeField(gParam);

  // perform the update
  double action = computeMomAction(cudaMom);

  if (param->make_resident_mom && !param->use_resident_mom)
    std::exchange(momResident, cudaMom);
  else if (!param->make_resident_mom)
    momResident = GaugeField();

  return action;
}

void gaussGaugeQuda(unsigned long long seed, double sigma)
{
  auto profile = pushProfile(profileGauss);

  if (!gaugePrecise) errorQuda("Cannot generate Gauss GaugeField as there is no resident gauge field");
  quda::gaugeGauss(*gaugePrecise, seed, sigma);

  if (extendedGaugeResident) {
    extendedGaugeResident->copy(*gaugePrecise);
    extendedGaugeResident->exchangeExtendedGhost(R, profileGauss, redundant_comms);
  }
}

void gaussMomQuda(unsigned long long seed, double sigma)
{
  auto profile = pushProfile(profileGauss);
  if (momResident.empty()) errorQuda("Cannot generate Gauss GaugeField as there is no resident momentum field");
  quda::gaugeGauss(momResident, seed, sigma);
}

/*
 * Computes the total, spatial and temporal plaquette averages of the loaded gauge configuration.
 */
void plaqQuda(double plaq[3])
{
  auto profile = pushProfile(profilePlaq);

  if (!gaugePrecise) errorQuda("Cannot compute plaquette as there is no resident gauge field");

  GaugeField *data = extendedGaugeResident ? extendedGaugeResident : createExtendedGauge(*gaugePrecise, R, profilePlaq);
  extendedGaugeResident = data;

  double3 plaq3 = quda::plaquette(*data);
  plaq[0] = plaq3.x;
  plaq[1] = plaq3.y;
  plaq[2] = plaq3.z;
}

/*
 * Computes the trace of the Polyakov loop in direction dir from the resident gauge field
 */
void polyakovLoopQuda(double ploop[2], int dir)
{
  if (!gaugePrecise) errorQuda("Cannot compute Polyakov loop as there is no resident gauge field");
  if (dir != 3) errorQuda("The Polyakov loop can only be computed in the t == 3 direction, invalid direction %d", dir);

  QudaGaugeObservableParam obsParam = newQudaGaugeObservableParam();
  obsParam.compute_polyakov_loop = QUDA_BOOLEAN_TRUE;
  gaugeObservablesQuda(&obsParam);
  ploop[0] = obsParam.ploop[0];
  ploop[1] = obsParam.ploop[1];
}

void computeGaugeLoopTraceQuda(double _Complex *traces, int **input_path_buf, int *path_length, double *loop_coeff,
                               int num_paths, int max_length, double factor)
{
  if (!gaugePrecise) errorQuda("Cannot compute gauge loop traces as there is no resident gauge field");

  if (extendedGaugeResident) delete extendedGaugeResident;
  extendedGaugeResident = createExtendedGauge(*gaugePrecise, R, profileGaugeObs);

  // informed by gauge path code; apply / remove gauge as appropriate
  if (extendedGaugeResident->StaggeredPhaseApplied()) extendedGaugeResident->removeStaggeredPhase();

  QudaGaugeObservableParam obsParam = newQudaGaugeObservableParam();
  obsParam.compute_gauge_loop_trace = QUDA_BOOLEAN_TRUE;
  obsParam.traces = traces;
  obsParam.input_path_buff = input_path_buf;
  obsParam.path_length = path_length;
  obsParam.loop_coeff = loop_coeff;
  obsParam.num_paths = num_paths;
  obsParam.max_length = max_length;
  obsParam.factor = factor;
  gaugeObservablesQuda(&obsParam);
}

/*
 * Performs a deep copy from the internal extendedGaugeResident field.
 */
void copyExtendedResidentGaugeQuda(void *resident_gauge)
{
  if (!gaugePrecise) errorQuda("Cannot perform deep copy of resident gauge field as there is no resident gauge field");
  extendedGaugeResident
    = extendedGaugeResident ? extendedGaugeResident : createExtendedGauge(*gaugePrecise, R, profilePlaq);
  static_cast<GaugeField *>(resident_gauge)->copy(*extendedGaugeResident);
}

void performWuppertalnStep(void *h_out, void *h_in, QudaInvertParam *inv_param, unsigned int n_steps, double alpha)
{
  auto profile = pushProfile(profileWuppertal);
  pushVerbosity(inv_param->verbosity);
  if (gaugePrecise == nullptr) errorQuda("Gauge field must be loaded");

  if (getVerbosity() >= QUDA_DEBUG_VERBOSE) printQudaInvertParam(inv_param);

  GaugeField *precise = nullptr;

  if (gaugeSmeared != nullptr) {
    logQuda(QUDA_VERBOSE, "Wuppertal smearing done with gaugeSmeared\n");
    GaugeFieldParam gParam(*gaugePrecise);
    gParam.create = QUDA_NULL_FIELD_CREATE;
    precise = new GaugeField(gParam);
    copyExtendedGauge(*precise, *gaugeSmeared, QUDA_CUDA_FIELD_LOCATION);
    precise->exchangeGhost();
  } else {
    logQuda(QUDA_VERBOSE, "Wuppertal smearing done with gaugePrecise\n");
    precise = gaugePrecise;
  }

  ColorSpinorParam cpuParam(h_in, *inv_param, precise->X(), false, inv_param->input_location);
  ColorSpinorField in_h(cpuParam);

  ColorSpinorParam cudaParam(cpuParam, *inv_param, QUDA_CUDA_FIELD_LOCATION);
  ColorSpinorField in(cudaParam);
  in = in_h;

  logQuda(QUDA_DEBUG_VERBOSE, "In CPU %e CUDA %e\n", blas::norm2(in_h), blas::norm2(in));

  cudaParam.create = QUDA_NULL_FIELD_CREATE;
  ColorSpinorField out(cudaParam);
  int parity = 0;

  // Computes out(x) = 1/(1+6*alpha)*(in(x) + alpha*\sum_mu (U_{-\mu}(x)in(x+mu) + U^\dagger_mu(x-mu)in(x-mu)))
  double a = alpha / (1. + 6. * alpha);
  double b = 1. / (1. + 6. * alpha);

  int comm_dim[4] = {};
  // only switch on comms needed for directions with a derivative
  for (int i = 0; i < 4; i++) {
    comm_dim[i] = comm_dim_partitioned(i);
    if (i == 3) comm_dim[i] = 0;
  }

  for (unsigned int i = 0; i < n_steps; i++) {
    if (i) in = out;
    ApplyLaplace(out, in, *precise, 3, a, b, in, parity, false, comm_dim, profileWuppertal);
    logQuda(QUDA_DEBUG_VERBOSE, "Step %d, vector norm %e\n", i, blas::norm2(out));
  }

  cpuParam.v = h_out;
  cpuParam.location = inv_param->output_location;
  ColorSpinorField out_h(cpuParam);
  out_h = out;

  logQuda(QUDA_DEBUG_VERBOSE, "Out CPU %e CUDA %e\n", blas::norm2(out_h), blas::norm2(out));

  if (gaugeSmeared != nullptr) delete precise;

  popVerbosity();
}

void performTwoLinkGaussianSmearNStep(void *h_in, QudaQuarkSmearParam *smear_param)
{
  if (smear_param->n_steps == 0) return;
  auto profile = pushProfile(profileGaussianSmear, smear_param);

  QudaInvertParam *inv_param = smear_param->inv_param;

  if (gaugePrecise == nullptr) errorQuda("Gauge field must be loaded");

  if (getVerbosity() >= QUDA_DEBUG_VERBOSE) printQudaInvertParam(inv_param);
  checkInvertParam(inv_param);

  if (gaugeSmeared == nullptr || smear_param->compute_2link != 0) {

    freeUniqueGaugeQuda(QUDA_SMEARED_LINKS);

    GaugeFieldParam gParam(*gaugePrecise);
    //
    gParam.create        = QUDA_NULL_FIELD_CREATE;
    gParam.reconstruct   = QUDA_RECONSTRUCT_NO;
    gParam.setPrecision(inv_param->cuda_prec, true);
    gParam.link_type     = QUDA_ASQTAD_LONG_LINKS;
    gParam.ghostExchange = QUDA_GHOST_EXCHANGE_PAD;
    gParam.nFace = 3; // FIXME: need a QudaLinkType with nFace=2.
    gParam.pad = gParam.pad*gParam.nFace;
    //
    gaugeSmeared = new GaugeField(gParam);

    GaugeField *two_link_ext = createExtendedGauge(*gaugePrecise, R, profileGauge); // aux field

    computeTwoLink(*gaugeSmeared, *two_link_ext);

    gaugeSmeared->exchangeGhost();

    delete two_link_ext;
  }

  if (!initialized) errorQuda("QUDA not initialized");

  // Create device side ColorSpinorField vectors and to pass to the
  // compute function.
  const lat_dim_t X = gaugeSmeared->X();

  inv_param->dslash_type = QUDA_ASQTAD_DSLASH;

  ColorSpinorParam cpuParam(h_in, *inv_param, X, QUDA_MAT_SOLUTION, QUDA_CPU_FIELD_LOCATION);
  cpuParam.nSpin = 1;
  // QUDA style pointer for host data.
  ColorSpinorField in_h(cpuParam);

  // Device side data.
  ColorSpinorParam cudaParam(cpuParam);
  cudaParam.location = QUDA_CUDA_FIELD_LOCATION;
  cudaParam.create   = QUDA_ZERO_FIELD_CREATE;
  cudaParam.setPrecision(inv_param->cuda_prec, inv_param->cuda_prec, true);
  ColorSpinorField in(cudaParam);
  ColorSpinorField out(cudaParam);

  // Create the smearing operator
  //------------------------------------------------------
  Dirac *d       = nullptr;
  DiracParam diracParam;
  //
  diracParam.type      = QUDA_ASQTAD_DIRAC;
  diracParam.matpcType = inv_param->matpc_type;
  diracParam.dagger    = inv_param->dagger;
  diracParam.gauge     = gaugeSmeared;
  diracParam.fatGauge  = gaugeFatPrecise;
  diracParam.longGauge = gaugeLongPrecise;
  diracParam.clover = cloverPrecise;
  diracParam.kappa  = inv_param->kappa;
  diracParam.mass   = inv_param->mass;
  diracParam.m5     = inv_param->m5;
  diracParam.mu     = inv_param->mu;
  diracParam.laplace3D = inv_param->laplace3D;

  for (int i=0; i<4; i++) diracParam.commDim[i] = 1;   // comms are always on

  if (diracParam.gauge->Precision() != inv_param->cuda_prec)
    errorQuda("Gauge precision %d does not match requested precision %d\n", diracParam.gauge->Precision(), inv_param->cuda_prec);
  //
  d = Dirac::create(diracParam); // create the Dirac operator

  Dirac &dirac = *d;
  DiracM qsmear_op(dirac);

  // Copy host data to device
  in = in_h;

  const double ftmp    = -(smear_param->width*smear_param->width)/(4.0*smear_param->n_steps*4.0);  /* Extra 4 to compensate for stride 2 */
  // Scale up the source to prevent underflow
  profileGaussianSmear.TPSTART(QUDA_PROFILE_COMPUTE);

  const double msq = 1. / ftmp;
  const double a       = inv_param->laplace3D * 2.0 + msq;
  const QudaParity  parity   = QUDA_INVALID_PARITY;
  for (int i = 0; i < smear_param->n_steps; i++) {
    if (i > 0) std::swap(in, out);

    qsmear_op.Expose()->SmearOp(out, in, a, 0.0, smear_param->t0, parity);
    logQuda(QUDA_DEBUG_VERBOSE, "Step %d, vector norm %e\n", i, blas::norm2(out));
    blas::axpby(a * ftmp, in, -ftmp, out);
  }

  profileGaussianSmear.TPSTOP(QUDA_PROFILE_COMPUTE);

  // Copy device data to host.
  in_h = out;

  delete d;

  if (smear_param->delete_2link != 0) { freeUniqueGaugeQuda(QUDA_SMEARED_LINKS); }
}

void performGaugeSmearQuda(QudaGaugeSmearParam *smear_param, QudaGaugeObservableParam *obs_param)
{
  auto profile = pushProfile(profileGaugeSmear);
  pushOutputPrefix("performGaugeSmearQuda: ");
  checkGaugeSmearParam(smear_param);

  if (gaugePrecise == nullptr) errorQuda("Precise gauge field must be loaded");
  freeUniqueGaugeQuda(QUDA_SMEARED_LINKS);
  gaugeSmeared = createExtendedGauge(*gaugePrecise, R, profileGaugeSmear);

  GaugeFieldParam gParam(*gaugeSmeared);
  gParam.location = QUDA_CUDA_FIELD_LOCATION;
  GaugeField tmp(gParam);

  int measurement_n = 0; // The nth measurement to take
  gaugeObservablesQuda(&obs_param[measurement_n]);
  logQuda(QUDA_SUMMARIZE, "step %03d plaquette (mean %.16e, spatial %.16e temporal %.16e) Q charge = %.16e\n", 0,
          obs_param[measurement_n].plaquette[0], obs_param[measurement_n].plaquette[1],
          obs_param[measurement_n].plaquette[2], obs_param[measurement_n].qcharge);

  // set default dir_ignore = 3 for APE and STOUT for compatibility
  int dir_ignore = smear_param->dir_ignore;
  if (dir_ignore < 0
      && (smear_param->smear_type == QUDA_GAUGE_SMEAR_APE || smear_param->smear_type == QUDA_GAUGE_SMEAR_STOUT)) {
    dir_ignore = 3;
  }

  for (unsigned int i = 0; i < smear_param->n_steps; i++) {
    switch (smear_param->smear_type) {
    case QUDA_GAUGE_SMEAR_APE: APEStep(*gaugeSmeared, tmp, smear_param->alpha, dir_ignore); break;
    case QUDA_GAUGE_SMEAR_STOUT: STOUTStep(*gaugeSmeared, tmp, smear_param->rho, dir_ignore); break;
    case QUDA_GAUGE_SMEAR_OVRIMP_STOUT:
      OvrImpSTOUTStep(*gaugeSmeared, tmp, smear_param->rho, smear_param->epsilon, dir_ignore);
      break;
    case QUDA_GAUGE_SMEAR_HYP:
      HYPStep(*gaugeSmeared, tmp, smear_param->alpha1, smear_param->alpha2, smear_param->alpha3, dir_ignore);
      break;
    default: errorQuda("Unknown gauge smear type %d", smear_param->smear_type);
    }

    if ((i + 1) % smear_param->meas_interval == 0) {
      measurement_n++;
      gaugeObservablesQuda(&obs_param[measurement_n]);
      logQuda(QUDA_SUMMARIZE, "step %03d plaquette (mean %.16e, spatial %.16e temporal %.16e) Q charge = %.16e\n",
              i + 1, obs_param[measurement_n].plaquette[0], obs_param[measurement_n].plaquette[1],
              obs_param[measurement_n].plaquette[2], obs_param[measurement_n].qcharge);
    }
  }

  popOutputPrefix();
}

void performWFlowQuda(QudaGaugeSmearParam *smear_param, QudaGaugeObservableParam *obs_param)
{
  auto profile = pushProfile(profileWFlow);
  pushOutputPrefix("performWFlowQuda: ");
  checkGaugeSmearParam(smear_param);

  if (smear_param->restart) {
    if (gaugeSmeared == nullptr) errorQuda("gaugeSmeared must be loaded");
  } else {
    if (gaugePrecise == nullptr) errorQuda("Gauge field must be loaded");
    freeUniqueGaugeQuda(QUDA_SMEARED_LINKS);
    gaugeSmeared = createExtendedGauge(*gaugePrecise, R, profileWFlow);
  }

  GaugeFieldParam gParamEx(*gaugeSmeared);
  GaugeField gaugeAux(gParamEx);

  GaugeFieldParam gParam(*gaugePrecise);
  gParam.reconstruct = QUDA_RECONSTRUCT_NO; // temporary field is not on manifold so cannot use reconstruct
  GaugeField gaugeTemp(gParam);

  GaugeField &in = *gaugeSmeared;
  GaugeField &out = gaugeAux;

  int measurement_n = 0; // The nth measurement to take

  gaugeObservables(in, obs_param[measurement_n]);

  logQuda(QUDA_SUMMARIZE, "flow t, plaquette, E_tot, E_spatial, E_temporal, Q charge\n");
  logQuda(QUDA_SUMMARIZE, "%le %.16e %+.16e %+.16e %+.16e %+.16e\n", smear_param->t0, obs_param[0].plaquette[0],
          obs_param[0].energy[0], obs_param[0].energy[1], obs_param[0].energy[2], obs_param[0].qcharge);

  for (unsigned int i = 0; i < smear_param->n_steps; i++) {
    // Perform W1, W2, and Vt Wilson Flow steps as defined in
    // https://arxiv.org/abs/1006.4518v3
    if (i > 0) std::swap(in, out); // output from prior step becomes input for next step
    WFlowStep(out, gaugeTemp, in, smear_param->epsilon, smear_param->smear_type);

    if ((i + 1) % smear_param->meas_interval == 0) {
      measurement_n++; // increment measurements.
      gaugeObservables(out, obs_param[measurement_n]);
      logQuda(QUDA_SUMMARIZE, "%le %.16e %+.16e %+.16e %+.16e %+.16e\n", (smear_param->t0 + smear_param->epsilon * (i + 1)),
              obs_param[measurement_n].plaquette[0], obs_param[measurement_n].energy[0],
              obs_param[measurement_n].energy[1], obs_param[measurement_n].energy[2], obs_param[measurement_n].qcharge);
    }
  }
  // copy out to gaugeSmeared so that flowed gauge can be saved to host and WFlow can be restarted 
  copyExtendedGauge(*gaugeSmeared, out, QUDA_CUDA_FIELD_LOCATION);
  gaugeSmeared->exchangeExtendedGhost( gaugeSmeared->R() );

  popOutputPrefix();
}

// perform forward gradient flow on gauge and spinor field following the algorithm in arXiv:1302.5246 (Appendix D)
// the gauge flow steps are identical to Wilson Flow algorithm in arXiv:1006.4518 (Vt <-> W3)
void performGFlowQuda(void *h_out, void *h_in, QudaInvertParam *inv_param, QudaGaugeSmearParam *smear_param,
                      QudaGaugeObservableParam *obs_param)
{

  auto profile = pushProfile(profileGFlow);
  pushOutputPrefix("performGFlowQuda: ");
  checkGaugeSmearParam(smear_param);

  pushVerbosity(inv_param->verbosity);
  if (getVerbosity() >= QUDA_DEBUG_VERBOSE) printQudaInvertParam(inv_param);

  if (smear_param->restart) {
    if (gaugeSmeared == nullptr) errorQuda("gaugeSmeared must be loaded");
  } else {
    if (gaugePrecise == nullptr) errorQuda("Gauge field must be loaded");
    freeUniqueGaugeQuda(QUDA_SMEARED_LINKS);
    gaugeSmeared = createExtendedGauge(*gaugePrecise, R, profileGFlow);
  }

  GaugeFieldParam gParamEx(*gaugeSmeared);
  GaugeField gaugeAux(gParamEx);

  GaugeFieldParam gParam(*gaugePrecise);
  gParam.reconstruct = QUDA_RECONSTRUCT_NO; // temporary field is not on manifold so cannot use reconstruct
  GaugeField gaugeTemp(gParam);

  GaugeField &gin = *gaugeSmeared;
  GaugeField &gout = gaugeAux;

  // helper gauge field for Laplace operator
  GaugeField precise;
  GaugeFieldParam gParam_helper(*gaugePrecise);
  gParam_helper.create = QUDA_NULL_FIELD_CREATE;
  precise = GaugeField(gParam_helper);

  // spinor fields
  ColorSpinorParam cpuParam(h_in, *inv_param, gaugePrecise->X(), false, inv_param->input_location);
  ColorSpinorField fin_h(cpuParam);

  ColorSpinorParam deviceParam(cpuParam, *inv_param, QUDA_CUDA_FIELD_LOCATION);
  ColorSpinorField fin(deviceParam);
  fin = fin_h;

  deviceParam.create = QUDA_NULL_FIELD_CREATE;
  ColorSpinorField fout(deviceParam);

  int parity = 0;

  // initialize a and b for Laplace operator
  double a = 1.;
  double b = -8.;

  int comm_dim[4] = {};
  // only switch on comms needed for directions with a derivative
  for (int i = 0; i < 4; i++) { comm_dim[i] = comm_dim_partitioned(i); }

  // auxilliary fermion fields [0], [1], [2] and [3]
  ColorSpinorField f_temp0(deviceParam);
  ColorSpinorField f_temp1(deviceParam);
  ColorSpinorField f_temp2(deviceParam);
  ColorSpinorField f_temp3(deviceParam);
  ColorSpinorField f_temp4(deviceParam);

  // set [3] = input spinor
  f_temp3 = fin;

  int measurement_n = 0; // The nth measurement to take

  gaugeObservables(gin, obs_param[measurement_n]);

  logQuda(QUDA_SUMMARIZE, "flow t, plaquette, norm(f_spinor)\n");
  logQuda(QUDA_SUMMARIZE, "%le %.16e %+.16e\n", smear_param->t0, obs_param[0].plaquette[0], blas::norm2(fin));

  // loop, iterations of gf
  for (unsigned int i = 0; i < smear_param->n_steps; i++) {

    if (i > 0) std::swap(gin, gout); // output from prior step becomes input for next step

    // init auxilliary fields [0], [1] and [2] as [3]
    f_temp0 = f_temp3;
    f_temp1 = f_temp3;
    f_temp2 = f_temp3;

    // STEP 1
    // [4] = Laplace [0]
    copyExtendedGauge(precise, gin, QUDA_CUDA_FIELD_LOCATION);
    precise.exchangeGhost();
    ApplyLaplace(f_temp4, f_temp0, precise, 4, a, b, f_temp0, parity, false, comm_dim, profileGFlow);

    // [0] = [4] = Laplace [0] = Laplace [3]
    f_temp0 = f_temp4;

    // [1] <- epsilon/4 x [0] + [1] = [3] + epsilon /4 x Laplace [3]
    blas::axpy(smear_param->epsilon / 4., f_temp0, f_temp1);

    // apply step W1 of gauge field flow part
    GFlowStep(gout, gaugeTemp, gin, smear_param->epsilon, smear_param->smear_type, WFLOW_STEP_W1);

    // STEP 2
    // [3] <- [1]
    f_temp3 = f_temp1;

    // [4] <- Laplace [1]
    copyExtendedGauge(precise, gout, QUDA_CUDA_FIELD_LOCATION);
    precise.exchangeGhost();
    ApplyLaplace(f_temp4, f_temp1, precise, 4, a, b, f_temp1, parity, false, comm_dim, profileGFlow);

    // [1] <- [4]
    f_temp1 = f_temp4;

    // [2] <- 8/9 x epsilon x [1] + [2]
    blas::axpy(smear_param->epsilon * 8. / 9., f_temp1, f_temp2);

    // [2] <- -2/9 x epsilon x [0] + [2]
    blas::axpy(-smear_param->epsilon * 2. / 9., f_temp0, f_temp2);

    // apply step W2 of gauge field flow part
    GFlowStep(gin, gaugeTemp, gout, smear_param->epsilon, smear_param->smear_type, WFLOW_STEP_W2);

    // STEP 3
    // [4] <- Laplace [2]
    copyExtendedGauge(precise, gin, QUDA_CUDA_FIELD_LOCATION);
    precise.exchangeGhost();
    ApplyLaplace(f_temp4, f_temp2, precise, 4, a, b, f_temp2, parity, false, comm_dim, profileGFlow);

    // [2] <- [4] = Laplace [2]
    f_temp2 = f_temp4;

    // [3] <- 3/4 x epsilon x [2] + [3]
    blas::axpy(smear_param->epsilon * 3. / 4., f_temp2, f_temp3);

    // set output spinor = [3]
    fout = f_temp3;

    // apply step W3 (Vt) of gauge field flow part
    GFlowStep(gout, gaugeTemp, gin, smear_param->epsilon, smear_param->smear_type, WFLOW_STEP_VT);

    if ((i + 1) % smear_param->meas_interval == 0) {
      measurement_n++; // increment measurements.
      gaugeObservables(gout, obs_param[measurement_n]);
      logQuda(QUDA_SUMMARIZE, "%le %.16e %+.16e\n", (smear_param->t0 + smear_param->epsilon * (i + 1)),
              obs_param[measurement_n].plaquette[0], blas::norm2(fout));
    }
  } /* end of one iteration of GF application */

  // copy gout to gaugeSmeared so that flowed gauge can be saved to host and WFlow can be restarted
  copyExtendedGauge(*gaugeSmeared, gout, QUDA_CUDA_FIELD_LOCATION);
  gaugeSmeared->exchangeExtendedGhost(gaugeSmeared->R());

  cpuParam.v = h_out;
  cpuParam.location = inv_param->output_location;
  ColorSpinorField fout_h(cpuParam);
  fout_h = fout;

  popOutputPrefix();

} /* end of performGFlowQuda */

int computeGaugeFixingOVRQuda(void *gauge, const unsigned int gauge_dir, const unsigned int Nsteps,
                              const unsigned int verbose_interval, const double relax_boost, const double tolerance,
                              const unsigned int reunit_interval, const unsigned int stopWtheta, QudaGaugeParam *param)
{
  auto profile = pushProfile(GaugeFixOVRQuda);
  checkGaugeParam(param);

  GaugeFieldParam gParam(*param, gauge);
  gParam.location = QUDA_CPU_FIELD_LOCATION;
  GaugeField cpuGauge(gParam);

  gParam.create = QUDA_NULL_FIELD_CREATE;
  gParam.location = QUDA_CUDA_FIELD_LOCATION;
  gParam.link_type = param->type;
  gParam.reconstruct = param->reconstruct;
  gParam.setPrecision(gParam.Precision(), true);
  GaugeField cudaInGauge(gParam);

  cudaInGauge.copy(cpuGauge);

  GaugeField *cudaInGaugeEx = createExtendedGauge(cudaInGauge, R, GaugeFixOVRQuda);

  // perform the update
  gaugeFixingOVR(*cudaInGaugeEx, gauge_dir, Nsteps, verbose_interval, relax_boost, tolerance, reunit_interval,
                 stopWtheta);

  copyExtendedGauge(cudaInGauge, *cudaInGaugeEx, QUDA_CUDA_FIELD_LOCATION);

  // copy the gauge field back to the host
  cpuGauge.copy(cudaInGauge);

  if (param->make_resident_gauge) {
    freeUniqueGaugeQuda(QUDA_WILSON_LINKS);
    gaugePrecise = new GaugeField();
    std::exchange(*gaugePrecise, cudaInGauge);
    if (extendedGaugeResident) delete extendedGaugeResident;
    extendedGaugeResident = cudaInGaugeEx;
  } else {
    delete cudaInGaugeEx;
  }

  return 0;
}

int computeGaugeFixingFFTQuda(void *gauge, const unsigned int gauge_dir, const unsigned int Nsteps,
                              const unsigned int verbose_interval, const double alpha, const unsigned int autotune,
                              const double tolerance, const unsigned int stopWtheta, QudaGaugeParam *param)
{
  auto profile = pushProfile(GaugeFixFFTQuda);
  checkGaugeParam(param);

  GaugeFieldParam gParam(*param, gauge);
  gParam.location = QUDA_CPU_FIELD_LOCATION;
  GaugeField cpuGauge(gParam);

  gParam.create = QUDA_NULL_FIELD_CREATE;
  gParam.location = QUDA_CUDA_FIELD_LOCATION;
  gParam.link_type = param->type;
  gParam.reconstruct = param->reconstruct;
  gParam.setPrecision(gParam.Precision(), true);
  GaugeField cudaInGauge(gParam);

  cudaInGauge.copy(cpuGauge);

  // perform the update
  gaugeFixingFFT(cudaInGauge, gauge_dir, Nsteps, verbose_interval, alpha, autotune, tolerance, stopWtheta);

  // copy the gauge field back to the host
  cpuGauge.copy(cudaInGauge);

  if (param->make_resident_gauge) {
    freeUniqueGaugeQuda(QUDA_WILSON_LINKS);
    gaugePrecise = new GaugeField();
    std::exchange(*gaugePrecise, cudaInGauge);
  }

  return 0;
}

void contractFTQuda(void **prop_array_flavor_1, void **prop_array_flavor_2, void **result, const QudaContractType cType,
                    void *cs_param_ptr, const int src_colors, const int *X, const int *const source_position,
                    const int n_mom, const int *const mom_modes, const QudaFFTSymmType *const fft_type)
{
  auto profile = pushProfile(profileContractFT);

  // create ColorSpinorFields from void** and parameter
  auto cs_param = (ColorSpinorParam *)cs_param_ptr;
  const size_t nSpin = cs_param->nSpin;
  const size_t src_nColor = src_colors;
  cs_param->location = QUDA_CPU_FIELD_LOCATION;
  cs_param->create = QUDA_REFERENCE_FIELD_CREATE;

  // The number of complex contraction results expected in the output
  size_t num_out_results = nSpin * nSpin;

  // FIXME can we merge the two propagators if they are the same to save mem?
  // wrap CPU host side pointers
  std::vector<ColorSpinorField> h_prop1, h_prop2;
  h_prop1.reserve(nSpin * src_nColor);
  h_prop2.reserve(nSpin * src_nColor);
  for (size_t i = 0; i < nSpin * src_nColor; i++) {
    cs_param->v = prop_array_flavor_1[i];
    h_prop1.push_back(ColorSpinorField(*cs_param));
    cs_param->v = prop_array_flavor_2[i];
    h_prop2.push_back(ColorSpinorField(*cs_param));
  }

  // Create device spinor fields
  ColorSpinorParam cudaParam(*cs_param);
  cudaParam.create = QUDA_NULL_FIELD_CREATE;
  cudaParam.location = QUDA_CUDA_FIELD_LOCATION;
  cudaParam.gammaBasis = QUDA_DEGRAND_ROSSI_GAMMA_BASIS; // not relevant for staggered
  cudaParam.setPrecision(cs_param->Precision(), cs_param->Precision(), true);

  std::vector<ColorSpinorField> d_prop1, d_prop2;
  d_prop1.reserve(nSpin * src_nColor);
  d_prop2.reserve(nSpin * src_nColor);
  for (size_t i = 0; i < nSpin * src_nColor; i++) {
    d_prop1.push_back(ColorSpinorField(cudaParam));
    d_prop2.push_back(ColorSpinorField(cudaParam));
  }

  // temporal or spatial correlator?
  size_t corr_dim = 0, local_decay_dim_slices = 0;
  if (cType == QUDA_CONTRACT_TYPE_DR_FT_Z)
    corr_dim = 2;
  else if (cType == QUDA_CONTRACT_TYPE_DR_FT_T || cType == QUDA_CONTRACT_TYPE_STAGGERED_FT_T)
    corr_dim = 3;
  else
    errorQuda("Unsupported contraction type %d given", cType);

  // The number of slices in the decay dimension on this MPI rank.
  local_decay_dim_slices = X[corr_dim];

  // The number of slices in the decay dimension globally.
  size_t global_decay_dim_slices = local_decay_dim_slices * comm_dim(corr_dim);

  // Transfer data from host to device
  for (size_t i = 0; i < nSpin * src_nColor; i++) {
    d_prop1[i] = h_prop1[i];
    d_prop2[i] = h_prop2[i];
  }

  // Array for all decay slices and spins, is zeroed prior to kernel launch
  std::vector<Complex> result_global(global_decay_dim_slices * num_out_results);

  profileContractFT.TPSTART(QUDA_PROFILE_COMPUTE);
  for (int mom_idx = 0; mom_idx < n_mom; ++mom_idx) {

    for (size_t s1 = 0; s1 < nSpin; s1++) {
      for (size_t b1 = 0; b1 < nSpin; b1++) {
        for (size_t c1 = 0; c1 < src_nColor; c1++) {

          std::fill(result_global.begin(), result_global.end(), 0.0);
          contractSummedQuda(d_prop1[s1 * src_nColor + c1], d_prop2[b1 * src_nColor + c1], result_global, cType,
                             source_position, &mom_modes[4 * mom_idx], &fft_type[4 * mom_idx], s1, b1);

          comm_allreduce_sum(result_global);
          for (size_t t = 0; t < global_decay_dim_slices; t++) {
            for (size_t G_idx = 0; G_idx < num_out_results; G_idx++) {
              int index = 2 * (global_decay_dim_slices * num_out_results * mom_idx + num_out_results * t + G_idx);
              ((double *)*result)[index + 0] += result_global[num_out_results * t + G_idx].real();
              ((double *)*result)[index + 1] += result_global[num_out_results * t + G_idx].imag();
            }
          }
        }
      }
    }
  }
  profileContractFT.TPSTOP(QUDA_PROFILE_COMPUTE);
}

void contractQuda(const void *hp_x, const void *hp_y, void *h_result, const QudaContractType cType,
                  QudaInvertParam *param, const int *X)
{
  auto profile = pushProfile(profileContract);
  // DMH: Easiest way to construct ColorSpinorField? Do we require the user
  //     to declare and fill and invert_param, or can it just be hacked?.

  // wrap CPU host side pointers
  lat_dim_t X_ = {X[0], X[1], X[2], X[3]};
  ColorSpinorParam cpuParam((void *)hp_x, *param, X_, false, param->input_location);
  ColorSpinorField h_x(cpuParam);

  cpuParam.v = (void *)hp_y;
  ColorSpinorField h_y(cpuParam);

  // Create device parameter
  ColorSpinorParam cudaParam(cpuParam);
  cudaParam.location = QUDA_CUDA_FIELD_LOCATION;
  cudaParam.create = QUDA_NULL_FIELD_CREATE;
  // Quda uses Degrand-Rossi gamma basis for contractions and will
  // automatically reorder data if necessary.
  cudaParam.gammaBasis = QUDA_DEGRAND_ROSSI_GAMMA_BASIS;
  cudaParam.setPrecision(cpuParam.Precision(), cpuParam.Precision(), true);

  std::vector<ColorSpinorField> x = {ColorSpinorField(cudaParam)};
  std::vector<ColorSpinorField> y = {ColorSpinorField(cudaParam)};

  size_t data_bytes = x[0].Volume() * x[0].Nspin() * x[0].Nspin() * 2 * x[0].Precision();
  void *d_result = pool_device_malloc(data_bytes);

  x[0] = h_x;
  y[0] = h_y;

  contractQuda(x[0], y[0], d_result, cType);

  profileContract.TPSTART(QUDA_PROFILE_D2H);
  qudaMemcpy(h_result, d_result, data_bytes, qudaMemcpyDeviceToHost);
  profileContract.TPSTOP(QUDA_PROFILE_D2H);

  pool_device_free(d_result);
}

void gaugeObservablesQuda(QudaGaugeObservableParam *param)
{
  auto profile = pushProfile(profileGaugeObs);
  checkGaugeObservableParam(param);

  if (!gaugePrecise) errorQuda("Cannot compute Polyakov loop as there is no resident gauge field");

  GaugeField *gauge = nullptr;
  if (!gaugeSmeared) {
    if (!extendedGaugeResident) extendedGaugeResident = createExtendedGauge(*gaugePrecise, R, profileGaugeObs);
    gauge = extendedGaugeResident;
  } else {
    gauge = gaugeSmeared;
  }

  // Apply / remove gauge as appropriate
  if (param->remove_staggered_phase == QUDA_BOOLEAN_TRUE) {
    if (gauge->StaggeredPhaseApplied())
      gauge->removeStaggeredPhase();
    else
      errorQuda("Removing staggered phases was requested, however staggered phases aren't already applied");
  }

  gaugeObservables(*gauge, *param);
}

static void check_param(double _Complex *host_sinks, void **host_quark, int n_quark, int tile_quark, void **host_evec,
                        int n_evec, int tile_evec, QudaInvertParam *inv_param, const int X[4])
{
  if (host_sinks == nullptr) errorQuda("Invalid host_sink ptr");
  if (host_quark == nullptr) errorQuda("Invalid host_quark ptr");
  for (auto i = 0; i < n_quark; i++)
    if (host_quark[i] == nullptr) errorQuda("Invalid host_quark[%d] ptr", i);
  if (tile_quark < 1) errorQuda("Invalid tiling parameter %d (must be positive)", tile_quark);
  if (host_evec == nullptr) errorQuda("Invalid host_evec ptr");
  for (auto i = 0; i < n_evec; i++)
    if (host_evec[i] == nullptr) errorQuda("Invalid host_evec[%d] ptr", i);
  if (tile_evec < 1) errorQuda("Invalid tiling parameter %d (must be positive)", tile_evec);
  if (inv_param == nullptr) errorQuda("Invalid QudaInvertParam ptr");
  for (int i = 0; i < 4; i++)
    if (X[i] < 1 || X[i] > 512) errorQuda("Invalid lattice dimension %d", i);
}

void laphSinkProject(double _Complex *host_sinks, void **host_quark, int n_quark, int tile_quark, void **host_evec,
                     int n_evec, int tile_evec, QudaInvertParam *inv_param, const int X[4])
{
  auto profile = pushProfile(profileSinkProject, inv_param);

  // check parameters are valid
  check_param(host_sinks, host_quark, n_quark, tile_quark, host_evec, n_evec, tile_evec, inv_param, X);

  // Parameter object describing the sources and smeared quarks
  lat_dim_t x = {X[0], X[1], X[2], X[3]};
  ColorSpinorParam cpu_quark_param(host_quark, *inv_param, x, false, QUDA_CPU_FIELD_LOCATION);
  cpu_quark_param.gammaBasis = QUDA_DEGRAND_ROSSI_GAMMA_BASIS;

  // QUDA style wrapper around the host data
  std::vector<ColorSpinorField> quark(n_quark);
  for (auto i = 0; i < n_quark; i++) {
    cpu_quark_param.v = host_quark[i];
    quark[i] = ColorSpinorField(cpu_quark_param);
  }

  // Parameter object describing evecs
  ColorSpinorParam cpu_evec_param(host_evec, *inv_param, x, false, QUDA_CPU_FIELD_LOCATION);
  // Switch to spin 1
  cpu_evec_param.nSpin = 1;
  cpu_evec_param.gammaBasis = QUDA_DEGRAND_ROSSI_GAMMA_BASIS;
  // QUDA style wrapper around the host data
  std::vector<ColorSpinorField> evec(n_evec);
  for (auto i = 0; i < n_evec; i++) {
    cpu_evec_param.v = host_evec[i];
    evec[i] = ColorSpinorField(cpu_evec_param);
  }

  // Create device vectors
  ColorSpinorParam quda_quark_param(cpu_quark_param, *inv_param, QUDA_CUDA_FIELD_LOCATION);
  quda_quark_param.gammaBasis = QUDA_DEGRAND_ROSSI_GAMMA_BASIS;
  std::vector<ColorSpinorField> quda_quark(tile_quark, quda_quark_param);

  // Create device vectors for evecs
  ColorSpinorParam quda_evec_param(cpu_evec_param, *inv_param, QUDA_CUDA_FIELD_LOCATION);
  std::vector<ColorSpinorField> quda_evec(tile_evec, quda_evec_param);

  auto Lt = x[3] * comm_dim(3);
  std::vector<Complex> hostSink(n_quark * n_evec * Lt * 4);

  for (auto i = 0; i < n_quark; i += tile_quark) {                       // iterate over all quarks
    auto tile_i = std::min(tile_quark, n_quark - i);                     // handle remainder here
    for (auto tq = 0; tq < tile_i; tq++) quda_quark[tq] = quark[i + tq]; // download quarks

    for (auto j = 0; j < n_evec; j += tile_evec) {                       // iterate over all EV
      auto tile_j = std::min(tile_evec, n_evec - j);                     // handle remainder here
      for (auto te = 0; te < tile_j; te++) quda_evec[te] = evec[j + te]; // download evecs

      std::vector<Complex> tmp(tile_i * tile_j * x[3] * 4);

      // We now perform the projection onto the eigenspace. The data
      // is placed in host_sinks in  T, spin order
      evecProjectLaplace3D(tmp, {quda_quark.begin(), quda_quark.begin() + tile_i},
                           {quda_evec.begin(), quda_evec.begin() + tile_j});

      for (auto tq = 0; tq < tile_i; tq++) {
        for (auto te = 0; te < tile_j; te++) {
          for (auto t = 0; t < x[3]; t++) {
            auto t_global = X[3] * comm_coord(3) + t;
            for (auto s = 0; s < 4; s++) {
              hostSink[(((i + tq) * n_evec + (j + te)) * Lt + t_global) * 4 + s]
                = tmp[((tq * tile_j + te) * x[3] + t) * 4 + s];
            }
          }
        }
      }
    }
  }

  comm_allreduce_sum(hostSink);

  for (auto i = 0; i < n_quark * n_evec * Lt * 4; i++) { // iterate over all quarks
    reinterpret_cast<std::complex<double> *>(host_sinks)[i] = hostSink[i];
  }
}<|MERGE_RESOLUTION|>--- conflicted
+++ resolved
@@ -3013,253 +3013,7 @@
   // check the gauge fields have been created
   GaugeField *cudaGauge = checkGauge(param);
 
-<<<<<<< HEAD
-  // It was probably a bad design decision to encode whether the system is even/odd preconditioned (PC) in
-  // solve_type and solution_type, rather than in separate members of QudaInvertParam.  We're stuck with it
-  // for now, though, so here we factorize everything for convenience.
-
-  bool pc_solution = (param->solution_type == QUDA_MATPC_SOLUTION) ||
-    (param->solution_type == QUDA_MATPCDAG_MATPC_SOLUTION);
-  bool pc_solve = (param->solve_type == QUDA_DIRECT_PC_SOLVE) ||
-    (param->solve_type == QUDA_NORMOP_PC_SOLVE) || (param->solve_type == QUDA_NORMERR_PC_SOLVE);
-  bool mat_solution = (param->solution_type == QUDA_MAT_SOLUTION) ||
-    (param->solution_type ==  QUDA_MATPC_SOLUTION);
-  bool direct_solve = (param->solve_type == QUDA_DIRECT_SOLVE) ||
-    (param->solve_type == QUDA_DIRECT_PC_SOLVE);
-  bool norm_error_solve = (param->solve_type == QUDA_NORMERR_SOLVE) ||
-    (param->solve_type == QUDA_NORMERR_PC_SOLVE);
-
-  param->iter = 0;
-
-  Dirac *d = nullptr;
-  Dirac *dSloppy = nullptr;
-  Dirac *dPre = nullptr;
-  Dirac *dEig = nullptr;
-
-  // Create the dirac operator and operators for sloppy, precondition,
-  // and an eigensolver
-  createDiracWithEig(d, dSloppy, dPre, dEig, *param, pc_solve,
-                     param->eig_param ? static_cast<QudaEigParam *>(param->eig_param)->use_smeared_gauge : false);
-
-  Dirac &dirac = *d;
-  Dirac &diracSloppy = *dSloppy;
-  Dirac &diracPre = *dPre;
-  Dirac &diracEig = *dEig;
-
-  // wrap CPU host side pointers
-  ColorSpinorParam cpuParam(hp_b, *param, cudaGauge->X(), pc_solution, param->input_location);
-  ColorSpinorField h_b(cpuParam);
-
-  cpuParam.v = hp_x;
-  cpuParam.location = param->output_location;
-  ColorSpinorField h_x(cpuParam);
-
-  // download source
-  ColorSpinorParam cudaParam(cpuParam, *param, QUDA_CUDA_FIELD_LOCATION);
-  cudaParam.create = QUDA_COPY_FIELD_CREATE;
-  cudaParam.field = &h_b;
-  ColorSpinorField b(cudaParam);
-
-  // now check if we need to invalidate the solutionResident vectors
-  ColorSpinorField x;
-  if (param->use_resident_solution == 1) {
-    for (auto &v : solutionResident) {
-      if (b.Precision() != v.Precision() || b.SiteSubset() != v.SiteSubset()) {
-        solutionResident.clear();
-        break;
-      }
-    }
-
-    if (!solutionResident.size()) {
-      cudaParam.create = QUDA_NULL_FIELD_CREATE;
-      solutionResident = std::vector<ColorSpinorField>(1, cudaParam);
-    }
-    x = solutionResident[0].create_alias(cudaParam);
-  } else {
-    cudaParam.create = QUDA_NULL_FIELD_CREATE;
-    x = ColorSpinorField(cudaParam);
-  }
-
-  if (param->use_init_guess == QUDA_USE_INIT_GUESS_YES && !param->chrono_use_resident) { // download initial guess
-    // initial guess only supported for single-pass solvers
-    if ((param->solution_type == QUDA_MATDAG_MAT_SOLUTION || param->solution_type == QUDA_MATPCDAG_MATPC_SOLUTION) &&
-        (param->solve_type == QUDA_DIRECT_SOLVE || param->solve_type == QUDA_DIRECT_PC_SOLVE)) {
-      errorQuda("Initial guess not supported for two-pass solver");
-    }
-
-    x = h_x; // solution
-  } else { // zero initial guess
-    blas::zero(x);
-  }
-
-  // if we're doing a managed memory MG solve and prefetching is
-  // enabled, prefetch all the Dirac matrices. There's probably
-  // a better place to put this...
-  if (param->inv_type_precondition == QUDA_MG_INVERTER) {
-    dirac.prefetch(QUDA_CUDA_FIELD_LOCATION);
-    diracSloppy.prefetch(QUDA_CUDA_FIELD_LOCATION);
-    diracPre.prefetch(QUDA_CUDA_FIELD_LOCATION);
-  }
-
-  profileInvert.TPSTART(QUDA_PROFILE_PREAMBLE);
-
-  double nb = blas::norm2(b);
-  if (nb==0.0) errorQuda("Source has zero norm");
-  logQuda(QUDA_VERBOSE, "Source: %g\n", nb);
-  if (param->use_init_guess == QUDA_USE_INIT_GUESS_YES) logQuda(QUDA_VERBOSE, "Initial guess: %g\n", blas::norm2(x));
-
-  // rescale the source and solution vectors to help prevent the onset of underflow
-  if (param->solver_normalization == QUDA_SOURCE_NORMALIZATION) {
-    blas::ax(1.0 / sqrt(nb), b);
-    blas::ax(1.0 / sqrt(nb), x);
-  }
-
-  massRescale(b, *param, false);
-  distanceReweight(b, *param, true);
-
-  ColorSpinorField in;
-  ColorSpinorField out;
-  dirac.prepare(out, in, x, b, param->solution_type);
-
-  logQuda(QUDA_VERBOSE, "Prepared source = %g\n", blas::norm2(in));
-  logQuda(QUDA_VERBOSE, "Prepared solution = %g\n", blas::norm2(out));
-
-  // solution_type specifies *what* system is to be solved.
-  // solve_type specifies *how* the system is to be solved.
-  //
-  // We have the following four cases (plus preconditioned variants):
-  //
-  // solution_type    solve_type    Effect
-  // -------------    ----------    ------
-  // MAT              DIRECT        Solve Ax=b
-  // MATDAG_MAT       DIRECT        Solve A^dag y = b, followed by Ax=y
-  // MAT              NORMOP        Solve (A^dag A) x = (A^dag b)
-  // MATDAG_MAT       NORMOP        Solve (A^dag A) x = b
-  // MAT              NORMERR       Solve (A A^dag) y = b, then x = A^dag y
-  //
-  // We generally require that the solution_type and solve_type
-  // preconditioning match.  As an exception, the unpreconditioned MAT
-  // solution_type may be used with any solve_type, including
-  // DIRECT_PC and NORMOP_PC.  In these cases, preparation of the
-  // preconditioned source and reconstruction of the full solution are
-  // taken care of by Dirac::prepare() and Dirac::reconstruct(),
-  // respectively.
-
-  profileInvert.TPSTOP(QUDA_PROFILE_PREAMBLE);
-
-  if (mat_solution && !direct_solve && !norm_error_solve) { // prepare source: b' = A^dag b
-    ColorSpinorField tmp(in);
-    dirac.Mdag(in, tmp);
-  } else if (!mat_solution && direct_solve) { // perform the first of two solves: A^dag y = b
-    DiracMdag m(dirac), mSloppy(diracSloppy), mPre(diracPre), mEig(diracEig);
-    SolverParam solverParam(*param);
-    Solver *solve = Solver::create(solverParam, m, mSloppy, mPre, mEig);
-    (*solve)(out, in);
-    blas::copy(in, out);
-    delete solve;
-    solverParam.updateInvertParam(*param);
-  }
-
-  if (direct_solve) {
-    DiracM m(dirac), mSloppy(diracSloppy), mPre(diracPre), mEig(diracEig);
-    SolverParam solverParam(*param);
-
-    // chronological forecasting
-    if (param->chrono_use_resident && chronoResident[param->chrono_index].size() > 0) {
-      bool hermitian = false;
-      auto &mChrono = param->chrono_precision == param->cuda_prec ? m : mSloppy;
-      chronoExtrapolate(out, in, chronoResident[param->chrono_index], mChrono, hermitian);
-    }
-
-    Solver *solve = Solver::create(solverParam, m, mSloppy, mPre, mEig);
-    (*solve)(out, in);
-    delete solve;
-    solverParam.updateInvertParam(*param);
-  } else if (!norm_error_solve) {
-    DiracMdagM m(dirac), mSloppy(diracSloppy), mPre(diracPre), mEig(diracEig);
-    SolverParam solverParam(*param);
-
-    // chronological forecasting
-    if (param->chrono_use_resident && chronoResident[param->chrono_index].size() > 0) {
-      bool hermitian = true;
-      auto &mChrono = param->chrono_precision == param->cuda_prec ? m : mSloppy;
-      chronoExtrapolate(out, in, chronoResident[param->chrono_index], mChrono, hermitian);
-    }
-
-    // if using a Schwarz preconditioner with a normal operator then we must use the DiracMdagMLocal operator
-    if (param->inv_type_precondition != QUDA_INVALID_INVERTER && param->schwarz_type != QUDA_INVALID_SCHWARZ) {
-      DiracMdagMLocal mPreLocal(diracPre);
-      Solver *solve = Solver::create(solverParam, m, mSloppy, mPreLocal, mEig);
-      (*solve)(out, in);
-      delete solve;
-      solverParam.updateInvertParam(*param);
-    } else {
-      Solver *solve = Solver::create(solverParam, m, mSloppy, mPre, mEig);
-      (*solve)(out, in);
-      delete solve;
-      solverParam.updateInvertParam(*param);
-    }
-  } else { // norm_error_solve
-    DiracMMdag m(dirac), mSloppy(diracSloppy), mPre(diracPre), mEig(diracEig);
-    ColorSpinorField tmp(out);
-    SolverParam solverParam(*param);
-    Solver *solve = Solver::create(solverParam, m, mSloppy, mPre, mEig);
-    (*solve)(tmp, in);    // y = (M M^\dag) b
-    dirac.Mdag(out, tmp); // x = M^dag y
-    delete solve;
-    solverParam.updateInvertParam(*param);
-  }
-
-  logQuda(QUDA_VERBOSE, "Solution = %g\n", blas::norm2(x));
-
-  profileInvert.TPSTART(QUDA_PROFILE_EPILOGUE);
-  if (param->chrono_make_resident) {
-    const int i = param->chrono_index;
-    if (i >= QUDA_MAX_CHRONO)
-      errorQuda("Requested chrono index %d is outside of max %d\n", i, QUDA_MAX_CHRONO);
-
-    auto &basis = chronoResident[i];
-
-    if (param->chrono_max_dim < (int)basis.size()) {
-      errorQuda("Requested chrono_max_dim %i is smaller than already existing chronology %lu", param->chrono_max_dim, basis.size());
-    }
-
-    if(not param->chrono_replace_last){
-      // if we have not filled the space yet just augment
-      if ((int)basis.size() < param->chrono_max_dim) {
-        ColorSpinorParam cs_param(out);
-        cs_param.setPrecision(param->chrono_precision);
-        basis.emplace_back(cs_param);
-      }
-
-      // shuffle every entry down one and bring the last to the front
-      std::rotate(basis.begin(), basis.end() - 1, basis.end());
-    }
-    basis[0] = out; // set first entry to new solution
-  }
-  dirac.reconstruct(x, b, param->solution_type);
-
-  distanceReweight(x, *param, false);
-
-  if (param->solver_normalization == QUDA_SOURCE_NORMALIZATION) {
-    // rescale the solution
-    blas::ax(sqrt(nb), x);
-  }
-
-  if (param->compute_action) {
-    Complex action = blas::cDotProduct(b, x);
-    param->action[0] = action.real();
-    param->action[1] = action.imag();
-  }
-
-  profileInvert.TPSTOP(QUDA_PROFILE_EPILOGUE);
-
-  if (!param->make_resident_solution) h_x = x;
-
-  logQuda(QUDA_VERBOSE, "Reconstructed solution: %g\n", blas::norm2(x));
-=======
   solve({hp_x}, {hp_b}, *param, *cudaGauge);
->>>>>>> 7e28c4d4
 
   if (param->use_resident_solution && !param->make_resident_solution) solutionResident.clear();
 
