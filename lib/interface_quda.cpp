#include <cmath>
#include <cstdio>
#include <cstdlib>
#include <cstring>
#include <iostream>
#include <sys/time.h>
#include <complex.h>

#include <quda.h>
#include <quda_internal.h>
#include <device.h>
#include <timer.h>
#include <comm_quda.h>
#include <tune_quda.h>
#include <blas_quda.h>
#include <gauge_field.h>
#include <dirac_quda.h>
#include <dslash_quda.h>
#include <invert_quda.h>
#include <eigensolve_quda.h>
#include <color_spinor_field.h>
#include <clover_field.h>
#include <llfat_quda.h>
#include <unitarization_links.h>
#include <algorithm>
#include <staggered_oprod.h>
#include <ks_improved_force.h>
#include <ks_force_quda.h>
#include <random_quda.h>
#include <mpi_comm_handle.h>

#include <multigrid.h>
#include <deflation.h>

#include <split_grid.h>

#include <ks_force_quda.h>

#include <gauge_force_quda.h>
#include <gauge_update_quda.h>

#define MAX(a,b) ((a)>(b)? (a):(b))
#define TDIFF(a,b) (b.tv_sec - a.tv_sec + 0.000001*(b.tv_usec - a.tv_usec))

// define newQudaGaugeParam() and newQudaInvertParam()
#define INIT_PARAM
#include "check_params.h"
#undef INIT_PARAM

// define (static) checkGaugeParam() and checkInvertParam()
#define CHECK_PARAM
#include "check_params.h"
#undef CHECK_PARAM
void checkBLASParam(QudaBLASParam &param) { checkBLASParam(&param); }

// define printQudaGaugeParam() and printQudaInvertParam()
#define PRINT_PARAM
#include "check_params.h"
#undef PRINT_PARAM

#include <gauge_tools.h>
#include <contract_quda.h>
#include <momentum.h>

using namespace quda;

static int R[4] = {0, 0, 0, 0};
// setting this to false prevents redundant halo exchange but isn't yet compatible with HISQ / ASQTAD kernels
static bool redundant_comms = false;

#include <blas_lapack.h>

//for MAGMA lib:
#include <blas_magma.h>

static bool InitMagma = false;

void openMagma() {

  if (!InitMagma) {
    OpenMagma();
    InitMagma = true;
  } else {
    printfQuda("\nMAGMA library was already initialized..\n");
  }

}

void closeMagma(){

  if (InitMagma) {
    CloseMagma();
    InitMagma = false;
  } else {
    printfQuda("\nMAGMA library was not initialized..\n");
  }

}

cudaGaugeField *gaugePrecise = nullptr;
cudaGaugeField *gaugeSloppy = nullptr;
cudaGaugeField *gaugePrecondition = nullptr;
cudaGaugeField *gaugeRefinement = nullptr;
cudaGaugeField *gaugeEigensolver = nullptr;
cudaGaugeField *gaugeExtended = nullptr;

cudaGaugeField *gaugeFatPrecise = nullptr;
cudaGaugeField *gaugeFatSloppy = nullptr;
cudaGaugeField *gaugeFatPrecondition = nullptr;
cudaGaugeField *gaugeFatRefinement = nullptr;
cudaGaugeField *gaugeFatEigensolver = nullptr;
cudaGaugeField *gaugeFatExtended = nullptr;

cudaGaugeField *gaugeLongPrecise = nullptr;
cudaGaugeField *gaugeLongSloppy = nullptr;
cudaGaugeField *gaugeLongPrecondition = nullptr;
cudaGaugeField *gaugeLongRefinement = nullptr;
cudaGaugeField *gaugeLongEigensolver = nullptr;
cudaGaugeField *gaugeLongExtended = nullptr;

cudaGaugeField *gaugeSmeared = nullptr;

cudaCloverField *cloverPrecise = nullptr;
cudaCloverField *cloverSloppy = nullptr;
cudaCloverField *cloverPrecondition = nullptr;
cudaCloverField *cloverRefinement = nullptr;
cudaCloverField *cloverEigensolver = nullptr;

cudaGaugeField *momResident = nullptr;
cudaGaugeField *extendedGaugeResident = nullptr;

std::vector<cudaColorSpinorField*> solutionResident;

// vector of spinors used for forecasting solutions in HMC
#define QUDA_MAX_CHRONO 12
// each entry is one p
std::vector< std::vector<ColorSpinorField*> > chronoResident(QUDA_MAX_CHRONO);

// Mapped memory buffer used to hold unitarization failures
static int *num_failures_h = nullptr;
static int *num_failures_d = nullptr;

static bool initialized = false;

//!< Profiler for initQuda
static TimeProfile profileInit("initQuda");

//!< Profile for loadGaugeQuda / saveGaugeQuda
static TimeProfile profileGauge("loadGaugeQuda");

//!< Profile for loadCloverQuda
static TimeProfile profileClover("loadCloverQuda");

//!< Profiler for dslashQuda
static TimeProfile profileDslash("dslashQuda");

//!< Profiler for invertQuda
static TimeProfile profileInvert("invertQuda");

//!< Profiler for propagatorQuda
static TimeProfile profilePropagator("propagatorQuda");

//!< Profiler for invertMultiSrcQuda
static TimeProfile profileInvertMultiSrc("invertMultiSrcQuda");

//!< Profiler for invertMultiShiftQuda
static TimeProfile profileMulti("invertMultiShiftQuda");

//!< Profiler for eigensolveQuda
static TimeProfile profileEigensolve("eigensolveQuda");

//!< Profiler for computeFatLinkQuda
static TimeProfile profileFatLink("computeKSLinkQuda");

//!< Profiler for computeGaugeForceQuda
static TimeProfile profileGaugeForce("computeGaugeForceQuda");

//!<Profiler for updateGaugeFieldQuda
static TimeProfile profileGaugeUpdate("updateGaugeFieldQuda");

//!<Profiler for createExtendedGaugeField
static TimeProfile profileExtendedGauge("createExtendedGaugeField");

//!<Profiler for computeCloverForceQuda
static TimeProfile profileCloverForce("computeCloverForceQuda");

//!<Profiler for computeStaggeredForceQuda
static TimeProfile profileStaggeredForce("computeStaggeredForceQuda");

//!<Profiler for computeHISQForceQuda
static TimeProfile profileHISQForce("computeHISQForceQuda");

//!<Profiler for plaqQuda
static TimeProfile profilePlaq("plaqQuda");

//!< Profiler for wuppertalQuda
static TimeProfile profileWuppertal("wuppertalQuda");

//!< Profiler for gaussianSmearQuda
static TimeProfile profileGaussianSmear("gaussianSmearQuda");

//!<Profiler for gaussQuda
static TimeProfile profileGauss("gaussQuda");
TimeProfile &getProfileGauss() { return profileGauss; }

//!< Profiler for gaugeObservableQuda
static TimeProfile profileGaugeObs("gaugeObservablesQuda");
TimeProfile &getProfileGaugeObs() { return profileGaugeObs; }

//!< Profiler for APEQuda
static TimeProfile profileAPE("APEQuda");
TimeProfile &getProfileAPE() { return profileAPE; }

//!< Profiler for STOUTQuda
static TimeProfile profileSTOUT("STOUTQuda");
TimeProfile &getProfileSTOUT() { return profileSTOUT; }

//!< Profiler for OvrImpSTOUTQuda
static TimeProfile profileOvrImpSTOUT("OvrImpSTOUTQuda");
TimeProfile &getProfileOvrImpSTOUT() { return profileOvrImpSTOUT; }

//!< Profiler for wFlowQuda
static TimeProfile profileWFlow("wFlowQuda");
TimeProfile &getProfileWFlow() { return profileWFlow; }

//!< Profiler for projectSU3Quda
static TimeProfile profileProject("projectSU3Quda");

//!< Profiler for staggeredPhaseQuda
static TimeProfile profilePhase("staggeredPhaseQuda");

//!< Profiler for FT contractions
static TimeProfile profileContractFT("contractFTQuda");

//!< Profiler for sink projection
static TimeProfile profileSinkProject("sinkProjectQuda");
TimeProfile &getProfileSinkProject() { return profileSinkProject; }

//!< Profiler for baryon kernel
static TimeProfile profileBaryonKernel("baryonKernelQuda");
TimeProfile &getProfileBaryonKernel() { return profileBaryonKernel; }

//!< Profiler for baryon kernel mode triplets A
static TimeProfile profileBaryonKernelModeTripletsA("baryonKernelModeTripletsAQuda");
TimeProfile &getProfileBaryonKernelModeTripletsA() { return profileBaryonKernelModeTripletsA; }

//!< Profiler for baryon kernel mode triplets B
static TimeProfile profileBaryonKernelModeTripletsB("baryonKernelModeTripletsBQuda");
TimeProfile &getProfileBaryonKernelModeTripletsB() { return profileBaryonKernelModeTripletsB; }

//!< Profiler for accumulate evecs
static TimeProfile profileAccumulateEvecs("accumulateEvecsQuda");
TimeProfile &getProfileAccumulateEvecs() { return profileAccumulateEvecs; }

//!< Profiler for color contract
static TimeProfile profileColorContract("colorContractQuda");
TimeProfile &getProfileColorContract() { return profileColorContract; }

//!< Profiler for color cross
static TimeProfile profileColorCross("colorCrossQuda");
TimeProfile &getProfileColorCross() { return profileColorCross; }

//!< Profiler for GEMM and other BLAS
static TimeProfile profileBLAS("blasQuda");
TimeProfile &getProfileBLAS() { return profileBLAS; }

//!< Profiler for current kernel
static TimeProfile profileCurrentKernel("currentKernelQuda");
TimeProfile &getProfileCurrentKernel() { return profileCurrentKernel; }


//!< Profiler for covariant derivative
static TimeProfile profileCovDev("covDevQuda");

//!< Profiler for momentum action
static TimeProfile profileMomAction("momActionQuda");

//!< Profiler for endQuda
static TimeProfile profileEnd("endQuda");

//!< Profiler for endQuda
static TimeProfile profileMake4DProp("make4DPropQuda");

//!< Profiler for GaugeFixing
static TimeProfile GaugeFixFFTQuda("GaugeFixFFTQuda");
static TimeProfile GaugeFixOVRQuda("GaugeFixOVRQuda");

//!< Profiler for toal time spend between init and end
static TimeProfile profileInit2End("initQuda-endQuda",false);

static bool enable_profiler = false;
static bool do_not_profile_quda = false;

static void profilerStart(const char *f)
{
  static std::vector<int> target_list;
  static bool enable = false;
  static bool init = false;
  if (!init) {
    char *profile_target_env = getenv("QUDA_ENABLE_TARGET_PROFILE"); // selectively enable profiling for a given solve

    if ( profile_target_env ) {
      std::stringstream target_stream(profile_target_env);

      int target;
      while(target_stream >> target) {
       target_list.push_back(target);
       if (target_stream.peek() == ',') target_stream.ignore();
     }

     if (target_list.size() > 0) {
       std::sort(target_list.begin(), target_list.end());
       target_list.erase( unique( target_list.begin(), target_list.end() ), target_list.end() );
       warningQuda("Targeted profiling enabled for %lu functions\n", target_list.size());
       enable = true;
     }
   }

    char* donotprofile_env = getenv("QUDA_DO_NOT_PROFILE"); // disable profiling of QUDA parts
    if (donotprofile_env && (!(strcmp(donotprofile_env, "0") == 0)))  {
      do_not_profile_quda=true;
      printfQuda("Disabling profiling in QUDA\n");
    }
    init = true;
  }

  static int target_count = 0;
  static unsigned int i = 0;
  if (do_not_profile_quda){
    device::profile::stop();
    printfQuda("Stopping profiling in QUDA\n");
  } else {
    if (enable) {
      if (i < target_list.size() && target_count++ == target_list[i]) {
        enable_profiler = true;
        printfQuda("Starting profiling for %s\n", f);
        device::profile::start();
        i++; // advance to next target
    }
  }
}
}

static void profilerStop(const char *f) {
  if (do_not_profile_quda) {
    device::profile::start();
  } else {

    if (enable_profiler) {
      printfQuda("Stopping profiling for %s\n", f);
      device::profile::stop();
      enable_profiler = false;
    }
  }
}


namespace quda {
  void printLaunchTimer();
}

void setVerbosityQuda(QudaVerbosity verbosity, const char prefix[], FILE *outfile)
{
  setVerbosity(verbosity);
  setOutputPrefix(prefix);
  setOutputFile(outfile);
}


typedef struct {
  int ndim;
  int dims[QUDA_MAX_DIM];
} LexMapData;

/**
 * For MPI, the default node mapping is lexicographical with t varying fastest.
 */
static int lex_rank_from_coords(const int *coords, void *fdata)
{
  auto *md = static_cast<LexMapData *>(fdata);

  int rank = coords[0];
  for (int i = 1; i < md->ndim; i++) {
    rank = md->dims[i] * rank + coords[i];
  }
  return rank;
}

#ifdef QMP_COMMS
/**
 * For QMP, we use the existing logical topology if already declared.
 */
static int qmp_rank_from_coords(const int *coords, void *) { return QMP_get_node_number_from(coords); }
#endif

// Provision for user control over MPI comm handle
// Assumes an MPI implementation of QMP

#if defined(QMP_COMMS) || defined(MPI_COMMS)
MPI_Comm MPI_COMM_HANDLE_USER;
static bool user_set_comm_handle = false;
#endif

#if defined(QMP_COMMS) || defined(MPI_COMMS)
void setMPICommHandleQuda(void *mycomm)
{
  MPI_COMM_HANDLE_USER = *((MPI_Comm *)mycomm);
  user_set_comm_handle = true;
}
#else
void setMPICommHandleQuda(void *) { }
#endif

static bool comms_initialized = false;

void initCommsGridQuda(int nDim, const int *dims, QudaCommsMap func, void *fdata)
{
  if (comms_initialized) return;

  if (nDim != 4) {
    errorQuda("Number of communication grid dimensions must be 4");
  }

  LexMapData map_data;
  if (!func) {

#if QMP_COMMS
    if (QMP_logical_topology_is_declared()) {
      if (QMP_get_logical_number_of_dimensions() != 4) {
        errorQuda("QMP logical topology must have 4 dimensions");
      }
      for (int i=0; i<nDim; i++) {
        int qdim = QMP_get_logical_dimensions()[i];
        if(qdim != dims[i]) {
          errorQuda("QMP logical dims[%d]=%d does not match dims[%d]=%d argument", i, qdim, i, dims[i]);
        }
      }
      fdata = nullptr;
      func = qmp_rank_from_coords;
    } else {
      warningQuda("QMP logical topology is undeclared; using default lexicographical ordering");
#endif

      map_data.ndim = nDim;
      for (int i=0; i<nDim; i++) {
        map_data.dims[i] = dims[i];
      }
      fdata = (void *) &map_data;
      func = lex_rank_from_coords;

#if QMP_COMMS
    }
#endif

  }

#if defined(QMP_COMMS) || defined(MPI_COMMS)
  comm_init(nDim, dims, func, fdata, user_set_comm_handle, (void *)&MPI_COMM_HANDLE_USER);
#else
  comm_init(nDim, dims, func, fdata);
#endif

  comms_initialized = true;
}


static void init_default_comms()
{
#if defined(QMP_COMMS)
  if (QMP_logical_topology_is_declared()) {
    int ndim = QMP_get_logical_number_of_dimensions();
    const int *dims = QMP_get_logical_dimensions();
    initCommsGridQuda(ndim, dims, nullptr, nullptr);
  } else {
    errorQuda("initQuda() called without prior call to initCommsGridQuda(),"
        " and QMP logical topology has not been declared");
  }
#elif defined(MPI_COMMS)
  errorQuda("When using MPI for communications, initCommsGridQuda() must be called before initQuda()");
#else // single-GPU
  const int dims[4] = {1, 1, 1, 1};
  initCommsGridQuda(4, dims, nullptr, nullptr);
#endif
}


#define STR_(x) #x
#define STR(x) STR_(x)
  static const std::string quda_version = STR(QUDA_VERSION_MAJOR) "." STR(QUDA_VERSION_MINOR) "." STR(QUDA_VERSION_SUBMINOR);
#undef STR
#undef STR_

extern char* gitversion;

/*
 * Set the device that QUDA uses.
 */
void initQudaDevice(int dev)
{
  //static bool initialized = false;
  if (initialized) return;
  initialized = true;

  profileInit2End.TPSTART(QUDA_PROFILE_TOTAL);
  profileInit.TPSTART(QUDA_PROFILE_TOTAL);
  profileInit.TPSTART(QUDA_PROFILE_INIT);

  if (getVerbosity() >= QUDA_SUMMARIZE) {
#ifdef GITVERSION
    printfQuda("QUDA %s (git %s)\n",quda_version.c_str(),gitversion);
#else
    printfQuda("QUDA %s\n",quda_version.c_str());
#endif
  }

#ifdef MULTI_GPU
  if (dev < 0) {
    if (!comms_initialized) {
      errorQuda("initDeviceQuda() called with a negative device ordinal, but comms have not been initialized");
    }
    dev = comm_gpuid();
  }
#else
  if (dev < 0 || dev >= 16) errorQuda("Invalid device number %d", dev);
#endif

  device::init(dev);

  { // determine if we will do CPU or GPU data reordering (default is GPU)
    char *reorder_str = getenv("QUDA_REORDER_LOCATION");

    if (!reorder_str || (strcmp(reorder_str,"CPU") && strcmp(reorder_str,"cpu")) ) {
      warningQuda("Data reordering done on GPU (set with QUDA_REORDER_LOCATION=GPU/CPU)");
      reorder_location_set(QUDA_CUDA_FIELD_LOCATION);
    } else {
      warningQuda("Data reordering done on CPU (set with QUDA_REORDER_LOCATION=GPU/CPU)");
      reorder_location_set(QUDA_CPU_FIELD_LOCATION);
    }
  }

  profileInit.TPSTOP(QUDA_PROFILE_INIT);
  profileInit.TPSTOP(QUDA_PROFILE_TOTAL);
}

/*
 * Any persistent memory allocations that QUDA uses are done here.
 */
void initQudaMemory()
{
  profileInit.TPSTART(QUDA_PROFILE_TOTAL);
  profileInit.TPSTART(QUDA_PROFILE_INIT);

  if (!comms_initialized) init_default_comms();

  loadTuneCache();

  device::create_context();

  loadTuneCache();

  // initalize the memory pool allocators
  pool::init();

  createDslashEvents();

  blas_lapack::native::init();
  blas::init();

  num_failures_h = static_cast<int *>(mapped_malloc(sizeof(int)));
  num_failures_d = static_cast<int *>(get_mapped_device_pointer(num_failures_h));

  for (int d=0; d<4; d++) R[d] = 2 * (redundant_comms || commDimPartitioned(d));

  profileInit.TPSTOP(QUDA_PROFILE_INIT);
  profileInit.TPSTOP(QUDA_PROFILE_TOTAL);
}

void updateR()
{
  for (int d=0; d<4; d++) R[d] = 2 * (redundant_comms || commDimPartitioned(d));
}

void initQuda(int dev)
{
  // initialize communications topology, if not already done explicitly via initCommsGridQuda()
  if (!comms_initialized) init_default_comms();

  // set the device that QUDA uses
  initQudaDevice(dev);

  // set the persistant memory allocations that QUDA uses (Blas, streams, etc.)
  initQudaMemory();
}

// This is a flag used to signal when we have downloaded new gauge
// field.  Set by loadGaugeQuda and consumed by loadCloverQuda as one
// possible flag to indicate we need to recompute the clover field
static bool invalidate_clover = true;

void loadGaugeQuda(void *h_gauge, QudaGaugeParam *param)
{
  profileGauge.TPSTART(QUDA_PROFILE_TOTAL);

  if (!initialized) errorQuda("QUDA not initialized");
  if (getVerbosity() == QUDA_DEBUG_VERBOSE) printQudaGaugeParam(param);

  checkGaugeParam(param);

  profileGauge.TPSTART(QUDA_PROFILE_INIT);
  // Set the specific input parameters and create the cpu gauge field
  GaugeFieldParam gauge_param(*param, h_gauge);

  if (gauge_param.order <= 4) gauge_param.ghostExchange = QUDA_GHOST_EXCHANGE_NO;
  GaugeField *in = (param->location == QUDA_CPU_FIELD_LOCATION) ?
    static_cast<GaugeField*>(new cpuGaugeField(gauge_param)) :
    static_cast<GaugeField*>(new cudaGaugeField(gauge_param));

  if (in->Order() == QUDA_BQCD_GAUGE_ORDER) {
    static size_t checksum = SIZE_MAX;
    size_t in_checksum = in->checksum(true);
    if (in_checksum == checksum) {
      if (getVerbosity() >= QUDA_VERBOSE)
        printfQuda("Gauge field unchanged - using cached gauge field %lu\n", checksum);
      profileGauge.TPSTOP(QUDA_PROFILE_INIT);
      profileGauge.TPSTOP(QUDA_PROFILE_TOTAL);
      delete in;
      invalidate_clover = false;
      return;
    }
    checksum = in_checksum;
    invalidate_clover = true;
  }

  // free any current gauge field before new allocations to reduce memory overhead
  switch (param->type) {
    case QUDA_WILSON_LINKS:
      if (gaugeRefinement != gaugeSloppy && gaugeRefinement != gaugeEigensolver && gaugeRefinement)
        delete gaugeRefinement;

      if (gaugePrecondition != gaugeSloppy && gaugePrecondition != gaugeEigensolver && gaugePrecondition != gaugePrecise
          && gaugePrecondition)
        delete gaugePrecondition;

      if (gaugeEigensolver != gaugeSloppy && gaugeEigensolver != gaugePrecise && gaugeEigensolver != gaugePrecondition
          && gaugeEigensolver)
        delete gaugeEigensolver;

      if (gaugePrecise != gaugeSloppy && gaugeSloppy) delete gaugeSloppy;

      if (gaugePrecise && !param->use_resident_gauge) delete gaugePrecise;

      break;
    case QUDA_ASQTAD_FAT_LINKS:
      if (gaugeFatRefinement != gaugeFatSloppy && gaugeFatRefinement != gaugeFatEigensolver && gaugeFatRefinement)
        delete gaugeFatRefinement;

      if (gaugeFatPrecondition != gaugeFatSloppy && gaugeFatPrecondition != gaugeFatEigensolver
          && gaugeFatPrecondition != gaugeFatPrecise && gaugeFatPrecondition)
        delete gaugeFatPrecondition;

      if (gaugeFatEigensolver != gaugeFatSloppy && gaugeFatEigensolver != gaugeFatPrecise
          && gaugeFatEigensolver != gaugeFatPrecondition && gaugeFatEigensolver)
        delete gaugeFatEigensolver;

      if (gaugeFatPrecise != gaugeFatSloppy && gaugeFatSloppy) delete gaugeFatSloppy;

      if (gaugeFatPrecise && !param->use_resident_gauge) delete gaugeFatPrecise;

      break;
    case QUDA_ASQTAD_LONG_LINKS:

      if (gaugeLongRefinement != gaugeLongSloppy && gaugeLongRefinement != gaugeLongEigensolver && gaugeLongRefinement)
        delete gaugeLongRefinement;

      if (gaugeLongPrecondition != gaugeLongSloppy && gaugeLongPrecondition != gaugeLongEigensolver
          && gaugeLongPrecondition != gaugeLongPrecise && gaugeLongPrecondition)
        delete gaugeLongPrecondition;

      if (gaugeLongEigensolver != gaugeLongSloppy && gaugeLongEigensolver != gaugeLongPrecise
          && gaugeLongEigensolver != gaugeLongPrecondition && gaugeLongEigensolver)
        delete gaugeLongEigensolver;

      if (gaugeLongPrecise != gaugeLongSloppy && gaugeLongSloppy) delete gaugeLongSloppy;

      if (gaugeLongPrecise) delete gaugeLongPrecise;

      break;
    case QUDA_SMEARED_LINKS:
      if (gaugeSmeared) delete gaugeSmeared;
      break;
    default:
      errorQuda("Invalid gauge type %d", param->type);
  }

  // if not preserving then copy the gauge field passed in
  cudaGaugeField *precise = nullptr;

  // switch the parameters for creating the mirror precise cuda gauge field
  gauge_param.create = QUDA_NULL_FIELD_CREATE;
  gauge_param.reconstruct = param->reconstruct;
  gauge_param.setPrecision(param->cuda_prec, true);
  gauge_param.ghostExchange = QUDA_GHOST_EXCHANGE_PAD;
  gauge_param.pad = param->ga_pad;

  precise = new cudaGaugeField(gauge_param);

  if (param->use_resident_gauge) {
    if(gaugePrecise == nullptr) errorQuda("No resident gauge field");
    // copy rather than point at to ensure that the padded region is filled in
    precise->copy(*gaugePrecise);
    precise->exchangeGhost();
    delete gaugePrecise;
    gaugePrecise = nullptr;
    profileGauge.TPSTOP(QUDA_PROFILE_INIT);
  } else {
    profileGauge.TPSTOP(QUDA_PROFILE_INIT);
    profileGauge.TPSTART(QUDA_PROFILE_H2D);
    precise->copy(*in);
    profileGauge.TPSTOP(QUDA_PROFILE_H2D);
  }

  // for gaugeSmeared we are interested only in the precise version
  if (param->type == QUDA_SMEARED_LINKS) {
    gaugeSmeared = createExtendedGauge(*precise, R, profileGauge);

    profileGauge.TPSTART(QUDA_PROFILE_FREE);
    delete precise;
    delete in;
    profileGauge.TPSTOP(QUDA_PROFILE_FREE);

    profileGauge.TPSTOP(QUDA_PROFILE_TOTAL);
    return;
  }

  // creating sloppy fields isn't really compute, but it is work done on the gpu
  profileGauge.TPSTART(QUDA_PROFILE_COMPUTE);

  // switch the parameters for creating the mirror sloppy cuda gauge field
  gauge_param.reconstruct = param->reconstruct_sloppy;
  gauge_param.setPrecision(param->cuda_prec_sloppy, true);
  cudaGaugeField *sloppy = nullptr;
  if (param->cuda_prec == param->cuda_prec_sloppy && param->reconstruct == param->reconstruct_sloppy) {
    sloppy = precise;
  } else {
    sloppy = new cudaGaugeField(gauge_param);
    sloppy->copy(*precise);
  }

  // switch the parameters for creating the mirror preconditioner cuda gauge field
  gauge_param.reconstruct = param->reconstruct_precondition;
  gauge_param.setPrecision(param->cuda_prec_precondition, true);
  cudaGaugeField *precondition = nullptr;
  if (param->cuda_prec == param->cuda_prec_precondition && param->reconstruct == param->reconstruct_precondition) {
    precondition = precise;
  } else if (param->cuda_prec_sloppy == param->cuda_prec_precondition
             && param->reconstruct_sloppy == param->reconstruct_precondition) {
    precondition = sloppy;
  } else {
    precondition = new cudaGaugeField(gauge_param);
    precondition->copy(*precise);
  }

  // switch the parameters for creating the refinement cuda gauge field
  gauge_param.reconstruct = param->reconstruct_refinement_sloppy;
  gauge_param.setPrecision(param->cuda_prec_refinement_sloppy, true);
  cudaGaugeField *refinement = nullptr;
  if (param->cuda_prec_sloppy == param->cuda_prec_refinement_sloppy
      && param->reconstruct_sloppy == param->reconstruct_refinement_sloppy) {
    refinement = sloppy;
  } else {
    refinement = new cudaGaugeField(gauge_param);
    refinement->copy(*sloppy);
  }

  // switch the parameters for creating the eigensolver cuda gauge field
  gauge_param.reconstruct = param->reconstruct_eigensolver;
  gauge_param.setPrecision(param->cuda_prec_eigensolver, true);
  cudaGaugeField *eigensolver = nullptr;
  if (param->cuda_prec == param->cuda_prec_eigensolver && param->reconstruct == param->reconstruct_eigensolver) {
    eigensolver = precise;
  } else if (param->cuda_prec_precondition == param->cuda_prec_eigensolver
             && param->reconstruct_precondition == param->reconstruct_eigensolver) {
    eigensolver = precondition;
  } else if (param->cuda_prec_sloppy == param->cuda_prec_eigensolver
             && param->reconstruct_sloppy == param->reconstruct_eigensolver) {
    eigensolver = sloppy;
  } else {
    eigensolver = new cudaGaugeField(gauge_param);
    eigensolver->copy(*precise);
  }

  profileGauge.TPSTOP(QUDA_PROFILE_COMPUTE);

  // create an extended preconditioning field
  cudaGaugeField* extended = nullptr;
  if (param->overlap){
    int R[4]; // domain-overlap widths in different directions
    for (int i=0; i<4; ++i) R[i] = param->overlap*commDimPartitioned(i);
    extended = createExtendedGauge(*precondition, R, profileGauge);
  }

  switch (param->type) {
    case QUDA_WILSON_LINKS:
      gaugePrecise = precise;
      gaugeSloppy = sloppy;
      gaugePrecondition = precondition;
      gaugeRefinement = refinement;
      gaugeEigensolver = eigensolver;

      if(param->overlap) gaugeExtended = extended;
      break;
    case QUDA_ASQTAD_FAT_LINKS:
      gaugeFatPrecise = precise;
      gaugeFatSloppy = sloppy;
      gaugeFatPrecondition = precondition;
      gaugeFatRefinement = refinement;
      gaugeFatEigensolver = eigensolver;

      if(param->overlap){
        if(gaugeFatExtended) errorQuda("Extended gauge fat field already allocated");
	gaugeFatExtended = extended;
      }
      break;
    case QUDA_ASQTAD_LONG_LINKS:
      gaugeLongPrecise = precise;
      gaugeLongSloppy = sloppy;
      gaugeLongPrecondition = precondition;
      gaugeLongRefinement = refinement;
      gaugeLongEigensolver = eigensolver;

      if(param->overlap){
        if(gaugeLongExtended) errorQuda("Extended gauge long field already allocated");
   	gaugeLongExtended = extended;
      }
      break;
    default:
      errorQuda("Invalid gauge type %d", param->type);
  }

  profileGauge.TPSTART(QUDA_PROFILE_FREE);
  delete in;
  profileGauge.TPSTOP(QUDA_PROFILE_FREE);

  if (extendedGaugeResident) {
    // updated the resident gauge field if needed
    QudaReconstructType recon = extendedGaugeResident->Reconstruct();
    delete extendedGaugeResident;
    // Use the static R (which is defined at the very beginning of lib/interface_quda.cpp) here
    extendedGaugeResident = createExtendedGauge(*gaugePrecise, R, profileGauge, false, recon);
  }

  profileGauge.TPSTOP(QUDA_PROFILE_TOTAL);
}

void saveGaugeQuda(void *h_gauge, QudaGaugeParam *param)
{
  profileGauge.TPSTART(QUDA_PROFILE_TOTAL);

  if (param->location != QUDA_CPU_FIELD_LOCATION) errorQuda("Non-cpu output location not yet supported");

  if (!initialized) errorQuda("QUDA not initialized");
  checkGaugeParam(param);

  // Set the specific cpu parameters and create the cpu gauge field
  GaugeFieldParam gauge_param(*param, h_gauge);
  cpuGaugeField cpuGauge(gauge_param);
  cudaGaugeField *cudaGauge = nullptr;
  switch (param->type) {
  case QUDA_WILSON_LINKS: cudaGauge = gaugePrecise; break;
  case QUDA_ASQTAD_FAT_LINKS: cudaGauge = gaugeFatPrecise; break;
  case QUDA_ASQTAD_LONG_LINKS: cudaGauge = gaugeLongPrecise; break;
  case QUDA_SMEARED_LINKS:
    gauge_param.create = QUDA_NULL_FIELD_CREATE;
    gauge_param.reconstruct = param->reconstruct;
    gauge_param.setPrecision(param->cuda_prec, true);
    gauge_param.ghostExchange = QUDA_GHOST_EXCHANGE_PAD;
    gauge_param.pad = param->ga_pad;
    cudaGauge = new cudaGaugeField(gauge_param);
    copyExtendedGauge(*cudaGauge, *gaugeSmeared, QUDA_CUDA_FIELD_LOCATION);
    break;
  default: errorQuda("Invalid gauge type");
  }

  profileGauge.TPSTART(QUDA_PROFILE_D2H);
  cudaGauge->saveCPUField(cpuGauge);
  profileGauge.TPSTOP(QUDA_PROFILE_D2H);

  if (param->type == QUDA_SMEARED_LINKS) { delete cudaGauge; }

  profileGauge.TPSTOP(QUDA_PROFILE_TOTAL);
}

void loadSloppyCloverQuda(const QudaPrecision prec[]);
void freeSloppyCloverQuda();

void loadCloverQuda(void *h_clover, void *h_clovinv, QudaInvertParam *inv_param)
{
  profileClover.TPSTART(QUDA_PROFILE_TOTAL);
  profileClover.TPSTART(QUDA_PROFILE_INIT);

  // We must also set inv_param->clover_coeff here for forward compatibility. 
  // If a user has set kappa and Csw, we must populate inv_param->clover_coeff for 
  // them as the computeClover routines uses that value. If the (e.g. CHROMA) user 
  // sets the clover coeff directly, we infer the csw value for them.
  if (inv_param->clover_coeff != 0.0) {
    inv_param->clover_csw =  inv_param->clover_coeff / inv_param->kappa;
  }
  checkCloverParam(inv_param);
  bool device_calc = false; // calculate clover and inverse on the device?

  pushVerbosity(inv_param->verbosity);
  if (getVerbosity() >= QUDA_DEBUG_VERBOSE) printQudaInvertParam(inv_param);

  if (!initialized) errorQuda("QUDA not initialized");

  if ( (!h_clover && !h_clovinv) || inv_param->compute_clover ) {
    device_calc = true;
<<<<<<< HEAD
    if (inv_param->clover_coeff == 0.0 && inv_param->clover_csw == 0.0) errorQuda("called with neither clover term nor inverse and clover coefficient nor Csw not set");
=======
    if (inv_param->clover_coeff == 0.0 && inv_param->clover_csw == 0.0)
      errorQuda("called with neither clover term nor inverse and clover coefficient nor Csw not set");
>>>>>>> 1e2106aa
    if (gaugePrecise->Anisotropy() != 1.0) errorQuda("cannot compute anisotropic clover field");
  }

  if (inv_param->clover_cpu_prec < QUDA_SINGLE_PRECISION) errorQuda("Fixed-point precision not supported on CPU");
  if (gaugePrecise == nullptr) errorQuda("Gauge field must be loaded before clover");
  if ((inv_param->dslash_type != QUDA_CLOVER_WILSON_DSLASH) && (inv_param->dslash_type != QUDA_TWISTED_CLOVER_DSLASH)
      && (inv_param->dslash_type != QUDA_CLOVER_HASENBUSCH_TWIST_DSLASH)) {
    errorQuda("Wrong dslash_type %d in loadCloverQuda()", inv_param->dslash_type);
  }

  // determines whether operator is preconditioned when calling invertQuda()
  bool pc_solve = (inv_param->solve_type == QUDA_DIRECT_PC_SOLVE ||
      inv_param->solve_type == QUDA_NORMOP_PC_SOLVE ||
      inv_param->solve_type == QUDA_NORMERR_PC_SOLVE );

  // determines whether operator is preconditioned when calling MatQuda() or MatDagMatQuda()
  bool pc_solution = (inv_param->solution_type == QUDA_MATPC_SOLUTION ||
      inv_param->solution_type == QUDA_MATPCDAG_MATPC_SOLUTION);

  bool asymmetric = (inv_param->matpc_type == QUDA_MATPC_EVEN_EVEN_ASYMMETRIC ||
      inv_param->matpc_type == QUDA_MATPC_ODD_ODD_ASYMMETRIC);

  // uninverted clover term is required when applying unpreconditioned operator,
  // but note that dslashQuda() is always preconditioned
  if (!h_clover && !pc_solve && !pc_solution) {
    //warningQuda("Uninverted clover term not loaded");
  }

  // uninverted clover term is also required for "asymmetric" preconditioning
  if (!h_clover && pc_solve && pc_solution && asymmetric && !device_calc) {
    warningQuda("Uninverted clover term not loaded");
  }

  bool twisted = inv_param->dslash_type == QUDA_TWISTED_CLOVER_DSLASH ? true : false;

  CloverFieldParam clover_param;
  clover_param.nDim = 4;
  // If clover_coeff is not set manually, then it is the product Csw * kappa.
<<<<<<< HEAD
  // If the user has set the coefficient manually, that value takes precedent.
  clover_param.csw = inv_param->clover_csw;
  clover_param.coeff = inv_param->clover_coeff == 0.0 ? inv_param->kappa * inv_param->clover_csw : inv_param->clover_coeff;
=======
  // If the user has set the clover_coeff manually, that value takes precedent.
  clover_param.csw = inv_param->clover_csw;
  clover_param.coeff
    = inv_param->clover_coeff == 0.0 ? inv_param->kappa * inv_param->clover_csw : inv_param->clover_coeff;
  // We must also adjust inv_param->clover_coeff here. If a user has set kappa and
  // Csw, we must populate inv_param->clover_coeff for them as the computeClover
  // routines uses that value
  inv_param->clover_coeff
    = (inv_param->clover_coeff == 0.0 ? inv_param->kappa * inv_param->clover_csw : inv_param->clover_coeff);
>>>>>>> 1e2106aa
  clover_param.twisted = twisted;
  clover_param.mu2 = twisted ? 4.*inv_param->kappa*inv_param->kappa*inv_param->mu*inv_param->mu : 0.0;
  clover_param.siteSubset = QUDA_FULL_SITE_SUBSET;
  for (int i=0; i<4; i++) clover_param.x[i] = gaugePrecise->X()[i];
  clover_param.pad = inv_param->cl_pad;
  clover_param.create = QUDA_NULL_FIELD_CREATE;
  clover_param.norm = nullptr;
  clover_param.invNorm = nullptr;
  clover_param.setPrecision(inv_param->clover_cuda_prec, true);
  clover_param.direct = h_clover || device_calc ? true : false;
  clover_param.inverse = (h_clovinv || pc_solve) && !dynamic_clover_inverse() ? true : false;
  CloverField *in = nullptr;
  profileClover.TPSTOP(QUDA_PROFILE_INIT);

  // FIXME do we need to make this more robust to changing other meta data (compare cloverPrecise against clover_param)
  // IF either of the clover params have changed, trigger a recompute
  bool clover_update = false;
  // If either of the clover params have changed, trigger a recompute
  double csw_old = cloverPrecise ? cloverPrecise->Csw() : 0.0;
  double coeff_old = cloverPrecise ? cloverPrecise->Coeff() : 0.0;
<<<<<<< HEAD
  if (!cloverPrecise || invalidate_clover ||
      inv_param->clover_coeff != coeff_old ||
      inv_param->clover_csw != csw_old) clover_update = true;
  
=======
  if (!cloverPrecise || invalidate_clover || inv_param->clover_coeff != coeff_old || inv_param->clover_csw != csw_old)
    clover_update = true;

>>>>>>> 1e2106aa
  // compute or download clover field only if gauge field has been updated or clover field doesn't exist
  if (clover_update) {
    if (getVerbosity() >= QUDA_VERBOSE) printfQuda("Creating new clover field\n");
    freeSloppyCloverQuda();
    if (cloverPrecise) delete cloverPrecise;

    profileClover.TPSTART(QUDA_PROFILE_INIT);
    cloverPrecise = new cudaCloverField(clover_param);

    if (!device_calc || inv_param->return_clover || inv_param->return_clover_inverse) {
      // create a param for the cpu clover field
      CloverFieldParam inParam(clover_param);
      inParam.order = inv_param->clover_order;
      inParam.setPrecision(inv_param->clover_cpu_prec);
      inParam.direct = h_clover ? true : false;
      inParam.inverse = h_clovinv ? true : false;
      inParam.clover = h_clover;
      inParam.cloverInv = h_clovinv;
      inParam.create = QUDA_REFERENCE_FIELD_CREATE;
      in = (inv_param->clover_location == QUDA_CPU_FIELD_LOCATION) ?
	static_cast<CloverField*>(new cpuCloverField(inParam)) :
	static_cast<CloverField*>(new cudaCloverField(inParam));
    }
    profileClover.TPSTOP(QUDA_PROFILE_INIT);

    if (!device_calc) {
      profileClover.TPSTART(QUDA_PROFILE_H2D);
      bool inverse = (h_clovinv && !inv_param->compute_clover_inverse && !dynamic_clover_inverse());
      cloverPrecise->copy(*in, inverse);
      profileClover.TPSTOP(QUDA_PROFILE_H2D);
    } else {
      profileClover.TPSTOP(QUDA_PROFILE_TOTAL);
      createCloverQuda(inv_param);
      profileClover.TPSTART(QUDA_PROFILE_TOTAL);
    }

    // inverted clover term is required when applying preconditioned operator
    if ((!h_clovinv || inv_param->compute_clover_inverse) && pc_solve) {
      profileClover.TPSTART(QUDA_PROFILE_COMPUTE);
      if (!dynamic_clover_inverse()) {
        cloverInvert(*cloverPrecise, inv_param->compute_clover_trlog);
        if (inv_param->compute_clover_trlog) {
	  inv_param->trlogA[0] = cloverPrecise->TrLog()[0];
	  inv_param->trlogA[1] = cloverPrecise->TrLog()[1];
	}
      }
      profileClover.TPSTOP(QUDA_PROFILE_COMPUTE);
    }
  } else {
    if (getVerbosity() >= QUDA_VERBOSE) printfQuda("Gauge field unchanged - using cached clover field\n");
  }

  clover_param.direct = true;
  clover_param.inverse = dynamic_clover_inverse() ? false : true;

  cloverPrecise->setRho(inv_param->clover_rho);

  QudaPrecision prec[] = {inv_param->clover_cuda_prec_sloppy, inv_param->clover_cuda_prec_precondition,
                          inv_param->clover_cuda_prec_refinement_sloppy, inv_param->clover_cuda_prec_eigensolver};
  loadSloppyCloverQuda(prec);

  // if requested, copy back the clover / inverse field
  if (inv_param->return_clover || inv_param->return_clover_inverse) {
    if (!h_clover && !h_clovinv) errorQuda("Requested clover field return but no clover host pointers set");

    // copy the inverted clover term into host application order on the device
    clover_param.direct = (h_clover && inv_param->return_clover);
    clover_param.inverse = (h_clovinv && inv_param->return_clover_inverse);

    // this isn't really "epilogue" but this label suffices
    profileClover.TPSTART(QUDA_PROFILE_EPILOGUE);
    cudaCloverField *hack = nullptr;
    if (!dynamic_clover_inverse()) {
      clover_param.order = inv_param->clover_order;
      clover_param.setPrecision(inv_param->clover_cpu_prec);
      hack = new cudaCloverField(clover_param);
      hack->copy(*cloverPrecise); // FIXME this can lead to an redundant copies if we're not copying back direct + inverse
    } else {
      clover_param.setPrecision(inv_param->clover_cuda_prec, true);
      auto *hackOfTheHack = new cudaCloverField(clover_param);	// Hack of the hack
      hackOfTheHack->copy(*cloverPrecise, false);
      cloverInvert(*hackOfTheHack, inv_param->compute_clover_trlog);
      if (inv_param->compute_clover_trlog) {
	inv_param->trlogA[0] = cloverPrecise->TrLog()[0];
	inv_param->trlogA[1] = cloverPrecise->TrLog()[1];
      }
      clover_param.order = inv_param->clover_order;
      clover_param.setPrecision(inv_param->clover_cpu_prec);
      hack = new cudaCloverField(clover_param);
      hack->copy(*hackOfTheHack); // FIXME this can lead to an redundant copies if we're not copying back direct + inverse
      delete hackOfTheHack;
    }
    profileClover.TPSTOP(QUDA_PROFILE_EPILOGUE);

    // copy the field into the host application's clover field
    profileClover.TPSTART(QUDA_PROFILE_D2H);
    if (inv_param->return_clover) {
      qudaMemcpy((char *)(in->V(false)), (char *)(hack->V(false)), in->Bytes(), qudaMemcpyDeviceToHost);
    }
    if (inv_param->return_clover_inverse) {
      qudaMemcpy((char *)(in->V(true)), (char *)(hack->V(true)), in->Bytes(), qudaMemcpyDeviceToHost);
    }

    profileClover.TPSTOP(QUDA_PROFILE_D2H);

    delete hack;
  }

  profileClover.TPSTART(QUDA_PROFILE_FREE);
  if (in) delete in; // delete object referencing input field
  profileClover.TPSTOP(QUDA_PROFILE_FREE);

  popVerbosity();

  profileClover.TPSTOP(QUDA_PROFILE_TOTAL);
}

void freeSloppyCloverQuda();

void loadSloppyCloverQuda(const QudaPrecision *prec)
{
  freeSloppyCloverQuda();

  if (cloverPrecise) {
    // create the mirror sloppy clover field
    CloverFieldParam clover_param(*cloverPrecise);
    clover_param.setPrecision(prec[0], true);

    if (cloverPrecise->V(false) != cloverPrecise->V(true)) {
      clover_param.direct = true;
      clover_param.inverse = true;
    } else {
      clover_param.direct = false;
      clover_param.inverse = true;
    }

    if (clover_param.Precision() != cloverPrecise->Precision()) {
      cloverSloppy = new cudaCloverField(clover_param);
      cloverSloppy->copy(*cloverPrecise, clover_param.inverse);
    } else {
      cloverSloppy = cloverPrecise;
    }

    // switch the parameters for creating the mirror preconditioner clover field
    clover_param.setPrecision(prec[1], true);

    // create the mirror preconditioner clover field
    if (clover_param.Precision() == cloverPrecise->Precision()) {
      cloverPrecondition = cloverPrecise;
    } else if (clover_param.Precision() == cloverSloppy->Precision()) {
      cloverPrecondition = cloverSloppy;
    } else {
      cloverPrecondition = new cudaCloverField(clover_param);
      cloverPrecondition->copy(*cloverPrecise, clover_param.inverse);
    }

    // switch the parameters for creating the mirror refinement clover field
    clover_param.setPrecision(prec[2], true);

    // create the mirror refinement clover field
    if (clover_param.Precision() != cloverSloppy->Precision()) {
      cloverRefinement = new cudaCloverField(clover_param);
      cloverRefinement->copy(*cloverSloppy, clover_param.inverse);
    } else {
      cloverRefinement = cloverSloppy;
    }
    // switch the parameters for creating the mirror eigensolver clover field
    clover_param.setPrecision(prec[3]);

    // create the mirror eigensolver clover field
    if (clover_param.Precision() == cloverPrecise->Precision()) {
      cloverEigensolver = cloverPrecise;
    } else if (clover_param.Precision() == cloverSloppy->Precision()) {
      cloverEigensolver = cloverSloppy;
    } else if (clover_param.Precision() == cloverPrecondition->Precision()) {
      cloverEigensolver = cloverPrecondition;
    } else {
      cloverEigensolver = new cudaCloverField(clover_param);
      cloverEigensolver->copy(*cloverPrecise, clover_param.inverse);
    }
  }

}

// just free the sloppy fields used in mixed-precision solvers
void freeSloppyGaugeQuda()
{
  if (!initialized) errorQuda("QUDA not initialized");

  // Wilson gauges
  //---------------------------------------------------------------------------
  // Delete gaugeRefinement if it does not alias gaugeSloppy.
  if (gaugeRefinement != gaugeSloppy && gaugeRefinement) delete gaugeRefinement;

  // Delete gaugePrecondition if it does not alias gaugePrecise, gaugeSloppy, or gaugeEigensolver.
  if (gaugePrecondition != gaugeSloppy && gaugePrecondition != gaugePrecise && gaugePrecondition != gaugeEigensolver
      && gaugePrecondition)
    delete gaugePrecondition;

  // Delete gaugeEigensolver if it does not alias gaugePrecise or gaugeSloppy.
  if (gaugeEigensolver != gaugeSloppy && gaugeEigensolver != gaugePrecise && gaugeEigensolver) delete gaugeEigensolver;

  // Delete gaugeSloppy if it does not alias gaugePrecise.
  if (gaugeSloppy != gaugePrecise && gaugeSloppy) delete gaugeSloppy;

  gaugeEigensolver = nullptr;
  gaugeRefinement = nullptr;
  gaugePrecondition = nullptr;
  gaugeSloppy = nullptr;
  //---------------------------------------------------------------------------

  // Long gauges
  //---------------------------------------------------------------------------
  // Delete gaugeLongRefinement if it does not alias gaugeLongSloppy.
  if (gaugeLongRefinement != gaugeLongSloppy && gaugeLongRefinement) delete gaugeLongRefinement;

  // Delete gaugeLongPrecondition if it does not alias gaugeLongPrecise, gaugeLongSloppy, or gaugeLongEigensolver.
  if (gaugeLongPrecondition != gaugeLongSloppy && gaugeLongPrecondition != gaugeLongPrecise
      && gaugeLongPrecondition != gaugeLongEigensolver && gaugeLongPrecondition)
    delete gaugeLongPrecondition;

  // Delete gaugeLongEigensolver if it does not alias gaugeLongPrecise or gaugeLongSloppy.
  if (gaugeLongEigensolver != gaugeLongSloppy && gaugeLongEigensolver != gaugeLongPrecise && gaugeLongEigensolver)
    delete gaugeLongEigensolver;

  // Delete gaugeLongSloppy if it does not alias gaugeLongPrecise.
  if (gaugeLongSloppy != gaugeLongPrecise && gaugeLongSloppy) delete gaugeLongSloppy;

  gaugeLongEigensolver = nullptr;
  gaugeLongRefinement = nullptr;
  gaugeLongPrecondition = nullptr;
  gaugeLongSloppy = nullptr;
  //---------------------------------------------------------------------------

  // Fat gauges
  //---------------------------------------------------------------------------
  // Delete gaugeFatRefinement if it does not alias gaugeFatSloppy.
  if (gaugeFatRefinement != gaugeFatSloppy && gaugeFatRefinement) delete gaugeFatRefinement;

  // Delete gaugeFatPrecondition if it does not alias gaugeFatPrecise, gaugeFatSloppy, or gaugeFatEigensolver.
  if (gaugeFatPrecondition != gaugeFatSloppy && gaugeFatPrecondition != gaugeFatPrecise
      && gaugeFatPrecondition != gaugeFatEigensolver && gaugeFatPrecondition)
    delete gaugeFatPrecondition;

  // Delete gaugeFatEigensolver if it does not alias gaugeFatPrecise or gaugeFatSloppy.
  if (gaugeFatEigensolver != gaugeFatSloppy && gaugeFatEigensolver != gaugeFatPrecise && gaugeFatEigensolver)
    delete gaugeFatEigensolver;

  // Delete gaugeFatSloppy if it does not alias gaugeFatPrecise.
  if (gaugeFatSloppy != gaugeFatPrecise && gaugeFatSloppy) delete gaugeFatSloppy;

  gaugeFatEigensolver = nullptr;
  gaugeFatRefinement = nullptr;
  gaugeFatPrecondition = nullptr;
  gaugeFatSloppy = nullptr;
}

void freeGaugeQuda(void)
{
  if (!initialized) errorQuda("QUDA not initialized");

  freeSloppyGaugeQuda();

  if (gaugePrecise) delete gaugePrecise;
  if (gaugeExtended) delete gaugeExtended;

  gaugePrecise = nullptr;
  gaugeExtended = nullptr;

  if (gaugeLongPrecise) delete gaugeLongPrecise;
  if (gaugeLongExtended) delete gaugeLongExtended;

  gaugeLongPrecise = nullptr;
  gaugeLongExtended = nullptr;

  if (gaugeFatPrecise) delete gaugeFatPrecise;

  gaugeFatPrecise = nullptr;
  gaugeFatExtended = nullptr;

  if (gaugeSmeared) delete gaugeSmeared;

  gaugeSmeared = nullptr;
  // Need to merge extendedGaugeResident and gaugeFatPrecise/gaugePrecise
  if (extendedGaugeResident) {
    delete extendedGaugeResident;
    extendedGaugeResident = nullptr;
  }
}

void loadSloppyGaugeQuda(const QudaPrecision *prec, const QudaReconstructType *recon)
{
  // first do SU3 links (if they exist)
  if (gaugePrecise) {
    GaugeFieldParam gauge_param(*gaugePrecise);
    // switch the parameters for creating the mirror sloppy cuda gauge field

    gauge_param.reconstruct = recon[0];
    gauge_param.setPrecision(prec[0], true);

    if (gaugeSloppy) errorQuda("gaugeSloppy already exists");

    if (gauge_param.Precision() == gaugePrecise->Precision() && gauge_param.reconstruct == gaugePrecise->Reconstruct()) {
      gaugeSloppy = gaugePrecise;
    } else {
      gaugeSloppy = new cudaGaugeField(gauge_param);
      gaugeSloppy->copy(*gaugePrecise);
    }

    // switch the parameters for creating the mirror preconditioner cuda gauge field
    gauge_param.reconstruct = recon[1];
    gauge_param.setPrecision(prec[1], true);

    if (gaugePrecondition) errorQuda("gaugePrecondition already exists");

    if (gauge_param.Precision() == gaugePrecise->Precision() && gauge_param.reconstruct == gaugePrecise->Reconstruct()) {
      gaugePrecondition = gaugePrecise;
    } else if (gauge_param.Precision() == gaugeSloppy->Precision()
               && gauge_param.reconstruct == gaugeSloppy->Reconstruct()) {
      gaugePrecondition = gaugeSloppy;
    } else {
      gaugePrecondition = new cudaGaugeField(gauge_param);
      gaugePrecondition->copy(*gaugePrecise);
    }

    // switch the parameters for creating the mirror refinement cuda gauge field
    gauge_param.reconstruct = recon[2];
    gauge_param.setPrecision(prec[2], true);

    if (gaugeRefinement) errorQuda("gaugeRefinement already exists");

    if (gauge_param.Precision() == gaugeSloppy->Precision() && gauge_param.reconstruct == gaugeSloppy->Reconstruct()) {
      gaugeRefinement = gaugeSloppy;
    } else {
      gaugeRefinement = new cudaGaugeField(gauge_param);
      gaugeRefinement->copy(*gaugeSloppy);
    }

    // switch the parameters for creating the mirror eigensolver cuda gauge field
    gauge_param.reconstruct = recon[3];
    gauge_param.setPrecision(prec[3], true);

    if (gaugeEigensolver) errorQuda("gaugeEigensolver already exists");

    if (gauge_param.Precision() == gaugePrecise->Precision() && gauge_param.reconstruct == gaugePrecise->Reconstruct()) {
      gaugeEigensolver = gaugePrecise;
    } else if (gauge_param.Precision() == gaugeSloppy->Precision()
               && gauge_param.reconstruct == gaugeSloppy->Reconstruct()) {
      gaugeEigensolver = gaugeSloppy;
    } else if (gauge_param.Precision() == gaugePrecondition->Precision()
               && gauge_param.reconstruct == gaugePrecondition->Reconstruct()) {
      gaugeEigensolver = gaugePrecondition;
    } else {
      gaugeEigensolver = new cudaGaugeField(gauge_param);
      gaugeEigensolver->copy(*gaugePrecise);
    }
  }

  // fat links (if they exist)
  if (gaugeFatPrecise) {
    GaugeFieldParam gauge_param(*gaugeFatPrecise);
    // switch the parameters for creating the mirror sloppy cuda gauge field

    gauge_param.setPrecision(prec[0], true);

    if (gaugeFatSloppy) errorQuda("gaugeFatSloppy already exists");

    if (gauge_param.Precision() == gaugeFatPrecise->Precision()
        && gauge_param.reconstruct == gaugeFatPrecise->Reconstruct()) {
      gaugeFatSloppy = gaugeFatPrecise;
    } else {
      gaugeFatSloppy = new cudaGaugeField(gauge_param);
      gaugeFatSloppy->copy(*gaugeFatPrecise);
    }

    // switch the parameters for creating the mirror preconditioner cuda gauge field
    gauge_param.setPrecision(prec[1], true);

    if (gaugeFatPrecondition) errorQuda("gaugeFatPrecondition already exists\n");

    if (gauge_param.Precision() == gaugeFatPrecise->Precision()
        && gauge_param.reconstruct == gaugeFatPrecise->Reconstruct()) {
      gaugeFatPrecondition = gaugeFatPrecise;
    } else if (gauge_param.Precision() == gaugeFatSloppy->Precision()
               && gauge_param.reconstruct == gaugeFatSloppy->Reconstruct()) {
      gaugeFatPrecondition = gaugeFatSloppy;
    } else {
      gaugeFatPrecondition = new cudaGaugeField(gauge_param);
      gaugeFatPrecondition->copy(*gaugeFatPrecise);
    }

    // switch the parameters for creating the mirror refinement cuda gauge field
    gauge_param.setPrecision(prec[2], true);

    if (gaugeFatRefinement) errorQuda("gaugeFatRefinement already exists\n");

    if (gauge_param.Precision() == gaugeFatSloppy->Precision()
        && gauge_param.reconstruct == gaugeFatSloppy->Reconstruct()) {
      gaugeFatRefinement = gaugeFatSloppy;
    } else {
      gaugeFatRefinement = new cudaGaugeField(gauge_param);
      gaugeFatRefinement->copy(*gaugeFatSloppy);
    }

    // switch the parameters for creating the mirror eigensolver cuda gauge field
    gauge_param.setPrecision(prec[3], true);

    if (gaugeFatEigensolver) errorQuda("gaugeFatEigensolver already exists");

    if (gauge_param.Precision() == gaugeFatPrecise->Precision()
        && gauge_param.reconstruct == gaugeFatPrecise->Reconstruct()) {
      gaugeFatEigensolver = gaugeFatPrecise;
    } else if (gauge_param.Precision() == gaugeFatSloppy->Precision()
               && gauge_param.reconstruct == gaugeFatSloppy->Reconstruct()) {
      gaugeFatEigensolver = gaugeFatSloppy;
    } else if (gauge_param.Precision() == gaugeFatPrecondition->Precision()
               && gauge_param.reconstruct == gaugeFatPrecondition->Reconstruct()) {
      gaugeFatEigensolver = gaugeFatPrecondition;
    } else {
      gaugeFatEigensolver = new cudaGaugeField(gauge_param);
      gaugeFatEigensolver->copy(*gaugeFatPrecise);
    }
  }

  // long links (if they exist)
  if (gaugeLongPrecise) {
    GaugeFieldParam gauge_param(*gaugeLongPrecise);
    // switch the parameters for creating the mirror sloppy cuda gauge field

    gauge_param.reconstruct = recon[0];
    gauge_param.setPrecision(prec[0], true);

    if (gaugeLongSloppy) errorQuda("gaugeLongSloppy already exists");

    if (gauge_param.Precision() == gaugeLongPrecise->Precision()
        && gauge_param.reconstruct == gaugeLongPrecise->Reconstruct()) {
      gaugeLongSloppy = gaugeLongPrecise;
    } else {
      gaugeLongSloppy = new cudaGaugeField(gauge_param);
      gaugeLongSloppy->copy(*gaugeLongPrecise);
    }

    // switch the parameters for creating the mirror preconditioner cuda gauge field
    gauge_param.reconstruct = recon[1];
    gauge_param.setPrecision(prec[1], true);

    if (gaugeLongPrecondition) errorQuda("gaugeLongPrecondition already exists\n");

    if (gauge_param.Precision() == gaugeLongPrecise->Precision()
        && gauge_param.reconstruct == gaugeLongPrecise->Reconstruct()) {
      gaugeLongPrecondition = gaugeLongPrecise;
    } else if (gauge_param.Precision() == gaugeLongSloppy->Precision()
               && gauge_param.reconstruct == gaugeLongSloppy->Reconstruct()) {
      gaugeLongPrecondition = gaugeLongSloppy;
    } else {
      gaugeLongPrecondition = new cudaGaugeField(gauge_param);
      gaugeLongPrecondition->copy(*gaugeLongPrecise);
    }

    // switch the parameters for creating the mirror refinement cuda gauge field
    gauge_param.reconstruct = recon[2];
    gauge_param.setPrecision(prec[2], true);

    if (gaugeLongRefinement) errorQuda("gaugeLongRefinement already exists\n");

    if (gauge_param.Precision() == gaugeLongSloppy->Precision()
        && gauge_param.reconstruct == gaugeLongSloppy->Reconstruct()) {
      gaugeLongRefinement = gaugeLongSloppy;
    } else {
      gaugeLongRefinement = new cudaGaugeField(gauge_param);
      gaugeLongRefinement->copy(*gaugeLongSloppy);
    }

    // switch the parameters for creating the mirror eigensolver cuda gauge field
    gauge_param.reconstruct = recon[3];
    gauge_param.setPrecision(prec[3], true);

    if (gaugeLongEigensolver) errorQuda("gaugePrecondition already exists");

    if (gauge_param.Precision() == gaugeLongPrecise->Precision()
        && gauge_param.reconstruct == gaugeLongPrecise->Reconstruct()) {
      gaugeLongEigensolver = gaugeLongPrecise;
    } else if (gauge_param.Precision() == gaugeLongSloppy->Precision()
               && gauge_param.reconstruct == gaugeLongSloppy->Reconstruct()) {
      gaugeLongEigensolver = gaugeLongSloppy;
    } else if (gauge_param.Precision() == gaugeLongPrecondition->Precision()
               && gauge_param.reconstruct == gaugeLongPrecondition->Reconstruct()) {
      gaugeLongEigensolver = gaugeLongPrecondition;
    } else {
      gaugeLongEigensolver = new cudaGaugeField(gauge_param);
      gaugeLongEigensolver->copy(*gaugeLongPrecise);
    }
  }
}

void freeSloppyCloverQuda()
{
  if (!initialized) errorQuda("QUDA not initialized");

  // Delete cloverRefinement if it does not alias gaugeSloppy.
  if (cloverRefinement != cloverSloppy && cloverRefinement) delete cloverRefinement;

  // Delete cloverPrecondition if it does not alias cloverPrecise, cloverSloppy, or cloverEigensolver.
  if (cloverPrecondition != cloverSloppy && cloverPrecondition != cloverPrecise
      && cloverPrecondition != cloverEigensolver && cloverPrecondition)
    delete cloverPrecondition;

  // Delete cloverEigensolver if it does not alias cloverPrecise or cloverSloppy.
  if (cloverEigensolver != cloverSloppy && cloverEigensolver != cloverPrecise && cloverEigensolver)
    delete cloverEigensolver;

  // Delete cloverSloppy if it does not alias cloverPrecise.
  if (cloverSloppy != cloverPrecise && cloverSloppy) delete cloverSloppy;

  cloverEigensolver = nullptr;
  cloverRefinement = nullptr;
  cloverPrecondition = nullptr;
  cloverSloppy = nullptr;
}

void freeCloverQuda(void)
{
  if (!initialized) errorQuda("QUDA not initialized");
  freeSloppyCloverQuda();
  if (cloverPrecise) delete cloverPrecise;
  cloverPrecise = nullptr;
}

void flushChronoQuda(int i)
{
  if (i >= QUDA_MAX_CHRONO)
    errorQuda("Requested chrono index %d is outside of max %d\n", i, QUDA_MAX_CHRONO);

  auto &basis = chronoResident[i];

  for (auto v : basis) {
    if (v)  delete v;
  }
  basis.clear();
}

void endQuda(void)
{
  profileEnd.TPSTART(QUDA_PROFILE_TOTAL);

  if (!initialized) return;

  freeGaugeQuda();
  freeCloverQuda();

  for (int i = 0; i < QUDA_MAX_CHRONO; i++) flushChronoQuda(i);

  for (auto v : solutionResident) if (v) delete v;
  solutionResident.clear();

  if(momResident) delete momResident;

  LatticeField::freeGhostBuffer();
  cpuColorSpinorField::freeGhostBuffer();

  blas_lapack::generic::destroy();
  blas_lapack::native::destroy();
  blas::destroy();

  pool::flush_pinned();
  pool::flush_device();

  host_free(num_failures_h);
  num_failures_h = nullptr;
  num_failures_d = nullptr;

  destroyDslashEvents();

  saveTuneCache();
  saveProfile();

  // flush any outstanding force monitoring (if enabled)
  flushForceMonitor();

  initialized = false;

  comm_finalize();
  comms_initialized = false;

  profileEnd.TPSTOP(QUDA_PROFILE_TOTAL);
  profileInit2End.TPSTOP(QUDA_PROFILE_TOTAL);

  // print out the profile information of the lifetime of the library
  if (getVerbosity() >= QUDA_SUMMARIZE) {
    profileInit.Print();
    profileGauge.Print();
    profileClover.Print();
    profileDslash.Print();
    profileInvert.Print();
    profilePropagator.Print();
    profileInvertMultiSrc.Print();
    profileMulti.Print();
    profileEigensolve.Print();
    profileFatLink.Print();
    profileGaugeForce.Print();
    profileGaugeUpdate.Print();
    profileExtendedGauge.Print();
    profileCloverForce.Print();
    profileStaggeredForce.Print();
    profileHISQForce.Print();
    profileSinkProject.Print();
    profileAccumulateEvecs.Print();
    profileBaryonKernel.Print();
    profileBaryonKernelModeTripletsA.Print();
    profileBaryonKernelModeTripletsB.Print();
    profileColorContract.Print();
    profileColorCross.Print();
    profileContractFT.Print();
    profileBLAS.Print();
    profileCurrentKernel.Print();
    profileCovDev.Print();
    profilePlaq.Print();
    profileGaugeObs.Print();
    profileWuppertal.Print();
    profileGaussianSmear.Print();
    profileAPE.Print();
    profileSTOUT.Print();
    profileOvrImpSTOUT.Print();
    profileWFlow.Print();
    profileProject.Print();
    profilePhase.Print();
    profileMomAction.Print();
    profileMake4DProp.Print();
    profileEnd.Print();

    profileInit2End.Print();
    TimeProfile::PrintGlobal();

    printLaunchTimer();
    printAPIProfile();

    printfQuda("\n");
    printPeakMemUsage();
    printfQuda("\n");
  }

  assertAllMemFree();

  device::destroy();
}


namespace quda {

  void setDiracParam(DiracParam &diracParam, QudaInvertParam *inv_param, const bool pc)
  {
    double kappa = inv_param->kappa;
    if (inv_param->dirac_order == QUDA_CPS_WILSON_DIRAC_ORDER) {
      kappa *= gaugePrecise->Anisotropy();
    }

    switch (inv_param->dslash_type) {
    case QUDA_WILSON_DSLASH:
      diracParam.type = pc ? QUDA_WILSONPC_DIRAC : QUDA_WILSON_DIRAC;
      break;
    case QUDA_CLOVER_WILSON_DSLASH:
      diracParam.type = pc ? QUDA_CLOVERPC_DIRAC : QUDA_CLOVER_DIRAC;
      break;
    case QUDA_CLOVER_HASENBUSCH_TWIST_DSLASH:
      diracParam.type = pc ? QUDA_CLOVER_HASENBUSCH_TWISTPC_DIRAC : QUDA_CLOVER_HASENBUSCH_TWIST_DIRAC;
      break;
    case QUDA_DOMAIN_WALL_DSLASH:
      diracParam.type = pc ? QUDA_DOMAIN_WALLPC_DIRAC : QUDA_DOMAIN_WALL_DIRAC;
      diracParam.Ls = inv_param->Ls;
      break;
    case QUDA_DOMAIN_WALL_4D_DSLASH:
      diracParam.type = pc ? QUDA_DOMAIN_WALL_4DPC_DIRAC : QUDA_DOMAIN_WALL_4D_DIRAC;
      diracParam.Ls = inv_param->Ls;
      break;
    case QUDA_MOBIUS_DWF_EOFA_DSLASH:
      if (inv_param->Ls > QUDA_MAX_DWF_LS) {
        errorQuda("Length of Ls dimension %d greater than QUDA_MAX_DWF_LS %d", inv_param->Ls, QUDA_MAX_DWF_LS);
      }
      diracParam.type = pc ? QUDA_MOBIUS_DOMAIN_WALLPC_EOFA_DIRAC : QUDA_MOBIUS_DOMAIN_WALL_EOFA_DIRAC;
      diracParam.Ls = inv_param->Ls;
      if (sizeof(Complex) != sizeof(double _Complex)) {
        errorQuda("Irreconcilable difference between interface and internal complex number conventions");
      }
      memcpy(diracParam.b_5, inv_param->b_5, sizeof(Complex) * inv_param->Ls);
      memcpy(diracParam.c_5, inv_param->c_5, sizeof(Complex) * inv_param->Ls);
      diracParam.eofa_shift = inv_param->eofa_shift;
      diracParam.eofa_pm = inv_param->eofa_pm;
      diracParam.mq1 = inv_param->mq1;
      diracParam.mq2 = inv_param->mq2;
      diracParam.mq3 = inv_param->mq3;
      break;
    case QUDA_MOBIUS_DWF_DSLASH:
      if (inv_param->Ls > QUDA_MAX_DWF_LS)
	errorQuda("Length of Ls dimension %d greater than QUDA_MAX_DWF_LS %d", inv_param->Ls, QUDA_MAX_DWF_LS);
      diracParam.type = pc ? QUDA_MOBIUS_DOMAIN_WALLPC_DIRAC : QUDA_MOBIUS_DOMAIN_WALL_DIRAC;
      diracParam.Ls = inv_param->Ls;
      if (sizeof(Complex) != sizeof(double _Complex)) {
        errorQuda("Irreconcilable difference between interface and internal complex number conventions");
      }
      memcpy(diracParam.b_5, inv_param->b_5, sizeof(Complex) * inv_param->Ls);
      memcpy(diracParam.c_5, inv_param->c_5, sizeof(Complex) * inv_param->Ls);
      if (getVerbosity() >= QUDA_DEBUG_VERBOSE) {
        printfQuda("Printing b_5 and c_5 values\n");
        for (int i = 0; i < diracParam.Ls; i++) {
          printfQuda("fromQUDA diracParam: b5[%d] = %f + i%f, c5[%d] = %f + i%f\n", i, diracParam.b_5[i].real(),
              diracParam.b_5[i].imag(), i, diracParam.c_5[i].real(), diracParam.c_5[i].imag());
          // printfQuda("fromQUDA inv_param: b5[%d] = %f %f c5[%d] = %f %f\n", i, inv_param->b_5[i], i,
          // inv_param->c_5[i] ); printfQuda("fromQUDA creal: b5[%d] = %f %f c5[%d] = %f %f \n", i,
          // creal(inv_param->b_5[i]), cimag(inv_param->b_5[i]), i, creal(inv_param->c_5[i]), cimag(inv_param->c_5[i]) );
        }
      }
      break;
    case QUDA_STAGGERED_DSLASH:
      diracParam.type = pc ? QUDA_STAGGEREDPC_DIRAC : QUDA_STAGGERED_DIRAC;
      break;
    case QUDA_ASQTAD_DSLASH:
      diracParam.type = pc ? QUDA_ASQTADPC_DIRAC : QUDA_ASQTAD_DIRAC;
      break;
    case QUDA_TWISTED_MASS_DSLASH:
      diracParam.type = pc ? QUDA_TWISTED_MASSPC_DIRAC : QUDA_TWISTED_MASS_DIRAC;
      if (inv_param->twist_flavor == QUDA_TWIST_SINGLET) {
	diracParam.Ls = 1;
	diracParam.epsilon = 0.0;
      } else {
	diracParam.Ls = 2;
	diracParam.epsilon = inv_param->twist_flavor == QUDA_TWIST_NONDEG_DOUBLET ? inv_param->epsilon : 0.0;
      }
      break;
    case QUDA_TWISTED_CLOVER_DSLASH:
      diracParam.type = pc ? QUDA_TWISTED_CLOVERPC_DIRAC : QUDA_TWISTED_CLOVER_DIRAC;
      if (inv_param->twist_flavor == QUDA_TWIST_SINGLET)  {
	diracParam.Ls = 1;
	diracParam.epsilon = 0.0;
      } else {
	diracParam.Ls = 2;
	diracParam.epsilon = inv_param->twist_flavor == QUDA_TWIST_NONDEG_DOUBLET ? inv_param->epsilon : 0.0;
      }
      break;
    case QUDA_LAPLACE_DSLASH:
      diracParam.type = pc ? QUDA_GAUGE_LAPLACEPC_DIRAC : QUDA_GAUGE_LAPLACE_DIRAC;
      diracParam.laplace3D = inv_param->laplace3D;
      break;
    case QUDA_COVDEV_DSLASH:
      diracParam.type = QUDA_GAUGE_COVDEV_DIRAC;
      break;
    default:
      errorQuda("Unsupported dslash_type %d", inv_param->dslash_type);
    }

    diracParam.matpcType = inv_param->matpc_type;
    diracParam.dagger = inv_param->dagger;
    diracParam.gauge = inv_param->dslash_type == QUDA_ASQTAD_DSLASH ? gaugeFatPrecise : gaugePrecise;
    diracParam.fatGauge = gaugeFatPrecise;
    diracParam.longGauge = gaugeLongPrecise;
    diracParam.clover = cloverPrecise;
    diracParam.kappa = kappa;
    diracParam.mass = inv_param->mass;
    diracParam.m5 = inv_param->m5;
    diracParam.mu = inv_param->mu;

    for (int i=0; i<4; i++) diracParam.commDim[i] = 1;   // comms are always on

    if (diracParam.gauge->Precision() != inv_param->cuda_prec)
      errorQuda("Gauge precision %d does not match requested precision %d\n", diracParam.gauge->Precision(),
                inv_param->cuda_prec);

    diracParam.use_mobius_fused_kernel = inv_param->use_mobius_fused_kernel;
  }


  void setDiracSloppyParam(DiracParam &diracParam, QudaInvertParam *inv_param, const bool pc)
  {
    setDiracParam(diracParam, inv_param, pc);

    diracParam.gauge = inv_param->dslash_type == QUDA_ASQTAD_DSLASH ? gaugeFatSloppy : gaugeSloppy;
    diracParam.fatGauge = gaugeFatSloppy;
    diracParam.longGauge = gaugeLongSloppy;
    diracParam.clover = cloverSloppy;

    for (int i=0; i<4; i++) {
      diracParam.commDim[i] = 1;   // comms are always on
    }

    if (diracParam.gauge->Precision() != inv_param->cuda_prec_sloppy)
      errorQuda("Gauge precision %d does not match requested precision %d\n", diracParam.gauge->Precision(),
                inv_param->cuda_prec_sloppy);
  }

  void setDiracRefineParam(DiracParam &diracParam, QudaInvertParam *inv_param, const bool pc)
  {
    setDiracParam(diracParam, inv_param, pc);

    diracParam.gauge = inv_param->dslash_type == QUDA_ASQTAD_DSLASH ? gaugeFatRefinement : gaugeRefinement;
    diracParam.fatGauge = gaugeFatRefinement;
    diracParam.longGauge = gaugeLongRefinement;
    diracParam.clover = cloverRefinement;

    for (int i=0; i<4; i++) {
      diracParam.commDim[i] = 1;   // comms are always on
    }

    if (diracParam.gauge->Precision() != inv_param->cuda_prec_refinement_sloppy)
      errorQuda("Gauge precision %d does not match requested precision %d\n", diracParam.gauge->Precision(),
                inv_param->cuda_prec_refinement_sloppy);
  }

  // The preconditioner currently mimicks the sloppy operator with no comms
  void setDiracPreParam(DiracParam &diracParam, QudaInvertParam *inv_param, const bool pc, bool comms)
  {
    setDiracParam(diracParam, inv_param, pc);

    if (inv_param->overlap) {
      diracParam.gauge = inv_param->dslash_type == QUDA_ASQTAD_DSLASH ? gaugeFatExtended : gaugeExtended;
      diracParam.fatGauge = gaugeFatExtended;
      diracParam.longGauge = gaugeLongExtended;
    } else {
      diracParam.gauge = inv_param->dslash_type == QUDA_ASQTAD_DSLASH ? gaugeFatPrecondition : gaugePrecondition;
      diracParam.fatGauge = gaugeFatPrecondition;
      diracParam.longGauge = gaugeLongPrecondition;
    }
    diracParam.clover = cloverPrecondition;

    for (int i=0; i<4; i++) {
      diracParam.commDim[i] = comms ? 1 : 0;
    }

    // In the preconditioned staggered CG allow a different dslash type in the preconditioning
    if(inv_param->inv_type == QUDA_PCG_INVERTER && inv_param->dslash_type == QUDA_ASQTAD_DSLASH
       && inv_param->dslash_type_precondition == QUDA_STAGGERED_DSLASH) {
       diracParam.type = pc ? QUDA_STAGGEREDPC_DIRAC : QUDA_STAGGERED_DIRAC;
       diracParam.gauge = gaugeFatPrecondition;
    }

    if (diracParam.gauge->Precision() != inv_param->cuda_prec_precondition)
      errorQuda("Gauge precision %d does not match requested precision %d\n", diracParam.gauge->Precision(),
                inv_param->cuda_prec_precondition);
  }

  // The deflation preconditioner currently mimicks the sloppy operator with no comms
  void setDiracEigParam(DiracParam &diracParam, QudaInvertParam *inv_param, const bool pc, bool comms)
  {
    setDiracParam(diracParam, inv_param, pc);

    if (inv_param->overlap) {
      diracParam.gauge = inv_param->dslash_type == QUDA_ASQTAD_DSLASH ? gaugeFatExtended : gaugeExtended;
      diracParam.fatGauge = gaugeFatExtended;
      diracParam.longGauge = gaugeLongExtended;
    } else {
      diracParam.gauge = inv_param->dslash_type == QUDA_ASQTAD_DSLASH ? gaugeFatEigensolver : gaugeEigensolver;
      diracParam.fatGauge = gaugeFatEigensolver;
      diracParam.longGauge = gaugeLongEigensolver;
    }
    diracParam.clover = cloverEigensolver;

    for (int i = 0; i < 4; i++) { diracParam.commDim[i] = comms ? 1 : 0; }

    // In the deflated staggered CG allow a different dslash type
    if (inv_param->inv_type == QUDA_PCG_INVERTER && inv_param->dslash_type == QUDA_ASQTAD_DSLASH
        && inv_param->dslash_type_precondition == QUDA_STAGGERED_DSLASH) {
      diracParam.type = pc ? QUDA_STAGGEREDPC_DIRAC : QUDA_STAGGERED_DIRAC;
      diracParam.gauge = gaugeFatEigensolver;
    }

    if (diracParam.gauge->Precision() != inv_param->cuda_prec_eigensolver)
      errorQuda("Gauge precision %d does not match requested precision %d\n", diracParam.gauge->Precision(),
                inv_param->cuda_prec_eigensolver);
  }

  void createDirac(Dirac *&d, Dirac *&dSloppy, Dirac *&dPre, QudaInvertParam &param, const bool pc_solve)
  {
    DiracParam diracParam;
    DiracParam diracSloppyParam;
    DiracParam diracPreParam;

    setDiracParam(diracParam, &param, pc_solve);
    setDiracSloppyParam(diracSloppyParam, &param, pc_solve);
    // eigCG and deflation need 2 sloppy precisions and do not use Schwarz
    bool comms_flag = (param.schwarz_type != QUDA_INVALID_SCHWARZ) ? false : true;
    setDiracPreParam(diracPreParam, &param, pc_solve, comms_flag);

    d = Dirac::create(diracParam); // create the Dirac operator
    dSloppy = Dirac::create(diracSloppyParam);
    dPre = Dirac::create(diracPreParam);
  }

  void createDiracWithRefine(Dirac *&d, Dirac *&dSloppy, Dirac *&dPre, Dirac *&dRef, QudaInvertParam &param,
                             const bool pc_solve)
  {
    DiracParam diracParam;
    DiracParam diracSloppyParam;
    DiracParam diracPreParam;
    DiracParam diracRefParam;

    setDiracParam(diracParam, &param, pc_solve);
    setDiracSloppyParam(diracSloppyParam, &param, pc_solve);
    setDiracRefineParam(diracRefParam, &param, pc_solve);
    // eigCG and deflation need 2 sloppy precisions and do not use Schwarz
    bool comms_flag = (param.inv_type == QUDA_INC_EIGCG_INVERTER || param.eig_param) ? true : false;
    setDiracPreParam(diracPreParam, &param, pc_solve, comms_flag);

    d = Dirac::create(diracParam); // create the Dirac operator
    dSloppy = Dirac::create(diracSloppyParam);
    dPre = Dirac::create(diracPreParam);
    dRef = Dirac::create(diracRefParam);
  }

  void createDiracWithEig(Dirac *&d, Dirac *&dSloppy, Dirac *&dPre, Dirac *&dEig, QudaInvertParam &param,
                          const bool pc_solve)
  {
    DiracParam diracParam;
    DiracParam diracSloppyParam;
    DiracParam diracPreParam;
    DiracParam diracEigParam;

    setDiracParam(diracParam, &param, pc_solve);
    setDiracSloppyParam(diracSloppyParam, &param, pc_solve);
    // eigCG and deflation need 2 sloppy precisions and do not use Schwarz
    bool comms_flag = (param.inv_type == QUDA_INC_EIGCG_INVERTER || param.eig_param) ? true : false;
    setDiracPreParam(diracPreParam, &param, pc_solve, comms_flag);
    setDiracEigParam(diracEigParam, &param, pc_solve, comms_flag);

    d = Dirac::create(diracParam); // create the Dirac operator
    dSloppy = Dirac::create(diracSloppyParam);
    dPre = Dirac::create(diracPreParam);
    dEig = Dirac::create(diracEigParam);
  }

  void massRescale(cudaColorSpinorField &b, QudaInvertParam &param, bool for_multishift)
  {

    double kappa5 = (0.5/(5.0 + param.m5));
    double kappa = (param.dslash_type == QUDA_DOMAIN_WALL_DSLASH || param.dslash_type == QUDA_DOMAIN_WALL_4D_DSLASH
                    || param.dslash_type == QUDA_MOBIUS_DWF_DSLASH || param.dslash_type == QUDA_MOBIUS_DWF_EOFA_DSLASH) ?
      kappa5 :
      param.kappa;

    if (getVerbosity() >= QUDA_DEBUG_VERBOSE) {
      printfQuda("Mass rescale: Kappa is: %g\n", kappa);
      printfQuda("Mass rescale: mass normalization: %d\n", param.mass_normalization);
      double nin = blas::norm2(b);
      printfQuda("Mass rescale: norm of source in = %g\n", nin);
    }

    // staggered dslash uses mass normalization internally
    if (param.dslash_type == QUDA_ASQTAD_DSLASH || param.dslash_type == QUDA_STAGGERED_DSLASH) {
      switch (param.solution_type) {
        case QUDA_MAT_SOLUTION:
        case QUDA_MATPC_SOLUTION:
          if (param.mass_normalization == QUDA_KAPPA_NORMALIZATION) blas::ax(2.0*param.mass, b);
          break;
        case QUDA_MATDAG_MAT_SOLUTION:
        case QUDA_MATPCDAG_MATPC_SOLUTION:
          if (param.mass_normalization == QUDA_KAPPA_NORMALIZATION) blas::ax(4.0*param.mass*param.mass, b);
          break;
        default:
          errorQuda("Not implemented");
      }
      return;
    }

    // multiply the source to compensate for normalization of the Dirac operator, if necessary
    // you are responsible for restoring what's in param.offset
    switch (param.solution_type) {
      case QUDA_MAT_SOLUTION:
        if (param.mass_normalization == QUDA_MASS_NORMALIZATION ||
            param.mass_normalization == QUDA_ASYMMETRIC_MASS_NORMALIZATION) {
	  blas::ax(2.0*kappa, b);
          if (for_multishift)
            for (int i = 0; i < param.num_offset; i++) param.offset[i] *= 2.0 * kappa;
        }
        break;
      case QUDA_MATDAG_MAT_SOLUTION:
        if (param.mass_normalization == QUDA_MASS_NORMALIZATION ||
            param.mass_normalization == QUDA_ASYMMETRIC_MASS_NORMALIZATION) {
	  blas::ax(4.0*kappa*kappa, b);
          if (for_multishift)
            for (int i = 0; i < param.num_offset; i++) param.offset[i] *= 4.0 * kappa * kappa;
        }
        break;
      case QUDA_MATPC_SOLUTION:
        if (param.mass_normalization == QUDA_MASS_NORMALIZATION) {
	  blas::ax(4.0*kappa*kappa, b);
          if (for_multishift)
            for (int i = 0; i < param.num_offset; i++) param.offset[i] *= 4.0 * kappa * kappa;
        } else if (param.mass_normalization == QUDA_ASYMMETRIC_MASS_NORMALIZATION) {
	  blas::ax(2.0*kappa, b);
          if (for_multishift)
            for (int i = 0; i < param.num_offset; i++) param.offset[i] *= 2.0 * kappa;
        }
        break;
      case QUDA_MATPCDAG_MATPC_SOLUTION:
        if (param.mass_normalization == QUDA_MASS_NORMALIZATION) {
	  blas::ax(16.0*std::pow(kappa,4), b);
          if (for_multishift)
            for (int i = 0; i < param.num_offset; i++) param.offset[i] *= 16.0 * std::pow(kappa, 4);
        } else if (param.mass_normalization == QUDA_ASYMMETRIC_MASS_NORMALIZATION) {
	  blas::ax(4.0*kappa*kappa, b);
          if (for_multishift)
            for (int i = 0; i < param.num_offset; i++) param.offset[i] *= 4.0 * kappa * kappa;
        }
        break;
      default:
        errorQuda("Solution type %d not supported", param.solution_type);
    }

    if (getVerbosity() >= QUDA_DEBUG_VERBOSE) printfQuda("Mass rescale done\n");
    if (getVerbosity() >= QUDA_DEBUG_VERBOSE) {
      printfQuda("Mass rescale: Kappa is: %g\n", kappa);
      printfQuda("Mass rescale: mass normalization: %d\n", param.mass_normalization);
      double nin = blas::norm2(b);
      printfQuda("Mass rescale: norm of source out = %g\n", nin);
    }
  }
}

void dslashQuda(void *h_out, void *h_in, QudaInvertParam *inv_param, QudaParity parity)
{
  profileDslash.TPSTART(QUDA_PROFILE_TOTAL);
  profileDslash.TPSTART(QUDA_PROFILE_INIT);

  const auto &gauge = (inv_param->dslash_type != QUDA_ASQTAD_DSLASH) ? *gaugePrecise : *gaugeFatPrecise;

  if ((!gaugePrecise && inv_param->dslash_type != QUDA_ASQTAD_DSLASH)
      || ((!gaugeFatPrecise || !gaugeLongPrecise) && inv_param->dslash_type == QUDA_ASQTAD_DSLASH))
    errorQuda("Gauge field not allocated");
  if (cloverPrecise == nullptr && ((inv_param->dslash_type == QUDA_CLOVER_WILSON_DSLASH) || (inv_param->dslash_type == QUDA_TWISTED_CLOVER_DSLASH)))
    errorQuda("Clover field not allocated");

  pushVerbosity(inv_param->verbosity);
  if (getVerbosity() >= QUDA_DEBUG_VERBOSE) printQudaInvertParam(inv_param);

  ColorSpinorParam cpuParam(h_in, *inv_param, gauge.X(), true, inv_param->input_location);
  ColorSpinorField *in_h = ColorSpinorField::Create(cpuParam);
  ColorSpinorParam cudaParam(cpuParam, *inv_param);

  cpuParam.v = h_out;
  cpuParam.location = inv_param->output_location;
  ColorSpinorField *out_h = ColorSpinorField::Create(cpuParam);

  cudaParam.create = QUDA_NULL_FIELD_CREATE;
  cudaColorSpinorField in(*in_h, cudaParam);
  cudaColorSpinorField out(in, cudaParam);

  bool pc = true;
  DiracParam diracParam;
  setDiracParam(diracParam, inv_param, pc);

  profileDslash.TPSTOP(QUDA_PROFILE_INIT);

  profileDslash.TPSTART(QUDA_PROFILE_H2D);
  in = *in_h;
  profileDslash.TPSTOP(QUDA_PROFILE_H2D);

  profileDslash.TPSTART(QUDA_PROFILE_COMPUTE);

  if (getVerbosity() >= QUDA_DEBUG_VERBOSE) {
    double cpu = blas::norm2(*in_h);
    double gpu = blas::norm2(in);
    printfQuda("In CPU %e CUDA %e\n", cpu, gpu);
  }

  if (inv_param->mass_normalization == QUDA_KAPPA_NORMALIZATION &&
      (inv_param->dslash_type == QUDA_STAGGERED_DSLASH ||
       inv_param->dslash_type == QUDA_ASQTAD_DSLASH) )
    blas::ax(1.0/(2.0*inv_param->mass), in);

  if (inv_param->dirac_order == QUDA_CPS_WILSON_DIRAC_ORDER) {
    if (parity == QUDA_EVEN_PARITY) {
      parity = QUDA_ODD_PARITY;
    } else {
      parity = QUDA_EVEN_PARITY;
    }
    blas::ax(gauge.Anisotropy(), in);
  }

  Dirac *dirac = Dirac::create(diracParam); // create the Dirac operator
  if (inv_param->dslash_type == QUDA_TWISTED_CLOVER_DSLASH && inv_param->dagger) {
    cudaParam.create = QUDA_NULL_FIELD_CREATE;
    cudaColorSpinorField tmp1(in, cudaParam);
    ((DiracTwistedCloverPC*) dirac)->TwistCloverInv(tmp1, in, (parity+1)%2); // apply the clover-twist
    dirac->Dslash(out, tmp1, parity); // apply the operator
  } else if (inv_param->dslash_type == QUDA_DOMAIN_WALL_4D_DSLASH || inv_param->dslash_type == QUDA_MOBIUS_DWF_DSLASH
             || inv_param->dslash_type == QUDA_MOBIUS_DWF_EOFA_DSLASH) {
    dirac->Dslash4(out, in, parity);
  } else {
    dirac->Dslash(out, in, parity); // apply the operator
  }
  profileDslash.TPSTOP(QUDA_PROFILE_COMPUTE);

  profileDslash.TPSTART(QUDA_PROFILE_D2H);
  *out_h = out;
  profileDslash.TPSTOP(QUDA_PROFILE_D2H);

  if (getVerbosity() >= QUDA_DEBUG_VERBOSE) {
    double cpu = blas::norm2(*out_h);
    double gpu = blas::norm2(out);
    printfQuda("Out CPU %e CUDA %e\n", cpu, gpu);
  }

  profileDslash.TPSTART(QUDA_PROFILE_FREE);
  delete dirac; // clean up

  delete out_h;
  delete in_h;
  profileDslash.TPSTOP(QUDA_PROFILE_FREE);

  popVerbosity();
  profileDslash.TPSTOP(QUDA_PROFILE_TOTAL);
}

void MatQuda(void *h_out, void *h_in, QudaInvertParam *inv_param)
{
  pushVerbosity(inv_param->verbosity);

  const auto &gauge = (inv_param->dslash_type != QUDA_ASQTAD_DSLASH) ? *gaugePrecise : *gaugeFatPrecise;

  if ((!gaugePrecise && inv_param->dslash_type != QUDA_ASQTAD_DSLASH)
      || ((!gaugeFatPrecise || !gaugeLongPrecise) && inv_param->dslash_type == QUDA_ASQTAD_DSLASH))
    errorQuda("Gauge field not allocated");
  if (cloverPrecise == nullptr && ((inv_param->dslash_type == QUDA_CLOVER_WILSON_DSLASH) || (inv_param->dslash_type == QUDA_TWISTED_CLOVER_DSLASH)))
    errorQuda("Clover field not allocated");
  if (getVerbosity() >= QUDA_DEBUG_VERBOSE) printQudaInvertParam(inv_param);

  bool pc = (inv_param->solution_type == QUDA_MATPC_SOLUTION ||
      inv_param->solution_type == QUDA_MATPCDAG_MATPC_SOLUTION);

  ColorSpinorParam cpuParam(h_in, *inv_param, gauge.X(), pc, inv_param->input_location);
  ColorSpinorField *in_h = ColorSpinorField::Create(cpuParam);

  ColorSpinorParam cudaParam(cpuParam, *inv_param);
  cudaColorSpinorField in(*in_h, cudaParam);

  if (getVerbosity() >= QUDA_DEBUG_VERBOSE) {
    double cpu = blas::norm2(*in_h);
    double gpu = blas::norm2(in);
    printfQuda("In CPU %e CUDA %e\n", cpu, gpu);
  }

  cudaParam.create = QUDA_NULL_FIELD_CREATE;
  cudaColorSpinorField out(in, cudaParam);

  DiracParam diracParam;
  setDiracParam(diracParam, inv_param, pc);

  Dirac *dirac = Dirac::create(diracParam); // create the Dirac operator
  dirac->M(out, in); // apply the operator
  delete dirac; // clean up

  double kappa = inv_param->kappa;
  if (pc) {
    if (inv_param->mass_normalization == QUDA_MASS_NORMALIZATION) {
      blas::ax(0.25/(kappa*kappa), out);
    } else if (inv_param->mass_normalization == QUDA_ASYMMETRIC_MASS_NORMALIZATION) {
      blas::ax(0.5/kappa, out);
    }
  } else {
    if (inv_param->mass_normalization == QUDA_MASS_NORMALIZATION ||
        inv_param->mass_normalization == QUDA_ASYMMETRIC_MASS_NORMALIZATION) {
      blas::ax(0.5/kappa, out);
    }
  }

  cpuParam.v = h_out;
  cpuParam.location = inv_param->output_location;
  ColorSpinorField *out_h = ColorSpinorField::Create(cpuParam);
  *out_h = out;

  if (getVerbosity() >= QUDA_DEBUG_VERBOSE) {
    double cpu = blas::norm2(*out_h);
    double gpu = blas::norm2(out);
    printfQuda("Out CPU %e CUDA %e\n", cpu, gpu);
  }

  delete out_h;
  delete in_h;

  popVerbosity();
}


void MatDagMatQuda(void *h_out, void *h_in, QudaInvertParam *inv_param)
{
  pushVerbosity(inv_param->verbosity);

  const auto &gauge = (inv_param->dslash_type != QUDA_ASQTAD_DSLASH) ? *gaugePrecise : *gaugeFatPrecise;

  if ((!gaugePrecise && inv_param->dslash_type != QUDA_ASQTAD_DSLASH)
      || ((!gaugeFatPrecise || !gaugeLongPrecise) && inv_param->dslash_type == QUDA_ASQTAD_DSLASH))
    errorQuda("Gauge field not allocated");
  if (cloverPrecise == nullptr && ((inv_param->dslash_type == QUDA_CLOVER_WILSON_DSLASH) || (inv_param->dslash_type == QUDA_TWISTED_CLOVER_DSLASH)))
    errorQuda("Clover field not allocated");
  if (getVerbosity() >= QUDA_DEBUG_VERBOSE) printQudaInvertParam(inv_param);

  bool pc = (inv_param->solution_type == QUDA_MATPC_SOLUTION ||
      inv_param->solution_type == QUDA_MATPCDAG_MATPC_SOLUTION);

  ColorSpinorParam cpuParam(h_in, *inv_param, gauge.X(), pc, inv_param->input_location);
  ColorSpinorField *in_h = ColorSpinorField::Create(cpuParam);

  ColorSpinorParam cudaParam(cpuParam, *inv_param);
  cudaColorSpinorField in(*in_h, cudaParam);

  if (getVerbosity() >= QUDA_DEBUG_VERBOSE){
    double cpu = blas::norm2(*in_h);
    double gpu = blas::norm2(in);
    printfQuda("In CPU %e CUDA %e\n", cpu, gpu);
  }

  cudaParam.create = QUDA_NULL_FIELD_CREATE;
  cudaColorSpinorField out(in, cudaParam);

  //  double kappa = inv_param->kappa;
  //  if (inv_param->dirac_order == QUDA_CPS_WILSON_DIRAC_ORDER) kappa *= gaugePrecise->anisotropy;

  DiracParam diracParam;
  setDiracParam(diracParam, inv_param, pc);

  Dirac *dirac = Dirac::create(diracParam); // create the Dirac operator
  dirac->MdagM(out, in); // apply the operator
  delete dirac; // clean up

  double kappa = inv_param->kappa;
  if (pc) {
    if (inv_param->mass_normalization == QUDA_MASS_NORMALIZATION) {
      blas::ax(1.0/std::pow(2.0*kappa,4), out);
    } else if (inv_param->mass_normalization == QUDA_ASYMMETRIC_MASS_NORMALIZATION) {
      blas::ax(0.25/(kappa*kappa), out);
    }
  } else {
    if (inv_param->mass_normalization == QUDA_MASS_NORMALIZATION ||
        inv_param->mass_normalization == QUDA_ASYMMETRIC_MASS_NORMALIZATION) {
      blas::ax(0.25/(kappa*kappa), out);
    }
  }

  cpuParam.v = h_out;
  cpuParam.location = inv_param->output_location;
  ColorSpinorField *out_h = ColorSpinorField::Create(cpuParam);
  *out_h = out;

  if (getVerbosity() >= QUDA_DEBUG_VERBOSE){
    double cpu = blas::norm2(*out_h);
    double gpu = blas::norm2(out);
    printfQuda("Out CPU %e CUDA %e\n", cpu, gpu);
  }

  delete out_h;
  delete in_h;

  popVerbosity();
}

namespace quda
{
  bool canReuseResidentGauge(QudaInvertParam *param)
  {
    if (param->dslash_type != QUDA_ASQTAD_DSLASH) {
      return (gaugePrecise != nullptr) and param->cuda_prec == gaugePrecise->Precision();
    } else {
      return (gaugeFatPrecise != nullptr) and param->cuda_prec == gaugeFatPrecise->Precision();
    }
  }

  GaugeField *getResidentGauge() { return gaugePrecise; }

} // namespace quda

void checkClover(QudaInvertParam *param) {

  if (param->dslash_type != QUDA_CLOVER_WILSON_DSLASH && param->dslash_type != QUDA_TWISTED_CLOVER_DSLASH) {
    return;
  }

  if (param->cuda_prec != cloverPrecise->Precision()) {
    errorQuda("Solve precision %d doesn't match clover precision %d", param->cuda_prec, cloverPrecise->Precision());
  }

  if ((!cloverSloppy || param->cuda_prec_sloppy != cloverSloppy->Precision())
      || (!cloverPrecondition || param->cuda_prec_precondition != cloverPrecondition->Precision())
      || (!cloverRefinement || param->cuda_prec_refinement_sloppy != cloverRefinement->Precision())
      || (!cloverEigensolver || param->cuda_prec_eigensolver != cloverEigensolver->Precision())) {
    freeSloppyCloverQuda();
    QudaPrecision prec[4] = {param->cuda_prec_sloppy, param->cuda_prec_precondition, param->cuda_prec_refinement_sloppy,
                             param->cuda_prec_eigensolver};
    loadSloppyCloverQuda(prec);
  }

  if (cloverPrecise == nullptr) errorQuda("Precise clover field doesn't exist");
  if (cloverSloppy == nullptr) errorQuda("Sloppy clover field doesn't exist");
  if (cloverPrecondition == nullptr) errorQuda("Precondition clover field doesn't exist");
  if (cloverRefinement == nullptr) errorQuda("Refinement clover field doesn't exist");
  if (cloverEigensolver == nullptr) errorQuda("Eigensolver clover field doesn't exist");
}

quda::cudaGaugeField *checkGauge(QudaInvertParam *param)
{
  quda::cudaGaugeField *cudaGauge = nullptr;
  if (param->dslash_type != QUDA_ASQTAD_DSLASH) {
    if (gaugePrecise == nullptr) errorQuda("Precise gauge field doesn't exist");

    if (param->cuda_prec != gaugePrecise->Precision()) {
      errorQuda("Solve precision %d doesn't match gauge precision %d", param->cuda_prec, gaugePrecise->Precision());
    }

    if (param->cuda_prec_sloppy != gaugeSloppy->Precision()
        || param->cuda_prec_precondition != gaugePrecondition->Precision()
        || param->cuda_prec_refinement_sloppy != gaugeRefinement->Precision()
        || param->cuda_prec_eigensolver != gaugeEigensolver->Precision()) {
      QudaPrecision precision[4] = {param->cuda_prec_sloppy, param->cuda_prec_precondition,
                                    param->cuda_prec_refinement_sloppy, param->cuda_prec_eigensolver};
      QudaReconstructType recon[4] = {gaugeSloppy->Reconstruct(), gaugePrecondition->Reconstruct(),
                                      gaugeRefinement->Reconstruct(), gaugeEigensolver->Reconstruct()};
      freeSloppyGaugeQuda();
      loadSloppyGaugeQuda(precision, recon);
    }

    if (gaugeSloppy == nullptr) errorQuda("Sloppy gauge field doesn't exist");
    if (gaugePrecondition == nullptr) errorQuda("Precondition gauge field doesn't exist");
    if (gaugeRefinement == nullptr) errorQuda("Refinement gauge field doesn't exist");
    if (gaugeEigensolver == nullptr) errorQuda("Refinement gauge field doesn't exist");
    if (param->overlap) {
      if (gaugeExtended == nullptr) errorQuda("Extended gauge field doesn't exist");
    }
    cudaGauge = gaugePrecise;
  } else {
    if (gaugeFatPrecise == nullptr) errorQuda("Precise gauge fat field doesn't exist");
    if (gaugeLongPrecise == nullptr) errorQuda("Precise gauge long field doesn't exist");

    if (param->cuda_prec != gaugeFatPrecise->Precision()) {
      errorQuda("Solve precision %d doesn't match gauge precision %d", param->cuda_prec, gaugeFatPrecise->Precision());
    }

    if (param->cuda_prec_sloppy != gaugeFatSloppy->Precision()
        || param->cuda_prec_precondition != gaugeFatPrecondition->Precision()
        || param->cuda_prec_refinement_sloppy != gaugeFatRefinement->Precision()
        || param->cuda_prec_eigensolver != gaugeFatEigensolver->Precision()
        || param->cuda_prec_sloppy != gaugeLongSloppy->Precision()
        || param->cuda_prec_precondition != gaugeLongPrecondition->Precision()
        || param->cuda_prec_refinement_sloppy != gaugeLongRefinement->Precision()
        || param->cuda_prec_eigensolver != gaugeLongEigensolver->Precision()) {

      QudaPrecision precision[4] = {param->cuda_prec_sloppy, param->cuda_prec_precondition,
                                    param->cuda_prec_refinement_sloppy, param->cuda_prec_eigensolver};
      // recon is always no for fat links, so just use long reconstructs here
      QudaReconstructType recon[4] = {gaugeLongSloppy->Reconstruct(), gaugeLongPrecondition->Reconstruct(),
                                      gaugeLongRefinement->Reconstruct(), gaugeLongEigensolver->Reconstruct()};
      freeSloppyGaugeQuda();
      loadSloppyGaugeQuda(precision, recon);
    }

    if (gaugeFatSloppy == nullptr) errorQuda("Sloppy gauge fat field doesn't exist");
    if (gaugeFatPrecondition == nullptr) errorQuda("Precondition gauge fat field doesn't exist");
    if (gaugeFatRefinement == nullptr) errorQuda("Refinement gauge fat field doesn't exist");
    if (gaugeFatEigensolver == nullptr) errorQuda("Eigensolver gauge fat field doesn't exist");
    if (param->overlap) {
      if (gaugeFatExtended == nullptr) errorQuda("Extended gauge fat field doesn't exist");
    }

    if (gaugeLongSloppy == nullptr) errorQuda("Sloppy gauge long field doesn't exist");
    if (gaugeLongPrecondition == nullptr) errorQuda("Precondition gauge long field doesn't exist");
    if (gaugeLongRefinement == nullptr) errorQuda("Refinement gauge long field doesn't exist");
    if (gaugeLongEigensolver == nullptr) errorQuda("Eigensolver gauge long field doesn't exist");
    if (param->overlap) {
      if (gaugeLongExtended == nullptr) errorQuda("Extended gauge long field doesn't exist");
    }
    cudaGauge = gaugeFatPrecise;
  }

  checkClover(param);

  return cudaGauge;
}

void cloverQuda(void *h_out, void *h_in, QudaInvertParam *inv_param, QudaParity parity, int inverse)
{
  pushVerbosity(inv_param->verbosity);

  if (!initialized) errorQuda("QUDA not initialized");
  if (gaugePrecise == nullptr) errorQuda("Gauge field not allocated");
  if (cloverPrecise == nullptr) errorQuda("Clover field not allocated");

  if (getVerbosity() >= QUDA_DEBUG_VERBOSE) printQudaInvertParam(inv_param);

  if ((inv_param->dslash_type != QUDA_CLOVER_WILSON_DSLASH) && (inv_param->dslash_type != QUDA_TWISTED_CLOVER_DSLASH))
    errorQuda("Cannot apply the clover term for a non Wilson-clover or Twisted-mass-clover dslash");

  ColorSpinorParam cpuParam(h_in, *inv_param, gaugePrecise->X(), true);

  ColorSpinorField *in_h = (inv_param->input_location == QUDA_CPU_FIELD_LOCATION) ?
    static_cast<ColorSpinorField*>(new cpuColorSpinorField(cpuParam)) :
    static_cast<ColorSpinorField*>(new cudaColorSpinorField(cpuParam));

  ColorSpinorParam cudaParam(cpuParam, *inv_param);
  cudaColorSpinorField in(*in_h, cudaParam);

  if (getVerbosity() >= QUDA_DEBUG_VERBOSE) {
    double cpu = blas::norm2(*in_h);
    double gpu = blas::norm2(in);
    printfQuda("In CPU %e CUDA %e\n", cpu, gpu);
  }

  cudaParam.create = QUDA_NULL_FIELD_CREATE;
  cudaColorSpinorField out(in, cudaParam);

  if (inv_param->dirac_order == QUDA_CPS_WILSON_DIRAC_ORDER) {
    if (parity == QUDA_EVEN_PARITY) {
      parity = QUDA_ODD_PARITY;
    } else {
      parity = QUDA_EVEN_PARITY;
    }
    blas::ax(gaugePrecise->Anisotropy(), in);
  }
  bool pc = true;

  DiracParam diracParam;
  setDiracParam(diracParam, inv_param, pc);
	//FIXME: Do we need this for twisted clover???
  DiracCloverPC dirac(diracParam); // create the Dirac operator
  if (!inverse) dirac.Clover(out, in, parity); // apply the clover operator
  else dirac.CloverInv(out, in, parity);

  cpuParam.v = h_out;
  cpuParam.location = inv_param->output_location;
  ColorSpinorField *out_h = ColorSpinorField::Create(cpuParam);
  *out_h = out;

  if (getVerbosity() >= QUDA_DEBUG_VERBOSE) {
    double cpu = blas::norm2(*out_h);
    double gpu = blas::norm2(out);
    printfQuda("Out CPU %e CUDA %e\n", cpu, gpu);
  }

  /*for (int i=0; i<in_h->Volume(); i++) {
    ((cpuColorSpinorField*)out_h)->PrintVector(i);
    }*/

  delete out_h;
  delete in_h;

  popVerbosity();
}

void eigensolveQuda(void **host_evecs, double _Complex *host_evals, QudaEigParam *eig_param)
{
  profileEigensolve.TPSTART(QUDA_PROFILE_TOTAL);
  profileEigensolve.TPSTART(QUDA_PROFILE_INIT);

  // Transfer the inv param structure contained in eig_param
  QudaInvertParam *inv_param = eig_param->invert_param;

  if (!initialized) errorQuda("QUDA not initialized");

  pushVerbosity(inv_param->verbosity);
  if (getVerbosity() >= QUDA_DEBUG_VERBOSE) {
    printQudaInvertParam(inv_param);
    printQudaEigParam(eig_param);
  }

  checkInvertParam(inv_param);
  checkEigParam(eig_param);
  cudaGaugeField *cudaGauge = checkGauge(inv_param);

  bool pc_solve = (inv_param->solve_type == QUDA_DIRECT_PC_SOLVE) || (inv_param->solve_type == QUDA_NORMOP_PC_SOLVE)
    || (inv_param->solve_type == QUDA_NORMERR_PC_SOLVE);

  inv_param->secs = 0;
  inv_param->gflops = 0;
  inv_param->iter = 0;

  // Define problem matrix
  //------------------------------------------------------
  Dirac *d = nullptr;
  Dirac *dSloppy = nullptr;
  Dirac *dPre = nullptr;

  // Create the dirac operator with a sloppy and a precon.
  createDirac(d, dSloppy, dPre, *inv_param, pc_solve);
  Dirac &dirac = *d;

  // Create device side ColorSpinorField vector space and to pass to the
  // compute function.
  const int *X = cudaGauge->X();
  ColorSpinorParam cpuParam(host_evecs[0], *inv_param, X, inv_param->solution_type, inv_param->input_location);

  // create wrappers around application vector set
  std::vector<ColorSpinorField *> host_evecs_;
  for (int i = 0; i < eig_param->n_conv; i++) {
    cpuParam.v = host_evecs[i];
    host_evecs_.push_back(ColorSpinorField::Create(cpuParam));
  }

  ColorSpinorParam cudaParam(cpuParam);
  cudaParam.location = QUDA_CUDA_FIELD_LOCATION;
  cudaParam.create = QUDA_ZERO_FIELD_CREATE;
  cudaParam.setPrecision(inv_param->cuda_prec_eigensolver, inv_param->cuda_prec_eigensolver, true);
  // Ensure device vectors are in UKQCD basis for Wilson type fermions
  if (cudaParam.nSpin != 1) cudaParam.gammaBasis = QUDA_UKQCD_GAMMA_BASIS;

  int n_evals = eig_param->n_conv;
  if(eig_param->eig_type == QUDA_EIG_TR_LANCZOS_3D) n_evals *= X[3];
  std::vector<Complex> evals(n_evals, 0.0);
  std::vector<ColorSpinorField *> kSpace;
  for (int i = 0; i < eig_param->n_conv; i++) {
    kSpace.push_back(ColorSpinorField::Create(cudaParam));
  }
  
  // If you attempt to compute part of the imaginary spectrum of a symmetric matrix,
  // the solver will fail.
  if ((eig_param->spectrum == QUDA_SPECTRUM_LI_EIG || eig_param->spectrum == QUDA_SPECTRUM_SI_EIG)
      && ((eig_param->use_norm_op || (inv_param->dslash_type == QUDA_LAPLACE_DSLASH))
          || ((inv_param->dslash_type == QUDA_STAGGERED_DSLASH || inv_param->dslash_type == QUDA_ASQTAD_DSLASH)
              && inv_param->solve_type == QUDA_DIRECT_PC_SOLVE))) {
    errorQuda("Cannot compute imaginary spectra with a hermitian operator");
  }

  // Gamma5 pre-multiplication is only supported for the M type operator
  if (eig_param->compute_gamma5) {
    if (eig_param->use_norm_op || eig_param->use_dagger) {
      errorQuda("gamma5 premultiplication is only supported for M type operators: dag = %s, normop = %s",
                eig_param->use_dagger ? "true" : "false", eig_param->use_norm_op ? "true" : "false");
    }
  }

  // Computation of 3D eigenvalues not supported by ARPACK interface
  if(eig_param->eig_type == QUDA_EIG_TR_LANCZOS_3D && eig_param->arpack_check) {
    errorQuda("Computation of 3D eigenvalues not supported by ARPACK interface");
  }
  
  profileEigensolve.TPSTOP(QUDA_PROFILE_INIT);

  if (!eig_param->use_norm_op && !eig_param->use_dagger && eig_param->compute_gamma5) {
    DiracG5M m(dirac);
    if (eig_param->arpack_check) {
      arpack_solve(host_evecs_, evals, m, eig_param, profileEigensolve);
    } else {
      EigenSolver *eig_solve = EigenSolver::create(eig_param, m, profileEigensolve);
      (*eig_solve)(kSpace, evals);
      delete eig_solve;
    }
  } else if (!eig_param->use_norm_op && !eig_param->use_dagger && !eig_param->compute_gamma5) {
    DiracM m(dirac);
    if (eig_param->arpack_check) {
      arpack_solve(host_evecs_, evals, m, eig_param, profileEigensolve);
    } else {
      EigenSolver *eig_solve = EigenSolver::create(eig_param, m, profileEigensolve);
      (*eig_solve)(kSpace, evals);
      delete eig_solve;
    }
  } else if (!eig_param->use_norm_op && eig_param->use_dagger) {
    DiracMdag m(dirac);
    if (eig_param->arpack_check) {
      arpack_solve(host_evecs_, evals, m, eig_param, profileEigensolve);
    } else {
      EigenSolver *eig_solve = EigenSolver::create(eig_param, m, profileEigensolve);
      (*eig_solve)(kSpace, evals);
      delete eig_solve;
    }
  } else if (eig_param->use_norm_op && !eig_param->use_dagger) {
    DiracMdagM m(dirac);
    if (eig_param->arpack_check) {
      arpack_solve(host_evecs_, evals, m, eig_param, profileEigensolve);
    } else {
      EigenSolver *eig_solve = EigenSolver::create(eig_param, m, profileEigensolve);
      (*eig_solve)(kSpace, evals);
      delete eig_solve;
    }
  } else if (eig_param->use_norm_op && eig_param->use_dagger) {
    DiracMMdag m(dirac);
    if (eig_param->arpack_check) {
      arpack_solve(host_evecs_, evals, m, eig_param, profileEigensolve);
    } else {
      EigenSolver *eig_solve = EigenSolver::create(eig_param, m, profileEigensolve);
      (*eig_solve)(kSpace, evals);
      delete eig_solve;
    }
  } else {
    errorQuda("Invalid use_norm_op and dagger combination");
  }

  // Copy eigen values back
  for (int i = 0; i < n_evals; i++) { memcpy(host_evals + i, &evals[i], sizeof(Complex)); }

  // Transfer Eigenpairs back to host if using GPU eigensolver. The copy
  // will automatically rotate from device UKQCD gamma basis to the
  // host side gamma basis.
  if (!(eig_param->arpack_check)) {
    profileEigensolve.TPSTART(QUDA_PROFILE_D2H);
    for (int i = 0; i < eig_param->n_conv; i++) *host_evecs_[i] = *kSpace[i];
    profileEigensolve.TPSTOP(QUDA_PROFILE_D2H);
  }

  profileEigensolve.TPSTART(QUDA_PROFILE_FREE);
  for (int i = 0; i < eig_param->n_conv; i++) delete host_evecs_[i];
  delete d;
  delete dSloppy;
  delete dPre;
  for (int i = 0; i < eig_param->n_conv; i++) delete kSpace[i];
  profileEigensolve.TPSTOP(QUDA_PROFILE_FREE);

  popVerbosity();

  // cache is written out even if a long benchmarking job gets interrupted
  saveTuneCache();

  profileEigensolve.TPSTOP(QUDA_PROFILE_TOTAL);
}

multigrid_solver::multigrid_solver(QudaMultigridParam &mg_param, TimeProfile &profile)
  : profile(profile) {
  profile.TPSTART(QUDA_PROFILE_INIT);
  QudaInvertParam *param = mg_param.invert_param;
  // set whether we are going use native or generic blas
  blas_lapack::set_native(param->native_blas_lapack);

  checkMultigridParam(&mg_param);
  cudaGaugeField *cudaGauge = checkGauge(param);

  // check MG params (needs to go somewhere else)
  if (mg_param.n_level > QUDA_MAX_MG_LEVEL)
    errorQuda("Requested MG levels %d greater than allowed maximum %d", mg_param.n_level, QUDA_MAX_MG_LEVEL);
  for (int i=0; i<mg_param.n_level; i++) {
    if (mg_param.smoother_solve_type[i] != QUDA_DIRECT_SOLVE && mg_param.smoother_solve_type[i] != QUDA_DIRECT_PC_SOLVE)
      errorQuda("Unsupported smoother solve type %d on level %d", mg_param.smoother_solve_type[i], i);
  }
  if (param->solve_type != QUDA_DIRECT_SOLVE)
    errorQuda("Outer MG solver can only use QUDA_DIRECT_SOLVE at present");

  if (getVerbosity() >= QUDA_DEBUG_VERBOSE) printQudaMultigridParam(&mg_param);
  mg_param.secs = 0;
  mg_param.gflops = 0;

  bool pc_solution = (param->solution_type == QUDA_MATPC_SOLUTION) ||
    (param->solution_type == QUDA_MATPCDAG_MATPC_SOLUTION);

  bool outer_pc_solve = (param->solve_type == QUDA_DIRECT_PC_SOLVE) ||
    (param->solve_type == QUDA_NORMOP_PC_SOLVE);

  // create the dirac operators for the fine grid

  // this is the Dirac operator we use for inter-grid residual computation
  DiracParam diracParam;
  setDiracSloppyParam(diracParam, param, outer_pc_solve);
  d = Dirac::create(diracParam);
  m = new DiracM(*d);

  // this is the Dirac operator we use for smoothing
  DiracParam diracSmoothParam;
  bool fine_grid_pc_solve = (mg_param.smoother_solve_type[0] == QUDA_DIRECT_PC_SOLVE) ||
    (mg_param.smoother_solve_type[0] == QUDA_NORMOP_PC_SOLVE);
  setDiracSloppyParam(diracSmoothParam, param, fine_grid_pc_solve);
  diracSmoothParam.halo_precision = mg_param.smoother_halo_precision[0];
  dSmooth = Dirac::create(diracSmoothParam);
  mSmooth = new DiracM(*dSmooth);

  // this is the Dirac operator we use for sloppy smoothing (we use the preconditioner fields for this)
  DiracParam diracSmoothSloppyParam;
  setDiracPreParam(diracSmoothSloppyParam, param, fine_grid_pc_solve,
		   mg_param.smoother_schwarz_type[0] == QUDA_INVALID_SCHWARZ ? true : false);
  diracSmoothSloppyParam.halo_precision = mg_param.smoother_halo_precision[0];

  dSmoothSloppy = Dirac::create(diracSmoothSloppyParam);
  mSmoothSloppy = new DiracM(*dSmoothSloppy);

  ColorSpinorParam csParam(nullptr, *param, cudaGauge->X(), pc_solution, mg_param.setup_location[0]);
  csParam.create = QUDA_NULL_FIELD_CREATE;
  QudaPrecision Bprec = mg_param.precision_null[0];
  Bprec = (mg_param.setup_location[0] == QUDA_CPU_FIELD_LOCATION && Bprec < QUDA_SINGLE_PRECISION ? QUDA_SINGLE_PRECISION : Bprec);
  csParam.setPrecision(Bprec, Bprec, true);
  if (mg_param.setup_location[0] == QUDA_CPU_FIELD_LOCATION) csParam.fieldOrder = QUDA_SPACE_SPIN_COLOR_FIELD_ORDER;
  csParam.mem_type = mg_param.setup_minimize_memory == QUDA_BOOLEAN_TRUE ? QUDA_MEMORY_MAPPED : QUDA_MEMORY_DEVICE;
  B.resize(mg_param.n_vec[0]);

  if (mg_param.transfer_type[0] == QUDA_TRANSFER_COARSE_KD || mg_param.transfer_type[0] == QUDA_TRANSFER_OPTIMIZED_KD) {
    // Create the ColorSpinorField as a "container" for metadata.
    csParam.create = QUDA_REFERENCE_FIELD_CREATE;

    // These never get accessed, `nullptr` on its own leads to an error in texture binding
    csParam.v = (void *)std::numeric_limits<uint64_t>::max();
    csParam.norm = (void *)std::numeric_limits<uint64_t>::max();
  }

  for (int i = 0; i < mg_param.n_vec[0]; i++) { B[i] = ColorSpinorField::Create(csParam); }

  // fill out the MG parameters for the fine level
  mgParam = new MGParam(mg_param, B, m, mSmooth, mSmoothSloppy);

  mg = new MG(*mgParam, profile);
  mgParam->updateInvertParam(*param);

  // cache is written out even if a long benchmarking job gets interrupted
  saveTuneCache();
  profile.TPSTOP(QUDA_PROFILE_INIT);
}

void* newMultigridQuda(QudaMultigridParam *mg_param) {
  profilerStart(__func__);

  pushVerbosity(mg_param->invert_param->verbosity);

  profileInvert.TPSTART(QUDA_PROFILE_TOTAL);
  auto *mg = new multigrid_solver(*mg_param, profileInvert);
  profileInvert.TPSTOP(QUDA_PROFILE_TOTAL);

  saveTuneCache();

  popVerbosity();

  profilerStop(__func__);
  return static_cast<void*>(mg);
}

void destroyMultigridQuda(void *mg) {
  delete static_cast<multigrid_solver*>(mg);
}

void updateMultigridQuda(void *mg_, QudaMultigridParam *mg_param)
{
  profilerStart(__func__);

  pushVerbosity(mg_param->invert_param->verbosity);

  profileInvert.TPSTART(QUDA_PROFILE_TOTAL);
  profileInvert.TPSTART(QUDA_PROFILE_PREAMBLE);

  auto *mg = static_cast<multigrid_solver*>(mg_);
  checkMultigridParam(mg_param);

  QudaInvertParam *param = mg_param->invert_param;
  // check the gauge fields have been created and set the precision as needed
  checkGauge(param);

  // for reporting level 1 is the fine level but internally use level 0 for indexing
  // sprintf(mg->prefix,"MG level 1 (%s): ", param.location == QUDA_CUDA_FIELD_LOCATION ? "GPU" : "CPU" );
  // setOutputPrefix(prefix);
  setOutputPrefix("MG level 1 (GPU): "); //fix me

  // Check if we're doing a thin update only
  if (mg_param->thin_update_only) {
    // FIXME: add support for updating kappa, mu as appropriate

    // FIXME: assumes gauge parameters haven't changed.
    // These routines will set gauge = gaugeFat for DiracImprovedStaggered
    mg->d->updateFields(gaugeSloppy, gaugeFatSloppy, gaugeLongSloppy, cloverSloppy);
    mg->d->setMass(param->mass);

    mg->dSmooth->updateFields(gaugeSloppy, gaugeFatSloppy, gaugeLongSloppy, cloverSloppy);
    mg->dSmooth->setMass(param->mass);

    if (mg->dSmoothSloppy != mg->dSmooth) {
      if (param->overlap) {
        mg->dSmoothSloppy->updateFields(gaugeExtended, gaugeFatExtended, gaugeLongExtended, cloverPrecondition);
      } else {
        mg->dSmoothSloppy->updateFields(gaugePrecondition, gaugeFatPrecondition, gaugeLongPrecondition,
                                        cloverPrecondition);
      }
      mg->dSmoothSloppy->setMass(param->mass);
    }
    // The above changes are propagated internally by use of references, pointers, etc, so
    // no further updates are needed.

  } else {

    bool outer_pc_solve = (param->solve_type == QUDA_DIRECT_PC_SOLVE) || (param->solve_type == QUDA_NORMOP_PC_SOLVE);

    // free the previous dirac operators
    if (mg->m) delete mg->m;
    if (mg->mSmooth) delete mg->mSmooth;
    if (mg->mSmoothSloppy) delete mg->mSmoothSloppy;

    if (mg->d) delete mg->d;
    if (mg->dSmooth) delete mg->dSmooth;
    if (mg->dSmoothSloppy && mg->dSmoothSloppy != mg->dSmooth) delete mg->dSmoothSloppy;

    // create new fine dirac operators

    // this is the Dirac operator we use for inter-grid residual computation
    DiracParam diracParam;
    setDiracSloppyParam(diracParam, param, outer_pc_solve);
    mg->d = Dirac::create(diracParam);
    mg->m = new DiracM(*(mg->d));

    // this is the Dirac operator we use for smoothing
    DiracParam diracSmoothParam;
    bool fine_grid_pc_solve = (mg_param->smoother_solve_type[0] == QUDA_DIRECT_PC_SOLVE)
      || (mg_param->smoother_solve_type[0] == QUDA_NORMOP_PC_SOLVE);
    setDiracSloppyParam(diracSmoothParam, param, fine_grid_pc_solve);
    mg->dSmooth = Dirac::create(diracSmoothParam);
    mg->mSmooth = new DiracM(*(mg->dSmooth));

    // this is the Dirac operator we use for sloppy smoothing (we use the preconditioner fields for this)
    DiracParam diracSmoothSloppyParam;
    setDiracPreParam(diracSmoothSloppyParam, param, fine_grid_pc_solve, true);
    mg->dSmoothSloppy = Dirac::create(diracSmoothSloppyParam);
    ;
    mg->mSmoothSloppy = new DiracM(*(mg->dSmoothSloppy));

    mg->mgParam->matResidual = mg->m;
    mg->mgParam->matSmooth = mg->mSmooth;
    mg->mgParam->matSmoothSloppy = mg->mSmoothSloppy;

    mg->mgParam->updateInvertParam(*param);
    if (mg->mgParam->mg_global.invert_param != param) mg->mgParam->mg_global.invert_param = param;

    bool refresh = true;
    mg->mg->reset(refresh);
  }

  setOutputPrefix("");

  // cache is written out even if a long benchmarking job gets interrupted
  saveTuneCache();

  profileInvert.TPSTOP(QUDA_PROFILE_PREAMBLE);
  profileInvert.TPSTOP(QUDA_PROFILE_TOTAL);

  popVerbosity();

  profilerStop(__func__);
}

void dumpMultigridQuda(void *mg_, QudaMultigridParam *mg_param)
{
  profilerStart(__func__);
  pushVerbosity(mg_param->invert_param->verbosity);
  profileInvert.TPSTART(QUDA_PROFILE_TOTAL);

  auto *mg = static_cast<multigrid_solver*>(mg_);
  checkMultigridParam(mg_param);
  checkGauge(mg_param->invert_param);

  mg->mg->dumpNullVectors();

  profileInvert.TPSTOP(QUDA_PROFILE_TOTAL);
  popVerbosity();
  profilerStop(__func__);
}

deflated_solver::deflated_solver(QudaEigParam &eig_param, TimeProfile &profile)
  : d(nullptr), m(nullptr), RV(nullptr), deflParam(nullptr), defl(nullptr),  profile(profile) {

  QudaInvertParam *param = eig_param.invert_param;

  if (param->inv_type != QUDA_EIGCG_INVERTER && param->inv_type != QUDA_INC_EIGCG_INVERTER) return;

  profile.TPSTART(QUDA_PROFILE_INIT);

  cudaGaugeField *cudaGauge = checkGauge(param);
  eig_param.secs   = 0;
  eig_param.gflops = 0;

  DiracParam diracParam;
  if(eig_param.cuda_prec_ritz == param->cuda_prec)
  {
    setDiracParam(diracParam, param, (param->solve_type == QUDA_DIRECT_PC_SOLVE) || (param->solve_type == QUDA_NORMOP_PC_SOLVE));
  } else {
    setDiracSloppyParam(diracParam, param, (param->solve_type == QUDA_DIRECT_PC_SOLVE) || (param->solve_type == QUDA_NORMOP_PC_SOLVE));
  }

  const bool pc_solve = (param->solve_type == QUDA_NORMOP_PC_SOLVE);

  d = Dirac::create(diracParam);
  m = pc_solve ? static_cast<DiracMatrix*>( new DiracMdagM(*d) ) : static_cast<DiracMatrix*>( new DiracM(*d));

  ColorSpinorParam ritzParam(nullptr, *param, cudaGauge->X(), pc_solve, eig_param.location);

  ritzParam.create        = QUDA_ZERO_FIELD_CREATE;
  ritzParam.is_composite  = true;
  ritzParam.is_component  = false;
  ritzParam.composite_dim = param->n_ev * param->deflation_grid;
  ritzParam.setPrecision(param->cuda_prec_ritz);

  if (ritzParam.location==QUDA_CUDA_FIELD_LOCATION) {
    ritzParam.setPrecision(param->cuda_prec_ritz, param->cuda_prec_ritz, true); // set native field order
    if (ritzParam.nSpin != 1) ritzParam.gammaBasis = QUDA_UKQCD_GAMMA_BASIS;

    //select memory location here, by default ritz vectors will be allocated on the device
    //but if not sufficient device memory, then the user may choose mapped type of memory
    ritzParam.mem_type = eig_param.mem_type_ritz;
  } else { //host location
    ritzParam.mem_type = QUDA_MEMORY_PINNED;
  }

  int ritzVolume = 1;
  for(int d = 0; d < ritzParam.nDim; d++) ritzVolume *= ritzParam.x[d];

  if (getVerbosity() == QUDA_DEBUG_VERBOSE) {

    size_t byte_estimate = (size_t)ritzParam.composite_dim*(size_t)ritzVolume*(ritzParam.nColor*ritzParam.nSpin*ritzParam.Precision());
    printfQuda("allocating bytes: %lu (lattice volume %d, prec %d)", byte_estimate, ritzVolume, ritzParam.Precision());
    if(ritzParam.mem_type == QUDA_MEMORY_DEVICE) printfQuda("Using device memory type.\n");
    else if (ritzParam.mem_type == QUDA_MEMORY_MAPPED)
      printfQuda("Using mapped memory type.\n");
  }

  RV = ColorSpinorField::Create(ritzParam);

  deflParam = new DeflationParam(eig_param, RV, *m);

  defl = new Deflation(*deflParam, profile);

  profile.TPSTOP(QUDA_PROFILE_INIT);
}

void* newDeflationQuda(QudaEigParam *eig_param) {
  profileInvert.TPSTART(QUDA_PROFILE_TOTAL);
#ifdef MAGMA_LIB
  openMagma();
#endif
  auto *defl = new deflated_solver(*eig_param, profileInvert);

  profileInvert.TPSTOP(QUDA_PROFILE_TOTAL);

  saveProfile(__func__);
  flushProfile();
  return static_cast<void*>(defl);
}

void destroyDeflationQuda(void *df) {
#ifdef MAGMA_LIB
  closeMagma();
#endif
  delete static_cast<deflated_solver*>(df);
}

void invertQuda(void *hp_x, void *hp_b, QudaInvertParam *param)
{
  profilerStart(__func__);

  profileInvert.TPSTART(QUDA_PROFILE_TOTAL);

  if (!initialized) errorQuda("QUDA not initialized");

  pushVerbosity(param->verbosity);
  if (getVerbosity() >= QUDA_DEBUG_VERBOSE) printQudaInvertParam(param);

  checkInvertParam(param, hp_x, hp_b);

  // check the gauge fields have been created
  cudaGaugeField *cudaGauge = checkGauge(param);
  cudaGaugeField *gaugeTemp = nullptr;
  
  // Smear the gauge field
  if (param->gauge_smear == QUDA_BOOLEAN_TRUE) {
    profileInvert.TPSTOP(QUDA_PROFILE_TOTAL);    
    switch(param->gauge_smear_type) {
    case QUDA_GAUGE_SMEAR_TYPE_APE: performAPEnStep(param->gauge_smear_steps, param->gauge_smear_coeff, 1); break;
    case QUDA_GAUGE_SMEAR_TYPE_STOUT: performSTOUTnStep(param->gauge_smear_steps, param->gauge_smear_coeff, 1); break;
    default: errorQuda("Unsupported smear type %d", param->gauge_smear_type);
    }

    // Copy the gauge field, restore after the solve
    GaugeFieldParam gParam(*gaugeSmeared);
    gaugeTemp = new cudaGaugeField(gParam);
    gaugeTemp->copy(*gaugePrecise);
    gaugePrecise->copy(*gaugeSmeared);
    profileInvert.TPSTART(QUDA_PROFILE_TOTAL);    
  }
  
  // It was probably a bad design decision to encode whether the system is even/odd preconditioned (PC) in
  // solve_type and solution_type, rather than in separate members of QudaInvertParam.  We're stuck with it
  // for now, though, so here we factorize everything for convenience.

  bool pc_solution = (param->solution_type == QUDA_MATPC_SOLUTION) ||
    (param->solution_type == QUDA_MATPCDAG_MATPC_SOLUTION);
  bool pc_solve = (param->solve_type == QUDA_DIRECT_PC_SOLVE) ||
    (param->solve_type == QUDA_NORMOP_PC_SOLVE) || (param->solve_type == QUDA_NORMERR_PC_SOLVE);
  bool mat_solution = (param->solution_type == QUDA_MAT_SOLUTION) ||
    (param->solution_type ==  QUDA_MATPC_SOLUTION);
  bool direct_solve = (param->solve_type == QUDA_DIRECT_SOLVE) ||
    (param->solve_type == QUDA_DIRECT_PC_SOLVE);
  bool norm_error_solve = (param->solve_type == QUDA_NORMERR_SOLVE) ||
    (param->solve_type == QUDA_NORMERR_PC_SOLVE);

  param->secs = 0;
  param->gflops = 0;
  param->iter = 0;

  Dirac *d = nullptr;
  Dirac *dSloppy = nullptr;
  Dirac *dPre = nullptr;
  Dirac *dEig = nullptr;

  // Create the dirac operator and operators for sloppy, precondition,
  // and an eigensolver
  createDiracWithEig(d, dSloppy, dPre, dEig, *param, pc_solve);

  Dirac &dirac = *d;
  Dirac &diracSloppy = *dSloppy;
  Dirac &diracPre = *dPre;
  Dirac &diracEig = *dEig;

  profileInvert.TPSTART(QUDA_PROFILE_H2D);

  ColorSpinorField *b = nullptr;
  ColorSpinorField *x = nullptr;
  ColorSpinorField *in = nullptr;
  ColorSpinorField *out = nullptr;

  const int *X = cudaGauge->X();

  // wrap CPU host side pointers
  ColorSpinorParam cpuParam(hp_b, *param, X, pc_solution, param->input_location);
  ColorSpinorField *h_b = ColorSpinorField::Create(cpuParam);

  cpuParam.v = hp_x;
  cpuParam.location = param->output_location;
  ColorSpinorField *h_x = ColorSpinorField::Create(cpuParam);

  // download source
  ColorSpinorParam cudaParam(cpuParam, *param);
  cudaParam.create = QUDA_COPY_FIELD_CREATE;
  b = new cudaColorSpinorField(*h_b, cudaParam);

  // now check if we need to invalidate the solutionResident vectors
  bool invalidate = false;
  if (param->use_resident_solution == 1) {
    for (auto v : solutionResident)
      if (b->Precision() != v->Precision() || b->SiteSubset() != v->SiteSubset()) { invalidate = true; break; }

    if (invalidate) {
      for (auto v : solutionResident) if (v) delete v;
      solutionResident.clear();
    }

    if (!solutionResident.size()) {
      cudaParam.create = QUDA_NULL_FIELD_CREATE;
      solutionResident.push_back(new cudaColorSpinorField(cudaParam)); // solution
    }
    x = solutionResident[0];
  } else {
    cudaParam.create = QUDA_NULL_FIELD_CREATE;
    x = new cudaColorSpinorField(cudaParam);
  }

  if (param->use_init_guess == QUDA_USE_INIT_GUESS_YES) { // download initial guess
    // initial guess only supported for single-pass solvers
    if ((param->solution_type == QUDA_MATDAG_MAT_SOLUTION || param->solution_type == QUDA_MATPCDAG_MATPC_SOLUTION) &&
        (param->solve_type == QUDA_DIRECT_SOLVE || param->solve_type == QUDA_DIRECT_PC_SOLVE)) {
      errorQuda("Initial guess not supported for two-pass solver");
    }

    *x = *h_x; // solution
  } else { // zero initial guess
    blas::zero(*x);
  }

  // if we're doing a managed memory MG solve and prefetching is
  // enabled, prefetch all the Dirac matrices. There's probably
  // a better place to put this...
  if (param->inv_type_precondition == QUDA_MG_INVERTER) {
    dirac.prefetch(QUDA_CUDA_FIELD_LOCATION);
    diracSloppy.prefetch(QUDA_CUDA_FIELD_LOCATION);
    diracPre.prefetch(QUDA_CUDA_FIELD_LOCATION);
  }

  profileInvert.TPSTOP(QUDA_PROFILE_H2D);
  profileInvert.TPSTART(QUDA_PROFILE_PREAMBLE);

  double nb = blas::norm2(*b);
  if (nb==0.0) errorQuda("Source has zero norm");

  if (getVerbosity() >= QUDA_VERBOSE) {
    double nh_b = blas::norm2(*h_b);
    printfQuda("Source: CPU = %g, CUDA copy = %g\n", nh_b, nb);
    if (param->use_init_guess == QUDA_USE_INIT_GUESS_YES) {
      double nh_x = blas::norm2(*h_x);
      double nx = blas::norm2(*x);
      printfQuda("Solution: CPU = %g, CUDA copy = %g\n", nh_x, nx);
    }
  }

  // rescale the source and solution vectors to help prevent the onset of underflow
  if (param->solver_normalization == QUDA_SOURCE_NORMALIZATION) {
    blas::ax(1.0/sqrt(nb), *b);
    blas::ax(1.0/sqrt(nb), *x);
  }

  massRescale(*static_cast<cudaColorSpinorField *>(b), *param, false);

  dirac.prepare(in, out, *x, *b, param->solution_type);

  if (getVerbosity() >= QUDA_VERBOSE) {
    double nin = blas::norm2(*in);
    double nout = blas::norm2(*out);
    printfQuda("Prepared source = %g\n", nin);
    printfQuda("Prepared solution = %g\n", nout);
  }

  if (getVerbosity() >= QUDA_VERBOSE) {
    double nin = blas::norm2(*in);
    printfQuda("Prepared source post mass rescale = %g\n", nin);
  }

  // solution_type specifies *what* system is to be solved.
  // solve_type specifies *how* the system is to be solved.
  //
  // We have the following four cases (plus preconditioned variants):
  //
  // solution_type    solve_type    Effect
  // -------------    ----------    ------
  // MAT              DIRECT        Solve Ax=b
  // MATDAG_MAT       DIRECT        Solve A^dag y = b, followed by Ax=y
  // MAT              NORMOP        Solve (A^dag A) x = (A^dag b)
  // MATDAG_MAT       NORMOP        Solve (A^dag A) x = b
  // MAT              NORMERR       Solve (A A^dag) y = b, then x = A^dag y
  //
  // We generally require that the solution_type and solve_type
  // preconditioning match.  As an exception, the unpreconditioned MAT
  // solution_type may be used with any solve_type, including
  // DIRECT_PC and NORMOP_PC.  In these cases, preparation of the
  // preconditioned source and reconstruction of the full solution are
  // taken care of by Dirac::prepare() and Dirac::reconstruct(),
  // respectively.

  if (pc_solution && !pc_solve) {
    errorQuda("Preconditioned (PC) solution_type requires a PC solve_type");
  }

  if (!mat_solution && !pc_solution && pc_solve) {
    errorQuda("Unpreconditioned MATDAG_MAT solution_type requires an unpreconditioned solve_type");
  }

  if (!mat_solution && norm_error_solve) {
    errorQuda("Normal-error solve requires Mat solution");
  }

  if (param->inv_type_precondition == QUDA_MG_INVERTER && (!direct_solve || !mat_solution)) {
    errorQuda("Multigrid preconditioning only supported for direct solves");
  }

  if (param->chrono_use_resident && ( norm_error_solve) ){
    errorQuda("Chronological forcasting only presently supported for M^dagger M solver");
  }

  profileInvert.TPSTOP(QUDA_PROFILE_PREAMBLE);

  if (mat_solution && !direct_solve && !norm_error_solve) { // prepare source: b' = A^dag b
    cudaColorSpinorField tmp(*in);
    dirac.Mdag(*in, tmp);
  } else if (!mat_solution && direct_solve) { // perform the first of two solves: A^dag y = b
    DiracMdag m(dirac), mSloppy(diracSloppy), mPre(diracPre), mEig(diracEig);
    SolverParam solverParam(*param);
    Solver *solve = Solver::create(solverParam, m, mSloppy, mPre, mEig, profileInvert);
    (*solve)(*out, *in);
    blas::copy(*in, *out);
    delete solve;
    solverParam.updateInvertParam(*param);
  }

  if (direct_solve) {
    DiracM m(dirac), mSloppy(diracSloppy), mPre(diracPre), mEig(diracEig);
    SolverParam solverParam(*param);
    // chronological forecasting
    if (param->chrono_use_resident && chronoResident[param->chrono_index].size() > 0) {
      profileInvert.TPSTART(QUDA_PROFILE_CHRONO);

      auto &basis = chronoResident[param->chrono_index];

      ColorSpinorParam cs_param(*basis[0]);
      ColorSpinorField *tmp = ColorSpinorField::Create(cs_param);
      ColorSpinorField *tmp2 = (param->chrono_precision == out->Precision()) ? out : ColorSpinorField::Create(cs_param);
      std::vector<ColorSpinorField*> Ap;
      for (unsigned int k=0; k < basis.size(); k++) {
        Ap.emplace_back((ColorSpinorField::Create(cs_param)));
      }

      if (param->chrono_precision == param->cuda_prec) {
        for (unsigned int j=0; j<basis.size(); j++) m(*Ap[j], *basis[j], *tmp, *tmp2);
      } else if (param->chrono_precision == param->cuda_prec_sloppy) {
        for (unsigned int j=0; j<basis.size(); j++) mSloppy(*Ap[j], *basis[j], *tmp, *tmp2);
      } else {
        errorQuda("Unexpected precision %d for chrono vectors (doesn't match outer %d or sloppy precision %d)",
                  param->chrono_precision, param->cuda_prec, param->cuda_prec_sloppy);
      }

      bool orthogonal = true;
      bool apply_mat = false;
      bool hermitian = false;
      MinResExt mre(m, orthogonal, apply_mat, hermitian, profileInvert);

      blas::copy(*tmp, *in);
      mre(*out, *tmp, basis, Ap);

      for (auto ap: Ap) {
        if (ap) delete (ap);
      }
      delete tmp;
      if (tmp2 != out) delete tmp2;

      profileInvert.TPSTOP(QUDA_PROFILE_CHRONO);
    }

    Solver *solve = Solver::create(solverParam, m, mSloppy, mPre, mEig, profileInvert);
    (*solve)(*out, *in);
    delete solve;
    solverParam.updateInvertParam(*param);
  } else if (!norm_error_solve) {
    DiracMdagM m(dirac), mSloppy(diracSloppy), mPre(diracPre), mEig(diracEig);
    SolverParam solverParam(*param);

    // chronological forecasting
    if (param->chrono_use_resident && chronoResident[param->chrono_index].size() > 0) {
      profileInvert.TPSTART(QUDA_PROFILE_CHRONO);

      auto &basis = chronoResident[param->chrono_index];

      ColorSpinorParam cs_param(*basis[0]);
      std::vector<ColorSpinorField*> Ap;
      ColorSpinorField *tmp = ColorSpinorField::Create(cs_param);
      ColorSpinorField *tmp2 = (param->chrono_precision == out->Precision()) ? out : ColorSpinorField::Create(cs_param);
      for (unsigned int k=0; k < basis.size(); k++) {
        Ap.emplace_back((ColorSpinorField::Create(cs_param)));
      }

      if (param->chrono_precision == param->cuda_prec) {
        for (unsigned int j=0; j<basis.size(); j++) m(*Ap[j], *basis[j], *tmp, *tmp2);
      } else if (param->chrono_precision == param->cuda_prec_sloppy) {
        for (unsigned int j=0; j<basis.size(); j++) mSloppy(*Ap[j], *basis[j], *tmp, *tmp2);
      } else {
        errorQuda("Unexpected precision %d for chrono vectors (doesn't match outer %d or sloppy precision %d)",
                  param->chrono_precision, param->cuda_prec, param->cuda_prec_sloppy);
      }

      bool orthogonal = true;
      bool apply_mat = false;
      bool hermitian = true;
      MinResExt mre(m, orthogonal, apply_mat, hermitian, profileInvert);

      blas::copy(*tmp, *in);
      mre(*out, *tmp, basis, Ap);

      for (auto ap: Ap) {
        if (ap) delete(ap);
      }
      delete tmp;
      if (tmp2 != out) delete tmp2;

      profileInvert.TPSTOP(QUDA_PROFILE_CHRONO);
    }

    // if using a Schwarz preconditioner with a normal operator then we must use the DiracMdagMLocal operator
    if (param->inv_type_precondition != QUDA_INVALID_INVERTER && param->schwarz_type != QUDA_INVALID_SCHWARZ) {
      DiracMdagMLocal mPreLocal(diracPre);
      Solver *solve = Solver::create(solverParam, m, mSloppy, mPreLocal, mEig, profileInvert);
      (*solve)(*out, *in);
      delete solve;
      solverParam.updateInvertParam(*param);
    } else {
      Solver *solve = Solver::create(solverParam, m, mSloppy, mPre, mEig, profileInvert);
      (*solve)(*out, *in);
      delete solve;
      solverParam.updateInvertParam(*param);
    }
  } else { // norm_error_solve
    DiracMMdag m(dirac), mSloppy(diracSloppy), mPre(diracPre), mEig(diracEig);
    cudaColorSpinorField tmp(*out);
    SolverParam solverParam(*param);
    Solver *solve = Solver::create(solverParam, m, mSloppy, mPre, mEig, profileInvert);
    (*solve)(tmp, *in); // y = (M M^\dag) b
    dirac.Mdag(*out, tmp);  // x = M^dag y
    delete solve;
    solverParam.updateInvertParam(*param);
  }

  if (getVerbosity() >= QUDA_VERBOSE){
    double nx = blas::norm2(*x);
    printfQuda("Solution = %g\n",nx);
  }

  profileInvert.TPSTART(QUDA_PROFILE_EPILOGUE);
  if (param->chrono_make_resident) {
    if(param->chrono_max_dim < 1){
      errorQuda("Cannot chrono_make_resident with chrono_max_dim %i",param->chrono_max_dim);
    }

    const int i = param->chrono_index;
    if (i >= QUDA_MAX_CHRONO)
      errorQuda("Requested chrono index %d is outside of max %d\n", i, QUDA_MAX_CHRONO);

    auto &basis = chronoResident[i];

    if(param->chrono_max_dim < (int)basis.size()){
      errorQuda("Requested chrono_max_dim %i is smaller than already existing chroology %i",param->chrono_max_dim,(int)basis.size());
    }

    if(not param->chrono_replace_last){
      // if we have not filled the space yet just augment
      if ((int)basis.size() < param->chrono_max_dim) {
        ColorSpinorParam cs_param(*out);
        cs_param.setPrecision(param->chrono_precision);
        basis.emplace_back(ColorSpinorField::Create(cs_param));
      }

      // shuffle every entry down one and bring the last to the front
      ColorSpinorField *tmp = basis[basis.size()-1];
      for (unsigned int j=basis.size()-1; j>0; j--) basis[j] = basis[j-1];
        basis[0] = tmp;
    }
    *(basis[0]) = *out; // set first entry to new solution
  }
  dirac.reconstruct(*x, *b, param->solution_type);

  if (param->solver_normalization == QUDA_SOURCE_NORMALIZATION) {
    // rescale the solution
    blas::ax(sqrt(nb), *x);
  }
  profileInvert.TPSTOP(QUDA_PROFILE_EPILOGUE);

  if (!param->make_resident_solution) {
    profileInvert.TPSTART(QUDA_PROFILE_D2H);
    *h_x = *x;
    profileInvert.TPSTOP(QUDA_PROFILE_D2H);
  }

  profileInvert.TPSTART(QUDA_PROFILE_EPILOGUE);

  if (param->compute_action) {
    Complex action = blas::cDotProduct(*b, *x);
    param->action[0] = action.real();
    param->action[1] = action.imag();
  }

  if (getVerbosity() >= QUDA_VERBOSE){
    double nx = blas::norm2(*x);
    double nh_x = blas::norm2(*h_x);
    printfQuda("Reconstructed: CUDA solution = %g, CPU copy = %g\n", nx, nh_x);
  }
  profileInvert.TPSTOP(QUDA_PROFILE_EPILOGUE);

  profileInvert.TPSTART(QUDA_PROFILE_FREE);

  delete h_b;
  delete h_x;
  delete b;

  if (param->use_resident_solution && !param->make_resident_solution) {
    for (auto v: solutionResident) if (v) delete v;
    solutionResident.clear();
  } else if (!param->make_resident_solution) {
    delete x;
  }

  delete d;
  delete dSloppy;
  delete dPre;
  delete dEig;
  
  if (param->gauge_smear == QUDA_BOOLEAN_TRUE) {
    gaugePrecise->copy(*gaugeTemp);
    delete gaugeTemp;
  }
  
  profileInvert.TPSTOP(QUDA_PROFILE_FREE);

  popVerbosity();

  // cache is written out even if a long benchmarking job gets interrupted
  saveTuneCache();

  profileInvert.TPSTOP(QUDA_PROFILE_TOTAL);

  profilerStop(__func__);
}

void loadFatLongGaugeQuda(QudaInvertParam *inv_param, QudaGaugeParam *gauge_param, void *milc_fatlinks,
                          void *milc_longlinks)
{
  auto link_recon = gauge_param->reconstruct;
  auto link_recon_sloppy = gauge_param->reconstruct_sloppy;
  auto link_recon_precondition = gauge_param->reconstruct_precondition;

  // Specific gauge parameters for MILC
  int pad_size = 0;
#ifdef MULTI_GPU
  int x_face_size = gauge_param->X[1] * gauge_param->X[2] * gauge_param->X[3] / 2;
  int y_face_size = gauge_param->X[0] * gauge_param->X[2] * gauge_param->X[3] / 2;
  int z_face_size = gauge_param->X[0] * gauge_param->X[1] * gauge_param->X[3] / 2;
  int t_face_size = gauge_param->X[0] * gauge_param->X[1] * gauge_param->X[2] / 2;
  pad_size = MAX(x_face_size, y_face_size);
  pad_size = MAX(pad_size, z_face_size);
  pad_size = MAX(pad_size, t_face_size);
#endif

  int fat_pad = pad_size;
  int link_pad = 3 * pad_size;

  gauge_param->type = (inv_param->dslash_type == QUDA_STAGGERED_DSLASH || inv_param->dslash_type == QUDA_LAPLACE_DSLASH) ?
    QUDA_SU3_LINKS :
    QUDA_ASQTAD_FAT_LINKS;

  gauge_param->ga_pad = fat_pad;
  if (inv_param->dslash_type == QUDA_STAGGERED_DSLASH || inv_param->dslash_type == QUDA_LAPLACE_DSLASH) {
    gauge_param->reconstruct = link_recon;
    gauge_param->reconstruct_sloppy = link_recon_sloppy;
    gauge_param->reconstruct_refinement_sloppy = link_recon_sloppy;
  } else {
    gauge_param->reconstruct = QUDA_RECONSTRUCT_NO;
    gauge_param->reconstruct_sloppy = QUDA_RECONSTRUCT_NO;
    gauge_param->reconstruct_refinement_sloppy = QUDA_RECONSTRUCT_NO;
  }
  gauge_param->reconstruct_precondition = QUDA_RECONSTRUCT_NO;

  loadGaugeQuda(milc_fatlinks, gauge_param);

  if (inv_param->dslash_type == QUDA_ASQTAD_DSLASH) {
    gauge_param->type = QUDA_ASQTAD_LONG_LINKS;
    gauge_param->ga_pad = link_pad;
    gauge_param->staggered_phase_type = QUDA_STAGGERED_PHASE_NO;
    gauge_param->reconstruct = link_recon;
    gauge_param->reconstruct_sloppy = link_recon_sloppy;
    gauge_param->reconstruct_refinement_sloppy = link_recon_sloppy;
    gauge_param->reconstruct_precondition = link_recon_precondition;
    loadGaugeQuda(milc_longlinks, gauge_param);
  }
}

template <class Interface, class... Args>
void callMultiSrcQuda(void **_hp_x, void **_hp_b, QudaInvertParam *param, // color spinor field pointers, and inv_param
                      void *h_gauge, void *milc_fatlinks, void *milc_longlinks,
                      QudaGaugeParam *gauge_param,     // gauge field pointers
                      void *h_clover, void *h_clovinv, // clover field pointers
                      Interface op, Args... args)
{
  /**
    Here we first re-distribute gauge, color spinor, and clover field to sub-partitions, then call either invertQuda or dslashQuda.
    - For clover and gauge field, we re-distribute the host clover side fields, restore them after.
    - For color spinor field, we re-distribute the host side source fields, and re-collect the host side solution fields.
  */

  profilerStart(__func__);

  CommKey split_key = {param->split_grid[0], param->split_grid[1], param->split_grid[2], param->split_grid[3]};
  int num_sub_partition = quda::product(split_key);

  if (!split_key.is_valid()) {
    errorQuda("split_key = [%d,%d,%d,%d] is not valid.\n", split_key[0], split_key[1], split_key[2], split_key[3]);
  }

  if (num_sub_partition == 1) { // In this case we don't split the grid.

    for (int n = 0; n < param->num_src; n++) { op(_hp_x[n], _hp_b[n], param, args...); }

  } else {

    profileInvertMultiSrc.TPSTART(QUDA_PROFILE_TOTAL);
    profileInvertMultiSrc.TPSTART(QUDA_PROFILE_INIT);

    if (gauge_param == nullptr) { errorQuda("gauge_param == nullptr.\n"); }

    // Doing the sub-partition arithmatics
    if (param->num_src_per_sub_partition * num_sub_partition != param->num_src) {
      errorQuda("We need to have split_grid[0](=%d) * split_grid[1](=%d) * split_grid[2](=%d) * split_grid[3](=%d) * "
                "num_src_per_sub_partition(=%d) == num_src(=%d).",
                split_key[0], split_key[1], split_key[2], split_key[3], param->num_src_per_sub_partition, param->num_src);
    }

    // Determine if the color spinor field is using a 5d e/o preconditioning
    QudaPCType pc_type = QUDA_4D_PC;
    if (param->dslash_type == QUDA_DOMAIN_WALL_DSLASH) { pc_type = QUDA_5D_PC; }

    // Doesn't work for MG yet.
    if (param->inv_type_precondition == QUDA_MG_INVERTER) { errorQuda("Split Grid does NOT work with MG yet."); }

    checkInvertParam(param, _hp_x[0], _hp_b[0]);

    bool is_staggered;
    if (h_gauge) {
      is_staggered = false;
    } else if (milc_fatlinks) {
      is_staggered = true;
    } else {
      errorQuda("Both h_gauge and milc_fatlinks are null.");
      is_staggered = true; // to suppress compiler warning/error.
    }

    // Gauge fields/params
    GaugeFieldParam *gf_param = nullptr;
    GaugeField *in = nullptr;
    // Staggered gauge fields/params
    GaugeFieldParam *milc_fatlink_param = nullptr;
    GaugeFieldParam *milc_longlink_param = nullptr;
    GaugeField *milc_fatlink_field = nullptr;
    GaugeField *milc_longlink_field = nullptr;

    // set up the gauge field params.
    if (!is_staggered) { // not staggered
      gf_param = new GaugeFieldParam(*gauge_param, h_gauge);
      if (gf_param->order <= 4) { gf_param->ghostExchange = QUDA_GHOST_EXCHANGE_NO; }
      in = GaugeField::Create(*gf_param);
    } else { // staggered
      milc_fatlink_param = new GaugeFieldParam(*gauge_param, milc_fatlinks);
      if (milc_fatlink_param->order <= 4) { milc_fatlink_param->ghostExchange = QUDA_GHOST_EXCHANGE_NO; }
      milc_fatlink_field = GaugeField::Create(*milc_fatlink_param);
      milc_longlink_param = new GaugeFieldParam(*gauge_param, milc_longlinks);
      if (milc_longlink_param->order <= 4) { milc_longlink_param->ghostExchange = QUDA_GHOST_EXCHANGE_NO; }
      milc_longlink_field = GaugeField::Create(*milc_longlink_param);
    }

    // Create the temp host side helper fields, which are just wrappers of the input pointers.
    bool pc_solution
      = (param->solution_type == QUDA_MATPC_SOLUTION) || (param->solution_type == QUDA_MATPCDAG_MATPC_SOLUTION);

    const int *X = gauge_param->X;
    quda::CommKey field_dim = {X[0], X[1], X[2], X[3]};
    ColorSpinorParam cpuParam(_hp_b[0], *param, X, pc_solution, param->input_location);
    std::vector<ColorSpinorField *> _h_b(param->num_src);
    for (int i = 0; i < param->num_src; i++) {
      cpuParam.v = _hp_b[i];
      _h_b[i] = ColorSpinorField::Create(cpuParam);
    }

    cpuParam.location = param->output_location;
    std::vector<ColorSpinorField *> _h_x(param->num_src);
    for (int i = 0; i < param->num_src; i++) {
      cpuParam.v = _hp_x[i];
      _h_x[i] = ColorSpinorField::Create(cpuParam);
    }

    // Make the gauge param dimensions larger
    if (getVerbosity() >= QUDA_DEBUG_VERBOSE) {
      printfQuda("Spliting the grid into sub-partitions: (%2d,%2d,%2d,%2d) / (%2d,%2d,%2d,%2d).\n", comm_dim(0),
                 comm_dim(1), comm_dim(2), comm_dim(3), split_key[0], split_key[1], split_key[2], split_key[3]);
    }
    for (int d = 0; d < CommKey::n_dim; d++) {
      if (comm_dim(d) % split_key[d] != 0) {
        errorQuda("Split not possible: %2d %% %2d != 0.", comm_dim(d), split_key[d]);
      }
      if (!is_staggered) {
        gf_param->x[d] *= split_key[d];
        gf_param->pad *= split_key[d];
      } else {
        milc_fatlink_param->x[d] *= split_key[d];
        milc_fatlink_param->pad *= split_key[d];
        milc_longlink_param->x[d] *= split_key[d];
        milc_longlink_param->pad *= split_key[d];
      }
      gauge_param->X[d] *= split_key[d];
      gauge_param->ga_pad *= split_key[d];
    }

    // Deal with clover field. For Multi source computatons, clover field construction is done
    // exclusively on the GPU.
    if (param->clover_coeff == 0.0 && param->clover_csw == 0.0)
      errorQuda("called with neither clover term nor inverse and clover coefficient nor Csw not set");
    if (gaugePrecise->Anisotropy() != 1.0) errorQuda("cannot compute anisotropic clover field");

    quda::CloverField *input_clover = nullptr;
    quda::CloverField *collected_clover = nullptr;
    if (param->dslash_type == QUDA_CLOVER_WILSON_DSLASH || param->dslash_type == QUDA_TWISTED_CLOVER_DSLASH
        || param->dslash_type == QUDA_CLOVER_HASENBUSCH_TWIST_DSLASH) {
      if (h_clover || h_clovinv) {
        CloverFieldParam clover_param;
        clover_param.nDim = 4;
        // If clover_coeff is not set manually, then it is the product Csw * kappa.
        // If the user has set the clover_coeff manually, that value takes precedent.
        clover_param.csw = param->clover_csw;
        clover_param.coeff = param->clover_coeff == 0.0 ? param->kappa * param->clover_csw : param->clover_coeff;
        // We must also adjust param->clover_coeff here. If a user has set kappa and
        // Csw, we must populate param->clover_coeff for them as the computeClover
        // routines uses that value
        param->clover_coeff = (param->clover_coeff == 0.0 ? param->kappa * param->clover_csw : param->clover_coeff);
        clover_param.twisted = param->dslash_type == QUDA_TWISTED_CLOVER_DSLASH;
        clover_param.mu2 = clover_param.twisted ? 4.0 * param->kappa * param->kappa * param->mu * param->mu : 0.0;
        clover_param.siteSubset = QUDA_FULL_SITE_SUBSET;
        for (int d = 0; d < 4; d++) { clover_param.x[d] = field_dim[d]; }
        clover_param.pad = param->cl_pad;
        clover_param.create = QUDA_REFERENCE_FIELD_CREATE;
        clover_param.norm = nullptr;
        clover_param.invNorm = nullptr;
        clover_param.setPrecision(param->clover_cpu_prec);
        clover_param.direct = h_clover ? true : false;
        clover_param.inverse = h_clovinv ? true : false;
        clover_param.clover = h_clover;
        clover_param.cloverInv = h_clovinv;
        clover_param.order = param->clover_order;
        clover_param.location = param->clover_location;

        input_clover = CloverField::Create(clover_param);

        for (int d = 0; d < CommKey::n_dim; d++) { clover_param.x[d] *= split_key[d]; }
        clover_param.create = QUDA_NULL_FIELD_CREATE;
        collected_clover = CloverField::Create(clover_param);

        std::vector<quda::CloverField *> v_c(1);
        v_c[0] = input_clover;
        quda::split_field(*collected_clover, v_c, split_key); // Clover uses 4d even-odd preconditioning.
      }
    }

    quda::GaugeField *collected_gauge = nullptr;
    quda::GaugeField *collected_milc_fatlink_field = nullptr;
    quda::GaugeField *collected_milc_longlink_field = nullptr;

    if (!is_staggered) {
      gf_param->create = QUDA_NULL_FIELD_CREATE;
      collected_gauge = new quda::cpuGaugeField(*gf_param);
      std::vector<quda::GaugeField *> v_g(1);
      v_g[0] = in;
      quda::split_field(*collected_gauge, v_g, split_key);
    } else {
      milc_fatlink_param->create = QUDA_NULL_FIELD_CREATE;
      milc_longlink_param->create = QUDA_NULL_FIELD_CREATE;
      collected_milc_fatlink_field = new quda::cpuGaugeField(*milc_fatlink_param);
      collected_milc_longlink_field = new quda::cpuGaugeField(*milc_longlink_param);
      std::vector<quda::GaugeField *> v_g(1);
      v_g[0] = milc_fatlink_field;
      quda::split_field(*collected_milc_fatlink_field, v_g, split_key);
      v_g[0] = milc_longlink_field;
      quda::split_field(*collected_milc_longlink_field, v_g, split_key);
    }

    profileInvertMultiSrc.TPSTOP(QUDA_PROFILE_INIT);
    profileInvertMultiSrc.TPSTART(QUDA_PROFILE_PREAMBLE);

    comm_barrier();

    // Split input fermion field
    quda::ColorSpinorParam cpu_cs_param_split(*_h_x[0]);
    for (int d = 0; d < CommKey::n_dim; d++) { cpu_cs_param_split.x[d] *= split_key[d]; }
    std::vector<quda::ColorSpinorField *> _collect_b(param->num_src_per_sub_partition, nullptr);
    std::vector<quda::ColorSpinorField *> _collect_x(param->num_src_per_sub_partition, nullptr);
    for (int n = 0; n < param->num_src_per_sub_partition; n++) {
      _collect_b[n] = new quda::cpuColorSpinorField(cpu_cs_param_split);
      _collect_x[n] = new quda::cpuColorSpinorField(cpu_cs_param_split);
      auto first = _h_b.begin() + n * num_sub_partition;
      auto last = _h_b.begin() + (n + 1) * num_sub_partition;
      std::vector<ColorSpinorField *> _v_b(first, last);
      split_field(*_collect_b[n], _v_b, split_key, pc_type);
    }
    comm_barrier();

    push_communicator(split_key);
    updateR();
    comm_barrier();

    profileInvertMultiSrc.TPSTOP(QUDA_PROFILE_PREAMBLE);
    profileInvertMultiSrc.TPSTOP(QUDA_PROFILE_TOTAL);

    // Load gauge field after pushing the split communicator so the comm buffers, etc are setup according to
    // the split topology.
    if (getVerbosity() >= QUDA_DEBUG_VERBOSE) { printfQuda("Split grid loading gauge field...\n"); }
    if (!is_staggered) {
      loadGaugeQuda(collected_gauge->Gauge_p(), gauge_param);
    } else {
      // freeGaugeQuda();
      loadFatLongGaugeQuda(param, gauge_param, collected_milc_fatlink_field->Gauge_p(),
                           collected_milc_longlink_field->Gauge_p());
    }
    if (getVerbosity() >= QUDA_DEBUG_VERBOSE) { printfQuda("Split grid loaded gauge field...\n"); }

    if (param->dslash_type == QUDA_CLOVER_WILSON_DSLASH || param->dslash_type == QUDA_TWISTED_CLOVER_DSLASH
        || param->dslash_type == QUDA_CLOVER_HASENBUSCH_TWIST_DSLASH) {
      if (getVerbosity() >= QUDA_DEBUG_VERBOSE) { printfQuda("Split grid loading clover field...\n"); }
      if (collected_clover) {
        loadCloverQuda(collected_clover->V(false), collected_clover->V(true), param);
      } else {
        loadCloverQuda(nullptr, nullptr, param);
      }
      if (getVerbosity() >= QUDA_DEBUG_VERBOSE) { printfQuda("Split grid loaded clover field...\n"); }
    }

    for (int n = 0; n < param->num_src_per_sub_partition; n++) {
      op(_collect_x[n]->V(), _collect_b[n]->V(), param, args...);
    }

    profileInvertMultiSrc.TPSTART(QUDA_PROFILE_TOTAL);
    profileInvertMultiSrc.TPSTART(QUDA_PROFILE_EPILOGUE);
    push_communicator(default_comm_key);
    updateR();
    comm_barrier();

    for (int d = 0; d < CommKey::n_dim; d++) {
      gauge_param->X[d] /= split_key[d];
      gauge_param->ga_pad /= split_key[d];
    }

    for (int n = 0; n < param->num_src_per_sub_partition; n++) {
      auto first = _h_x.begin() + n * num_sub_partition;
      auto last = _h_x.begin() + (n + 1) * num_sub_partition;
      std::vector<ColorSpinorField *> _v_x(first, last);
      join_field(_v_x, *_collect_x[n], split_key, pc_type);
    }

    for (auto p : _collect_b) { delete p; }
    for (auto p : _collect_x) { delete p; }

    for (auto p : _h_x) { delete p; }
    for (auto p : _h_b) { delete p; }

    if (!is_staggered) {
      delete in;
      delete collected_gauge;
    } else {
      delete milc_fatlink_field;
      delete milc_longlink_field;
      delete collected_milc_fatlink_field;
      delete collected_milc_longlink_field;
    }

    if (input_clover) { delete input_clover; }
    if (collected_clover) { delete collected_clover; }

    profileInvertMultiSrc.TPSTOP(QUDA_PROFILE_EPILOGUE);
    profileInvertMultiSrc.TPSTOP(QUDA_PROFILE_TOTAL);

    // Restore the gauge field
    if (!is_staggered) {
      loadGaugeQuda(h_gauge, gauge_param);
    } else {
      freeGaugeQuda();
      loadFatLongGaugeQuda(param, gauge_param, milc_fatlinks, milc_longlinks);
    }

    if (param->dslash_type == QUDA_CLOVER_WILSON_DSLASH || param->dslash_type == QUDA_TWISTED_CLOVER_DSLASH) {
      loadCloverQuda(h_clover, h_clovinv, param);
    }
  }

  profilerStop(__func__);
}

void invertMultiSrcQuda(void **_hp_x, void **_hp_b, QudaInvertParam *param, void *h_gauge, QudaGaugeParam *gauge_param)
{
  auto op = [](void *_x, void *_b, QudaInvertParam *param) { invertQuda(_x, _b, param); };
  callMultiSrcQuda(_hp_x, _hp_b, param, h_gauge, nullptr, nullptr, gauge_param, nullptr, nullptr, op);
}

void invertMultiSrcStaggeredQuda(void **_hp_x, void **_hp_b, QudaInvertParam *param, void *milc_fatlinks,
                                 void *milc_longlinks, QudaGaugeParam *gauge_param)
{
  auto op = [](void *_x, void *_b, QudaInvertParam *param) { invertQuda(_x, _b, param); };
  callMultiSrcQuda(_hp_x, _hp_b, param, nullptr, milc_fatlinks, milc_longlinks, gauge_param, nullptr, nullptr, op);
}

void invertMultiSrcCloverQuda(void **_hp_x, void **_hp_b, QudaInvertParam *param, void *h_gauge,
                              QudaGaugeParam *gauge_param, void *h_clover, void *h_clovinv)
{
  auto op = [](void *_x, void *_b, QudaInvertParam *param) { invertQuda(_x, _b, param); };
  callMultiSrcQuda(_hp_x, _hp_b, param, h_gauge, nullptr, nullptr, gauge_param, h_clover, h_clovinv, op);
}

void dslashMultiSrcQuda(void **_hp_x, void **_hp_b, QudaInvertParam *param, QudaParity parity, void *h_gauge,
                        QudaGaugeParam *gauge_param)
{
  auto op = [](void *_x, void *_b, QudaInvertParam *param, QudaParity parity) { dslashQuda(_x, _b, param, parity); };
  callMultiSrcQuda(_hp_x, _hp_b, param, h_gauge, nullptr, nullptr, gauge_param, nullptr, nullptr, op, parity);
}

void dslashMultiSrcStaggeredQuda(void **_hp_x, void **_hp_b, QudaInvertParam *param, QudaParity parity,
                                 void *milc_fatlinks, void *milc_longlinks, QudaGaugeParam *gauge_param)
{
  auto op = [](void *_x, void *_b, QudaInvertParam *param, QudaParity parity) { dslashQuda(_x, _b, param, parity); };
  callMultiSrcQuda(_hp_x, _hp_b, param, nullptr, milc_fatlinks, milc_longlinks, gauge_param, nullptr, nullptr, op,
                   parity);
}

void dslashMultiSrcCloverQuda(void **_hp_x, void **_hp_b, QudaInvertParam *param, QudaParity parity, void *h_gauge,
                              QudaGaugeParam *gauge_param, void *h_clover, void *h_clovinv)
{
  auto op = [](void *_x, void *_b, QudaInvertParam *param, QudaParity parity) { dslashQuda(_x, _b, param, parity); };
  callMultiSrcQuda(_hp_x, _hp_b, param, h_gauge, nullptr, nullptr, gauge_param, h_clover, h_clovinv, op, parity);
}

/*!
 * Generic version of the multi-shift solver. Should work for
 * most fermions. Note that offset[0] is not folded into the mass parameter.
 *
 * For Wilson-type fermions, the solution_type must be MATDAG_MAT or MATPCDAG_MATPC,
 * and solve_type must be NORMOP or NORMOP_PC. The solution and solve
 * preconditioning have to match.
 *
 * For Staggered-type fermions, the solution_type must be MATPC, and the
 * solve type must be DIRECT_PC. This difference in convention is because
 * preconditioned staggered operator is normal, unlike with Wilson-type fermions.
 */
void invertMultiShiftQuda(void **_hp_x, void *_hp_b, QudaInvertParam *param)
{
  profilerStart(__func__);

  profileMulti.TPSTART(QUDA_PROFILE_TOTAL);
  profileMulti.TPSTART(QUDA_PROFILE_INIT);

  if (!initialized) errorQuda("QUDA not initialized");

  checkInvertParam(param, _hp_x[0], _hp_b);

  // check the gauge fields have been created
  checkGauge(param);

  if (param->num_offset > QUDA_MAX_MULTI_SHIFT)
    errorQuda("Number of shifts %d requested greater than QUDA_MAX_MULTI_SHIFT %d", param->num_offset,
              QUDA_MAX_MULTI_SHIFT);

  pushVerbosity(param->verbosity);

  bool pc_solution = (param->solution_type == QUDA_MATPC_SOLUTION) || (param->solution_type == QUDA_MATPCDAG_MATPC_SOLUTION);
  bool pc_solve = (param->solve_type == QUDA_DIRECT_PC_SOLVE) || (param->solve_type == QUDA_NORMOP_PC_SOLVE);
  bool mat_solution = (param->solution_type == QUDA_MAT_SOLUTION) || (param->solution_type ==  QUDA_MATPC_SOLUTION);
  bool direct_solve = (param->solve_type == QUDA_DIRECT_SOLVE) || (param->solve_type == QUDA_DIRECT_PC_SOLVE);

  if (param->dslash_type == QUDA_ASQTAD_DSLASH ||
      param->dslash_type == QUDA_STAGGERED_DSLASH) {

    if (param->solution_type != QUDA_MATPC_SOLUTION) {
      errorQuda("For Staggered-type fermions, multi-shift solver only suports MATPC solution type");
    }

    if (param->solve_type != QUDA_DIRECT_PC_SOLVE) {
      errorQuda("For Staggered-type fermions, multi-shift solver only supports DIRECT_PC solve types");
    }

  } else { // Wilson type

    if (mat_solution) {
      errorQuda("For Wilson-type fermions, multi-shift solver does not support MAT or MATPC solution types");
    }
    if (direct_solve) {
      errorQuda("For Wilson-type fermions, multi-shift solver does not support DIRECT or DIRECT_PC solve types");
    }
    if (pc_solution & !pc_solve) {
      errorQuda("For Wilson-type fermions, preconditioned (PC) solution_type requires a PC solve_type");
    }
    if (!pc_solution & pc_solve) {
      errorQuda("For Wilson-type fermions, in multi-shift solver, a preconditioned (PC) solve_type requires a PC solution_type");
    }
  }

  // Timing and FLOP counters
  param->secs = 0;
  param->gflops = 0;
  param->iter = 0;

  for (int i=0; i<param->num_offset-1; i++) {
    for (int j=i+1; j<param->num_offset; j++) {
      if (param->offset[i] > param->offset[j])
        errorQuda("Offsets must be ordered from smallest to largest");
    }
  }

  // Host pointers for x, take a copy of the input host pointers
  void** hp_x;
  hp_x = new void* [ param->num_offset ];

  void* hp_b = _hp_b;
  for(int i=0;i < param->num_offset;i++){
    hp_x[i] = _hp_x[i];
  }

  // Create the matrix.
  // The way this works is that createDirac will create 'd' and 'dSloppy'
  // which are global. We then grab these with references...
  //
  // Balint: Isn't there a nice construction pattern we could use here? This is
  // expedient but yucky.
  //  DiracParam diracParam;
  if (param->dslash_type == QUDA_ASQTAD_DSLASH ||
      param->dslash_type == QUDA_STAGGERED_DSLASH){
    param->mass = sqrt(param->offset[0]/4);
  }

  Dirac *d = nullptr;
  Dirac *dSloppy = nullptr;
  Dirac *dPre = nullptr;
  Dirac *dRefine = nullptr;

  // Create the dirac operator and a sloppy, precon, and refine.
  createDiracWithRefine(d, dSloppy, dPre, dRefine, *param, pc_solve);
  Dirac &dirac = *d;
  Dirac &diracSloppy = *dSloppy;


  cudaColorSpinorField *b = nullptr;   // Cuda RHS
  std::vector<ColorSpinorField*> x;  // Cuda Solutions
  x.resize(param->num_offset);
  std::vector<ColorSpinorField*> p;
  std::unique_ptr<double[]> r2_old(new double[param->num_offset]);

  // Grab the dimension array of the input gauge field.
  const int *X = ( param->dslash_type == QUDA_ASQTAD_DSLASH ) ?
    gaugeFatPrecise->X() : gaugePrecise->X();

  // This creates a ColorSpinorParam struct, from the host data
  // pointer, the definitions in param, the dimensions X, and whether
  // the solution is on a checkerboard instruction or not. These can
  // then be used as 'instructions' to create the actual
  // ColorSpinorField
  ColorSpinorParam cpuParam(hp_b, *param, X, pc_solution, param->input_location);
  ColorSpinorField *h_b = ColorSpinorField::Create(cpuParam);

  std::vector<ColorSpinorField*> h_x;
  h_x.resize(param->num_offset);

  cpuParam.location = param->output_location;
  for(int i=0; i < param->num_offset; i++) {
    cpuParam.v = hp_x[i];
    h_x[i] = ColorSpinorField::Create(cpuParam);
  }

  profileMulti.TPSTOP(QUDA_PROFILE_INIT);
  profileMulti.TPSTART(QUDA_PROFILE_H2D);
  // Now I need a colorSpinorParam for the device
  ColorSpinorParam cudaParam(cpuParam, *param);
  // This setting will download a host vector
  cudaParam.create = QUDA_COPY_FIELD_CREATE;
  cudaParam.location = QUDA_CUDA_FIELD_LOCATION;
  b = new cudaColorSpinorField(*h_b, cudaParam); // Creates b and downloads h_b to it
  profileMulti.TPSTOP(QUDA_PROFILE_H2D);

  profileMulti.TPSTART(QUDA_PROFILE_INIT);
  // Create the solution fields filled with zero
  cudaParam.create = QUDA_ZERO_FIELD_CREATE;

  // now check if we need to invalidate the solutionResident vectors
  bool invalidate = false;
  for (auto v : solutionResident) {
    if (cudaParam.Precision() != v->Precision()) {
      invalidate = true;
      break;
    }
  }

  if (invalidate) {
    for (auto v : solutionResident) delete v;
    solutionResident.clear();
  }

  // grow resident solutions to be big enough
  for (int i=solutionResident.size(); i < param->num_offset; i++) {
    if (getVerbosity() >= QUDA_DEBUG_VERBOSE) printfQuda("Adding vector %d to solutionsResident\n", i);
    solutionResident.push_back(new cudaColorSpinorField(cudaParam));
  }
  for (int i=0; i < param->num_offset; i++) x[i] = solutionResident[i];
  profileMulti.TPSTOP(QUDA_PROFILE_INIT);

  profileMulti.TPSTART(QUDA_PROFILE_PREAMBLE);

  // Check source norms
  double nb = blas::norm2(*b);
  if (nb==0.0) errorQuda("Source has zero norm");

  if(getVerbosity() >= QUDA_VERBOSE ) {
    double nh_b = blas::norm2(*h_b);
    printfQuda("Source: CPU = %g, CUDA copy = %g\n", nh_b, nb);
  }

  // rescale the source vector to help prevent the onset of underflow
  if (param->solver_normalization == QUDA_SOURCE_NORMALIZATION) {
    blas::ax(1.0/sqrt(nb), *b);
  }

  // backup shifts
  double unscaled_shifts[QUDA_MAX_MULTI_SHIFT];
  for (int i = 0; i < param->num_offset; i++) { unscaled_shifts[i] = param->offset[i]; }

  // rescale
  massRescale(*b, *param, true);
  profileMulti.TPSTOP(QUDA_PROFILE_PREAMBLE);

  DiracMatrix *m, *mSloppy;

  if (param->dslash_type == QUDA_ASQTAD_DSLASH ||
      param->dslash_type == QUDA_STAGGERED_DSLASH) {
    m = new DiracM(dirac);
    mSloppy = new DiracM(diracSloppy);
  } else {
    m = new DiracMdagM(dirac);
    mSloppy = new DiracMdagM(diracSloppy);
  }

  SolverParam solverParam(*param);
  {
    MultiShiftCG cg_m(*m, *mSloppy, solverParam, profileMulti);
    cg_m(x, *b, p, r2_old.get());
  }
  solverParam.updateInvertParam(*param);

  delete m;
  delete mSloppy;

  if (param->compute_true_res) {
    // check each shift has the desired tolerance and use sequential CG to refine
    profileMulti.TPSTART(QUDA_PROFILE_INIT);
    cudaParam.create = QUDA_ZERO_FIELD_CREATE;
    cudaColorSpinorField r(*b, cudaParam);
    profileMulti.TPSTOP(QUDA_PROFILE_INIT);
    QudaInvertParam refineparam = *param;
    refineparam.cuda_prec_sloppy = param->cuda_prec_refinement_sloppy;
    Dirac &dirac = *d;
    Dirac &diracSloppy = *dRefine;

#define REFINE_INCREASING_MASS
#ifdef REFINE_INCREASING_MASS
    for(int i=0; i < param->num_offset; i++) {
#else
    for(int i=param->num_offset-1; i >= 0; i--) {
#endif
      double rsd_hq = param->residual_type & QUDA_HEAVY_QUARK_RESIDUAL ?
	param->true_res_hq_offset[i] : 0;
      double tol_hq = param->residual_type & QUDA_HEAVY_QUARK_RESIDUAL ?
	param->tol_hq_offset[i] : 0;

      /*
	In the case where the shifted systems have zero tolerance
	specified, we refine these systems until either the limit of
	precision is reached (prec_tol) or until the tolerance reaches
	the iterated residual tolerance of the previous multi-shift
	solver (iter_res_offset[i]), which ever is greater.
      */
      const double prec_tol = std::pow(10.,(-2*(int)param->cuda_prec+4)); // implicit refinment limit of 1e-12
      const double iter_tol = (param->iter_res_offset[i] < prec_tol ? prec_tol : (param->iter_res_offset[i] *1.1));
      const double refine_tol = (param->tol_offset[i] == 0.0 ? iter_tol : param->tol_offset[i]);
      // refine if either L2 or heavy quark residual tolerances have not been met, only if desired residual is > 0
      if (param->true_res_offset[i] > refine_tol || rsd_hq > tol_hq) {
	if (getVerbosity() >= QUDA_SUMMARIZE)
	  printfQuda("Refining shift %d: L2 residual %e / %e, heavy quark %e / %e (actual / requested)\n",
		     i, param->true_res_offset[i], param->tol_offset[i], rsd_hq, tol_hq);

        // for staggered the shift is just a change in mass term (FIXME: for twisted mass also)
        if (param->dslash_type == QUDA_ASQTAD_DSLASH ||
            param->dslash_type == QUDA_STAGGERED_DSLASH) {
          dirac.setMass(sqrt(param->offset[i]/4));
          diracSloppy.setMass(sqrt(param->offset[i]/4));
        }

        DiracMatrix *m, *mSloppy;

        if (param->dslash_type == QUDA_ASQTAD_DSLASH ||
            param->dslash_type == QUDA_STAGGERED_DSLASH) {
          m = new DiracM(dirac);
          mSloppy = new DiracM(diracSloppy);
        } else {
          m = new DiracMdagM(dirac);
          mSloppy = new DiracMdagM(diracSloppy);
        }

        // need to curry in the shift if we are not doing staggered
        if (param->dslash_type != QUDA_ASQTAD_DSLASH && param->dslash_type != QUDA_STAGGERED_DSLASH) {
          m->shift = param->offset[i];
          mSloppy->shift = param->offset[i];
        }

        if (false) { // experimenting with Minimum residual extrapolation
                     // only perform MRE using current and previously refined solutions
#ifdef REFINE_INCREASING_MASS
	  const int nRefine = i+1;
#else
	  const int nRefine = param->num_offset - i + 1;
#endif

          std::vector<ColorSpinorField *> q;
          q.resize(nRefine);
          std::vector<ColorSpinorField *> z;
          z.resize(nRefine);
          cudaParam.create = QUDA_NULL_FIELD_CREATE;
          cudaColorSpinorField tmp(cudaParam);

          for (int j = 0; j < nRefine; j++) {
            q[j] = new cudaColorSpinorField(cudaParam);
            z[j] = new cudaColorSpinorField(cudaParam);
          }

          *z[0] = *x[0]; // zero solution already solved
#ifdef REFINE_INCREASING_MASS
	  for (int j=1; j<nRefine; j++) *z[j] = *x[j];
#else
	  for (int j=1; j<nRefine; j++) *z[j] = *x[param->num_offset-j];
#endif

          bool orthogonal = true;
          bool apply_mat = true;
          bool hermitian = true;
	  MinResExt mre(*m, orthogonal, apply_mat, hermitian, profileMulti);
	  blas::copy(tmp, *b);
	  mre(*x[i], tmp, z, q);

	  for(int j=0; j < nRefine; j++) {
	    delete q[j];
	    delete z[j];
	  }
        }

        SolverParam solverParam(refineparam);
        solverParam.iter = 0;
        solverParam.use_init_guess = QUDA_USE_INIT_GUESS_YES;
        solverParam.tol = (param->tol_offset[i] > 0.0 ? param->tol_offset[i] : iter_tol); // set L2 tolerance
        solverParam.tol_hq = param->tol_hq_offset[i];                                     // set heavy quark tolerance
        solverParam.delta = param->reliable_delta_refinement;

        {
          CG cg(*m, *mSloppy, *mSloppy, *mSloppy, solverParam, profileMulti);
          if (i==0)
            cg(*x[i], *b, p[i], r2_old[i]);
          else
            cg(*x[i], *b);
        }

        solverParam.true_res_offset[i] = solverParam.true_res;
        solverParam.true_res_hq_offset[i] = solverParam.true_res_hq;
        solverParam.updateInvertParam(*param,i);

        if (param->dslash_type == QUDA_ASQTAD_DSLASH ||
            param->dslash_type == QUDA_STAGGERED_DSLASH) {
          dirac.setMass(sqrt(param->offset[0]/4)); // restore just in case
          diracSloppy.setMass(sqrt(param->offset[0]/4)); // restore just in case
        }

        delete m;
        delete mSloppy;
      }
    }
  }

  // restore shifts
  for(int i=0; i < param->num_offset; i++) {
    param->offset[i] = unscaled_shifts[i];
  }

  profileMulti.TPSTART(QUDA_PROFILE_D2H);

  if (param->compute_action) {
    Complex action(0);
    for (int i=0; i<param->num_offset; i++) action += param->residue[i] * blas::cDotProduct(*b, *x[i]);
    param->action[0] = action.real();
    param->action[1] = action.imag();
  }

  for(int i=0; i < param->num_offset; i++) {
    if (param->solver_normalization == QUDA_SOURCE_NORMALIZATION) { // rescale the solution
      blas::ax(sqrt(nb), *x[i]);
    }

    if (getVerbosity() >= QUDA_VERBOSE){
      double nx = blas::norm2(*x[i]);
      printfQuda("Solution %d = %g\n", i, nx);
    }

    if (!param->make_resident_solution) *h_x[i] = *x[i];
  }
  profileMulti.TPSTOP(QUDA_PROFILE_D2H);

  profileMulti.TPSTART(QUDA_PROFILE_EPILOGUE);

  if (!param->make_resident_solution) {
    for (auto v: solutionResident) if (v) delete v;
    solutionResident.clear();
  }

  profileMulti.TPSTOP(QUDA_PROFILE_EPILOGUE);

  profileMulti.TPSTART(QUDA_PROFILE_FREE);
  for(int i=0; i < param->num_offset; i++){
    delete h_x[i];
    //if (!param->make_resident_solution) delete x[i];
  }

  delete h_b;
  delete b;

  delete [] hp_x;

  delete d;
  delete dSloppy;
  delete dPre;
  delete dRefine;
  for (auto& pp : p) delete pp;

  profileMulti.TPSTOP(QUDA_PROFILE_FREE);

  popVerbosity();

  // cache is written out even if a long benchmarking job gets interrupted
  saveTuneCache();

  profileMulti.TPSTOP(QUDA_PROFILE_TOTAL);

  profilerStop(__func__);
}

void computeKSLinkQuda(void *fatlink, void *longlink, void *ulink, void *inlink, double *path_coeff, QudaGaugeParam *param)
{
  profileFatLink.TPSTART(QUDA_PROFILE_TOTAL);
  profileFatLink.TPSTART(QUDA_PROFILE_INIT);

  checkGaugeParam(param);

  GaugeFieldParam gParam(*param, fatlink, QUDA_GENERAL_LINKS);
  cpuGaugeField cpuFatLink(gParam);   // create the host fatlink
  gParam.gauge = longlink;
  cpuGaugeField cpuLongLink(gParam);  // create the host longlink
  gParam.gauge = ulink;
  cpuGaugeField cpuUnitarizedLink(gParam);
  gParam.link_type = param->type;
  gParam.gauge = inlink;
  cpuGaugeField cpuInLink(gParam);    // create the host sitelink

  // create the device fields
  gParam.reconstruct = param->reconstruct;
  gParam.setPrecision(param->cuda_prec, true);
  gParam.create = QUDA_NULL_FIELD_CREATE;
  cudaGaugeField *cudaInLink = new cudaGaugeField(gParam);
  profileFatLink.TPSTOP(QUDA_PROFILE_INIT);

  cudaInLink->loadCPUField(cpuInLink, profileFatLink);
  cudaGaugeField *cudaInLinkEx = createExtendedGauge(*cudaInLink, R, profileFatLink);

  profileFatLink.TPSTART(QUDA_PROFILE_FREE);
  delete cudaInLink;
  profileFatLink.TPSTOP(QUDA_PROFILE_FREE);

  gParam.create = QUDA_ZERO_FIELD_CREATE;
  gParam.link_type = QUDA_GENERAL_LINKS;
  gParam.reconstruct = QUDA_RECONSTRUCT_NO;
  gParam.setPrecision(param->cuda_prec, true);
  gParam.ghostExchange = QUDA_GHOST_EXCHANGE_NO;

  if (longlink) {
    profileFatLink.TPSTART(QUDA_PROFILE_INIT);
    cudaGaugeField *cudaLongLink = new cudaGaugeField(gParam);
    profileFatLink.TPSTOP(QUDA_PROFILE_INIT);

    profileFatLink.TPSTART(QUDA_PROFILE_COMPUTE);
    longKSLink(cudaLongLink, *cudaInLinkEx, path_coeff);
    profileFatLink.TPSTOP(QUDA_PROFILE_COMPUTE);

    cudaLongLink->saveCPUField(cpuLongLink, profileFatLink);

    profileFatLink.TPSTART(QUDA_PROFILE_FREE);
    delete cudaLongLink;
    profileFatLink.TPSTOP(QUDA_PROFILE_FREE);
  }

  profileFatLink.TPSTART(QUDA_PROFILE_INIT);
  cudaGaugeField *cudaFatLink = new cudaGaugeField(gParam);
  profileFatLink.TPSTOP(QUDA_PROFILE_INIT);

  profileFatLink.TPSTART(QUDA_PROFILE_COMPUTE);
  fatKSLink(cudaFatLink, *cudaInLinkEx, path_coeff);
  profileFatLink.TPSTOP(QUDA_PROFILE_COMPUTE);

  if (fatlink) cudaFatLink->saveCPUField(cpuFatLink, profileFatLink);

  profileFatLink.TPSTART(QUDA_PROFILE_FREE);
  delete cudaInLinkEx;
  profileFatLink.TPSTOP(QUDA_PROFILE_FREE);

  if (ulink) {
    const double unitarize_eps = 1e-14;
    const double max_error = 1e-10;
    const int reunit_allow_svd = 1;
    const int reunit_svd_only = 0;
    const double svd_rel_error = 1e-6;
    const double svd_abs_error = 1e-6;
    quda::setUnitarizeLinksConstants(unitarize_eps, max_error, reunit_allow_svd, reunit_svd_only, svd_rel_error,
                                     svd_abs_error);

    cudaGaugeField *cudaUnitarizedLink = new cudaGaugeField(gParam);

    profileFatLink.TPSTART(QUDA_PROFILE_COMPUTE);
    *num_failures_h = 0;
    quda::unitarizeLinks(*cudaUnitarizedLink, *cudaFatLink, num_failures_d); // unitarize on the gpu
    if (*num_failures_h > 0)
      errorQuda("Error in unitarization component of the hisq fattening: %d failures", *num_failures_h);
    profileFatLink.TPSTOP(QUDA_PROFILE_COMPUTE);

    cudaUnitarizedLink->saveCPUField(cpuUnitarizedLink, profileFatLink);

    profileFatLink.TPSTART(QUDA_PROFILE_FREE);
    delete cudaUnitarizedLink;
    profileFatLink.TPSTOP(QUDA_PROFILE_FREE);
  }

  profileFatLink.TPSTART(QUDA_PROFILE_FREE);
  delete cudaFatLink;
  profileFatLink.TPSTOP(QUDA_PROFILE_FREE);

  profileFatLink.TPSTOP(QUDA_PROFILE_TOTAL);
}

int computeGaugeForceQuda(void* mom, void* siteLink,  int*** input_path_buf, int* path_length,
			  double* loop_coeff, int num_paths, int max_length, double eb3, QudaGaugeParam* qudaGaugeParam)
{
  profileGaugeForce.TPSTART(QUDA_PROFILE_TOTAL);
  profileGaugeForce.TPSTART(QUDA_PROFILE_INIT);

  checkGaugeParam(qudaGaugeParam);

  GaugeFieldParam gParam(*qudaGaugeParam, siteLink);
  gParam.site_offset = qudaGaugeParam->gauge_offset;
  gParam.site_size = qudaGaugeParam->site_size;
  cpuGaugeField *cpuSiteLink = (!qudaGaugeParam->use_resident_gauge) ? new cpuGaugeField(gParam) : nullptr;

  cudaGaugeField* cudaSiteLink = nullptr;

  if (qudaGaugeParam->use_resident_gauge) {
    if (!gaugePrecise) errorQuda("No resident gauge field to use");
    cudaSiteLink = gaugePrecise;
  } else {
    gParam.create = QUDA_NULL_FIELD_CREATE;
    gParam.reconstruct = qudaGaugeParam->reconstruct;
    gParam.setPrecision(qudaGaugeParam->cuda_prec, true);

    cudaSiteLink = new cudaGaugeField(gParam);
    profileGaugeForce.TPSTOP(QUDA_PROFILE_INIT);

    profileGaugeForce.TPSTART(QUDA_PROFILE_H2D);
    cudaSiteLink->loadCPUField(*cpuSiteLink);
    profileGaugeForce.TPSTOP(QUDA_PROFILE_H2D);

    profileGaugeForce.TPSTART(QUDA_PROFILE_INIT);
  }

  GaugeFieldParam gParamMom(*qudaGaugeParam, mom, QUDA_ASQTAD_MOM_LINKS);
  if (gParamMom.order == QUDA_TIFR_GAUGE_ORDER || gParamMom.order == QUDA_TIFR_PADDED_GAUGE_ORDER)
    gParamMom.reconstruct = QUDA_RECONSTRUCT_NO;
  else
    gParamMom.reconstruct = QUDA_RECONSTRUCT_10;

  gParamMom.site_offset = qudaGaugeParam->mom_offset;
  gParamMom.site_size = qudaGaugeParam->site_size;
  cpuGaugeField* cpuMom = (!qudaGaugeParam->use_resident_mom) ? new cpuGaugeField(gParamMom) : nullptr;

  cudaGaugeField* cudaMom = nullptr;
  if (qudaGaugeParam->use_resident_mom) {
    if (!momResident) errorQuda("No resident momentum field to use");
    cudaMom = momResident;
    if (qudaGaugeParam->overwrite_mom) cudaMom->zero();
    profileGaugeForce.TPSTOP(QUDA_PROFILE_INIT);
  } else {
    gParamMom.create = qudaGaugeParam->overwrite_mom ? QUDA_ZERO_FIELD_CREATE : QUDA_NULL_FIELD_CREATE;
    gParamMom.reconstruct = QUDA_RECONSTRUCT_10;
    gParamMom.link_type = QUDA_ASQTAD_MOM_LINKS;
    gParamMom.setPrecision(qudaGaugeParam->cuda_prec, true);
    gParamMom.create = QUDA_ZERO_FIELD_CREATE;
    cudaMom = new cudaGaugeField(gParamMom);
    profileGaugeForce.TPSTOP(QUDA_PROFILE_INIT);
    if (!qudaGaugeParam->overwrite_mom) {
      profileGaugeForce.TPSTART(QUDA_PROFILE_H2D);
      cudaMom->loadCPUField(*cpuMom);
      profileGaugeForce.TPSTOP(QUDA_PROFILE_H2D);
    }
  }

  cudaGaugeField *cudaGauge = createExtendedGauge(*cudaSiteLink, R, profileGaugeForce);
  // apply / remove phase as appropriate
  if (cudaGauge->StaggeredPhaseApplied()) cudaGauge->removeStaggeredPhase();

  // actually do the computation
  profileGaugeForce.TPSTART(QUDA_PROFILE_COMPUTE);
  if (!forceMonitor()) {
    gaugeForce(*cudaMom, *cudaGauge, eb3, input_path_buf,  path_length, loop_coeff, num_paths, max_length);
  } else {
    // if we are monitoring the force, separate the force computation from the momentum update
    GaugeFieldParam gParam(*cudaMom);
    gParam.create = QUDA_ZERO_FIELD_CREATE;
    GaugeField *force = GaugeField::Create(gParam);
    gaugeForce(*force, *cudaGauge, 1.0, input_path_buf,  path_length, loop_coeff, num_paths, max_length);
    updateMomentum(*cudaMom, eb3, *force, "gauge");
    delete force;
  }
  profileGaugeForce.TPSTOP(QUDA_PROFILE_COMPUTE);

  if (qudaGaugeParam->return_result_mom) {
    profileGaugeForce.TPSTART(QUDA_PROFILE_D2H);
    cudaMom->saveCPUField(*cpuMom);
    profileGaugeForce.TPSTOP(QUDA_PROFILE_D2H);
  }

  profileGaugeForce.TPSTART(QUDA_PROFILE_FREE);
  if (qudaGaugeParam->make_resident_gauge) {
    if (gaugePrecise && gaugePrecise != cudaSiteLink) delete gaugePrecise;
    gaugePrecise = cudaSiteLink;
  } else {
    delete cudaSiteLink;
  }

  if (qudaGaugeParam->make_resident_mom) {
    if (momResident && momResident != cudaMom) delete momResident;
    momResident = cudaMom;
  } else {
    delete cudaMom;
  }

  if (cpuSiteLink) delete cpuSiteLink;
  if (cpuMom) delete cpuMom;

  if (qudaGaugeParam->make_resident_gauge) {
    if (extendedGaugeResident) delete extendedGaugeResident;
    extendedGaugeResident = cudaGauge;
  } else {
    delete cudaGauge;
  }
  profileGaugeForce.TPSTOP(QUDA_PROFILE_FREE);

  profileGaugeForce.TPSTOP(QUDA_PROFILE_TOTAL);
  return 0;
}

void momResidentQuda(void *mom, QudaGaugeParam *param)
{
  profileGaugeForce.TPSTART(QUDA_PROFILE_TOTAL);
  profileGaugeForce.TPSTART(QUDA_PROFILE_INIT);

  checkGaugeParam(param);

  GaugeFieldParam gParamMom(*param, mom, QUDA_ASQTAD_MOM_LINKS);
  if (gParamMom.order == QUDA_TIFR_GAUGE_ORDER || gParamMom.order == QUDA_TIFR_PADDED_GAUGE_ORDER)
    gParamMom.reconstruct = QUDA_RECONSTRUCT_NO;
  else
    gParamMom.reconstruct = QUDA_RECONSTRUCT_10;
  gParamMom.site_offset = param->mom_offset;
  gParamMom.site_size = param->site_size;

  cpuGaugeField cpuMom(gParamMom);

  if (param->make_resident_mom && !param->return_result_mom) {
    if (momResident) delete momResident;

    gParamMom.create = QUDA_NULL_FIELD_CREATE;
    gParamMom.reconstruct = QUDA_RECONSTRUCT_10;
    gParamMom.link_type = QUDA_ASQTAD_MOM_LINKS;
    gParamMom.setPrecision(param->cuda_prec, true);
    gParamMom.create = QUDA_ZERO_FIELD_CREATE;
    momResident = new cudaGaugeField(gParamMom);
  } else if (param->return_result_mom && !param->make_resident_mom) {
    if (!momResident) errorQuda("No resident momentum to return");
  } else {
    errorQuda("Unexpected combination make_resident_mom = %d return_result_mom = %d", param->make_resident_mom,
              param->return_result_mom);
  }

  profileGaugeForce.TPSTOP(QUDA_PROFILE_INIT);

  if (param->make_resident_mom) {
    // we are downloading the momentum from the host
    profileGaugeForce.TPSTART(QUDA_PROFILE_H2D);
    momResident->loadCPUField(cpuMom);
    profileGaugeForce.TPSTOP(QUDA_PROFILE_H2D);
  } else if (param->return_result_mom) {
    // we are uploading the momentum to the host
    profileGaugeForce.TPSTART(QUDA_PROFILE_D2H);
    momResident->saveCPUField(cpuMom);
    profileGaugeForce.TPSTOP(QUDA_PROFILE_D2H);

    profileGaugeForce.TPSTART(QUDA_PROFILE_FREE);
    delete momResident;
    momResident = nullptr;
    profileGaugeForce.TPSTOP(QUDA_PROFILE_FREE);
  }

  profileGaugeForce.TPSTOP(QUDA_PROFILE_TOTAL);
}

void createCloverQuda(QudaInvertParam* invertParam)
{
  profileClover.TPSTART(QUDA_PROFILE_TOTAL);
  if (!cloverPrecise) errorQuda("Clover field not allocated");

  QudaReconstructType recon = (gaugePrecise->Reconstruct() == QUDA_RECONSTRUCT_8) ? QUDA_RECONSTRUCT_12 : gaugePrecise->Reconstruct();
  // for clover we optimize to only send depth 1 halos in y/z/t (FIXME - make work for x, make robust in general)
  int R[4];
  for (int d=0; d<4; d++) R[d] = (d==0 ? 2 : 1) * (redundant_comms || commDimPartitioned(d));
  cudaGaugeField *gauge = extendedGaugeResident ? extendedGaugeResident : createExtendedGauge(*gaugePrecise, R, profileClover, false, recon);

  profileClover.TPSTART(QUDA_PROFILE_INIT);
  // create the Fmunu field
  GaugeFieldParam tensorParam(gaugePrecise->X(), gauge->Precision(), QUDA_RECONSTRUCT_NO, 0, QUDA_TENSOR_GEOMETRY);
  tensorParam.siteSubset = QUDA_FULL_SITE_SUBSET;
  tensorParam.order = QUDA_FLOAT2_GAUGE_ORDER;
  tensorParam.ghostExchange = QUDA_GHOST_EXCHANGE_NO;
  cudaGaugeField Fmunu(tensorParam);
  profileClover.TPSTOP(QUDA_PROFILE_INIT);
  profileClover.TPSTART(QUDA_PROFILE_COMPUTE);
  computeFmunu(Fmunu, *gauge);
  computeClover(*cloverPrecise, Fmunu, invertParam->clover_coeff);
  profileClover.TPSTOP(QUDA_PROFILE_COMPUTE);
  profileClover.TPSTOP(QUDA_PROFILE_TOTAL);

  // FIXME always preserve the extended gauge
  extendedGaugeResident = gauge;
}

void* createGaugeFieldQuda(void* gauge, int geometry, QudaGaugeParam* param)
{
  GaugeFieldParam gParam(*param, gauge, QUDA_GENERAL_LINKS);
  gParam.geometry = static_cast<QudaFieldGeometry>(geometry);
  if (geometry != QUDA_SCALAR_GEOMETRY && geometry != QUDA_VECTOR_GEOMETRY)
    errorQuda("Only scalar and vector geometries are supported\n");

  cpuGaugeField *cpuGauge = nullptr;
  if (gauge) cpuGauge = new cpuGaugeField(gParam);

  gParam.order = QUDA_FLOAT2_GAUGE_ORDER;
  gParam.create = QUDA_ZERO_FIELD_CREATE;
  auto* cudaGauge = new cudaGaugeField(gParam);

  if (gauge) {
    cudaGauge->loadCPUField(*cpuGauge);
    delete cpuGauge;
  }

  return cudaGauge;
}

void saveGaugeFieldQuda(void *gauge, void *inGauge, QudaGaugeParam *param)
{
  auto* cudaGauge = reinterpret_cast<cudaGaugeField*>(inGauge);

  GaugeFieldParam gParam(*param, gauge, QUDA_GENERAL_LINKS);
  gParam.geometry = cudaGauge->Geometry();

  cpuGaugeField cpuGauge(gParam);
  cudaGauge->saveCPUField(cpuGauge);
}

void destroyGaugeFieldQuda(void *gauge)
{
  auto* g = reinterpret_cast<cudaGaugeField*>(gauge);
  delete g;
}

void computeStaggeredForceQuda(void *h_mom, double dt, double delta, void *, void **, QudaGaugeParam *gauge_param,
                               QudaInvertParam *inv_param)
{
  profileStaggeredForce.TPSTART(QUDA_PROFILE_TOTAL);
  profileStaggeredForce.TPSTART(QUDA_PROFILE_INIT);

  GaugeFieldParam gParam(*gauge_param, h_mom, QUDA_ASQTAD_MOM_LINKS);

  // create the host momentum field
  gParam.reconstruct = gauge_param->reconstruct;
  gParam.t_boundary = QUDA_PERIODIC_T;
  cpuGaugeField cpuMom(gParam);

  // create the device momentum field
  gParam.link_type = QUDA_ASQTAD_MOM_LINKS;
  gParam.create = QUDA_ZERO_FIELD_CREATE; // FIXME
  gParam.order = QUDA_FLOAT2_GAUGE_ORDER;
  gParam.reconstruct = QUDA_RECONSTRUCT_10;
  cudaGaugeField *cudaMom = !gauge_param->use_resident_mom ? new cudaGaugeField(gParam) : nullptr;

  // create temporary field for quark-field outer product
  gParam.reconstruct = QUDA_RECONSTRUCT_NO;
  gParam.link_type = QUDA_GENERAL_LINKS;
  gParam.create = QUDA_ZERO_FIELD_CREATE;
  cudaGaugeField cudaForce(gParam);
  GaugeField *cudaForce_[2] = {&cudaForce};

  ColorSpinorParam qParam;
  qParam.location = QUDA_CUDA_FIELD_LOCATION;
  qParam.nColor = 3;
  qParam.nSpin = 1;
  qParam.siteSubset = QUDA_FULL_SITE_SUBSET;
  qParam.siteOrder = QUDA_EVEN_ODD_SITE_ORDER;
  qParam.nDim = 5; // 5 since staggered mrhs
  qParam.pc_type = QUDA_4D_PC;
  qParam.setPrecision(gParam.Precision());
  qParam.pad = 0;
  for(int dir=0; dir<4; ++dir) qParam.x[dir] = gParam.x[dir];
  qParam.x[4] = 1;
  qParam.create = QUDA_NULL_FIELD_CREATE;
  qParam.fieldOrder = QUDA_FLOAT2_FIELD_ORDER;
  qParam.gammaBasis = QUDA_DEGRAND_ROSSI_GAMMA_BASIS;

  profileStaggeredForce.TPSTOP(QUDA_PROFILE_INIT);
  profileStaggeredForce.TPSTART(QUDA_PROFILE_H2D);

  if (gauge_param->use_resident_mom) {
    if (!momResident) errorQuda("Cannot use resident momentum field since none appears resident");
    cudaMom = momResident;
  } else {
    // download the initial momentum (FIXME make an option just to return?)
    cudaMom->loadCPUField(cpuMom);
  }

  // resident gauge field is required
  if (!gauge_param->use_resident_gauge || !gaugePrecise)
    errorQuda("Resident gauge field is required");

  if (!gaugePrecise->StaggeredPhaseApplied()) {
    errorQuda("Gauge field requires the staggered phase factors to be applied");
  }

  // check if staggered phase is the desired one
  if (gauge_param->staggered_phase_type != gaugePrecise->StaggeredPhase()) {
    errorQuda("Requested staggered phase %d, but found %d\n",
              gauge_param->staggered_phase_type, gaugePrecise->StaggeredPhase());
  }

  profileStaggeredForce.TPSTOP(QUDA_PROFILE_H2D);
  profileStaggeredForce.TPSTART(QUDA_PROFILE_INIT);

  const int nvector = inv_param->num_offset;
  std::vector<ColorSpinorField*> X(nvector);
  for ( int i=0; i<nvector; i++) X[i] = ColorSpinorField::Create(qParam);

  if (inv_param->use_resident_solution) {
    if (solutionResident.size() < (unsigned int)nvector)
      errorQuda("solutionResident.size() %lu does not match number of shifts %d",
		solutionResident.size(), nvector);
  }

  // create the staggered operator
  DiracParam diracParam;
  bool pc_solve = (inv_param->solve_type == QUDA_DIRECT_PC_SOLVE) ||
    (inv_param->solve_type == QUDA_NORMOP_PC_SOLVE);
  if (!pc_solve)
    errorQuda("Preconditioned solve type required not %d\n", inv_param->solve_type);
  setDiracParam(diracParam, inv_param, pc_solve);
  Dirac *dirac = Dirac::create(diracParam);

  profileStaggeredForce.TPSTOP(QUDA_PROFILE_INIT);
  profileStaggeredForce.TPSTART(QUDA_PROFILE_PREAMBLE);

  for (int i=0; i<nvector; i++) {
    ColorSpinorField &x = *(X[i]);

    if (inv_param->use_resident_solution) x.Even() = *(solutionResident[i]);
    else errorQuda("%s requires resident solution", __func__);

    // set the odd solution component
    dirac->Dslash(x.Odd(), x.Even(), QUDA_ODD_PARITY);
  }

  profileStaggeredForce.TPSTOP(QUDA_PROFILE_PREAMBLE);
  profileStaggeredForce.TPSTART(QUDA_PROFILE_FREE);

#if 0
  if (inv_param->use_resident_solution) {
    for (auto v : solutionResident) if (v) delete solutionResident[i];
    solutionResident.clear();
  }
#endif
  delete dirac;

  profileStaggeredForce.TPSTOP(QUDA_PROFILE_FREE);
  profileStaggeredForce.TPSTART(QUDA_PROFILE_COMPUTE);

  // compute quark-field outer product
  for (int i=0; i<nvector; i++) {
    ColorSpinorField &x = *(X[i]);
    // second component is zero since we have no three hop term
    double coeff[2] = {inv_param->residue[i], 0.0};

    // Operate on even-parity sites
    computeStaggeredOprod(cudaForce_, x, coeff, 1);
  }

  // mom += delta * [U * force]TA
  applyU(cudaForce, *gaugePrecise);
  updateMomentum(*cudaMom, dt * delta, cudaForce, "staggered");
  qudaDeviceSynchronize();

  profileStaggeredForce.TPSTOP(QUDA_PROFILE_COMPUTE);
  profileStaggeredForce.TPSTART(QUDA_PROFILE_D2H);

  if (gauge_param->return_result_mom) {
    // copy the momentum field back to the host
    cudaMom->saveCPUField(cpuMom);
  }

  if (gauge_param->make_resident_mom) {
    // make the momentum field resident
    momResident = cudaMom;
  } else {
    delete cudaMom;
  }

  profileStaggeredForce.TPSTOP(QUDA_PROFILE_D2H);
  profileStaggeredForce.TPSTART(QUDA_PROFILE_FREE);

  for (int i=0; i<nvector; i++) delete X[i];

  profileStaggeredForce.TPSTOP(QUDA_PROFILE_FREE);
  profileStaggeredForce.TPSTOP(QUDA_PROFILE_TOTAL);
}

void computeHISQForceQuda(void* const milc_momentum,
                          double dt,
                          const double level2_coeff[6],
                          const double fat7_coeff[6],
                          const void* const w_link,
                          const void* const v_link,
                          const void* const u_link,
                          void **fermion,
                          int num_terms,
                          int num_naik_terms,
                          double **coeff,
                          QudaGaugeParam* gParam)
{
  using namespace quda;
  using namespace quda::fermion_force;
  profileHISQForce.TPSTART(QUDA_PROFILE_TOTAL);
  if (gParam->gauge_order != QUDA_MILC_GAUGE_ORDER) errorQuda("Unsupported input field order %d", gParam->gauge_order);

  checkGaugeParam(gParam);

  profileHISQForce.TPSTART(QUDA_PROFILE_INIT);

  // create the device outer-product field
  GaugeFieldParam oParam(*gParam, nullptr, QUDA_GENERAL_LINKS);
  oParam.nFace = 0;
  oParam.create = QUDA_ZERO_FIELD_CREATE;
  oParam.order = QUDA_FLOAT2_GAUGE_ORDER;
  cudaGaugeField *stapleOprod = new cudaGaugeField(oParam);
  cudaGaugeField *oneLinkOprod = new cudaGaugeField(oParam);
  cudaGaugeField *naikOprod = new cudaGaugeField(oParam);

  {
    // default settings for the unitarization
    const double unitarize_eps = 1e-14;
    const double hisq_force_filter = 5e-5;
    const double max_det_error = 1e-10;
    const bool   allow_svd = true;
    const bool   svd_only = false;
    const double svd_rel_err = 1e-8;
    const double svd_abs_err = 1e-8;

    setUnitarizeForceConstants(unitarize_eps, hisq_force_filter, max_det_error, allow_svd, svd_only, svd_rel_err, svd_abs_err);
  }

  double act_path_coeff[6] = {0,1,level2_coeff[2],level2_coeff[3],level2_coeff[4],level2_coeff[5]};
  // You have to look at the MILC routine to understand the following
  // Basically, I have already absorbed the one-link coefficient

  GaugeFieldParam param(*gParam, milc_momentum, QUDA_ASQTAD_MOM_LINKS);
  //param.nFace = 0;
  param.order  = QUDA_MILC_GAUGE_ORDER;
  param.reconstruct = QUDA_RECONSTRUCT_10;
  param.ghostExchange =  QUDA_GHOST_EXCHANGE_NO;
  cpuGaugeField* cpuMom = (!gParam->use_resident_mom) ? new cpuGaugeField(param) : nullptr;

  param.link_type = QUDA_GENERAL_LINKS;
  param.reconstruct = QUDA_RECONSTRUCT_NO;
  param.gauge = (void*)w_link;
  cpuGaugeField cpuWLink(param);
  param.gauge = (void*)v_link;
  cpuGaugeField cpuVLink(param);
  param.gauge = (void*)u_link;
  cpuGaugeField cpuULink(param);

  param.create = QUDA_ZERO_FIELD_CREATE;
  param.order  = QUDA_FLOAT2_GAUGE_ORDER;
  param.link_type = QUDA_ASQTAD_MOM_LINKS;
  param.reconstruct = QUDA_RECONSTRUCT_10;
  GaugeFieldParam momParam(param);

  param.create = QUDA_ZERO_FIELD_CREATE;
  param.link_type = QUDA_GENERAL_LINKS;
  param.setPrecision(gParam->cpu_prec, true);

  int R[4] = { 2*comm_dim_partitioned(0), 2*comm_dim_partitioned(1), 2*comm_dim_partitioned(2), 2*comm_dim_partitioned(3) };
  for (int dir=0; dir<4; ++dir) {
    param.x[dir] += 2*R[dir];
    param.r[dir] = R[dir];
  }

  param.reconstruct = QUDA_RECONSTRUCT_NO;
  param.create = QUDA_ZERO_FIELD_CREATE;
  param.setPrecision(gParam->cpu_prec);
  param.ghostExchange = QUDA_GHOST_EXCHANGE_EXTENDED;

  profileHISQForce.TPSTOP(QUDA_PROFILE_INIT);

  { // do outer-product computation
    ColorSpinorParam qParam;
    qParam.nColor = 3;
    qParam.nSpin = 1;
    qParam.siteSubset = QUDA_FULL_SITE_SUBSET;
    qParam.siteOrder = QUDA_EVEN_ODD_SITE_ORDER;
    qParam.nDim = 4;
    qParam.pc_type = QUDA_4D_PC;
    qParam.setPrecision(oParam.Precision());
    qParam.pad = 0;
    for (int dir=0; dir<4; ++dir) qParam.x[dir] = oParam.x[dir];

    // create the device quark field
    qParam.create = QUDA_NULL_FIELD_CREATE;
    qParam.fieldOrder = QUDA_FLOAT2_FIELD_ORDER;
    cudaColorSpinorField cudaQuark(qParam);

    // create the host quark field
    qParam.create = QUDA_REFERENCE_FIELD_CREATE;
    qParam.fieldOrder = QUDA_SPACE_COLOR_SPIN_FIELD_ORDER;
    qParam.v = fermion[0];

    { // regular terms
      GaugeField *oprod[2] = {stapleOprod, naikOprod};

      // loop over different quark fields
      for(int i=0; i<num_terms; ++i){

        // Wrap the MILC quark field
        profileHISQForce.TPSTART(QUDA_PROFILE_INIT);
        qParam.v = fermion[i];
        cpuColorSpinorField cpuQuark(qParam); // create host quark field
        profileHISQForce.TPSTOP(QUDA_PROFILE_INIT);

        profileHISQForce.TPSTART(QUDA_PROFILE_H2D);
        cudaQuark = cpuQuark;
        profileHISQForce.TPSTOP(QUDA_PROFILE_H2D);

        profileHISQForce.TPSTART(QUDA_PROFILE_COMPUTE);
        computeStaggeredOprod(oprod, cudaQuark, coeff[i], 3);
        profileHISQForce.TPSTOP(QUDA_PROFILE_COMPUTE);
      }
    }

    { // naik terms
      oneLinkOprod->copy(*stapleOprod);
      ax(level2_coeff[0], *oneLinkOprod);
      GaugeField *oprod[2] = {oneLinkOprod, naikOprod};

      // loop over different quark fields
      for(int i=0; i<num_naik_terms; ++i){

        // Wrap the MILC quark field
        profileHISQForce.TPSTART(QUDA_PROFILE_INIT);
        qParam.v = fermion[i + num_terms - num_naik_terms];
        cpuColorSpinorField cpuQuark(qParam); // create host quark field
        profileHISQForce.TPSTOP(QUDA_PROFILE_INIT);

        profileHISQForce.TPSTART(QUDA_PROFILE_H2D);
        cudaQuark = cpuQuark;
        profileHISQForce.TPSTOP(QUDA_PROFILE_H2D);

        profileHISQForce.TPSTART(QUDA_PROFILE_COMPUTE);
        computeStaggeredOprod(oprod, cudaQuark, coeff[i + num_terms], 3);
        profileHISQForce.TPSTOP(QUDA_PROFILE_COMPUTE);
      }
    }
  }

  profileHISQForce.TPSTART(QUDA_PROFILE_INIT);
  cudaGaugeField* cudaInForce = new cudaGaugeField(param);
  copyExtendedGauge(*cudaInForce, *stapleOprod, QUDA_CUDA_FIELD_LOCATION);
  delete stapleOprod;

  cudaGaugeField* cudaOutForce = new cudaGaugeField(param);
  copyExtendedGauge(*cudaOutForce, *oneLinkOprod, QUDA_CUDA_FIELD_LOCATION);
  delete oneLinkOprod;

  cudaGaugeField* cudaGauge = new cudaGaugeField(param);
  profileHISQForce.TPSTOP(QUDA_PROFILE_INIT);

  cudaGauge->loadCPUField(cpuWLink, profileHISQForce);

  cudaInForce->exchangeExtendedGhost(R,profileHISQForce,true);
  cudaGauge->exchangeExtendedGhost(R,profileHISQForce,true);
  cudaOutForce->exchangeExtendedGhost(R,profileHISQForce,true);

  profileHISQForce.TPSTART(QUDA_PROFILE_COMPUTE);
  hisqStaplesForce(*cudaOutForce, *cudaInForce, *cudaGauge, act_path_coeff);
  profileHISQForce.TPSTOP(QUDA_PROFILE_COMPUTE);

  // Load naik outer product
  copyExtendedGauge(*cudaInForce, *naikOprod, QUDA_CUDA_FIELD_LOCATION);
  cudaInForce->exchangeExtendedGhost(R,profileHISQForce,true);
  delete naikOprod;

  // Compute Naik three-link term
  profileHISQForce.TPSTART(QUDA_PROFILE_COMPUTE);
  hisqLongLinkForce(*cudaOutForce, *cudaInForce, *cudaGauge, act_path_coeff[1]);
  profileHISQForce.TPSTOP(QUDA_PROFILE_COMPUTE);

  cudaOutForce->exchangeExtendedGhost(R,profileHISQForce,true);

  // load v-link
  cudaGauge->loadCPUField(cpuVLink, profileHISQForce);
  cudaGauge->exchangeExtendedGhost(R,profileHISQForce,true);

  profileHISQForce.TPSTART(QUDA_PROFILE_COMPUTE);
  *num_failures_h = 0;
  unitarizeForce(*cudaInForce, *cudaOutForce, *cudaGauge, num_failures_d);
  profileHISQForce.TPSTOP(QUDA_PROFILE_COMPUTE);

  if (*num_failures_h>0) errorQuda("Error in the unitarization component of the hisq fermion force: %d failures\n", *num_failures_h);

  qudaMemset((void **)(cudaOutForce->Gauge_p()), 0, cudaOutForce->Bytes());

  // read in u-link
  cudaGauge->loadCPUField(cpuULink, profileHISQForce);
  cudaGauge->exchangeExtendedGhost(R,profileHISQForce,true);

  // Compute Fat7-staple term
  profileHISQForce.TPSTART(QUDA_PROFILE_COMPUTE);
  hisqStaplesForce(*cudaOutForce, *cudaInForce, *cudaGauge, fat7_coeff);
  profileHISQForce.TPSTOP(QUDA_PROFILE_COMPUTE);

  delete cudaInForce;
  cudaGaugeField* cudaMom = new cudaGaugeField(momParam);

  profileHISQForce.TPSTART(QUDA_PROFILE_COMPUTE);
  hisqCompleteForce(*cudaOutForce, *cudaGauge);
  profileHISQForce.TPSTOP(QUDA_PROFILE_COMPUTE);

  if (gParam->use_resident_mom) {
    if (!momResident) errorQuda("No resident momentum field to use");
    updateMomentum(*momResident, dt, *cudaOutForce, "hisq");
  } else {
    updateMomentum(*cudaMom, dt, *cudaOutForce, "hisq");
  }

  if (gParam->return_result_mom) {
    // Close the paths, make anti-hermitian, and store in compressed format
    if (gParam->return_result_mom) cudaMom->saveCPUField(*cpuMom, profileHISQForce);
  }

  profileHISQForce.TPSTART(QUDA_PROFILE_FREE);

  if (cpuMom) delete cpuMom;

  if (!gParam->make_resident_mom) {
    delete momResident;
    momResident = nullptr;
  }
  if (cudaMom) delete cudaMom;
  delete cudaOutForce;
  delete cudaGauge;
  profileHISQForce.TPSTOP(QUDA_PROFILE_FREE);

  profileHISQForce.TPSTOP(QUDA_PROFILE_TOTAL);
}

void computeCloverForceQuda(void *h_mom, double dt, void **h_x, void **, double *coeff, double kappa2, double ck,
                            int nvector, double multiplicity, void *, QudaGaugeParam *gauge_param,
                            QudaInvertParam *inv_param)
{
  using namespace quda;
  profileCloverForce.TPSTART(QUDA_PROFILE_TOTAL);
  profileCloverForce.TPSTART(QUDA_PROFILE_INIT);

  checkGaugeParam(gauge_param);
  if (!gaugePrecise) errorQuda("No resident gauge field");

  GaugeFieldParam fParam(*gauge_param, h_mom, QUDA_ASQTAD_MOM_LINKS);
  // create the host momentum field
  fParam.reconstruct = QUDA_RECONSTRUCT_10;
  fParam.order = gauge_param->gauge_order;
  cpuGaugeField cpuMom(fParam);

  // create the device momentum field
  fParam.create = QUDA_ZERO_FIELD_CREATE;
  fParam.order = QUDA_FLOAT2_GAUGE_ORDER;
  cudaGaugeField cudaMom(fParam);

  // create the device force field
  fParam.link_type = QUDA_GENERAL_LINKS;
  fParam.create = QUDA_ZERO_FIELD_CREATE;
  fParam.order = QUDA_FLOAT2_GAUGE_ORDER;
  fParam.reconstruct = QUDA_RECONSTRUCT_NO;
  cudaGaugeField cudaForce(fParam);

  ColorSpinorParam qParam;
  qParam.location = QUDA_CUDA_FIELD_LOCATION;
  qParam.nColor = 3;
  qParam.nSpin = 4;
  qParam.siteSubset = QUDA_FULL_SITE_SUBSET;
  qParam.siteOrder = QUDA_EVEN_ODD_SITE_ORDER;
  qParam.nDim = 4;
  qParam.setPrecision(fParam.Precision());
  qParam.pad = 0;
  for(int dir=0; dir<4; ++dir) qParam.x[dir] = fParam.x[dir];

  // create the device quark field
  qParam.create = QUDA_NULL_FIELD_CREATE;
  qParam.fieldOrder = QUDA_FLOAT2_FIELD_ORDER;
  qParam.gammaBasis = QUDA_UKQCD_GAMMA_BASIS;

  std::vector<ColorSpinorField*> quarkX, quarkP;
  for (int i=0; i<nvector; i++) {
    quarkX.push_back(ColorSpinorField::Create(qParam));
    quarkP.push_back(ColorSpinorField::Create(qParam));
  }

  qParam.siteSubset = QUDA_PARITY_SITE_SUBSET;
  qParam.x[0] /= 2;
  cudaColorSpinorField tmp(qParam);

  // create the host quark field
  qParam.create = QUDA_REFERENCE_FIELD_CREATE;
  qParam.fieldOrder = QUDA_SPACE_SPIN_COLOR_FIELD_ORDER;
  qParam.gammaBasis = QUDA_DEGRAND_ROSSI_GAMMA_BASIS; // need expose this to interface

  bool pc_solve = (inv_param->solve_type == QUDA_DIRECT_PC_SOLVE) ||
    (inv_param->solve_type == QUDA_NORMOP_PC_SOLVE);
  DiracParam diracParam;
  setDiracParam(diracParam, inv_param, pc_solve);
  diracParam.tmp1 = &tmp; // use as temporary for dirac->M
  Dirac *dirac = Dirac::create(diracParam);

  if (inv_param->use_resident_solution) {
    if (solutionResident.size() < (unsigned int)nvector)
      errorQuda("solutionResident.size() %lu does not match number of shifts %d",
		solutionResident.size(), nvector);
  }

  cudaGaugeField &gaugeEx = *extendedGaugeResident;

  // create oprod and trace fields
  fParam.geometry = QUDA_TENSOR_GEOMETRY;
  cudaGaugeField oprod(fParam);

  profileCloverForce.TPSTOP(QUDA_PROFILE_INIT);
  profileCloverForce.TPSTART(QUDA_PROFILE_COMPUTE);

  std::vector<double> force_coeff(nvector);
  // loop over different quark fields
  for(int i=0; i<nvector; i++){
    ColorSpinorField &x = *(quarkX[i]);
    ColorSpinorField &p = *(quarkP[i]);

    if (!inv_param->use_resident_solution) {
      // for downloading x_e
      qParam.siteSubset = QUDA_PARITY_SITE_SUBSET;
      qParam.x[0] /= 2;

      // Wrap the even-parity MILC quark field
      profileCloverForce.TPSTOP(QUDA_PROFILE_COMPUTE);
      profileCloverForce.TPSTART(QUDA_PROFILE_INIT);
      qParam.v = h_x[i];
      cpuColorSpinorField cpuQuarkX(qParam); // create host quark field
      profileCloverForce.TPSTOP(QUDA_PROFILE_INIT);

      profileCloverForce.TPSTART(QUDA_PROFILE_H2D);
      x.Even() = cpuQuarkX;
      profileCloverForce.TPSTOP(QUDA_PROFILE_H2D);

      profileCloverForce.TPSTART(QUDA_PROFILE_COMPUTE);
      gamma5(x.Even(), x.Even());
    } else {
      x.Even() = *(solutionResident[i]);
    }

    dirac->Dslash(x.Odd(), x.Even(), QUDA_ODD_PARITY);
    dirac->M(p.Even(), x.Even());
    dirac->Dagger(QUDA_DAG_YES);
    dirac->Dslash(p.Odd(), p.Even(), QUDA_ODD_PARITY);
    dirac->Dagger(QUDA_DAG_NO);

    gamma5(x, x);
    gamma5(p, p);

    force_coeff[i] = 2.0*dt*coeff[i]*kappa2;
  }

  computeCloverForce(cudaForce, *gaugePrecise, quarkX, quarkP, force_coeff);

  // In double precision the clover derivative is faster with no reconstruct
  cudaGaugeField *u = &gaugeEx;
  if (gaugeEx.Reconstruct() == QUDA_RECONSTRUCT_12 && gaugeEx.Precision() == QUDA_DOUBLE_PRECISION) {
    GaugeFieldParam param(gaugeEx);
    param.reconstruct = QUDA_RECONSTRUCT_NO;
    u = new cudaGaugeField(param);
    u -> copy(gaugeEx);
  }

  computeCloverSigmaTrace(oprod, *cloverPrecise, 2.0*ck*multiplicity*dt);

  /* Now the U dA/dU terms */
  std::vector< std::vector<double> > ferm_epsilon(nvector);
  for (int shift = 0; shift < nvector; shift++) {
    ferm_epsilon[shift].reserve(2);
    ferm_epsilon[shift][0] = 2.0*ck*coeff[shift]*dt;
    ferm_epsilon[shift][1] = -kappa2 * 2.0*ck*coeff[shift]*dt;
  }

  computeCloverSigmaOprod(oprod, quarkX, quarkP, ferm_epsilon);

  cudaGaugeField *oprodEx = createExtendedGauge(oprod, R, profileCloverForce);

  profileCloverForce.TPSTART(QUDA_PROFILE_COMPUTE);

  cloverDerivative(cudaForce, *u, *oprodEx, 1.0, QUDA_ODD_PARITY);
  cloverDerivative(cudaForce, *u, *oprodEx, 1.0, QUDA_EVEN_PARITY);

  if (u != &gaugeEx) delete u;

  updateMomentum(cudaMom, -1.0, cudaForce, "clover");
  profileCloverForce.TPSTOP(QUDA_PROFILE_COMPUTE);

  // copy the outer product field back to the host
  profileCloverForce.TPSTART(QUDA_PROFILE_D2H);
  cudaMom.saveCPUField(cpuMom);
  profileCloverForce.TPSTOP(QUDA_PROFILE_D2H);

  profileCloverForce.TPSTART(QUDA_PROFILE_FREE);

  for (int i=0; i<nvector; i++) {
    delete quarkX[i];
    delete quarkP[i];
  }

#if 0
  if (inv_param->use_resident_solution) {
    for (auto v : solutionResident) if (v) delete v;
    solutionResident.clear();
  }
#endif
  delete dirac;
  profileCloverForce.TPSTOP(QUDA_PROFILE_FREE);

  profileCloverForce.TPSTOP(QUDA_PROFILE_TOTAL);
}

void updateGaugeFieldQuda(void* gauge,
			  void* momentum,
			  double dt,
			  int conj_mom,
			  int exact,
			  QudaGaugeParam* param)
{
  profileGaugeUpdate.TPSTART(QUDA_PROFILE_TOTAL);

  checkGaugeParam(param);

  profileGaugeUpdate.TPSTART(QUDA_PROFILE_INIT);

  // create the host fields
  GaugeFieldParam gParam(*param, gauge, QUDA_SU3_LINKS);
  gParam.site_offset = param->gauge_offset;
  gParam.site_size = param->site_size;
  bool need_cpu = !param->use_resident_gauge || param->return_result_gauge;
  cpuGaugeField *cpuGauge = need_cpu ? new cpuGaugeField(gParam) : nullptr;

  GaugeFieldParam gParamMom(*param, momentum);
  gParamMom.reconstruct = (gParamMom.order == QUDA_TIFR_GAUGE_ORDER || gParamMom.order == QUDA_TIFR_PADDED_GAUGE_ORDER) ?
   QUDA_RECONSTRUCT_NO : QUDA_RECONSTRUCT_10;
  gParamMom.link_type = QUDA_ASQTAD_MOM_LINKS;
  gParamMom.site_offset = param->mom_offset;
  gParamMom.site_size = param->site_size;
  cpuGaugeField *cpuMom = !param->use_resident_mom ? new cpuGaugeField(gParamMom) : nullptr;

  // create the device fields
  gParam.create = QUDA_NULL_FIELD_CREATE;
  gParam.order = QUDA_FLOAT2_GAUGE_ORDER;
  gParam.link_type = QUDA_ASQTAD_MOM_LINKS;
  gParam.reconstruct = QUDA_RECONSTRUCT_10;
  gParam.ghostExchange = QUDA_GHOST_EXCHANGE_NO;
  gParam.pad = 0;
  cudaGaugeField *cudaMom = !param->use_resident_mom ? new cudaGaugeField(gParam) : nullptr;

  gParam.link_type = QUDA_SU3_LINKS;
  gParam.reconstruct = param->reconstruct;
  cudaGaugeField *cudaInGauge = !param->use_resident_gauge ? new cudaGaugeField(gParam) : nullptr;
  auto *cudaOutGauge = new cudaGaugeField(gParam);

  profileGaugeUpdate.TPSTOP(QUDA_PROFILE_INIT);

  profileGaugeUpdate.TPSTART(QUDA_PROFILE_H2D);

  if (!param->use_resident_gauge) {   // load fields onto the device
    cudaInGauge->loadCPUField(*cpuGauge);
  } else { // or use resident fields already present
    if (!gaugePrecise) errorQuda("No resident gauge field allocated");
    cudaInGauge = gaugePrecise;
    gaugePrecise = nullptr;
  }

  if (!param->use_resident_mom) {
    cudaMom->loadCPUField(*cpuMom);
  } else {
    if (!momResident) errorQuda("No resident mom field allocated");
    cudaMom = momResident;
    momResident = nullptr;
  }

  profileGaugeUpdate.TPSTOP(QUDA_PROFILE_H2D);

  // perform the update
  profileGaugeUpdate.TPSTART(QUDA_PROFILE_COMPUTE);
  updateGaugeField(*cudaOutGauge, dt, *cudaInGauge, *cudaMom,
      (bool)conj_mom, (bool)exact);
  profileGaugeUpdate.TPSTOP(QUDA_PROFILE_COMPUTE);

  if (param->return_result_gauge) {
    // copy the gauge field back to the host
    profileGaugeUpdate.TPSTART(QUDA_PROFILE_D2H);
    cudaOutGauge->saveCPUField(*cpuGauge);
    profileGaugeUpdate.TPSTOP(QUDA_PROFILE_D2H);
  }

  profileGaugeUpdate.TPSTART(QUDA_PROFILE_FREE);
  if (param->make_resident_gauge) {
    if (gaugePrecise != nullptr) delete gaugePrecise;
    gaugePrecise = cudaOutGauge;
  } else {
    delete cudaOutGauge;
  }

  if (param->make_resident_mom) {
    if (momResident != nullptr && momResident != cudaMom) delete momResident;
    momResident = cudaMom;
  } else {
    delete cudaMom;
  }

  delete cudaInGauge;
  if (cpuMom) delete cpuMom;
  if (cpuGauge) delete cpuGauge;

  profileGaugeUpdate.TPSTOP(QUDA_PROFILE_FREE);
  profileGaugeUpdate.TPSTOP(QUDA_PROFILE_TOTAL);
}

 void projectSU3Quda(void *gauge_h, double tol, QudaGaugeParam *param) {
   profileProject.TPSTART(QUDA_PROFILE_TOTAL);

   profileProject.TPSTART(QUDA_PROFILE_INIT);
   checkGaugeParam(param);

   // create the gauge field
   GaugeFieldParam gParam(*param, gauge_h, QUDA_GENERAL_LINKS);
   gParam.site_offset = param->gauge_offset;
   gParam.site_size = param->site_size;
   bool need_cpu = !param->use_resident_gauge || param->return_result_gauge;
   cpuGaugeField *cpuGauge = need_cpu ? new cpuGaugeField(gParam) : nullptr;

   // create the device fields
   gParam.create = QUDA_NULL_FIELD_CREATE;
   gParam.order = QUDA_FLOAT2_GAUGE_ORDER;
   gParam.reconstruct = param->reconstruct;
   cudaGaugeField *cudaGauge = !param->use_resident_gauge ? new cudaGaugeField(gParam) : nullptr;
   profileProject.TPSTOP(QUDA_PROFILE_INIT);

   if (param->use_resident_gauge) {
     if (!gaugePrecise) errorQuda("No resident gauge field to use");
     cudaGauge = gaugePrecise;
     gaugePrecise = nullptr;
   } else {
     profileProject.TPSTART(QUDA_PROFILE_H2D);
     cudaGauge->loadCPUField(*cpuGauge);
     profileProject.TPSTOP(QUDA_PROFILE_H2D);
   }

   profileProject.TPSTART(QUDA_PROFILE_COMPUTE);
   *num_failures_h = 0;

   // project onto SU(3)
   if (cudaGauge->StaggeredPhaseApplied()) cudaGauge->removeStaggeredPhase();
   projectSU3(*cudaGauge, tol, num_failures_d);
   if (!cudaGauge->StaggeredPhaseApplied() && param->staggered_phase_applied) cudaGauge->applyStaggeredPhase();

   profileProject.TPSTOP(QUDA_PROFILE_COMPUTE);

   if(*num_failures_h>0)
     errorQuda("Error in the SU(3) unitarization: %d failures\n", *num_failures_h);

   profileProject.TPSTART(QUDA_PROFILE_D2H);
   if (param->return_result_gauge) cudaGauge->saveCPUField(*cpuGauge);
   profileProject.TPSTOP(QUDA_PROFILE_D2H);

   if (param->make_resident_gauge) {
     if (gaugePrecise != nullptr && cudaGauge != gaugePrecise) delete gaugePrecise;
     gaugePrecise = cudaGauge;
   } else {
     delete cudaGauge;
   }

   profileProject.TPSTART(QUDA_PROFILE_FREE);
   if (cpuGauge) delete cpuGauge;
   profileProject.TPSTOP(QUDA_PROFILE_FREE);

   profileProject.TPSTOP(QUDA_PROFILE_TOTAL);
 }

 void staggeredPhaseQuda(void *gauge_h, QudaGaugeParam *param) {
   profilePhase.TPSTART(QUDA_PROFILE_TOTAL);

   profilePhase.TPSTART(QUDA_PROFILE_INIT);
   checkGaugeParam(param);

   // create the gauge field
   GaugeFieldParam gParam(*param, gauge_h, QUDA_GENERAL_LINKS);
   bool need_cpu = !param->use_resident_gauge || param->return_result_gauge;
   cpuGaugeField *cpuGauge = need_cpu ? new cpuGaugeField(gParam) : nullptr;

   // create the device fields
   gParam.create = QUDA_NULL_FIELD_CREATE;
   gParam.order = QUDA_FLOAT2_GAUGE_ORDER;
   gParam.reconstruct = param->reconstruct;
   cudaGaugeField *cudaGauge = !param->use_resident_gauge ? new cudaGaugeField(gParam) : nullptr;
   profilePhase.TPSTOP(QUDA_PROFILE_INIT);

   if (param->use_resident_gauge) {
     if (!gaugePrecise) errorQuda("No resident gauge field to use");
     cudaGauge = gaugePrecise;
   } else {
     profilePhase.TPSTART(QUDA_PROFILE_H2D);
     cudaGauge->loadCPUField(*cpuGauge);
     profilePhase.TPSTOP(QUDA_PROFILE_H2D);
   }

   profilePhase.TPSTART(QUDA_PROFILE_COMPUTE);
   *num_failures_h = 0;

   // apply / remove phase as appropriate
   if (!cudaGauge->StaggeredPhaseApplied()) cudaGauge->applyStaggeredPhase();
   else cudaGauge->removeStaggeredPhase();

   profilePhase.TPSTOP(QUDA_PROFILE_COMPUTE);

   profilePhase.TPSTART(QUDA_PROFILE_D2H);
   if (param->return_result_gauge) cudaGauge->saveCPUField(*cpuGauge);
   profilePhase.TPSTOP(QUDA_PROFILE_D2H);

   if (param->make_resident_gauge) {
     if (gaugePrecise != nullptr && cudaGauge != gaugePrecise) delete gaugePrecise;
     gaugePrecise = cudaGauge;
   } else {
     delete cudaGauge;
   }

   profilePhase.TPSTART(QUDA_PROFILE_FREE);
   if (cpuGauge) delete cpuGauge;
   profilePhase.TPSTOP(QUDA_PROFILE_FREE);

   profilePhase.TPSTOP(QUDA_PROFILE_TOTAL);
 }

// evaluate the momentum action
double momActionQuda(void* momentum, QudaGaugeParam* param)
{
  profileMomAction.TPSTART(QUDA_PROFILE_TOTAL);

  profileMomAction.TPSTART(QUDA_PROFILE_INIT);
  checkGaugeParam(param);

  // create the momentum fields
  GaugeFieldParam gParam(*param, momentum, QUDA_ASQTAD_MOM_LINKS);
  gParam.reconstruct = (gParam.order == QUDA_TIFR_GAUGE_ORDER || gParam.order == QUDA_TIFR_PADDED_GAUGE_ORDER) ?
    QUDA_RECONSTRUCT_NO : QUDA_RECONSTRUCT_10;
  gParam.site_offset = param->mom_offset;
  gParam.site_size = param->site_size;

  cpuGaugeField *cpuMom = !param->use_resident_mom ? new cpuGaugeField(gParam) : nullptr;

  // create the device fields
  gParam.create = QUDA_NULL_FIELD_CREATE;
  gParam.reconstruct = QUDA_RECONSTRUCT_10;
  gParam.setPrecision(param->cuda_prec, true);

  cudaGaugeField *cudaMom = !param->use_resident_mom ? new cudaGaugeField(gParam) : nullptr;

  profileMomAction.TPSTOP(QUDA_PROFILE_INIT);

  profileMomAction.TPSTART(QUDA_PROFILE_H2D);
  if (!param->use_resident_mom) {
    cudaMom->loadCPUField(*cpuMom);
  } else {
    if (!momResident) errorQuda("No resident mom field allocated");
    cudaMom = momResident;
  }
  profileMomAction.TPSTOP(QUDA_PROFILE_H2D);

  // perform the update
  profileMomAction.TPSTART(QUDA_PROFILE_COMPUTE);
  double action = computeMomAction(*cudaMom);
  profileMomAction.TPSTOP(QUDA_PROFILE_COMPUTE);

  profileMomAction.TPSTART(QUDA_PROFILE_FREE);
  if (param->make_resident_mom) {
    if (momResident != nullptr && momResident != cudaMom) delete momResident;
    momResident = cudaMom;
  } else {
    delete cudaMom;
    momResident = nullptr;
  }
  if (cpuMom) {
    delete cpuMom;
  }

  profileMomAction.TPSTOP(QUDA_PROFILE_FREE);
  profileMomAction.TPSTOP(QUDA_PROFILE_TOTAL);

  return action;
}

<<<<<<< HEAD

/*
 * Performs a deep copy from the internal extendedGaugeResident field.
 */
void copyExtendedResidentGaugeQuda(void* resident_gauge)
{
  if (!gaugePrecise) errorQuda("Cannot perform deep copy of resident gauge field as there is no resident gauge field");
  extendedGaugeResident = extendedGaugeResident ? extendedGaugeResident : createExtendedGauge(*gaugePrecise, R, profilePlaq);
  static_cast<GaugeField*>(resident_gauge)->copy(*extendedGaugeResident);
}

=======
>>>>>>> 1e2106aa
void gaussGaugeQuda(unsigned long long seed, double sigma)
{
  profileGauss.TPSTART(QUDA_PROFILE_TOTAL);

  if (!gaugePrecise) errorQuda("Cannot generate Gauss GaugeField as there is no resident gauge field");

  cudaGaugeField *data = gaugePrecise;

  GaugeFieldParam param(*data);
  param.reconstruct = QUDA_RECONSTRUCT_12;
  param.ghostExchange = QUDA_GHOST_EXCHANGE_NO;
  cudaGaugeField u(param);

  profileGauss.TPSTART(QUDA_PROFILE_COMPUTE);
  quda::gaugeGauss(*data, seed, sigma);
  profileGauss.TPSTOP(QUDA_PROFILE_COMPUTE);

  if (extendedGaugeResident) {
    extendedGaugeResident->copy(*gaugePrecise);
    extendedGaugeResident->exchangeExtendedGhost(R, profileGauss, redundant_comms);
  }

  profileGauss.TPSTOP(QUDA_PROFILE_TOTAL);
}

void plaqQuda(double plaq[3])
{
  profilePlaq.TPSTART(QUDA_PROFILE_TOTAL);

  if (!gaugePrecise) errorQuda("Cannot compute plaquette as there is no resident gauge field");

  cudaGaugeField *data = extendedGaugeResident ? extendedGaugeResident : createExtendedGauge(*gaugePrecise, R, profilePlaq);
  extendedGaugeResident = data;

  profilePlaq.TPSTART(QUDA_PROFILE_COMPUTE);
  double3 plaq3 = quda::plaquette(*data);
  plaq[0] = plaq3.x;
  plaq[1] = plaq3.y;
  plaq[2] = plaq3.z;
  profilePlaq.TPSTOP(QUDA_PROFILE_COMPUTE);

  profilePlaq.TPSTOP(QUDA_PROFILE_TOTAL);
}

<<<<<<< HEAD
void performWuppertalnStep(void *h_out, void *h_in, QudaInvertParam *inv_param, unsigned int n_steps, double alpha)
=======
/*
 * Performs a deep copy from the internal extendedGaugeResident field.
 */
void copyExtendedResidentGaugeQuda(void *resident_gauge)
{
  if (!gaugePrecise) errorQuda("Cannot perform deep copy of resident gauge field as there is no resident gauge field");
  extendedGaugeResident
    = extendedGaugeResident ? extendedGaugeResident : createExtendedGauge(*gaugePrecise, R, profilePlaq);
  static_cast<GaugeField *>(resident_gauge)->copy(*extendedGaugeResident);
}

/* 
void performGaussianSmearNStep(void *h_in, QudaInvertParam *inv_param, const int n_steps, const double omega)
>>>>>>> 1e2106aa
{
  profileWuppertal.TPSTART(QUDA_PROFILE_TOTAL);

  if (gaugePrecise == nullptr) errorQuda("Gauge field must be loaded");

  pushVerbosity(inv_param->verbosity);
  if (getVerbosity() >= QUDA_DEBUG_VERBOSE) printQudaInvertParam(inv_param);

  cudaGaugeField *precise = nullptr;

  if (gaugeSmeared != nullptr) {
    if (getVerbosity() >= QUDA_VERBOSE) printfQuda("Wuppertal smearing done with gaugeSmeared\n");
    GaugeFieldParam gParam(*gaugePrecise);
    gParam.create = QUDA_NULL_FIELD_CREATE;
    precise = new cudaGaugeField(gParam);
    copyExtendedGauge(*precise, *gaugeSmeared, QUDA_CUDA_FIELD_LOCATION);
    precise->exchangeGhost();
  } else {
    if (getVerbosity() >= QUDA_VERBOSE)
      printfQuda("Wuppertal smearing done with gaugePrecise\n");
    precise = gaugePrecise;
  }

  ColorSpinorParam cpuParam(h_in, *inv_param, precise->X(), false, inv_param->input_location);
  ColorSpinorField *in_h = ColorSpinorField::Create(cpuParam);

  ColorSpinorParam cudaParam(cpuParam, *inv_param);
  cudaColorSpinorField in(*in_h, cudaParam);

  if (getVerbosity() >= QUDA_DEBUG_VERBOSE) {
    double cpu = blas::norm2(*in_h);
    double gpu = blas::norm2(in);
    printfQuda("In CPU %e CUDA %e\n", cpu, gpu);
  }

  cudaParam.create = QUDA_NULL_FIELD_CREATE;
  cudaColorSpinorField out(in, cudaParam);
  int parity = 0;

  // Computes out(x) = 1/(1+6*alpha)*(in(x) + alpha*\sum_mu (U_{-\mu}(x)in(x+mu) + U^\dagger_mu(x-mu)in(x-mu)))
  double a = alpha / (1. + 6. * alpha);
  double b = 1. / (1. + 6. * alpha);

  for (unsigned int i = 0; i < n_steps; i++) {
    if (i) in = out;
    ApplyLaplace(out, in, *precise, 3, a, b, in, parity, false, nullptr, profileWuppertal);
    if (getVerbosity() >= QUDA_DEBUG_VERBOSE) {
      double norm = blas::norm2(out);
      printfQuda("Step %d, vector norm %e\n", i, norm);
    }
  }

  cpuParam.v = h_out;
  cpuParam.location = inv_param->output_location;
  ColorSpinorField *out_h = ColorSpinorField::Create(cpuParam);
  *out_h = out;

  if (getVerbosity() >= QUDA_DEBUG_VERBOSE) {
    double cpu = blas::norm2(*out_h);
    double gpu = blas::norm2(out);
    printfQuda("Out CPU %e CUDA %e\n", cpu, gpu);
  }

  if (gaugeSmeared != nullptr)
    delete precise;

  delete out_h;
  delete in_h;

  popVerbosity();

  profileWuppertal.TPSTOP(QUDA_PROFILE_TOTAL);
}
*/


void performAPEnStep(unsigned int n_steps, double alpha, int meas_interval)
{
  profileAPE.TPSTART(QUDA_PROFILE_TOTAL);

  if (gaugePrecise == nullptr) errorQuda("Gauge field must be loaded");

  if (gaugeSmeared != nullptr) delete gaugeSmeared;
  gaugeSmeared = createExtendedGauge(*gaugePrecise, R, profileAPE);

  GaugeFieldParam gParam(*gaugeSmeared);
  auto *cudaGaugeTemp = new cudaGaugeField(gParam);

  QudaGaugeObservableParam param = newQudaGaugeObservableParam();
  param.compute_qcharge = QUDA_BOOLEAN_TRUE;
  param.compute_plaquette = QUDA_BOOLEAN_TRUE;
 
  if (getVerbosity() >= QUDA_VERBOSE) {
    gaugeObservablesQuda(&param);
    printfQuda("Step %03d: Plaquette = %+.16e Q charge = %+.16e\n", 0, param.plaquette[0], param.qcharge);
  }

  for (unsigned int i = 0; i < n_steps; i++) {
    profileAPE.TPSTART(QUDA_PROFILE_COMPUTE);
    APEStep(*gaugeSmeared, *cudaGaugeTemp, alpha);
    profileAPE.TPSTOP(QUDA_PROFILE_COMPUTE);
    if ((i + 1) % meas_interval == 0 && getVerbosity() >= QUDA_VERBOSE) {
      gaugeObservablesQuda(&param);
      printfQuda("Step %03d: Plaquette = %+.16e Q charge = %+.16e\n", i+1, param.plaquette[0], param.qcharge);
    }
  }

  delete cudaGaugeTemp;
  profileAPE.TPSTOP(QUDA_PROFILE_TOTAL);
}

void performSTOUTnStep(unsigned int n_steps, double rho, int meas_interval)
{
  profileSTOUT.TPSTART(QUDA_PROFILE_TOTAL);  
  if (gaugePrecise == nullptr) errorQuda("Gauge field must be loaded");
  if (gaugeSmeared != nullptr) delete gaugeSmeared;
  gaugeSmeared = createExtendedGauge(*gaugePrecise, R, profileSTOUT);

  profileSTOUT.TPSTART(QUDA_PROFILE_INIT);
  GaugeFieldParam gParam(*gaugeSmeared);
  auto *cudaGaugeTemp = new cudaGaugeField(gParam);

  QudaGaugeObservableParam param = newQudaGaugeObservableParam();
  param.compute_qcharge = QUDA_BOOLEAN_TRUE;
  param.compute_plaquette = QUDA_BOOLEAN_TRUE;
  profileSTOUT.TPSTOP(QUDA_PROFILE_INIT);  

  if (getVerbosity() >= QUDA_VERBOSE) {
    profileSTOUT.TPSTOP(QUDA_PROFILE_TOTAL);  
    gaugeObservablesQuda(&param);
    profileSTOUT.TPSTART(QUDA_PROFILE_TOTAL);  
    printfQuda("Step %03d: Plaquette = %+.16e Q charge = %+.16e\n", 0, param.plaquette[0], param.qcharge);
  }

  for (unsigned int i = 0; i < n_steps; i++) {
    profileSTOUT.TPSTART(QUDA_PROFILE_COMPUTE);
    STOUTStep(*gaugeSmeared, *cudaGaugeTemp, rho);
    profileSTOUT.TPSTOP(QUDA_PROFILE_COMPUTE);
    if ((i + 1) % meas_interval == 0 && getVerbosity() >= QUDA_VERBOSE) {
      profileSTOUT.TPSTOP(QUDA_PROFILE_TOTAL);  
      gaugeObservablesQuda(&param);
      profileSTOUT.TPSTART(QUDA_PROFILE_TOTAL);  
      printfQuda("Step %03d: Plaquette = %+.16e Q charge = %+.16e\n", i+1, param.plaquette[0], param.qcharge);
    }
  }
  profileSTOUT.TPSTART(QUDA_PROFILE_FREE);
  delete cudaGaugeTemp;
  profileSTOUT.TPSTOP(QUDA_PROFILE_FREE);
  profileSTOUT.TPSTOP(QUDA_PROFILE_TOTAL);
}

void performOvrImpSTOUTnStep(unsigned int n_steps, double rho, double epsilon, int meas_interval)
{
  profileOvrImpSTOUT.TPSTART(QUDA_PROFILE_TOTAL);

  if (gaugePrecise == nullptr) errorQuda("Gauge field must be loaded");

  if (gaugeSmeared != nullptr) delete gaugeSmeared;
  gaugeSmeared = createExtendedGauge(*gaugePrecise, R, profileOvrImpSTOUT);

  GaugeFieldParam gParam(*gaugeSmeared);
  auto *cudaGaugeTemp = new cudaGaugeField(gParam);

  QudaGaugeObservableParam param = newQudaGaugeObservableParam();
  param.compute_qcharge = QUDA_BOOLEAN_TRUE;
  param.compute_plaquette = QUDA_BOOLEAN_TRUE;
  
  if (getVerbosity() >= QUDA_VERBOSE) {
    gaugeObservablesQuda(&param);
    printfQuda("Step %03d: Plaquette = %+.16e Q charge = %+.16e\n", 0, param.plaquette[0], param.qcharge);
  }

  for (unsigned int i = 0; i < n_steps; i++) {
    profileOvrImpSTOUT.TPSTART(QUDA_PROFILE_COMPUTE);
    OvrImpSTOUTStep(*gaugeSmeared, *cudaGaugeTemp, rho, epsilon);
    profileOvrImpSTOUT.TPSTOP(QUDA_PROFILE_COMPUTE);
    if ((i + 1) % meas_interval == 0 && getVerbosity() >= QUDA_VERBOSE) {
      gaugeObservablesQuda(&param);
      printfQuda("Step %03d: Plaquette = %+.16e Q charge = %+.16e\n", i+1, param.plaquette[0], param.qcharge);
    }
  }

  delete cudaGaugeTemp;
  profileOvrImpSTOUT.TPSTOP(QUDA_PROFILE_TOTAL);
}

void performWFlownStep(unsigned int n_steps, double step_size, int meas_interval, QudaWFlowType wflow_type)
{
  pushOutputPrefix("performWFlownStep: ");
  profileWFlow.TPSTART(QUDA_PROFILE_TOTAL);

  if (gaugePrecise == nullptr) errorQuda("Gauge field must be loaded");

  if (gaugeSmeared != nullptr) delete gaugeSmeared;
  gaugeSmeared = createExtendedGauge(*gaugePrecise, R, profileWFlow);

  GaugeFieldParam gParamEx(*gaugeSmeared);
  auto *gaugeAux = GaugeField::Create(gParamEx);

  GaugeFieldParam gParam(*gaugePrecise);
  gParam.reconstruct = QUDA_RECONSTRUCT_NO; // temporary field is not on manifold so cannot use reconstruct
  auto *gaugeTemp = GaugeField::Create(gParam);

  GaugeField *in = gaugeSmeared;
  GaugeField *out = gaugeAux;

  QudaGaugeObservableParam param = newQudaGaugeObservableParam();
  param.compute_plaquette = QUDA_BOOLEAN_TRUE;
  param.compute_qcharge = QUDA_BOOLEAN_TRUE;

  if (getVerbosity() >= QUDA_SUMMARIZE) {
    gaugeObservables(*in, param, profileWFlow);
    printfQuda("flow t \t plaquette \t E_tot \t E_spatial \t E_temporal \t Q charge\n");
    printfQuda("%le %.16e %+.16e %+.16e %+.16e %+.16e\n", 0.0, param.plaquette[0], param.energy[0],
	       param.energy[1], param.energy[2], param.qcharge);
  }

  for (unsigned int i = 0; i < n_steps; i++) {
    // Perform W1, W2, and Vt Wilson Flow steps as defined in
    // https://arxiv.org/abs/1006.4518v3
    profileWFlow.TPSTART(QUDA_PROFILE_COMPUTE);
    if (i > 0) std::swap(in, out); // output from prior step becomes input for next step

    WFlowStep(*out, *gaugeTemp, *in, step_size, wflow_type);
    profileWFlow.TPSTOP(QUDA_PROFILE_COMPUTE);

    if ((i + 1) % meas_interval == 0 && getVerbosity() >= QUDA_SUMMARIZE) {
      gaugeObservables(*out, param, profileWFlow);
      printfQuda("%le %.16e %+.16e %+.16e %+.16e %+.16e\n", step_size * (i + 1), param.plaquette[0], param.energy[0],
                 param.energy[1], param.energy[2], param.qcharge);
    }
  }

  delete gaugeTemp;
  delete gaugeAux;
  profileWFlow.TPSTOP(QUDA_PROFILE_TOTAL);
  popOutputPrefix();
}

int computeGaugeFixingOVRQuda(void *gauge, const unsigned int gauge_dir, const unsigned int Nsteps,
                              const unsigned int verbose_interval, const double relax_boost, const double tolerance,
                              const unsigned int reunit_interval, const unsigned int stopWtheta, QudaGaugeParam *param,
                              double *timeinfo)
{
  GaugeFixOVRQuda.TPSTART(QUDA_PROFILE_TOTAL);

  checkGaugeParam(param);

  GaugeFixOVRQuda.TPSTART(QUDA_PROFILE_INIT);
  GaugeFieldParam gParam(*param, gauge);
  auto *cpuGauge = new cpuGaugeField(gParam);

  // gParam.pad = getFatLinkPadding(param->X);
  gParam.create = QUDA_NULL_FIELD_CREATE;
  gParam.link_type = param->type;
  gParam.reconstruct = param->reconstruct;
  gParam.setPrecision(gParam.Precision(), true);
  auto *cudaInGauge = new cudaGaugeField(gParam);

  GaugeFixOVRQuda.TPSTOP(QUDA_PROFILE_INIT);
  GaugeFixOVRQuda.TPSTART(QUDA_PROFILE_H2D);

  ///if (!param->use_resident_gauge) {   // load fields onto the device
  cudaInGauge->loadCPUField(*cpuGauge);
 /* } else { // or use resident fields already present
    if (!gaugePrecise) errorQuda("No resident gauge field allocated");
    cudaInGauge = gaugePrecise;
    gaugePrecise = nullptr;
  } */

  GaugeFixOVRQuda.TPSTOP(QUDA_PROFILE_H2D);

  if (comm_size() == 1) {
    // perform the update
    GaugeFixOVRQuda.TPSTART(QUDA_PROFILE_COMPUTE);
    gaugeFixingOVR(*cudaInGauge, gauge_dir, Nsteps, verbose_interval, relax_boost, tolerance, reunit_interval,
                   stopWtheta);
    GaugeFixOVRQuda.TPSTOP(QUDA_PROFILE_COMPUTE);
  } else {
    cudaGaugeField *cudaInGaugeEx = createExtendedGauge(*cudaInGauge, R, GaugeFixOVRQuda);

    // perform the update
    GaugeFixOVRQuda.TPSTART(QUDA_PROFILE_COMPUTE);
    gaugeFixingOVR(*cudaInGaugeEx, gauge_dir, Nsteps, verbose_interval, relax_boost, tolerance, reunit_interval,
                   stopWtheta);
    GaugeFixOVRQuda.TPSTOP(QUDA_PROFILE_COMPUTE);

    //HOW TO COPY BACK TO CPU: cudaInGaugeEx->cpuGauge
    copyExtendedGauge(*cudaInGauge, *cudaInGaugeEx, QUDA_CUDA_FIELD_LOCATION);
  }

  // copy the gauge field back to the host
  GaugeFixOVRQuda.TPSTART(QUDA_PROFILE_D2H);
  cudaInGauge->saveCPUField(*cpuGauge);
  GaugeFixOVRQuda.TPSTOP(QUDA_PROFILE_D2H);

  GaugeFixOVRQuda.TPSTOP(QUDA_PROFILE_TOTAL);

  if (param->make_resident_gauge) {
    if (gaugePrecise != nullptr) delete gaugePrecise;
    gaugePrecise = cudaInGauge;
  } else {
    delete cudaInGauge;
  }

  if(timeinfo){
    timeinfo[0] = GaugeFixOVRQuda.Last(QUDA_PROFILE_H2D);
    timeinfo[1] = GaugeFixOVRQuda.Last(QUDA_PROFILE_COMPUTE);
    timeinfo[2] = GaugeFixOVRQuda.Last(QUDA_PROFILE_D2H);
  }

  return 0;
}

int computeGaugeFixingFFTQuda(void* gauge, const unsigned int gauge_dir,  const unsigned int Nsteps, \
  const unsigned int verbose_interval, const double alpha, const unsigned int autotune, const double tolerance, \
  const unsigned int  stopWtheta, QudaGaugeParam* param , double* timeinfo)
{
  GaugeFixFFTQuda.TPSTART(QUDA_PROFILE_TOTAL);

  checkGaugeParam(param);

  GaugeFixFFTQuda.TPSTART(QUDA_PROFILE_INIT);

  GaugeFieldParam gParam(*param, gauge);
  auto *cpuGauge = new cpuGaugeField(gParam);

  //gParam.pad = getFatLinkPadding(param->X);
  gParam.create      = QUDA_NULL_FIELD_CREATE;
  gParam.link_type   = param->type;
  gParam.reconstruct = param->reconstruct;
  gParam.setPrecision(gParam.Precision(), true);
  auto *cudaInGauge = new cudaGaugeField(gParam);


  GaugeFixFFTQuda.TPSTOP(QUDA_PROFILE_INIT);

  GaugeFixFFTQuda.TPSTART(QUDA_PROFILE_H2D);

  //if (!param->use_resident_gauge) {   // load fields onto the device
  cudaInGauge->loadCPUField(*cpuGauge);
  /*} else { // or use resident fields already present
    if (!gaugePrecise) errorQuda("No resident gauge field allocated");
    cudaInGauge = gaugePrecise;
    gaugePrecise = nullptr;
  } */

  GaugeFixFFTQuda.TPSTOP(QUDA_PROFILE_H2D);

  // perform the update
  GaugeFixFFTQuda.TPSTART(QUDA_PROFILE_COMPUTE);

  gaugeFixingFFT(*cudaInGauge, gauge_dir, Nsteps, verbose_interval, alpha, autotune, tolerance, stopWtheta);

  GaugeFixFFTQuda.TPSTOP(QUDA_PROFILE_COMPUTE);

  // copy the gauge field back to the host
  GaugeFixFFTQuda.TPSTART(QUDA_PROFILE_D2H);
  cudaInGauge->saveCPUField(*cpuGauge);
  GaugeFixFFTQuda.TPSTOP(QUDA_PROFILE_D2H);

  GaugeFixFFTQuda.TPSTOP(QUDA_PROFILE_TOTAL);

  if (param->make_resident_gauge) {
    if (gaugePrecise != nullptr) delete gaugePrecise;
    gaugePrecise = cudaInGauge;
  } else {
    delete cudaInGauge;
  }

  if (timeinfo) {
    timeinfo[0] = GaugeFixFFTQuda.Last(QUDA_PROFILE_H2D);
    timeinfo[1] = GaugeFixFFTQuda.Last(QUDA_PROFILE_COMPUTE);
    timeinfo[2] = GaugeFixFFTQuda.Last(QUDA_PROFILE_D2H);
  }

  return 0;
}

 
void performGaussianSmearNStep(void *h_in, QudaInvertParam *inv_param, const int n_steps, const double omega)
{
  if(n_steps == 0) return;
  
  profileGaussianSmear.TPSTART(QUDA_PROFILE_TOTAL);
  profileGaussianSmear.TPSTART(QUDA_PROFILE_INIT);

  if (gaugePrecise == nullptr) errorQuda("Gauge field must be loaded");
  
  if (getVerbosity() >= QUDA_DEBUG_VERBOSE) printQudaInvertParam(inv_param);
  
  cudaGaugeField *gauge_ptr = nullptr;

  if (gaugeSmeared != nullptr) {
    if (getVerbosity() >= QUDA_VERBOSE) printfQuda("Gaussian smearing done with gaugeSmeared\n");
    GaugeFieldParam gParam(*gaugePrecise);
    gParam.create = QUDA_NULL_FIELD_CREATE;
    gauge_ptr = new cudaGaugeField(gParam);
    copyExtendedGauge(*gauge_ptr, *gaugeSmeared, QUDA_CUDA_FIELD_LOCATION);
    gauge_ptr->exchangeGhost();
  } else {
    if (getVerbosity() >= QUDA_VERBOSE) printfQuda("Gaussian smearing done with gaugePrecise\n");
    gauge_ptr = gaugePrecise;
  }
<<<<<<< HEAD

  if (!initialized) errorQuda("QUDA not initialized");

  if (getVerbosity() >= QUDA_DEBUG_VERBOSE) { printQudaInvertParam(inv_param); }

  checkInvertParam(inv_param);

  // Create device side ColorSpinorField vectors and to pass to the
  // compute function.
  const int *X = gauge_ptr->X();
  ColorSpinorParam cpuParam(h_in, *inv_param, X, QUDA_MAT_SOLUTION, QUDA_CPU_FIELD_LOCATION);
  cpuParam.nSpin = 4;
  // QUDA style pointer for host data.
  ColorSpinorField *in_h = ColorSpinorField::Create(cpuParam);

=======

  if (!initialized) errorQuda("QUDA not initialized");

  if (getVerbosity() >= QUDA_DEBUG_VERBOSE) { printQudaInvertParam(inv_param); }

  checkInvertParam(inv_param);

  // Create device side ColorSpinorField vectors and to pass to the
  // compute function.
  const int *X = gauge_ptr->X();
  ColorSpinorParam cpuParam(h_in, *inv_param, X, QUDA_MAT_SOLUTION, QUDA_CPU_FIELD_LOCATION);
  cpuParam.nSpin = 4;
  // QUDA style pointer for host data.
  ColorSpinorField *in_h = ColorSpinorField::Create(cpuParam);

>>>>>>> 1e2106aa
  // Device side data.
  ColorSpinorParam cudaParam(cpuParam);
  cudaParam.location = QUDA_CUDA_FIELD_LOCATION;
  cudaParam.create = QUDA_ZERO_FIELD_CREATE;
  cudaParam.setPrecision(inv_param->cuda_prec, inv_param->cuda_prec, true);
  ColorSpinorField *in = ColorSpinorField::Create(cudaParam);
  ColorSpinorField *out = ColorSpinorField::Create(cudaParam);
  ColorSpinorField *temp1 = ColorSpinorField::Create(cudaParam);
  ColorSpinorField *temp2 = ColorSpinorField::Create(cudaParam);

  // Create the laplace operator
  //------------------------------------------------------
  bool pc_solve = false;
  Dirac *d = nullptr;
  Dirac *dSloppy = nullptr;
  Dirac *dPre = nullptr;
  createDirac(d, dSloppy, dPre, *inv_param, pc_solve);
  Dirac &dirac = *d;
  DiracM laplace_op(dirac);
  profileGaussianSmear.TPSTOP(QUDA_PROFILE_INIT);

  // Copy host data to device
  profileGaussianSmear.TPSTART(QUDA_PROFILE_H2D);
  *in = *in_h;
  profileGaussianSmear.TPSTOP(QUDA_PROFILE_H2D);

  // Scale up the source to prevent underflow
  profileGaussianSmear.TPSTART(QUDA_PROFILE_COMPUTE);
  blas::ax(1e6, *in);

  double alpha = - (omega * omega) / (4 * n_steps);  
  double a = -alpha;
  double b = (6.0*alpha + 1.0);  

  for (int i = 0; i < n_steps; i++) {
    if (i > 0) std::swap(in, out);
    // The SmearOp computes:
    // out(x) = b * in(x) - a * \sum_mu (U_{-\mu}(x)in(x+mu) + U^\dagger_mu(x-mu)in(x-mu))
    // Which gives the use finer control over the operation that DslashXpay and
    // allows us to omit a vector rescaling.
    laplace_op.Expose()->SmearOp(*out, *in, a, b);
    if (getVerbosity() >= QUDA_DEBUG_VERBOSE) {
      double norm = blas::norm2(*out);
      printfQuda("Step %d, vector norm %e\n", i, norm);
    }
  }
  
  // Normalise the source
  double nout = blas::norm2(*out);
  blas::ax(1.0 / sqrt(nout), *out);
  profileGaussianSmear.TPSTOP(QUDA_PROFILE_COMPUTE);

  // Copy device data to host.
  profileGaussianSmear.TPSTART(QUDA_PROFILE_D2H);
  *in_h = *out;
  profileGaussianSmear.TPSTOP(QUDA_PROFILE_D2H);

  profileGaussianSmear.TPSTART(QUDA_PROFILE_FREE);
  if (gaugeSmeared != nullptr) delete gauge_ptr;
  delete temp1;
  delete temp2;
  delete out;
  delete in;
  delete in_h;
  delete d;
  delete dSloppy;
  delete dPre;

  profileGaussianSmear.TPSTOP(QUDA_PROFILE_FREE);
  profileGaussianSmear.TPSTOP(QUDA_PROFILE_TOTAL);
  saveTuneCache();
}

void contractFTQuda(void **prop_array_flavor_1, void **prop_array_flavor_2, void **result,
		    const QudaContractType cType, void *cs_param_ptr,
		    const int *X, const int *const source_position, int* mom)
{
  profileContractFT.TPSTART(QUDA_PROFILE_TOTAL);
  profileContractFT.TPSTART(QUDA_PROFILE_INIT);

  // create ColorSpinorFields from void** and parameter
  auto cs_param = (ColorSpinorParam *)cs_param_ptr;
  const size_t nSpin = cs_param->nSpin;
  const size_t nColor = cs_param->nColor;
  cs_param->location = QUDA_CPU_FIELD_LOCATION;
  cs_param->create = QUDA_REFERENCE_FIELD_CREATE;

  //FIXME can we merge the two propagators if they are the same to save mem?
  // wrap CPU host side pointers
  std::vector<ColorSpinorField*> h_prop1, h_prop2;
  for(size_t i=0; i<nSpin*nColor; i++) {
    cs_param->v = prop_array_flavor_1[i];
    h_prop1.push_back(ColorSpinorField::Create(*cs_param));
    cs_param->v = prop_array_flavor_2[i];
    h_prop2.push_back(ColorSpinorField::Create(*cs_param));
  }
  
  // Create device spinor fields
  ColorSpinorParam cudaParam(*cs_param);
  cudaParam.create = QUDA_NULL_FIELD_CREATE;
  cudaParam.location = QUDA_CUDA_FIELD_LOCATION;
  cudaParam.gammaBasis = QUDA_DEGRAND_ROSSI_GAMMA_BASIS;
  cudaParam.setPrecision(cs_param->Precision(), cs_param->Precision(), true);
  
  std::vector<ColorSpinorField *> d_prop1, d_prop2;
  for(size_t i=0; i<nSpin*nColor; i++) {
    d_prop1.push_back(ColorSpinorField::Create(cudaParam));
    d_prop2.push_back(ColorSpinorField::Create(cudaParam));
  }

  // temporal or spatial correlator?
  size_t corr_dim = 0, local_decay_dim_slices = 0;
  if (cType == QUDA_CONTRACT_TYPE_DR_FT_Z) corr_dim = 2;
  else if (cType == QUDA_CONTRACT_TYPE_DR_FT_T) corr_dim = 3;
  else errorQuda("Unsupported contraction type %d given", cType);

  // The number of slices in the decay dimension on this MPI rank.
  local_decay_dim_slices = X[corr_dim];

  // The number of slices in the decay dimension globally.
  size_t global_decay_dim_slices = local_decay_dim_slices * comm_dim(corr_dim);

  // The number of complex elements on each slice.
  size_t elems_per_slice = nSpin * nSpin;
  profileContractFT.TPSTOP(QUDA_PROFILE_INIT);

  // Transfer data from host to device
  profileContractFT.TPSTART(QUDA_PROFILE_H2D);
  for(size_t i=0; i<nSpin*nColor; i++) {
    *d_prop1[i] = *h_prop1[i];
    *d_prop2[i] = *h_prop2[i];
  }
  profileContractFT.TPSTOP(QUDA_PROFILE_H2D);

  // Array for all decay slices and channels, is zeroed prior to kernel launch
  std::vector<Complex> result_global(elems_per_slice * global_decay_dim_slices);
  
  for (int px = 0; px <= mom[0]; px++) {
    for (int py = 0; py <= mom[1]; py++) {
      for (int pz = 0; pz <= mom[2]; pz++) {
        for (int pt = 0; pt <= mom[3]; pt++) {
          const int mom_mode[4] = {px, py, pz, pt};
	  
	  int mom_idx = (px +
			 py*(mom[0]+1) +
			 pz*(mom[0]+1)*(mom[1]+1) +
			 pt*(mom[0]+1)*(mom[1]+1)*(mom[2]+1));
			 
	    for (size_t s1 = 0; s1 < nSpin; s1++) {
	      for (size_t c1 = 0; c1 < nColor; c1++) {
		for (size_t b1 = 0; b1 < nSpin; b1++) {
		profileContractFT.TPSTART(QUDA_PROFILE_COMPUTE);
	  
		std::fill(result_global.begin(), result_global.end(), 0.0);
		contractSummedQuda(*d_prop1[s1 * nColor + c1],
				   *d_prop2[b1 * nColor + c1],
				   result_global, cType, source_position, mom_mode, s1, b1);
		
		comm_allreduce_array((double *)&result_global[0], 2*elems_per_slice * global_decay_dim_slices);
		for (size_t G_idx = 0; G_idx < nSpin * nSpin; G_idx++) {
		  for (size_t t = 0; t < global_decay_dim_slices; t++) {
		    int index = ((mom_idx) * 2*elems_per_slice * global_decay_dim_slices + 2*elems_per_slice * t + 2*G_idx);
		    
		    ((double *)*result)[index]
		      += result_global[(2*elems_per_slice * t) / 2 + G_idx].real();
		    ((double *)*result)[index+1]
		      += result_global[(2*elems_per_slice * t) / 2 + G_idx].imag();
		  }
		}
		profileContractFT.TPSTOP(QUDA_PROFILE_COMPUTE);
	      }
	    }
	  }
	}
      }
    }
  }
  
  profileContractFT.TPSTART(QUDA_PROFILE_FREE);
  // Free memory
  for(size_t i=0; i<nSpin*nColor; i++) {
    delete d_prop1[i];
    delete d_prop2[i];
    delete h_prop1[i];
    delete h_prop2[i];
  }
  
  profileContractFT.TPSTOP(QUDA_PROFILE_FREE);
  profileContractFT.TPSTOP(QUDA_PROFILE_TOTAL);
  saveTuneCache();
}

void gaugeObservablesQuda(QudaGaugeObservableParam *param)
{
  profileGaugeObs.TPSTART(QUDA_PROFILE_TOTAL);
  checkGaugeObservableParam(param);

  cudaGaugeField *gauge = nullptr;
  if (!gaugeSmeared) {
    if (!extendedGaugeResident) extendedGaugeResident = createExtendedGauge(*gaugePrecise, R, profileGaugeObs);
    gauge = extendedGaugeResident;
  } else {
    gauge = gaugeSmeared;
  }

  gaugeObservables(*gauge, *param, profileGaugeObs);
  profileGaugeObs.TPSTOP(QUDA_PROFILE_TOTAL);
}

void convert4Dto5DpointSource(void *in4D_ptr, void *out5D_ptr, QudaInvertParam *inv_param, QudaInvertParam *inv_param4D, const int *X, const size_t spinor4D_size_in_floats){ //, QudaInvertParam *inv_param5D,

  //! zero out memory reserved for 5D source
  std::memset(out5D_ptr, 0, spinor4D_size_in_floats * inv_param->Ls);

  //! temporary ColorSpinorfields we need
  ColorSpinorField *h_4D_point_source = nullptr;
  ColorSpinorField *d_4D_point_source = nullptr;
  ColorSpinorField *d_4D_proj_source = nullptr;
  ColorSpinorField *d_4D_temp = nullptr;
  ColorSpinorField *d_4D_hopping_term = nullptr;
  ColorSpinorField *h_4D_entry_in_5D_source = nullptr;

  //h_4Dpointsource
  //! We want to construct a ColorSpinorField around already existing memory.
  //! 1. create collection of settings for this. This object is just a placeholder and modified as needed throughout this function.
  ColorSpinorParam cpuParam4D(in4D_ptr, *inv_param4D, X, false, QUDA_CPU_FIELD_LOCATION);
  //! 2. call create
  h_4D_point_source = ColorSpinorField::Create(cpuParam4D);

  //d_4Dpointsource
  ColorSpinorParam cudaParam(cpuParam4D, *inv_param4D);
  d_4D_point_source = ColorSpinorField::Create(*h_4D_point_source, cudaParam);

  //d_4Dprojsource & d_4Dentryin5Dsource & d_4D_temp
  cudaParam.create = QUDA_ZERO_FIELD_CREATE; //! we want new memory which is zeroed out here
  d_4D_proj_source = ColorSpinorField::Create(cudaParam);
  d_4D_hopping_term = ColorSpinorField::Create(cudaParam);
  d_4D_temp = ColorSpinorField::Create(cudaParam);

  //h_4Dentryin5Dsource
  cpuParam4D.create = QUDA_ZERO_FIELD_CREATE;
  h_4D_entry_in_5D_source = ColorSpinorField::Create(cpuParam4D);

  //! setup class that provides the routine for the hopping term
  DiracParam diracparam4D;
  setDiracParam(diracparam4D, inv_param4D, false);
  DiracWilson myWilson(diracparam4D);

  //! note: c_5 has many entries but they are all the same in this case, so we just use the first one, c_5[0]
  double myc_5 = reinterpret_cast<double *>(&inv_param->c_5)[0];

  //! first entry
  std::cout << "norm d_4D_point_source=" << blas::norm2(*d_4D_point_source) << std::endl;
  ApplyChiralProj(*d_4D_temp, *d_4D_point_source, 1); // ApplyChiralProj(out,in,proj){ out = P_L/R(proj) in }
  std::cout << "norm d_4D_point_source=" << blas::norm2(*d_4D_point_source) << std::endl;
  std::cout << "norm d_4D_temp=" << blas::norm2(*d_4D_temp) << std::endl;
  *d_4D_proj_source = *d_4D_temp; // save this for later

  myWilson.M(*d_4D_hopping_term, *d_4D_temp); // M(out,in){ out = M in } (M is hopping term)
  std::cout << "norm d_4D_hopping_term=" << blas::norm2(*d_4D_hopping_term) << std::endl;
  blas::xpay(*d_4D_hopping_term, -myc_5 * (4 + inv_param->m5) * 2, *d_4D_temp); //xpay(x, a, y){ y=x+a*y }
  std::cout << "norm d_4D_temp=" << blas::norm2(*d_4D_temp) << std::endl;
  blas::ax(0.5, *d_4D_temp); // ax(a,x){x=ax}
  std::cout << "norm d_4D_temp=" << blas::norm2(*d_4D_temp) << std::endl;

  blas::xpy(*d_4D_proj_source,*d_4D_temp); // xpy(x,y){ y=x+y }
  std::cout << "norm d_4D_temp=" << blas::norm2(*d_4D_temp) << std::endl;

  *h_4D_entry_in_5D_source = *d_4D_temp;

  auto out5D_ptr_double = (double*)out5D_ptr;
  std::memcpy(&out5D_ptr_double[0], h_4D_entry_in_5D_source->V(), spinor4D_size_in_floats);

  //! second entry
  qudaMemset(d_4D_proj_source->V(), 0, spinor4D_size_in_floats);
  qudaMemset(d_4D_hopping_term->V(), 0, spinor4D_size_in_floats);
  qudaMemset(d_4D_temp->V(), 0, spinor4D_size_in_floats);
  ApplyChiralProj(*d_4D_temp, *d_4D_point_source, -1); // ApplyChiralProj(out,in,proj){ out = P_L/R(proj) in }
  *d_4D_proj_source = *d_4D_temp; // save this for later

  myWilson.M(*d_4D_hopping_term, *d_4D_temp); // M(out,in){ out = M in } (M is hopping term)
  blas::xpay(*d_4D_hopping_term, -myc_5 * (4 + inv_param->m5) * 2, *d_4D_temp); //xpay(x, a, y){ y=x+a*y }
  blas::ax(0.5, *d_4D_temp); // ax(a,x){x=ax}

  blas::xpy(*d_4D_proj_source,*d_4D_temp); // xpy(x,y){ y=x+y }
  *h_4D_entry_in_5D_source = *d_4D_temp;

  std::memcpy(&out5D_ptr_double[inv_param->Ls-1], h_4D_entry_in_5D_source->V(), spinor4D_size_in_floats);

  //! release temp memory
  delete h_4D_point_source;
  delete d_4D_point_source;
  delete d_4D_proj_source;
  delete d_4D_hopping_term;
  delete d_4D_temp;
  delete h_4D_entry_in_5D_source;
}

void make4DMidPointProp(void *out4D_ptr, void *in5D_ptr, QudaInvertParam *inv_param5D, QudaInvertParam *inv_param4D,
                        const int *X)
{
  profileMake4DProp.TPSTART(QUDA_PROFILE_TOTAL);
  profileMake4DProp.TPSTART(QUDA_PROFILE_INIT);
  // wrap CPU host side pointers
  ColorSpinorParam cpuParam5D((void *)in5D_ptr, *inv_param5D, X, false, inv_param5D->input_location);
  ColorSpinorField *h_in5D = ColorSpinorField::Create(cpuParam5D);
  ColorSpinorParam cpuParam4D((void *)out4D_ptr, *inv_param4D, X, false, inv_param4D->input_location);
  ColorSpinorField *h_out4D = ColorSpinorField::Create(cpuParam4D);

  // Create device vectors
  ColorSpinorParam cudaParam5D(cpuParam5D);
  cudaParam5D.location = QUDA_CUDA_FIELD_LOCATION;
  cudaParam5D.create = QUDA_NULL_FIELD_CREATE;
  cudaParam5D.setPrecision(cpuParam5D.Precision(), cpuParam5D.Precision(), true);
  std::vector<ColorSpinorField *> in5D;
  in5D.push_back(ColorSpinorField::Create(cudaParam5D));

  ColorSpinorParam cudaParam4D(cpuParam4D);
  cudaParam4D.location = QUDA_CUDA_FIELD_LOCATION;
  cudaParam4D.create = QUDA_NULL_FIELD_CREATE;
  cudaParam4D.setPrecision(cpuParam4D.Precision(), cpuParam4D.Precision(), true);
  std::vector<ColorSpinorField *> out4D;
  out4D.push_back(ColorSpinorField::Create(cudaParam4D));
  profileMake4DProp.TPSTOP(QUDA_PROFILE_INIT);

  profileMake4DProp.TPSTART(QUDA_PROFILE_H2D);
  in5D[0] = h_in5D;
  profileMake4DProp.TPSTOP(QUDA_PROFILE_H2D);

  profileMake4DProp.TPSTART(QUDA_PROFILE_COMPUTE);
  make4DMidPointProp(*out4D[0], *in5D[0]);
  profileMake4DProp.TPSTOP(QUDA_PROFILE_COMPUTE);

  profileMake4DProp.TPSTART(QUDA_PROFILE_D2H);
  out4D[0] = h_out4D;
  profileMake4DProp.TPSTOP(QUDA_PROFILE_D2H);

  profileMake4DProp.TPSTOP(QUDA_PROFILE_TOTAL);
}

void make4DChiralProp(void *out4D_ptr, void *in5D_ptr, QudaInvertParam *inv_param5D, QudaInvertParam *inv_param4D,
		      const int *X)
{
  profileMake4DProp.TPSTART(QUDA_PROFILE_TOTAL);
  profileMake4DProp.TPSTART(QUDA_PROFILE_INIT);
  // wrap CPU host side pointers
  ColorSpinorParam cpuParam5D((void *)in5D_ptr, *inv_param5D, X, false, inv_param5D->input_location);
  std::vector<ColorSpinorField *> h_in5D;
  h_in5D.push_back(ColorSpinorField::Create(cpuParam5D));

  ColorSpinorParam cpuParam4D((void *)out4D_ptr, *inv_param4D, X, false, inv_param4D->input_location);
  std::vector<ColorSpinorField *> h_out4D;
  h_out4D.push_back(ColorSpinorField::Create(cpuParam4D));

  // Create device vectors
  ColorSpinorParam cudaParam5D(cpuParam5D);
  cudaParam5D.location = QUDA_CUDA_FIELD_LOCATION;
  cudaParam5D.create = QUDA_NULL_FIELD_CREATE;
  cudaParam5D.setPrecision(cpuParam5D.Precision(), cpuParam5D.Precision(), true);
  std::vector<ColorSpinorField *> in5D;
  in5D.push_back(ColorSpinorField::Create(cudaParam5D));

  ColorSpinorParam cudaParam4D(cpuParam4D);
  cudaParam4D.location = QUDA_CUDA_FIELD_LOCATION;
  cudaParam4D.create = QUDA_ZERO_FIELD_CREATE;
  cudaParam4D.setPrecision(cpuParam4D.Precision(), cpuParam4D.Precision(), true);
  std::vector<ColorSpinorField *> out4D;
  out4D.push_back(ColorSpinorField::Create(cudaParam4D));
  profileMake4DProp.TPSTOP(QUDA_PROFILE_INIT);

  profileMake4DProp.TPSTART(QUDA_PROFILE_H2D);
  *in5D[0] = *h_in5D[0];
  profileMake4DProp.TPSTOP(QUDA_PROFILE_H2D);

  profileMake4DProp.TPSTART(QUDA_PROFILE_COMPUTE);
  make4DChiralProp(*out4D[0], *in5D[0]);
  profileMake4DProp.TPSTOP(QUDA_PROFILE_COMPUTE);

  profileMake4DProp.TPSTART(QUDA_PROFILE_D2H);
  *h_out4D[0] = *out4D[0];
  profileMake4DProp.TPSTOP(QUDA_PROFILE_D2H);

  profileMake4DProp.TPSTART(QUDA_PROFILE_FREE);
  delete out4D[0];
  delete in5D[0];

  delete h_in5D[0];
  delete h_out4D[0];
  profileMake4DProp.TPSTOP(QUDA_PROFILE_FREE);
  profileMake4DProp.TPSTOP(QUDA_PROFILE_TOTAL);
}
<|MERGE_RESOLUTION|>--- conflicted
+++ resolved
@@ -915,12 +915,8 @@
 
   if ( (!h_clover && !h_clovinv) || inv_param->compute_clover ) {
     device_calc = true;
-<<<<<<< HEAD
-    if (inv_param->clover_coeff == 0.0 && inv_param->clover_csw == 0.0) errorQuda("called with neither clover term nor inverse and clover coefficient nor Csw not set");
-=======
     if (inv_param->clover_coeff == 0.0 && inv_param->clover_csw == 0.0)
       errorQuda("called with neither clover term nor inverse and clover coefficient nor Csw not set");
->>>>>>> 1e2106aa
     if (gaugePrecise->Anisotropy() != 1.0) errorQuda("cannot compute anisotropic clover field");
   }
 
@@ -959,11 +955,6 @@
   CloverFieldParam clover_param;
   clover_param.nDim = 4;
   // If clover_coeff is not set manually, then it is the product Csw * kappa.
-<<<<<<< HEAD
-  // If the user has set the coefficient manually, that value takes precedent.
-  clover_param.csw = inv_param->clover_csw;
-  clover_param.coeff = inv_param->clover_coeff == 0.0 ? inv_param->kappa * inv_param->clover_csw : inv_param->clover_coeff;
-=======
   // If the user has set the clover_coeff manually, that value takes precedent.
   clover_param.csw = inv_param->clover_csw;
   clover_param.coeff
@@ -973,7 +964,6 @@
   // routines uses that value
   inv_param->clover_coeff
     = (inv_param->clover_coeff == 0.0 ? inv_param->kappa * inv_param->clover_csw : inv_param->clover_coeff);
->>>>>>> 1e2106aa
   clover_param.twisted = twisted;
   clover_param.mu2 = twisted ? 4.*inv_param->kappa*inv_param->kappa*inv_param->mu*inv_param->mu : 0.0;
   clover_param.siteSubset = QUDA_FULL_SITE_SUBSET;
@@ -994,16 +984,9 @@
   // If either of the clover params have changed, trigger a recompute
   double csw_old = cloverPrecise ? cloverPrecise->Csw() : 0.0;
   double coeff_old = cloverPrecise ? cloverPrecise->Coeff() : 0.0;
-<<<<<<< HEAD
-  if (!cloverPrecise || invalidate_clover ||
-      inv_param->clover_coeff != coeff_old ||
-      inv_param->clover_csw != csw_old) clover_update = true;
-  
-=======
   if (!cloverPrecise || invalidate_clover || inv_param->clover_coeff != coeff_old || inv_param->clover_csw != csw_old)
     clover_update = true;
 
->>>>>>> 1e2106aa
   // compute or download clover field only if gauge field has been updated or clover field doesn't exist
   if (clover_update) {
     if (getVerbosity() >= QUDA_VERBOSE) printfQuda("Creating new clover field\n");
@@ -5381,20 +5364,6 @@
   return action;
 }
 
-<<<<<<< HEAD
-
-/*
- * Performs a deep copy from the internal extendedGaugeResident field.
- */
-void copyExtendedResidentGaugeQuda(void* resident_gauge)
-{
-  if (!gaugePrecise) errorQuda("Cannot perform deep copy of resident gauge field as there is no resident gauge field");
-  extendedGaugeResident = extendedGaugeResident ? extendedGaugeResident : createExtendedGauge(*gaugePrecise, R, profilePlaq);
-  static_cast<GaugeField*>(resident_gauge)->copy(*extendedGaugeResident);
-}
-
-=======
->>>>>>> 1e2106aa
 void gaussGaugeQuda(unsigned long long seed, double sigma)
 {
   profileGauss.TPSTART(QUDA_PROFILE_TOTAL);
@@ -5439,9 +5408,6 @@
   profilePlaq.TPSTOP(QUDA_PROFILE_TOTAL);
 }
 
-<<<<<<< HEAD
-void performWuppertalnStep(void *h_out, void *h_in, QudaInvertParam *inv_param, unsigned int n_steps, double alpha)
-=======
 /*
  * Performs a deep copy from the internal extendedGaugeResident field.
  */
@@ -5455,7 +5421,6 @@
 
 /* 
 void performGaussianSmearNStep(void *h_in, QudaInvertParam *inv_param, const int n_steps, const double omega)
->>>>>>> 1e2106aa
 {
   profileWuppertal.TPSTART(QUDA_PROFILE_TOTAL);
 
@@ -5531,7 +5496,6 @@
 }
 */
 
-
 void performAPEnStep(unsigned int n_steps, double alpha, int meas_interval)
 {
   profileAPE.TPSTART(QUDA_PROFILE_TOTAL);
@@ -5860,7 +5824,6 @@
     if (getVerbosity() >= QUDA_VERBOSE) printfQuda("Gaussian smearing done with gaugePrecise\n");
     gauge_ptr = gaugePrecise;
   }
-<<<<<<< HEAD
 
   if (!initialized) errorQuda("QUDA not initialized");
 
@@ -5876,23 +5839,6 @@
   // QUDA style pointer for host data.
   ColorSpinorField *in_h = ColorSpinorField::Create(cpuParam);
 
-=======
-
-  if (!initialized) errorQuda("QUDA not initialized");
-
-  if (getVerbosity() >= QUDA_DEBUG_VERBOSE) { printQudaInvertParam(inv_param); }
-
-  checkInvertParam(inv_param);
-
-  // Create device side ColorSpinorField vectors and to pass to the
-  // compute function.
-  const int *X = gauge_ptr->X();
-  ColorSpinorParam cpuParam(h_in, *inv_param, X, QUDA_MAT_SOLUTION, QUDA_CPU_FIELD_LOCATION);
-  cpuParam.nSpin = 4;
-  // QUDA style pointer for host data.
-  ColorSpinorField *in_h = ColorSpinorField::Create(cpuParam);
-
->>>>>>> 1e2106aa
   // Device side data.
   ColorSpinorParam cudaParam(cpuParam);
   cudaParam.location = QUDA_CUDA_FIELD_LOCATION;
