--- conflicted
+++ resolved
@@ -1005,16 +1005,12 @@
   HISQ_KERNEL_NAME(do_longlink, EXT)(const RealB* const linkEven, const RealB* const linkOdd,
 				     const RealA* const naikOprodEven, const RealA* const naikOprodOdd,
 				     int sig, typename RealTypeId<RealA>::Type coeff,
-<<<<<<< HEAD
-				     RealA* const outputEven, RealA* const outputOdd, const int threads)
-=======
 				     RealA* const outputEven, RealA* const outputOdd,
 				     hisq_kernel_param_t kparam)
->>>>>>> 66cb2326
 {
 #ifdef KERNEL_ENABLED		       
   int sid = blockIdx.x * blockDim.x + threadIdx.x;
-  if (sid >= threads) return;
+  if (sid >= kparam.threads) return;
 
   int x[4];
   int z1 = sid/X1h;
