--- conflicted
+++ resolved
@@ -7,7 +7,12 @@
 {
   namespace mobius_tensor_core
   {
-    constexpr int sm_m_pad_size = 0;
+    constexpr int sm_m_pad_size (const int Ls) {
+      switch(Ls){
+        case 16: return 16; break;
+        default: return 0;
+      }
+    };
     constexpr int sm_n_pad_size = 16;
 
 #if defined(GPU_DOMAIN_WALL_DIRAC) && (__COMPUTE_CAPABILITY__ >= 700) && (__COMPUTE_CAPABILITY__ <= 750)
@@ -29,14 +34,8 @@
       using F = colorspinor::FloatNOrder<storage_type, 4, 3, 4, spin_project, spinor_direct_load>; // color spin field order
 #endif
       static constexpr bool gauge_direct_load = true;  // false means texture load
-<<<<<<< HEAD
-      static constexpr QudaGhostExchange ghost = QUDA_GHOST_EXCHANGE_EXTENDED;
-      typedef typename gauge_mapper<storage_type, QUDA_RECONSTRUCT_12, 18, QUDA_STAGGERED_PHASE_NO, gauge_direct_load,
-                                    ghost>::type G; // gauge field order
-=======
       static constexpr QudaGhostExchange ghost = QUDA_GHOST_EXCHANGE_EXTENDED; // gauge field used is an extended one
       using G = typename gauge_mapper<storage_type, recon, 18, QUDA_STAGGERED_PHASE_NO, gauge_direct_load, ghost>::type; // gauge field order
->>>>>>> 057f6e26
 
       F out;      // output vector field
       const F in; // input vector field
@@ -280,7 +279,7 @@
       constexpr int N = 6 * block_dim_x;
 
       constexpr int N_sm = N + sm_n_pad_size;
-      constexpr int M_sm = M + sm_m_pad_size;
+      constexpr int M_sm = M + sm_m_pad_size(Ls);
 
       float *smem_scale = shared_memory_data;
 
@@ -496,7 +495,7 @@
 
       unsigned int shared_bytes_per_block(const TuneParam &param) const
       {
-        const int a_size = (param.block.y * 4) * (param.block.y * 4 + sm_m_pad_size);
+        const int a_size = (param.block.y * 4) * (param.block.y * 4 + sm_m_pad_size(arg.Ls));
         const int b_size = (param.block.y * 4) * (param.block.x * 6 + sm_n_pad_size);
         // (Ls*4) by (Ls*4), (Ls*4) by (volume_4d*6 + 16)
         if (param.aux.x == 1) { // aux.x == 1 --> reload == true
@@ -563,7 +562,7 @@
       virtual unsigned int minGridSize() const { return deviceProp.multiProcessorCount; }
       unsigned int min_block_size() const { return 16; }
       unsigned int max_block_size() const { return 32; }
-      unsigned int step_block_size() const { return 8; }
+      unsigned int step_block_size() const { return 16; }
 
       // overloaded to return max dynamic shared memory if doing shared-memory inverse
       unsigned int maxSharedBytesPerBlock() const
@@ -634,9 +633,7 @@
       template <bool reload, int type> void apply(const TuneParam &tp, Arg &arg, const cudaStream_t &stream)
       {
         switch (tp.block.x) {
-        // case 8: apply<8, reload, type>(tp, arg, stream); break;
         case 16: apply<16, reload, type>(tp, arg, stream); break;
-        case 24: apply<24, reload, type>(tp, arg, stream); break;
         case 32: apply<32, reload, type>(tp, arg, stream); break;
         default: errorQuda("NOT valid tp.block.x(=%d)\n", tp.block.x);
         }
@@ -705,13 +702,13 @@
                                              type);
         FusedDslash<decltype(arg)> dslash(arg, in);
         dslash.apply(streams[Nstream - 1]);
-      } break; /**
+      } break;
       case 16: {
         FusedDslashArg<storage_type, recon, 16> arg(
             out, in, U, y, x, m_f, m_5, b_5, c_5, dagger, parity, shift, halo_shift, type);
         FusedDslash<decltype(arg)> dslash(arg, in);
         dslash.apply(streams[Nstream - 1]);
-      } break;
+      } break; /**
       case 20: {
         FusedDslashArg<storage_type, recon, 20> arg(
             out, in, U, y, x, m_f, m_5, b_5, c_5, dagger, parity, shift, halo_shift, type);
