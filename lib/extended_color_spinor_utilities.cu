--- conflicted
+++ resolved
@@ -21,13 +21,8 @@
 namespace quda {
 
   using namespace colorspinor;
-<<<<<<< HEAD
-
-  void exchangeExtendedGhost(cudaColorSpinorField* spinor, int R[], int parity, cudaStream_t *stream_p)
-=======
   
   void exchangeExtendedGhost(cudaColorSpinorField* spinor, int R[], int parity, qudaStream_t *stream_p)
->>>>>>> 927d04d1
   {
 #ifdef MULTI_GPU
     int nFace = 0;
