static cudaColorSpinorField *inSpinor;

// hooks into tune.cpp variables for policy tuning
typedef std::map<TuneKey, TuneParam> map;
const map& getTuneCache();

void disableProfileCount();
void enableProfileCount();

void setPolicyTuning(bool);

// these variables are used for benchmarking the dslash components in isolation
static bool dslash_pack_compute = true;
static bool dslash_interior_compute = true;
static bool dslash_exterior_compute = true;
static bool dslash_comms = true;
static bool dslash_copy = true;

/**
 * Arrays used for the dynamic scheduling.
 */
struct DslashCommsPattern {
  int gatherCompleted[Nstream];
  int previousDir[Nstream];
  int commsCompleted[Nstream];
  int dslashCompleted[Nstream];
  int commDimTotal;
  int completeSum;

  DslashCommsPattern(const int commDim[], bool gdr_send=false)
    : commsCompleted{ }, dslashCompleted{ }, completeSum(0) {

    for (int i=0; i<Nstream-1; i++) gatherCompleted[i] = gdr_send ? 1 : 0;
    gatherCompleted[Nstream-1] = 1;
    commsCompleted[Nstream-1] = 1;
    dslashCompleted[Nstream-1] = 1;

    //   We need to know which was the previous direction in which
    //   communication was issued, since we only query a given event /
    //   comms call after the previous the one has successfully
    //   completed.
    for (int i=3; i>=0; i--) {
      if (commDim[i]) {
	int prev = Nstream-1;
	for (int j=3; j>i; j--) if (commDim[j]) prev = 2*j;
	previousDir[2*i + 1] = prev;
	previousDir[2*i + 0] = 2*i + 1; // always valid
      }
    }
    
    // this tells us how many events / comms occurances there are in
    // total.  Used for exiting the while loop
    commDimTotal = 0;
    for (int i=3; i>=0; i--) {
      commDimTotal += commDim[i];
    }
    commDimTotal *= gdr_send ? 2 : 4; // 2 from pipe length, 2 from direction
  }
};


inline void setFusedParam(DslashParam& param, DslashCuda &dslash, const int* faceVolumeCB){
  int prev = -1;

  param.threads = 0;
  for (int i=0; i<4; ++i) {
    param.threadDimMapLower[i] = 0;
    param.threadDimMapUpper[i] = 0;
    if (!dslashParam.commDim[i]) continue;
    param.threadDimMapLower[i] = (prev >= 0 ? param.threadDimMapUpper[prev] : 0);
    param.threadDimMapUpper[i] = param.threadDimMapLower[i] + dslash.Nface()*faceVolumeCB[i];
    param.threads = param.threadDimMapUpper[i];
    prev=i;
  }

  param.kernel_type = EXTERIOR_KERNEL_ALL;
}

#undef DSLASH_PROFILE
#ifdef DSLASH_PROFILE
#define PROFILE(f, profile, idx)		\
  profile.TPSTART(idx);				\
  f;						\
  profile.TPSTOP(idx); 
#else
#define PROFILE(f, profile, idx) f;
#endif



#ifdef PTHREADS
#include <pthread.h>


namespace {

  struct ReceiveParam 
  {
    TimeProfile* profile;
    int nFace;
    int dagger;
  };

  void *issueMPIReceive(void* receiveParam)
  {
    ReceiveParam* param = static_cast<ReceiveParam*>(receiveParam);
    for(int i=3; i>=0; i--){
      if(!dslashParam.commDim[i]) continue;
      for(int dir=1; dir>=0; dir--){
        PROFILE(inSpinor->recvStart(param->nFace, 2*i+dir, param->dagger), (*(param->profile)), QUDA_PROFILE_COMMS_START);
      }
    }
    return nullptr;
  }

  struct InteriorParam 
  {
    TimeProfile* profile;
    DslashCuda* dslash;
    int current_device;
  };


 void* launchInteriorKernel(void* interiorParam)
  {
    InteriorParam* param = static_cast<InteriorParam*>(interiorParam);
    cudaSetDevice(param->current_device); // set device in the new thread

//launch any async. aux communication task:
    if (aux_communicator) aux_communicator->async_global_reduction(streams[Nstream-1]);
    PROFILE(param->dslash->apply(streams[Nstream-1]), (*(param->profile)), QUDA_PROFILE_DSLASH_KERNEL);
    if (aux_worker) aux_worker->apply(streams[Nstream-1]);
    return nullptr;
  }

} // anonymous namespace
#endif


namespace {

  /**
     @brief This helper function simply posts all receives in all directions
     @param[out] input Field that we are doing halo exchange
     @param[in] dslash The dslash object
     @param[in] stream Stream were the receive is being posted (effectively ignored)
     @param[in] gdr Whether we are using GPU Direct RDMA or not
  */
  inline void issueRecv(cudaColorSpinorField &input, const DslashCuda &dslash, cudaStream_t *stream, bool gdr) {
    for(int i=3; i>=0; i--){
      if (!dslashParam.commDim[i]) continue;
      for(int dir=1; dir>=0; dir--) {
        PROFILE(if (dslash_comms) input.recvStart(dslash.Nface()/2, 2*i+dir, dslash.Dagger(), stream, gdr), profile, QUDA_PROFILE_COMMS_START);
      }
    }
  }

  /**
     @brief This helper function simply posts the packing kernel needed for halo exchange
     @param[out] in Field that we are packing
     @param[in] dslash The dslash object
     @param[in] parity Field parity
     @param[in] location Memory location where we are packing to
     - if Host is requested, the non-p2p halos will be sent to host
     - if Remote is requested, the p2p halos will be written directly
     @param[in] packIndex Stream index where the packing kernel will run
  */
  inline void issuePack(cudaColorSpinorField &in, const DslashCuda &dslash, int parity, MemoryLocation location, int packIndex) {

    if ( (location & Device) & Host) errorQuda("MemoryLocation cannot be both Device and Host");

    using namespace dslash;

    bool pack = false;
    for (int i=3; i>=0; i--)
      if (dslashParam.commDim[i] && (i!=3 || getKernelPackT()))
        { pack = true; break; }

    MemoryLocation pack_dest[2*QUDA_MAX_DIM];
    for (int dim=0; dim<4; dim++) {
      for (int dir=0; dir<2; dir++) {
        if ( (location & Remote) && comm_peer2peer_enabled(dir,dim) ) {
          pack_dest[2*dim+dir] = Remote; // pack to p2p remote
        } else if ( location & Host && !comm_peer2peer_enabled(dir,dim) ) {
          pack_dest[2*dim+dir] = Host;   // pack to cpu memory
        } else {
          pack_dest[2*dim+dir] = Device; // pack to local gpu memory
        }
      }
    }
    if (pack) {
      PROFILE(if (dslash_pack_compute) in.pack(dslash.Nface()/2, parity, dslash.Dagger(), packIndex,
					       pack_dest, location, dslashParam.twist_a, dslashParam.twist_b),
	      profile, QUDA_PROFILE_PACK_KERNEL);

      // Record the end of the packing
      PROFILE(if (location != Host) cudaEventRecord(packEnd[in.bufferIndex], streams[packIndex]), profile, QUDA_PROFILE_EVENT_RECORD);
    }

  }

  /**
     @brief This helper function simply posts the device-host memory
     copies of all halos in all dimensions and directions
     @param[out] in Field that whose halos we are communicating
     @param[in] dslash The dslash object
  */
  inline void issueGather(cudaColorSpinorField &in, const DslashCuda &dslash) {

    using namespace dslash;

    for (int i = 3; i >=0; i--) {
      if (!dslashParam.commDim[i]) continue;

      for (int dir=1; dir>=0; dir--) { // forwards gather
        cudaEvent_t &event = (i!=3 || getKernelPackT()) ? packEnd[in.bufferIndex] : dslashStart[in.bufferIndex];

        PROFILE(cudaStreamWaitEvent(streams[2*i+dir], event, 0), profile, QUDA_PROFILE_STREAM_WAIT_EVENT);

        // Initialize host transfer from source spinor
        PROFILE(if (dslash_copy) in.gather(dslash.Nface()/2, dslash.Dagger(), 2*i+dir), profile, QUDA_PROFILE_GATHER);

        // Record the end of the gathering if not peer-to-peer
	if (!comm_peer2peer_enabled(dir,i)) {
	  PROFILE(cudaEventRecord(gatherEnd[2*i+dir], streams[2*i+dir]), profile, QUDA_PROFILE_EVENT_RECORD);
	}
      }
    }

  }

  /**
     @brief Returns a stream index for posting the pack/scatters to.
     We desire a stream index that is not being used for peer-to-peer
     communication.  This is used by the fused halo dslash kernels
     where we post all scatters to the same stream so we only have a
     single event to wait on before the exterior kernel is applied,
     and by the zero-copy dslash kernels where we want to post the
     packing kernel to an unused stream.
     @return stream index
  */
  inline int getStreamIndex() {
    // set index to a stream index not being used for p2p
    int index = -1;
    for (int i = 3; i >=0; i--) {
      if (!dslashParam.commDim[i]) continue;
      if (!comm_peer2peer_enabled(0,i)) index = 2*i+0;
      else if (!comm_peer2peer_enabled(1,i)) index = 2*i+1;
    }
    // make sure we pick a valid index, in case we are fully p2p connected
    if (index == -1) index = 0;
    return index;
  }

  /**
     @brief Wrapper for querying if communication is finished in the
     dslash, and if it is take the appropriate action:

     - if peer-to-peer then we now know that the peer-to-peer copy is
       now in flight and we are safe to post the cudaStreamWaitEvent
       in our GPU context

     - if gdr or zero-copy for the receive buffer then we have nothing
       else to do, it is now safe to post halo kernel

     - if staging with async, we release the scatter by setting the approriate commsEnd_h flag

     - if basic staging, we post the scatter (host to device memory copy)

     @param[in,out] in Field being commicated
     @param[in] dslash The dslash object
     @param[in] dim Dimension we are working on
     @param[in] dir Direction we are working on
     @param[in] gdr_send Whether GPU Direct RDMA is being used for sending
     @param[in] gdr_recv Whether GPU Direct RDMA is being used for receiving
     @param[in] zero_copy_recv Whether we are using zero-copy on the
     receive end (and hence do not need to do CPU->GPU copy)
     @param[in] async Whether GPU Direct Async is being used
     @param[in] scatterIndex The stream index used for posting the host-to-device memory copy in
   */
  inline bool commsComplete(cudaColorSpinorField &in, const DslashCuda &dslash, int dim, int dir,
			    bool gdr_send, bool gdr_recv, bool zero_copy_recv, bool async, int scatterIndex=-1) {

    using namespace dslash;

    cudaStream_t *stream = nullptr;

    PROFILE(int comms_test = dslash_comms ? in.commsQuery(dslash.Nface()/2, 2*dim+dir, dslash.Dagger(), stream, gdr_send, gdr_recv) : 1, profile, QUDA_PROFILE_COMMS_QUERY);
    if (comms_test) {
      // now we are receive centric
      int dir2 = 1-dir;

      // if peer-2-peer in a given direction then we need to insert a wait on that copy event
      if (comm_peer2peer_enabled(dir2,dim)) {
	PROFILE(cudaStreamWaitEvent(streams[Nstream-1], in.getIPCRemoteCopyEvent(dir2,dim), 0), profile, QUDA_PROFILE_STREAM_WAIT_EVENT);
      } else {

	if (!gdr_recv && !zero_copy_recv) { // Issue CPU->GPU copy if not GDR

	  if (async) {
#if (CUDA_VERSION >= 8000)
	    // this will trigger the copy asynchronously
	    *((volatile cuuint32_t*)(commsEnd_h+2*dim+dir2)) = 1;
#else
	    errorQuda("Async dslash policy variants require CUDA 8.0 and above");
#endif
	  } else {
	    // note the ColorSpinorField::scatter transforms from
	    // scatter centric to gather centric (e.g., flips
	    // direction) so here just use dir not dir2
	    if (scatterIndex == -1) scatterIndex = 2*dim+dir;
	    PROFILE(if (dslash_copy) in.scatter(dslash.Nface()/2, dslash.Dagger(), 2*dim+dir, streams+scatterIndex), profile, QUDA_PROFILE_SCATTER);
	  }

	}

      }

    }
    return comms_test;
  }

  /**
     @brief Ensure that the dslash is complete.  By construction, the
     dslash will have completed (or is in flight) on this process,
     however, we must also ensure that no local work begins until any
     communication in flight from this process to another has
     completed.  This prevents a race condition where we could start
     updating the local buffers on a subsequent computation before we
     have finished sending.
  */
  void completeDslash(const ColorSpinorField &in) {
    // this ensures that the p2p sending is completed before any
    // subsequent work is done on the compute stream
    for (int dim=3; dim>=0; dim--) {
      if (!dslashParam.commDim[dim]) continue;
      for (int dir=0; dir<2; dir++) {
	if (comm_peer2peer_enabled(dir,dim)) {
	  PROFILE(cudaStreamWaitEvent(streams[Nstream-1], in.getIPCCopyEvent(dir,dim), 0), profile, QUDA_PROFILE_STREAM_WAIT_EVENT);
	}
      }
    }
  }

  /**
     @brief Set the ghosts to the mapped CPU ghost buffer, or unsets
     if already set.
     @param[in,out] dslash The dslash object
     @param[in,out] in The ColorSpinorField source
     @param[in] to_mapped Whether we are switching to mapped ghosts or not
   */
  void setGhost(DslashCuda &dslash, cudaColorSpinorField &in, bool to_mapped) {

    static char aux_copy[TuneKey::aux_n];
    static bool set_mapped = false;

    if (to_mapped) {
      if (set_mapped) errorQuda("set_mapped already set");
      // in the below we switch to the mapped ghost buffer and update the tuneKey to reflect this
      in.bufferIndex += 2;

      // update the ghosts for the non-p2p directions
      for (int dim=0; dim<4; dim++) {
        for (int dir=0; dir<2; dir++) {
          if (!comm_peer2peer_enabled(1-dir, dim)) {
            dslashParam.ghost[2*dim+dir] = (void*)in.Ghost2();
            dslashParam.ghostNorm[2*dim+dir] = (float*)(in.Ghost2());

#ifdef USE_TEXTURE_OBJECTS
            dslashParam.ghostTex[2*dim+dir] = in.GhostTex();
            dslashParam.ghostTexNorm[2*dim+dir] = in.GhostTexNorm();
#endif // USE_TEXTURE_OBJECTS
          }
        }
      }

      strcpy(aux_copy,dslash.getAux(dslashParam.kernel_type));
      dslash.augmentAux(dslashParam.kernel_type, ",zero_copy");
      set_mapped = true;
    } else {
      if (!set_mapped) errorQuda("set_mapped not set");
      // reset to default
      dslash.setAux(dslashParam.kernel_type, aux_copy);

      in.bufferIndex -= 2;
      // reinstate ghosts for the non-p2p directions
      for (int dim=0; dim<4; dim++) {
        for (int dir=0; dir<2; dir++) {
          if (!comm_peer2peer_enabled(1-dir, dim)) {
            dslashParam.ghost[2*dim+dir] = (void*)in.Ghost2();
            dslashParam.ghostNorm[2*dim+dir] = (float*)(in.Ghost2());

#ifdef USE_TEXTURE_OBJECTS
            dslashParam.ghostTex[2*dim+dir] = in.GhostTex();
            dslashParam.ghostTexNorm[2*dim+dir] = in.GhostTexNorm();
#endif // USE_TEXTURE_OBJECTS
          }
        }
      }

      set_mapped = false;
    }
  }

  struct DslashPolicyImp {

    virtual void operator()(DslashCuda &dslash, cudaColorSpinorField* in,
			    const size_t regSize, const int parity, const int dagger,
			    const int volume, const int *faceVolumeCB, TimeProfile &profile) = 0;

    virtual ~DslashPolicyImp(){}
  };

/**
   Standard dslash parallelization with host staging for send and receive
 */
struct DslashBasic : DslashPolicyImp {

  void operator()(DslashCuda &dslash, cudaColorSpinorField* in, const size_t regSize, const int parity, const int dagger,
		  const int volume, const int *faceVolumeCB, TimeProfile &profile) {

    using namespace dslash;
    profile.TPSTART(QUDA_PROFILE_TOTAL);

    dslashParam.parity = parity;
    dslashParam.kernel_type = INTERIOR_KERNEL;
    dslashParam.threads = volume;

    // Record the start of the dslash if doing communication in T and not kernel packing
    if (dslashParam.commDim[3] && !getKernelPackT()) {
      PROFILE(cudaEventRecord(dslashStart[in->bufferIndex], streams[Nstream-1]), profile, QUDA_PROFILE_EVENT_RECORD);
    }

    issueRecv(*in, dslash, 0, false); // Prepost receives

    const int packIndex = Nstream-1;
<<<<<<< HEAD

    issuePack(*in, dslash, 1-parity, Device, packIndex);
=======
    issuePack(*in, dslash, 1-parity, static_cast<MemoryLocation>(Device | (Remote*dslashParam.remote_write) ), packIndex);
>>>>>>> 217aeb61

    issueGather(*in, dslash);

//launch any async. aux communication task:
    if (aux_communicator) aux_communicator->async_global_reduction(streams[Nstream-1]);
    PROFILE(if (dslash_interior_compute) dslash.apply(streams[Nstream-1]), profile, QUDA_PROFILE_DSLASH_KERNEL);
    if (aux_worker) aux_worker->apply(streams[Nstream-1]);

    DslashCommsPattern pattern(dslashParam.commDim);
    while (pattern.completeSum < pattern.commDimTotal) {
      for (int i=3; i>=0; i--) {
        if (!dslashParam.commDim[i]) continue;

	for (int dir=1; dir>=0; dir--) {
	  // Query if gather has completed
	  if (!pattern.gatherCompleted[2*i+dir] && pattern.gatherCompleted[pattern.previousDir[2*i+dir]]) {

	    cudaError_t event_test = comm_peer2peer_enabled(dir,i) ? cudaSuccess : cudaErrorNotReady;
	    if (event_test != cudaSuccess) PROFILE(event_test = cudaEventQuery(gatherEnd[2*i+dir]), profile, QUDA_PROFILE_EVENT_QUERY);

	    if (cudaSuccess == event_test) {
	      pattern.gatherCompleted[2*i+dir] = 1;
	      pattern.completeSum++;
	      PROFILE(if (dslash_comms) in->sendStart(dslash.Nface()/2, 2*i+dir, dagger, dslashParam.remote_write ? streams+packIndex : nullptr,
                                                      false, dslashParam.remote_write), profile, QUDA_PROFILE_COMMS_START);
	      if (dslash_comms) in->commsQuery(dslash.Nface()/2, 2*i+dir, dagger);  // do a comms query to ensure MPI has begun
	    }
	  }

	  // Query if comms has finished
	  if (!pattern.commsCompleted[2*i+dir] && pattern.gatherCompleted[2*i+dir]) {
	    if ( commsComplete(*in, dslash, i, dir, false, false, false, false) ) {
	      pattern.commsCompleted[2*i+dir] = 1;
	      pattern.completeSum++;
	    }
	  }

        } // dir=0,1

        if ( !pattern.dslashCompleted[2*i] && pattern.dslashCompleted[pattern.previousDir[2*i+1]] && pattern.commsCompleted[2*i] && pattern.commsCompleted[2*i+1] ) {

	  for (int dir=1; dir>=0; dir--) {
	    if (!comm_peer2peer_enabled(1-dir,i)) { // if not peer-to-peer we post an event in the scatter stream and wait on that
	      // Record the end of the scattering
	      PROFILE(cudaEventRecord(scatterEnd[2*i+dir], streams[2*i+dir]), profile, QUDA_PROFILE_EVENT_RECORD);
	      // wait for scattering to finish and then launch dslash
	      PROFILE(cudaStreamWaitEvent(streams[Nstream-1], scatterEnd[2*i+dir], 0), profile, QUDA_PROFILE_STREAM_WAIT_EVENT);
	    }
	  }

	  dslashParam.kernel_type = static_cast<KernelType>(i);
	  dslashParam.threads = dslash.Nface()*faceVolumeCB[i]; // updating 2 or 6 faces

	  // all faces use this stream
	  PROFILE(if (dslash_exterior_compute) dslash.apply(streams[Nstream-1]), profile, QUDA_PROFILE_DSLASH_KERNEL);

	  pattern.dslashCompleted[2*i] = 1;
        }
      }
    }

    completeDslash(*in);
    in->bufferIndex = (1 - in->bufferIndex);
    profile.TPSTOP(QUDA_PROFILE_TOTAL);
  }

};

struct DslashPthreads : DslashPolicyImp {

  void operator()(DslashCuda &dslash, cudaColorSpinorField* in, const size_t regSize, const int parity, const int dagger,
		    const int volume, const int *faceVolumeCB, TimeProfile &profile) {
#ifdef PTHREADS
    using namespace dslash;
    profile.TPSTART(QUDA_PROFILE_TOTAL);
  
    dslashParam.parity = parity;
    dslashParam.kernel_type = INTERIOR_KERNEL;
    dslashParam.threads = volume;

#ifdef MULTI_GPU
  // Record the start of the dslash if doing communication in T and not kernel packing
    {
      PROFILE(cudaEventRecord(dslashStart[in->bufferIndex], streams[Nstream-1]),
              profile, QUDA_PROFILE_EVENT_RECORD);
    }
		
    // and launch the interior dslash kernel

    const int packIndex = Nstream-2;
    //const int packIndex = Nstream-1;
    pthread_t receiveThread, interiorThread;
    ReceiveParam receiveParam;
    receiveParam.profile = &profile;
    receiveParam.nFace   = (dslash.Nface() >> 1);
    receiveParam.dagger  = dagger;

    if(pthread_create(&receiveThread, NULL, issueMPIReceive, &receiveParam)){
      errorQuda("pthread_create failed");
    }

    InteriorParam interiorParam;
    interiorParam.dslash   = &dslash;
    interiorParam.profile  = &profile; 

    cudaGetDevice(&(interiorParam.current_device)); // get the current device number
    if(pthread_create(&interiorThread, NULL, launchInteriorKernel, &interiorParam)){
      errorQuda("pthread_create failed");
    }

    bool pack = false;
    for (int i=3; i>=0; i--) 
      if (dslashParam.commDim[i] && (i!=3 || getKernelPackT()))
        { pack = true; break; }

    if (pack){
      PROFILE(cudaStreamWaitEvent(streams[packIndex], dslashStart[in->bufferIndex], 0),
              profile, QUDA_PROFILE_STREAM_WAIT_EVENT); 
    }

    // Initialize pack from source spinor
    MemoryLocation pack_dest[2*QUDA_MAX_DIM];
    for (int i=0; i<2*QUDA_MAX_DIM; i++) pack_dest[i] = Device;
    PROFILE(if (dslash_pack_compute) in->pack(dslash.Nface()/2, 1-parity, dagger, packIndex, pack_dest, twist_a, twist_b),
	    profile, QUDA_PROFILE_PACK_KERNEL);

    if (pack) {
      // Record the end of the packing
      PROFILE(cudaEventRecord(packEnd[in->bufferIndex], streams[packIndex]), profile, QUDA_PROFILE_EVENT_RECORD);
    }
    for(int i = 3; i >=0; i--){
      if (!dslashParam.commDim[i]) continue;

      for (int dir=1; dir>=0; dir--) {
        cudaEvent_t &event = (i!=3 || getKernelPackT()) ? packEnd[in->bufferIndex] : dslashStart[in->bufferIndex];

        PROFILE(cudaStreamWaitEvent(streams[2*i+dir], event, 0),
	        profile, QUDA_PROFILE_STREAM_WAIT_EVENT);

        // Initialize host transfer from source spinor
        PROFILE(if (dslash_copy) in->gather(dslash.Nface()/2, dagger, 2*i+dir), profile, QUDA_PROFILE_GATHER);

        // Record the end of the gathering
        PROFILE(cudaEventRecord(gatherEnd[2*i+dir], streams[2*i+dir]),
	        profile, QUDA_PROFILE_EVENT_RECORD);
      }
    }

#endif // MULTI_GPU

#if (!defined MULTI_GPU)
    PROFILE(if (dslash_interior_compute) dslash.apply(streams[Nstream-1]), profile, QUDA_PROFILE_DSLASH_KERNEL);
    if (aux_worker) aux_worker->apply(streams[Nstream-1]);
#endif

#ifdef MULTI_GPU 
    if(pthread_join(receiveThread, NULL)) errorQuda("pthread_join failed");
    bool interiorLaunched = false;
    DslashCommsPattern pattern(dslashParam.commDim);
    while (pattern.completeSum < pattern.commDimTotal) {
      for (int i=3; i>=0; i--) {
        if (!dslashParam.commDim[i]) continue;

        for (int dir=1; dir>=0; dir--) {

	  // Query if gather has completed
	  if (!pattern.gatherCompleted[2*i+dir] && pattern.gatherCompleted[pattern.previousDir[2*i+dir]]) {
	    cudaError_t event_test = comm_peer2peer_enabled(dir,i) ? cudaSuccess : cudaErrorNotReady;
	    if (event_test != cudaSuccess) PROFILE(event_test = cudaEventQuery(gatherEnd[2*i+dir]), profile, QUDA_PROFILE_EVENT_QUERY);

	    if (cudaSuccess == event_test) {
	      pattern.gatherCompleted[2*i+dir] = 1;
	      pattern.completeSum++;
	      PROFILE(if (dslash_comms) in->sendStart(dslash.Nface()/2, 2*i+dir, dagger,  dslashParam.remote_write ? streams+packIndex : nullptr,
                                                      false, dslashParam.remote_write), profile, QUDA_PROFILE_COMMS_START);
	      if (dslash_comms) ? in->commsQuery(dslash.Nface()/2, 2*i+dir, dagger);  // do a comms query to ensure MPI has begun
	    }
	  }

	  // Query if comms has finished
	  if(!pattern.commsCompleted[2*i+dir] && pattern.commsCompleted[pattern.previousDir[2*i+dir]] &&
	     pattern.gatherCompleted[2*i+dir]) {
	    PROFILE(int comms_test = dslash_comms ? in->commsQuery(dslash.Nface()/2, 2*i+dir, dagger) : 1,
		    profile, QUDA_PROFILE_COMMS_QUERY);
	    if (comms_test) {
	      pattern.commsCompleted[2*i+dir] = 1;
	      pattern.completeSum++;

	      // Scatter into the end zone
	      PROFILE(if (dslash_copy) in->scatter(dslash.Nface()/2, dagger, 2*i+dir), profile, QUDA_PROFILE_SCATTER);
	    }
	  }

        } // dir=0,1

        // enqueue the boundary dslash kernel as soon as the scatters have been enqueued
        if (!pattern.dslashCompleted[2*i] && pattern.commsCompleted[2*i] && pattern.commsCompleted[2*i+1] ) {
	// Record the end of the scattering
	  PROFILE(cudaEventRecord(scatterEnd[2*i], streams[2*i]),
		  profile, QUDA_PROFILE_EVENT_RECORD);

	  if(!interiorLaunched){
	    if(pthread_join(interiorThread, NULL)) errorQuda("pthread_join failed");
	    interiorLaunched = true;
          }

	  // wait for scattering to finish and then launch dslash
	  PROFILE(cudaStreamWaitEvent(streams[Nstream-1], scatterEnd[2*i], 0),
		  profile, QUDA_PROFILE_STREAM_WAIT_EVENT);

	  dslashParam.kernel_type = static_cast<KernelType>(i);
	  dslashParam.threads = dslash.Nface()*faceVolumeCB[i]; // updating 2 or 6 faces
	  // all faces use this stream
	  PROFILE(if (dslash_exterior_compute) dslash.apply(streams[Nstream-1]), profile, QUDA_PROFILE_DSLASH_KERNEL);

	  pattern.dslashCompleted[2*i] = 1;
        }

      }

    }

    completeDslash(*in);
    in->bufferIndex = (1 - in->bufferIndex);
#endif // MULTI_GPU
    profile.TPSTOP(QUDA_PROFILE_TOTAL);
#else // !PTHREADS
    errorQuda("Pthreads has not been built\n"); 
#endif
  }
};

/**
   Standard dslash parallelization with host staging for send and receive, and fused halo update kernel
 */
struct DslashFusedExterior : DslashPolicyImp {

  void operator()(DslashCuda &dslash, cudaColorSpinorField* in, const size_t regSize, const int parity, const int dagger,
		   const int volume, const int *faceVolumeCB, TimeProfile &profile) {

    using namespace dslash;
    profile.TPSTART(QUDA_PROFILE_TOTAL);

    dslashParam.parity = parity;
    dslashParam.kernel_type = INTERIOR_KERNEL;
    dslashParam.threads = volume;

    // Record the start of the dslash if doing communication in T and not kernel packing
    if (dslashParam.commDim[3] && !getKernelPackT()) {
      PROFILE(cudaEventRecord(dslashStart[in->bufferIndex], streams[Nstream-1]), profile, QUDA_PROFILE_EVENT_RECORD);
    }

    issueRecv(*in, dslash, 0, false); // Prepost receives

    const int packIndex = Nstream-1;
    issuePack(*in, dslash, 1-parity, static_cast<MemoryLocation>(Device | (Remote*dslashParam.remote_write) ), packIndex);

    issueGather(*in, dslash);

//launch any async. aux communication task:
    if (aux_communicator) aux_communicator->async_global_reduction(streams[Nstream-1]);
    PROFILE(if (dslash_interior_compute) dslash.apply(streams[Nstream-1]), profile, QUDA_PROFILE_DSLASH_KERNEL);
    if (aux_worker) aux_worker->apply(streams[Nstream-1]);

    const int scatterIndex = getStreamIndex();
    DslashCommsPattern pattern(dslashParam.commDim);
    while (pattern.completeSum < pattern.commDimTotal) {
      for (int i=3; i>=0; i--) {
        if (!dslashParam.commDim[i]) continue;

        for (int dir=1; dir>=0; dir--) {
	  // Query if gather has completed
	  if (!pattern.gatherCompleted[2*i+dir] && pattern.gatherCompleted[pattern.previousDir[2*i+dir]]) {
	    cudaError_t event_test = comm_peer2peer_enabled(dir,i) ? cudaSuccess : cudaErrorNotReady;
	    if (event_test != cudaSuccess) PROFILE(event_test = cudaEventQuery(gatherEnd[2*i+dir]), profile, QUDA_PROFILE_EVENT_QUERY);

	    if (cudaSuccess == event_test) {
	      pattern.gatherCompleted[2*i+dir] = 1;
	      pattern.completeSum++;
	      PROFILE(if (dslash_comms) in->sendStart(dslash.Nface()/2, 2*i+dir, dagger, dslashParam.remote_write ? streams+packIndex : nullptr,
                                                      false, dslashParam.remote_write), profile, QUDA_PROFILE_COMMS_START);
	      if (dslash_comms) in->commsQuery(dslash.Nface()/2, 2*i+dir, dagger);  // do a comms query to ensure MPI has begun
	    }
	  }

	  // Query if comms has finished
	  if (!pattern.commsCompleted[2*i+dir] && pattern.gatherCompleted[2*i+dir]) {
	    if ( commsComplete(*in, dslash, i, dir, false, false, false, false, scatterIndex) ) {
	      pattern.commsCompleted[2*i+dir] = 1;
	      pattern.completeSum++;
	    }
	  }
        } // dir=0,1
      } // i
    } // while(pattern.completeSum < commDimTotal)

    for (int i=3; i>=0; i--) {
      if (dslashParam.commDim[i] && (!comm_peer2peer_enabled(0,i) || !comm_peer2peer_enabled(1,i))) { // if not peer-to-peer we post an event in the scatter stream and wait on that
	PROFILE(cudaEventRecord(scatterEnd[0], streams[scatterIndex]), profile, QUDA_PROFILE_EVENT_RECORD);
	PROFILE(cudaStreamWaitEvent(streams[Nstream-1], scatterEnd[0], 0), profile, QUDA_PROFILE_STREAM_WAIT_EVENT);
	break;
      }
    }

    // Launch exterior kernel
    if (pattern.commDimTotal) {
      setFusedParam(dslashParam,dslash,faceVolumeCB); // setup for exterior kernel
      PROFILE(if (dslash_exterior_compute) dslash.apply(streams[Nstream-1]), profile, QUDA_PROFILE_DSLASH_KERNEL);
    }

    completeDslash(*in);
    in->bufferIndex = (1 - in->bufferIndex);
    profile.TPSTOP(QUDA_PROFILE_TOTAL);
  }

};

/**
   Dslash parallelization with GDR for send and receive
 */
struct DslashGDR : DslashPolicyImp {

  void operator()(DslashCuda &dslash, cudaColorSpinorField* in, const size_t regSize, const int parity, const int dagger,
		  const int volume, const int *faceVolumeCB, TimeProfile &profile) {

    using namespace dslash;
    profile.TPSTART(QUDA_PROFILE_TOTAL);
  
    dslashParam.parity = parity;
    dslashParam.kernel_type = INTERIOR_KERNEL;
    dslashParam.threads = volume;

    issueRecv(*in, dslash, 0, true); // Prepost receives

    const int packIndex = Nstream-1;
    issuePack(*in, dslash, 1-parity, static_cast<MemoryLocation>(Device | (Remote*dslashParam.remote_write) ), packIndex);

//launch any async. aux communication task:
    if (aux_communicator) aux_communicator->async_global_reduction(streams[Nstream-1]);
    PROFILE(if (dslash_interior_compute) dslash.apply(streams[Nstream-1]), profile, QUDA_PROFILE_DSLASH_KERNEL);
    if (aux_worker) aux_worker->apply(streams[Nstream-1]);

    bool pack_event = false;
    for (int p2p=0; p2p<2; p2p++) { // schedule non-p2p traffic first, then do p2p
      for (int i=3; i>=0; i--) {
	if (!dslashParam.commDim[i]) continue;

	if (!pack_event) {
	  cudaEventSynchronize(packEnd[in->bufferIndex]);
	  pack_event = true;
	}

	for (int dir=1; dir>=0; dir--) {
	  if ( (comm_peer2peer_enabled(dir,i) + p2p) % 2 == 0 ) {
	    PROFILE(if (dslash_comms) in->sendStart(dslash.Nface()/2, 2*i+dir, dagger, dslashParam.remote_write ? streams+packIndex : nullptr,
                                                    true, dslashParam.remote_write), profile, QUDA_PROFILE_COMMS_START);
	    if (dslash_comms) in->commsQuery(dslash.Nface()/2, 2*i+dir, dagger, 0, true, true); // do a comms query to ensure MPI has begun
	  } // is p2p?
	} // dir
      } // i
    } // p2p

    DslashCommsPattern pattern(dslashParam.commDim, true);
    while (pattern.completeSum < pattern.commDimTotal) {
      for (int i=3; i>=0; i--) {
        if (!dslashParam.commDim[i]) continue;

        for (int dir=1; dir>=0; dir--) {

	  // Query if comms has finished
	  if (!pattern.commsCompleted[2*i+dir]) {
	    if ( commsComplete(*in, dslash, i, dir, true, true, false, false) ) {;
	      pattern.commsCompleted[2*i+dir] = 1;
	      pattern.completeSum++;
	    }
	  }

        } // dir=0,1

        if ( !pattern.dslashCompleted[2*i] && pattern.dslashCompleted[pattern.previousDir[2*i+1]] && pattern.commsCompleted[2*i] && pattern.commsCompleted[2*i+1] ) {
	  dslashParam.kernel_type = static_cast<KernelType>(i);
	  dslashParam.threads = dslash.Nface()*faceVolumeCB[i]; // updating 2 or 6 faces

	  // all faces use this stream
	  PROFILE(if (dslash_exterior_compute) dslash.apply(streams[Nstream-1]), profile, QUDA_PROFILE_DSLASH_KERNEL);

	  pattern.dslashCompleted[2*i] = 1;
        }
      }
    }

    completeDslash(*in);
    in->bufferIndex = (1 - in->bufferIndex);
    profile.TPSTOP(QUDA_PROFILE_TOTAL);
  }
};


/**
   Dslash parallelization with GDR for send and receive with fused halo update kernel
 */
struct DslashFusedGDR : DslashPolicyImp {

  void operator()(DslashCuda &dslash, cudaColorSpinorField* in, const size_t regSize, const int parity, const int dagger,
		  const int volume, const int *faceVolumeCB, TimeProfile &profile) {

    using namespace dslash;
    profile.TPSTART(QUDA_PROFILE_TOTAL);
  
    dslashParam.parity = parity;
    dslashParam.kernel_type = INTERIOR_KERNEL;
    dslashParam.threads = volume;

    issueRecv(*in, dslash, 0, true); // Prepost receives

    const int packIndex = Nstream-1;
    issuePack(*in, dslash, 1-parity, static_cast<MemoryLocation>(Device | (Remote*dslashParam.remote_write) ), packIndex);

//launch any async. aux communication task:
    if (aux_communicator) aux_communicator->async_global_reduction(streams[Nstream-1]);
    PROFILE(if (dslash_interior_compute) dslash.apply(streams[Nstream-1]), profile, QUDA_PROFILE_DSLASH_KERNEL);
    if (aux_worker) aux_worker->apply(streams[Nstream-1]);

    bool pack_event = false;
    for (int p2p=0; p2p<2; p2p++) { // schedule non-p2p traffic first, then do p2p
      for (int i=3; i>=0; i--) {
	if (!dslashParam.commDim[i]) continue;

	if (!pack_event) {
	  cudaEventSynchronize(packEnd[in->bufferIndex]);
	  pack_event = true;
	}

	for (int dir=1; dir>=0; dir--) {
	  if ( (comm_peer2peer_enabled(dir,i) + p2p) % 2 == 0 ) {
	    PROFILE(if (dslash_comms) in->sendStart(dslash.Nface()/2, 2*i+dir, dagger, dslashParam.remote_write ? streams+packIndex : nullptr,
                                                    true, dslashParam.remote_write), profile, QUDA_PROFILE_COMMS_START);
	    if (dslash_comms) in->commsQuery(dslash.Nface()/2, 2*i+dir, dagger, 0, true, true); // do a comms query to ensure MPI has begun
	  } // is p2p?
	}
      }
    } // p2p

    DslashCommsPattern pattern(dslashParam.commDim, true);
    while (pattern.completeSum < pattern.commDimTotal) {
      for (int i=3; i>=0; i--) {
	if (!dslashParam.commDim[i]) continue;

	for (int dir=1; dir>=0; dir--) {

	  // Query if comms has finished
	  if (!pattern.commsCompleted[2*i+dir]) {
	    if ( commsComplete(*in, dslash, i, dir, true, true, false, false) ) {
	      pattern.commsCompleted[2*i+dir] = 1;
	      pattern.completeSum++;
	    }
	  }
	} // dir=0,1
      } // i
    } // pattern.completeSum < pattern.CommDimTotal

    // Launch exterior kernel
    if (pattern.commDimTotal) {
      setFusedParam(dslashParam,dslash,faceVolumeCB); // setup for exterior kernel
      PROFILE(if (dslash_exterior_compute) dslash.apply(streams[Nstream-1]), profile, QUDA_PROFILE_DSLASH_KERNEL);
    }

    completeDslash(*in);
    in->bufferIndex = (1 - in->bufferIndex);
    profile.TPSTOP(QUDA_PROFILE_TOTAL);
  }
};

/**
   Dslash parallelization with host staging for send and GDR for receive
 */
struct DslashGDRRecv : DslashPolicyImp {

  void operator()(DslashCuda &dslash, cudaColorSpinorField* in, const size_t regSize, const int parity, const int dagger,
		  const int volume, const int *faceVolumeCB, TimeProfile &profile) {

    using namespace dslash;
    profile.TPSTART(QUDA_PROFILE_TOTAL);

    dslashParam.parity = parity;
    dslashParam.kernel_type = INTERIOR_KERNEL;
    dslashParam.threads = volume;

    // Record the start of the dslash if doing communication in T and not kernel packing
    if (dslashParam.commDim[3] && !getKernelPackT()) {
      PROFILE(cudaEventRecord(dslashStart[in->bufferIndex], streams[Nstream-1]), profile, QUDA_PROFILE_EVENT_RECORD);
    }

    issueRecv(*in, dslash, 0, true); // Prepost receives

    const int packIndex = Nstream-1;
    issuePack(*in, dslash, 1-parity, static_cast<MemoryLocation>(Device | (Remote*dslashParam.remote_write) ), packIndex);

    issueGather(*in, dslash);

//launch any async. aux communication task:
    if (aux_communicator) aux_communicator->async_global_reduction(streams[Nstream-1]);
    PROFILE(if (dslash_interior_compute) dslash.apply(streams[Nstream-1]), profile, QUDA_PROFILE_DSLASH_KERNEL);
    if (aux_worker) aux_worker->apply(streams[Nstream-1]);

    DslashCommsPattern pattern(dslashParam.commDim);
    while (pattern.completeSum < pattern.commDimTotal) {
      for (int i=3; i>=0; i--) {
        if (!dslashParam.commDim[i]) continue;

	for (int dir=1; dir>=0; dir--) {
	  // Query if gather has completed
	  if (!pattern.gatherCompleted[2*i+dir] && pattern.gatherCompleted[pattern.previousDir[2*i+dir]]) {
	    cudaError_t event_test = comm_peer2peer_enabled(dir,i) ? cudaSuccess : cudaErrorNotReady;
	    if (event_test != cudaSuccess) PROFILE(event_test = cudaEventQuery(gatherEnd[2*i+dir]), profile, QUDA_PROFILE_EVENT_QUERY);

	    if (cudaSuccess == event_test) {
	      pattern.gatherCompleted[2*i+dir] = 1;
	      pattern.completeSum++;
	      PROFILE(if (dslash_comms) in->sendStart(dslash.Nface()/2, 2*i+dir, dagger, dslashParam.remote_write ? streams+packIndex : nullptr,
                                                      false, dslashParam.remote_write), profile, QUDA_PROFILE_COMMS_START);
	      if (dslash_comms) in->commsQuery(dslash.Nface()/2, 2*i+dir, dagger, 0, false, true);  // do a comms query to ensure MPI has begun
	    }
	  }

	  // Query if comms has finished
	  if (!pattern.commsCompleted[2*i+dir] && pattern.gatherCompleted[2*i+dir]) {
	    if ( commsComplete(*in, dslash, i, dir, false, true, false, false) ) {
	      pattern.commsCompleted[2*i+dir] = 1;
	      pattern.completeSum++;
	    }
	  }

        } // dir=0,1

        if ( !pattern.dslashCompleted[2*i] && pattern.dslashCompleted[pattern.previousDir[2*i+1]] && pattern.commsCompleted[2*i] && pattern.commsCompleted[2*i+1] ) {
	  dslashParam.kernel_type = static_cast<KernelType>(i);
	  dslashParam.threads = dslash.Nface()*faceVolumeCB[i]; // updating 2 or 6 faces

	  // all faces use this stream
	  PROFILE(if (dslash_exterior_compute) dslash.apply(streams[Nstream-1]), profile, QUDA_PROFILE_DSLASH_KERNEL);

	  pattern.dslashCompleted[2*i] = 1;
        }
      }
    }

    completeDslash(*in);
    in->bufferIndex = (1 - in->bufferIndex);
    profile.TPSTOP(QUDA_PROFILE_TOTAL);
  }

};

/**
   Dslash parallelization with host staging for send and GDR for receive, with fused halo update kernel
 */
struct DslashFusedGDRRecv : DslashPolicyImp {

  void operator()(DslashCuda &dslash, cudaColorSpinorField* in, const size_t regSize, const int parity, const int dagger,
		   const int volume, const int *faceVolumeCB, TimeProfile &profile) {

    using namespace dslash;
    profile.TPSTART(QUDA_PROFILE_TOTAL);
  
    dslashParam.parity = parity;
    dslashParam.kernel_type = INTERIOR_KERNEL;
    dslashParam.threads = volume;

    // Record the start of the dslash if doing communication in T and not kernel packing
    if (dslashParam.commDim[3] && !getKernelPackT()) {
      PROFILE(cudaEventRecord(dslashStart[in->bufferIndex], streams[Nstream-1]), profile, QUDA_PROFILE_EVENT_RECORD);
    }
		
    issueRecv(*in, dslash, 0, true); // Prepost receives

    const int packIndex = Nstream-1;
    issuePack(*in, dslash, 1-parity, static_cast<MemoryLocation>(Device | (Remote*dslashParam.remote_write) ), packIndex);

    issueGather(*in, dslash);

//launch any async. aux communication task:
    if (aux_communicator) aux_communicator->async_global_reduction(streams[Nstream-1]);
    PROFILE(if (dslash_interior_compute) dslash.apply(streams[Nstream-1]), profile, QUDA_PROFILE_DSLASH_KERNEL);
    if (aux_worker) aux_worker->apply(streams[Nstream-1]);

    DslashCommsPattern pattern(dslashParam.commDim);
    while (pattern.completeSum < pattern.commDimTotal) {
      for (int i=3; i>=0; i--) {
        if (!dslashParam.commDim[i]) continue;

        for (int dir=1; dir>=0; dir--) {
	  // Query if gather has completed
	  if (!pattern.gatherCompleted[2*i+dir] && pattern.gatherCompleted[pattern.previousDir[2*i+dir]]) {
	    cudaError_t event_test = comm_peer2peer_enabled(dir,i) ? cudaSuccess : cudaErrorNotReady;
	    if (event_test != cudaSuccess) PROFILE(event_test = cudaEventQuery(gatherEnd[2*i+dir]), profile, QUDA_PROFILE_EVENT_QUERY);

	    if (cudaSuccess == event_test) {
	      pattern.gatherCompleted[2*i+dir] = 1;
	      pattern.completeSum++;
	      PROFILE(if (dslash_comms) in->sendStart(dslash.Nface()/2, 2*i+dir, dagger, dslashParam.remote_write ? streams+packIndex : nullptr,
                                                      false, dslashParam.remote_write), profile, QUDA_PROFILE_COMMS_START);
	      if (dslash_comms) in->commsQuery(dslash.Nface()/2, 2*i+dir, dagger, 0, false, true);  // do a comms query to ensure MPI has begun
	    }
	  }

	  // Query if comms has finished
	  if (!pattern.commsCompleted[2*i+dir] && pattern.gatherCompleted[2*i+dir]) {
	    if ( commsComplete(*in, dslash, i, dir, false, true, false, false) ) {
	      pattern.commsCompleted[2*i+dir] = 1;
	      pattern.completeSum++;
	    }
	  }
        } // dir=0,1
      } // i
    } // while(pattern.completeSum < commDimTotal)

    // Launch exterior kernel
    if (pattern.commDimTotal) {
      setFusedParam(dslashParam,dslash,faceVolumeCB); // setup for exterior kernel
      PROFILE(if (dslash_exterior_compute) dslash.apply(streams[Nstream-1]), profile, QUDA_PROFILE_DSLASH_KERNEL);
    }

    completeDslash(*in);
    in->bufferIndex = (1 - in->bufferIndex);
    profile.TPSTOP(QUDA_PROFILE_TOTAL);
  }

};

#ifdef HOST_DEBUG
#define CUDA_CALL( call )						\
  {									\
    CUresult cudaStatus = call;						\
    if ( CUDA_SUCCESS != cudaStatus ) {					\
      const char *err_str = nullptr;					\
      cuGetErrorString(cudaStatus, &err_str);				\
      fprintf(stderr, "ERROR: CUDA call \"%s\" in line %d of file %s failed with %s (%d).\n", #call, __LINE__, __FILE__, err_str, cudaStatus); \
    }									\
}
#else
#define CUDA_CALL( call ) call
#endif

/**
   Experimental Dslash parallelization with host staging for send and receive, with GPU Direct Async
 */
struct DslashAsync : DslashPolicyImp {

#if (CUDA_VERSION >= 8000)

  void operator()(DslashCuda &dslash, cudaColorSpinorField* in, const size_t regSize, const int parity, const int dagger,
		  const int volume, const int *faceVolumeCB, TimeProfile &profile) {

    using namespace dslash;
    profile.TPSTART(QUDA_PROFILE_TOTAL);

    dslashParam.parity = parity;
    dslashParam.kernel_type = INTERIOR_KERNEL;
    dslashParam.threads = volume;

    // Record the start of the dslash if doing communication in T and not kernel packing
    if (dslashParam.commDim[3] && !getKernelPackT()) {
      PROFILE(cudaEventRecord(dslashStart[in->bufferIndex], streams[Nstream-1]), profile, QUDA_PROFILE_EVENT_RECORD);
    }

    issueRecv(*in, dslash, 0, false); // Prepost receives

    const int packIndex = Nstream-1;
    issuePack(*in, dslash, 1-parity, static_cast<MemoryLocation>(Device | (Remote*dslashParam.remote_write) ), packIndex);

    issueGather(*in, dslash);

//launch any async. aux communication task:
    if (aux_communicator) aux_communicator->async_global_reduction(streams[Nstream-1]);
    PROFILE(if (dslash_interior_compute) dslash.apply(streams[Nstream-1]), profile, QUDA_PROFILE_DSLASH_KERNEL);
    if (aux_worker) aux_worker->apply(streams[Nstream-1]);

    DslashCommsPattern pattern(dslashParam.commDim);
    while (pattern.completeSum < pattern.commDimTotal) {
      for (int i=3; i>=0; i--) {
        if (!dslashParam.commDim[i]) continue;

        for (int dir=1; dir>=0; dir--) {
	  // Query if gather has completed
	  if (!pattern.gatherCompleted[2*i+dir] && pattern.gatherCompleted[pattern.previousDir[2*i+dir]]) {
	    cudaError_t event_test = comm_peer2peer_enabled(dir,i) ? cudaSuccess : cudaErrorNotReady;
	    if (event_test != cudaSuccess) PROFILE(event_test = cudaEventQuery(gatherEnd[2*i+dir]), profile, QUDA_PROFILE_EVENT_QUERY);

	    if (cudaSuccess == event_test) {
	      pattern.gatherCompleted[2*i+dir] = 1;
	      pattern.completeSum++;
	      PROFILE(if (dslash_comms) in->sendStart(dslash.Nface()/2, 2*i+dir, dagger, dslashParam.remote_write ? streams+packIndex : nullptr,
                                                      false, dslashParam.remote_write), profile, QUDA_PROFILE_COMMS_START);
	      if (dslash_comms) in->commsQuery(dslash.Nface()/2, 2*i+dir, dagger);  // do a comms query to ensure MPI has begun

	      // schedule post comms work (scatter into the end zone)
	      if (!comm_peer2peer_enabled(1-dir,i)) {
		*((volatile cuuint32_t*)(commsEnd_h+2*i+1-dir)) = 0;
		CUDA_CALL(cuStreamWaitValue32( streams[2*i+dir], commsEnd_d[2*i+1-dir], 1, CU_STREAM_WAIT_VALUE_EQ ));
		PROFILE(if (dslash_copy) in->scatter(dslash.Nface()/2, dagger, 2*i+dir, &streams[2*i+dir]), profile, QUDA_PROFILE_SCATTER);
	      }
	    }
	  }

	  // Query if comms has finished
	  if (!pattern.commsCompleted[2*i+dir] && pattern.gatherCompleted[2*i+dir]) {
	    if ( commsComplete(*in, dslash, i, dir, false, false, false, true) ) {
	      pattern.commsCompleted[2*i+dir] = 1;
	      pattern.completeSum++;
	    }
	  }

        } // dir=0,1

        if ( !pattern.dslashCompleted[2*i] && pattern.dslashCompleted[pattern.previousDir[2*i+1]] && pattern.commsCompleted[2*i] && pattern.commsCompleted[2*i+1] ) {

	  for (int dir=1; dir>=0; dir--) {
	    if (!comm_peer2peer_enabled(1-dir,i)) { // if not peer-to-peer we post an event in the scatter stream and wait on that
	      // Record the end of the scattering
	      PROFILE(cudaEventRecord(scatterEnd[2*i+dir], streams[2*i+dir]), profile, QUDA_PROFILE_EVENT_RECORD);
	      // wait for scattering to finish and then launch dslash
	      PROFILE(cudaStreamWaitEvent(streams[Nstream-1], scatterEnd[2*i+dir], 0), profile, QUDA_PROFILE_STREAM_WAIT_EVENT);
	    }
	  }

	  dslashParam.kernel_type = static_cast<KernelType>(i);
	  dslashParam.threads = dslash.Nface()*faceVolumeCB[i]; // updating 2 or 6 faces

	  // all faces use this stream
	  PROFILE(if (dslash_exterior_compute) dslash.apply(streams[Nstream-1]), profile, QUDA_PROFILE_DSLASH_KERNEL);

	  pattern.dslashCompleted[2*i] = 1;
        }

      }

    }

    completeDslash(*in);
    in->bufferIndex = (1 - in->bufferIndex);
    profile.TPSTOP(QUDA_PROFILE_TOTAL);
  }
#else

  void operator()(DslashCuda &dslash, cudaColorSpinorField* in, const size_t regSize, const int parity, const int dagger,
		  const int volume, const int *faceVolumeCB, TimeProfile &profile) {
    errorQuda("Async dslash policy variants require CUDA 8.0 and above");
  }

#endif // CUDA_VERSION >= 8000

};


/**
   Experimental Dslash parallelization with host staging for send and
   receive, with GPU Direct Async, and fused hao update kernel
 */
struct DslashFusedExteriorAsync : DslashPolicyImp {

#if (CUDA_VERSION >= 8000)

  void operator()(DslashCuda &dslash, cudaColorSpinorField* in, const size_t regSize, const int parity, const int dagger,
		   const int volume, const int *faceVolumeCB, TimeProfile &profile) {

    using namespace dslash;
    profile.TPSTART(QUDA_PROFILE_TOTAL);

    dslashParam.parity = parity;
    dslashParam.kernel_type = INTERIOR_KERNEL;
    dslashParam.threads = volume;

    // Record the start of the dslash if doing communication in T and not kernel packing
    if (dslashParam.commDim[3] && !getKernelPackT()) {
      PROFILE(cudaEventRecord(dslashStart[in->bufferIndex], streams[Nstream-1]), profile, QUDA_PROFILE_EVENT_RECORD);
    }

    issueRecv(*in, dslash, 0, false); // Prepost receives

    const int packIndex = Nstream-1;
    issuePack(*in, dslash, 1-parity, static_cast<MemoryLocation>(Device | (Remote*dslashParam.remote_write) ), packIndex);

    issueGather(*in, dslash);

//launch any async. aux communication task:
    if (aux_communicator) aux_communicator->async_global_reduction(streams[Nstream-1]);
    PROFILE(if (dslash_interior_compute) dslash.apply(streams[Nstream-1]), profile, QUDA_PROFILE_DSLASH_KERNEL);
    if (aux_worker) aux_worker->apply(streams[Nstream-1]);

    const int scatterIndex = getStreamIndex();
    DslashCommsPattern pattern(dslashParam.commDim);
    while (pattern.completeSum < pattern.commDimTotal) {
      for (int i=3; i>=0; i--) {
        if (!dslashParam.commDim[i]) continue;

        for (int dir=1; dir>=0; dir--) {

	  // Query if gather has completed
	  if (!pattern.gatherCompleted[2*i+dir] && pattern.gatherCompleted[pattern.previousDir[2*i+dir]]) {
	    cudaError_t event_test = comm_peer2peer_enabled(dir,i) ? cudaSuccess : cudaErrorNotReady;
	    if (event_test != cudaSuccess) PROFILE(event_test = cudaEventQuery(gatherEnd[2*i+dir]), profile, QUDA_PROFILE_EVENT_QUERY);

	    if (cudaSuccess == event_test) {
	      pattern.gatherCompleted[2*i+dir] = 1;
	      pattern.completeSum++;
	      PROFILE(if (dslash_comms) in->sendStart(dslash.Nface()/2, 2*i+dir, dagger, dslashParam.remote_write ? streams+packIndex : nullptr,
                                                      false, dslashParam.remote_write), profile, QUDA_PROFILE_COMMS_START);
	      if (dslash_comms) in->commsQuery(dslash.Nface()/2, 2*i+dir, dagger);  // do a comms query to ensure MPI has begun

	      // schedule post comms work (scatter into the end zone)
	      if (!comm_peer2peer_enabled(1-dir,i)) { // gather centric
		*((volatile cuuint32_t*)(commsEnd_h+2*i+1-dir)) = 0;
		CUDA_CALL(cuStreamWaitValue32( streams[scatterIndex], commsEnd_d[2*i+1-dir], 1, CU_STREAM_WAIT_VALUE_EQ ));
		PROFILE(if (dslash_copy) in->scatter(dslash.Nface()/2, dagger, 2*i+dir, streams+scatterIndex), profile, QUDA_PROFILE_SCATTER);
	      }
	    }

	  }

	  // Query if comms has finished
	  if (!pattern.commsCompleted[2*i+dir] && pattern.gatherCompleted[2*i+dir]) {
	    if ( commsComplete(*in, dslash, i, dir, false, false, false, true, scatterIndex) ) {
	      pattern.commsCompleted[2*i+dir] = 1;
	      pattern.completeSum++;
	    }
	  }

        } // dir=0,1
      } // i
    } // while(pattern.completeSum < commDimTotal)

    for (int i=3; i>=0; i--) {
      if (dslashParam.commDim[i] && (!comm_peer2peer_enabled(0,i) || !comm_peer2peer_enabled(1,i))) {
	// if not peer-to-peer we post an event in the scatter stream and wait on that
	PROFILE(cudaEventRecord(scatterEnd[0], streams[scatterIndex]), profile, QUDA_PROFILE_EVENT_RECORD);
	PROFILE(cudaStreamWaitEvent(streams[Nstream-1], scatterEnd[0], 0), profile, QUDA_PROFILE_STREAM_WAIT_EVENT);
	break;
      }
    }

    if (pattern.commDimTotal) {
      setFusedParam(dslashParam,dslash,faceVolumeCB); // setup for exterior kernel
      PROFILE(if (dslash_exterior_compute) dslash.apply(streams[Nstream-1]), profile, QUDA_PROFILE_DSLASH_KERNEL);
    }

    completeDslash(*in);
    in->bufferIndex = (1 - in->bufferIndex);
    profile.TPSTOP(QUDA_PROFILE_TOTAL);
  }

#else

  void operator()(DslashCuda &dslash, cudaColorSpinorField* in, const size_t regSize, const int parity, const int dagger,
		  const int volume, const int *faceVolumeCB, TimeProfile &profile) {
    errorQuda("Async dslash policy variants require CUDA 8.0 and above");
  }

#endif // CUDA_VERSION >= 8000

};


/**
   Variation of multi-gpu dslash where the packing kernel writes
   buffers directly to host memory
*/
struct DslashZeroCopyPack : DslashPolicyImp {

  void operator()(DslashCuda &dslash, cudaColorSpinorField *in, const size_t regSize, const int parity, const int dagger,
		  const int volume, const int *faceVolumeCB, TimeProfile &profile) {

    using namespace dslash;
    profile.TPSTART(QUDA_PROFILE_TOTAL);

    dslashParam.parity = parity;
    dslashParam.kernel_type = INTERIOR_KERNEL;
    dslashParam.threads = volume;

    // record start of the dslash
    PROFILE(cudaEventRecord(dslashStart[in->bufferIndex], streams[Nstream-1]), profile, QUDA_PROFILE_EVENT_RECORD);

    issueRecv(*in, dslash, 0, false); // Prepost receives

    const int packIndex = getStreamIndex();
    PROFILE(cudaStreamWaitEvent(streams[packIndex], dslashStart[in->bufferIndex], 0), profile, QUDA_PROFILE_STREAM_WAIT_EVENT);
    issuePack(*in, dslash, 1-parity, static_cast<MemoryLocation>(Host | (Remote*dslashParam.remote_write) ), packIndex);

//launch any async. aux communication task:
    if (aux_communicator) aux_communicator->async_global_reduction(streams[Nstream-1]);
    PROFILE(if (dslash_interior_compute) dslash.apply(streams[Nstream-1]), profile, QUDA_PROFILE_DSLASH_KERNEL);
    if (aux_worker) aux_worker->apply(streams[Nstream-1]);

    for (int i=3; i>=0; i--) { // only synchronize if we need to
      if ( !dslashParam.remote_write || (dslashParam.commDim[i] && (!comm_peer2peer_enabled(0,i) || !comm_peer2peer_enabled(1,i)))  ) {
        cudaStreamSynchronize(streams[packIndex]);
        break;
      }
    }

    for (int p2p=0; p2p<2; p2p++) { // schedule non-p2p traffic first, then do p2p
      for (int i=3; i>=0; i--) {
	if (!dslashParam.commDim[i]) continue;

	for (int dir=1; dir>=0; dir--) {
	  if ( (comm_peer2peer_enabled(dir,i) + p2p) % 2 == 0 ) {
	    PROFILE(if (dslash_comms) in->sendStart(dslash.Nface()/2, 2*i+dir, dagger, dslashParam.remote_write ? streams+packIndex : nullptr,
                                                    false, dslashParam.remote_write), profile, QUDA_PROFILE_COMMS_START);
	    if (dslash_comms) in->commsQuery(dslash.Nface()/2, 2*i+dir, dagger); // do a comms query to ensure MPI has begun
	  } // is p2p?
	} // dir
      } // i
    } // p2p

    DslashCommsPattern pattern(dslashParam.commDim, true);
    while (pattern.completeSum < pattern.commDimTotal) {

      for (int i=3; i>=0; i--) {
	if (!dslashParam.commDim[i]) continue;

	for (int dir=1; dir>=0; dir--) {

	  // Query if comms have finished
	  if (!pattern.commsCompleted[2*i+dir]) {
	    if ( commsComplete(*in, dslash, i, dir, false, false, false, false) ) {
	      pattern.commsCompleted[2*i+dir] = 1;
	      pattern.completeSum++;
	    }
	  }

	}

        if ( !pattern.dslashCompleted[2*i] && pattern.dslashCompleted[pattern.previousDir[2*i+1]] && pattern.commsCompleted[2*i] && pattern.commsCompleted[2*i+1] ) {
	  for (int dir=1; dir>=0; dir--) {
	    if (!comm_peer2peer_enabled(1-dir,i)) { // if not peer-to-peer we post an event in the scatter stream and wait on that
	      // Record the end of the scattering
	      PROFILE(cudaEventRecord(scatterEnd[2*i+dir], streams[2*i+dir]), profile, QUDA_PROFILE_EVENT_RECORD);
	      // wait for scattering to finish and then launch dslash
	      PROFILE(cudaStreamWaitEvent(streams[Nstream-1], scatterEnd[2*i+dir], 0), profile, QUDA_PROFILE_STREAM_WAIT_EVENT);
	    }
	  }

	  dslashParam.kernel_type = static_cast<KernelType>(i);
	  dslashParam.threads = dslash.Nface()*faceVolumeCB[i]; // updating 2 or 6 faces

	  // all faces use this stream
	  PROFILE(if (dslash_exterior_compute) dslash.apply(streams[Nstream-1]), profile, QUDA_PROFILE_DSLASH_KERNEL);

	  pattern.dslashCompleted[2*i] = 1;
	}
      }
    }

    completeDslash(*in);
    in->bufferIndex = (1 - in->bufferIndex);
    profile.TPSTOP(QUDA_PROFILE_TOTAL);
  }
};


/**
   Variation of multi-gpu dslash where the packing kernel writes
   buffers directly to host memory with fused halo update kernel
*/
struct DslashFusedZeroCopyPack : DslashPolicyImp {

  void operator()(DslashCuda &dslash, cudaColorSpinorField *in, const size_t regSize, const int parity, const int dagger,
		  const int volume, const int *faceVolumeCB, TimeProfile &profile) {

    using namespace dslash;
    profile.TPSTART(QUDA_PROFILE_TOTAL);

    dslashParam.parity = parity;
    dslashParam.kernel_type = INTERIOR_KERNEL;
    dslashParam.threads = volume;

    // record start of the dslash
    PROFILE(cudaEventRecord(dslashStart[in->bufferIndex], streams[Nstream-1]), profile, QUDA_PROFILE_EVENT_RECORD);

    const int packScatterIndex = getStreamIndex();
    PROFILE(cudaStreamWaitEvent(streams[packScatterIndex], dslashStart[in->bufferIndex], 0), profile, QUDA_PROFILE_STREAM_WAIT_EVENT);
    issuePack(*in, dslash, 1-parity, static_cast<MemoryLocation>(Host | (Remote*dslashParam.remote_write) ), packScatterIndex);

    issueRecv(*in, dslash, 0, false); // Prepost receives

//launch any async. aux communication task:
    if (aux_communicator) aux_communicator->async_global_reduction(streams[Nstream-1]);
    PROFILE(if (dslash_interior_compute) dslash.apply(streams[Nstream-1]), profile, QUDA_PROFILE_DSLASH_KERNEL);
    if (aux_worker) aux_worker->apply(streams[Nstream-1]);

    for (int i=3; i>=0; i--) { // only synchronize if we need to
      if ( !dslashParam.remote_write || (dslashParam.commDim[i] && (!comm_peer2peer_enabled(0,i) || !comm_peer2peer_enabled(1,i)))  ) {
        cudaStreamSynchronize(streams[packScatterIndex]);
        break;
      }
    }

    for (int p2p=0; p2p<2; p2p++) { // schedule non-p2p traffic first, then do p2p
      for (int i=3; i>=0; i--) {
	if (!dslashParam.commDim[i]) continue;

	for (int dir=1; dir>=0; dir--) {
	  if ( (comm_peer2peer_enabled(dir,i) + p2p) % 2 == 0 ) {
	    PROFILE(if (dslash_comms) in->sendStart(dslash.Nface()/2, 2*i+dir, dagger, dslashParam.remote_write ? streams+packScatterIndex : nullptr,
                                                    false, dslashParam.remote_write), profile, QUDA_PROFILE_COMMS_START);
	    if (dslash_comms) in->commsQuery(dslash.Nface()/2, 2*i+dir, dagger); // do a comms query to ensure MPI has begun
	  } // is p2p?
	} // dir
      } // i
    } // p2p

    DslashCommsPattern pattern(dslashParam.commDim, true);
    while (pattern.completeSum < pattern.commDimTotal) {

      for (int i=3; i>=0; i--) {
	if (!dslashParam.commDim[i]) continue;

	for (int dir=1; dir>=0; dir--) {

	  // Query if comms has finished
	  if (!pattern.commsCompleted[2*i+dir]) {
	    if ( commsComplete(*in, dslash, i, dir, false, false, false, false, packScatterIndex) ) {
	      pattern.commsCompleted[2*i+dir] = 1;
	      pattern.completeSum++;
	    }
	  }

	} // dir=0,1
      } // i
    } // pattern.completeSum

    for (int i=3; i>=0; i--) {
      if (dslashParam.commDim[i] && (!comm_peer2peer_enabled(0,i) || !comm_peer2peer_enabled(1,i))) {
	// if not peer-to-peer we post an event in the scatter stream and wait on that
	PROFILE(cudaEventRecord(scatterEnd[0], streams[packScatterIndex]), profile, QUDA_PROFILE_EVENT_RECORD);
	PROFILE(cudaStreamWaitEvent(streams[Nstream-1], scatterEnd[0], 0), profile, QUDA_PROFILE_STREAM_WAIT_EVENT);
	break;
      }
    }

    // Launch exterior kernel
    if (pattern.commDimTotal) {
      setFusedParam(dslashParam,dslash,faceVolumeCB); // setup for exterior kernel
      PROFILE(if (dslash_exterior_compute) dslash.apply(streams[Nstream-1]), profile, QUDA_PROFILE_DSLASH_KERNEL);
    }

    completeDslash(*in);
    in->bufferIndex = (1 - in->bufferIndex);
    profile.TPSTOP(QUDA_PROFILE_TOTAL);
  }
};

/**
   Multi-GPU Dslash zero-copy for the send and GDR for the receive
 */
struct DslashZeroCopyPackGDRRecv : DslashPolicyImp {

  void operator()(DslashCuda &dslash, cudaColorSpinorField* in, const size_t regSize, const int parity, const int dagger,
		  const int volume, const int *faceVolumeCB, TimeProfile &profile) {

    using namespace dslash;
    profile.TPSTART(QUDA_PROFILE_TOTAL);

    dslashParam.parity = parity;
    dslashParam.kernel_type = INTERIOR_KERNEL;
    dslashParam.threads = volume;

    // record start of the dslash
    PROFILE(cudaEventRecord(dslashStart[in->bufferIndex], streams[Nstream-1]), profile, QUDA_PROFILE_EVENT_RECORD);

    issueRecv(*in, dslash, 0, true); // Prepost receives

    const int packIndex = getStreamIndex();
    PROFILE(cudaStreamWaitEvent(streams[packIndex], dslashStart[in->bufferIndex], 0), profile, QUDA_PROFILE_STREAM_WAIT_EVENT);
    issuePack(*in, dslash, 1-parity, static_cast<MemoryLocation>(Host | (Remote*dslashParam.remote_write) ), packIndex);

//launch any aux communication task:
    if (aux_communicator) aux_communicator->async_global_reduction(streams[Nstream-1]);
    PROFILE(if (dslash_interior_compute) dslash.apply(streams[Nstream-1]), profile, QUDA_PROFILE_DSLASH_KERNEL);
    if (aux_worker) aux_worker->apply(streams[Nstream-1]);

    for (int i=3; i>=0; i--) { // only synchronize if we need to
      if ( !dslashParam.remote_write || (dslashParam.commDim[i] && (!comm_peer2peer_enabled(0,i) || !comm_peer2peer_enabled(1,i)))  ) {
        cudaStreamSynchronize(streams[packIndex]);
        break;
      }
    }

    for (int p2p=0; p2p<2; p2p++) { // schedule non-p2p traffic first, then do p2p
      for (int i=3; i>=0; i--) {
	if (!dslashParam.commDim[i]) continue;

	for (int dir=1; dir>=0; dir--) {
	  if ( (comm_peer2peer_enabled(dir,i) + p2p) % 2 == 0 ) {
	    PROFILE(if (dslash_comms) in->sendStart(dslash.Nface()/2, 2*i+dir, dagger, dslashParam.remote_write ? streams+packIndex : nullptr,
                                                    false, dslashParam.remote_write), profile, QUDA_PROFILE_COMMS_START);
	    if (dslash_comms) in->commsQuery(dslash.Nface()/2, 2*i+dir, dagger, 0, false, true); // do a comms query to ensure MPI has begun
	  } // is p2p?
	} // dir
      } // i
    } // p2p

    DslashCommsPattern pattern(dslashParam.commDim, true);
    while (pattern.completeSum < pattern.commDimTotal) {

      for (int i=3; i>=0; i--) {
        if (!dslashParam.commDim[i]) continue;

	for (int dir=1; dir>=0; dir--) {

	  // Query if comms has finished
	  if (!pattern.commsCompleted[2*i+dir] && pattern.gatherCompleted[2*i+dir]) {
	    if ( commsComplete(*in, dslash, i, dir, false, true, false, false) ) {
	      pattern.commsCompleted[2*i+dir] = 1;
	      pattern.completeSum++;
	    }
	  }

        } // dir=0,1

        if ( !pattern.dslashCompleted[2*i] && pattern.dslashCompleted[pattern.previousDir[2*i+1]] && pattern.commsCompleted[2*i] && pattern.commsCompleted[2*i+1] ) {
	  dslashParam.kernel_type = static_cast<KernelType>(i);
	  dslashParam.threads = dslash.Nface()*faceVolumeCB[i]; // updating 2 or 6 faces

	  // all faces use this stream
	  PROFILE(if (dslash_exterior_compute) dslash.apply(streams[Nstream-1]), profile, QUDA_PROFILE_DSLASH_KERNEL);

	  pattern.dslashCompleted[2*i] = 1;
        }
      }
    }

    completeDslash(*in);
    in->bufferIndex = (1 - in->bufferIndex);
    profile.TPSTOP(QUDA_PROFILE_TOTAL);
  }

};

/**
   Multi-GPU Dslash zero-copy for the send and GDR for the receive,
   with fused halo update kernel
 */
struct DslashFusedZeroCopyPackGDRRecv : DslashPolicyImp {

  void operator()(DslashCuda &dslash, cudaColorSpinorField* in, const size_t regSize, const int parity, const int dagger,
		   const int volume, const int *faceVolumeCB, TimeProfile &profile) {

    using namespace dslash;
    profile.TPSTART(QUDA_PROFILE_TOTAL);

    dslashParam.parity = parity;
    dslashParam.kernel_type = INTERIOR_KERNEL;
    dslashParam.threads = volume;

    // record start of the dslash
    PROFILE(cudaEventRecord(dslashStart[in->bufferIndex], streams[Nstream-1]), profile, QUDA_PROFILE_EVENT_RECORD);

    const int packIndex = getStreamIndex();
    PROFILE(cudaStreamWaitEvent(streams[packIndex], dslashStart[in->bufferIndex], 0), profile, QUDA_PROFILE_STREAM_WAIT_EVENT);
    issuePack(*in, dslash, 1-parity, static_cast<MemoryLocation>(Host | (Remote*dslashParam.remote_write) ), packIndex);

    issueRecv(*in, dslash, 0, true); // Prepost receives

//launch any async. aux communication task:
    if (aux_communicator) aux_communicator->async_global_reduction(streams[Nstream-1]);
    PROFILE(if (dslash_interior_compute) dslash.apply(streams[Nstream-1]), profile, QUDA_PROFILE_DSLASH_KERNEL);
    if (aux_worker) aux_worker->apply(streams[Nstream-1]);

    for (int i=3; i>=0; i--) { // only synchronize if we need to
      if ( !dslashParam.remote_write || (dslashParam.commDim[i] && (!comm_peer2peer_enabled(0,i) || !comm_peer2peer_enabled(1,i)))  ) {
        cudaStreamSynchronize(streams[packIndex]);
        break;
      }
    }

    for (int p2p=0; p2p<2; p2p++) { // schedule non-p2p traffic first, then do p2p
      for (int i=3; i>=0; i--) {
	if (!dslashParam.commDim[i]) continue;

	for (int dir=1; dir>=0; dir--) {
	  if ( (comm_peer2peer_enabled(dir,i) + p2p) % 2 == 0 ) {
	    PROFILE(if (dslash_comms) in->sendStart(dslash.Nface()/2, 2*i+dir, dagger, dslashParam.remote_write ? streams+packIndex : nullptr,
                                                    false, dslashParam.remote_write), profile, QUDA_PROFILE_COMMS_START);
	    if (dslash_comms) in->commsQuery(dslash.Nface()/2, 2*i+dir, dagger, 0, false, true); // do a comms query to ensure MPI has begun
	  } // is p2p?
	} // dir
      } // i
    } // p2p

    DslashCommsPattern pattern(dslashParam.commDim, true);
    while (pattern.completeSum < pattern.commDimTotal) {

      for (int i=3; i>=0; i--) {
        if (!dslashParam.commDim[i]) continue;

        for (int dir=1; dir>=0; dir--) {

	  // Query if comms has finished
	  if (!pattern.commsCompleted[2*i+dir] && pattern.gatherCompleted[2*i+dir]) {
	    if ( commsComplete(*in, dslash, i, dir, false, true, false, false) ) {
	      pattern.commsCompleted[2*i+dir] = 1;
	      pattern.completeSum++;
	    }
	  }
        } // dir=0,1
      } // i
    } // while(pattern.completeSum < commDimTotal)

    // Launch exterior kernel
    if (pattern.commDimTotal) {
      setFusedParam(dslashParam,dslash,faceVolumeCB); // setup for exterior kernel
      PROFILE(if (dslash_exterior_compute) dslash.apply(streams[Nstream-1]), profile, QUDA_PROFILE_DSLASH_KERNEL);
    }

    completeDslash(*in);
    in->bufferIndex = (1 - in->bufferIndex);
    profile.TPSTOP(QUDA_PROFILE_TOTAL);
  }

};

/**
   Variation of multi-gpu dslash where the packing kernel writes
   buffers directly to host memory
*/
struct DslashZeroCopy : DslashPolicyImp {

  void operator()(DslashCuda &dslash, cudaColorSpinorField *in, const size_t regSize, const int parity, const int dagger,
		  const int volume, const int *faceVolumeCB, TimeProfile &profile) {

    using namespace dslash;
    profile.TPSTART(QUDA_PROFILE_TOTAL);

    dslashParam.parity = parity;
    dslashParam.kernel_type = INTERIOR_KERNEL;
    dslashParam.threads = volume;

    // record start of the dslash
    PROFILE(cudaEventRecord(dslashStart[in->bufferIndex], streams[Nstream-1]), profile, QUDA_PROFILE_EVENT_RECORD);

    issueRecv(*in, dslash, 0, false); // Prepost receives

    const int packIndex = getStreamIndex();
    PROFILE(cudaStreamWaitEvent(streams[packIndex], dslashStart[in->bufferIndex], 0), profile, QUDA_PROFILE_STREAM_WAIT_EVENT);
    issuePack(*in, dslash, 1-parity, static_cast<MemoryLocation>(Host | (Remote*dslashParam.remote_write) ), packIndex);

//launch any async. aux communication task:
    if (aux_communicator) aux_communicator->async_global_reduction(streams[Nstream-1]);
    PROFILE(if (dslash_interior_compute) dslash.apply(streams[Nstream-1]), profile, QUDA_PROFILE_DSLASH_KERNEL);
    if (aux_worker) aux_worker->apply(streams[Nstream-1]);

    for (int i=3; i>=0; i--) { // only synchronize if we need to
      if ( !dslashParam.remote_write || (dslashParam.commDim[i] && (!comm_peer2peer_enabled(0,i) || !comm_peer2peer_enabled(1,i)))  ) {
        cudaStreamSynchronize(streams[packIndex]);
        break;
      }
    }

    for (int p2p=0; p2p<2; p2p++) { // schedule non-p2p traffic first, then do p2p
      for (int i=3; i>=0; i--) {
	if (!dslashParam.commDim[i]) continue;

	for (int dir=1; dir>=0; dir--) {
	  if ( (comm_peer2peer_enabled(dir,i) + p2p) % 2 == 0 ) {
	    PROFILE(if (dslash_comms) in->sendStart(dslash.Nface()/2, 2*i+dir, dagger, dslashParam.remote_write ? streams+packIndex : nullptr,
                                                    false, dslashParam.remote_write), profile, QUDA_PROFILE_COMMS_START);
	    if (dslash_comms) in->commsQuery(dslash.Nface()/2, 2*i+dir, dagger); // do a comms query to ensure MPI has begun
	  } // is p2p?
	} // dir
      } // i
    } // p2p

    DslashCommsPattern pattern(dslashParam.commDim, true);
    while (pattern.completeSum < pattern.commDimTotal) {

      for (int i=3; i>=0; i--) {
	if (!dslashParam.commDim[i]) continue;

	for (int dir=1; dir>=0; dir--) {

	  // Query if comms have finished
	  if (!pattern.commsCompleted[2*i+dir]) {
	    if ( commsComplete(*in, dslash, i, dir, false, false, true, false) ) {
	      pattern.commsCompleted[2*i+dir] = 1;
	      pattern.completeSum++;
	    }
	  }

	}

	// enqueue the boundary dslash kernel as soon as the scatters have been enqueued
        if ( !pattern.dslashCompleted[2*i] && pattern.dslashCompleted[pattern.previousDir[2*i+1]] && pattern.commsCompleted[2*i] && pattern.commsCompleted[2*i+1] ) {
	  dslashParam.kernel_type = static_cast<KernelType>(i);
	  dslashParam.threads = dslash.Nface()*faceVolumeCB[i]; // updating 2 or 6 faces

	  setGhost(dslash, *in, true);
	  PROFILE(if (dslash_exterior_compute) dslash.apply(streams[Nstream-1]), profile, QUDA_PROFILE_DSLASH_KERNEL);
	  setGhost(dslash, *in, false);

	  pattern.dslashCompleted[2*i] = 1;
	}
      }
    }

    in->bufferIndex = (1 - in->bufferIndex);
    profile.TPSTOP(QUDA_PROFILE_TOTAL);
  }
};


/**
   Variation of multi-gpu dslash where the packing kernel writes
   buffers directly to host memory with fused halo update kernel
*/
struct DslashFusedZeroCopy : DslashPolicyImp {

  void operator()(DslashCuda &dslash, cudaColorSpinorField *in, const size_t regSize, const int parity, const int dagger,
		  const int volume, const int *faceVolumeCB, TimeProfile &profile) {

    using namespace dslash;
    profile.TPSTART(QUDA_PROFILE_TOTAL);

    dslashParam.parity = parity;
    dslashParam.kernel_type = INTERIOR_KERNEL;
    dslashParam.threads = volume;

    // record start of the dslash
    PROFILE(cudaEventRecord(dslashStart[in->bufferIndex], streams[Nstream-1]), profile, QUDA_PROFILE_EVENT_RECORD);

    issueRecv(*in, dslash, 0, false); // Prepost receives

    const int packIndex = getStreamIndex();
    PROFILE(cudaStreamWaitEvent(streams[packIndex], dslashStart[in->bufferIndex], 0), profile, QUDA_PROFILE_STREAM_WAIT_EVENT);
    issuePack(*in, dslash, 1-parity, static_cast<MemoryLocation>(Host | (Remote*dslashParam.remote_write) ), packIndex);

//launch any async. aux communication task:
    if (aux_communicator) aux_communicator->async_global_reduction(streams[Nstream-1]);
    PROFILE(if (dslash_interior_compute) dslash.apply(streams[Nstream-1]), profile, QUDA_PROFILE_DSLASH_KERNEL);
    if (aux_worker) aux_worker->apply(streams[Nstream-1]);

    for (int i=3; i>=0; i--) { // only synchronize if we need to
      if ( !dslashParam.remote_write || (dslashParam.commDim[i] && (!comm_peer2peer_enabled(0,i) || !comm_peer2peer_enabled(1,i)))  ) {
        cudaStreamSynchronize(streams[packIndex]);
        break;
      }
    }

    for (int p2p=0; p2p<2; p2p++) { // schedule non-p2p traffic first, then do p2p
      for (int i=3; i>=0; i--) {
	if (!dslashParam.commDim[i]) continue;

	for (int dir=1; dir>=0; dir--) {
	  if ( (comm_peer2peer_enabled(dir,i) + p2p) % 2 == 0 ) {
	    PROFILE(if (dslash_comms) in->sendStart(dslash.Nface()/2, 2*i+dir, dagger, dslashParam.remote_write ? streams+packIndex : nullptr,
                                                    false, dslashParam.remote_write), profile, QUDA_PROFILE_COMMS_START);
	    if (dslash_comms) in->commsQuery(dslash.Nface()/2, 2*i+dir, dagger); // do a comms query to ensure MPI has begun
	  } // is p2p?
	} // dir
      } // i
    } // p2p

    DslashCommsPattern pattern(dslashParam.commDim, true);
    while (pattern.completeSum < pattern.commDimTotal) {

      for (int i=3; i>=0; i--) {
	if (!dslashParam.commDim[i]) continue;

	for (int dir=1; dir>=0; dir--) {

	  // Query if comms have finished
	  if (!pattern.commsCompleted[2*i+dir]) {
	    if ( commsComplete(*in, dslash, i, dir, false, false, true, false) ) {
	      pattern.commsCompleted[2*i+dir] = 1;
	      pattern.completeSum++;
	    }
	  }

	}

      }

    }

    if (pattern.commDimTotal) {
      setFusedParam(dslashParam,dslash,faceVolumeCB); // setup for exterior kernel

      setGhost(dslash, *in, true);
      PROFILE(if (dslash_exterior_compute) dslash.apply(streams[Nstream-1]), profile, QUDA_PROFILE_DSLASH_KERNEL);
      setGhost(dslash, *in, false);
    }

    completeDslash(*in);
    in->bufferIndex = (1 - in->bufferIndex);
    profile.TPSTOP(QUDA_PROFILE_TOTAL);
  }
};


struct DslashNC : DslashPolicyImp {

  void operator()(DslashCuda &dslash, cudaColorSpinorField* in, const size_t regSize, const int parity, const int dagger,
		    const int volume, const int *faceVolumeCB, TimeProfile &profile) {

    profile.TPSTART(QUDA_PROFILE_TOTAL);
    
    dslashParam.parity = parity;
    dslashParam.kernel_type = INTERIOR_KERNEL;
    dslashParam.threads = volume;

    PROFILE(if (dslash_interior_compute) dslash.apply(streams[Nstream-1]), profile, QUDA_PROFILE_DSLASH_KERNEL);

    profile.TPSTOP(QUDA_PROFILE_TOTAL);
  }

};

  enum class QudaDslashPolicy {
    QUDA_DSLASH,
    QUDA_FUSED_DSLASH,
    QUDA_GDR_DSLASH,
    QUDA_FUSED_GDR_DSLASH,
    QUDA_GDR_RECV_DSLASH,
    QUDA_FUSED_GDR_RECV_DSLASH,
    QUDA_ZERO_COPY_PACK_DSLASH,
    QUDA_FUSED_ZERO_COPY_PACK_DSLASH,
    QUDA_ZERO_COPY_DSLASH,
    QUDA_FUSED_ZERO_COPY_DSLASH,
    QUDA_ZERO_COPY_PACK_GDR_RECV_DSLASH,
    QUDA_FUSED_ZERO_COPY_PACK_GDR_RECV_DSLASH,
    QUDA_DSLASH_ASYNC,
    QUDA_FUSED_DSLASH_ASYNC,
    QUDA_PTHREADS_DSLASH,
    QUDA_DSLASH_NC,
    QUDA_DSLASH_POLICY_DISABLED // this MUST be the last element
  };

  static std::vector<QudaDslashPolicy> policies(static_cast<int>(QudaDslashPolicy::QUDA_DSLASH_POLICY_DISABLED), QudaDslashPolicy::QUDA_DSLASH_POLICY_DISABLED);

  enum class QudaP2PPolicy {
    QUDA_P2P_DEFAULT,         // no special hanlding for p2p
    QUDA_P2P_COPY_ENGINE,     // use copy engine for p2p traffic
    QUDA_P2P_REMOTE_WRITE,    // write packed halos directly to peers
    QUDA_P2P_POLICY_DISABLED, // this must be the last element
  };

  static std::vector<QudaP2PPolicy> p2p_policies(static_cast<int>(QudaP2PPolicy::QUDA_P2P_POLICY_DISABLED), QudaP2PPolicy::QUDA_P2P_POLICY_DISABLED);

struct DslashFactory {

  static DslashPolicyImp* create(const QudaDslashPolicy &dslashPolicy)
  {
    DslashPolicyImp* result = nullptr;

    switch(dslashPolicy){
    case QudaDslashPolicy::QUDA_DSLASH:
      result = new DslashBasic;
      break;
    case QudaDslashPolicy::QUDA_DSLASH_ASYNC:
      result = new DslashAsync;
      break;
    case QudaDslashPolicy::QUDA_PTHREADS_DSLASH:
      result = new DslashPthreads;
      break;
    case QudaDslashPolicy::QUDA_FUSED_DSLASH:
      result = new DslashFusedExterior;
      break;
    case QudaDslashPolicy::QUDA_FUSED_DSLASH_ASYNC:
      result = new DslashFusedExteriorAsync;
      break;
    case QudaDslashPolicy::QUDA_GDR_DSLASH:
      if (!comm_gdr_blacklist()) result = new DslashGDR;
      else result = new DslashBasic;
      break;
    case QudaDslashPolicy::QUDA_FUSED_GDR_DSLASH:
      if (!comm_gdr_blacklist()) result = new DslashFusedGDR;
      else result = new DslashFusedExterior;
      break;
    case QudaDslashPolicy::QUDA_GDR_RECV_DSLASH:
      if (!comm_gdr_blacklist()) result = new DslashGDRRecv;
      else result = new DslashBasic;
      break;
    case QudaDslashPolicy::QUDA_FUSED_GDR_RECV_DSLASH:
      if (!comm_gdr_blacklist()) result = new DslashFusedGDRRecv;
      else result = new DslashFusedExterior;
      break;
    case QudaDslashPolicy::QUDA_ZERO_COPY_PACK_DSLASH:
      result = new DslashZeroCopyPack;
      break;
    case QudaDslashPolicy::QUDA_FUSED_ZERO_COPY_PACK_DSLASH:
      result = new DslashFusedZeroCopyPack;
      break;
    case QudaDslashPolicy::QUDA_ZERO_COPY_PACK_GDR_RECV_DSLASH:
      if (!comm_gdr_blacklist()) result = new DslashZeroCopyPackGDRRecv;
      else result = new DslashZeroCopyPack;
      break;
    case QudaDslashPolicy::QUDA_FUSED_ZERO_COPY_PACK_GDR_RECV_DSLASH:
      if (!comm_gdr_blacklist()) result = new DslashFusedZeroCopyPackGDRRecv;
      else result = new DslashFusedZeroCopyPack;
      break;
    case QudaDslashPolicy::QUDA_ZERO_COPY_DSLASH:
      result = new DslashZeroCopy;
      break;
    case QudaDslashPolicy::QUDA_FUSED_ZERO_COPY_DSLASH:
      result = new DslashFusedZeroCopy;
      break;
    case QudaDslashPolicy::QUDA_DSLASH_NC:
      result = new DslashNC;
      break;
    default:
      errorQuda("Dslash policy %d not recognized",static_cast<int>(dslashPolicy));
      break;
    }
    return result; // default 
  }
};

  static bool dslash_init = false;

  static int config = 0; // 3-bit number used to record the machine config (first bit for gdr / two bits for p2p) and if this changes we will force a retune

  static int first_active_policy=static_cast<int>(QudaDslashPolicy::QUDA_DSLASH_POLICY_DISABLED);

  static int first_active_p2p_policy=static_cast<int>(QudaP2PPolicy::QUDA_P2P_POLICY_DISABLED);

  void enable_policy(QudaDslashPolicy p){
    policies[static_cast<std::size_t>(p)] = p;
  }

  void disable_policy(QudaDslashPolicy p){
    policies[static_cast<std::size_t>(p)] = QudaDslashPolicy::QUDA_DSLASH_POLICY_DISABLED;
  }

 class DslashPolicyTune : public Tunable {

   DslashCuda &dslash;
   cudaColorSpinorField *in;
   const size_t regSize;
   const int parity;
   const int dagger;
   const int volume;
   const int *ghostFace;
   TimeProfile &profile;

   bool tuneGridDim() const { return false; } // Don't tune the grid dimensions.
   bool tuneAuxDim() const { return true; } // Do tune the aux dimensions.
   unsigned int sharedBytesPerThread() const { return 0; }
   unsigned int sharedBytesPerBlock(const TuneParam &param) const { return 0; }

 public:
   DslashPolicyTune(DslashCuda &dslash, cudaColorSpinorField *in, const size_t regSize, const int parity,
		    const int dagger, const int volume, const int *ghostFace, TimeProfile &profile)
     : dslash(dslash), in(in), regSize(regSize), parity(parity), dagger(dagger),
       volume(volume), ghostFace(ghostFace), profile(profile)
   {
     in->streamInit(streams);

     if (!dslash_init) {

       config += comm_gdr_enabled();
       config += 2*comm_peer2peer_enabled_global();

       if (comm_peer2peer_enabled_global() & 2) {
         p2p_policies[static_cast<std::size_t>(QudaP2PPolicy::QUDA_P2P_REMOTE_WRITE)] = QudaP2PPolicy::QUDA_P2P_REMOTE_WRITE;
       }
       if (comm_peer2peer_enabled_global() & 1) {
         p2p_policies[static_cast<std::size_t>(QudaP2PPolicy::QUDA_P2P_COPY_ENGINE)] = QudaP2PPolicy::QUDA_P2P_COPY_ENGINE;
       }
       p2p_policies[static_cast<std::size_t>(QudaP2PPolicy::QUDA_P2P_DEFAULT)] = QudaP2PPolicy::QUDA_P2P_DEFAULT;
       first_active_p2p_policy = static_cast<int>(QudaP2PPolicy::QUDA_P2P_DEFAULT); // first active policy is presently always the default

       static char *dslash_policy_env = getenv("QUDA_ENABLE_DSLASH_POLICY");
       if (dslash_policy_env) { // set the policies to tune for explicitly
	 std::stringstream policy_list(dslash_policy_env);

	 int policy_;
	 while (policy_list >> policy_) {
	   QudaDslashPolicy dslash_policy = static_cast<QudaDslashPolicy>(policy_);

	   // check this is a valid policy choice
	   if ( ( dslash_policy == QudaDslashPolicy::QUDA_GDR_DSLASH ||
		  dslash_policy == QudaDslashPolicy::QUDA_FUSED_GDR_DSLASH ||
		  dslash_policy == QudaDslashPolicy::QUDA_GDR_RECV_DSLASH ||
		  dslash_policy == QudaDslashPolicy::QUDA_FUSED_GDR_RECV_DSLASH)
	       	&& !comm_gdr_enabled() ) {
	     errorQuda("Cannot select a GDR policy %d unless QUDA_ENABLE_GDR is set", static_cast<int>(dslash_policy));
	   }

	   enable_policy(static_cast<QudaDslashPolicy>(policy_));
	   first_active_policy = policy_ < first_active_policy ? policy_ : first_active_policy;
	   if (policy_list.peek() == ',') policy_list.ignore();
	 }
	 if (first_active_policy == static_cast<int>(QudaDslashPolicy::QUDA_DSLASH_POLICY_DISABLED)) errorQuda("No valid policy found in QUDA_ENABLE_DSLASH_POLICY");
       } 
       else {
	 enable_policy(QudaDslashPolicy::QUDA_DSLASH);
	 first_active_policy = 0;
	 enable_policy(QudaDslashPolicy::QUDA_FUSED_DSLASH);

	 // if we have gdr then enable tuning these policies
	 if (comm_gdr_enabled()) {
	   enable_policy(QudaDslashPolicy::QUDA_GDR_DSLASH);
	   enable_policy(QudaDslashPolicy::QUDA_FUSED_GDR_DSLASH);
	   enable_policy(QudaDslashPolicy::QUDA_GDR_RECV_DSLASH);
	   enable_policy(QudaDslashPolicy::QUDA_FUSED_GDR_RECV_DSLASH);
	 }

	 enable_policy(QudaDslashPolicy::QUDA_ZERO_COPY_PACK_DSLASH);
	 enable_policy(QudaDslashPolicy::QUDA_FUSED_ZERO_COPY_PACK_DSLASH);

	 if (comm_gdr_enabled()) {
	   enable_policy(QudaDslashPolicy::QUDA_ZERO_COPY_PACK_GDR_RECV_DSLASH);
	   enable_policy(QudaDslashPolicy::QUDA_FUSED_ZERO_COPY_PACK_GDR_RECV_DSLASH);
	 }

#ifdef USE_TEXTURE_OBJECTS
         // pure zero-copy policies require texture objects
	 enable_policy(QudaDslashPolicy::QUDA_ZERO_COPY_DSLASH);
	 enable_policy(QudaDslashPolicy::QUDA_FUSED_ZERO_COPY_DSLASH);
#endif

	 // Async variants are only supported on CUDA 8.0 and up
#if (CUDA_VERSION >= 8000) && 0
#if (CUDA_VERSION >= 9000)
	 CUdevice device;
	 cuDeviceGet(&device, comm_gpuid());
	 int can_use_stream_mem_ops;
	 cuDeviceGetAttribute(&can_use_stream_mem_ops, CU_DEVICE_ATTRIBUTE_CAN_USE_STREAM_MEM_OPS, device);
#else
	 int can_use_stream_mem_ops = 1;
#endif
	 if (can_use_stream_mem_ops) {
	   enable_policy(QudaDslashPolicy::QUDA_DSLASH_ASYNC);
	   enable_policy(QudaDslashPolicy::QUDA_FUSED_DSLASH_ASYNC);
	 }
#endif
       }

       static char *dslash_pack_env = getenv("QUDA_ENABLE_DSLASH_PACK");
       if (dslash_pack_env && strcmp(dslash_pack_env, "0") == 0) {
	 if (getVerbosity() > QUDA_SILENT) warningQuda("Disabling Dslash halo packing");
	 dslash_pack_compute = false;
       }

       static char *dslash_interior_env = getenv("QUDA_ENABLE_DSLASH_INTERIOR");
       if (dslash_interior_env && strcmp(dslash_interior_env, "0") == 0) {
	 if (getVerbosity() > QUDA_SILENT) warningQuda("Disabling Dslash interior computation");
	 dslash_interior_compute = false;
       }

       static char *dslash_exterior_env = getenv("QUDA_ENABLE_DSLASH_EXTERIOR");
       if (dslash_exterior_env && strcmp(dslash_exterior_env, "0") == 0) {
	 if (getVerbosity() > QUDA_SILENT) warningQuda("Disabling Dslash exterior computation");
	 dslash_exterior_compute = false;
       }

       static char *dslash_copy_env = getenv("QUDA_ENABLE_DSLASH_COPY");
       if (dslash_copy_env && strcmp(dslash_copy_env, "0") == 0) {
	 if (getVerbosity() > QUDA_SILENT) warningQuda("Disabling Dslash host-device copying");
	 dslash_copy = false;
       }

       static char *dslash_comms_env = getenv("QUDA_ENABLE_DSLASH_COMMS");
       if (dslash_comms_env && strcmp(dslash_comms_env, "0") == 0) {
	 if (getVerbosity() > QUDA_SILENT) warningQuda("Disabling Dslash communication");
	 dslash_comms = false;
       }
     }

     // before we do policy tuning we must ensure the kernel
     // constituents have been tuned since we can't do nested tuning
     if (getTuning() && getTuneCache().find(tuneKey()) == getTuneCache().end()) {
       disableProfileCount();

       for (auto &p2p : p2p_policies) {

         if (p2p == QudaP2PPolicy::QUDA_P2P_POLICY_DISABLED) continue;

         bool p2p_enabled = comm_peer2peer_enabled_global();
         if (p2p == QudaP2PPolicy::QUDA_P2P_DEFAULT) comm_enable_peer2peer(false);  // disable p2p if using default policy
         dslashParam.remote_write = (p2p == QudaP2PPolicy::QUDA_P2P_REMOTE_WRITE ? 1 : 0);

         for (auto &i : policies) {

           if ( (i == QudaDslashPolicy::QUDA_DSLASH ||
                 i == QudaDslashPolicy::QUDA_FUSED_DSLASH ||
                 i == QudaDslashPolicy::QUDA_DSLASH_ASYNC ||
                 i == QudaDslashPolicy::QUDA_FUSED_DSLASH_ASYNC) &&
                !dslashParam.remote_write) {

             DslashPolicyImp* dslashImp = DslashFactory::create(i);
             (*dslashImp)(dslash, in, regSize, parity, dagger, volume, ghostFace, profile);
             delete dslashImp;

           } else if ( (i == QudaDslashPolicy::QUDA_GDR_DSLASH ||
                        i == QudaDslashPolicy::QUDA_FUSED_GDR_DSLASH ||
                        i == QudaDslashPolicy::QUDA_GDR_RECV_DSLASH ||
                        i == QudaDslashPolicy::QUDA_FUSED_GDR_RECV_DSLASH ||
                        i == QudaDslashPolicy::QUDA_ZERO_COPY_PACK_DSLASH ||
                        i == QudaDslashPolicy::QUDA_FUSED_ZERO_COPY_PACK_DSLASH ||
                        i == QudaDslashPolicy::QUDA_ZERO_COPY_PACK_GDR_RECV_DSLASH ||
                        i == QudaDslashPolicy::QUDA_FUSED_ZERO_COPY_PACK_GDR_RECV_DSLASH ||
                        i == QudaDslashPolicy::QUDA_ZERO_COPY_DSLASH ||
                        i == QudaDslashPolicy::QUDA_FUSED_ZERO_COPY_DSLASH) ||
                       ((i == QudaDslashPolicy::QUDA_DSLASH ||
                         i == QudaDslashPolicy::QUDA_FUSED_DSLASH ||
                         i == QudaDslashPolicy::QUDA_DSLASH_ASYNC ||
                         i == QudaDslashPolicy::QUDA_FUSED_DSLASH_ASYNC) && dslashParam.remote_write) ) {
             // these dslash policies all must have kernel packing enabled

             bool kernel_pack_old = getKernelPackT();

             // if we are using GDR policies then we must tune the
             // non-GDR variants as well with and without kernel packing
             // enabled - this ensures that all GPUs will have the
             // required tune cache entries prior to potential process
             // divergence regardless of which GPUs are blacklisted
             // don't enter if remote writing since there we always use kernel packing
             if ( (i == QudaDslashPolicy::QUDA_GDR_DSLASH ||
                   i == QudaDslashPolicy::QUDA_FUSED_GDR_DSLASH ||
                   i == QudaDslashPolicy::QUDA_GDR_RECV_DSLASH ||
                   i == QudaDslashPolicy::QUDA_FUSED_GDR_RECV_DSLASH) && !dslashParam.remote_write ) {
               QudaDslashPolicy policy = (i==QudaDslashPolicy::QUDA_GDR_DSLASH || i==QudaDslashPolicy::QUDA_GDR_RECV_DSLASH) ?
                 QudaDslashPolicy::QUDA_DSLASH : QudaDslashPolicy::QUDA_FUSED_DSLASH;
               DslashPolicyImp* dslashImp = DslashFactory::create(policy);
               setKernelPackT(false);
               (*dslashImp)(dslash, in, regSize, parity, dagger, volume, ghostFace, profile);
               setKernelPackT(true);
               (*dslashImp)(dslash, in, regSize, parity, dagger, volume, ghostFace, profile);
               delete dslashImp;
             }

             setKernelPackT(true);

             DslashPolicyImp* dslashImp = DslashFactory::create(i);
             (*dslashImp)(dslash, in, regSize, parity, dagger, volume, ghostFace, profile);
             delete dslashImp;

             // restore default kernel packing
             setKernelPackT(kernel_pack_old);

           } else if (i != QudaDslashPolicy::QUDA_DSLASH_POLICY_DISABLED){
             errorQuda("Unsupported dslash policy %d\n", static_cast<int>(i));
           }
         }

         comm_enable_peer2peer(p2p_enabled); // restore p2p state
       } // p2p policies

       enableProfileCount();
       setPolicyTuning(true);
     }
     dslash_init = true;
   }

   virtual ~DslashPolicyTune() { setPolicyTuning(false); }

   void apply(const cudaStream_t &stream) {
     TuneParam tp = tuneLaunch(*this, getTuning(), QUDA_DEBUG_VERBOSE /*getVerbosity()*/);

     if (config != tp.aux.w) {
       errorQuda("Machine configuration (P2P/GDR=%d) changed since tunecache was created (P2P/GDR=%d).  Please delete "
		 "this file or set the QUDA_RESOURCE_PATH environment variable to point to a new path.",
		 config, tp.aux.w);
     }

     if (tp.aux.x >= static_cast<int>(policies.size())) errorQuda("Requested policy that is outside of range");
     if (static_cast<QudaDslashPolicy>(tp.aux.x) == QudaDslashPolicy::QUDA_DSLASH_POLICY_DISABLED)  errorQuda("Requested policy is disabled");

     bool p2p_enabled = comm_peer2peer_enabled_global();
     if (p2p_policies[tp.aux.y] == QudaP2PPolicy::QUDA_P2P_DEFAULT) comm_enable_peer2peer(false); // disable p2p if using default policy
     dslashParam.remote_write = (p2p_policies[tp.aux.y] == QudaP2PPolicy::QUDA_P2P_REMOTE_WRITE ? 1 : 0); // set whether we are using remote packing writes or copy engines

     // switch on kernel packing for the policies that need it
     bool kernel_pack_old = getKernelPackT();
     auto p = static_cast<QudaDslashPolicy>(tp.aux.x);
     if ( p == QudaDslashPolicy::QUDA_GDR_DSLASH ||
          p == QudaDslashPolicy::QUDA_FUSED_GDR_DSLASH ||
	        p == QudaDslashPolicy::QUDA_ZERO_COPY_PACK_DSLASH ||
          p == QudaDslashPolicy::QUDA_FUSED_ZERO_COPY_PACK_DSLASH ||
          p == QudaDslashPolicy::QUDA_ZERO_COPY_PACK_GDR_RECV_DSLASH ||
          p == QudaDslashPolicy::QUDA_FUSED_ZERO_COPY_PACK_GDR_RECV_DSLASH ||
          p == QudaDslashPolicy::QUDA_ZERO_COPY_DSLASH ||
          p == QudaDslashPolicy::QUDA_FUSED_ZERO_COPY_DSLASH ||
          dslashParam.remote_write // always use kernel packing if remote writing
          ) {
       setKernelPackT(true);
     }

     DslashPolicyImp* dslashImp = DslashFactory::create(static_cast<QudaDslashPolicy>(tp.aux.x));
     (*dslashImp)(dslash, in, regSize, parity, dagger, volume, ghostFace, profile);
     delete dslashImp;

     // restore p2p state
     comm_enable_peer2peer(p2p_enabled);

     // restore default kernel packing
     setKernelPackT(kernel_pack_old);
   }

   int tuningIter() const { return 10; }

   // Find the best dslash policy
   bool advanceAux(TuneParam &param) const
   {
     while ((unsigned)param.aux.x < policies.size()-1) {
       param.aux.x++;
       if (policies[param.aux.x] != QudaDslashPolicy::QUDA_DSLASH_POLICY_DISABLED) return true;
     }
     param.aux.x = first_active_policy;

     while ((unsigned)param.aux.y < p2p_policies.size()-1) {
       param.aux.y++;
       if (p2p_policies[param.aux.y] != QudaP2PPolicy::QUDA_P2P_POLICY_DISABLED) return true;
     }
     param.aux.y = first_active_p2p_policy;

     return false;
   }

   bool advanceTuneParam(TuneParam &param) const { return advanceAux(param); }

   void initTuneParam(TuneParam &param) const  {
     Tunable::initTuneParam(param);
     param.aux.x = first_active_policy; param.aux.y = first_active_p2p_policy; param.aux.z = 0; param.aux.w = config;
   }

   void defaultTuneParam(TuneParam &param) const  {
     Tunable::defaultTuneParam(param);
     param.aux.x = first_active_policy; param.aux.y = first_active_p2p_policy; param.aux.z = 0; param.aux.w = config;
   }

   TuneKey tuneKey() const {
     KernelType kernel_type = dslashParam.kernel_type;
     dslashParam.kernel_type = KERNEL_POLICY;
     TuneKey key = dslash.tuneKey();
     strcat(key.aux,comm_dim_topology_string());
     dslashParam.kernel_type = kernel_type;
     return key;
   }

   long long flops() const {
     KernelType kernel_type = dslashParam.kernel_type;
     dslashParam.kernel_type = KERNEL_POLICY;
     long long flops_ = dslash.flops();
     dslashParam.kernel_type = kernel_type;
     return flops_;
   }

   long long bytes() const {
     KernelType kernel_type = dslashParam.kernel_type;
     dslashParam.kernel_type = KERNEL_POLICY;
     long long bytes_ = dslash.bytes();
     dslashParam.kernel_type = kernel_type;
     return bytes_;
   }

   void preTune() { dslash.preTune(); }

   void postTune() { dslash.postTune(); }

 };

} // anonymous namespace<|MERGE_RESOLUTION|>--- conflicted
+++ resolved
@@ -434,12 +434,7 @@
     issueRecv(*in, dslash, 0, false); // Prepost receives
 
     const int packIndex = Nstream-1;
-<<<<<<< HEAD
-
-    issuePack(*in, dslash, 1-parity, Device, packIndex);
-=======
     issuePack(*in, dslash, 1-parity, static_cast<MemoryLocation>(Device | (Remote*dslashParam.remote_write) ), packIndex);
->>>>>>> 217aeb61
 
     issueGather(*in, dslash);
 
