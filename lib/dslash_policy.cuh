--- conflicted
+++ resolved
@@ -11,13 +11,7 @@
     extern int it;
 
     extern qudaEvent_t packEnd[]; // double buffered
-<<<<<<< HEAD
-    extern qudaEvent_t gatherStart[];
     extern qudaEvent_t gatherEnd[];
-    extern qudaEvent_t scatterStart[];
-=======
-    extern qudaEvent_t gatherEnd[];
->>>>>>> f36f0ea2
     extern qudaEvent_t scatterEnd[];
     extern qudaEvent_t dslashStart[]; // double buffered
 
@@ -189,11 +183,7 @@
       if (!dslash.dslashParam.commDim[i]) continue;
 
       for (int dir=1; dir>=0; dir--) { // forwards gather
-<<<<<<< HEAD
-        qudaEvent_t &event = (i!=3 || getKernelPackT()) ? packEnd[in.bufferIndex] : dslashStart[in.bufferIndex];
-=======
         auto &event = (i!=3 || getKernelPackT()) ? packEnd[in.bufferIndex] : dslashStart[in.bufferIndex];
->>>>>>> f36f0ea2
 
         PROFILE(qudaStreamWaitEvent(device::get_stream(2*i+dir), event, 0), profile, QUDA_PROFILE_STREAM_WAIT_EVENT);
 
