--- conflicted
+++ resolved
@@ -55,28 +55,16 @@
     if (checkLocation(outfield, infield) != QUDA_CPU_FIELD_LOCATION) errorQuda("Location must be CPU");
     checkPrecision(outfield, infield);
 
-<<<<<<< HEAD
-    //int num_failures = 0;
-=======
->>>>>>> 7d88b615
     Matrix<complex<double>,3> inlink, outlink;
 
     for (unsigned int i = 0; i < infield.Volume(); ++i) {
       for (int dir=0; dir<4; ++dir){
 	if (infield.Precision() == QUDA_SINGLE_PRECISION) {
 	  copyArrayToLink(inlink, ((float*)(infield.Gauge_p()) + (i*4 + dir)*18)); // order of arguments?
-<<<<<<< HEAD
-	  //if (unitarizeLinkNewton(outlink, inlink, max_iter_newton) == false ) num_failures++;
-=======
->>>>>>> 7d88b615
 	  unitarizeLinkNewton(outlink, inlink, max_iter_newton);
 	  copyLinkToArray(((float*)(outfield.Gauge_p()) + (i*4 + dir)*18), outlink);
 	} else if (infield.Precision() == QUDA_DOUBLE_PRECISION) {
 	  copyArrayToLink(inlink, ((double*)(infield.Gauge_p()) + (i*4 + dir)*18)); // order of arguments?
-<<<<<<< HEAD
-	  //if (unitarizeLinkNewton(outlink, inlink, max_iter_newton) == false ) num_failures++;
-=======
->>>>>>> 7d88b615
 	  unitarizeLinkNewton(outlink, inlink, max_iter_newton);
 	  copyLinkToArray(((double*)(outfield.Gauge_p()) + (i*4 + dir)*18), outlink);
 	} // precision?
