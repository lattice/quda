#include <gauge_field.h>
#include <color_spinor_field.h>
#include <dslash.h>
#include <worker.h>

#include <dslash_policy.hpp>
#include <kernels/dslash_domain_wall_5d.cuh>

/**
   This is the gauged domain-wall 5-d preconditioned operator.
*/

namespace quda
{

  template <typename Arg> class DomainWall5D : public Dslash<domainWall5D, Arg>
  {
    using Dslash = Dslash<domainWall5D, Arg>;
    using Dslash::arg;
    using Dslash::in;

  public:
    DomainWall5D(Arg &arg, cvector_ref<ColorSpinorField> &out, cvector_ref<const ColorSpinorField> &in,
                 const ColorSpinorField &halo) :
      Dslash(arg, out, in, halo)
    {
    }

    void apply(const qudaStream_t &stream)
    {
      TuneParam tp = tuneLaunch(*this, getTuning(), getVerbosity());
      Dslash::setParam(tp);
      Dslash::template instantiate<packShmem>(tp, stream);
    }

    long long flops() const
    {
      long long flops = Dslash::flops();
      switch (arg.kernel_type) {
      case INTERIOR_KERNEL:
      case UBER_KERNEL:
      case KERNEL_POLICY: {
        int Ls = in.X(4);
        long long bulk = (Ls - 2) * (in.Volume() / Ls);
        long long wall = 2 * (in.Volume() / Ls);
        flops += in.size() * 96ll * bulk + 120ll * wall;
      } break;
      default: break; // 5-d flops are in the interior kernel
      }
      return flops;
    }

    long long bytes() const
    {
      int spinor_bytes = 2 * in.Ncolor() * in.Nspin() * in.Precision() + (isFixed<typename Arg::Float>::value ? sizeof(float) : 0);
      long long bytes = Dslash::bytes();
      switch (arg.kernel_type) {
      case INTERIOR_KERNEL:
      case UBER_KERNEL:
      case KERNEL_POLICY: bytes += in.size() * 2 * spinor_bytes * in.VolumeCB(); break;
      default: break;
      }
      return bytes;
    }
  };

  template <typename Float, int nColor, typename DDArg, QudaReconstructType recon> struct DomainWall5DApply {

    DomainWall5DApply(cvector_ref<ColorSpinorField> &out, cvector_ref<const ColorSpinorField> &in,
                      cvector_ref<const ColorSpinorField> &x, const GaugeField &U, double a, double m_f, int parity,
                      bool dagger, const int *comm_override, TimeProfile &profile)
    {
      constexpr int nDim = 5;
<<<<<<< HEAD
      DomainWall5DArg<Float, nColor, nDim, DDArg, recon> arg(out, in, U, a, m_f, a != 0.0, x, parity, dagger,
                                                             comm_override);
      DomainWall5D<decltype(arg)> dwf(arg, out, in);

      dslash::DslashPolicyTune<decltype(dwf)> policy(dwf, in, in.getDslashConstant().volume_4d_cb, in.getDslashConstant().ghostFaceCB, profile);
=======
      auto halo = ColorSpinorField::create_comms_batch(in);
      DomainWall5DArg<Float, nColor, nDim, recon> arg(out, in, halo, U, a, m_f, a != 0.0, x, parity, dagger,
                                                      comm_override);
      DomainWall5D<decltype(arg)> dwf(arg, out, in, halo);
      dslash::DslashPolicyTune<decltype(dwf)> policy(dwf, in, halo, profile);
>>>>>>> fbbe14c2
    }
  };

  // Apply the 4-d preconditioned domain-wall Dslash operator
  // out(x) = M*in = in(x) + a*\sum_mu U_{-\mu}(x)in(x+mu) + U^\dagger_mu(x-mu)in(x-mu)
  void ApplyDomainWall5D(cvector_ref<ColorSpinorField> &out, cvector_ref<const ColorSpinorField> &in,
                         const GaugeField &U, double a, double m_f, cvector_ref<const ColorSpinorField> &x, int parity,
                         bool dagger, const int *comm_override, TimeProfile &profile)
  {
    if constexpr (is_enabled<QUDA_DOMAIN_WALL_DSLASH>()) {
      instantiate<DomainWall5DApply>(out, in, x, U, a, m_f, parity, dagger, comm_override, profile);
    } else {
      errorQuda("Domain-wall operator has not been built");
    }
  }

} // namespace quda<|MERGE_RESOLUTION|>--- conflicted
+++ resolved
@@ -71,19 +71,11 @@
                       bool dagger, const int *comm_override, TimeProfile &profile)
     {
       constexpr int nDim = 5;
-<<<<<<< HEAD
-      DomainWall5DArg<Float, nColor, nDim, DDArg, recon> arg(out, in, U, a, m_f, a != 0.0, x, parity, dagger,
+      auto halo = ColorSpinorField::create_comms_batch(in);
+      DomainWall5DArg<Float, nColor, nDim, DDArg, recon> arg(out, in, halo, U, a, m_f, a != 0.0, x, parity, dagger,
                                                              comm_override);
-      DomainWall5D<decltype(arg)> dwf(arg, out, in);
-
-      dslash::DslashPolicyTune<decltype(dwf)> policy(dwf, in, in.getDslashConstant().volume_4d_cb, in.getDslashConstant().ghostFaceCB, profile);
-=======
-      auto halo = ColorSpinorField::create_comms_batch(in);
-      DomainWall5DArg<Float, nColor, nDim, recon> arg(out, in, halo, U, a, m_f, a != 0.0, x, parity, dagger,
-                                                      comm_override);
       DomainWall5D<decltype(arg)> dwf(arg, out, in, halo);
       dslash::DslashPolicyTune<decltype(dwf)> policy(dwf, in, halo, profile);
->>>>>>> fbbe14c2
     }
   };
 
