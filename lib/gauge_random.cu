--- conflicted
+++ resolved
@@ -23,10 +23,7 @@
       U(U),
       rng(rng),
       sigma(static_cast<Float>(sigma)),
-<<<<<<< HEAD
       geom(geom),
-=======
->>>>>>> d63a5001
       group(U.LinkType() == QUDA_SUN_LINKS)
     {
       if (getVerbosity() >= QUDA_SUMMARIZE) {
