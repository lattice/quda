--- conflicted
+++ resolved
@@ -44,15 +44,10 @@
   template<> struct BOrder<float, 4, N_COLORS> { static constexpr QudaFieldOrder order = QUDA_FLOAT4_FIELD_ORDER; };
 #ifdef FLOAT8
   template<> struct BOrder<short, 4, N_COLORS> { static constexpr QudaFieldOrder order = QUDA_FLOAT8_FIELD_ORDER; };
-<<<<<<< HEAD
-#else
-  template<> struct BOrder<short, 4, N_COLORS> { static constexpr QudaFieldOrder order = QUDA_FLOAT4_FIELD_ORDER; };
-=======
   template<> struct BOrder<int8_t, 4, N_COLORS> { static constexpr QudaFieldOrder order = QUDA_FLOAT8_FIELD_ORDER; };
 #else
   template<> struct BOrder<short, 4, N_COLORS> { static constexpr QudaFieldOrder order = QUDA_FLOAT4_FIELD_ORDER; };
   template<> struct BOrder<int8_t, 4, N_COLORS> { static constexpr QudaFieldOrder order = QUDA_FLOAT4_FIELD_ORDER; };
->>>>>>> d63a5001
 #endif
 
   template <typename vFloat, typename bFloat, int nSpin, int spinBlockSize, int nColor_, int coarseSpin, int nVec>
