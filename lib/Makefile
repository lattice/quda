include ../make.inc

QUDA = libquda.a

QUDA_OBJS = gauge_phase.o timer.o malloc.o solver.o			\
	inv_bicgstab_quda.o inv_cg_quda.o inv_multi_cg_quda.o		\
	inv_eigcg_quda.o gauge_ape.o gauge_plaq.o inv_gcr_quda.o	\
	inv_mr_quda.o inv_sd_quda.o inv_xsd_quda.o inv_pcg_quda.o	\
	inv_mre.o interface_quda.o util_quda.o color_spinor_field.o	\
	color_spinor_util.o cpu_color_spinor_field.o			\
	cuda_color_spinor_field.o dirac.o hw_quda.o blas_cpu.o		\
	clover_field.o lattice_field.o gauge_field.o cpu_gauge_field.o	\
	cuda_gauge_field.o extract_gauge_ghost.o max_gauge.o		\
	gauge_update_quda.o dirac_clover.o dirac_wilson.o		\
	dirac_staggered.o dirac_improved_staggered.o covd.o		\
	dirac_domain_wall.o dirac_domain_wall_4d.o dirac_mobius.o	\
	dirac_twisted_clover.o dirac_twisted_mass.o tune.o		\
	fat_force_quda.o llfat_quda_itf.o llfat_quda.o			\
	gauge_force_quda.o field_strength_tensor.o clover_quda.o	\
	dslash_quda.o covDev.o dslash_wilson.o dslash_clover.o		\
	dslash_clover_asym.o dslash_twisted_mass.o			\
	dslash_ndeg_twisted_mass.o dslash_twisted_clover.o		\
	dslash_domain_wall.o dslash_domain_wall_4d.o dslash_mobius.o	\
	dslash_staggered.o dslash_improved_staggered.o dslash_pack.o	\
	blas_quda.o copy_quda.o reduce_quda.o face_buffer.o		\
	face_gauge.o comm_common.o ${COMM_OBJS} ${NUMA_AFFINITY_OBJS}	\
	clover_deriv_quda.o clover_invert.o copy_gauge_extended.o	\
	extract_gauge_ghost_extended.o copy_color_spinor.o		\
	copy_gauge_double.o copy_gauge_single.o copy_gauge_half.o	\
	copy_gauge.o copy_clover.o staggered_oprod.o			\
	clover_trace_quda.o ks_force_quda.o hisq_paths_force_quda.o	\
	fermion_force_quda.o unitarize_force_quda.o			\
	unitarize_links_quda.o milc_interface.o				\
	extended_color_spinor_utilities.o eig_lanczos_quda.o		\
	ritz_quda.o eig_solver.o blas_magma.o misc_helpers.o		\
<<<<<<< HEAD
	inv_mpcg_quda.o inv_mpbicgstab_quda.o pgauge_exchange.o		\
	pgauge_init.o pgauge_heatbath.o random.o	\
	gauge_fix_ovr_extra.o gauge_fix_fft.o gauge_fix_ovr.o pgauge_det_trace.o
=======
	inv_mpcg_quda.o inv_mpbicgstab_quda.o clover_outer_product.o	\
	clover_sigma_outer_product.o

>>>>>>> 4dc71aab

# header files, found in include/
QUDA_HDRS = blas_quda.h clover_field.h color_spinor_field.h convert.h	\
	dirac_quda.h dslash_quda.h enum_quda.h gauge_force_quda.h	\
	gauge_update_quda.h invert_quda.h llfat_quda.h quda.h		\
	quda_internal.h util_quda.h face_quda.h tune_quda.h		\
	comm_quda.h lattice_field.h gauge_field.h double_single.h	\
	fermion_force_quda.h malloc_quda.h gauge_field_order.h		\
	clover_field_order.h color_spinor_field_order.h			\
<<<<<<< HEAD
	staggered_oprod.h lanczos_quda.h ritz_quda.h blas_magma.h	\
	random.h pgauge_monte.h unitarization_links.h index_helper.cuh	\
	atomic.cuh cub_helper.cuh
=======
	staggered_oprod.h lanczos_quda.h ritz_quda.h blas_magma.h 	\
	eig_variables.h numa_affinity.h misc_helpers.h texture.h
>>>>>>> 4dc71aab


# These are only inlined into blas_quda.cu
BLAS_INLN = blas_core.h blas_mixed_core.h

# These are only inlined into reduce_quda.cu
REDUCE_INLN = reduce_core.h reduce_mixed_core.h multi_reduce_core.h

# These are only inlined into cuda_color_spinor_field.cu
CSF_INLN = 

# These are only inlined into dslash_quda.cu
DSLASH_INLN = dslash_constants.h dslash_textures.h io_spinor.h	\
	clover_def.h staggered_dslash_def.h wilson_dslash_def.h	\
	dw_dslash_def.h tm_dslash_def.h tm_ndeg_dslash_def.h	\
	dslash_events.cuh dslash_index.cuh dslash_policy.cuh	\
	dslash_quda.cuh

# files containing complex macros and other code fragments to be inlined,
# found in lib/
QUDA_INLN = check_params.h quda_matrix.h force_common.h llfat_core.h	\
	gauge_force_core.h hisq_force_macros.h read_clover.h		\
	read_gauge.h svd_quda.h dslash_init.cuh

# files generated by the scripts in lib/generate/, found in lib/dslash_core/
# (The current staggered_dslash_core.h, is by hand.)
QUDA_CORE = asym_wilson_clover_dslash_dagger_fermi_core.h		\
asym_wilson_clover_dslash_dagger_g80_core.h				\
asym_wilson_clover_dslash_dagger_gt200_core.h				\
asym_wilson_clover_dslash_fermi_core.h					\
asym_wilson_clover_dslash_g80_core.h					\
asym_wilson_clover_dslash_gt200_core.h					\
asym_wilson_clover_fused_exterior_dslash_dagger_fermi_core.h		\
asym_wilson_clover_fused_exterior_dslash_dagger_g80_core.h		\
asym_wilson_clover_fused_exterior_dslash_dagger_gt200_core.h		\
asym_wilson_clover_fused_exterior_dslash_fermi_core.h			\
asym_wilson_clover_fused_exterior_dslash_g80_core.h			\
asym_wilson_clover_fused_exterior_dslash_gt200_core.h clover_core.h	\
contract_core.h contract_core_minus.h contract_core_plus.h		\
covDev_mu0_core.h covDev_mu0_dagger_core.h covDev_mu1_core.h		\
covDev_mu1_dagger_core.h covDev_mu2_core.h covDev_mu2_dagger_core.h	\
covDev_mu3_core.h covDev_mu3_dagger_core.h dw_dslash4_core.h		\
dw_dslash4_dagger_core.h dw_dslash5_core.h dw_dslash5_dagger_core.h	\
dw_dslash5inv_core.h dw_dslash5inv_dagger_core.h dw_dslash_core.h	\
dw_dslash_dagger_core.h dw_fused_exterior_dslash4_core.h		\
dw_fused_exterior_dslash4_dagger_core.h					\
dw_fused_exterior_dslash_core.h						\
dw_fused_exterior_dslash_dagger_core.h gamma5.h				\
staggered_dslash_core.h staggered_fused_exterior_dslash_core.h		\
tmc_core.h tmc_dslash_dagger_fermi_core.h				\
tmc_dslash_dagger_g80_core.h tmc_dslash_dagger_gt200_core.h		\
tmc_dslash_fermi_core.h tmc_dslash_g80_core.h tmc_dslash_gt200_core.h	\
tmc_fused_exterior_dslash_dagger_fermi_core.h				\
tmc_fused_exterior_dslash_dagger_g80_core.h				\
tmc_fused_exterior_dslash_dagger_gt200_core.h				\
tmc_fused_exterior_dslash_fermi_core.h					\
tmc_fused_exterior_dslash_g80_core.h					\
tmc_fused_exterior_dslash_gt200_core.h tmc_gamma_core.h tm_core.h	\
tm_dslash_dagger_fermi_core.h tm_dslash_dagger_g80_core.h		\
tm_dslash_dagger_gt200_core.h tm_dslash_fermi_core.h			\
tm_dslash_g80_core.h tm_dslash_gt200_core.h				\
tm_fused_exterior_dslash_dagger_fermi_core.h				\
tm_fused_exterior_dslash_dagger_g80_core.h				\
tm_fused_exterior_dslash_dagger_gt200_core.h				\
tm_fused_exterior_dslash_fermi_core.h					\
tm_fused_exterior_dslash_g80_core.h					\
tm_fused_exterior_dslash_gt200_core.h tm_ndeg_dslash_core.h		\
tm_ndeg_dslash_dagger_core.h tm_ndeg_fused_exterior_dslash_core.h	\
tm_ndeg_fused_exterior_dslash_dagger_core.h				\
wilson_dslash_dagger_fermi_core.h wilson_dslash_dagger_g80_core.h	\
wilson_dslash_dagger_gt200_core.h wilson_dslash_fermi_core.h		\
wilson_dslash_g80_core.h wilson_dslash_gt200_core.h			\
wilson_fused_exterior_dslash_dagger_fermi_core.h			\
wilson_fused_exterior_dslash_dagger_g80_core.h				\
wilson_fused_exterior_dslash_dagger_gt200_core.h			\
wilson_fused_exterior_dslash_fermi_core.h				\
wilson_fused_exterior_dslash_g80_core.h					\
wilson_fused_exterior_dslash_gt200_core.h				\
wilson_pack_clover_twisted_face_core.h					\
wilson_pack_clover_twisted_face_dagger_core.h wilson_pack_face_core.h	\
wilson_pack_face_dagger_core.h wilson_pack_twisted_face_core.h		\
wilson_pack_twisted_face_dagger_core.h

INC += -I../include -Idslash_core -I.

HDRS = $(QUDA_HDRS:%=../include/%)
HDRS += $(QUDA_INLN)

CORE = $(QUDA_CORE:%=dslash_core/%)

# various parameters that characterize this build, used by the
# routines in tune.cpp to check basic compatibility of an existing
# tunecache.  In the future, we might consider including actual hashes
# of certain source files.
CUDA_VERSION = $(shell awk '/\#define CUDA_VERSION/{print $$3}' $(CUDA_INSTALL_PATH)/include/cuda.h)
HASH = \"cpu_arch=$(strip $(CPU_ARCH)),gpu_arch=$(strip $(GPU_ARCH)),cuda_version=$(strip $(CUDA_VERSION))\"


DGITVERSION =
ifeq ($(strip $(GIT)), git)
	GITVERSION = $(shell git describe --long --dirty 2> /dev/null)
ifneq ($(GITVERSION),)
	  DGITVERSION = -DGITVERSION=\"$(GITVERSION)\"
endif
endif

# limit maximum number of registers in BLAS routines to increase occupancy
ifneq ($(TESLA_ARCH),true)
  MAXREG =
else
  MAXREG = --maxrregcount=80
endif

all: $(QUDA)


$(QUDA): $(QUDA_OBJS) version.o ../make.inc
	ar cru $@  version.o $(QUDA_OBJS)

gen:
	$(PYTHON) generate/dslash_cuda_gen.py
	$(PYTHON) generate/fused_exterior_dslash_gen.py
	$(PYTHON) generate/dw_dslash_cuda_gen.py
	$(PYTHON) generate/fused_exterior_dw_dslash_cuda_gen.py
	$(PYTHON) generate/ndeg_tm_dslash_cuda_gen.py
	$(PYTHON) generate/fused_exterior_ndeg_tm_dslash_cuda_gen.py
	$(PYTHON) generate/deg_tm_dslash_cuda_gen.py
	$(PYTHON) generate/fused_exterior_deg_tm_dslash_cuda_gen.py
	$(PYTHON) generate/deg_tmc_dslash_cuda_gen.py
	$(PYTHON) generate/fused_exterior_deg_tmc_dslash_cuda_gen.py
	$(PYTHON) generate/dw_dslash_4D_cuda_gen.py
	$(PYTHON) generate/fused_exterior_dw_dslash_4D_cuda_gen.py

mpi_nvtx:
	$(PYTHON) generate/wrap.py -g -o nvtx_pmpi.c generate/nvtx.w

clean:
	-rm -f *.o $(QUDA)

version.o: version.cpp $(HDRS) $(QUDA_OBJS)
	$(CXX) $(CXXFLAGS) $(DGITVERSION) $< -c -o $@

interface_quda.o: interface_quda.cpp $(HDRS)
	$(CXX) $(CXXFLAGS) $(DGITVERSION) $< -c -o $@

tune.o: tune.cpp $(HDRS)
	$(CXX) $(CXXFLAGS) -DQUDA_HASH=$(HASH) $< -c -o $@

blas_quda.o: blas_quda.cu $(HDRS) $(BLAS_INLN)
	$(NVCC) $(NVCCFLAGS) $(MAXREG) $< -c -o $@

reduce_quda.o: reduce_quda.cu $(HDRS) $(REDUCE_INLN)
	$(NVCC) $(NVCCFLAGS) $(MAXREG) $< -c -o $@

cuda_color_spinor_field.o: cuda_color_spinor_field.cu $(HDRS) $(CSF_INLN)
	$(NVCC) $(NVCCFLAGS) $< -c -o $@

cuda_eig_variables.o: cuda_eig_variables.cu $(HDRS) $(CSF_INLN)
	$(NVCC) $(NVCCFLAGS) $< -c -o $@

dslash_quda.o: dslash_quda.cu $(HDRS) $(DSLASH_INLN) $(CORE)
	$(NVCC) $(NVCCFLAGS) $< -c -o $@

dslash_wilson.o: dslash_wilson.cu $(HDRS) $(DSLASH_INLN) $(CORE)
	$(NVCC) $(NVCCFLAGS) $< -c -o $@

dslash_clover.o: dslash_clover.cu $(HDRS) $(DSLASH_INLN) $(CORE)
	$(NVCC) $(NVCCFLAGS) $< -c -o $@

dslash_clover_asym.o: dslash_clover_asym.cu $(HDRS) $(DSLASH_INLN) $(CORE)
	$(NVCC) $(NVCCFLAGS) $< -c -o $@

dslash_twisted_mass.o: dslash_twisted_mass.cu $(HDRS) $(DSLASH_INLN) $(CORE)
	$(NVCC) $(NVCCFLAGS) $< -c -o $@

dslash_ndeg_twisted_mass.o: dslash_ndeg_twisted_mass.cu $(HDRS) $(DSLASH_INLN) $(CORE)
	$(NVCC) $(NVCCFLAGS) $< -c -o $@

dslash_twisted_clover.o: dslash_twisted_clover.cu $(HDRS) $(DSLASH_INLN) $(CORE)
	$(NVCC) $(NVCCFLAGS) $< -c -o $@

dslash_domain_wall.o: dslash_domain_wall.cu $(HDRS) $(DSLASH_INLN) $(CORE)
	$(NVCC) $(NVCCFLAGS) $< -c -o $@

dslash_domain_wall_4d.o: dslash_domain_wall_4d.cu $(HDRS) $(DSLASH_INLN) $(CORE)
	$(NVCC) $(NVCCFLAGS) $< -c -o $@

dslash_mobius.o: dslash_mobius.cu $(HDRS) $(DSLASH_INLN) $(CORE)
	$(NVCC) $(NVCCFLAGS) $< -c -o $@

dslash_staggered.o: dslash_staggered.cu $(HDRS) $(DSLASH_INLN) $(CORE)
	$(NVCC) $(NVCCFLAGS) $< -c -o $@

dslash_improved_staggered.o: dslash_improved_staggered.cu $(HDRS) $(DSLASH_INLN) $(CORE)
	$(NVCC) $(NVCCFLAGS) $< -c -o $@

dslash_pack.o: dslash_pack.cu $(HDRS) $(DSLASH_INLN) $(CORE)
	$(NVCC) $(NVCCFLAGS) $< -c -o $@

covDev.o: covDev.cu $(HDRS) $(DSLASH_INLN) $(CORE)
	$(NVCC) $(NVCCFLAGS) $< -c -o $@

milc_interface.o: milc_interface.cpp $(HDRS) $(CORE)
	$(NVCC) $(NVCCFLAGS) $< -c -o $@

blas_magma.o: blas_magma.cpp $(HDRS)
	$(CXX) $(MAGMA_INCLUDE) $(CXXFLAGS) $(MAGMA_FLAGS) $< -c -o $@

copy_gauge_double.o: copy_gauge_double.cu copy_gauge_inc.cu $(HDRS)
	$(NVCC) $(NVCCFLAGS) $< -c -o $@

copy_gauge_single.o: copy_gauge_single.cu copy_gauge_inc.cu $(HDRS)
	$(NVCC) $(NVCCFLAGS) $< -c -o $@

copy_gauge_half.o: copy_gauge_half.cu copy_gauge_inc.cu $(HDRS)
	$(NVCC) $(NVCCFLAGS) $< -c -o $@


%.o: %.cpp $(HDRS)
	$(CXX) $(CXXFLAGS) $< -c -o $@

%.o: %.cu $(HDRS)
	$(NVCC) $(NVCCFLAGS) $< -c -o $@

quda_fortran.o: quda_fortran.F90 ../include/enum_quda_fortran.h
	$(CC) -Wall -E -I../include $< > $*.f90
	$(F90) -c $*.f90

.PHONY: all gen clean<|MERGE_RESOLUTION|>--- conflicted
+++ resolved
@@ -9,9 +9,9 @@
 	inv_mre.o interface_quda.o util_quda.o color_spinor_field.o	\
 	color_spinor_util.o cpu_color_spinor_field.o			\
 	cuda_color_spinor_field.o dirac.o hw_quda.o blas_cpu.o		\
-	clover_field.o lattice_field.o gauge_field.o cpu_gauge_field.o	\
-	cuda_gauge_field.o extract_gauge_ghost.o max_gauge.o		\
-	gauge_update_quda.o dirac_clover.o dirac_wilson.o		\
+	clover_field.o lattice_field.o gauge_field.o			\
+	cpu_gauge_field.o cuda_gauge_field.o extract_gauge_ghost.o	\
+	max_gauge.o gauge_update_quda.o dirac_clover.o dirac_wilson.o	\
 	dirac_staggered.o dirac_improved_staggered.o covd.o		\
 	dirac_domain_wall.o dirac_domain_wall_4d.o dirac_mobius.o	\
 	dirac_twisted_clover.o dirac_twisted_mass.o tune.o		\
@@ -33,15 +33,11 @@
 	unitarize_links_quda.o milc_interface.o				\
 	extended_color_spinor_utilities.o eig_lanczos_quda.o		\
 	ritz_quda.o eig_solver.o blas_magma.o misc_helpers.o		\
-<<<<<<< HEAD
 	inv_mpcg_quda.o inv_mpbicgstab_quda.o pgauge_exchange.o		\
-	pgauge_init.o pgauge_heatbath.o random.o	\
-	gauge_fix_ovr_extra.o gauge_fix_fft.o gauge_fix_ovr.o pgauge_det_trace.o
-=======
-	inv_mpcg_quda.o inv_mpbicgstab_quda.o clover_outer_product.o	\
+	pgauge_init.o pgauge_heatbath.o random.o			\
+	gauge_fix_ovr_extra.o gauge_fix_fft.o gauge_fix_ovr.o		\
+	pgauge_det_trace.o clover_outer_product.o			\
 	clover_sigma_outer_product.o
-
->>>>>>> 4dc71aab
 
 # header files, found in include/
 QUDA_HDRS = blas_quda.h clover_field.h color_spinor_field.h convert.h	\
@@ -51,15 +47,10 @@
 	comm_quda.h lattice_field.h gauge_field.h double_single.h	\
 	fermion_force_quda.h malloc_quda.h gauge_field_order.h		\
 	clover_field_order.h color_spinor_field_order.h			\
-<<<<<<< HEAD
 	staggered_oprod.h lanczos_quda.h ritz_quda.h blas_magma.h	\
-	random.h pgauge_monte.h unitarization_links.h index_helper.cuh	\
-	atomic.cuh cub_helper.cuh
-=======
-	staggered_oprod.h lanczos_quda.h ritz_quda.h blas_magma.h 	\
-	eig_variables.h numa_affinity.h misc_helpers.h texture.h
->>>>>>> 4dc71aab
-
+	random.h pgauge_monte.h unitarization_links.h			\
+	index_helper.cuh atomic.cuh cub_helper.cuh eig_variables.h	\
+	numa_affinity.h misc_helpers.h texture.h
 
 # These are only inlined into blas_quda.cu
 BLAS_INLN = blas_core.h blas_mixed_core.h
