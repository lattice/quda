include ../make.inc

QUDA = libquda.a

QUDA_OBJS = dirac_coarse.o dslash_coarse.o coarse_op.o			\
	coarsecoarse_op.o multigrid.o transfer.o transfer_util.o	\
	prolongator.o restrictor.o gauge_phase.o timer.o malloc.o	\
	solver.o inv_bicgstab_quda.o inv_cg_quda.o			\
	inv_multi_cg_quda.o inv_eigcg_quda.o gauge_ape.o gauge_plaq.o	\
	inv_gcr_quda.o inv_mr_quda.o inv_sd_quda.o inv_xsd_quda.o	\
	inv_pcg_quda.o inv_mre.o interface_quda.o util_quda.o		\
	color_spinor_field.o color_spinor_util.o			\
	cpu_color_spinor_field.o cuda_color_spinor_field.o dirac.o	\
	clover_field.o lattice_field.o gauge_field.o			\
	cpu_gauge_field.o cuda_gauge_field.o extract_gauge_ghost.o	\
	max_gauge.o gauge_update_quda.o dirac_clover.o dirac_wilson.o	\
	dirac_staggered.o dirac_improved_staggered.o covd.o		\
	dirac_domain_wall.o dirac_domain_wall_4d.o dirac_mobius.o	\
	dirac_twisted_clover.o dirac_twisted_mass.o tune.o		\
	fat_force_quda.o llfat_quda_itf.o llfat_quda.o			\
	gauge_force_quda.o field_strength_tensor.o clover_quda.o	\
	dslash_quda.o covDev.o dslash_wilson.o dslash_clover.o		\
	dslash_clover_asym.o dslash_twisted_mass.o			\
	dslash_ndeg_twisted_mass.o dslash_twisted_clover.o		\
	dslash_domain_wall.o dslash_domain_wall_4d.o dslash_mobius.o	\
	dslash_staggered.o dslash_improved_staggered.o dslash_pack.o	\
	blas_quda.o copy_quda.o reduce_quda.o face_buffer.o		\
	face_gauge.o comm_common.o ${COMM_OBJS} ${NUMA_AFFINITY_OBJS}	\
	clover_deriv_quda.o clover_invert.o copy_gauge_extended.o	\
	copy_color_spinor.o copy_color_spinor_dd.o			\
	copy_color_spinor_ds.o copy_color_spinor_dh.o			\
	copy_color_spinor_sd.o copy_color_spinor_ss.o			\
	copy_color_spinor_sh.o copy_color_spinor_hd.o			\
	copy_color_spinor_hs.o copy_color_spinor_hh.o			\
	extract_gauge_ghost_extended.o copy_gauge_double.o		\
	copy_gauge_single.o copy_gauge_half.o copy_gauge.o		\
	copy_clover.o staggered_oprod.o clover_trace_quda.o		\
	ks_force_quda.o hisq_paths_force_quda.o fermion_force_quda.o	\
	unitarize_force_quda.o unitarize_links_quda.o			\
	milc_interface.o extended_color_spinor_utilities.o		\
	eig_lanczos_quda.o ritz_quda.o eig_solver.o blas_magma.o	\
	misc_helpers.o inv_mpcg_quda.o inv_mpbicgstab_quda.o		\
	pgauge_exchange.o pgauge_init.o pgauge_heatbath.o random.o	\
	gauge_fix_ovr_extra.o gauge_fix_fft.o gauge_fix_ovr.o		\
	pgauge_det_trace.o clover_outer_product.o			\
	clover_sigma_outer_product.o extract_gauge_ghost_mg.o		\
<<<<<<< HEAD
	copy_gauge_mg.o
=======
	copy_gauge_mg.o color_spinor_pack.o
>>>>>>> d8a7a94a

# header files, found in include/
QUDA_HDRS = blas_quda.h clover_field.h color_spinor_field.h convert.h	\
	dirac_quda.h dslash_quda.h enum_quda.h gauge_force_quda.h	\
	gauge_update_quda.h invert_quda.h llfat_quda.h quda.h		\
	quda_internal.h util_quda.h face_quda.h tune_quda.h		\
	comm_quda.h lattice_field.h gauge_field.h double_single.h	\
	fermion_force_quda.h malloc_quda.h gauge_field_order.h		\
	clover_field_order.h color_spinor_field_order.h			\
	staggered_oprod.h lanczos_quda.h ritz_quda.h blas_magma.h	\
	random_quda.h pgauge_monte.h unitarization_links.h		\
	index_helper.cuh atomic.cuh cub_helper.cuh eig_variables.h	\
	numa_affinity.h misc_helpers.h texture.h transfer.h		\
	multigrid.h

# These are only inlined into blas_quda.cu
BLAS_INLN = blas_core.h blas_mixed_core.h

# These are only inlined into reduce_quda.cu
REDUCE_INLN = reduce_core.h reduce_mixed_core.h multi_reduce_core.h

# These are only inlined into cuda_color_spinor_field.cu
CSF_INLN = 

# These are only inlined into dslash_quda.cu
DSLASH_INLN = dslash_constants.h dslash_textures.h io_spinor.h	\
	clover_def.h staggered_dslash_def.h wilson_dslash_def.h	\
	dw_dslash_def.h tm_dslash_def.h tm_ndeg_dslash_def.h	\
	dslash_events.cuh dslash_index.cuh dslash_policy.cuh	\
	dslash_quda.cuh

# files containing complex macros and other code fragments to be inlined,
# found in lib/
QUDA_INLN = check_params.h quda_matrix.h force_common.h llfat_core.h	\
	gauge_force_core.h hisq_force_macros.h read_clover.h		\
	read_gauge.h svd_quda.h dslash_init.cuh

# files generated by the scripts in lib/generate/, found in lib/dslash_core/
# (The current staggered_dslash_core.h, is by hand.)
QUDA_CORE = asym_wilson_clover_dslash_dagger_fermi_core.h		\
asym_wilson_clover_dslash_dagger_g80_core.h				\
asym_wilson_clover_dslash_dagger_gt200_core.h				\
asym_wilson_clover_dslash_fermi_core.h					\
asym_wilson_clover_dslash_g80_core.h					\
asym_wilson_clover_dslash_gt200_core.h					\
asym_wilson_clover_fused_exterior_dslash_dagger_fermi_core.h		\
asym_wilson_clover_fused_exterior_dslash_dagger_g80_core.h		\
asym_wilson_clover_fused_exterior_dslash_dagger_gt200_core.h		\
asym_wilson_clover_fused_exterior_dslash_fermi_core.h			\
asym_wilson_clover_fused_exterior_dslash_g80_core.h			\
asym_wilson_clover_fused_exterior_dslash_gt200_core.h clover_core.h	\
contract_core.h contract_core_minus.h contract_core_plus.h		\
covDev_mu0_core.h covDev_mu0_dagger_core.h covDev_mu1_core.h		\
covDev_mu1_dagger_core.h covDev_mu2_core.h covDev_mu2_dagger_core.h	\
covDev_mu3_core.h covDev_mu3_dagger_core.h dw_dslash4_core.h		\
dw_dslash4_dagger_core.h dw_dslash5_core.h dw_dslash5_dagger_core.h	\
dw_dslash5inv_core.h dw_dslash5inv_dagger_core.h dw_dslash_core.h	\
dw_dslash_dagger_core.h dw_fused_exterior_dslash4_core.h		\
dw_fused_exterior_dslash4_dagger_core.h					\
dw_fused_exterior_dslash_core.h						\
dw_fused_exterior_dslash_dagger_core.h gamma5.h				\
staggered_dslash_core.h staggered_fused_exterior_dslash_core.h		\
tmc_core.h tmc_dslash_dagger_fermi_core.h				\
tmc_dslash_dagger_g80_core.h tmc_dslash_dagger_gt200_core.h		\
tmc_dslash_fermi_core.h tmc_dslash_g80_core.h tmc_dslash_gt200_core.h	\
tmc_fused_exterior_dslash_dagger_fermi_core.h				\
tmc_fused_exterior_dslash_dagger_g80_core.h				\
tmc_fused_exterior_dslash_dagger_gt200_core.h				\
tmc_fused_exterior_dslash_fermi_core.h					\
tmc_fused_exterior_dslash_g80_core.h					\
tmc_fused_exterior_dslash_gt200_core.h tmc_gamma_core.h tm_core.h	\
tm_dslash_dagger_fermi_core.h tm_dslash_dagger_g80_core.h		\
tm_dslash_dagger_gt200_core.h tm_dslash_fermi_core.h			\
tm_dslash_g80_core.h tm_dslash_gt200_core.h				\
tm_fused_exterior_dslash_dagger_fermi_core.h				\
tm_fused_exterior_dslash_dagger_g80_core.h				\
tm_fused_exterior_dslash_dagger_gt200_core.h				\
tm_fused_exterior_dslash_fermi_core.h					\
tm_fused_exterior_dslash_g80_core.h					\
tm_fused_exterior_dslash_gt200_core.h tm_ndeg_dslash_core.h		\
tm_ndeg_dslash_dagger_core.h tm_ndeg_fused_exterior_dslash_core.h	\
tm_ndeg_fused_exterior_dslash_dagger_core.h				\
wilson_dslash_dagger_fermi_core.h wilson_dslash_dagger_g80_core.h	\
wilson_dslash_dagger_gt200_core.h wilson_dslash_fermi_core.h		\
wilson_dslash_g80_core.h wilson_dslash_gt200_core.h			\
wilson_fused_exterior_dslash_dagger_fermi_core.h			\
wilson_fused_exterior_dslash_dagger_g80_core.h				\
wilson_fused_exterior_dslash_dagger_gt200_core.h			\
wilson_fused_exterior_dslash_fermi_core.h				\
wilson_fused_exterior_dslash_g80_core.h					\
wilson_fused_exterior_dslash_gt200_core.h				\
wilson_pack_clover_twisted_face_core.h					\
wilson_pack_clover_twisted_face_dagger_core.h wilson_pack_face_core.h	\
wilson_pack_face_dagger_core.h wilson_pack_twisted_face_core.h		\
wilson_pack_twisted_face_dagger_core.h

INC += -I../include -Idslash_core -I. -I../tests

HDRS = $(QUDA_HDRS:%=../include/%)
HDRS += $(QUDA_INLN)

CORE = $(QUDA_CORE:%=dslash_core/%)

# various parameters that characterize this build, used by the
# routines in tune.cpp to check basic compatibility of an existing
# tunecache.  In the future, we might consider including actual hashes
# of certain source files.
CUDA_VERSION = $(shell awk '/\#define CUDA_VERSION/{print $$3}' $(CUDA_INSTALL_PATH)/include/cuda.h)
HASH = \"cpu_arch=$(strip $(CPU_ARCH)),gpu_arch=$(strip $(GPU_ARCH)),cuda_version=$(strip $(CUDA_VERSION))\"


DGITVERSION =
ifeq ($(strip $(GIT)), git)
	GITVERSION = $(shell git describe --long --dirty 2> /dev/null)
ifneq ($(GITVERSION),)
	  DGITVERSION = -DGITVERSION=\"$(GITVERSION)\"
endif
endif

# limit maximum number of registers in BLAS routines to increase occupancy
ifneq ($(TESLA_ARCH),true)
  MAXREG =
else
  MAXREG = --maxrregcount=80
endif

all: $(QUDA)


$(QUDA): $(QUDA_OBJS) version.o ../make.inc
	ar cru $@  version.o $(QUDA_OBJS)

gen:
	$(PYTHON) generate/dslash_cuda_gen.py
	$(PYTHON) generate/fused_exterior_dslash_gen.py
	$(PYTHON) generate/dw_dslash_cuda_gen.py
	$(PYTHON) generate/fused_exterior_dw_dslash_cuda_gen.py
	$(PYTHON) generate/ndeg_tm_dslash_cuda_gen.py
	$(PYTHON) generate/fused_exterior_ndeg_tm_dslash_cuda_gen.py
	$(PYTHON) generate/deg_tm_dslash_cuda_gen.py
	$(PYTHON) generate/fused_exterior_deg_tm_dslash_cuda_gen.py
	$(PYTHON) generate/deg_tmc_dslash_cuda_gen.py
	$(PYTHON) generate/fused_exterior_deg_tmc_dslash_cuda_gen.py
	$(PYTHON) generate/dw_dslash_4D_cuda_gen.py
	$(PYTHON) generate/fused_exterior_dw_dslash_4D_cuda_gen.py

mpi_nvtx:
	$(PYTHON) generate/wrap.py -g -o nvtx_pmpi.c generate/nvtx.w

clean:
	-rm -f *.o $(QUDA)

version.o: version.cpp $(HDRS) $(QUDA_OBJS)
	$(CXX) $(CXXFLAGS) $(DGITVERSION) $< -c -o $@

interface_quda.o: interface_quda.cpp $(HDRS)
	$(CXX) $(CXXFLAGS) $(DGITVERSION) $< -c -o $@

tune.o: tune.cpp $(HDRS)
	$(CXX) $(CXXFLAGS) -DQUDA_HASH=$(HASH) $< -c -o $@

blas_quda.o: blas_quda.cu $(HDRS) $(BLAS_INLN)
	$(NVCC) $(NVCCFLAGS) $(MAXREG) $< -c -o $@

reduce_quda.o: reduce_quda.cu $(HDRS) $(REDUCE_INLN)
	$(NVCC) $(NVCCFLAGS) $(MAXREG) $< -c -o $@

cuda_color_spinor_field.o: cuda_color_spinor_field.cu $(HDRS) $(CSF_INLN)
	$(NVCC) $(NVCCFLAGS) $< -c -o $@

cuda_eig_variables.o: cuda_eig_variables.cu $(HDRS) $(CSF_INLN)
	$(NVCC) $(NVCCFLAGS) $< -c -o $@

dslash_quda.o: dslash_quda.cu $(HDRS) $(DSLASH_INLN) $(CORE)
	$(NVCC) $(NVCCFLAGS) $< -c -o $@

dslash_wilson.o: dslash_wilson.cu $(HDRS) $(DSLASH_INLN) $(CORE)
	$(NVCC) $(NVCCFLAGS) $< -c -o $@

dslash_clover.o: dslash_clover.cu $(HDRS) $(DSLASH_INLN) $(CORE)
	$(NVCC) $(NVCCFLAGS) $< -c -o $@

dslash_clover_asym.o: dslash_clover_asym.cu $(HDRS) $(DSLASH_INLN) $(CORE)
	$(NVCC) $(NVCCFLAGS) $< -c -o $@

dslash_twisted_mass.o: dslash_twisted_mass.cu $(HDRS) $(DSLASH_INLN) $(CORE)
	$(NVCC) $(NVCCFLAGS) $< -c -o $@

dslash_ndeg_twisted_mass.o: dslash_ndeg_twisted_mass.cu $(HDRS) $(DSLASH_INLN) $(CORE)
	$(NVCC) $(NVCCFLAGS) $< -c -o $@

dslash_twisted_clover.o: dslash_twisted_clover.cu $(HDRS) $(DSLASH_INLN) $(CORE)
	$(NVCC) $(NVCCFLAGS) $< -c -o $@

dslash_domain_wall.o: dslash_domain_wall.cu $(HDRS) $(DSLASH_INLN) $(CORE)
	$(NVCC) $(NVCCFLAGS) $< -c -o $@

dslash_domain_wall_4d.o: dslash_domain_wall_4d.cu $(HDRS) $(DSLASH_INLN) $(CORE)
	$(NVCC) $(NVCCFLAGS) $< -c -o $@

dslash_mobius.o: dslash_mobius.cu $(HDRS) $(DSLASH_INLN) $(CORE)
	$(NVCC) $(NVCCFLAGS) $< -c -o $@

dslash_staggered.o: dslash_staggered.cu $(HDRS) $(DSLASH_INLN) $(CORE)
	$(NVCC) $(NVCCFLAGS) $< -c -o $@

dslash_improved_staggered.o: dslash_improved_staggered.cu $(HDRS) $(DSLASH_INLN) $(CORE)
	$(NVCC) $(NVCCFLAGS) $< -c -o $@

dslash_pack.o: dslash_pack.cu $(HDRS) $(DSLASH_INLN) $(CORE)
	$(NVCC) $(NVCCFLAGS) $< -c -o $@

covDev.o: covDev.cu $(HDRS) $(DSLASH_INLN) $(CORE)
	$(NVCC) $(NVCCFLAGS) $< -c -o $@

milc_interface.o: milc_interface.cpp $(HDRS) $(CORE)
	$(NVCC) $(NVCCFLAGS) $< -c -o $@

blas_magma.o: blas_magma.cu $(HDRS)
	$(NVCC) $(MAGMA_INCLUDE) $(NVCCFLAGS) $(MAGMA_FLAGS) $< -c -o $@

copy_gauge_double.o: copy_gauge_double.cu copy_gauge_inc.cu $(HDRS)
	$(NVCC) $(NVCCFLAGS) $< -c -o $@

copy_gauge_single.o: copy_gauge_single.cu copy_gauge_inc.cu $(HDRS)
	$(NVCC) $(NVCCFLAGS) $< -c -o $@

copy_gauge_half.o: copy_gauge_half.cu copy_gauge_inc.cu $(HDRS)
	$(NVCC) $(NVCCFLAGS) $< -c -o $@


%.o: %.cpp $(HDRS)
	$(CXX) $(CXXFLAGS) $< -c -o $@

%.o: %.cu $(HDRS)
	$(NVCC) $(NVCCFLAGS) $< -c -o $@

quda_fortran.o: quda_fortran.F90 ../include/enum_quda_fortran.h
	$(CC) -Wall -E -I../include $< > $*.f90
	$(F90) -c $*.f90

.PHONY: all gen clean<|MERGE_RESOLUTION|>--- conflicted
+++ resolved
@@ -44,11 +44,7 @@
 	gauge_fix_ovr_extra.o gauge_fix_fft.o gauge_fix_ovr.o		\
 	pgauge_det_trace.o clover_outer_product.o			\
 	clover_sigma_outer_product.o extract_gauge_ghost_mg.o		\
-<<<<<<< HEAD
-	copy_gauge_mg.o
-=======
 	copy_gauge_mg.o color_spinor_pack.o
->>>>>>> d8a7a94a
 
 # header files, found in include/
 QUDA_HDRS = blas_quda.h clover_field.h color_spinor_field.h convert.h	\
