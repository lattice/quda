__host__ __device__ void zero(double &x) { x = 0.0; }
__host__ __device__ void zero(double2 &x) { x.x = 0.0; x.y = 0.0; }
__host__ __device__ void zero(double3 &x) { x.x = 0.0; x.y = 0.0; x.z = 0.0; }
<<<<<<< HEAD

__host__ __device__ void zero(doubledouble &x) { x.a.x = 0.0; x.a.y = 0.0; }
__host__ __device__ void zero(doubledouble2 &x) { zero(x.x); zero(x.y); }
__host__ __device__ void zero(doubledouble3 &x) { zero(x.x); zero(x.y); zero(x.z); }

 __host__ __device__ double set(double &x) { return x;}
 __host__ __device__ double2 set(double2 &x) { return x;}
 __host__ __device__ double3 set(double3 &x) { return x;}

__host__ __device__ double set(doubledouble &a) { return a.head(); }
__host__ __device__ double2 set(doubledouble2 &a) { return make_double2(a.x.head(),a.y.head()); }
__host__ __device__ double3 set(doubledouble3 &a) { return make_double3(a.x.head(),a.y.head(),a.z.head()); }
=======
__device__ void copytoshared(double *s, const int i, const double x, const int block) { s[i] = x; }
__device__ void copytoshared(double *s, const int i, const double2 x, const int block) 
{ s[i] = x.x; s[i+block] = x.y; }
__device__ void copytoshared(double *s, const int i, const double3 x, const int block) 
{ s[i] = x.x; s[i+block] = x.y; s[i+2*block] = x.z; }
__device__ void copytoshared(volatile double *s, const int i, const double x, const int block) { s[i] = x; }
__device__ void copytoshared(volatile double *s, const int i, const double2 x, const int block) 
{ s[i] = x.x; s[i+block] = x.y; }
__device__ void copytoshared(volatile double *s, const int i, const double3 x, const int block) 
{ s[i] = x.x; s[i+block] = x.y; s[i+2*block] = x.z; }
__device__ void copyfromshared(double &x, const double *s, const int i, const int block) { x = s[i]; }
__device__ void copyfromshared(double2 &x, const double *s, const int i, const int block) 
{ x.x = s[i]; x.y = s[i+block]; }
__device__ void copyfromshared(double3 &x, const double *s, const int i, const int block) 
{ x.x = s[i]; x.y = s[i+block]; x.z = s[i+2*block]; }

template<typename ReduceType, typename ReduceSimpleType> 
__device__ void add(ReduceType &sum, ReduceSimpleType *s, const int i, const int block) { }
template<> __device__ void add<double,double>(double &sum, double *s, const int i, const int block) 
{ sum += s[i]; }
template<> __device__ void add<double2,double>(double2 &sum, double *s, const int i, const int block) 
{ sum.x += s[i]; sum.y += s[i+block]; }
template<> __device__ void add<double3,double>(double3 &sum, double *s, const int i, const int block) 
{ sum.x += s[i]; sum.y += s[i+block]; sum.z += s[i+2*block]; }

template<typename ReduceType, typename ReduceSimpleType> 
__device__ void add(ReduceSimpleType *s, const int i, const int j, const int block) { }
template<typename ReduceType, typename ReduceSimpleType> 
__device__ void add(volatile ReduceSimpleType *s, const int i, const int j, const int block) { }

template<> __device__ void add<double,double>(double *s, const int i, const int j, const int block) 
{ s[i] += s[j]; }
template<> __device__ void add<double,double>(volatile double *s, const int i, const int j, const int block) 
{ s[i] += s[j]; }

template<> __device__ void add<double2,double>(double *s, const int i, const int j, const int block) 
{ s[i] += s[j]; s[i+block] += s[j+block];}
template<> __device__ void add<double2,double>(volatile double *s, const int i, const int j, const int block) 
{ s[i] += s[j]; s[i+block] += s[j+block];}

template<> __device__ void add<double3,double>(double *s, const int i, const int j, const int block) 
{ s[i] += s[j]; s[i+block] += s[j+block]; s[i+2*block] += s[j+2*block];}
template<> __device__ void add<double3,double>(volatile double *s, const int i, const int j, const int block) 
{ s[i] += s[j]; s[i+block] += s[j+block]; s[i+2*block] += s[j+2*block];}
>>>>>>> caa992f3

__device__ unsigned int count = 0;
__shared__ bool isLastBlockDone;

template <typename ReduceType, typename SpinorX, typename SpinorY, 
  typename SpinorZ, typename SpinorW, typename SpinorV, typename Reducer>
struct ReduceArg {
  SpinorX X;
  SpinorY Y;
  SpinorZ Z;
  SpinorW W;
  SpinorV V;
  Reducer r;
  ReduceType *partial;
  ReduceType *complete;
  const int length;
  ReduceArg(SpinorX X, SpinorY Y, SpinorZ Z, SpinorW W, SpinorV V, Reducer r, 
	    ReduceType *partial, ReduceType *complete, int length) 
  : X(X), Y(Y), Z(Z), W(W), V(V), r(r), partial(partial), complete(complete), length(length) { ; }
};

/**
   Generic reduction kernel with up to four loads and three saves.
 */
template <int block_size, typename ReduceType, typename ReduceSimpleType, 
  typename FloatN, int M, typename SpinorX, typename SpinorY, 
  typename SpinorZ, typename SpinorW, typename SpinorV, typename Reducer>
  __global__ void reduceKernel(ReduceArg<ReduceType,SpinorX,SpinorY,SpinorZ,SpinorW,SpinorV,Reducer> arg) {
  unsigned int tid = threadIdx.x;
  unsigned int i = blockIdx.x*(blockDim.x) + threadIdx.x;
  unsigned int gridSize = gridDim.x*blockDim.x;

  ReduceType sum;
  zero(sum);

  while (i < arg.length) {  
    FloatN x[M], y[M], z[M], w[M], v[M];
    arg.X.load(x, i);
    arg.Y.load(y, i);
    arg.Z.load(z, i);
    arg.W.load(w, i);
    arg.V.load(v, i);

    arg.r.pre();

#pragma unroll
    for (int j=0; j<M; j++) arg.r(sum, x[j], y[j], z[j], w[j], v[j]);

    arg.r.post(sum);

    arg.X.save(x, i);
    arg.Y.save(y, i);
    arg.Z.save(z, i);
    arg.W.save(w, i);
    arg.V.save(v, i);

    i += gridSize;
  }

  typedef cub::BlockReduce<ReduceType, block_size> BlockReduce;
  __shared__ typename BlockReduce::TempStorage temp_storage;

  {
    sum = BlockReduce(temp_storage).Sum(sum);

    if (tid == 0) {
      arg.partial[blockIdx.x] = sum;
      
      __threadfence(); // flush result
      
      // increment global block counter
      unsigned int value = atomicInc(&count, gridDim.x);
      
      // Determine if this block is the last block to be done
      isLastBlockDone = (value == (gridDim.x-1));
    }
  }

  __syncthreads();

  // Finish the reduction if last block
  if (isLastBlockDone) {
    unsigned int i = threadIdx.x;

    ReduceType sum;
    zero(sum);
    while (i < gridDim.x) {
      sum += arg.partial[i];
      i += block_size;
    }

    sum = BlockReduce(temp_storage).Sum(sum);

    // write out the final reduced value
    if (threadIdx.x == 0) {
      arg.complete[0] = sum;
      count = 0;
    }
  }

}
/**
   Generic reduction kernel launcher
*/
template <typename doubleN, typename ReduceType, typename ReduceSimpleType, typename FloatN, 
  int M, typename SpinorX, typename SpinorY, typename SpinorZ,  
  typename SpinorW, typename SpinorV, typename Reducer>
doubleN reduceLaunch(ReduceArg<ReduceType,SpinorX,SpinorY,SpinorZ,SpinorW,SpinorV,Reducer> &arg, 
		     const TuneParam &tp, const cudaStream_t &stream) {
  if (tp.grid.x > REDUCE_MAX_BLOCKS) 
    errorQuda("Grid size %d greater than maximum %d\n", tp.grid.x, REDUCE_MAX_BLOCKS);

  LAUNCH_KERNEL(reduceKernel,tp,stream,arg,ReduceType,ReduceSimpleType,FloatN,M);

#if (defined(_MSC_VER) && defined(_WIN64)) || defined(__LP64__)
  if(deviceProp.canMapHostMemory) {
    cudaEventRecord(reduceEnd, stream);
    while (cudaSuccess != cudaEventQuery(reduceEnd)) { ; }
  } else 
#endif
    { cudaMemcpy(h_reduce, hd_reduce, sizeof(ReduceType), cudaMemcpyDeviceToHost); }

  //(*(ReduceType*)h_reduce).print();
  doubleN cpu_sum = set(((ReduceType*)h_reduce)[0]);
  //cpu_sum += ((ReduceType*)h_reduce)[0];

  //printf("h_reduce = %24.22e %24.22e\n", ((double*)h_reduce)[1], ((double*)h_reduce)[0]);
  
  const int Nreduce = sizeof(doubleN) / sizeof(double);
  reduceDoubleArray((double*)&cpu_sum, Nreduce);

  return cpu_sum;
}

template <typename doubleN, typename ReduceType, typename ReduceSimpleType, typename FloatN, 
  int M, typename SpinorX, typename SpinorY, typename SpinorZ,  
  typename SpinorW, typename SpinorV, typename Reducer>
class ReduceCuda : public Tunable {

private:
  mutable ReduceArg<ReduceType,SpinorX,SpinorY,SpinorZ,SpinorW,SpinorV,Reducer> arg;
  doubleN &result;

  // host pointers used for backing up fields when tuning
  // these can't be curried into the Spinors because of Tesla argument length restriction
  char *X_h, *Y_h, *Z_h, *W_h, *V_h;
  char *Xnorm_h, *Ynorm_h, *Znorm_h, *Wnorm_h, *Vnorm_h;
  const size_t *bytes_;
  const size_t *norm_bytes_;

  unsigned int sharedBytesPerThread() const { return sizeof(ReduceType); }

  // when there is only one warp per block, we need to allocate two warps 
  // worth of shared memory so that we don't index shared memory out of bounds
  unsigned int sharedBytesPerBlock(const TuneParam &param) const { 
    int warpSize = 32; // FIXME - use device property query
    return 2*warpSize*sizeof(ReduceType); 
  }

  virtual bool advanceSharedBytes(TuneParam &param) const
  {
    TuneParam next(param);
    advanceBlockDim(next); // to get next blockDim
    int nthreads = next.block.x * next.block.y * next.block.z;
    param.shared_bytes = sharedBytesPerThread()*nthreads > sharedBytesPerBlock(param) ?
      sharedBytesPerThread()*nthreads : sharedBytesPerBlock(param);
    return false;
  }

public:
  ReduceCuda(doubleN &result, SpinorX &X, SpinorY &Y, SpinorZ &Z, 
	     SpinorW &W, SpinorV &V, Reducer &r, int length,
	     const size_t *bytes, const size_t *norm_bytes) :
  arg(X, Y, Z, W, V, r, (ReduceType*)d_reduce, (ReduceType*)hd_reduce, length),
    result(result), X_h(0), Y_h(0), Z_h(0), W_h(0), V_h(0), 
    Xnorm_h(0), Ynorm_h(0), Znorm_h(0), Wnorm_h(0), Vnorm_h(0),
    bytes_(bytes), norm_bytes_(norm_bytes) { }
  virtual ~ReduceCuda() { }

  inline TuneKey tuneKey() const { 
    return TuneKey(blasStrings.vol_str, typeid(arg.r).name(), blasStrings.aux_str);
  }

  void apply(const cudaStream_t &stream) {
    TuneParam tp = tuneLaunch(*this, getTuning(), getVerbosity());
    result = reduceLaunch<doubleN,ReduceType,ReduceSimpleType,FloatN,M>(arg, tp, stream);
  }

  void preTune() {
    arg.X.save(&X_h, &Xnorm_h, bytes_[0], norm_bytes_[0]);
    arg.Y.save(&Y_h, &Ynorm_h, bytes_[1], norm_bytes_[1]);
    arg.Z.save(&Z_h, &Znorm_h, bytes_[2], norm_bytes_[2]);
    arg.W.save(&W_h, &Wnorm_h, bytes_[3], norm_bytes_[3]);
    arg.V.save(&V_h, &Vnorm_h, bytes_[4], norm_bytes_[4]);
  }

  void postTune() {
    arg.X.load(&X_h, &Xnorm_h, bytes_[0], norm_bytes_[0]);
    arg.Y.load(&Y_h, &Ynorm_h, bytes_[1], norm_bytes_[1]);
    arg.Z.load(&Z_h, &Znorm_h, bytes_[2], norm_bytes_[2]);
    arg.W.load(&W_h, &Wnorm_h, bytes_[3], norm_bytes_[3]);
    arg.V.load(&V_h, &Vnorm_h, bytes_[4], norm_bytes_[4]);
  }

  long long flops() const { return arg.r.flops()*(sizeof(FloatN)/sizeof(((FloatN*)0)->x))*arg.length*M; }
  long long bytes() const { 
    size_t bytes = arg.X.Precision()*(sizeof(FloatN)/sizeof(((FloatN*)0)->x))*M;
    if (arg.X.Precision() == QUDA_HALF_PRECISION) bytes += sizeof(float);
    return arg.r.streams()*bytes*arg.length; }
  int tuningIter() const { return 3; }
};


/*
  Wilson
  double double2 M = 1/12
  single float4  M = 1/6
  half   short4  M = 6/6

  Staggered 
  double double2 M = 1/3
  single float2  M = 1/3
  half   short2  M = 3/3
 */

/**
   Driver for generic reduction routine with two loads.
   @param ReduceType 
   @param siteUnroll - if this is true, then one site corresponds to exactly one thread
 */
template <typename doubleN, typename ReduceType, typename ReduceSimpleType,
	  template <typename ReducerType, typename Float, typename FloatN> class Reducer,
  int writeX, int writeY, int writeZ, int writeW, int writeV, bool siteUnroll>
doubleN reduceCuda(const double2 &a, const double2 &b, cudaColorSpinorField &x, 
		   cudaColorSpinorField &y, cudaColorSpinorField &z, cudaColorSpinorField &w,
		   cudaColorSpinorField &v) {
  if (x.SiteSubset() == QUDA_FULL_SITE_SUBSET) {
    doubleN even =
      reduceCuda<doubleN,ReduceType,ReduceSimpleType,Reducer,writeX,
      writeY,writeZ,writeW,writeV,siteUnroll>
      (a, b, x.Even(), y.Even(), z.Even(), w.Even(), v.Even());
    doubleN odd = 
      reduceCuda<doubleN,ReduceType,ReduceSimpleType,Reducer,writeX,
      writeY,writeZ,writeW,writeV,siteUnroll>
      (a, b, x.Odd(), y.Odd(), z.Odd(), w.Odd(), v.Odd());
    return even + odd;
  }

  checkSpinor(x, y);
  checkSpinor(x, z);
  checkSpinor(x, w);
  checkSpinor(x, v);

  if (!x.isNative()) {
    warningQuda("Reductions on non-native fields is not supported\n");
    doubleN value;
    zero(value);
    return value;
  }

  blasStrings.vol_str = x.VolString();
  blasStrings.aux_str = x.AuxString();

  int reduce_length = siteUnroll ? x.RealLength() : x.Length();
  doubleN value;

  // FIXME: use traits to encapsulate register type for shorts -
  // will reduce template type parameters from 3 to 2

  size_t bytes[] = {x.Bytes(), y.Bytes(), z.Bytes(), w.Bytes(), v.Bytes()};
  size_t norm_bytes[] = {x.NormBytes(), y.NormBytes(), z.NormBytes(), w.NormBytes(), v.NormBytes()};

  if (x.Precision() == QUDA_DOUBLE_PRECISION) {
    if (x.Nspin() == 4){ //wilson
      const int M = siteUnroll ? 12 : 1; // determines how much work per thread to do
      Spinor<double2,double2,double2,M,writeX> X(x);
      Spinor<double2,double2,double2,M,writeY> Y(y);
      Spinor<double2,double2,double2,M,writeZ> Z(z);
      Spinor<double2,double2,double2,M,writeW> W(w);
      Spinor<double2,double2,double2,M,writeV> V(v);
      Reducer<ReduceType, double2, double2> r(a,b);
      ReduceCuda<doubleN,ReduceType,ReduceSimpleType,double2,M,
	Spinor<double2,double2,double2,M,writeX>, Spinor<double2,double2,double2,M,writeY>,
	Spinor<double2,double2,double2,M,writeZ>, Spinor<double2,double2,double2,M,writeW>,
	Spinor<double2,double2,double2,M,writeV>, Reducer<ReduceType, double2, double2> >
	reduce(value, X, Y, Z, W, V, r, reduce_length/(2*M), bytes, norm_bytes);
      reduce.apply(*getBlasStream());
    } else if (x.Nspin() == 1){ //staggered
      const int M = siteUnroll ? 3 : 1; // determines how much work per thread to do
      Spinor<double2,double2,double2,M,writeX> X(x);
      Spinor<double2,double2,double2,M,writeY> Y(y);
      Spinor<double2,double2,double2,M,writeZ> Z(z);
      Spinor<double2,double2,double2,M,writeW> W(w);
      Spinor<double2,double2,double2,M,writeV> V(v);
      Reducer<ReduceType, double2, double2> r(a,b);
      ReduceCuda<doubleN,ReduceType,ReduceSimpleType,double2,M,
	Spinor<double2,double2,double2,M,writeX>, Spinor<double2,double2,double2,M,writeY>,
	Spinor<double2,double2,double2,M,writeZ>, Spinor<double2,double2,double2,M,writeW>,
	Spinor<double2,double2,double2,M,writeV>, Reducer<ReduceType, double2, double2> >
	reduce(value, X, Y, Z, W, V, r, reduce_length/(2*M), bytes, norm_bytes);
      reduce.apply(*getBlasStream());
    } else { errorQuda("ERROR: nSpin=%d is not supported\n", x.Nspin()); }
  } else if (x.Precision() == QUDA_SINGLE_PRECISION) {
    if (x.Nspin() == 4){ //wilson
#if defined(GPU_WILSON_DIRAC) || defined(GPU_DOMAIN_WALL_DIRAC)
      const int M = siteUnroll ? 6 : 1; // determines how much work per thread to do
      Spinor<float4,float4,float4,M,writeX,0> X(x);
      Spinor<float4,float4,float4,M,writeY,1> Y(y);
      Spinor<float4,float4,float4,M,writeZ,2> Z(z);
      Spinor<float4,float4,float4,M,writeW,3> W(w);
      Spinor<float4,float4,float4,M,writeV,4> V(v);
      Reducer<ReduceType, float2, float4> r(make_float2(a.x, a.y), make_float2(b.x, b.y));
      ReduceCuda<doubleN,ReduceType,ReduceSimpleType,float4,M,
	Spinor<float4,float4,float4,M,writeX,0>,  Spinor<float4,float4,float4,M,writeY,1>,
	Spinor<float4,float4,float4,M,writeZ,2>,  Spinor<float4,float4,float4,M,writeW,3>,
	Spinor<float4,float4,float4,M,writeV,4>, Reducer<ReduceType, float2, float4> >
	reduce(value, X, Y, Z, W, V, r, reduce_length/(4*M), bytes, norm_bytes);
      reduce.apply(*getBlasStream());
#else
      errorQuda("blas has not been built for Nspin=%d fields", x.Nspin());
#endif
    } else if (x.Nspin() == 1) {
#ifdef GPU_STAGGERED_DIRAC
      const int M = siteUnroll ? 3 : 1; // determines how much work per thread to do
      Spinor<float2,float2,float2,M,writeX,0> X(x);
      Spinor<float2,float2,float2,M,writeY,1> Y(y);
      Spinor<float2,float2,float2,M,writeZ,2> Z(z);
      Spinor<float2,float2,float2,M,writeW,3> W(w);
      Spinor<float2,float2,float2,M,writeV,4> V(v);
      Reducer<ReduceType, float2, float2> r(make_float2(a.x, a.y), make_float2(b.x, b.y));
      ReduceCuda<doubleN,ReduceType,ReduceSimpleType,float2,M,
	Spinor<float2,float2,float2,M,writeX,0>,  Spinor<float2,float2,float2,M,writeY,1>,
	Spinor<float2,float2,float2,M,writeZ,2>,  Spinor<float2,float2,float2,M,writeW,3>,
	Spinor<float2,float2,float2,M,writeV,4>, Reducer<ReduceType, float2, float2> >
	reduce(value, X, Y, Z, W, V, r, reduce_length/(2*M), bytes, norm_bytes);
      reduce.apply(*getBlasStream());
#else
      errorQuda("blas has not been built for Nspin=%d fields", x.Nspin());
#endif
    } else { errorQuda("ERROR: nSpin=%d is not supported\n", x.Nspin()); }
  } else {
    if (x.Nspin() == 4){ //wilson
#if defined(GPU_WILSON_DIRAC) || defined(GPU_DOMAIN_WALL_DIRAC)
      Spinor<float4,float4,short4,6,writeX,0> X(x);
      Spinor<float4,float4,short4,6,writeY,1> Y(y);
      Spinor<float4,float4,short4,6,writeZ,2> Z(z);
      Spinor<float4,float4,short4,6,writeW,3> W(w);
      Spinor<float4,float4,short4,6,writeV,4> V(v);
      Reducer<ReduceType, float2, float4> r(make_float2(a.x, a.y), make_float2(b.x, b.y));
      ReduceCuda<doubleN,ReduceType,ReduceSimpleType,float4,6,
	Spinor<float4,float4,short4,6,writeX,0>, Spinor<float4,float4,short4,6,writeY,1>,
	Spinor<float4,float4,short4,6,writeZ,2>, Spinor<float4,float4,short4,6,writeW,3>,
	Spinor<float4,float4,short4,6,writeV,4>, Reducer<ReduceType, float2, float4> >
	reduce(value, X, Y, Z, W, V, r, y.Volume(), bytes, norm_bytes);
      reduce.apply(*getBlasStream());
#else
      errorQuda("blas has not been built for Nspin=%d fields", x.Nspin());
#endif
    } else if (x.Nspin() == 1) {//staggered
#ifdef GPU_STAGGERED_DIRAC
      Spinor<float2,float2,short2,3,writeX,0> X(x);
      Spinor<float2,float2,short2,3,writeY,1> Y(y);
      Spinor<float2,float2,short2,3,writeZ,2> Z(z);
      Spinor<float2,float2,short2,3,writeW,3> W(w);
      Spinor<float2,float2,short2,3,writeV,4> V(v);
      Reducer<ReduceType, float2, float2> r(make_float2(a.x, a.y), make_float2(b.x, b.y));
      ReduceCuda<doubleN,ReduceType,ReduceSimpleType,float2,3,
	Spinor<float2,float2,short2,3,writeX,0>, Spinor<float2,float2,short2,3,writeY,1>,
	Spinor<float2,float2,short2,3,writeZ,2>, Spinor<float2,float2,short2,3,writeW,3>,
	Spinor<float2,float2,short2,3,writeV,4>, Reducer<ReduceType, float2, float2> >
	reduce(value, X, Y, Z, W, V, r, y.Volume(), bytes, norm_bytes);
      reduce.apply(*getBlasStream());
#else
      errorQuda("blas has not been built for Nspin=%d fields", x.Nspin());
#endif
    } else { errorQuda("ERROR: nSpin=%d is not supported\n", x.Nspin()); }
    blas_bytes += Reducer<ReduceType,double2,double2>::streams()*(unsigned long long)x.Volume()*sizeof(float);
  }
  blas_bytes += Reducer<ReduceType,double2,double2>::streams()*(unsigned long long)x.RealLength()*x.Precision();
  blas_flops += Reducer<ReduceType,double2,double2>::flops()*(unsigned long long)x.RealLength();

  checkCudaError();

  return value;
}
 <|MERGE_RESOLUTION|>--- conflicted
+++ resolved
@@ -1,65 +1,18 @@
 __host__ __device__ void zero(double &x) { x = 0.0; }
 __host__ __device__ void zero(double2 &x) { x.x = 0.0; x.y = 0.0; }
 __host__ __device__ void zero(double3 &x) { x.x = 0.0; x.y = 0.0; x.z = 0.0; }
-<<<<<<< HEAD
 
 __host__ __device__ void zero(doubledouble &x) { x.a.x = 0.0; x.a.y = 0.0; }
 __host__ __device__ void zero(doubledouble2 &x) { zero(x.x); zero(x.y); }
 __host__ __device__ void zero(doubledouble3 &x) { zero(x.x); zero(x.y); zero(x.z); }
 
- __host__ __device__ double set(double &x) { return x;}
- __host__ __device__ double2 set(double2 &x) { return x;}
- __host__ __device__ double3 set(double3 &x) { return x;}
+__host__ __device__ double set(double &x) { return x;}
+__host__ __device__ double2 set(double2 &x) { return x;}
+__host__ __device__ double3 set(double3 &x) { return x;}
 
 __host__ __device__ double set(doubledouble &a) { return a.head(); }
 __host__ __device__ double2 set(doubledouble2 &a) { return make_double2(a.x.head(),a.y.head()); }
 __host__ __device__ double3 set(doubledouble3 &a) { return make_double3(a.x.head(),a.y.head(),a.z.head()); }
-=======
-__device__ void copytoshared(double *s, const int i, const double x, const int block) { s[i] = x; }
-__device__ void copytoshared(double *s, const int i, const double2 x, const int block) 
-{ s[i] = x.x; s[i+block] = x.y; }
-__device__ void copytoshared(double *s, const int i, const double3 x, const int block) 
-{ s[i] = x.x; s[i+block] = x.y; s[i+2*block] = x.z; }
-__device__ void copytoshared(volatile double *s, const int i, const double x, const int block) { s[i] = x; }
-__device__ void copytoshared(volatile double *s, const int i, const double2 x, const int block) 
-{ s[i] = x.x; s[i+block] = x.y; }
-__device__ void copytoshared(volatile double *s, const int i, const double3 x, const int block) 
-{ s[i] = x.x; s[i+block] = x.y; s[i+2*block] = x.z; }
-__device__ void copyfromshared(double &x, const double *s, const int i, const int block) { x = s[i]; }
-__device__ void copyfromshared(double2 &x, const double *s, const int i, const int block) 
-{ x.x = s[i]; x.y = s[i+block]; }
-__device__ void copyfromshared(double3 &x, const double *s, const int i, const int block) 
-{ x.x = s[i]; x.y = s[i+block]; x.z = s[i+2*block]; }
-
-template<typename ReduceType, typename ReduceSimpleType> 
-__device__ void add(ReduceType &sum, ReduceSimpleType *s, const int i, const int block) { }
-template<> __device__ void add<double,double>(double &sum, double *s, const int i, const int block) 
-{ sum += s[i]; }
-template<> __device__ void add<double2,double>(double2 &sum, double *s, const int i, const int block) 
-{ sum.x += s[i]; sum.y += s[i+block]; }
-template<> __device__ void add<double3,double>(double3 &sum, double *s, const int i, const int block) 
-{ sum.x += s[i]; sum.y += s[i+block]; sum.z += s[i+2*block]; }
-
-template<typename ReduceType, typename ReduceSimpleType> 
-__device__ void add(ReduceSimpleType *s, const int i, const int j, const int block) { }
-template<typename ReduceType, typename ReduceSimpleType> 
-__device__ void add(volatile ReduceSimpleType *s, const int i, const int j, const int block) { }
-
-template<> __device__ void add<double,double>(double *s, const int i, const int j, const int block) 
-{ s[i] += s[j]; }
-template<> __device__ void add<double,double>(volatile double *s, const int i, const int j, const int block) 
-{ s[i] += s[j]; }
-
-template<> __device__ void add<double2,double>(double *s, const int i, const int j, const int block) 
-{ s[i] += s[j]; s[i+block] += s[j+block];}
-template<> __device__ void add<double2,double>(volatile double *s, const int i, const int j, const int block) 
-{ s[i] += s[j]; s[i+block] += s[j+block];}
-
-template<> __device__ void add<double3,double>(double *s, const int i, const int j, const int block) 
-{ s[i] += s[j]; s[i+block] += s[j+block]; s[i+2*block] += s[j+2*block];}
-template<> __device__ void add<double3,double>(volatile double *s, const int i, const int j, const int block) 
-{ s[i] += s[j]; s[i+block] += s[j+block]; s[i+2*block] += s[j+2*block];}
->>>>>>> caa992f3
 
 __device__ unsigned int count = 0;
 __shared__ bool isLastBlockDone;
