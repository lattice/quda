#include <typeinfo>
#include <quda_internal.h>
#include <lattice_field.h>
#include <color_spinor_field.h>
#ifdef DEVELOP_ONEAPI
#include <gauge_field.h>
#include <clover_field.h>
#endif //ONEAPI

namespace quda {

  bool LatticeField::initIPCComms = false;

  int LatticeField::buffer_send_p2p_fwd[2][QUDA_MAX_DIM] { };
  int LatticeField::buffer_recv_p2p_fwd[2][QUDA_MAX_DIM] { };
  int LatticeField::buffer_send_p2p_back[2][QUDA_MAX_DIM] { };
  int LatticeField::buffer_recv_p2p_back[2][QUDA_MAX_DIM] { };

  MsgHandle* LatticeField::mh_send_p2p_fwd[2][QUDA_MAX_DIM] { };
  MsgHandle* LatticeField::mh_send_p2p_back[2][QUDA_MAX_DIM] { };
  MsgHandle* LatticeField::mh_recv_p2p_fwd[2][QUDA_MAX_DIM] { };
  MsgHandle* LatticeField::mh_recv_p2p_back[2][QUDA_MAX_DIM] { };

<<<<<<< HEAD
=======
  // FIXME: IPC is very CUDA specific, and likely should be better
  // abstracted so it's not exposed at the physics level like this.
  // Ok for now though. -- KC
>>>>>>> a2543a25
  qudaEvent_t LatticeField::ipcCopyEvent[2][2][QUDA_MAX_DIM];
  qudaEvent_t LatticeField::ipcRemoteCopyEvent[2][2][QUDA_MAX_DIM];

  void *LatticeField::ghost_pinned_send_buffer_h[2] = {nullptr, nullptr};
  void *LatticeField::ghost_pinned_send_buffer_hd[2] = {nullptr, nullptr};

  void *LatticeField::ghost_pinned_recv_buffer_h[2] = {nullptr, nullptr};
  void *LatticeField::ghost_pinned_recv_buffer_hd[2] = {nullptr, nullptr};

  // gpu ghost receive buffer
  void *LatticeField::ghost_recv_buffer_d[2] = {nullptr, nullptr};

  // gpu ghost send buffer
  void *LatticeField::ghost_send_buffer_d[2] = {nullptr, nullptr};

  bool LatticeField::ghost_field_reset = false;

  void* LatticeField::ghost_remote_send_buffer_d[2][QUDA_MAX_DIM][2];

  bool LatticeField::initGhostFaceBuffer = false;

  size_t LatticeField::ghostFaceBytes = 0;

  int LatticeField::bufferIndex = 0;

  LatticeFieldParam::LatticeFieldParam(const LatticeField &field)
    : precision(field.Precision()), ghost_precision(field.Precision()),
      nDim(field.Ndim()), pad(field.Pad()),
      siteSubset(field.SiteSubset()), mem_type(field.MemType()),
      ghostExchange(field.GhostExchange()), scale(field.Scale())
  {
    for(int dir=0; dir<nDim; ++dir) {
      x[dir] = field.X()[dir];
      r[dir] = field.R()[dir];
    }
  }

  LatticeField::LatticeField(const LatticeFieldParam &param) :
      volume(1),
      pad(param.pad),
      total_bytes(0),
      nDim(param.nDim),
      precision(param.Precision()),
      ghost_precision(param.GhostPrecision()),
      ghost_precision_reset(false),
      scale(param.scale),
      siteSubset(param.siteSubset),
      ghostExchange(param.ghostExchange),
      ghost_bytes(0),
      ghost_bytes_old(0),
      ghost_face_bytes {},
      ghostOffset(),
      ghostNormOffset(),
      my_face_h {},
      my_face_hd {},
      my_face_d {},
      from_face_h {},
      from_face_hd {},
      from_face_d {},
      initComms(false),
      mem_type(param.mem_type),
      backup_h(nullptr),
      backup_norm_h(nullptr),
      backed_up(false)
  {
    precisionCheck();

    for (int dir = 0; dir < 2; dir++) { // XLC cannot do multi-dimensional array initialization
      for (int dim = 0; dim < QUDA_MAX_DIM; dim++) {

        for (int b = 0; b < 2; b++) {
          my_face_dim_dir_d[b][dim][dir] = nullptr;
          my_face_dim_dir_hd[b][dim][dir] = nullptr;
          my_face_dim_dir_h[b][dim][dir] = nullptr;

          from_face_dim_dir_d[b][dim][dir] = nullptr;
          from_face_dim_dir_hd[b][dim][dir] = nullptr;
          from_face_dim_dir_h[b][dim][dir] = nullptr;
        }

        mh_recv_fwd[dir][dim] = nullptr;
        mh_recv_back[dir][dim] = nullptr;
        mh_send_fwd[dir][dim] = nullptr;
        mh_send_back[dir][dim] = nullptr;

        mh_recv_rdma_fwd[dir][dim] = nullptr;
        mh_recv_rdma_back[dir][dim] = nullptr;
        mh_send_rdma_fwd[dir][dim] = nullptr;
        mh_send_rdma_back[dir][dim] = nullptr;
      }
    }

    for (int i=0; i<nDim; i++) {
      x[i] = param.x[i];
      r[i] = ghostExchange == QUDA_GHOST_EXCHANGE_EXTENDED ? param.r[i] : 0;
      volume *= param.x[i];
      surface[i] = 1;
      for (int j=0; j<nDim; j++) {
	if (i==j) continue;
	surface[i] *= param.x[j];
      }
    }

    if (siteSubset == QUDA_INVALID_SITE_SUBSET) errorQuda("siteSubset is not set");
    volumeCB = (siteSubset == QUDA_FULL_SITE_SUBSET) ? volume / 2 : volume;
    stride = volumeCB + pad;

    // for parity fields the factor of half is present for all surfaces dimensions except x, so add it manually
    for (int i=0; i<nDim; i++)
      surfaceCB[i] = (siteSubset == QUDA_FULL_SITE_SUBSET || i==0) ? surface[i] / 2 : surface[i];

    // for 5-dimensional fields, we only communicate in the space-time dimensions
    nDimComms = nDim == 5 ? 4 : nDim;

    switch (precision) {
    case QUDA_DOUBLE_PRECISION:
    case QUDA_SINGLE_PRECISION:
    case QUDA_HALF_PRECISION:
    case QUDA_QUARTER_PRECISION:
      break;
    default:
      errorQuda("Unknown precision %d", precision);
    }

    setTuningString();
  }

  LatticeField::LatticeField(const LatticeField &field) :
      volume(1),
      pad(field.pad),
      total_bytes(0),
      nDim(field.nDim),
      precision(field.precision),
      ghost_precision(field.ghost_precision),
      ghost_precision_reset(false),
      scale(field.scale),
      siteSubset(field.siteSubset),
      ghostExchange(field.ghostExchange),
      ghost_bytes(0),
      ghost_bytes_old(0),
      ghost_face_bytes {},
      ghostOffset(),
      ghostNormOffset(),
      my_face_h {},
      my_face_hd {},
      my_face_d {},
      from_face_h {},
      from_face_hd {},
      from_face_d {},
      initComms(false),
      mem_type(field.mem_type),
      backup_h(nullptr),
      backup_norm_h(nullptr),
      backed_up(false)
  {
    precisionCheck();

    for (int dir = 0; dir < 2; dir++) { // XLC cannot do multi-dimensional array initialization
      for (int dim = 0; dim < QUDA_MAX_DIM; dim++) {
        mh_recv_fwd[dir][dim] = nullptr;
        mh_recv_back[dir][dim] = nullptr;
        mh_send_fwd[dir][dim] = nullptr;
        mh_send_back[dir][dim] = nullptr;

        mh_recv_rdma_fwd[dir][dim] = nullptr;
        mh_recv_rdma_back[dir][dim] = nullptr;
        mh_send_rdma_fwd[dir][dim] = nullptr;
        mh_send_rdma_back[dir][dim] = nullptr;
      }
    }

    for (int i=0; i<nDim; i++) {
      x[i] = field.x[i];
      r[i] = ghostExchange == QUDA_GHOST_EXCHANGE_EXTENDED ? field.r[i] : 0;
      volume *= field.x[i];
      surface[i] = 1;
      for (int j=0; j<nDim; j++) {
	if (i==j) continue;
	surface[i] *= field.x[j];
      }
    }

    if (siteSubset == QUDA_INVALID_SITE_SUBSET) errorQuda("siteSubset is not set");
    volumeCB = (siteSubset == QUDA_FULL_SITE_SUBSET) ? volume / 2 : volume;
    stride = volumeCB + pad;
  
    // for parity fields the factor of half is present for all surfaces dimensions except x, so add it manually
    for (int i=0; i<nDim; i++) 
      surfaceCB[i] = (siteSubset == QUDA_FULL_SITE_SUBSET || i==0) ? surface[i] / 2 : surface[i];

    // for 5-dimensional fields, we only communicate in the space-time dimensions
    nDimComms = nDim == 5 ? 4 : nDim;

    setTuningString();
  }

  LatticeField::~LatticeField() { }

  void LatticeField::allocateGhostBuffer(size_t ghost_bytes) const
  {
    // only allocate if not already allocated or buffer required is bigger than previously
    if ( !initGhostFaceBuffer || ghost_bytes > ghostFaceBytes) {

      if (initGhostFaceBuffer) {
        if (ghostFaceBytes) {
          // remove potential for inter-process race conditions
          // ensures that all outstanding communication is complete
          // before we free any comms buffers
          qudaDeviceSynchronize();
          comm_barrier();
          for (int b=0; b<2; b++) {
	    device_pinned_free(ghost_recv_buffer_d[b]);
	    device_pinned_free(ghost_send_buffer_d[b]);
	    host_free(ghost_pinned_send_buffer_h[b]);
	    host_free(ghost_pinned_recv_buffer_h[b]);
	  }
        }
      }

      if (ghost_bytes > 0) {
        for (int b = 0; b < 2; ++b) {
          // gpu receive buffer (use pinned allocator to avoid this being redirected, e.g., by QDPJIT)
	  ghost_recv_buffer_d[b] = device_pinned_malloc(ghost_bytes);

	  // gpu send buffer (use pinned allocator to avoid this being redirected, e.g., by QDPJIT)
	  ghost_send_buffer_d[b] = device_pinned_malloc(ghost_bytes);

	  // pinned buffer used for sending
	  ghost_pinned_send_buffer_h[b] = mapped_malloc(ghost_bytes);

	  // set the matching device-mapped pointer
<<<<<<< HEAD
	  qudaHostGetDevicePointer(&ghost_pinned_send_buffer_hd[b], ghost_pinned_send_buffer_h[b], 0);
=======
          qudaHostGetDevicePointer(&ghost_pinned_send_buffer_hd[b], ghost_pinned_send_buffer_h[b], 0);
>>>>>>> a2543a25

          // pinned buffer used for receiving
          ghost_pinned_recv_buffer_h[b] = mapped_malloc(ghost_bytes);

<<<<<<< HEAD
	  // set the matching device-mapped pointer
	  qudaHostGetDevicePointer(&ghost_pinned_recv_buffer_hd[b], ghost_pinned_recv_buffer_h[b], 0);
=======
          // set the matching device-mapped pointer
          qudaHostGetDevicePointer(&ghost_pinned_recv_buffer_hd[b], ghost_pinned_recv_buffer_h[b], 0);
>>>>>>> a2543a25
        }

        initGhostFaceBuffer = true;
	ghostFaceBytes = ghost_bytes;
      }

      LatticeField::ghost_field_reset = true; // this signals that we must reset the IPC comms
    }

  }

  void LatticeField::freeGhostBuffer(void)
  {
    destroyIPCComms();

    if (!initGhostFaceBuffer) return;

    for (int b=0; b<2; b++) {
      // free receive buffer
      if (ghost_recv_buffer_d[b]) device_pinned_free(ghost_recv_buffer_d[b]);
      ghost_recv_buffer_d[b] = nullptr;

      // free send buffer
      if (ghost_send_buffer_d[b]) device_pinned_free(ghost_send_buffer_d[b]);
      ghost_send_buffer_d[b] = nullptr;

      // free pinned send memory buffer
      if (ghost_pinned_recv_buffer_h[b]) host_free(ghost_pinned_recv_buffer_h[b]);

      // free pinned send memory buffer
      if (ghost_pinned_send_buffer_h[b]) host_free(ghost_pinned_send_buffer_h[b]);

      ghost_pinned_recv_buffer_h[b] = nullptr;
      ghost_pinned_recv_buffer_hd[b] = nullptr;
      ghost_pinned_send_buffer_h[b] = nullptr;
      ghost_pinned_send_buffer_hd[b] = nullptr;
    }
    initGhostFaceBuffer = false;
  }

  void LatticeField::createComms(bool no_comms_fill, bool bidir)
  {
    destroyComms(); // if we are requesting a new number of faces destroy and start over

    // before allocating local comm handles, synchronize since the
    // comms buffers are static so remove potential for interferring
    // with any outstanding exchanges to the same buffers
    qudaDeviceSynchronize();
    comm_barrier();

    // initialize the ghost pinned buffers
    for (int b=0; b<2; b++) {
      my_face_h[b] = ghost_pinned_send_buffer_h[b];
      my_face_hd[b] = ghost_pinned_send_buffer_hd[b];
      my_face_d[b] = ghost_send_buffer_d[b];
      from_face_h[b] = ghost_pinned_recv_buffer_h[b];
      from_face_hd[b] = ghost_pinned_recv_buffer_hd[b];
      from_face_d[b] = ghost_recv_buffer_d[b];
    }

    // initialize ghost send pointers
    size_t offset = 0;
    for (int i=0; i<nDimComms; i++) {
      if (!commDimPartitioned(i) && no_comms_fill==false) continue;

      for (int b=0; b<2; ++b) {
	my_face_dim_dir_h[b][i][0] = static_cast<char*>(my_face_h[b]) + offset;
	from_face_dim_dir_h[b][i][0] = static_cast<char*>(from_face_h[b]) + offset;

	my_face_dim_dir_hd[b][i][0] = static_cast<char*>(my_face_hd[b]) + offset;
	from_face_dim_dir_hd[b][i][0] = static_cast<char*>(from_face_hd[b]) + offset;

        my_face_dim_dir_d[b][i][0] = static_cast<char *>(my_face_d[b]) + offset;
        from_face_dim_dir_d[b][i][0] = static_cast<char *>(from_face_d[b]) + ghostOffset[i][0] * ghost_precision;
      } // loop over b

      // if not bidir then forwards and backwards will alias
      if (bidir) offset += ghost_face_bytes[i];

      for (int b=0; b<2; ++b) {
	my_face_dim_dir_h[b][i][1] = static_cast<char*>(my_face_h[b]) + offset;
	from_face_dim_dir_h[b][i][1] = static_cast<char*>(from_face_h[b]) + offset;

	my_face_dim_dir_hd[b][i][1] = static_cast<char*>(my_face_hd[b]) + offset;
	from_face_dim_dir_hd[b][i][1] = static_cast<char*>(from_face_hd[b]) + offset;

        my_face_dim_dir_d[b][i][1] = static_cast<char *>(my_face_d[b]) + offset;
        from_face_dim_dir_d[b][i][1] = static_cast<char *>(from_face_d[b]) + ghostOffset[i][1] * ghost_precision;
      } // loop over b
      offset += ghost_face_bytes[i];

    } // loop over dimension

    bool gdr = comm_gdr_enabled(); // only allocate rdma buffers if GDR enabled

    // initialize the message handlers
    for (int i=0; i<nDimComms; i++) {
      if (!commDimPartitioned(i)) continue;

      for (int b=0; b<2; ++b) {
	mh_send_fwd[b][i] = comm_declare_send_relative(my_face_dim_dir_h[b][i][1], i, +1, ghost_face_bytes[i]);
	mh_send_back[b][i] = comm_declare_send_relative(my_face_dim_dir_h[b][i][0], i, -1, ghost_face_bytes[i]);

	mh_recv_fwd[b][i] = comm_declare_receive_relative(from_face_dim_dir_h[b][i][1], i, +1, ghost_face_bytes[i]);
	mh_recv_back[b][i] = comm_declare_receive_relative(from_face_dim_dir_h[b][i][0], i, -1, ghost_face_bytes[i]);

	mh_send_rdma_fwd[b][i] = gdr ? comm_declare_send_relative(my_face_dim_dir_d[b][i][1], i, +1, ghost_face_bytes[i]) : nullptr;
	mh_send_rdma_back[b][i] = gdr ? comm_declare_send_relative(my_face_dim_dir_d[b][i][0], i, -1, ghost_face_bytes[i]) : nullptr;

	mh_recv_rdma_fwd[b][i] = gdr ? comm_declare_receive_relative(from_face_dim_dir_d[b][i][1], i, +1, ghost_face_bytes[i]) : nullptr;
	mh_recv_rdma_back[b][i] = gdr ? comm_declare_receive_relative(from_face_dim_dir_d[b][i][0], i, -1, ghost_face_bytes[i]) : nullptr;
      } // loop over b

    } // loop over dimension

    initComms = true;
    checkQudaError();
  }

  void LatticeField::destroyComms()
  {
    if (initComms) {

      // ensure that all processes bring down their communicators
      // synchronously so that we don't end up in an undefined state
      qudaDeviceSynchronize();
      comm_barrier();

      for (int b=0; b<2; ++b) {
	for (int i=0; i<nDimComms; i++) {
          if (mh_recv_fwd[b][i]) comm_free(mh_recv_fwd[b][i]);
          if (mh_recv_back[b][i]) comm_free(mh_recv_back[b][i]);
          if (mh_send_fwd[b][i]) comm_free(mh_send_fwd[b][i]);
          if (mh_send_back[b][i]) comm_free(mh_send_back[b][i]);

          if (mh_recv_rdma_fwd[b][i]) comm_free(mh_recv_rdma_fwd[b][i]);
          if (mh_recv_rdma_back[b][i]) comm_free(mh_recv_rdma_back[b][i]);
          if (mh_send_rdma_fwd[b][i]) comm_free(mh_send_rdma_fwd[b][i]);
          if (mh_send_rdma_back[b][i]) comm_free(mh_send_rdma_back[b][i]);
        }
      } // loop over b

      // local take down complete - now synchronize to ensure globally complete
      qudaDeviceSynchronize();
      comm_barrier();

      initComms = false;
      checkQudaError();
    }

  }

  void LatticeField::createIPCComms() {
    if ( initIPCComms && !ghost_field_reset ) return;

    if (!initComms) errorQuda("Can only be called after create comms");
    if ((!ghost_recv_buffer_d[0] || !ghost_recv_buffer_d[1]) && comm_size() > 1)
      errorQuda("ghost_field appears not to be allocated");

    // handles for obtained ghost pointers
    qudaIpcMemHandle_t ipcRemoteGhostDestHandle[2][2][QUDA_MAX_DIM];

    for (int b=0; b<2; b++) {
      for (int dim=0; dim<4; ++dim) {
	if (comm_dim(dim)==1) continue;
	for (int dir=0; dir<2; ++dir) {
	  MsgHandle* sendHandle = nullptr;
	  MsgHandle* receiveHandle = nullptr;
	  int disp = (dir == 1) ? +1 : -1;

          // first set up receive
          if (comm_peer2peer_enabled(1-dir,dim)) {
	    receiveHandle = comm_declare_receive_relative(&ipcRemoteGhostDestHandle[b][1-dir][dim],
							  dim, -disp,
							  sizeof(ipcRemoteGhostDestHandle[b][1-dir][dim]));
	  }
	  // now send
          qudaIpcMemHandle_t ipcLocalGhostDestHandle;
          if (comm_peer2peer_enabled(dir,dim)) {
	    cudaIpcGetMemHandle(&ipcLocalGhostDestHandle, ghost_recv_buffer_d[b]);
	    sendHandle = comm_declare_send_relative(&ipcLocalGhostDestHandle,
						    dim, disp,
						    sizeof(ipcLocalGhostDestHandle));
	  }
	  if (receiveHandle) comm_start(receiveHandle);
	  if (sendHandle) comm_start(sendHandle);

	  if (receiveHandle) comm_wait(receiveHandle);
	  if (sendHandle) comm_wait(sendHandle);

	  if (sendHandle) comm_free(sendHandle);
	  if (receiveHandle) comm_free(receiveHandle);
	}
      }

      checkQudaError();

      // open the remote memory handles and set the send ghost pointers
      for (int dim=0; dim<4; ++dim) {
	if (comm_dim(dim)==1) continue;
        // even if comm_dim(2) == 2, we might not have p2p enabled in both directions, so check this
        const int num_dir = (comm_dim(dim) == 2 && comm_peer2peer_enabled(0,dim) && comm_peer2peer_enabled(1,dim)) ? 1 : 2;
	for (int dir=0; dir<num_dir; ++dir) {
	  if (!comm_peer2peer_enabled(dir,dim)) continue;
	  void **ghostDest = &(ghost_remote_send_buffer_d[b][dim][dir]);
<<<<<<< HEAD
	  cudaIpcOpenMemHandle(ghostDest, ipcRemoteGhostDestHandle[b][dir][dim],
			       qudaIpcMemLazyEnablePeerAccess);
	}
	if (num_dir == 1) ghost_remote_send_buffer_d[b][dim][1] = ghost_remote_send_buffer_d[b][dim][0];
=======
          cudaIpcOpenMemHandle(ghostDest, ipcRemoteGhostDestHandle[b][dir][dim], qudaIpcMemLazyEnablePeerAccess);
        }
        if (num_dir == 1) ghost_remote_send_buffer_d[b][dim][1] = ghost_remote_send_buffer_d[b][dim][0];
>>>>>>> a2543a25
      }
    } // buffer index

    checkQudaError();

    // handles for obtained events
    qudaIpcEventHandle_t ipcRemoteEventHandle[2][2][QUDA_MAX_DIM];

    // Note that no b index is necessary here
    // Now communicate the event handles
    for (int dim=0; dim<4; ++dim) {
      if (comm_dim(dim)==1) continue;
      for (int dir=0; dir<2; ++dir) {
	for (int b=0; b<2; b++) {

	  MsgHandle* sendHandle = NULL;
	  MsgHandle* receiveHandle = NULL;
	  int disp = (dir == 1) ? +1 : -1;

	  // first set up receive
	  if (comm_peer2peer_enabled(1-dir,dim)) {
	    receiveHandle = comm_declare_receive_relative(&ipcRemoteEventHandle[b][1-dir][dim], dim, -disp,
							  sizeof(ipcRemoteEventHandle[b][1-dir][dim]));
	  }

	  // now send
          qudaIpcEventHandle_t ipcLocalEventHandle;
          if (comm_peer2peer_enabled(dir,dim)) {
<<<<<<< HEAD
	    qudaEventCreateWithFlags(&ipcCopyEvent[b][dir][dim], qudaEventDisableTiming | qudaEventInterprocess);
	    cudaIpcGetEventHandle(&ipcLocalEventHandle, ipcCopyEvent[b][dir][dim]);
=======
            qudaEventCreateWithFlags(&ipcCopyEvent[b][dir][dim], qudaEventDisableTiming | qudaEventInterprocess);
            cudaIpcGetEventHandle(&ipcLocalEventHandle, ipcCopyEvent[b][dir][dim]);
>>>>>>> a2543a25

            sendHandle = comm_declare_send_relative(&ipcLocalEventHandle, dim, disp, sizeof(ipcLocalEventHandle));
          }

          if (receiveHandle) comm_start(receiveHandle);
          if (sendHandle) comm_start(sendHandle);

          if (receiveHandle) comm_wait(receiveHandle);
	  if (sendHandle) comm_wait(sendHandle);

	  if (sendHandle) comm_free(sendHandle);
	  if (receiveHandle) comm_free(receiveHandle);

	} // buffer index
      }
    }

    checkQudaError();

    for (int dim=0; dim<4; ++dim) {
      if (comm_dim(dim)==1) continue;
      for (int dir=0; dir<2; ++dir) {
	if (!comm_peer2peer_enabled(dir,dim)) continue;
	for (int b=0; b<2; b++) {
	  cudaIpcOpenEventHandle(&(ipcRemoteCopyEvent[b][dir][dim]), ipcRemoteEventHandle[b][dir][dim]);
	}
      }
    }

    // Create message handles for IPC synchronization
    for (int dim=0; dim<4; ++dim) {
      if (comm_dim(dim)==1) continue;
      if (comm_peer2peer_enabled(1,dim)) {
	for (int b=0; b<2; b++) {
	  // send to processor in forward direction
	  mh_send_p2p_fwd[b][dim] = comm_declare_send_relative(&buffer_send_p2p_fwd[b][dim], dim, +1, sizeof(int));
	  // receive from processor in forward direction
	  mh_recv_p2p_fwd[b][dim] = comm_declare_receive_relative(&buffer_recv_p2p_fwd[b][dim], dim, +1, sizeof(int));
	}
      }

      if (comm_peer2peer_enabled(0,dim)) {
	for (int b=0; b<2; b++) {
	  // send to processor in backward direction
	  mh_send_p2p_back[b][dim] = comm_declare_send_relative(&buffer_send_p2p_back[b][dim], dim, -1, sizeof(int));
	  // receive from processor in backward direction
	  mh_recv_p2p_back[b][dim] = comm_declare_receive_relative(&buffer_recv_p2p_back[b][dim], dim, -1, sizeof(int));
	}
      }
    }
    checkQudaError();

    initIPCComms = true;
    ghost_field_reset = false;
  }

  void LatticeField::destroyIPCComms() {

    if (!initIPCComms) return;
    checkQudaError();

    // ensure that all processes bring down their communicators
    // synchronously so that we don't end up in an undefined state
    qudaDeviceSynchronize();
    comm_barrier();

    for (int dim=0; dim<4; ++dim) {

      if (comm_dim(dim)==1) continue;
      const int num_dir = (comm_dim(dim) == 2 && comm_peer2peer_enabled(0,dim) && comm_peer2peer_enabled(1,dim)) ? 1 : 2;

      for (int b=0; b<2; b++) {
	if (comm_peer2peer_enabled(1,dim)) {
	  if (mh_send_p2p_fwd[b][dim] || mh_recv_p2p_fwd[b][dim]) {
<<<<<<< HEAD
	    qudaEventDestroy(ipcCopyEvent[b][1][dim]);
	    // only close this handle if it doesn't alias the back ghost
	    if (num_dir == 2) cudaIpcCloseMemHandle(ghost_remote_send_buffer_d[b][dim][1]);
	  }
=======
            qudaEventDestroy(ipcCopyEvent[b][1][dim]);
            // only close this handle if it doesn't alias the back ghost
            if (num_dir == 2) cudaIpcCloseMemHandle(ghost_remote_send_buffer_d[b][dim][1]);
          }
>>>>>>> a2543a25
          if (mh_send_p2p_fwd[b][dim]) comm_free(mh_send_p2p_fwd[b][dim]);
          if (mh_recv_p2p_fwd[b][dim]) comm_free(mh_recv_p2p_fwd[b][dim]);
        }

	if (comm_peer2peer_enabled(0,dim)) {
	  if (mh_send_p2p_back[b][dim] || mh_recv_p2p_back[b][dim]) {
<<<<<<< HEAD
	    qudaEventDestroy(ipcCopyEvent[b][0][dim]);
	    cudaIpcCloseMemHandle(ghost_remote_send_buffer_d[b][dim][0]);
	  }
=======
            qudaEventDestroy(ipcCopyEvent[b][0][dim]);
            cudaIpcCloseMemHandle(ghost_remote_send_buffer_d[b][dim][0]);
          }
>>>>>>> a2543a25
          if (mh_send_p2p_back[b][dim]) comm_free(mh_send_p2p_back[b][dim]);
          if (mh_recv_p2p_back[b][dim]) comm_free(mh_recv_p2p_back[b][dim]);
        }
      } // buffer
    } // iterate over dim

    checkQudaError();

    // local take down complete - now synchronize to ensure globally complete
    qudaDeviceSynchronize();
    comm_barrier();

    initIPCComms = false;
  }

  bool LatticeField::ipcCopyComplete(int dir, int dim)
  {
    return (qudaSuccess == cudaEventQuery(ipcCopyEvent[bufferIndex][dir][dim]) ? true : false);
  }

  bool LatticeField::ipcRemoteCopyComplete(int dir, int dim)
  {
    return (qudaSuccess == cudaEventQuery(ipcRemoteCopyEvent[bufferIndex][dir][dim]) ? true : false);
  }

<<<<<<< HEAD
  const qudaEvent_t& LatticeField::getIPCCopyEvent(int dir, int dim) const {
    return ipcCopyEvent[bufferIndex][dir][dim];
  }

  const qudaEvent_t& LatticeField::getIPCRemoteCopyEvent(int dir, int dim) const {
=======
  const qudaEvent_t &LatticeField::getIPCCopyEvent(int dir, int dim) const
  {
    return ipcCopyEvent[bufferIndex][dir][dim];
  }

  const qudaEvent_t &LatticeField::getIPCRemoteCopyEvent(int dir, int dim) const
  {
>>>>>>> a2543a25
    return ipcRemoteCopyEvent[bufferIndex][dir][dim];
  }

  void LatticeField::setTuningString() {
    char vol_tmp[TuneKey::volume_n];
    int check  = snprintf(vol_string, TuneKey::volume_n, "%d", x[0]);
    if (check < 0 || check >= TuneKey::volume_n) errorQuda("Error writing volume string");
    for (int d=1; d<nDim; d++) {
      strcpy(vol_tmp, vol_string);
      check = snprintf(vol_string, TuneKey::volume_n, "%sx%d", vol_tmp, x[d]);
      if (check < 0 || check >= TuneKey::volume_n) errorQuda("Error writing volume string");
    }
  }

  void LatticeField::checkField(const LatticeField &a) const {
    if (a.nDim != nDim) errorQuda("nDim does not match %d %d", nDim, a.nDim);
    if (ghostExchange != QUDA_GHOST_EXCHANGE_EXTENDED && a.ghostExchange == QUDA_GHOST_EXCHANGE_EXTENDED) {
      // if source is extended by I am not then we need to compare their interior volume to my volume
      size_t a_volume_interior = 1;
      for (int i=0; i<nDim; i++) {
	if (a.x[i]-2*a.r[i] != x[i]) errorQuda("x[%d] does not match %d %d", i, x[i], a.x[i]-2*a.r[i]);
	a_volume_interior *= a.x[i] - 2*a.r[i];
      }
      if (a_volume_interior != volume) errorQuda("Interior volume does not match %lu %lu", volume, a_volume_interior);
    } else if (a.ghostExchange != QUDA_GHOST_EXCHANGE_EXTENDED && ghostExchange == QUDA_GHOST_EXCHANGE_EXTENDED) {
      // if source is extended by I am not then we need to compare their interior volume to my volume
      size_t this_volume_interior = 1;
      for (int i=0; i<nDim; i++) {
	if (x[i]-2*r[i] != a.x[i]) errorQuda("x[%d] does not match %d %d", i, x[i]-2*r[i], a.x[i]);
	this_volume_interior *= x[i] - 2*r[i];
      }
      if (this_volume_interior != a.volume)
        errorQuda("Interior volume does not match %lu %lu", this_volume_interior, a.volume);
    } else {
      if (a.volume != volume) errorQuda("Volume does not match %lu %lu", volume, a.volume);
      if (a.volumeCB != volumeCB) errorQuda("VolumeCB does not match %lu %lu", volumeCB, a.volumeCB);
      for (int i=0; i<nDim; i++) {
	if (a.x[i] != x[i]) errorQuda("x[%d] does not match %d %d", i, x[i], a.x[i]);
	if (a.surface[i] != surface[i]) errorQuda("surface[%d] does not match %d %d", i, surface[i], a.surface[i]);
	if (a.surfaceCB[i] != surfaceCB[i]) errorQuda("surfaceCB[%d] does not match %d %d", i, surfaceCB[i], a.surfaceCB[i]);
      }
    }
  }

  QudaFieldLocation LatticeField::Location() const { 
    QudaFieldLocation location = QUDA_INVALID_FIELD_LOCATION;
    if (
#ifdef DEVELOP_ONEAPI		    
	typeid(*this)==typeid(cudaCloverField) || 
	typeid(*this)==typeid(cudaGaugeField) ||
#endif //ONEAPI	
	typeid(*this)==typeid(cudaColorSpinorField )) {
      location = QUDA_CUDA_FIELD_LOCATION; 
    } else if (
#ifdef DEVELOP_ONEAPI		    
	       typeid(*this)==typeid(cpuCloverField) || 
	       typeid(*this)==typeid(cpuGaugeField) ||
#endif //ONEAPI	       
	       typeid(*this)==typeid(cpuColorSpinorField )) {
      location = QUDA_CPU_FIELD_LOCATION;
    } else {
      errorQuda("Unknown field %s, so cannot determine location", typeid(*this).name());
    }
    return location;
  }

  void LatticeField::read(char *filename) {
    errorQuda("Not implemented");
  }
  
  void LatticeField::write(char *filename) {
    errorQuda("Not implemented");
  }

  int LatticeField::Nvec() const {
    if (typeid(*this) == typeid(const cudaColorSpinorField)) {
      const ColorSpinorField &csField = static_cast<const ColorSpinorField&>(*this);
      if (csField.FieldOrder() == 2 || csField.FieldOrder() == 4)
	return static_cast<int>(csField.FieldOrder());
#ifdef DEVELOP_ONEAPI      
    } else if (typeid(*this) == typeid(const cudaGaugeField)) {
      const GaugeField &gField = static_cast<const GaugeField&>(*this);
      if (gField.Order() == 2 || gField.Order() == 4)
	return static_cast<int>(gField.Order());
    } else if (typeid(*this) == typeid(const cudaCloverField)) { 
      const CloverField &cField = static_cast<const CloverField&>(*this);
      if (cField.Order() == 2 || cField.Order() == 4)
	return static_cast<int>(cField.Order());
#endif //ONEAPI      
    }

    errorQuda("Unsupported field type");
    return -1;
  }

  // This doesn't really live here, but is fine for the moment
  std::ostream& operator<<(std::ostream& output, const LatticeFieldParam& param)
  {
    output << "nDim = " << param.nDim << std::endl;
    for (int i=0; i<param.nDim; i++) {
      output << "x[" << i << "] = " << param.x[i] << std::endl;    
    }
    output << "pad = " << param.pad << std::endl;
    output << "precision = " << param.Precision() << std::endl;
    output << "ghost_precision = " << param.GhostPrecision() << std::endl;
    output << "scale = " << param.scale << std::endl;

    output << "ghostExchange = " << param.ghostExchange << std::endl;
    for (int i=0; i<param.nDim; i++) {
      output << "r[" << i << "] = " << param.r[i] << std::endl;
    }

    return output;  // for multiple << operators.
  }

  static QudaFieldLocation reorder_location_ = QUDA_CUDA_FIELD_LOCATION;

  QudaFieldLocation reorder_location() { return reorder_location_; }
  void reorder_location_set(QudaFieldLocation _reorder_location) { reorder_location_ = _reorder_location; }

} // namespace quda<|MERGE_RESOLUTION|>--- conflicted
+++ resolved
@@ -2,10 +2,10 @@
 #include <quda_internal.h>
 #include <lattice_field.h>
 #include <color_spinor_field.h>
-#ifdef DEVELOP_ONEAPI
+#ifndef DPCPP_DEVELOP
 #include <gauge_field.h>
 #include <clover_field.h>
-#endif //ONEAPI
+#endif //DPCPP
 
 namespace quda {
 
@@ -21,12 +21,6 @@
   MsgHandle* LatticeField::mh_recv_p2p_fwd[2][QUDA_MAX_DIM] { };
   MsgHandle* LatticeField::mh_recv_p2p_back[2][QUDA_MAX_DIM] { };
 
-<<<<<<< HEAD
-=======
-  // FIXME: IPC is very CUDA specific, and likely should be better
-  // abstracted so it's not exposed at the physics level like this.
-  // Ok for now though. -- KC
->>>>>>> a2543a25
   qudaEvent_t LatticeField::ipcCopyEvent[2][2][QUDA_MAX_DIM];
   qudaEvent_t LatticeField::ipcRemoteCopyEvent[2][2][QUDA_MAX_DIM];
 
@@ -258,22 +252,13 @@
 	  ghost_pinned_send_buffer_h[b] = mapped_malloc(ghost_bytes);
 
 	  // set the matching device-mapped pointer
-<<<<<<< HEAD
-	  qudaHostGetDevicePointer(&ghost_pinned_send_buffer_hd[b], ghost_pinned_send_buffer_h[b], 0);
-=======
           qudaHostGetDevicePointer(&ghost_pinned_send_buffer_hd[b], ghost_pinned_send_buffer_h[b], 0);
->>>>>>> a2543a25
 
           // pinned buffer used for receiving
           ghost_pinned_recv_buffer_h[b] = mapped_malloc(ghost_bytes);
 
-<<<<<<< HEAD
-	  // set the matching device-mapped pointer
-	  qudaHostGetDevicePointer(&ghost_pinned_recv_buffer_hd[b], ghost_pinned_recv_buffer_h[b], 0);
-=======
           // set the matching device-mapped pointer
           qudaHostGetDevicePointer(&ghost_pinned_recv_buffer_hd[b], ghost_pinned_recv_buffer_h[b], 0);
->>>>>>> a2543a25
         }
 
         initGhostFaceBuffer = true;
@@ -390,7 +375,7 @@
     } // loop over dimension
 
     initComms = true;
-    checkQudaError();
+    checkCudaError();
   }
 
   void LatticeField::destroyComms()
@@ -421,7 +406,7 @@
       comm_barrier();
 
       initComms = false;
-      checkQudaError();
+      checkCudaError();
     }
 
   }
@@ -469,7 +454,7 @@
 	}
       }
 
-      checkQudaError();
+      checkCudaError();
 
       // open the remote memory handles and set the send ghost pointers
       for (int dim=0; dim<4; ++dim) {
@@ -479,20 +464,13 @@
 	for (int dir=0; dir<num_dir; ++dir) {
 	  if (!comm_peer2peer_enabled(dir,dim)) continue;
 	  void **ghostDest = &(ghost_remote_send_buffer_d[b][dim][dir]);
-<<<<<<< HEAD
-	  cudaIpcOpenMemHandle(ghostDest, ipcRemoteGhostDestHandle[b][dir][dim],
-			       qudaIpcMemLazyEnablePeerAccess);
-	}
-	if (num_dir == 1) ghost_remote_send_buffer_d[b][dim][1] = ghost_remote_send_buffer_d[b][dim][0];
-=======
           cudaIpcOpenMemHandle(ghostDest, ipcRemoteGhostDestHandle[b][dir][dim], qudaIpcMemLazyEnablePeerAccess);
         }
         if (num_dir == 1) ghost_remote_send_buffer_d[b][dim][1] = ghost_remote_send_buffer_d[b][dim][0];
->>>>>>> a2543a25
       }
     } // buffer index
 
-    checkQudaError();
+    checkCudaError();
 
     // handles for obtained events
     qudaIpcEventHandle_t ipcRemoteEventHandle[2][2][QUDA_MAX_DIM];
@@ -517,13 +495,8 @@
 	  // now send
           qudaIpcEventHandle_t ipcLocalEventHandle;
           if (comm_peer2peer_enabled(dir,dim)) {
-<<<<<<< HEAD
-	    qudaEventCreateWithFlags(&ipcCopyEvent[b][dir][dim], qudaEventDisableTiming | qudaEventInterprocess);
-	    cudaIpcGetEventHandle(&ipcLocalEventHandle, ipcCopyEvent[b][dir][dim]);
-=======
             qudaEventCreateWithFlags(&ipcCopyEvent[b][dir][dim], qudaEventDisableTiming | qudaEventInterprocess);
             cudaIpcGetEventHandle(&ipcLocalEventHandle, ipcCopyEvent[b][dir][dim]);
->>>>>>> a2543a25
 
             sendHandle = comm_declare_send_relative(&ipcLocalEventHandle, dim, disp, sizeof(ipcLocalEventHandle));
           }
@@ -531,7 +504,7 @@
           if (receiveHandle) comm_start(receiveHandle);
           if (sendHandle) comm_start(sendHandle);
 
-          if (receiveHandle) comm_wait(receiveHandle);
+	  if (receiveHandle) comm_wait(receiveHandle);
 	  if (sendHandle) comm_wait(sendHandle);
 
 	  if (sendHandle) comm_free(sendHandle);
@@ -541,7 +514,7 @@
       }
     }
 
-    checkQudaError();
+    checkCudaError();
 
     for (int dim=0; dim<4; ++dim) {
       if (comm_dim(dim)==1) continue;
@@ -574,7 +547,7 @@
 	}
       }
     }
-    checkQudaError();
+    checkCudaError();
 
     initIPCComms = true;
     ghost_field_reset = false;
@@ -583,7 +556,7 @@
   void LatticeField::destroyIPCComms() {
 
     if (!initIPCComms) return;
-    checkQudaError();
+    checkCudaError();
 
     // ensure that all processes bring down their communicators
     // synchronously so that we don't end up in an undefined state
@@ -598,39 +571,26 @@
       for (int b=0; b<2; b++) {
 	if (comm_peer2peer_enabled(1,dim)) {
 	  if (mh_send_p2p_fwd[b][dim] || mh_recv_p2p_fwd[b][dim]) {
-<<<<<<< HEAD
-	    qudaEventDestroy(ipcCopyEvent[b][1][dim]);
-	    // only close this handle if it doesn't alias the back ghost
-	    if (num_dir == 2) cudaIpcCloseMemHandle(ghost_remote_send_buffer_d[b][dim][1]);
-	  }
-=======
             qudaEventDestroy(ipcCopyEvent[b][1][dim]);
             // only close this handle if it doesn't alias the back ghost
             if (num_dir == 2) cudaIpcCloseMemHandle(ghost_remote_send_buffer_d[b][dim][1]);
           }
->>>>>>> a2543a25
           if (mh_send_p2p_fwd[b][dim]) comm_free(mh_send_p2p_fwd[b][dim]);
           if (mh_recv_p2p_fwd[b][dim]) comm_free(mh_recv_p2p_fwd[b][dim]);
         }
 
 	if (comm_peer2peer_enabled(0,dim)) {
 	  if (mh_send_p2p_back[b][dim] || mh_recv_p2p_back[b][dim]) {
-<<<<<<< HEAD
-	    qudaEventDestroy(ipcCopyEvent[b][0][dim]);
-	    cudaIpcCloseMemHandle(ghost_remote_send_buffer_d[b][dim][0]);
-	  }
-=======
             qudaEventDestroy(ipcCopyEvent[b][0][dim]);
             cudaIpcCloseMemHandle(ghost_remote_send_buffer_d[b][dim][0]);
           }
->>>>>>> a2543a25
           if (mh_send_p2p_back[b][dim]) comm_free(mh_send_p2p_back[b][dim]);
           if (mh_recv_p2p_back[b][dim]) comm_free(mh_recv_p2p_back[b][dim]);
         }
       } // buffer
     } // iterate over dim
 
-    checkQudaError();
+    checkCudaError();
 
     // local take down complete - now synchronize to ensure globally complete
     qudaDeviceSynchronize();
@@ -649,21 +609,13 @@
     return (qudaSuccess == cudaEventQuery(ipcRemoteCopyEvent[bufferIndex][dir][dim]) ? true : false);
   }
 
-<<<<<<< HEAD
-  const qudaEvent_t& LatticeField::getIPCCopyEvent(int dir, int dim) const {
+  const qudaEvent_t &LatticeField::getIPCCopyEvent(int dir, int dim) const
+  {
     return ipcCopyEvent[bufferIndex][dir][dim];
   }
 
-  const qudaEvent_t& LatticeField::getIPCRemoteCopyEvent(int dir, int dim) const {
-=======
-  const qudaEvent_t &LatticeField::getIPCCopyEvent(int dir, int dim) const
-  {
-    return ipcCopyEvent[bufferIndex][dir][dim];
-  }
-
   const qudaEvent_t &LatticeField::getIPCRemoteCopyEvent(int dir, int dim) const
   {
->>>>>>> a2543a25
     return ipcRemoteCopyEvent[bufferIndex][dir][dim];
   }
 
@@ -711,18 +663,18 @@
   QudaFieldLocation LatticeField::Location() const { 
     QudaFieldLocation location = QUDA_INVALID_FIELD_LOCATION;
     if (
-#ifdef DEVELOP_ONEAPI		    
-	typeid(*this)==typeid(cudaCloverField) || 
+#ifndef DPCPP_DEVELOP
+        typeid(*this)==typeid(cudaCloverField) || 
 	typeid(*this)==typeid(cudaGaugeField) ||
-#endif //ONEAPI	
-	typeid(*this)==typeid(cudaColorSpinorField )) {
+#endif //DPCPP
+	typeid(*this)==typeid(cudaColorSpinorField)) {
       location = QUDA_CUDA_FIELD_LOCATION; 
     } else if (
-#ifdef DEVELOP_ONEAPI		    
-	       typeid(*this)==typeid(cpuCloverField) || 
+#ifndef DPCPP_DEVELOP
+               typeid(*this)==typeid(cpuCloverField) || 
 	       typeid(*this)==typeid(cpuGaugeField) ||
-#endif //ONEAPI	       
-	       typeid(*this)==typeid(cpuColorSpinorField )) {
+#endif
+	       typeid(*this)==typeid(cpuColorSpinorField)) {
       location = QUDA_CPU_FIELD_LOCATION;
     } else {
       errorQuda("Unknown field %s, so cannot determine location", typeid(*this).name());
@@ -743,7 +695,7 @@
       const ColorSpinorField &csField = static_cast<const ColorSpinorField&>(*this);
       if (csField.FieldOrder() == 2 || csField.FieldOrder() == 4)
 	return static_cast<int>(csField.FieldOrder());
-#ifdef DEVELOP_ONEAPI      
+#ifndef DPCPP_DEVELOP
     } else if (typeid(*this) == typeid(const cudaGaugeField)) {
       const GaugeField &gField = static_cast<const GaugeField&>(*this);
       if (gField.Order() == 2 || gField.Order() == 4)
@@ -752,7 +704,7 @@
       const CloverField &cField = static_cast<const CloverField&>(*this);
       if (cField.Order() == 2 || cField.Order() == 4)
 	return static_cast<int>(cField.Order());
-#endif //ONEAPI      
+#endif //DPCPP
     }
 
     errorQuda("Unsupported field type");
