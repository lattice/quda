#include <typeinfo>
#include <quda_internal.h>
#include <lattice_field.h>
#include <color_spinor_field.h>
#include <gauge_field.h>
#include <clover_field.h>

namespace quda {

  bool LatticeField::initIPCComms = false;

  int LatticeField::buffer_send_p2p_fwd[2][QUDA_MAX_DIM] { };
  int LatticeField::buffer_recv_p2p_fwd[2][QUDA_MAX_DIM] { };
  int LatticeField::buffer_send_p2p_back[2][QUDA_MAX_DIM] { };
  int LatticeField::buffer_recv_p2p_back[2][QUDA_MAX_DIM] { };

  MsgHandle* LatticeField::mh_send_p2p_fwd[2][QUDA_MAX_DIM] { };
  MsgHandle* LatticeField::mh_send_p2p_back[2][QUDA_MAX_DIM] { };
  MsgHandle* LatticeField::mh_recv_p2p_fwd[2][QUDA_MAX_DIM] { };
  MsgHandle* LatticeField::mh_recv_p2p_back[2][QUDA_MAX_DIM] { };

  hipEvent_t LatticeField::ipcCopyEvent[2][2][QUDA_MAX_DIM];
  hipEvent_t LatticeField::ipcRemoteCopyEvent[2][2][QUDA_MAX_DIM];

  void *LatticeField::ghost_pinned_send_buffer_h[2] = {nullptr, nullptr};
  void *LatticeField::ghost_pinned_send_buffer_hd[2] = {nullptr, nullptr};

  void *LatticeField::ghost_pinned_recv_buffer_h[2] = {nullptr, nullptr};
  void *LatticeField::ghost_pinned_recv_buffer_hd[2] = {nullptr, nullptr};

  // gpu ghost receive buffer
  void *LatticeField::ghost_recv_buffer_d[2] = {nullptr, nullptr};

  // gpu ghost send buffer
  void *LatticeField::ghost_send_buffer_d[2] = {nullptr, nullptr};

  bool LatticeField::ghost_field_reset = false;

  void* LatticeField::ghost_remote_send_buffer_d[2][QUDA_MAX_DIM][2];

  bool LatticeField::initGhostFaceBuffer = false;

  size_t LatticeField::ghostFaceBytes = 0;

  int LatticeField::bufferIndex = 0;

  LatticeFieldParam::LatticeFieldParam(const LatticeField &field)
    : precision(field.Precision()), ghost_precision(field.Precision()),
      nDim(field.Ndim()), pad(field.Pad()),
      siteSubset(field.SiteSubset()), mem_type(field.MemType()),
      ghostExchange(field.GhostExchange()), scale(field.Scale())
  {
    for(int dir=0; dir<nDim; ++dir) {
      x[dir] = field.X()[dir];
      r[dir] = field.R()[dir];
    }
  }

  LatticeField::LatticeField(const LatticeFieldParam &param) :
      volume(1),
      pad(param.pad),
      total_bytes(0),
      nDim(param.nDim),
      precision(param.Precision()),
      ghost_precision(param.GhostPrecision()),
      ghost_precision_reset(false),
      scale(param.scale),
      siteSubset(param.siteSubset),
      ghostExchange(param.ghostExchange),
      ghost_bytes(0),
      ghost_bytes_old(0),
      ghost_face_bytes {},
      ghostOffset(),
      ghostNormOffset(),
      my_face_h {},
      my_face_hd {},
      my_face_d {},
      from_face_h {},
      from_face_hd {},
      from_face_d {},
      initComms(false),
      mem_type(param.mem_type),
      backup_h(nullptr),
      backup_norm_h(nullptr),
      backed_up(false)
  {
    precisionCheck();

    for (int dir = 0; dir < 2; dir++) { // XLC cannot do multi-dimensional array initialization
      for (int dim = 0; dim < QUDA_MAX_DIM; dim++) {

        for (int b = 0; b < 2; b++) {
          my_face_dim_dir_d[b][dim][dir] = nullptr;
          my_face_dim_dir_hd[b][dim][dir] = nullptr;
          my_face_dim_dir_h[b][dim][dir] = nullptr;

          from_face_dim_dir_d[b][dim][dir] = nullptr;
          from_face_dim_dir_hd[b][dim][dir] = nullptr;
          from_face_dim_dir_h[b][dim][dir] = nullptr;
        }

        mh_recv_fwd[dir][dim] = nullptr;
        mh_recv_back[dir][dim] = nullptr;
        mh_send_fwd[dir][dim] = nullptr;
        mh_send_back[dir][dim] = nullptr;

        mh_recv_rdma_fwd[dir][dim] = nullptr;
        mh_recv_rdma_back[dir][dim] = nullptr;
        mh_send_rdma_fwd[dir][dim] = nullptr;
        mh_send_rdma_back[dir][dim] = nullptr;
      }
    }

    for (int i=0; i<nDim; i++) {
      x[i] = param.x[i];
      r[i] = ghostExchange == QUDA_GHOST_EXCHANGE_EXTENDED ? param.r[i] : 0;
      volume *= param.x[i];
      surface[i] = 1;
      for (int j=0; j<nDim; j++) {
	if (i==j) continue;
	surface[i] *= param.x[j];
      }
    }

    if (siteSubset == QUDA_INVALID_SITE_SUBSET) errorQuda("siteSubset is not set");
    volumeCB = (siteSubset == QUDA_FULL_SITE_SUBSET) ? volume / 2 : volume;
    stride = volumeCB + pad;

    // for parity fields the factor of half is present for all surfaces dimensions except x, so add it manually
    for (int i=0; i<nDim; i++)
      surfaceCB[i] = (siteSubset == QUDA_FULL_SITE_SUBSET || i==0) ? surface[i] / 2 : surface[i];

    // for 5-dimensional fields, we only communicate in the space-time dimensions
    nDimComms = nDim == 5 ? 4 : nDim;

    switch (precision) {
    case QUDA_DOUBLE_PRECISION:
    case QUDA_SINGLE_PRECISION:
    case QUDA_HALF_PRECISION:
    case QUDA_QUARTER_PRECISION:
      break;
    default:
      errorQuda("Unknown precision %d", precision);
    }

    setTuningString();
  }

  LatticeField::LatticeField(const LatticeField &field) :
      volume(1),
      pad(field.pad),
      total_bytes(0),
      nDim(field.nDim),
      precision(field.precision),
      ghost_precision(field.ghost_precision),
      ghost_precision_reset(false),
      scale(field.scale),
      siteSubset(field.siteSubset),
      ghostExchange(field.ghostExchange),
      ghost_bytes(0),
      ghost_bytes_old(0),
      ghost_face_bytes {},
      ghostOffset(),
      ghostNormOffset(),
      my_face_h {},
      my_face_hd {},
      my_face_d {},
      from_face_h {},
      from_face_hd {},
      from_face_d {},
      initComms(false),
      mem_type(field.mem_type),
      backup_h(nullptr),
      backup_norm_h(nullptr),
      backed_up(false)
  {
    precisionCheck();

    for (int dir = 0; dir < 2; dir++) { // XLC cannot do multi-dimensional array initialization
      for (int dim = 0; dim < QUDA_MAX_DIM; dim++) {
        mh_recv_fwd[dir][dim] = nullptr;
        mh_recv_back[dir][dim] = nullptr;
        mh_send_fwd[dir][dim] = nullptr;
        mh_send_back[dir][dim] = nullptr;

        mh_recv_rdma_fwd[dir][dim] = nullptr;
        mh_recv_rdma_back[dir][dim] = nullptr;
        mh_send_rdma_fwd[dir][dim] = nullptr;
        mh_send_rdma_back[dir][dim] = nullptr;
      }
    }

    for (int i=0; i<nDim; i++) {
      x[i] = field.x[i];
      r[i] = ghostExchange == QUDA_GHOST_EXCHANGE_EXTENDED ? field.r[i] : 0;
      volume *= field.x[i];
      surface[i] = 1;
      for (int j=0; j<nDim; j++) {
	if (i==j) continue;
	surface[i] *= field.x[j];
      }
    }

    if (siteSubset == QUDA_INVALID_SITE_SUBSET) errorQuda("siteSubset is not set");
    volumeCB = (siteSubset == QUDA_FULL_SITE_SUBSET) ? volume / 2 : volume;
    stride = volumeCB + pad;
  
    // for parity fields the factor of half is present for all surfaces dimensions except x, so add it manually
    for (int i=0; i<nDim; i++) 
      surfaceCB[i] = (siteSubset == QUDA_FULL_SITE_SUBSET || i==0) ? surface[i] / 2 : surface[i];

    // for 5-dimensional fields, we only communicate in the space-time dimensions
    nDimComms = nDim == 5 ? 4 : nDim;

    setTuningString();
  }

  LatticeField::~LatticeField() { }

  void LatticeField::allocateGhostBuffer(size_t ghost_bytes) const
  {
    // only allocate if not already allocated or buffer required is bigger than previously
    if ( !initGhostFaceBuffer || ghost_bytes > ghostFaceBytes) {

      if (initGhostFaceBuffer) {
        if (ghostFaceBytes) {
          // remove potential for inter-process race conditions
          // ensures that all outstanding communication is complete
          // before we free any comms buffers
          qudaDeviceSynchronize();
          comm_barrier();
          for (int b=0; b<2; b++) {
	    device_pinned_free(ghost_recv_buffer_d[b]);
	    device_pinned_free(ghost_send_buffer_d[b]);
	    host_free(ghost_pinned_send_buffer_h[b]);
	    host_free(ghost_pinned_recv_buffer_h[b]);
	  }
        }
      }

      if (ghost_bytes > 0) {
        for (int b = 0; b < 2; ++b) {
          // gpu receive buffer (use pinned allocator to avoid this being redirected, e.g., by QDPJIT)
	  ghost_recv_buffer_d[b] = device_pinned_malloc(ghost_bytes);

	  // gpu send buffer (use pinned allocator to avoid this being redirected, e.g., by QDPJIT)
	  ghost_send_buffer_d[b] = device_pinned_malloc(ghost_bytes);

	  // pinned buffer used for sending
	  ghost_pinned_send_buffer_h[b] = mapped_malloc(ghost_bytes);

	  // set the matching device-mapped pointer
<<<<<<< HEAD
	  hipHostGetDevicePointer(&ghost_pinned_send_buffer_hd[b], ghost_pinned_send_buffer_h[b], 0);
=======
	  ghost_pinned_send_buffer_hd[b] = get_mapped_device_pointer(ghost_pinned_send_buffer_h[b]);
>>>>>>> 4f390279

	  // pinned buffer used for receiving
	  ghost_pinned_recv_buffer_h[b] = mapped_malloc(ghost_bytes);

	  // set the matching device-mapped pointer
<<<<<<< HEAD
	  hipHostGetDevicePointer(&ghost_pinned_recv_buffer_hd[b], ghost_pinned_recv_buffer_h[b], 0);
=======
	  ghost_pinned_recv_buffer_hd[b] = get_mapped_device_pointer(ghost_pinned_recv_buffer_h[b]);
>>>>>>> 4f390279
        }

        initGhostFaceBuffer = true;
	ghostFaceBytes = ghost_bytes;
      }

      LatticeField::ghost_field_reset = true; // this signals that we must reset the IPC comms
    }

  }

  void LatticeField::freeGhostBuffer(void)
  {
    destroyIPCComms();

    if (!initGhostFaceBuffer) return;

    for (int b=0; b<2; b++) {
      // free receive buffer
      if (ghost_recv_buffer_d[b]) device_pinned_free(ghost_recv_buffer_d[b]);
      ghost_recv_buffer_d[b] = nullptr;

      // free send buffer
      if (ghost_send_buffer_d[b]) device_pinned_free(ghost_send_buffer_d[b]);
      ghost_send_buffer_d[b] = nullptr;

      // free pinned send memory buffer
      if (ghost_pinned_recv_buffer_h[b]) host_free(ghost_pinned_recv_buffer_h[b]);

      // free pinned send memory buffer
      if (ghost_pinned_send_buffer_h[b]) host_free(ghost_pinned_send_buffer_h[b]);

      ghost_pinned_recv_buffer_h[b] = nullptr;
      ghost_pinned_recv_buffer_hd[b] = nullptr;
      ghost_pinned_send_buffer_h[b] = nullptr;
      ghost_pinned_send_buffer_hd[b] = nullptr;
    }
    initGhostFaceBuffer = false;
  }

  void LatticeField::createComms(bool no_comms_fill, bool bidir)
  {
    destroyComms(); // if we are requesting a new number of faces destroy and start over

    // before allocating local comm handles, synchronize since the
    // comms buffers are static so remove potential for interferring
    // with any outstanding exchanges to the same buffers
    qudaDeviceSynchronize();
    comm_barrier();

    // initialize the ghost pinned buffers
    for (int b=0; b<2; b++) {
      my_face_h[b] = ghost_pinned_send_buffer_h[b];
      my_face_hd[b] = ghost_pinned_send_buffer_hd[b];
      my_face_d[b] = ghost_send_buffer_d[b];
      from_face_h[b] = ghost_pinned_recv_buffer_h[b];
      from_face_hd[b] = ghost_pinned_recv_buffer_hd[b];
      from_face_d[b] = ghost_recv_buffer_d[b];
    }

    // initialize ghost send pointers
    size_t offset = 0;
    for (int i=0; i<nDimComms; i++) {
      if (!commDimPartitioned(i) && no_comms_fill==false) continue;

      for (int b=0; b<2; ++b) {
	my_face_dim_dir_h[b][i][0] = static_cast<char*>(my_face_h[b]) + offset;
	from_face_dim_dir_h[b][i][0] = static_cast<char*>(from_face_h[b]) + offset;

	my_face_dim_dir_hd[b][i][0] = static_cast<char*>(my_face_hd[b]) + offset;
	from_face_dim_dir_hd[b][i][0] = static_cast<char*>(from_face_hd[b]) + offset;

        my_face_dim_dir_d[b][i][0] = static_cast<char *>(my_face_d[b]) + offset;
        from_face_dim_dir_d[b][i][0] = static_cast<char *>(from_face_d[b]) + ghostOffset[i][0] * ghost_precision;
      } // loop over b

      // if not bidir then forwards and backwards will alias
      if (bidir) offset += ghost_face_bytes[i];

      for (int b=0; b<2; ++b) {
	my_face_dim_dir_h[b][i][1] = static_cast<char*>(my_face_h[b]) + offset;
	from_face_dim_dir_h[b][i][1] = static_cast<char*>(from_face_h[b]) + offset;

	my_face_dim_dir_hd[b][i][1] = static_cast<char*>(my_face_hd[b]) + offset;
	from_face_dim_dir_hd[b][i][1] = static_cast<char*>(from_face_hd[b]) + offset;

        my_face_dim_dir_d[b][i][1] = static_cast<char *>(my_face_d[b]) + offset;
        from_face_dim_dir_d[b][i][1] = static_cast<char *>(from_face_d[b]) + ghostOffset[i][1] * ghost_precision;
      } // loop over b
      offset += ghost_face_bytes[i];

    } // loop over dimension

    bool gdr = comm_gdr_enabled(); // only allocate rdma buffers if GDR enabled

    // initialize the message handlers
    for (int i=0; i<nDimComms; i++) {
      if (!commDimPartitioned(i)) continue;

      for (int b=0; b<2; ++b) {
	mh_send_fwd[b][i] = comm_declare_send_relative(my_face_dim_dir_h[b][i][1], i, +1, ghost_face_bytes[i]);
	mh_send_back[b][i] = comm_declare_send_relative(my_face_dim_dir_h[b][i][0], i, -1, ghost_face_bytes[i]);

	mh_recv_fwd[b][i] = comm_declare_receive_relative(from_face_dim_dir_h[b][i][1], i, +1, ghost_face_bytes[i]);
	mh_recv_back[b][i] = comm_declare_receive_relative(from_face_dim_dir_h[b][i][0], i, -1, ghost_face_bytes[i]);

	mh_send_rdma_fwd[b][i] = gdr ? comm_declare_send_relative(my_face_dim_dir_d[b][i][1], i, +1, ghost_face_bytes[i]) : nullptr;
	mh_send_rdma_back[b][i] = gdr ? comm_declare_send_relative(my_face_dim_dir_d[b][i][0], i, -1, ghost_face_bytes[i]) : nullptr;

	mh_recv_rdma_fwd[b][i] = gdr ? comm_declare_receive_relative(from_face_dim_dir_d[b][i][1], i, +1, ghost_face_bytes[i]) : nullptr;
	mh_recv_rdma_back[b][i] = gdr ? comm_declare_receive_relative(from_face_dim_dir_d[b][i][0], i, -1, ghost_face_bytes[i]) : nullptr;
      } // loop over b

    } // loop over dimension

    initComms = true;
    checkCudaError();
  }

  void LatticeField::destroyComms()
  {
    if (initComms) {

      // ensure that all processes bring down their communicators
      // synchronously so that we don't end up in an undefined state
      qudaDeviceSynchronize();
      comm_barrier();

      for (int b=0; b<2; ++b) {
	for (int i=0; i<nDimComms; i++) {
          if (mh_recv_fwd[b][i]) comm_free(mh_recv_fwd[b][i]);
          if (mh_recv_back[b][i]) comm_free(mh_recv_back[b][i]);
          if (mh_send_fwd[b][i]) comm_free(mh_send_fwd[b][i]);
          if (mh_send_back[b][i]) comm_free(mh_send_back[b][i]);

          if (mh_recv_rdma_fwd[b][i]) comm_free(mh_recv_rdma_fwd[b][i]);
          if (mh_recv_rdma_back[b][i]) comm_free(mh_recv_rdma_back[b][i]);
          if (mh_send_rdma_fwd[b][i]) comm_free(mh_send_rdma_fwd[b][i]);
          if (mh_send_rdma_back[b][i]) comm_free(mh_send_rdma_back[b][i]);
        }
      } // loop over b

      // local take down complete - now synchronize to ensure globally complete
      qudaDeviceSynchronize();
      comm_barrier();

      initComms = false;
      checkCudaError();
    }

  }

  void LatticeField::createIPCComms() {
    if ( initIPCComms && !ghost_field_reset ) return;

    if (!initComms) errorQuda("Can only be called after create comms");
    if ((!ghost_recv_buffer_d[0] || !ghost_recv_buffer_d[1]) && comm_size() > 1)
      errorQuda("ghost_field appears not to be allocated");

    // handles for obtained ghost pointers
    hipIpcMemHandle_t ipcRemoteGhostDestHandle[2][2][QUDA_MAX_DIM];

    for (int b=0; b<2; b++) {
      for (int dim=0; dim<4; ++dim) {
	if (comm_dim(dim)==1) continue;
	for (int dir=0; dir<2; ++dir) {
	  MsgHandle* sendHandle = nullptr;
	  MsgHandle* receiveHandle = nullptr;
	  int disp = (dir == 1) ? +1 : -1;

          // first set up receive
          if (comm_peer2peer_enabled(1-dir,dim)) {
	    receiveHandle = comm_declare_receive_relative(&ipcRemoteGhostDestHandle[b][1-dir][dim],
							  dim, -disp,
							  sizeof(ipcRemoteGhostDestHandle[b][1-dir][dim]));
	  }
	  // now send
          hipIpcMemHandle_t ipcLocalGhostDestHandle;
          if (comm_peer2peer_enabled(dir,dim)) {
	    hipIpcGetMemHandle(&ipcLocalGhostDestHandle, ghost_recv_buffer_d[b]);
	    sendHandle = comm_declare_send_relative(&ipcLocalGhostDestHandle,
						    dim, disp,
						    sizeof(ipcLocalGhostDestHandle));
	  }
	  if (receiveHandle) comm_start(receiveHandle);
	  if (sendHandle) comm_start(sendHandle);

	  if (receiveHandle) comm_wait(receiveHandle);
	  if (sendHandle) comm_wait(sendHandle);

	  if (sendHandle) comm_free(sendHandle);
	  if (receiveHandle) comm_free(receiveHandle);
	}
      }

      checkCudaError();

      // open the remote memory handles and set the send ghost pointers
      for (int dim=0; dim<4; ++dim) {
	if (comm_dim(dim)==1) continue;
        // even if comm_dim(2) == 2, we might not have p2p enabled in both directions, so check this
        const int num_dir = (comm_dim(dim) == 2 && comm_peer2peer_enabled(0,dim) && comm_peer2peer_enabled(1,dim)) ? 1 : 2;
	for (int dir=0; dir<num_dir; ++dir) {
	  if (!comm_peer2peer_enabled(dir,dim)) continue;
	  void **ghostDest = &(ghost_remote_send_buffer_d[b][dim][dir]);
	  hipIpcOpenMemHandle(ghostDest, ipcRemoteGhostDestHandle[b][dir][dim],
			       hipIpcMemLazyEnablePeerAccess);
	}
	if (num_dir == 1) ghost_remote_send_buffer_d[b][dim][1] = ghost_remote_send_buffer_d[b][dim][0];
      }
    } // buffer index

    checkCudaError();

    // handles for obtained events
    hipIpcEventHandle_t ipcRemoteEventHandle[2][2][QUDA_MAX_DIM];

    /*// Note that no b index is necessary here
    // Now communicate the event handles
    for (int dim=0; dim<4; ++dim) {
      if (comm_dim(dim)==1) continue;
      for (int dir=0; dir<2; ++dir) {
	for (int b=0; b<2; b++) {

	  MsgHandle* sendHandle = NULL;
	  MsgHandle* receiveHandle = NULL;
	  int disp = (dir == 1) ? +1 : -1;

	  // first set up receive
	  if (comm_peer2peer_enabled(1-dir,dim)) {
	    receiveHandle = comm_declare_receive_relative(&ipcRemoteEventHandle[b][1-dir][dim], dim, -disp,
							  sizeof(ipcRemoteEventHandle[b][1-dir][dim]));
	  }

	  // now send
          hipIpcEventHandle_t ipcLocalEventHandle;
          if (comm_peer2peer_enabled(dir,dim)) {
	    hipEventCreateWithFlags(&ipcCopyEvent[b][dir][dim], hipEventDisableTiming | hipEventInterprocess);
	    hipIpcGetEventHandle(&ipcLocalEventHandle, ipcCopyEvent[b][dir][dim]);

	    sendHandle = comm_declare_send_relative(&ipcLocalEventHandle, dim, disp,
						    sizeof(ipcLocalEventHandle));
	  }

	  if (receiveHandle) comm_start(receiveHandle);
	  if (sendHandle) comm_start(sendHandle);

	  if (receiveHandle) comm_wait(receiveHandle);
	  if (sendHandle) comm_wait(sendHandle);

	  if (sendHandle) comm_free(sendHandle);
	  if (receiveHandle) comm_free(receiveHandle);

	} // buffer index
      }
    }

    checkCudaError();

    for (int dim=0; dim<4; ++dim) {
      if (comm_dim(dim)==1) continue;
      for (int dir=0; dir<2; ++dir) {
	if (!comm_peer2peer_enabled(dir,dim)) continue;
	for (int b=0; b<2; b++) {
	  hipIpcOpenEventHandle(&(ipcRemoteCopyEvent[b][dir][dim]), ipcRemoteEventHandle[b][dir][dim]);
	}
      }
    }

    */// Create message handles for IPC synchronization
    for (int dim=0; dim<4; ++dim) {
      if (comm_dim(dim)==1) continue;
      if (comm_peer2peer_enabled(1,dim)) {
	for (int b=0; b<2; b++) {
	  // send to processor in forward direction
	  mh_send_p2p_fwd[b][dim] = comm_declare_send_relative(&buffer_send_p2p_fwd[b][dim], dim, +1, sizeof(int));
	  // receive from processor in forward direction
	  mh_recv_p2p_fwd[b][dim] = comm_declare_receive_relative(&buffer_recv_p2p_fwd[b][dim], dim, +1, sizeof(int));
	}
      }

      if (comm_peer2peer_enabled(0,dim)) {
	for (int b=0; b<2; b++) {
	  // send to processor in backward direction
	  mh_send_p2p_back[b][dim] = comm_declare_send_relative(&buffer_send_p2p_back[b][dim], dim, -1, sizeof(int));
	  // receive from processor in backward direction
	  mh_recv_p2p_back[b][dim] = comm_declare_receive_relative(&buffer_recv_p2p_back[b][dim], dim, -1, sizeof(int));
	}
      }
    }
    checkCudaError();

    initIPCComms = true;
    ghost_field_reset = false;
  }

  void LatticeField::destroyIPCComms() {

    if (!initIPCComms) return;
    checkCudaError();

    // ensure that all processes bring down their communicators
    // synchronously so that we don't end up in an undefined state
    qudaDeviceSynchronize();
    comm_barrier();

    for (int dim=0; dim<4; ++dim) {

      if (comm_dim(dim)==1) continue;
      const int num_dir = (comm_dim(dim) == 2 && comm_peer2peer_enabled(0,dim) && comm_peer2peer_enabled(1,dim)) ? 1 : 2;

      for (int b=0; b<2; b++) {
	if (comm_peer2peer_enabled(1,dim)) {
	  if (mh_send_p2p_fwd[b][dim] || mh_recv_p2p_fwd[b][dim]) {
	    hipEventDestroy(ipcCopyEvent[b][1][dim]);
	    // only close this handle if it doesn't alias the back ghost
	    if (num_dir == 2) hipIpcCloseMemHandle(ghost_remote_send_buffer_d[b][dim][1]);
	  }
          if (mh_send_p2p_fwd[b][dim]) comm_free(mh_send_p2p_fwd[b][dim]);
          if (mh_recv_p2p_fwd[b][dim]) comm_free(mh_recv_p2p_fwd[b][dim]);
        }

	if (comm_peer2peer_enabled(0,dim)) {
	  if (mh_send_p2p_back[b][dim] || mh_recv_p2p_back[b][dim]) {
	    hipEventDestroy(ipcCopyEvent[b][0][dim]);
	    hipIpcCloseMemHandle(ghost_remote_send_buffer_d[b][dim][0]);
	  }
          if (mh_send_p2p_back[b][dim]) comm_free(mh_send_p2p_back[b][dim]);
          if (mh_recv_p2p_back[b][dim]) comm_free(mh_recv_p2p_back[b][dim]);
        }
      } // buffer
    } // iterate over dim

    checkCudaError();

    // local take down complete - now synchronize to ensure globally complete
    qudaDeviceSynchronize();
    comm_barrier();

    initIPCComms = false;
  }

  bool LatticeField::ipcCopyComplete(int dir, int dim)
  {
    return (hipSuccess == hipEventQuery(ipcCopyEvent[bufferIndex][dir][dim]) ? true : false);
  }

  bool LatticeField::ipcRemoteCopyComplete(int dir, int dim)
  {
    return (hipSuccess == hipEventQuery(ipcRemoteCopyEvent[bufferIndex][dir][dim]) ? true : false);
  }

  const hipEvent_t& LatticeField::getIPCCopyEvent(int dir, int dim) const {
    return ipcCopyEvent[bufferIndex][dir][dim];
  }

  const hipEvent_t& LatticeField::getIPCRemoteCopyEvent(int dir, int dim) const {
    return ipcRemoteCopyEvent[bufferIndex][dir][dim];
  }

  void LatticeField::setTuningString() {
    char vol_tmp[TuneKey::volume_n];
    int check  = snprintf(vol_string, TuneKey::volume_n, "%d", x[0]);
    if (check < 0 || check >= TuneKey::volume_n) errorQuda("Error writing volume string");
    for (int d=1; d<nDim; d++) {
      strcpy(vol_tmp, vol_string);
      check = snprintf(vol_string, TuneKey::volume_n, "%sx%d", vol_tmp, x[d]);
      if (check < 0 || check >= TuneKey::volume_n) errorQuda("Error writing volume string");
    }
  }

  void LatticeField::checkField(const LatticeField &a) const {
    if (a.nDim != nDim) errorQuda("nDim does not match %d %d", nDim, a.nDim);
    if (ghostExchange != QUDA_GHOST_EXCHANGE_EXTENDED && a.ghostExchange == QUDA_GHOST_EXCHANGE_EXTENDED) {
      // if source is extended by I am not then we need to compare their interior volume to my volume
      size_t a_volume_interior = 1;
      for (int i=0; i<nDim; i++) {
	if (a.x[i]-2*a.r[i] != x[i]) errorQuda("x[%d] does not match %d %d", i, x[i], a.x[i]-2*a.r[i]);
	a_volume_interior *= a.x[i] - 2*a.r[i];
      }
      if (a_volume_interior != volume) errorQuda("Interior volume does not match %lu %lu", volume, a_volume_interior);
    } else if (a.ghostExchange != QUDA_GHOST_EXCHANGE_EXTENDED && ghostExchange == QUDA_GHOST_EXCHANGE_EXTENDED) {
      // if source is extended by I am not then we need to compare their interior volume to my volume
      size_t this_volume_interior = 1;
      for (int i=0; i<nDim; i++) {
	if (x[i]-2*r[i] != a.x[i]) errorQuda("x[%d] does not match %d %d", i, x[i]-2*r[i], a.x[i]);
	this_volume_interior *= x[i] - 2*r[i];
      }
      if (this_volume_interior != a.volume)
        errorQuda("Interior volume does not match %lu %lu", this_volume_interior, a.volume);
    } else {
      if (a.volume != volume) errorQuda("Volume does not match %lu %lu", volume, a.volume);
      if (a.volumeCB != volumeCB) errorQuda("VolumeCB does not match %lu %lu", volumeCB, a.volumeCB);
      for (int i=0; i<nDim; i++) {
	if (a.x[i] != x[i]) errorQuda("x[%d] does not match %d %d", i, x[i], a.x[i]);
	if (a.surface[i] != surface[i]) errorQuda("surface[%d] does not match %d %d", i, surface[i], a.surface[i]);
	if (a.surfaceCB[i] != surfaceCB[i]) errorQuda("surfaceCB[%d] does not match %d %d", i, surfaceCB[i], a.surfaceCB[i]);
      }
    }
  }

  QudaFieldLocation LatticeField::Location() const { 
    QudaFieldLocation location = QUDA_INVALID_FIELD_LOCATION;
    if (typeid(*this)==typeid(cudaCloverField) || 
	typeid(*this)==typeid(cudaColorSpinorField) ||
	typeid(*this)==typeid(cudaGaugeField)) {
      location = QUDA_CUDA_FIELD_LOCATION; 
    } else if (typeid(*this)==typeid(cpuCloverField) || 
	       typeid(*this)==typeid(cpuColorSpinorField) ||
	       typeid(*this)==typeid(cpuGaugeField)) {
      location = QUDA_CPU_FIELD_LOCATION;
    } else {
      errorQuda("Unknown field %s, so cannot determine location", typeid(*this).name());
    }
    return location;
  }

  void LatticeField::read(char *filename) {
    errorQuda("Not implemented");
  }
  
  void LatticeField::write(char *filename) {
    errorQuda("Not implemented");
  }

  int LatticeField::Nvec() const {
    if (typeid(*this) == typeid(const cudaColorSpinorField)) {
      const ColorSpinorField &csField = static_cast<const ColorSpinorField&>(*this);
      if (csField.FieldOrder() == 2 || csField.FieldOrder() == 4)
	return static_cast<int>(csField.FieldOrder());
    } else if (typeid(*this) == typeid(const cudaGaugeField)) {
      const GaugeField &gField = static_cast<const GaugeField&>(*this);
      if (gField.Order() == 2 || gField.Order() == 4)
	return static_cast<int>(gField.Order());
    } else if (typeid(*this) == typeid(const cudaCloverField)) { 
      const CloverField &cField = static_cast<const CloverField&>(*this);
      if (cField.Order() == 2 || cField.Order() == 4)
	return static_cast<int>(cField.Order());
    }

    errorQuda("Unsupported field type");
    return -1;
  }

  // This doesn't really live here, but is fine for the moment
  std::ostream& operator<<(std::ostream& output, const LatticeFieldParam& param)
  {
    output << "nDim = " << param.nDim << std::endl;
    for (int i=0; i<param.nDim; i++) {
      output << "x[" << i << "] = " << param.x[i] << std::endl;    
    }
    output << "pad = " << param.pad << std::endl;
    output << "precision = " << param.Precision() << std::endl;
    output << "ghost_precision = " << param.GhostPrecision() << std::endl;
    output << "scale = " << param.scale << std::endl;

    output << "ghostExchange = " << param.ghostExchange << std::endl;
    for (int i=0; i<param.nDim; i++) {
      output << "r[" << i << "] = " << param.r[i] << std::endl;
    }

    return output;  // for multiple << operators.
  }

  static QudaFieldLocation reorder_location_ = QUDA_CUDA_FIELD_LOCATION;

  QudaFieldLocation reorder_location() { return reorder_location_; }
  void reorder_location_set(QudaFieldLocation _reorder_location) { reorder_location_ = _reorder_location; }

} // namespace quda<|MERGE_RESOLUTION|>--- conflicted
+++ resolved
@@ -19,8 +19,8 @@
   MsgHandle* LatticeField::mh_recv_p2p_fwd[2][QUDA_MAX_DIM] { };
   MsgHandle* LatticeField::mh_recv_p2p_back[2][QUDA_MAX_DIM] { };
 
-  hipEvent_t LatticeField::ipcCopyEvent[2][2][QUDA_MAX_DIM];
-  hipEvent_t LatticeField::ipcRemoteCopyEvent[2][2][QUDA_MAX_DIM];
+  qudaEvent_t LatticeField::ipcCopyEvent[2][2][QUDA_MAX_DIM];
+  qudaEvent_t LatticeField::ipcRemoteCopyEvent[2][2][QUDA_MAX_DIM];
 
   void *LatticeField::ghost_pinned_send_buffer_h[2] = {nullptr, nullptr};
   void *LatticeField::ghost_pinned_send_buffer_hd[2] = {nullptr, nullptr};
@@ -250,21 +250,13 @@
 	  ghost_pinned_send_buffer_h[b] = mapped_malloc(ghost_bytes);
 
 	  // set the matching device-mapped pointer
-<<<<<<< HEAD
-	  hipHostGetDevicePointer(&ghost_pinned_send_buffer_hd[b], ghost_pinned_send_buffer_h[b], 0);
-=======
 	  ghost_pinned_send_buffer_hd[b] = get_mapped_device_pointer(ghost_pinned_send_buffer_h[b]);
->>>>>>> 4f390279
 
 	  // pinned buffer used for receiving
 	  ghost_pinned_recv_buffer_h[b] = mapped_malloc(ghost_bytes);
 
 	  // set the matching device-mapped pointer
-<<<<<<< HEAD
-	  hipHostGetDevicePointer(&ghost_pinned_recv_buffer_hd[b], ghost_pinned_recv_buffer_h[b], 0);
-=======
 	  ghost_pinned_recv_buffer_hd[b] = get_mapped_device_pointer(ghost_pinned_recv_buffer_h[b]);
->>>>>>> 4f390279
         }
 
         initGhostFaceBuffer = true;
@@ -425,7 +417,7 @@
       errorQuda("ghost_field appears not to be allocated");
 
     // handles for obtained ghost pointers
-    hipIpcMemHandle_t ipcRemoteGhostDestHandle[2][2][QUDA_MAX_DIM];
+    qudaIpcMemHandle_t ipcRemoteGhostDestHandle[2][2][QUDA_MAX_DIM];
 
     for (int b=0; b<2; b++) {
       for (int dim=0; dim<4; ++dim) {
@@ -442,9 +434,9 @@
 							  sizeof(ipcRemoteGhostDestHandle[b][1-dir][dim]));
 	  }
 	  // now send
-          hipIpcMemHandle_t ipcLocalGhostDestHandle;
+          qudaIpcMemHandle_t ipcLocalGhostDestHandle;
           if (comm_peer2peer_enabled(dir,dim)) {
-	    hipIpcGetMemHandle(&ipcLocalGhostDestHandle, ghost_recv_buffer_d[b]);
+	    qudaIpcGetMemHandle(&ipcLocalGhostDestHandle, ghost_recv_buffer_d[b]);
 	    sendHandle = comm_declare_send_relative(&ipcLocalGhostDestHandle,
 						    dim, disp,
 						    sizeof(ipcLocalGhostDestHandle));
@@ -470,8 +462,8 @@
 	for (int dir=0; dir<num_dir; ++dir) {
 	  if (!comm_peer2peer_enabled(dir,dim)) continue;
 	  void **ghostDest = &(ghost_remote_send_buffer_d[b][dim][dir]);
-	  hipIpcOpenMemHandle(ghostDest, ipcRemoteGhostDestHandle[b][dir][dim],
-			       hipIpcMemLazyEnablePeerAccess);
+	  qudaIpcOpenMemHandle(ghostDest, ipcRemoteGhostDestHandle[b][dir][dim],
+			       qudaIpcMemLazyEnablePeerAccess);
 	}
 	if (num_dir == 1) ghost_remote_send_buffer_d[b][dim][1] = ghost_remote_send_buffer_d[b][dim][0];
       }
@@ -480,7 +472,7 @@
     checkCudaError();
 
     // handles for obtained events
-    hipIpcEventHandle_t ipcRemoteEventHandle[2][2][QUDA_MAX_DIM];
+    qudaIpcEventHandle_t ipcRemoteEventHandle[2][2][QUDA_MAX_DIM];
 
     /*// Note that no b index is necessary here
     // Now communicate the event handles
@@ -500,7 +492,7 @@
 	  }
 
 	  // now send
-          hipIpcEventHandle_t ipcLocalEventHandle;
+          qudaIpcEventHandle_t ipcLocalEventHandle;
           if (comm_peer2peer_enabled(dir,dim)) {
 	    hipEventCreateWithFlags(&ipcCopyEvent[b][dir][dim], hipEventDisableTiming | hipEventInterprocess);
 	    hipIpcGetEventHandle(&ipcLocalEventHandle, ipcCopyEvent[b][dir][dim]);
@@ -579,9 +571,9 @@
       for (int b=0; b<2; b++) {
 	if (comm_peer2peer_enabled(1,dim)) {
 	  if (mh_send_p2p_fwd[b][dim] || mh_recv_p2p_fwd[b][dim]) {
-	    hipEventDestroy(ipcCopyEvent[b][1][dim]);
+	    qudaEventDestroy(ipcCopyEvent[b][1][dim]);
 	    // only close this handle if it doesn't alias the back ghost
-	    if (num_dir == 2) hipIpcCloseMemHandle(ghost_remote_send_buffer_d[b][dim][1]);
+	    if (num_dir == 2) qudaIpcCloseMemHandle(ghost_remote_send_buffer_d[b][dim][1]);
 	  }
           if (mh_send_p2p_fwd[b][dim]) comm_free(mh_send_p2p_fwd[b][dim]);
           if (mh_recv_p2p_fwd[b][dim]) comm_free(mh_recv_p2p_fwd[b][dim]);
@@ -589,8 +581,8 @@
 
 	if (comm_peer2peer_enabled(0,dim)) {
 	  if (mh_send_p2p_back[b][dim] || mh_recv_p2p_back[b][dim]) {
-	    hipEventDestroy(ipcCopyEvent[b][0][dim]);
-	    hipIpcCloseMemHandle(ghost_remote_send_buffer_d[b][dim][0]);
+	    qudaEventDestroy(ipcCopyEvent[b][0][dim]);
+	    qudaIpcCloseMemHandle(ghost_remote_send_buffer_d[b][dim][0]);
 	  }
           if (mh_send_p2p_back[b][dim]) comm_free(mh_send_p2p_back[b][dim]);
           if (mh_recv_p2p_back[b][dim]) comm_free(mh_recv_p2p_back[b][dim]);
@@ -609,19 +601,19 @@
 
   bool LatticeField::ipcCopyComplete(int dir, int dim)
   {
-    return (hipSuccess == hipEventQuery(ipcCopyEvent[bufferIndex][dir][dim]) ? true : false);
+    return (qudaSuccess == qudaEventQuery(ipcCopyEvent[bufferIndex][dir][dim]) ? true : false);
   }
 
   bool LatticeField::ipcRemoteCopyComplete(int dir, int dim)
   {
-    return (hipSuccess == hipEventQuery(ipcRemoteCopyEvent[bufferIndex][dir][dim]) ? true : false);
-  }
-
-  const hipEvent_t& LatticeField::getIPCCopyEvent(int dir, int dim) const {
+    return (qudaSuccess == qudaEventQuery(ipcRemoteCopyEvent[bufferIndex][dir][dim]) ? true : false);
+  }
+
+  const qudaEvent_t& LatticeField::getIPCCopyEvent(int dir, int dim) const {
     return ipcCopyEvent[bufferIndex][dir][dim];
   }
 
-  const hipEvent_t& LatticeField::getIPCRemoteCopyEvent(int dir, int dim) const {
+  const qudaEvent_t& LatticeField::getIPCRemoteCopyEvent(int dir, int dim) const {
     return ipcRemoteCopyEvent[bufferIndex][dir][dim];
   }
 
