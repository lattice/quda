# all files for quda -- needs some cleanup
# cmake-format: off

# this allows simplified running of clang-tidy
if(${CMAKE_BUILD_TYPE} STREQUAL "DEVEL")
  set(CMAKE_EXPORT_COMPILE_COMMANDS ON)
endif()

# build up git version add -debug to GITVERSION if we build with debug options enabled
string(REGEX MATCH [Dd][Ee][Bb][Uu][Gg] DEBUG_BUILD ${CMAKE_BUILD_TYPE})
if(DEBUG_BUILD)
  if(GITVERSION)
    set(GITVERSION ${GITVERSION}-debug)
  else()
    set(GITVERSION debug)
  endif()
endif()

set (QUDA_OBJS
  # cmake-format: sortable
  dirac_coarse.cpp dslash_coarse.cu dslash_coarse_dagger.cu
  coarse_op.cu coarsecoarse_op.cu coarsecoarse_op_mma.cu
  coarse_op_preconditioned.cu staggered_coarse_op.cu
  eig_iram.cpp eig_trlm.cpp eig_block_trlm.cpp vector_io.cpp
  eigensolve_quda.cpp quda_arpack_interface.cpp
  multigrid.cpp transfer.cpp block_orthogonalize.cu inv_bicgstab_quda.cpp
  prolongator.cu restrictor.cu staggered_prolong_restrict.cu
  gauge_phase.cu timer.cpp
  solver.cpp inv_bicgstab_quda.cpp inv_cg_quda.cpp inv_bicgstabl_quda.cpp
  inv_multi_cg_quda.cpp inv_eigcg_quda.cpp gauge_ape.cu
  gauge_stout.cu gauge_wilson_flow.cu gauge_plaq.cu
  gauge_laplace.cpp gauge_observable.cpp
  inv_cg3_quda.cpp inv_ca_gcr.cpp inv_ca_cg.cpp
  inv_gcr_quda.cpp inv_mr_quda.cpp inv_sd_quda.cpp
  inv_pcg_quda.cpp inv_mre.cpp interface_quda.cpp util_quda.cpp
  color_spinor_field.cpp color_spinor_util.cu color_spinor_pack.cu
  gauge_covdev.cpp dirac.cpp
  clover_field.cpp lattice_field.cpp gauge_field.cpp
  cpu_gauge_field.cpp cuda_gauge_field.cpp extract_gauge_ghost.cu
  extract_gauge_ghost_mg.cu max_gauge.cu gauge_update_quda.cu
  max_clover.cu dirac_clover.cpp dirac_wilson.cpp dirac_staggered.cpp
  dirac_staggered_kd.cpp dirac_clover_hasenbusch_twist.cpp
  dirac_improved_staggered.cpp dirac_improved_staggered_kd.cpp dirac_domain_wall.cpp
  dirac_domain_wall_4d.cpp dirac_mobius.cpp dirac_twisted_clover.cpp
  dirac_twisted_mass.cpp 
  llfat_quda.cu gauge_force.cu gauge_random.cu
  gauge_field_strength_tensor.cu clover_quda.cu dslash_quda.cu
  dslash_gamma_helper.cu dslash_clover_helper.cu
  staggered_kd_build_xinv.cu staggered_kd_reorder_xinv.cu staggered_kd_apply_xinv.cu
  madwf_transfer.cu madwf_tensor.cu
  blas_quda.cu multi_blas_quda.cu reduce_quda.cu
  multi_reduce_quda.cu reduce_helper.cu
  contract.cu comm_common.cpp communicator_stack.cpp
  clover_deriv_quda.cu clover_invert.cu copy_gauge_extended.cu
  extract_gauge_ghost_extended.cu copy_color_spinor.cpp spinor_noise.cu
  copy_color_spinor_dd.cu copy_color_spinor_ds.cu
  copy_color_spinor_dh.cu copy_color_spinor_dq.cu
  copy_color_spinor_ss.cu copy_color_spinor_sd.cu
  copy_color_spinor_sh.cu copy_color_spinor_sq.cu
  copy_color_spinor_hd.cu copy_color_spinor_hs.cu
  copy_color_spinor_hh.cu copy_color_spinor_hq.cu
  copy_color_spinor_qd.cu copy_color_spinor_qs.cu
  copy_color_spinor_qh.cu copy_color_spinor_qq.cu
  copy_color_spinor_mg_dd.cu copy_color_spinor_mg_ds.cu
  copy_color_spinor_mg_sd.cu copy_color_spinor_mg_ss.cu
  copy_color_spinor_mg_sh.cu copy_color_spinor_mg_sq.cu
  copy_color_spinor_mg_hs.cu copy_color_spinor_mg_hh.cu
  copy_color_spinor_mg_hq.cu copy_color_spinor_mg_qs.cu
  copy_color_spinor_mg_qh.cu copy_color_spinor_mg_qq.cu
  copy_gauge_double.cu copy_gauge_single.cu
  copy_gauge_half.cu copy_gauge_quarter.cu
  copy_gauge.cpp copy_gauge_mg.cu copy_clover.cu
  copy_gauge_offset.cu copy_color_spinor_offset.cu copy_clover_offset.cu
  staggered_oprod.cu clover_trace_quda.cu
  hisq_paths_force_quda.cu
  unitarize_force_quda.cu unitarize_links_quda.cu milc_interface.cpp
  tune.cpp
  device_vector.cu
  inv_mpcg_quda.cpp inv_mpbicgstab_quda.cpp inv_gmresdr_quda.cpp
  pgauge_exchange.cu pgauge_init.cu pgauge_heatbath.cu random.cu
  gauge_fix_fft.cu gauge_fix_ovr.cu
  pgauge_det_trace.cu clover_outer_product.cu
  clover_sigma_outer_product.cu momentum.cu gauge_qcharge.cu
  deflation.cpp checksum.cu transform_reduce.cu
  dslash5_mobius_eofa.cu
<<<<<<< HEAD
  dslash5_domain_wall_mma.cu
=======
  madwf_ml.cpp
>>>>>>> 1a6ec182
  instantiate.cpp version.cpp )
# cmake-format: on

# current workaround for nvshmem
set(QUDA_DSLASH_OBJS 
  dslash_staggered.cu dslash_improved_staggered.cu
  dslash_wilson.cu dslash_wilson_clover.cu dslash5_domain_wall.cu
  dslash_wilson_clover_preconditioned.cu 
  dslash_twisted_mass.cu dslash_twisted_mass_preconditioned.cu
  dslash_ndeg_twisted_mass.cu dslash_ndeg_twisted_mass_preconditioned.cu
  dslash_twisted_clover.cu dslash_twisted_clover_preconditioned.cu
  dslash_ndeg_twisted_clover.cu dslash_ndeg_twisted_clover_preconditioned.cu
  dslash_wilson_clover_hasenbusch_twist.cu
  dslash_wilson_clover_hasenbusch_twist_preconditioned.cu
  dslash_domain_wall_4d.cu  dslash_domain_wall_5d.cu
  dslash_domain_wall_4d_m5inv.cu
  dslash_domain_wall_4d_m5pre.cu
  dslash_domain_wall_4d_m5pre_m5inv.cu
  dslash_domain_wall_4d_m5inv_m5pre.cu
  dslash_domain_wall_4d_m5inv_m5inv.cu
  dslash_domain_wall_4d_m5mob.cu
  dslash_domain_wall_4d_m5pre_m5mob.cu
  dslash_pack2.cu laplace.cu covDev.cu)

if(QUDA_NVSHMEM)
  list(APPEND QUDA_DSLASH_OBJS dslash_constant_arg.cu)
endif()

if(NOT QUDA_NVSHMEM)
  list(APPEND QUDA_OBJS ${QUDA_DSLASH_OBJS})
endif()

# split source into cu and cpp files
foreach(item ${QUDA_OBJS})
  string(REGEX MATCH ".+\\.cu$" item_match ${item})
  if(item_match)
    list(APPEND QUDA_CU_OBJS ${item})
  endif(item_match)
endforeach(item ${QUDA_OBJS})

list(REMOVE_ITEM QUDA_OBJS ${QUDA_CU_OBJS})

set(QUDA_MDW_FUSED_LS_LIST "4,8,12,16,20" CACHE STRING "The list of Ls that get compiled")
mark_as_advanced(QUDA_MDW_FUSED_LS_LIST)

message(STATUS "QUDA_mdw_fused_Ls=${QUDA_MDW_FUSED_LS_LIST}")
configure_file(dslash_mdw_fused.in.hpp dslash_mdw_fused.hpp @ONLY)

set(QUDA_MDW_FUSED_ALLOWED_LS_LIST 4 8 12 16 20)
if(QUDA_DIRAC_DOMAIN_WALL)
  string(REPLACE "," ";" QUDA_MDW_FUSED_LS_LIST_SEMICOLON "${QUDA_MDW_FUSED_LS_LIST}")
  foreach(QUDA_MDW_FUSED_LS ${QUDA_MDW_FUSED_LS_LIST_SEMICOLON})
    if(NOT ${QUDA_MDW_FUSED_LS} IN_LIST QUDA_MDW_FUSED_ALLOWED_LS_LIST)
      string(REPLACE ";" "," QUDA_MDW_FUSED_ALLOWED_LS_LIST_COMMA "${QUDA_MDW_FUSED_ALLOWED_LS_LIST}")
      message(FATAL_ERROR "'${QUDA_MDW_FUSED_LS}' is not a valid Ls: allowed ones are '${QUDA_MDW_FUSED_ALLOWED_LS_LIST_COMMA}'")
    endif()
    configure_file(dslash_mdw_fused.in.cu "dslash_mdw_fused_ls${QUDA_MDW_FUSED_LS}.cu" @ONLY)
    list(APPEND QUDA_CU_OBJS "dslash_mdw_fused_ls${QUDA_MDW_FUSED_LS}.cu")
  endforeach()
endif()

if(BUILD_FORTRAN_INTERFACE)
  list(APPEND QUDA_OBJS quda_fortran.F90)
  set_source_files_properties(quda_fortran.F90 PROPERTIES OBJECT_OUTPUTS ${CMAKE_CURRENT_BINARY_DIR}/quda_fortran.mod)
endif()

# QUDA_CU_OBJS should contain all cuda files now QUDA_OBJS all c, cpp, fortran sources

# if we have a git version make version.cpp depend on git head so that it is rebuild if the git sha changed
if(${CMAKE_BUILD_TYPE} STREQUAL "DEVEL")
  if(GITVERSION)
    find_path(
      QUDA_GITDIR NAME HEAD
      PATHS ${CMAKE_SOURCE_DIR}/.git/logs
      NO_DEFAULT_PATH)
    include(AddFileDependencies)
    if(QUDA_GITDIR)
      add_file_dependencies(version.cpp ${QUDA_GITDIR}/HEAD)
    endif()
  endif()
  mark_as_advanced(QUDA_GITDIR)
endif()

# generate a cmake object library for all cpp files first
add_library(quda_cpp OBJECT ${QUDA_OBJS})

# add comms and QIO
target_sources(
  quda_cpp
  PRIVATE
    $<IF:$<BOOL:${QUDA_MPI}>,communicator_mpi.cpp,$<IF:$<BOOL:${QUDA_QMP}>,communicator_qmp.cpp,communicator_single.cpp>>
)

target_sources(quda_cpp PRIVATE $<$<BOOL:${QUDA_QIO}>:qio_field.cpp layout_hyper.cpp>)

if(QUDA_BUILD_SHAREDLIB)
  set_target_properties(quda_cpp PROPERTIES POSITION_INDEPENDENT_CODE TRUE)
  add_library(quda SHARED)
else()
  add_library(quda STATIC)
endif()
add_library(QUDA::quda ALIAS quda)

# add target specific files
if(${QUDA_TARGET_TYPE} STREQUAL "CUDA")
  include(targets/cuda/target_cuda.cmake)
endif()
if(${QUDA_TARGET_TYPE} STREQUAL "HIP")
  add_subdirectory(targets/hip)
  target_include_directories(quda PRIVATE ../include/targets/hip)
  set(QUDA_TARGET_HIP ON)
endif()

# make one library
target_sources(quda PRIVATE $<TARGET_OBJECTS:quda_cpp> $<$<TARGET_EXISTS:quda_pack>:$<TARGET_OBJECTS:quda_pack>>
                            ${QUDA_CU_OBJS})

include(CheckLinkerFlag)
check_linker_flag(CXX "-Wl,--compress-debug-sections=zlib" QUDA_LINKER_COMPRESS)
target_link_options(quda PRIVATE $<$<CONFIG:DEVEL>:$<${QUDA_LINKER_COMPRESS}:-Wl,--compress-debug-sections=zlib>>)

# set up QUDA compile options
target_compile_definitions(
  quda PRIVATE $<$<CONFIG:DEVEL>:DEVEL> $<$<CONFIG:HOSTDEBUG>:HOST_DEBUG> $<$<CONFIG:DEBUG>:HOST_DEBUG>
               $<$<CONFIG:DEBUG>:DEVICE_DEBUG> $<$<CONFIG:SANITIZE>:HOST_DEBUG>)
target_include_directories(quda PRIVATE .)
target_include_directories(quda PRIVATE ${CMAKE_CURRENT_SOURCE_DIR})
target_include_directories(quda SYSTEM PRIVATE ../include/externals)

target_link_libraries(quda PRIVATE $<BUILD_INTERFACE:Eigen>)
target_include_directories(quda PUBLIC $<BUILD_INTERFACE:${CMAKE_CURRENT_SOURCE_DIR}/../include/>
                                       $<INSTALL_INTERFACE:include/>)
target_include_directories(quda PUBLIC $<BUILD_INTERFACE:${CMAKE_BINARY_DIR}/include> $<INSTALL_INTERFACE:include>)

target_include_directories(quda_cpp SYSTEM PRIVATE ../include/externals)

target_link_libraries(quda_cpp PRIVATE $<BUILD_INTERFACE:Eigen>)
target_compile_definitions(quda_cpp PRIVATE $<TARGET_PROPERTY:quda,COMPILE_DEFINITIONS>)
target_include_directories(quda_cpp PRIVATE $<TARGET_PROPERTY:quda,INCLUDE_DIRECTORIES>)
target_compile_options(quda_cpp PRIVATE $<TARGET_PROPERTY:quda,COMPILE_OPTIONS>)

add_subdirectory(targets/generic)
target_include_directories(quda PRIVATE ../include/targets/generic)

add_subdirectory(interface)

# add some deifnitions that cause issues with cmake 3.7 and nvcc only to cpp files
target_compile_definitions(quda_cpp PUBLIC -DQUDA_HASH="${HASH}")
if(GITVERSION)
  target_compile_definitions(quda_cpp PUBLIC -DGITVERSION="${GITVERSION}")
endif()

# some clang warnings should be warning even when turning warnings into errors
if(CMAKE_CXX_COMPILER_ID MATCHES "Clang")
  target_compile_options(quda_cpp PUBLIC $<$<COMPILE_LANGUAGE:CXX>: -Wno-error=unused-function>)
  # this is a hack to get colored diagnostics back when using Ninja and clang
  if(CMAKE_GENERATOR MATCHES "Ninja")
    target_compile_options(quda PUBLIC $<$<COMPILE_LANGUAGE:CXX>:-fcolor-diagnostics>)
  endif()
endif()

# QUDA FEATURES
if(QUDA_DIRAC_WILSON)
  target_compile_definitions(quda PUBLIC GPU_WILSON_DIRAC)
endif(QUDA_DIRAC_WILSON)

if(QUDA_DIRAC_DOMAIN_WALL)
  target_compile_definitions(quda PUBLIC GPU_DOMAIN_WALL_DIRAC)
endif(QUDA_DIRAC_DOMAIN_WALL)

if(QUDA_DIRAC_STAGGERED)
  target_compile_definitions(quda PUBLIC GPU_STAGGERED_DIRAC GPU_FATLINK GPU_UNITARIZE)
endif(QUDA_DIRAC_STAGGERED)

if(QUDA_DIRAC_CLOVER)
  target_compile_definitions(quda PUBLIC GPU_CLOVER_DIRAC GPU_WILSON_DIRAC GPU_GAUGE_TOOLS)
endif(QUDA_DIRAC_CLOVER)

if(QUDA_DIRAC_TWISTED_MASS)
  target_compile_definitions(quda PUBLIC GPU_TWISTED_MASS_DIRAC GPU_WILSON_DIRAC)
endif(QUDA_DIRAC_TWISTED_MASS)

if(QUDA_DIRAC_TWISTED_CLOVER)
  target_compile_definitions(quda PUBLIC GPU_TWISTED_CLOVER_DIRAC GPU_CLOVER_DIRAC GPU_TWISTED_MASS_DIRAC
                                         GPU_WILSON_DIRAC GPU_GAUGE_TOOLS)
endif(QUDA_DIRAC_TWISTED_CLOVER)

if(QUDA_DIRAC_CLOVER_HASENBUSCH)
  target_compile_definitions(quda PUBLIC GPU_CLOVER_HASENBUSCH_TWIST GPU_TWISTED_CLOVER_DIRAC GPU_CLOVER_DIRAC
                                         GPU_WILSON_DIRAC GPU_GAUGE_TOOLS)
endif(QUDA_DIRAC_CLOVER_HASENBUSCH)

if(QUDA_DIRAC_NDEG_TWISTED_MASS)
  target_compile_definitions(quda PUBLIC GPU_NDEG_TWISTED_MASS_DIRAC)
endif(QUDA_DIRAC_NDEG_TWISTED_MASS)

if(QUDA_DIRAC_NDEG_TWISTED_CLOVER)
  target_compile_definitions(quda PUBLIC GPU_NDEG_TWISTED_CLOVER_DIRAC GPU_CLOVER_DIRAC GPU_TWISTED_CLOVER_DIRAC
                                         GPU_GAUGE_TOOLS)
endif(QUDA_DIRAC_NDEG_TWISTED_CLOVER)


if(${QUDA_BUILD_NATIVE_LAPACK} STREQUAL "ON")
  target_compile_definitions(quda PRIVATE NATIVE_LAPACK_LIB)
endif()

if(QUDA_MULTIGRID)
  target_compile_definitions(quda PRIVATE GPU_MULTIGRID)
endif(QUDA_MULTIGRID)

if(QUDA_GAUGE_ALG)
  target_compile_definitions(quda PUBLIC GPU_GAUGE_ALG GPU_GAUGE_TOOLS GPU_UNITARIZE)
endif(QUDA_GAUGE_ALG)

if(QUDA_SSTEP)
  target_compile_definitions(quda PRIVATE SSTEP)
endif()

if(QUDA_BLOCKSOLVER)
  target_compile_definitions(quda PRIVATE BLOCKSOLVER)
endif()

if(QUDA_FORCE_GAUGE)
  target_compile_definitions(quda PUBLIC GPU_GAUGE_FORCE GPU_GAUGE_TOOLS)
endif(QUDA_FORCE_GAUGE)

if(QUDA_FORCE_HISQ)
  target_compile_definitions(quda PUBLIC GPU_HISQ_FORCE GPU_STAGGERED_OPROD GPU_GAUGE_TOOLS)
endif(QUDA_FORCE_HISQ)

if(QUDA_GAUGE_TOOLS)
  target_compile_definitions(quda PUBLIC GPU_GAUGE_TOOLS)
endif(QUDA_GAUGE_TOOLS)

if(QUDA_GAUGE_ALG)
  target_compile_definitions(quda PUBLIC GPU_GAUGE_ALG GPU_GAUGE_TOOLS GPU_UNITARIZE)
endif(QUDA_GAUGE_ALG)

if(QUDA_INTERFACE_QDP OR QUDA_INTERFACE_ALL)
  target_compile_definitions(quda PUBLIC BUILD_QDP_INTERFACE)
endif(QUDA_INTERFACE_QDP OR QUDA_INTERFACE_ALL)

if(QUDA_INTERFACE_MILC OR QUDA_INTERFACE_ALL)
  target_compile_definitions(quda PUBLIC BUILD_MILC_INTERFACE)
endif(QUDA_INTERFACE_MILC OR QUDA_INTERFACE_ALL)

if(QUDA_INTERFACE_CPS OR QUDA_INTERFACE_ALL)
  target_compile_definitions(quda PUBLIC BUILD_CPS_INTERFACE)
endif(QUDA_INTERFACE_CPS OR QUDA_INTERFACE_ALL)

if(QUDA_INTERFACE_QDPJIT OR QUDA_INTERFACE_ALL)
  target_compile_definitions(quda PUBLIC BUILD_QDPJIT_INTERFACE)
endif(QUDA_INTERFACE_QDPJIT OR QUDA_INTERFACE_ALL)

if(QUDA_INTERFACE_BQCD OR QUDA_INTERFACE_ALL)
  target_compile_definitions(quda PUBLIC BUILD_BQCD_INTERFACE)
endif(QUDA_INTERFACE_BQCD OR QUDA_INTERFACE_ALL)

if(QUDA_INTERFACE_TIFR OR QUDA_INTERFACE_ALL)
  target_compile_definitions(quda PUBLIC BUILD_TIFR_INTERFACE)
endif(QUDA_INTERFACE_TIFR OR QUDA_INTERFACE_ALL)

if(QUDA_CONTRACT)
  target_compile_definitions(quda PUBLIC GPU_CONTRACT)
endif(QUDA_CONTRACT)

if(QUDA_COVDEV)
  target_compile_definitions(quda PUBLIC GPU_COVDEV)
endif(QUDA_COVDEV)

if(QUDA_LAPLACE)
  target_compile_definitions(quda PUBLIC GPU_LAPLACE)
endif(QUDA_LAPLACE)

# MULTI GPU AND USQCD
if(QUDA_MPI OR QUDA_QMP)
  target_compile_definitions(quda PUBLIC MULTI_GPU)
endif()

if(QUDA_MPI)
  target_compile_definitions(quda PUBLIC MPI_COMMS)
  target_link_libraries(quda PUBLIC MPI::MPI_CXX)
endif()

if(QUDA_QMP)
  target_compile_definitions(quda PUBLIC QMP_COMMS)
  target_link_libraries(quda PUBLIC QMP::qmp)
  target_link_libraries(quda PUBLIC MPI::MPI_CXX)
endif()

if(QUDA_QIO)
  target_compile_definitions(quda PUBLIC HAVE_QIO)
  target_link_libraries(quda PUBLIC QIO::qio)
endif()

if(QUDA_QDPJIT)
  target_compile_definitions(quda PRIVATE USE_QDPJIT)
  # this avoids issues when qdpjit is build as a static library we should eventually switch to
  # target_link_libraries(quda PRIVATE QDPXX::qdp)
  target_include_directories(quda PRIVATE $<TARGET_PROPERTY:QDPXX::qdp,INTERFACE_INCLUDE_DIRECTORIES>)
endif()

if(QUDA_ARPACK)
  target_compile_definitions(quda PRIVATE ARPACK_LIB)
  if(QUDA_ARPACK_LOGGING)
    # ARPACK-NG does not suppport logging - we must warn the user
    message(
      WARNING
        "Specifying QUDA_ARPACK_LOGGING with ARPACK-NG package will cause link failures. Please ensure that QUDA_ARPACK_LOGGING=OFF if downloading ARPACK-NG or using system installed ARPACK-NG"
    )
    target_compile_definitions(ARPACK_LOGGING)
  endif()
  if(QUDA_DOWNLOAD_ARPACK)
    target_link_libraries(quda PUBLIC arpack-ng)
    target_link_libraries(quda_cpp PUBLIC arpack-ng)
    if(QUDA_MPI OR QUDA_QMP)
      target_link_libraries(quda PUBLIC parpack-ng)
      target_link_libraries(quda_cpp PUBLIC parpack-ng)
    endif()
  else()
    target_link_libraries(quda INTERFACE ${ARPACK})
    if(QUDA_MPI OR QUDA_QMP)
      target_link_libraries(quda INTERFACE ${PARPACK} MPI::MPI_Fortran)
    endif()
  endif()
endif()

if(QUDA_OPENBLAS)
  target_compile_definitions(quda PRIVATE OPENBLAS_LIB)

  if(QUDA_DOWNLOAD_OPENBLAS)
    target_link_libraries(quda PUBLIC openblas)
    target_link_libraries(quda_cpp PUBLIC openblas)
  else()
    target_link_libraries(quda INTERFACE ${OPENBLAS})
  endif()
endif()

if(QUDA_USE_EIGEN)
  target_compile_definitions(quda PRIVATE EIGEN)
endif()

if(QUDA_OPENMP)
  target_link_libraries(quda PUBLIC OpenMP::OpenMP_CXX)
endif()

# set which precisions to enable
target_compile_definitions(quda PUBLIC QUDA_PRECISION=${QUDA_PRECISION})
target_compile_definitions(quda PUBLIC QUDA_RECONSTRUCT=${QUDA_RECONSTRUCT})

if(QUDA_FAST_COMPILE_REDUCE)
  target_compile_definitions(quda PRIVATE QUDA_FAST_COMPILE_REDUCE)
endif()

if(QUDA_FAST_COMPILE_DSLASH)
  target_compile_definitions(quda PRIVATE QUDA_FAST_COMPILE_DSLASH)
endif()

if(QUDA_BACKWARDS)
  target_include_directories(quda_cpp SYSTEM PRIVATE ${backward-cpp_SOURCE_DIR})
  set_property(
    SOURCE comm_common.cpp
    APPEND
    PROPERTY COMPILE_DEFINITIONS ${BACKWARD_DEFINITIONS})
  set_property(
    SOURCE comm_common.cpp
    APPEND
    PROPERTY COMPILE_DEFINITIONS QUDA_BACKWARDSCPP)
  target_link_libraries(quda PUBLIC ${BACKWARD_LIBRARIES})
endif()

configure_file(../include/quda_define.h.in ../include/quda_define.h @ONLY)
install(FILES "${CMAKE_BINARY_DIR}/include/quda_define.h" DESTINATION include/)

# until we define an install step copy the include directory to the build directory
add_custom_command(
  TARGET quda
  POST_BUILD
  COMMAND ${CMAKE_COMMAND} -E copy_directory ${CMAKE_SOURCE_DIR}/include ${CMAKE_BINARY_DIR}/include)

# some hackery to prevent having old shared / static builds of quda messing with the current build
add_custom_command(
  TARGET quda
  PRE_LINK
  COMMAND ${CMAKE_COMMAND} -E remove ${CMAKE_CURRENT_BINARY_DIR}/libquda.a ${CMAKE_CURRENT_BINARY_DIR}/libquda.so)

set_target_properties(quda PROPERTIES INSTALL_RPATH_USE_LINK_PATH ON)

install(
  TARGETS quda
  EXPORT QUDATargets
  LIBRARY DESTINATION lib
  ARCHIVE DESTINATION lib
  RUNTIME DESTINATION bin
  INCLUDES
  DESTINATION include)

install(
  EXPORT QUDATargets
  FILE QUDATargets.cmake
  NAMESPACE QUDA::
  DESTINATION lib/cmake/QUDA)

install(DIRECTORY ${CMAKE_SOURCE_DIR}/include/ DESTINATION include)

include(CMakePackageConfigHelpers)
write_basic_package_version_file(
  "${CMAKE_CURRENT_BINARY_DIR}/qudaConfigVersion.cmake"
  VERSION ${QUDA_VERSION}
  COMPATIBILITY AnyNewerVersion)<|MERGE_RESOLUTION|>--- conflicted
+++ resolved
@@ -83,11 +83,8 @@
   clover_sigma_outer_product.cu momentum.cu gauge_qcharge.cu
   deflation.cpp checksum.cu transform_reduce.cu
   dslash5_mobius_eofa.cu
-<<<<<<< HEAD
   dslash5_domain_wall_mma.cu
-=======
   madwf_ml.cpp
->>>>>>> 1a6ec182
   instantiate.cpp version.cpp )
 # cmake-format: on
 
