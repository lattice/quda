# cmake-format: off

#
### HACK FOR NOW
#
if( QUDA_TARGET_CUDA )
  set(HASH cpu_arch=${CPU_ARCH},gpu_arch=${QUDA_GPU_ARCH},cuda_version=${CMAKE_CUDA_COMPILER_VERSION})
else()
  set(HASH cpu_arch=${CPU_ARCH},gpu_arch=${QUDA_GPU_ARCH})
endif(QUDA_TARGET_CUDA)
set(GITVERSION "${PROJECT_VERSION}-${GITVERSION}-${QUDA_GPU_ARCH}")

# this allows simplified running of clang-tidy
if(${CMAKE_BUILD_TYPE} STREQUAL "DEVEL")
  set(CMAKE_EXPORT_COMPILE_COMMANDS ON)
endif()

# build up git version add -debug to GITVERSION if we build with debug options enabled
string(REGEX MATCH [Dd][Ee][Bb][Uu][Gg] DEBUG_BUILD ${CMAKE_BUILD_TYPE})
if(DEBUG_BUILD)
  if(GITVERSION)
    set(GITVERSION ${GITVERSION}-debug)
  else()
    set(GITVERSION debug)
  endif()
endif()

set (QUDA_OBJS
  # cmake-format: sortable
  dirac_coarse.cpp dslash_coarse.cu dslash_coarse_dagger.cu
  coarse_op.cu coarsecoarse_op.cu coarsecoarse_op_mma.cu
  coarse_op_preconditioned.cu staggered_coarse_op.cu
  eig_iram.cpp eig_trlm.cpp eig_block_trlm.cpp vector_io.cpp
  eigensolve_quda.cpp quda_arpack_interface.cpp
  multigrid.cpp transfer.cpp block_orthogonalize.cu inv_bicgstab_quda.cpp
  prolongator.cu restrictor.cu staggered_prolong_restrict.cu
  gauge_phase.cu timer.cpp
  solver.cpp inv_bicgstab_quda.cpp inv_cg_quda.cpp inv_bicgstabl_quda.cpp
  inv_multi_cg_quda.cpp inv_eigcg_quda.cpp gauge_ape.cu
  gauge_stout.cu gauge_wilson_flow.cu gauge_plaq.cu
  gauge_laplace.cpp gauge_observable.cpp
  inv_cg3_quda.cpp inv_ca_gcr.cpp inv_ca_cg.cpp
  inv_gcr_quda.cpp inv_mr_quda.cpp inv_sd_quda.cpp
  inv_pcg_quda.cpp inv_mre.cpp interface_quda.cpp util_quda.cpp
  color_spinor_field.cpp color_spinor_util.cu color_spinor_pack.cu
  gauge_covdev.cpp dirac.cpp
  clover_field.cpp lattice_field.cpp gauge_field.cpp
  cpu_gauge_field.cpp cuda_gauge_field.cpp extract_gauge_ghost.cu
  extract_gauge_ghost_mg.cu max_gauge.cu gauge_update_quda.cu
  max_clover.cu dirac_clover.cpp dirac_wilson.cpp dirac_staggered.cpp
  dirac_staggered_kd.cpp dirac_clover_hasenbusch_twist.cpp
  dirac_improved_staggered.cpp dirac_improved_staggered_kd.cpp dirac_domain_wall.cpp
  dirac_domain_wall_4d.cpp dirac_mobius.cpp dirac_twisted_clover.cpp
  dirac_twisted_mass.cpp 
  llfat_quda.cu gauge_force.cu gauge_random.cu
  gauge_field_strength_tensor.cu clover_quda.cu dslash_quda.cu
  dslash_gamma_helper.cu dslash_clover_helper.cu
  staggered_kd_build_xinv.cu staggered_kd_apply_xinv.cu
  blas_quda.cu multi_blas_quda.cu reduce_quda.cu
  multi_reduce_quda.cu reduce_helper.cu
  contract.cu comm_common.cpp communicator_stack.cpp
  clover_deriv_quda.cu clover_invert.cu copy_gauge_extended.cu
  extract_gauge_ghost_extended.cu copy_color_spinor.cpp spinor_noise.cu
  copy_color_spinor_dd.cu copy_color_spinor_ds.cu
  copy_color_spinor_dh.cu copy_color_spinor_dq.cu
  copy_color_spinor_ss.cu copy_color_spinor_sd.cu
  copy_color_spinor_sh.cu copy_color_spinor_sq.cu
  copy_color_spinor_hd.cu copy_color_spinor_hs.cu
  copy_color_spinor_hh.cu copy_color_spinor_hq.cu
  copy_color_spinor_qd.cu copy_color_spinor_qs.cu
  copy_color_spinor_qh.cu copy_color_spinor_qq.cu
  copy_color_spinor_mg_dd.cu copy_color_spinor_mg_ds.cu
  copy_color_spinor_mg_sd.cu copy_color_spinor_mg_ss.cu
  copy_color_spinor_mg_sh.cu copy_color_spinor_mg_sq.cu
  copy_color_spinor_mg_hs.cu copy_color_spinor_mg_hh.cu
  copy_color_spinor_mg_hq.cu copy_color_spinor_mg_qs.cu
  copy_color_spinor_mg_qh.cu copy_color_spinor_mg_qq.cu
  copy_gauge_double.cu copy_gauge_single.cu
  copy_gauge_half.cu copy_gauge_quarter.cu
  copy_gauge.cpp copy_gauge_mg.cu copy_clover.cu
  copy_gauge_offset.cu copy_color_spinor_offset.cu copy_clover_offset.cu
  staggered_oprod.cu clover_trace_quda.cu
  hisq_paths_force_quda.cu
  unitarize_force_quda.cu unitarize_links_quda.cu milc_interface.cpp
  blas_magma.cu tune.cpp
  inv_mpcg_quda.cpp inv_mpbicgstab_quda.cpp inv_gmresdr_quda.cpp
  pgauge_exchange.cu pgauge_init.cu pgauge_heatbath.cu random.cu
  gauge_fix_fft.cu gauge_fix_ovr.cu pgauge_det_trace.cu clover_outer_product.cu
  clover_sigma_outer_product.cu momentum.cu gauge_qcharge.cu
  deflation.cpp checksum.cu transform_reduce.cu
  dslash5_mobius_eofa.cu
  instantiate.cpp version.cpp )
# cmake-format: on

# current workaround for nvshmem
set(QUDA_DSLASH_OBJS 
  dslash_staggered.cu dslash_improved_staggered.cu
  dslash_wilson.cu dslash_wilson_clover.cu dslash5_domain_wall.cu
  dslash_wilson_clover_preconditioned.cu 
  dslash_twisted_mass.cu dslash_twisted_mass_preconditioned.cu
  dslash_ndeg_twisted_mass.cu dslash_ndeg_twisted_mass_preconditioned.cu
  dslash_twisted_clover.cu dslash_twisted_clover_preconditioned.cu
  dslash_ndeg_twisted_clover.cu dslash_ndeg_twisted_clover_preconditioned.cu
  dslash_wilson_clover_hasenbusch_twist.cu
  dslash_wilson_clover_hasenbusch_twist_preconditioned.cu
  dslash_domain_wall_4d.cu  dslash_domain_wall_5d.cu
  dslash_domain_wall_4d_m5inv.cu
  dslash_domain_wall_4d_m5pre.cu
  dslash_domain_wall_4d_m5pre_m5inv.cu
  dslash_domain_wall_4d_m5inv_m5pre.cu
  dslash_domain_wall_4d_m5inv_m5inv.cu
  dslash_domain_wall_4d_m5mob.cu
  dslash_domain_wall_4d_m5pre_m5mob.cu
  dslash_pack2.cu laplace.cu covDev.cu)

if(QUDA_NVSHMEM)
  list(APPEND QUDA_DSLASH_OBJS dslash_constant_arg.cu)
endif()

if(NOT QUDA_NVSHMEM)
  list(APPEND QUDA_OBJS ${QUDA_DSLASH_OBJS})
endif()

# split source into cu and cpp files
foreach(item ${QUDA_OBJS})
  string(REGEX MATCH ".+\\.cu$" item_match ${item})
  if(item_match)
    list(APPEND QUDA_CU_OBJS ${item})
  endif(item_match)
endforeach(item ${QUDA_OBJS})

list(REMOVE_ITEM QUDA_OBJS ${QUDA_CU_OBJS})

set(QUDA_MDW_FUSED_LS_LIST "4,8,12,16,20" CACHE STRING "The list of Ls that get compiled")
mark_as_advanced(QUDA_MDW_FUSED_LS_LIST)

message(STATUS "QUDA_mdw_fused_Ls=${QUDA_MDW_FUSED_LS_LIST}")
configure_file(dslash_mdw_fused.in.hpp dslash_mdw_fused.hpp @ONLY)

set(QUDA_MDW_FUSED_ALLOWED_LS_LIST 4 8 12 16 20)
if(QUDA_DIRAC_DOMAIN_WALL)
  string(REPLACE "," ";" QUDA_MDW_FUSED_LS_LIST_SEMICOLON "${QUDA_MDW_FUSED_LS_LIST}")
  foreach(QUDA_MDW_FUSED_LS ${QUDA_MDW_FUSED_LS_LIST_SEMICOLON})
    if(NOT ${QUDA_MDW_FUSED_LS} IN_LIST QUDA_MDW_FUSED_ALLOWED_LS_LIST)
      string(REPLACE ";" "," QUDA_MDW_FUSED_ALLOWED_LS_LIST_COMMA "${QUDA_MDW_FUSED_ALLOWED_LS_LIST}")
      message(FATAL_ERROR "'${QUDA_MDW_FUSED_LS}' is not a valid Ls: allowed ones are '${QUDA_MDW_FUSED_ALLOWED_LS_LIST_COMMA}'")
    endif()
    configure_file(dslash_mdw_fused.in.cu "dslash_mdw_fused_ls${QUDA_MDW_FUSED_LS}.cu" @ONLY)
    list(APPEND QUDA_CU_OBJS "dslash_mdw_fused_ls${QUDA_MDW_FUSED_LS}.cu")
  endforeach()
endif()

if(BUILD_FORTRAN_INTERFACE)
  list(APPEND QUDA_OBJS quda_fortran.F90)
  set_source_files_properties(quda_fortran.F90 PROPERTIES OBJECT_OUTPUTS ${CMAKE_CURRENT_BINARY_DIR}/quda_fortran.mod)
endif()


if(QUDA_TARGET_HIP) 
  # Workaround for exorbitant build times
  set_source_files_properties(block_orthogonalize.cu PROPERTIES COMPILE_OPTIONS "-mllvm;-pragma-unroll-threshold=4096")
endif()

# QUDA_CU_OBJS should contain all cuda files now QUDA_OBJS all c, cpp, fortran sources

# if we have a git version make version.cpp depend on git head so that it is rebuild if the git sha changed
if(${CMAKE_BUILD_TYPE} STREQUAL "DEVEL")
  if(GITVERSION)
    find_path(
      QUDA_GITDIR NAME HEAD
      PATHS ${CMAKE_SOURCE_DIR}/.git/logs
      NO_DEFAULT_PATH)
    include(AddFileDependencies)
    if(QUDA_GITDIR)
      add_file_dependencies(version.cpp ${QUDA_GITDIR}/HEAD)
    endif()
  endif()
  mark_as_advanced(QUDA_GITDIR)
endif()

# generate a cmake object library for all cpp files first
add_library(quda_cpp OBJECT ${QUDA_OBJS})

# add comms and QIO
target_sources(quda_cpp PRIVATE $<IF:$<BOOL:${QUDA_MPI}>,communicator_mpi.cpp,$<IF:$<BOOL:${QUDA_QMP}>,communicator_qmp.cpp,communicator_single.cpp>>)

target_sources(quda_cpp PRIVATE $<$<BOOL:${QUDA_QIO}>:qio_field.cpp layout_hyper.cpp>)

# add some deifnitions that cause issues with cmake 3.7 and nvcc only to cpp files
target_compile_definitions(quda_cpp PUBLIC -DQUDA_HASH="${HASH}")
if(GITVERSION)
  target_compile_definitions(quda_cpp PUBLIC -DGITVERSION="${GITVERSION}")
endif()

if( QUDA_TARGET_HIP )
  set_source_files_properties( ${QUDA_CU_OBJS} PROPERTIES LANGUAGE CXX)
  set_source_files_properties( ${QUDA_CU_OBJS} PROPERTIES COMPILE_FLAGS "-x hip -Wno-unused-function -Wno-pass-failed -Wno-unused-local-typedef -Wno-unused-result") 
endif()

# make one library
if(QUDA_BUILD_SHAREDLIB)
  set_target_properties(quda_cpp PROPERTIES POSITION_INDEPENDENT_CODE TRUE)
  add_library(quda SHARED $<TARGET_OBJECTS:quda_cpp> $<$<TARGET_EXISTS:quda_pack>:$<TARGET_OBJECTS:quda_pack>> ${QUDA_CU_OBJS})
  if(CUDAToolkit_FOUND)
    target_link_libraries(quda INTERFACE CUDA::cudart_static)
  endif()
else()
  add_library(quda STATIC $<TARGET_OBJECTS:quda_cpp> $<$<TARGET_EXISTS:quda_pack>:$<TARGET_OBJECTS:quda_pack>> ${QUDA_CU_OBJS})
endif()

include(CheckLinkerFlag)
check_linker_flag(CXX "-Wl,--compress-debug-sections=zlib" QUDA_LINKER_COMPRESS)
target_link_options(quda PRIVATE $<$<CONFIG:DEVEL>:$<${QUDA_LINKER_COMPRESS}:-Wl,--compress-debug-sections=zlib>>)

add_library(QUDA::quda ALIAS quda)

if(QUDA_TARGET_CUDA)
  # malloc.cpp uses both the driver and runtime api So we need to find the CUDA_CUDA_LIBRARY (driver api) or the stub
  # version for cmake 3.8 and later this has been integrated into  FindCUDALibs.cmake
  target_link_libraries(quda PUBLIC ${CUDA_cuda_driver_LIBRARY})
endif()

# set up QUDA compile options
target_compile_definitions(
  quda PRIVATE $<$<CONFIG:DEVEL>:DEVEL> $<$<CONFIG:HOSTDEBUG>:HOST_DEBUG>
               $<$<CONFIG:DEBUG>:HOST_DEBUG> $<$<CONFIG:DEBUG>:DEVICE_DEBUG> $<$<CONFIG:SANITIZE>:HOST_DEBUG>)

target_compile_options(
  quda
  PRIVATE $<$<COMPILE_LANG_AND_ID:CUDA,NVIDIA>:
          -ftz=true
          -prec-div=false
          -prec-sqrt=false>
          $<$<COMPILE_LANG_AND_ID:CUDA,NVHPC>:
          -Mflushz
          -Mfpapprox=div
          -Mfpapprox=sqrt>
          $<$<COMPILE_LANG_AND_ID:CUDA,Clang>:
          -fcuda-flush-denormals-to-zero
          -fcuda-approx-transcendentals
          -Xclang -fcuda-allow-variadic-functions>)
target_compile_options(
  quda PRIVATE $<$<COMPILE_LANG_AND_ID:CUDA,Clang>:-Wno-unknown-cuda-version> $<$<COMPILE_LANG_AND_ID:CUDA,NVIDIA>:
               -Wno-deprecated-gpu-targets  --expt-relaxed-constexpr>)

target_compile_options(quda PRIVATE $<$<COMPILE_LANG_AND_ID:CUDA,NVIDIA>: -ftz=true -prec-div=false -prec-sqrt=false>)
target_compile_options(quda PRIVATE $<$<COMPILE_LANG_AND_ID:CUDA,NVIDIA>: -Wno-deprecated-gpu-targets
                                    --expt-relaxed-constexpr>)
target_compile_options(quda PRIVATE $<$<COMPILE_LANG_AND_ID:CUDA,Clang>: --cuda-path=${CUDAToolkit_TARGET_DIR}>)
target_link_options(quda PUBLIC $<$<CUDA_COMPILER_ID:Clang>: --cuda-path=${CUDAToolkit_TARGET_DIR}>)

if(QUDA_VERBOSE_BUILD)
  target_compile_options(quda PRIVATE $<$<COMPILE_LANG_AND_ID:CUDA,NVIDIA>:--ptxas-options=-v>)
endif(QUDA_VERBOSE_BUILD)

if (${CMAKE_CUDA_COMPILER_ID} MATCHES "NVHPC" AND NOT ${CMAKE_BUILD_TYPE} MATCHES "DEBUG")
  target_compile_options(quda PRIVATE "$<$<COMPILE_LANG_AND_ID:CUDA,NVHPC>:SHELL: -gpu=nodebug" >)
endif()


# workaround for 10.2
if(QUDA_TARGET_CUDA)
if(CMAKE_CUDA_COMPILER_ID MATCHES "NVIDIA"
   AND ${CMAKE_CUDA_COMPILER_VERSION} VERSION_GREATER_EQUAL "10.2"
   AND ${CMAKE_CUDA_COMPILER_VERSION} VERSION_LESS "10.3")
  target_compile_options(
    quda PRIVATE "$<$<COMPILE_LANG_AND_ID:CUDA,NVIDIA>:SHELL: -Xcicc \"--Xllc -dag-vectorize-ops=1\" " >)
endif()
endif()

target_include_directories(quda PRIVATE .)
target_include_directories(quda PRIVATE ${CMAKE_CURRENT_SOURCE_DIR})
target_include_directories(quda SYSTEM PRIVATE ../include/externals)
target_include_directories(quda SYSTEM PUBLIC $<$<COMPILE_LANGUAGE:CUDA>:${CUDAToolkit_INCLUDE_DIRS}>)
target_link_libraries(quda PRIVATE $<BUILD_INTERFACE:Eigen>)
target_include_directories(quda PUBLIC $<BUILD_INTERFACE:${CMAKE_CURRENT_SOURCE_DIR}/../include/>
                                       $<INSTALL_INTERFACE:include/>)

target_include_directories(quda PUBLIC $<BUILD_INTERFACE:${CMAKE_BINARY_DIR}/include> $<INSTALL_INTERFACE:include>)

target_include_directories(quda_cpp SYSTEM PRIVATE ../include/externals)
target_include_directories(quda_cpp SYSTEM PUBLIC ${CUDAToolkit_INCLUDE_DIRS})
target_link_libraries(quda_cpp PRIVATE $<BUILD_INTERFACE:Eigen>)
target_compile_definitions(quda_cpp PRIVATE $<TARGET_PROPERTY:quda,COMPILE_DEFINITIONS>)
target_include_directories(quda_cpp PRIVATE $<TARGET_PROPERTY:quda,INCLUDE_DIRECTORIES>)
target_compile_options(quda_cpp PRIVATE $<TARGET_PROPERTY:quda,COMPILE_OPTIONS>)


# nvshmem enabled parts need CUDA_SEPARABLE_COMPILATION ...
if(QUDA_NVSHMEM)
  add_library(quda_pack OBJECT ${QUDA_DSLASH_OBJS})
  target_include_directories(quda_pack PRIVATE dslash_core)
  target_include_directories(quda_pack SYSTEM PRIVATE ../include/externals)
  target_include_directories(quda_pack PRIVATE .)
  set_target_properties(quda_pack PROPERTIES POSITION_INDEPENDENT_CODE ${QUDA_BUILD_SHAREDLIB})
  target_compile_definitions(quda_pack PRIVATE $<TARGET_PROPERTY:quda,COMPILE_DEFINITIONS>)
  target_include_directories(quda_pack PRIVATE $<TARGET_PROPERTY:quda,INCLUDE_DIRECTORIES>)
  target_compile_options(quda_pack PRIVATE $<TARGET_PROPERTY:quda,COMPILE_OPTIONS>)
  set_target_properties(quda_pack PROPERTIES CUDA_SEPARABLE_COMPILATION ON)
  set_property(TARGET quda PROPERTY CUDA_RESOLVE_DEVICE_SYMBOLS ON)
endif()

# add target specific files
if(${QUDA_TARGET_TYPE} STREQUAL "CUDA")
  add_subdirectory(targets/cuda)
  target_include_directories(quda PRIVATE ../include/targets/cuda)
  target_include_directories(quda PUBLIC $<BUILD_INTERFACE:${CMAKE_BINARY_DIR}/include/targets/cuda> $<INSTALL_INTERFACE:include/targets/cuda>)
  target_include_directories(quda SYSTEM PRIVATE ../include/targets/cuda/externals)
endif()
if(${QUDA_TARGET_TYPE} STREQUAL "HIP")
  add_subdirectory(targets/hip)
  target_include_directories(quda PRIVATE ../include/targets/hip)
endif()

add_subdirectory(targets/generic)
target_include_directories(quda PRIVATE ../include/targets/generic)
add_subdirectory(interface)

# propagate CXX flags to CUDA host compiler
#TODO: Do we still need that? 
if(${QUDA_PROPAGATE_CXX_FLAGS})
  # Pick the right set of flags Apparently I cannot do this with generator expressions
  if(CMAKE_BUILD_TYPE STREQUAL "DEVEL")
    set(PROPAGATED_FLAGS "${CMAKE_CXX_FLAGS_DEVEL}")
  elseif(CMAKE_BUILD_TYPE STREQUAL "STRICT")
    set(PROPAGATED_FLAGS "${CMAKE_CXX_FLAGS_STRICT}")
  elseif(CMAKE_BUILD_TYPE STREQUAL "RELEASE")
    set(PROPAGATED_FLAGS "${CMAKE_CXX_FLAGS_RELEASE}")
  elseif(CMAKE_BUILD_TYPE STREQUAL "DEBUG")
    set(PROPAGATED_FLAGS "${CMAKE_CXX_FLAGS_DEBUG}")
  elseif(CMAKE_BUILD_TYPE STREQUAL "HOSTDEBUG")
    set(PROPAGATED_FLAGS "${CMAKE_CXX_FLAGS_HOSTDEBUG}")
  elseif(CMAKE_BUILD_TYPE STREQUAL "SANITIZE")
    set(PROPAGATED_FLAGS "${CMAKE_CXX_FLAGS_SANITIZE}")
  endif()

  # Turne the flags into a CMAKE list
  string(REPLACE " " ";" PROPAGATED_FLAG_LIST ${PROPAGATED_FLAGS})

  foreach(FLAG ${PROPAGATED_FLAG_LIST})
    target_compile_options(quda PRIVATE $<$<COMPILE_LANG_AND_ID:CUDA,NVIDIA>: -Xcompiler=${FLAG}>)
  endforeach()
endif()

# Specific config dependent warning suppressions and lineinfo forwarding
target_compile_options(quda PRIVATE $<$<COMPILE_LANG_AND_ID:CUDA,NVIDIA>:
                            -Wreorder
                            $<$<CXX_COMPILER_ID:Clang>: -Xcompiler=-Wno-unused-function -Xcompiler=-Wno-unknown-pragmas>
                            $<$<CXX_COMPILER_ID:GNU>: -Xcompiler=-Wno-unknown-pragmas>
                            $<$<CONFIG:DEVEL>:-Xptxas -warn-lmem-usage,-warn-spills -lineinfo>
                            $<$<CONFIG:STRICT>: -Werror=all-warnings -lineinfo>
                            $<$<CONFIG:HOSTDEBUG>:-lineinfo>
                            $<$<CONFIG:SANITIZE>:-lineinfo>
                            >)

target_compile_options(quda PRIVATE $<$<COMPILE_LANG_AND_ID:CUDA,NVHPC>:
                            -gpu=lineinfo
                            >)

target_compile_options(quda PRIVATE $<$<COMPILE_LANG_AND_ID:CUDA,Clang>:
                            -Wall -Wextra -Wno-unknown-pragmas
                            $<$<CONFIG:STRICT>:-Werror -Wno-error=pass-failed>
                            $<$<CONFIG:SANITIZE>:-fsanitize=address -fsanitize=undefined>
          >)

# some clang warnings should be warning even when turning warnings into errors
if(CMAKE_CXX_COMPILER_ID MATCHES "Clang")
	target_compile_options(quda_cpp PUBLIC $<$<COMPILE_LANGUAGE:CXX>: -Wno-error=unused-function -Wno-unused-result>)
  
  # this is a hack to get colored diagnostics back when using Ninja and clang
  if(CMAKE_GENERATOR MATCHES "Ninja")
    target_compile_options(quda PUBLIC $<$<COMPILE_LANGUAGE:CXX>:-fcolor-diagnostics>)
  endif()
endif()

target_link_libraries(quda PUBLIC Threads::Threads)
# QUDA FEATURES
if(QUDA_DIRAC_WILSON)
  target_compile_definitions(quda PUBLIC GPU_WILSON_DIRAC)
endif(QUDA_DIRAC_WILSON)

if(QUDA_DIRAC_DOMAIN_WALL)
  target_compile_definitions(quda PUBLIC GPU_DOMAIN_WALL_DIRAC)
endif(QUDA_DIRAC_DOMAIN_WALL)

if(QUDA_DIRAC_STAGGERED)
  target_compile_definitions(quda PUBLIC GPU_STAGGERED_DIRAC GPU_FATLINK GPU_UNITARIZE)
endif(QUDA_DIRAC_STAGGERED)

if(QUDA_DIRAC_CLOVER)
  target_compile_definitions(quda PUBLIC GPU_CLOVER_DIRAC GPU_WILSON_DIRAC GPU_GAUGE_TOOLS)
endif(QUDA_DIRAC_CLOVER)

if(QUDA_DIRAC_TWISTED_MASS)
  target_compile_definitions(quda PUBLIC GPU_TWISTED_MASS_DIRAC GPU_WILSON_DIRAC)
endif(QUDA_DIRAC_TWISTED_MASS)

if(QUDA_DIRAC_TWISTED_CLOVER)
  target_compile_definitions(quda PUBLIC GPU_TWISTED_CLOVER_DIRAC GPU_CLOVER_DIRAC GPU_TWISTED_MASS_DIRAC
                                         GPU_WILSON_DIRAC GPU_GAUGE_TOOLS)
endif(QUDA_DIRAC_TWISTED_CLOVER)

if(QUDA_DIRAC_CLOVER_HASENBUSCH)
  target_compile_definitions(quda PUBLIC GPU_CLOVER_HASENBUSCH_TWIST GPU_TWISTED_CLOVER_DIRAC GPU_CLOVER_DIRAC
                                         GPU_WILSON_DIRAC GPU_GAUGE_TOOLS)
endif(QUDA_DIRAC_CLOVER_HASENBUSCH)

if(QUDA_DIRAC_NDEG_TWISTED_MASS)
  target_compile_definitions(quda PUBLIC GPU_NDEG_TWISTED_MASS_DIRAC)
endif(QUDA_DIRAC_NDEG_TWISTED_MASS)

if(QUDA_DIRAC_NDEG_TWISTED_CLOVER)
  target_compile_definitions(quda PUBLIC GPU_NDEG_TWISTED_CLOVER_DIRAC GPU_CLOVER_DIRAC GPU_TWISTED_CLOVER_DIRAC
                                         GPU_GAUGE_TOOLS)
endif(QUDA_DIRAC_NDEG_TWISTED_CLOVER)


if(${QUDA_BUILD_NATIVE_LAPACK} STREQUAL "ON")
  if(QUDA_TARGET_CUDA)
    target_link_libraries(quda PUBLIC ${CUDA_cublas_LIBRARY})
  endif()
  target_compile_definitions(quda PRIVATE NATIVE_LAPACK_LIB)
endif()

if(QUDA_MULTIGRID)
  target_compile_definitions(quda PRIVATE GPU_MULTIGRID)
endif(QUDA_MULTIGRID)

if(QUDA_GAUGE_ALG)
  target_compile_definitions(quda PUBLIC GPU_GAUGE_ALG GPU_GAUGE_TOOLS GPU_UNITARIZE)
  if(QUDA_TARGET_CUDA)
    target_link_libraries(quda PUBLIC ${CUDA_cufft_LIBRARY})
  endif()
endif(QUDA_GAUGE_ALG)

if(QUDA_SSTEP)
  target_compile_definitions(quda PRIVATE SSTEP)
endif()

if(QUDA_BLOCKSOLVER)
  target_compile_definitions(quda PRIVATE BLOCKSOLVER)
endif()

if(QUDA_FORCE_GAUGE)
  target_compile_definitions(quda PUBLIC GPU_GAUGE_FORCE GPU_GAUGE_TOOLS)
endif(QUDA_FORCE_GAUGE)

if(QUDA_FORCE_HISQ)
  target_compile_definitions(quda PUBLIC GPU_HISQ_FORCE GPU_STAGGERED_OPROD GPU_GAUGE_TOOLS)
endif(QUDA_FORCE_HISQ)

if(QUDA_GAUGE_TOOLS)
  target_compile_definitions(quda PUBLIC GPU_GAUGE_TOOLS)
endif(QUDA_GAUGE_TOOLS)

if(QUDA_GAUGE_ALG)
  target_compile_definitions(quda PUBLIC GPU_GAUGE_ALG GPU_GAUGE_TOOLS GPU_UNITARIZE)
endif(QUDA_GAUGE_ALG)

if(QUDA_INTERFACE_QDP OR QUDA_INTERFACE_ALL)
  target_compile_definitions(quda PUBLIC BUILD_QDP_INTERFACE)
endif(QUDA_INTERFACE_QDP OR QUDA_INTERFACE_ALL)

if(QUDA_INTERFACE_MILC OR QUDA_INTERFACE_ALL)
  target_compile_definitions(quda PUBLIC BUILD_MILC_INTERFACE)
endif(QUDA_INTERFACE_MILC OR QUDA_INTERFACE_ALL)

if(QUDA_INTERFACE_CPS OR QUDA_INTERFACE_ALL)
  target_compile_definitions(quda PUBLIC BUILD_CPS_INTERFACE)
endif(QUDA_INTERFACE_CPS OR QUDA_INTERFACE_ALL)

if(QUDA_INTERFACE_QDPJIT OR QUDA_INTERFACE_ALL)
  target_compile_definitions(quda PUBLIC BUILD_QDPJIT_INTERFACE)
endif(QUDA_INTERFACE_QDPJIT OR QUDA_INTERFACE_ALL)

if(QUDA_INTERFACE_BQCD OR QUDA_INTERFACE_ALL)
  target_compile_definitions(quda PUBLIC BUILD_BQCD_INTERFACE)
endif(QUDA_INTERFACE_BQCD OR QUDA_INTERFACE_ALL)

if(QUDA_INTERFACE_TIFR OR QUDA_INTERFACE_ALL)
  target_compile_definitions(quda PUBLIC BUILD_TIFR_INTERFACE)
endif(QUDA_INTERFACE_TIFR OR QUDA_INTERFACE_ALL)

if(QUDA_CONTRACT)
  target_compile_definitions(quda PUBLIC GPU_CONTRACT)
endif(QUDA_CONTRACT)

if(QUDA_COVDEV)
  target_compile_definitions(quda PUBLIC GPU_COVDEV)
endif(QUDA_COVDEV)

if(QUDA_LAPLACE)
  target_compile_definitions(quda PUBLIC GPU_LAPLACE)
endif(QUDA_LAPLACE)

# MULTI GPU AND USQCD
if(QUDA_MPI OR QUDA_QMP)
  target_compile_definitions(quda PUBLIC MULTI_GPU)
endif()

if(QUDA_MPI)
  target_compile_definitions(quda PUBLIC MPI_COMMS)
  target_link_libraries(quda PUBLIC MPI::MPI_CXX)
endif()

if(QUDA_QMP)
  target_compile_definitions(quda PUBLIC QMP_COMMS)
  target_link_libraries(quda PUBLIC QMP::qmp)
  target_link_libraries(quda PUBLIC MPI::MPI_CXX)
endif()

if(QUDA_NVSHMEM)
  target_link_libraries(quda PUBLIC MPI::MPI_C)
  target_compile_definitions(quda PUBLIC NVSHMEM_COMMS)
  if(QUDA_DOWNLOAD_NVSHMEM)
    add_dependencies(quda NVSHMEM)
    add_dependencies(quda_cpp NVSHMEM)
    add_dependencies(quda_pack NVSHMEM)
  endif()
  get_filename_component(NVSHMEM_LIBPATH ${NVSHMEM_LIBS} DIRECTORY)
  target_link_libraries(quda PUBLIC -L${NVSHMEM_LIBPATH} -lnvshmem)
  target_include_directories(quda SYSTEM PUBLIC $<BUILD_INTERFACE:${NVSHMEM_INCLUDE}>)
endif()

if(QUDA_QIO)
  target_compile_definitions(quda PUBLIC HAVE_QIO)
  target_link_libraries(quda PUBLIC QIO::qio)
endif()

if(QUDA_QDPJIT)
<<<<<<< HEAD
  target_compile_definitions(quda PUBLIC USE_QDPJIT)
  target_link_libraries(quda PUBLIC QDPXX::qdp)
=======
   target_compile_definitions(quda PRIVATE USE_QDPJIT)
   # this avoids issues when qdpjit is build as a static library we should eventually switch to target_link_libraries(quda PRIVATE QDPXX::qdp)	
   target_include_directories(quda PRIVATE $<TARGET_PROPERTY:QDPXX::qdp,INTERFACE_INCLUDE_DIRECTORIES>)
>>>>>>> fd91e02f
endif()

if(QUDA_ARPACK)
  target_compile_definitions(quda PRIVATE ARPACK_LIB)
  if(QUDA_ARPACK_LOGGING)
    # ARPACK-NG does not suppport logging - we must warn the user
    message(
      WARNING
        "Specifying QUDA_ARPACK_LOGGING with ARPACK-NG package will cause link failures. Please ensure that QUDA_ARPACK_LOGGING=OFF if downloading ARPACK-NG or using system installed ARPACK-NG"
    )
    target_compile_definitions(ARPACK_LOGGING)
  endif()
  if(QUDA_DOWNLOAD_ARPACK)
    target_link_libraries(quda PUBLIC arpack-ng)
    target_link_libraries(quda_cpp PUBLIC arpack-ng)
    if(QUDA_MPI OR QUDA_QMP)
      target_link_libraries(quda PUBLIC parpack-ng)
      target_link_libraries(quda_cpp PUBLIC parpack-ng)
    endif()
  else()
    target_link_libraries(quda INTERFACE ${ARPACK})
    if(QUDA_MPI OR QUDA_QMP)
      target_link_libraries(quda INTERFACE ${PARPACK} MPI::MPI_Fortran)
    endif()
  endif()
endif()

if(QUDA_OPENBLAS)
  target_compile_definitions(quda PRIVATE OPENBLAS_LIB)
  
  if(QUDA_DOWNLOAD_OPENBLAS)
    target_link_libraries(quda PUBLIC openblas)
    target_link_libraries(quda_cpp PUBLIC openblas)
  else()
    target_link_libraries(quda INTERFACE ${OPENBLAS})
  endif()
endif()

if(QUDA_USE_EIGEN)
  target_compile_definitions(quda PRIVATE EIGEN)
endif()

if(QUDA_OPENMP)
  target_link_libraries(quda PUBLIC OpenMP::OpenMP_CXX)
endif()

if(QUDA_MAGMA)
  target_link_libraries(quda PUBLIC MAGMA::MAGMA)
endif()

# set which precisions to enable
target_compile_definitions(quda PUBLIC QUDA_PRECISION=${QUDA_PRECISION})
target_compile_definitions(quda PUBLIC QUDA_RECONSTRUCT=${QUDA_RECONSTRUCT})

if(QUDA_FAST_COMPILE_REDUCE)
  target_compile_definitions(quda PRIVATE QUDA_FAST_COMPILE_REDUCE)
endif()

if(QUDA_FAST_COMPILE_DSLASH)
  target_compile_definitions(quda PRIVATE QUDA_FAST_COMPILE_DSLASH)
endif()

if(QUDA_JITIFY)
  target_compile_definitions(quda PRIVATE JITIFY)
  find_package(LibDL)
  target_link_libraries(quda PUBLIC ${CUDA_nvrtc_LIBRARY})
  target_link_libraries(quda PUBLIC ${LIBDL_LIBRARIES})
  target_include_directories(quda PRIVATE ${CMAKE_CURRENT_BINARY_DIR}/include)
endif()

if(QUDA_MPI_NVTX)
  target_sources(quda_cpp PRIVATE nvtx_pmpi.c)
  set(QUDA_NVTX ON)
endif(QUDA_MPI_NVTX)

if(QUDA_INTERFACE_NVTX)
  target_compile_definitions(quda PRIVATE INTERFACE_NVTX)
  set(QUDA_NVTX ON)
endif(QUDA_INTERFACE_NVTX)

if(QUDA_NVTX)
  find_path(NVTX3 "nvtx3/nvToolsExt.h" PATHS ${CUDA_TOOLKIT_INCLUDE} NO_DEFAULT_PATH)
  if(NVTX3)
    target_compile_definitions(quda PRIVATE QUDA_NVTX_VERSION=3)
  else()
    target_link_libraries(quda PUBLIC ${CUDA_nvToolsExt_LIBRARY})
  endif(NVTX3)
endif(QUDA_NVTX)

if(QUDA_BACKWARDS)
  target_include_directories(quda_cpp SYSTEM PRIVATE ${backward-cpp_SOURCE_DIR})

  set_property(
    SOURCE comm_common.cpp
    APPEND
    PROPERTY COMPILE_DEFINITIONS ${BACKWARD_DEFINITIONS})
  set_property(SOURCE comm_common.cpp APPEND PROPERTY COMPILE_DEFINITIONS QUDA_BACKWARDSCPP)
  target_link_libraries(quda PUBLIC ${BACKWARD_LIBRARIES})
endif()

if(QUDA_NUMA_NVML)
  target_compile_definitions(quda PRIVATE NUMA_NVML)
  target_sources(quda_cpp PRIVATE numa_affinity.cpp)
  find_package(NVML REQUIRED)
  target_include_directories(quda PRIVATE SYSTEM NVML_INCLUDE_DIR)
  target_link_libraries(quda PUBLIC ${NVML_LIBRARY})
endif(QUDA_NUMA_NVML)

if(QUDA_NVML)
  target_link_libraries(quda PUBLIC ${NVML_LIBRARY})
endif()

if(QUDA_TARGET_HIP)
  target_include_directories(quda PUBLIC ${ROCM_PATH}/hipfft/include)
  target_link_libraries(quda PUBLIC 
    hip::hiprand roc::rocrand 
    hip::hipfft 
    roc::hipblas roc::rocblas 
    hip::hipcub roc::rocprim_hip )
endif()

# # if we did not find Eigen but downloaded it we need to add it as dependency so the download is done first
# if(QUDA_DOWNLOAD_EIGEN)
#   add_dependencies(quda_cpp Eigen)
#   add_dependencies(quda Eigen)
# endif()

configure_file(../include/quda_define.h.in ../include/quda_define.h @ONLY)
install(FILES "${CMAKE_BINARY_DIR}/include/quda_define.h" DESTINATION include/)

if(QUDA_JITIFY)
  configure_file(../include/targets/cuda/jitify_options.hpp.in ../include/targets/cuda/jitify_options.hpp)
  install(FILES "${CMAKE_BINARY_DIR}/include/targets/cuda/jitify_options.hpp" DESTINATION include/)
endif()

# until we define an install step copy the include directory to the build directory
add_custom_command(
  TARGET quda
  POST_BUILD
  COMMAND ${CMAKE_COMMAND} -E copy_directory ${CMAKE_SOURCE_DIR}/include ${CMAKE_BINARY_DIR}/include)

# some hackery to prevent having old shared / static builds of quda messing with the current build
add_custom_command(
  TARGET quda
  PRE_LINK
  COMMAND ${CMAKE_COMMAND} -E remove ${CMAKE_CURRENT_BINARY_DIR}/libquda.a ${CMAKE_CURRENT_BINARY_DIR}/libquda.so)

set_target_properties(quda PROPERTIES INSTALL_RPATH_USE_LINK_PATH ON )

install(
  TARGETS quda
  EXPORT QUDATargets
  LIBRARY DESTINATION lib
  ARCHIVE DESTINATION lib
  RUNTIME DESTINATION bin
  INCLUDES DESTINATION include)

install(EXPORT QUDATargets
	FILE QUDATargets.cmake
	NAMESPACE QUDA::
	DESTINATION lib/cmake/QUDA)

install(DIRECTORY ${CMAKE_SOURCE_DIR}/include/ DESTINATION include)

include(CMakePackageConfigHelpers)
write_basic_package_version_file(
  "${CMAKE_CURRENT_BINARY_DIR}/qudaConfigVersion.cmake"
  VERSION ${QUDA_VERSION}
  COMPATIBILITY AnyNewerVersion)<|MERGE_RESOLUTION|>--- conflicted
+++ resolved
@@ -528,14 +528,9 @@
 endif()
 
 if(QUDA_QDPJIT)
-<<<<<<< HEAD
-  target_compile_definitions(quda PUBLIC USE_QDPJIT)
-  target_link_libraries(quda PUBLIC QDPXX::qdp)
-=======
    target_compile_definitions(quda PRIVATE USE_QDPJIT)
    # this avoids issues when qdpjit is build as a static library we should eventually switch to target_link_libraries(quda PRIVATE QDPXX::qdp)	
    target_include_directories(quda PRIVATE $<TARGET_PROPERTY:QDPXX::qdp,INTERFACE_INCLUDE_DIRECTORIES>)
->>>>>>> fd91e02f
 endif()
 
 if(QUDA_ARPACK)
