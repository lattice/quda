#include <stdlib.h>
#include <stdio.h>
#include <string.h>
#include <iostream>
#include <typeinfo>
#include <color_spinor_field.h>
#include <color_spinor_field_order.h>

/*
Maybe this will be useful at some point

#define myalloc(type, n, m0) (type *) aligned_malloc(n*sizeof(type), m0)

#define ALIGN 16
void *
aligned_malloc(size_t n, void **m0)
{
  size_t m = (size_t) malloc(n+ALIGN);
  *m0 = (void*)m;
  size_t r = m % ALIGN;
  if(r) m += (ALIGN - r);
  return (void *)m;
}
*/

namespace quda {

  /*cpuColorSpinorField::cpuColorSpinorField() : 
    ColorSpinorField(), init(false) {

    }*/


  int cpuColorSpinorField::initGhostFaceBuffer =0;
  void* cpuColorSpinorField::fwdGhostFaceBuffer[QUDA_MAX_DIM]; 
  void* cpuColorSpinorField::backGhostFaceBuffer[QUDA_MAX_DIM];
  void* cpuColorSpinorField::fwdGhostFaceSendBuffer[QUDA_MAX_DIM]; 
  void* cpuColorSpinorField::backGhostFaceSendBuffer[QUDA_MAX_DIM];

  cpuColorSpinorField::cpuColorSpinorField(const ColorSpinorParam &param) :
    ColorSpinorField(param), init(false), reference(false), order_double(NULL), order_single(NULL) {
    create(param.create);
    if (param.create == QUDA_NULL_FIELD_CREATE) {
      // do nothing
    } else if (param.create == QUDA_ZERO_FIELD_CREATE) {
      zero();
    } else if (param.create == QUDA_REFERENCE_FIELD_CREATE) {
      v = param.v;
      reference = true;
    } else {
      errorQuda("Creation type %d not supported", param.create);
    }
  }

  cpuColorSpinorField::cpuColorSpinorField(const cpuColorSpinorField &src) : 
    ColorSpinorField(src), init(false), reference(false), order_double(NULL), order_single(NULL) {
    create(QUDA_COPY_FIELD_CREATE);
    memcpy(v,src.v,bytes);
  }

  cpuColorSpinorField::cpuColorSpinorField(const ColorSpinorField &src) : 
    ColorSpinorField(src), init(false), reference(false), order_double(NULL), order_single(NULL) {
    create(QUDA_COPY_FIELD_CREATE);
    if (typeid(src) == typeid(cpuColorSpinorField)) {
      memcpy(v, dynamic_cast<const cpuColorSpinorField&>(src).v, bytes);
    } else if (typeid(src) == typeid(cudaColorSpinorField)) {
      dynamic_cast<const cudaColorSpinorField&>(src).saveSpinorField(*this);
    } else {
      errorQuda("Unknown input ColorSpinorField %s", typeid(src).name());
    }
  }

  cpuColorSpinorField::~cpuColorSpinorField() {
    destroy();
  }

  ColorSpinorField& cpuColorSpinorField::operator=(const ColorSpinorField &src) {
    if (typeid(src) == typeid(cudaColorSpinorField)) {
      *this = (dynamic_cast<const cudaColorSpinorField&>(src));
    } else if (typeid(src) == typeid(cpuColorSpinorField)) {
      *this = (dynamic_cast<const cpuColorSpinorField&>(src));
    } else {
      errorQuda("Unknown input ColorSpinorField %s", typeid(src).name());
    }
    return *this;
  }

  cpuColorSpinorField& cpuColorSpinorField::operator=(const cpuColorSpinorField &src) {
    if (&src != this) {
      if (!reference) {
	destroy();
	// keep current attributes unless unset
	if (!ColorSpinorField::init) ColorSpinorField::operator=(src);
	create(QUDA_COPY_FIELD_CREATE);
      }
      copy(src);
    }
    return *this;
  }

  cpuColorSpinorField& cpuColorSpinorField::operator=(const cudaColorSpinorField &src) {
    if (!reference) { // if the field is a reference, then we must maintain the current state
      destroy();
      // keep current attributes unless unset
      if (!ColorSpinorField::init) ColorSpinorField::operator=(src);
      create(QUDA_COPY_FIELD_CREATE);
    }
    src.saveSpinorField(*this);
    return *this;
  }

  void cpuColorSpinorField::create(const QudaFieldCreate create) {
    // these need to be reset to ensure no ghost zones for the cpu
    // fields since we can't determine during the parent's constructor
    // whether the field is a cpu or cuda field
    ghost_length = 0;
    ghost_norm_length = 0;
    total_length = length;
    total_norm_length = (siteSubset == QUDA_FULL_SITE_SUBSET) ? 2*stride : stride;
    bytes = total_length * precision; // includes pads and ghost zones
    bytes = ALIGNMENT_ADJUST(bytes);
    norm_bytes = total_norm_length * sizeof(float);
    norm_bytes = ALIGNMENT_ADJUST(norm_bytes);

    if (pad != 0) {
      errorQuda("Non-zero pad not supported");
    }
  
    if (precision == QUDA_HALF_PRECISION) {
      errorQuda("Half precision not supported");
    }

    if (fieldOrder != QUDA_SPACE_COLOR_SPIN_FIELD_ORDER && 
	fieldOrder != QUDA_SPACE_SPIN_COLOR_FIELD_ORDER &&
	fieldOrder != QUDA_QOP_DOMAIN_WALL_FIELD_ORDER) {
      errorQuda("Field order %d not supported", fieldOrder);
    }

    if (create != QUDA_REFERENCE_FIELD_CREATE) {
      // array of 4-d fields
      if (fieldOrder == QUDA_QOP_DOMAIN_WALL_FIELD_ORDER) {
	int Ls = x[nDim-1];
	v = (void**)malloc(Ls * sizeof(void*));
	for (int i=0; i<Ls; i++) ((void**)v)[i] = (void*)malloc(bytes / Ls);
      } else {
	v = (void*)malloc(bytes);
      }
      init = true;
    }
 
    createOrder(); // need to do this for references?
  }

  void cpuColorSpinorField::createOrder() {

    if (precision == QUDA_DOUBLE_PRECISION) {
      if (fieldOrder == QUDA_SPACE_SPIN_COLOR_FIELD_ORDER) 
	order_double = new SpaceSpinColorOrder<double>(*this);
      else if (fieldOrder == QUDA_SPACE_COLOR_SPIN_FIELD_ORDER) 
	order_double = new SpaceColorSpinOrder<double>(*this);
      else if (fieldOrder == QUDA_QOP_DOMAIN_WALL_FIELD_ORDER) 
	order_double = new QOPDomainWallOrder<double>(*this);
      else
	errorQuda("Order %d not supported in cpuColorSpinorField", fieldOrder);
    } else if (precision == QUDA_SINGLE_PRECISION) {
      if (fieldOrder == QUDA_SPACE_SPIN_COLOR_FIELD_ORDER) 
	order_single = new SpaceSpinColorOrder<float>(*this);
      else if (fieldOrder == QUDA_SPACE_COLOR_SPIN_FIELD_ORDER) 
	order_single = new SpaceColorSpinOrder<float>(*this);
      else if (fieldOrder == QUDA_QOP_DOMAIN_WALL_FIELD_ORDER) 
	order_single = new QOPDomainWallOrder<float>(*this);
      else
	errorQuda("Order %d not supported in cpuColorSpinorField", fieldOrder);
    } else {
      errorQuda("Precision %d not supported", precision);
    }
  
  }

  void cpuColorSpinorField::destroy() {
  
    if (precision == QUDA_DOUBLE_PRECISION) {
      delete order_double;
    } else if (precision == QUDA_SINGLE_PRECISION) {
      delete order_single;
    } else {
      errorQuda("Precision %d not supported", precision);
    }
  
    if (init) {
      if (fieldOrder == QUDA_QOP_DOMAIN_WALL_FIELD_ORDER) 
	for (int i=0; i<x[nDim-1]; i++) free(((void**)v)[i]);
      free(v);
      init = false;
    }

  }

<<<<<<< HEAD
  template <class D, class S>
  void genericCopy(D &dst, const S &src) {
=======
/*
  Convert from 1-dimensional index to the n-dimensional spatial index.
  With full fields, we assume that the field is even-odd ordered.  The
  lattice coordinates that are computed here are full-field
  coordinates.
 */
void cpuColorSpinorField::LatticeIndex(int *y, int i) const {

  int z[QUDA_MAX_DIM];
  memcpy(z, x, QUDA_MAX_DIM*sizeof(int));

  // parity is the slowest running dimension
  int parity = 0;
  if (siteSubset == QUDA_FULL_SITE_SUBSET) {
    parity = i % (volume / 2);
    i /= (volume / 2);
    z[0] /= 2; // half this for convenience
  }

  for (int d=0; d<nDim; d++) {
    y[d] = i % z[d];
    i /= z[d];    
  }

  // convert into the full-field lattice coordinate
  if (siteSubset == QUDA_FULL_SITE_SUBSET) {
    for (int d=1; d<nDim; d++) parity += y[d];
    parity = parity & 1;
  }
  y[0] = 2*y[0] + parity;  // compute the full x coordinate
}

/*
  Convert from n-dimensional spatial index to the 1-dimensional index.
  With full fields, we assume that the field is even-odd ordered.  The
  input lattice coordinates are always full-field coordinates.
 */
void cpuColorSpinorField::OffsetIndex(int &i, int *y) const {

  int parity = 0;
  int y0 = y[0];
  if (siteSubset == QUDA_FULL_SITE_SUBSET) {
    for (int d=1; d<nDim; d++) parity += y[d];
    parity = parity & 1;
    y0 = y[0];
    y[0] /= 2;
  }

  i = y[nDim-1];
  for (int d=nDim-2; d>=0; d--) {
    i = x[d]*i + y[d];
  }

  if (siteSubset == QUDA_FULL_SITE_SUBSET) {
    i = i + parity * (volume / 2);
    y[0] = y0;
  }

}


template <class D, class S>
void genericCopy(D &dst, const S &src) {
>>>>>>> 9beb0238

    for (int x=0; x<dst.Volume(); x++) {
      for (int s=0; s<dst.Nspin(); s++) {
	for (int c=0; c<dst.Ncolor(); c++) {
	  for (int z=0; z<2; z++) {
	    dst(x, s, c, z) = src(x, s, c, z);
	  }
	}
      }
    }

  }

  void cpuColorSpinorField::copy(const cpuColorSpinorField &src) {
    checkField(*this, src);
    if (fieldOrder == src.fieldOrder) {
      if (fieldOrder == QUDA_QOP_DOMAIN_WALL_FIELD_ORDER) 
	for (int i=0; i<x[nDim-1]; i++) memcpy(((void**)v)[i], ((void**)src.v)[i], bytes);
      else 
	memcpy(v, src.v, bytes);
    } else {
      if (precision == QUDA_DOUBLE_PRECISION) {
	if (src.precision == QUDA_DOUBLE_PRECISION) {
	  genericCopy(*order_double, *(src.order_double));
	} else {
	  genericCopy(*order_double, *(src.order_single));
	}
      } else {
	if (src.precision == QUDA_DOUBLE_PRECISION) {
	  genericCopy(*order_single, *(src.order_double));
	} else {
	  genericCopy(*order_single, *(src.order_single));
	}
      }
    }
  }

  void cpuColorSpinorField::zero() {
    if (fieldOrder != QUDA_QOP_DOMAIN_WALL_FIELD_ORDER) memset(v, '\0', bytes);
    else for (int i=0; i<x[nDim-1]; i++) memset(((void**)v)[i], '\0', bytes/x[nDim-1]);
  }

  // Random number insertion over all field elements
  template <class T>
  void random(T &t) {
    for (int x=0; x<t.Volume(); x++) {
      for (int s=0; s<t.Nspin(); s++) {
	for (int c=0; c<t.Ncolor(); c++) {
	  for (int z=0; z<2; z++) {
	    t(x,s,c,z) = rand() / (double)RAND_MAX;
	  }
	}
      }
    }
  }

  // Create a point source at spacetime point x, spin s and colour c
  template <class T>
  void point(T &t, const int x, const int s, const int c) { t(x, s, c, 0) = 1.0; }

  void cpuColorSpinorField::Source(const QudaSourceType sourceType, const int x,
				   const int s, const int c) {

    switch(sourceType) {

    case QUDA_RANDOM_SOURCE:
      if (precision == QUDA_DOUBLE_PRECISION) random(*order_double);
      else if (precision == QUDA_SINGLE_PRECISION) random(*order_single);
      else errorQuda("Precision not supported");
      break;

    case QUDA_POINT_SOURCE:
      zero();
      if (precision == QUDA_DOUBLE_PRECISION) point(*order_double, x, s, c);
      else if (precision == QUDA_SINGLE_PRECISION) point(*order_single, x, s, c);
      else errorQuda("Precision not supported");
      break;

    default:
      errorQuda("Source type %d not implemented", sourceType);

    }

  }

  template <class U, class V>
  int compareSpinor(const U &u, const V &v, const int tol) {
    int fail_check = 16*tol;
    int *fail = new int[fail_check];
    for (int f=0; f<fail_check; f++) fail[f] = 0;

    int N = 2*u.Nspin()*u.Ncolor();
    int *iter = new int[N];
    for (int i=0; i<N; i++) iter[i] = 0;

    for (int x=0; x<u.Volume(); x++) {
      for (int s=0; s<u.Nspin(); s++) {
	for (int c=0; c<u.Ncolor(); c++) {
	  for (int z=0; z<2; z++) {
	    double diff = fabs(u(x,s,c,z) - v(x,s,c,z));

	    for (int f=0; f<fail_check; f++)
	      if (diff > pow(10.0,-(f+1)/(double)tol)) fail[f]++;

	    int j = (s*u.Ncolor() + c)*2+z;
	    if (diff > 1e-3) iter[j]++;
	  }
	}
      }
    }

    for (int i=0; i<N; i++) printfQuda("%d fails = %d\n", i, iter[i]);
    
    int accuracy_level =0;
    for (int f=0; f<fail_check; f++) {
      if (fail[f] == 0) accuracy_level = f+1;
    }

    for (int f=0; f<fail_check; f++) {
      printfQuda("%e Failures: %d / %d  = %e\n", pow(10.0,-(f+1)/(double)tol), 
		 fail[f], u.Volume()*N, fail[f] / (double)(u.Volume()*N));
    }
  
    delete []iter;
    delete []fail;
  
    return accuracy_level;
  }

<<<<<<< HEAD
  int cpuColorSpinorField::Compare(const cpuColorSpinorField &a, const cpuColorSpinorField &b, 
				   const int tol) {
    checkField(a, b);

    int ret = 0;
    if (a.precision == QUDA_DOUBLE_PRECISION) 
      if (b.precision == QUDA_DOUBLE_PRECISION)
	ret = compareSpinor(*(a.order_double), *(b.order_double), tol);
      else
	ret = compareSpinor(*(a.order_double), *(b.order_single), tol);
    else 
      if (b.precision == QUDA_DOUBLE_PRECISION)
	ret = compareSpinor(*(a.order_single), *(b.order_double), tol);
      else
	ret =compareSpinor(*(a.order_single), *(b.order_single), tol);
=======
int cpuColorSpinorField::Compare(const cpuColorSpinorField &a, const cpuColorSpinorField &b, 
				 const int tol) {
  checkField(a, b);

  int ret = 0;
  if (a.precision == QUDA_DOUBLE_PRECISION) 
    if (b.precision == QUDA_DOUBLE_PRECISION)
      ret = compareSpinor(*(a.order_double), *(b.order_double), tol);
    else
      ret = compareSpinor(*(a.order_double), *(b.order_single), tol);
  else 
    if (b.precision == QUDA_DOUBLE_PRECISION)
      ret = compareSpinor(*(a.order_single), *(b.order_double), tol);
    else
      ret = compareSpinor(*(a.order_single), *(b.order_single), tol);

  return ret;
}
>>>>>>> 9beb0238

    return ret;
  }

  template <class Order>
  void print_vector(const Order &o, unsigned int x) {

    for (int s=0; s<o.Nspin(); s++) {
      for (int c=0; c<o.Ncolor(); c++) {
	for (int z=0; z<2; z++) {
	  std::cout << o(x, s, c, z) << std::endl;
	}
      }
      std::cout << std::endl;
    }

  }

  // print out the vector at volume point x
  void cpuColorSpinorField::PrintVector(unsigned int x) {
  
    switch(precision) {
    case QUDA_DOUBLE_PRECISION:
      print_vector(*order_double, x);
      break;
    case QUDA_SINGLE_PRECISION:
      print_vector(*order_single, x);
      break;
    default:
      errorQuda("Precision %d not implemented", precision); 
    }

  }

  void cpuColorSpinorField::allocateGhostBuffer(void)
  {
    if (initGhostFaceBuffer) return;

    if (this->siteSubset == QUDA_FULL_SITE_SUBSET){
      errorQuda("Full spinor is not supported in alllocateGhostBuffer\n");
    }
  
    int X1 = this->x[0]*2;
    int X2 = this->x[1];
    int X3 = this->x[2];
    int X4 = this->x[3];
    //BEGIN NEW  
    int X5 = this->nDim == 5 ? this->x[4] : 1;
  
    int Vsh[4]={ X2*X3*X4*X5/2,
		 X1*X3*X4*X5/2,
		 X1*X2*X4*X5/2,
		 X1*X2*X3*X5/2};
    //END NEW  
  
    int num_faces = 1;
    if(this->nSpin == 1) num_faces = 3; // staggered

    int spinor_size = 2*this->nSpin*this->nColor*this->precision;
    for(int i=0;i < 4; i++){
      fwdGhostFaceBuffer[i] = malloc(num_faces*Vsh[i]*spinor_size);
      backGhostFaceBuffer[i] = malloc(num_faces*Vsh[i]*spinor_size);

      fwdGhostFaceSendBuffer[i] = malloc(num_faces*Vsh[i]*spinor_size);
      backGhostFaceSendBuffer[i] = malloc(num_faces*Vsh[i]*spinor_size);
    
      if(fwdGhostFaceBuffer[i]== NULL || backGhostFaceBuffer[i] == NULL||
	 fwdGhostFaceSendBuffer[i]== NULL || backGhostFaceSendBuffer[i]==NULL){
	errorQuda("malloc for ghost buf in cpu spinor failed\n");
      }
    }
  
    initGhostFaceBuffer = 1;
    return;
  }

  void cpuColorSpinorField::freeGhostBuffer(void)
  {
    if(!initGhostFaceBuffer) return;

    for(int i=0;i < 4; i++){
      free(fwdGhostFaceBuffer[i]); fwdGhostFaceBuffer[i] = NULL;
      free(backGhostFaceBuffer[i]); backGhostFaceBuffer[i] = NULL;
      free(fwdGhostFaceSendBuffer[i]); fwdGhostFaceSendBuffer[i] = NULL;
      free(backGhostFaceSendBuffer[i]);  backGhostFaceSendBuffer[i] = NULL;
    } 

    initGhostFaceBuffer = 0;
  
    return;
  }



  void cpuColorSpinorField::packGhost(void* ghost_spinor, const int dim, 
				      const QudaDirection dir, const QudaParity oddBit, const int dagger)
  {
    if (this->siteSubset == QUDA_FULL_SITE_SUBSET){
      errorQuda("Full spinor is not supported in packGhost for cpu");
    }
  
    if (fieldOrder == QUDA_QOP_DOMAIN_WALL_FIELD_ORDER) {
      errorQuda("Field order %d not supported", fieldOrder);
    }

    int num_faces=1;
    if(this->nSpin == 1){ //staggered
      num_faces=3;
    }
    int spinor_size = 2*this->nSpin*this->nColor*this->precision;

    int X1 = this->x[0]*2;
    int X2 = this->x[1];
    int X3 = this->x[2];
    int X4 = this->x[3];
    //BEGIN NEW 
    int X5 = this->nDim == 5 ? this->x[4]: 1;
    //END NEW    


    for(int i=0;i < this->volume;i++){ 
    
      int X1h = X1/2;
    
      int sid =i;
      int za = sid/X1h;
      int x1h = sid - za*X1h;
      int zb = za/X2;
      int x2 = za - zb*X2;
      //BEGIN NEW
      int zc = zb / X3;
      int x3 = zb - zc*X3;
      int x5 = zc / X4; //this->nDim == 5 ? zz / X4 : 0;
      int x4 = zc - x5*X4;
      int x1odd = (x2 + x3 + x4 + x5 + oddBit) & 1;
      //END NEW
      int x1 = 2*x1h + x1odd;

      int ghost_face_idx ;
    
      //NOTE: added extra dimension for DW dslash    

      switch(dim){            
      case 0: //X dimension
	if (dir == QUDA_BACKWARDS){
	  if (x1 < num_faces){
	    ghost_face_idx =  (x1*X5*X4*X3*X2 + x5*X4*X3*X2 + x4*(X3*X2)+x3*X2 +x2)>>1;
	    memcpy( ((char*)ghost_spinor) + ghost_face_idx*spinor_size, ((char*)v)+i*spinor_size, spinor_size);
	  }
	}else{  // QUDA_FORWARDS
	  if (x1 >=X1 - num_faces){
	    ghost_face_idx = ((x1-X1+num_faces)*X5*X4*X3*X2 + x5*X4*X3*X2 + x4*(X3*X2)+x3*X2 +x2)>>1;
	    memcpy( ((char*)ghost_spinor) + ghost_face_idx*spinor_size, ((char*)v)+i*spinor_size, spinor_size);	  
	  }
	}
	break;      
      
      case 1: //Y dimension
	if (dir == QUDA_BACKWARDS){
	  if (x2 < num_faces){
	    ghost_face_idx = (x2*X5*X4*X3*X1 +x5*X4*X3*X1 + x4*X3*X1+x3*X1+x1)>>1;
	    memcpy( ((char*)ghost_spinor) + ghost_face_idx*spinor_size, ((char*)v)+i*spinor_size, spinor_size);	  
	  }
	}else{ // QUDA_FORWARDS      
	  if (x2 >= X2 - num_faces){
	    ghost_face_idx = ((x2-X2+num_faces)*X5*X4*X3*X1 +x5*X4*X3*X1+ x4*X3*X1+x3*X1+x1)>>1;
	    memcpy( ((char*)ghost_spinor) + ghost_face_idx*spinor_size, ((char*)v)+i*spinor_size, spinor_size);	  
	  }
	}
	break;

      case 2: //Z dimension      
	if (dir == QUDA_BACKWARDS){
	  if (x3 < num_faces){
	    ghost_face_idx = (x3*X5*X4*X2*X1 + x5*X4*X2*X1 + x4*X2*X1+x2*X1+x1)>>1;
	    memcpy( ((char*)ghost_spinor) + ghost_face_idx*spinor_size, ((char*)v)+i*spinor_size, spinor_size);	  
	  }
	}else{ // QUDA_FORWARDS     
	  if (x3 >= X3 - num_faces){
	    ghost_face_idx = ((x3-X3+num_faces)*X5*X4*X2*X1 + x5*X4*X2*X1 + x4*X2*X1 + x2*X1 + x1)>>1;
	    memcpy( ((char*)ghost_spinor) + ghost_face_idx*spinor_size, ((char*)v)+i*spinor_size, spinor_size);	  
	  }
	}
	break;
      
      case 3:  //T dimension      
	if (dir == QUDA_BACKWARDS){
	  if (x4 < num_faces){
	    ghost_face_idx = (x4*X5*X3*X2*X1 + x5*X3*X2*X1 + x3*X2*X1+x2*X1+x1)>>1;
	    memcpy( ((char*)ghost_spinor) + ghost_face_idx*spinor_size, ((char*)v)+i*spinor_size, spinor_size);	  
	  }
	}else{ // QUDA_FORWARDS     
	  if (x4 >= X4 - num_faces){
	    ghost_face_idx = ((x4-X4+num_faces)*X5*X3*X2*X1 + x5*X3*X2*X1 + x3*X2*X1+x2*X1+x1)>>1;
	    memcpy( ((char*)ghost_spinor) + ghost_face_idx*spinor_size, ((char*)v)+i*spinor_size, spinor_size);	  
	  }
	}
	break;
      default:
	errorQuda("Invalid dim value\n");
      }//switch
    }//for i
    return;
  }

  void cpuColorSpinorField::unpackGhost(void* ghost_spinor, const int dim, 
					const QudaDirection dir, const int dagger)
  {
    if (this->siteSubset == QUDA_FULL_SITE_SUBSET){
      errorQuda("Full spinor is not supported in unpackGhost for cpu");
    }
  }

  // Return the location of the field
  QudaFieldLocation cpuColorSpinorField::Location() const { 
    return QUDA_CPU_FIELD_LOCATION;
  }

} // namespace quda<|MERGE_RESOLUTION|>--- conflicted
+++ resolved
@@ -7,20 +7,20 @@
 #include <color_spinor_field_order.h>
 
 /*
-Maybe this will be useful at some point
-
-#define myalloc(type, n, m0) (type *) aligned_malloc(n*sizeof(type), m0)
-
-#define ALIGN 16
-void *
-aligned_malloc(size_t n, void **m0)
-{
+  Maybe this will be useful at some point
+
+  #define myalloc(type, n, m0) (type *) aligned_malloc(n*sizeof(type), m0)
+
+  #define ALIGN 16
+  void *
+  aligned_malloc(size_t n, void **m0)
+  {
   size_t m = (size_t) malloc(n+ALIGN);
   *m0 = (void*)m;
   size_t r = m % ALIGN;
   if(r) m += (ALIGN - r);
   return (void *)m;
-}
+  }
 */
 
 namespace quda {
@@ -196,75 +196,68 @@
 
   }
 
-<<<<<<< HEAD
+  /*
+    Convert from 1-dimensional index to the n-dimensional spatial index.
+    With full fields, we assume that the field is even-odd ordered.  The
+    lattice coordinates that are computed here are full-field
+    coordinates.
+  */
+  void cpuColorSpinorField::LatticeIndex(int *y, int i) const {
+
+    int z[QUDA_MAX_DIM];
+    memcpy(z, x, QUDA_MAX_DIM*sizeof(int));
+
+    // parity is the slowest running dimension
+    int parity = 0;
+    if (siteSubset == QUDA_FULL_SITE_SUBSET) {
+      parity = i % (volume / 2);
+      i /= (volume / 2);
+      z[0] /= 2; // half this for convenience
+    }
+
+    for (int d=0; d<nDim; d++) {
+      y[d] = i % z[d];
+      i /= z[d];    
+    }
+
+    // convert into the full-field lattice coordinate
+    if (siteSubset == QUDA_FULL_SITE_SUBSET) {
+      for (int d=1; d<nDim; d++) parity += y[d];
+      parity = parity & 1;
+    }
+    y[0] = 2*y[0] + parity;  // compute the full x coordinate
+  }
+
+  /*
+    Convert from n-dimensional spatial index to the 1-dimensional index.
+    With full fields, we assume that the field is even-odd ordered.  The
+    input lattice coordinates are always full-field coordinates.
+  */
+  void cpuColorSpinorField::OffsetIndex(int &i, int *y) const {
+
+    int parity = 0;
+    int y0 = y[0];
+    if (siteSubset == QUDA_FULL_SITE_SUBSET) {
+      for (int d=1; d<nDim; d++) parity += y[d];
+      parity = parity & 1;
+      y0 = y[0];
+      y[0] /= 2;
+    }
+
+    i = y[nDim-1];
+    for (int d=nDim-2; d>=0; d--) {
+      i = x[d]*i + y[d];
+    }
+
+    if (siteSubset == QUDA_FULL_SITE_SUBSET) {
+      i = i + parity * (volume / 2);
+      y[0] = y0;
+    }
+
+  }
+
   template <class D, class S>
   void genericCopy(D &dst, const S &src) {
-=======
-/*
-  Convert from 1-dimensional index to the n-dimensional spatial index.
-  With full fields, we assume that the field is even-odd ordered.  The
-  lattice coordinates that are computed here are full-field
-  coordinates.
- */
-void cpuColorSpinorField::LatticeIndex(int *y, int i) const {
-
-  int z[QUDA_MAX_DIM];
-  memcpy(z, x, QUDA_MAX_DIM*sizeof(int));
-
-  // parity is the slowest running dimension
-  int parity = 0;
-  if (siteSubset == QUDA_FULL_SITE_SUBSET) {
-    parity = i % (volume / 2);
-    i /= (volume / 2);
-    z[0] /= 2; // half this for convenience
-  }
-
-  for (int d=0; d<nDim; d++) {
-    y[d] = i % z[d];
-    i /= z[d];    
-  }
-
-  // convert into the full-field lattice coordinate
-  if (siteSubset == QUDA_FULL_SITE_SUBSET) {
-    for (int d=1; d<nDim; d++) parity += y[d];
-    parity = parity & 1;
-  }
-  y[0] = 2*y[0] + parity;  // compute the full x coordinate
-}
-
-/*
-  Convert from n-dimensional spatial index to the 1-dimensional index.
-  With full fields, we assume that the field is even-odd ordered.  The
-  input lattice coordinates are always full-field coordinates.
- */
-void cpuColorSpinorField::OffsetIndex(int &i, int *y) const {
-
-  int parity = 0;
-  int y0 = y[0];
-  if (siteSubset == QUDA_FULL_SITE_SUBSET) {
-    for (int d=1; d<nDim; d++) parity += y[d];
-    parity = parity & 1;
-    y0 = y[0];
-    y[0] /= 2;
-  }
-
-  i = y[nDim-1];
-  for (int d=nDim-2; d>=0; d--) {
-    i = x[d]*i + y[d];
-  }
-
-  if (siteSubset == QUDA_FULL_SITE_SUBSET) {
-    i = i + parity * (volume / 2);
-    y[0] = y0;
-  }
-
-}
-
-
-template <class D, class S>
-void genericCopy(D &dst, const S &src) {
->>>>>>> 9beb0238
-
     for (int x=0; x<dst.Volume(); x++) {
       for (int s=0; s<dst.Nspin(); s++) {
 	for (int c=0; c<dst.Ncolor(); c++) {
@@ -393,7 +386,6 @@
     return accuracy_level;
   }
 
-<<<<<<< HEAD
   int cpuColorSpinorField::Compare(const cpuColorSpinorField &a, const cpuColorSpinorField &b, 
 				   const int tol) {
     checkField(a, b);
@@ -409,26 +401,6 @@
 	ret = compareSpinor(*(a.order_single), *(b.order_double), tol);
       else
 	ret =compareSpinor(*(a.order_single), *(b.order_single), tol);
-=======
-int cpuColorSpinorField::Compare(const cpuColorSpinorField &a, const cpuColorSpinorField &b, 
-				 const int tol) {
-  checkField(a, b);
-
-  int ret = 0;
-  if (a.precision == QUDA_DOUBLE_PRECISION) 
-    if (b.precision == QUDA_DOUBLE_PRECISION)
-      ret = compareSpinor(*(a.order_double), *(b.order_double), tol);
-    else
-      ret = compareSpinor(*(a.order_double), *(b.order_single), tol);
-  else 
-    if (b.precision == QUDA_DOUBLE_PRECISION)
-      ret = compareSpinor(*(a.order_single), *(b.order_double), tol);
-    else
-      ret = compareSpinor(*(a.order_single), *(b.order_single), tol);
-
-  return ret;
-}
->>>>>>> 9beb0238
 
     return ret;
   }
