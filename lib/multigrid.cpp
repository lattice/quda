#include <multigrid.h>
#include <qio_field.h>
#include <string.h>

#include <Eigen/Dense>

// ESW DEBUG
#include <index_helper.cuh>

#include <quda_arpack_interface.h>

namespace quda {  

  using namespace blas;

  static bool debug = true;
  static bool esw_debug = false; // for my own spammy prints
  static bool esw_matelem_debug = false; // for matelem checks

  MG::MG(MGParam &param, TimeProfile &profile_global)
    : Solver(param, profile), param(param), transfer(0), resetTransfer(false), presmoother(nullptr), postsmoother(nullptr),
      profile_global(profile_global),
      profile( "MG level " + std::to_string(param.level+1), false ),
      coarse(nullptr), fine(param.fine), coarse_solver(nullptr),
      param_coarse(nullptr), param_presmooth(nullptr), param_postsmooth(nullptr), param_coarse_solver(nullptr),
      r(nullptr), r_coarse(nullptr), x_coarse(nullptr), tmp_coarse(nullptr),
      diracResidual(param.matResidual->Expose()), diracSmoother(param.matSmooth->Expose()), diracSmootherSloppy(param.matSmoothSloppy->Expose()),
      diracCoarseResidual(nullptr), diracCoarseSmoother(nullptr), diracCoarseSmootherSloppy(nullptr),
      matCoarseResidual(nullptr), matCoarseSmoother(nullptr), matCoarseSmootherSloppy(nullptr),
      rng(nullptr)
  {
    postTrace();

    // for reporting level 1 is the fine level but internally use level 0 for indexing
    sprintf(prefix,"MG level %d (%s): ", param.level+1, param.location == QUDA_CUDA_FIELD_LOCATION ? "GPU" : "CPU" );
    setVerbosity(param.mg_global.verbosity[param.level]);
    setOutputPrefix(prefix);

    if (param.level >= QUDA_MAX_MG_LEVEL)
      errorQuda("Level=%d is greater than limit of multigrid recursion depth", param.level+1);

    if (param.coarse_grid_solution_type == QUDA_MATPC_SOLUTION && param.smoother_solve_type != QUDA_DIRECT_PC_SOLVE)
      errorQuda("Cannot use preconditioned coarse grid solution without preconditioned smoother solve");

    // allocating vectors
    {
      // create residual vectors
      ColorSpinorParam csParam(*(param.B[0]));
      csParam.create = QUDA_NULL_FIELD_CREATE;
      csParam.location = param.location;
      csParam.setPrecision(param.mg_global.invert_param->cuda_prec_sloppy);
      if (csParam.location==QUDA_CUDA_FIELD_LOCATION) {
        // all coarse GPU vectors use FLOAT2 ordering
        csParam.fieldOrder = (csParam.Precision() == QUDA_DOUBLE_PRECISION || param.level > 0 || param.B[0]->Nspin() == 1) ?
          QUDA_FLOAT2_FIELD_ORDER : QUDA_FLOAT4_FIELD_ORDER;
        csParam.setPrecision(csParam.Precision());
        csParam.gammaBasis = param.level > 0 ? QUDA_DEGRAND_ROSSI_GAMMA_BASIS: QUDA_UKQCD_GAMMA_BASIS;
      }
      if (param.B[0]->Nspin() == 1) csParam.gammaBasis = param.B[0]->GammaBasis(); // hack for staggered to avoid unnecessary basis checks
      r = ColorSpinorField::Create(csParam);

      // if we're using preconditioning then allocate storage for the preconditioned source vector
      if (param.smoother_solve_type == QUDA_DIRECT_PC_SOLVE) {
      	csParam.x[0] /= 2;
      	csParam.siteSubset = QUDA_PARITY_SITE_SUBSET;
      	b_tilde = ColorSpinorField::Create(csParam);
      }
    }

    // ESW HACK GENERATE STAGGERED WITHOUT CORRECT INTERFACE
    if (param.level == 0 && param.is_staggered == QUDA_BOOLEAN_YES) {
      // no op, don't need near-null vectors
    } else {
      if (param.level < param.Nlevel-1) {
        if (param.mg_global.compute_null_vector == QUDA_COMPUTE_NULL_VECTOR_YES) {


          if (param.mg_global.generate_all_levels == QUDA_BOOLEAN_YES || param.level == 0) {

            if (param.B[0]->Location() == QUDA_CUDA_FIELD_LOCATION) {
              rng = new RNG(param.B[0]->Volume(), 1234, param.B[0]->X());
              rng->Init();
            }

            // Initializing to random vectors
            for(int i=0; i<(int)param.B.size(); i++) {
              if (param.B[i]->Location() == QUDA_CPU_FIELD_LOCATION) param.B[i]->Source(QUDA_RANDOM_SOURCE);
              else spinorNoise(*param.B[i], *rng, QUDA_NOISE_UNIFORM);
            }
          }

          if (param.mg_global.num_setup_iter[param.level] > 0) generateNullVectors(param.B);
        } else if (strcmp(param.mg_global.vec_infile,"")!=0) { // only load if infile is defined and not computing
          loadVectors(param.B);
        } else { // generate free field vectors
          buildFreeVectors(param.B);
        }
<<<<<<< HEAD
=======
        if ( param.mg_global.num_setup_iter[param.level] > 0 ) generateNullVectors(param.B);
      } else if (param.mg_global.vec_load == QUDA_BOOLEAN_YES) { // only conditional load of null vectors
        loadVectors(param.B);
      } else { // generate free field vectors
        buildFreeVectors(param.B);
>>>>>>> 8b119de2
      }
    }

    // in case of iterative setup with MG the coarse level may be already built
    if (!transfer) reset();

    setOutputPrefix("");
    postTrace();
  }

  void MG::reset(bool refresh) {

    postTrace();
    setVerbosity(param.mg_global.verbosity[param.level]);
    setOutputPrefix(prefix);

    if (getVerbosity() >= QUDA_SUMMARIZE) printfQuda("%s level %d of %d levels\n", transfer ? "Resetting":"Creating", param.level+1, param.Nlevel);

    destroySmoother();
    destroyCoarseSolver();

    // reset the Dirac operator pointers since these may have changed
    diracResidual = param.matResidual->Expose();
    diracSmoother = param.matSmooth->Expose();
    diracSmootherSloppy = param.matSmoothSloppy->Expose();

    if ( esw_debug ) printfQuda("Created smoother.\n");


    // ESW HACK GENERATE STAGGERED WITHOUT CORRECT INTERFACE
    if (param.level != 0 || param.is_staggered == QUDA_BOOLEAN_NO) {
      // Refresh the null-space vectors if we need to
      if (refresh && param.level < param.Nlevel-1) {
        if (param.mg_global.setup_maxiter_refresh[param.level]) generateNullVectors(param.B, refresh);
      }
    }

    // if not on the coarsest level, update next
    if (param.level < param.Nlevel-1) {

      if (transfer) {
        // restoring FULL parity in Transfer changed at the end of this procedure
        transfer->setSiteSubset(QUDA_FULL_SITE_SUBSET, QUDA_INVALID_PARITY);
        if (resetTransfer || refresh) {
          transfer->reset();
          resetTransfer = false;
        }
      } else {
        // create transfer operator
        /*if (getVerbosity() >= QUDA_VERBOSE)*/ printfQuda("Creating transfer operator\n");
        transfer = new Transfer(param.B, param.Nvec, param.geoBlockSize, param.spinBlockSize,
                                param.mg_global.precision_null[param.level], profile);
        for (int i=0; i<QUDA_MAX_MG_LEVEL; i++) param.mg_global.geo_block_size[param.level][i] = param.geoBlockSize[i];

        // create coarse temporary vector
        tmp_coarse = param.B[0]->CreateCoarse(param.geoBlockSize, param.spinBlockSize, param.Nvec, r->Precision(), param.mg_global.location[param.level+1]);

        // create coarse residual vector
        r_coarse = param.B[0]->CreateCoarse(param.geoBlockSize, param.spinBlockSize, param.Nvec, r->Precision(), param.mg_global.location[param.level+1]);

        // create coarse solution vector
        x_coarse = param.B[0]->CreateCoarse(param.geoBlockSize, param.spinBlockSize, param.Nvec, r->Precision(), param.mg_global.location[param.level+1]);

        B_coarse = new std::vector<ColorSpinorField*>();
        int nVec_coarse = std::max(param.Nvec, param.mg_global.n_vec[param.level+1]);
        B_coarse->resize(nVec_coarse);

        // only have single precision B vectors on the coarse grid
        QudaPrecision B_coarse_precision = std::max(param.mg_global.precision_null[param.level+1], QUDA_SINGLE_PRECISION);
        for (int i=0; i<nVec_coarse; i++)
          (*B_coarse)[i] = param.B[0]->CreateCoarse(param.geoBlockSize, param.spinBlockSize, param.Nvec, B_coarse_precision, param.mg_global.setup_location[param.level+1]);

        // if we're not generating on all levels then we need to propagate the vectors down
        if (param.mg_global.generate_all_levels == QUDA_BOOLEAN_NO) {
          /* if (getVerbosity() >= QUDA_VERBOSE)*/ printfQuda("Restricting null space vectors\n");
          for (int i=0; i<param.Nvec; i++) {
            zero(*(*B_coarse)[i]);
            transfer->R(*(*B_coarse)[i], *(param.B[i]));
          }
        }
        /*if (getVerbosity() >= QUDA_VERBOSE)*/ printfQuda("Transfer operator done\n");
      }

      createCoarseDirac();

    }

    // delay allocating smoother until after coarse-links have been created
    createSmoother();

    if (param.level < param.Nlevel-1) {
      // creating or resetting the coarse level
      if (coarse) {
        coarse->param.updateInvertParam(*param.mg_global.invert_param);
        coarse->param.delta = 1e-20;
        coarse->param.precision = param.mg_global.invert_param->cuda_prec_precondition;
        coarse->param.matResidual = matCoarseResidual;
        coarse->param.matSmooth = matCoarseSmoother;
        coarse->param.matSmoothSloppy = matCoarseSmootherSloppy;
        coarse->reset(refresh);
      } else {
        // create the next multigrid level
        param_coarse = new MGParam(param, *B_coarse, matCoarseResidual, matCoarseSmoother, matCoarseSmootherSloppy, param.level+1);
        param_coarse->fine = this;
        param_coarse->delta = 1e-20;
        param_coarse->precision = param.mg_global.invert_param->cuda_prec_precondition;

        coarse = new MG(*param_coarse, profile_global);
      }
      setOutputPrefix(prefix); // restore since we just popped back from coarse grid

      createCoarseSolver();

      // now we can run the verification if requested
      if (param.mg_global.run_verify) verify();

      // resize the on-GPU null-space components to single-parity if we're doing a
      // single-parity solve (memory saving technique).
      {
        QudaSiteSubset site_subset = param.coarse_grid_solution_type == QUDA_MATPC_SOLUTION ? QUDA_PARITY_SITE_SUBSET : QUDA_FULL_SITE_SUBSET;
        QudaMatPCType matpc_type = param.mg_global.invert_param->matpc_type;
        QudaParity parity = (matpc_type == QUDA_MATPC_EVEN_EVEN || matpc_type == QUDA_MATPC_EVEN_EVEN_ASYMMETRIC) ? QUDA_EVEN_PARITY : QUDA_ODD_PARITY;
        transfer->setSiteSubset(site_subset, parity); // use this to force location of transfer
      }
    }

    if (getVerbosity() >= QUDA_SUMMARIZE) printfQuda("Setup of level %d of %d done\n", param.level+1, param.Nlevel);

    // print out profiling information for the adaptive setup
    if (getVerbosity() >= QUDA_VERBOSE) profile.Print();
    // Reset the profile for accurate solver timing
    profile.TPRESET();

    postTrace();
  }

  void MG::destroySmoother() {
    postTrace();
    if (presmoother) {
      delete presmoother;
      presmoother = nullptr;
    }

    if (param_presmooth) {
      delete param_presmooth;
      param_presmooth = nullptr;
    }

    if (postsmoother) {
      delete postsmoother;
      postsmoother = nullptr;
    }

    if (param_postsmooth) {
      delete param_postsmooth;
      param_postsmooth = nullptr;
    }
    postTrace();
  }

  void MG::createSmoother() {
    postTrace();

    // create the smoother for this level
    if (getVerbosity() >= QUDA_VERBOSE) printfQuda("Creating smoother\n");
    destroySmoother();
    param_presmooth = new SolverParam(param);

    param_presmooth->is_preconditioner = false;
    param_presmooth->preserve_source = QUDA_PRESERVE_SOURCE_NO;
    param_presmooth->return_residual = true; // pre-smoother returns the residual vector for subsequent coarsening
    param_presmooth->use_init_guess = QUDA_USE_INIT_GUESS_NO;

    param_presmooth->precision = param.mg_global.invert_param->cuda_prec_sloppy;
    param_presmooth->precision_sloppy = (param.level == 0) ? param.mg_global.invert_param->cuda_prec_precondition : param.mg_global.invert_param->cuda_prec_sloppy;
    param_presmooth->precision_precondition = (param.level == 0) ? param.mg_global.invert_param->cuda_prec_precondition : param.mg_global.invert_param->cuda_prec_sloppy;

    param_presmooth->inv_type = param.smoother;
    param_presmooth->inv_type_precondition = QUDA_INVALID_INVERTER;
    param_presmooth->residual_type = (param_presmooth->inv_type == QUDA_MR_INVERTER) ? QUDA_INVALID_RESIDUAL : QUDA_L2_RELATIVE_RESIDUAL;
    param_presmooth->Nsteps = param.mg_global.smoother_schwarz_cycle[param.level];
    param_presmooth->maxiter = (param.level < param.Nlevel-1) ? param.nu_pre : param.nu_pre + param.nu_post;

    param_presmooth->Nkrylov = param_presmooth->maxiter;
    param_presmooth->pipeline = param_presmooth->maxiter;
    param_presmooth->tol = param.smoother_tol;
    param_presmooth->global_reduction = param.global_reduction;

    param_presmooth->sloppy_converge = true; // this means we don't check the true residual before declaring convergence

    param_presmooth->schwarz_type = param.mg_global.smoother_schwarz_type[param.level];
    // inner solver should recompute the true residual after each cycle if using Schwarz preconditioning
    param_presmooth->compute_true_res = (param_presmooth->schwarz_type != QUDA_INVALID_SCHWARZ) ? true : false;

    presmoother = ( (param.level < param.Nlevel-1 || param_presmooth->schwarz_type != QUDA_INVALID_SCHWARZ) &&
                    param_presmooth->inv_type != QUDA_INVALID_INVERTER && param_presmooth->maxiter > 0) ?
      Solver::create(*param_presmooth, *param.matSmooth, *param.matSmoothSloppy, *param.matSmoothSloppy, profile) : nullptr;

    if (param.level < param.Nlevel-1) { //Create the post smoother
      param_postsmooth = new SolverParam(*param_presmooth);
      param_postsmooth->return_residual = false;  // post smoother does not need to return the residual vector
      param_postsmooth->use_init_guess = QUDA_USE_INIT_GUESS_YES;

      param_postsmooth->maxiter = param.nu_post;
      param_postsmooth->Nkrylov = param_postsmooth->maxiter;
      param_postsmooth->pipeline = param_postsmooth->maxiter;

      // we never need to compute the true residual for a post smoother
      param_postsmooth->compute_true_res = false;

      postsmoother = (param_postsmooth->inv_type != QUDA_INVALID_INVERTER && param_postsmooth->maxiter > 0) ?
	Solver::create(*param_postsmooth, *param.matSmooth, *param.matSmoothSloppy, *param.matSmoothSloppy, profile) : nullptr;
    }
    if (getVerbosity() >= QUDA_VERBOSE) printfQuda("Smoother done\n");
    postTrace();
  }

  void MG::createCoarseDirac() {
    postTrace();
    if (getVerbosity() >= QUDA_VERBOSE) printfQuda("Creating coarse Dirac operator\n");

    // check if we are coarsening the preconditioned system then
    bool preconditioned_coarsen = (param.coarse_grid_solution_type == QUDA_MATPC_SOLUTION && param.smoother_solve_type == QUDA_DIRECT_PC_SOLVE);
    QudaMatPCType matpc_type = param.mg_global.invert_param->matpc_type;

    // create coarse grid operator
    DiracParam diracParam;
    diracParam.transfer = transfer;

    // Parameters that matter for coarse construction and application
    diracParam.dirac = preconditioned_coarsen ? const_cast<Dirac*>(diracSmoother) : const_cast<Dirac*>(diracResidual);
    diracParam.kappa = (param.B[0]->Nspin() == 1) ? -1.0 : diracParam.dirac->Kappa(); // -1 cancels automatic kappa in application of Y fields
    diracParam.mass = diracParam.dirac->Mass();
    diracParam.mu = diracParam.dirac->Mu();
    diracParam.mu_factor = param.mg_global.mu_factor[param.level+1]-param.mg_global.mu_factor[param.level];

    diracParam.dagger = QUDA_DAG_NO;
    diracParam.matpcType = matpc_type;
    diracParam.type = QUDA_COARSE_DIRAC;
    diracParam.tmp1 = tmp_coarse;
    diracParam.halo_precision = param.mg_global.precision_null[param.level];
    constexpr int MAX_BLOCK_FLOAT_NC=32; // FIXME this is the maximum number of colors for which we support block-float format
    if (param.Nvec > MAX_BLOCK_FLOAT_NC) diracParam.halo_precision = QUDA_SINGLE_PRECISION;

    // use even-odd preconditioning for the coarse grid solver
    if (diracCoarseResidual) delete diracCoarseResidual;
    diracCoarseResidual = new DiracCoarse(diracParam, param.setup_location == QUDA_CUDA_FIELD_LOCATION ? true : false,
                                          param.mg_global.setup_minimize_memory == QUDA_BOOLEAN_YES ? true : false);

    // create smoothing operators
    diracParam.dirac = const_cast<Dirac*>(param.matSmooth->Expose());
    diracParam.halo_precision = param.mg_global.smoother_halo_precision[param.level+1];

    if (diracCoarseSmoother) delete diracCoarseSmoother;
    if (diracCoarseSmootherSloppy) delete diracCoarseSmootherSloppy;


    // Test matrix elements of KD-prec operator
    if ( esw_debug )
    {
      diracParam.type = QUDA_COARSEPC_DIRAC;
      diracParam.tmp1 = &(tmp_coarse->Even());
      diracCoarseSmoother = new DiracCoarsePC(static_cast<DiracCoarse&>(*diracCoarseResidual), diracParam);

      typedef Eigen::Matrix<std::complex<float>, Eigen::Dynamic, Eigen::Dynamic, Eigen::ColMajor> cMatrix;
      int length = tmp_coarse->Length()/2; // length includes *2 for complex
      ColorSpinorParam csParam2(*tmp_coarse);
      csParam2.siteSubset = QUDA_FULL_SITE_SUBSET;
      csParam2.location = QUDA_CPU_FIELD_LOCATION;
      csParam2.fieldOrder = QUDA_SPACE_SPIN_COLOR_FIELD_ORDER;
      csParam2.create = QUDA_ZERO_FIELD_CREATE;
      ColorSpinorField* lhs = new cpuColorSpinorField(csParam2);
      ColorSpinorField* ihs = new cpuColorSpinorField(csParam2);
      ColorSpinorField* rhs = new cpuColorSpinorField(csParam2);
      cMatrix mat_cplx = cMatrix::Zero(length, length);

      printfQuda("Precision %d Volume %d Spin %d Color %d Length %d\n", static_cast<int>(lhs->Precision()), lhs->Volume(), lhs->Nspin(), lhs->Ncolor(), length);
      for (int x = 0; x < lhs->Volume(); x++)
      {
        for (int s = 0; s < lhs->Nspin(); s++)
        {
          for (int c = 0; c < lhs->Ncolor(); c++)
          {
            int index = ((x*lhs->Nspin()+s)*lhs->Ncolor()+c);
            printfQuda("Index %d\n", index);
            blas::zero(*lhs);
            blas::zero(*ihs);
            blas::zero(*rhs);
            //lhs->Source(QUDA_POINT_SOURCE, x, s, c);
            (static_cast<std::complex<float>*>(lhs->V()))[index] = 1.0;
            /*diracCoarseSmoother->DslashXpay(rhs->Even(), lhs->Odd(), QUDA_EVEN_PARITY, lhs->Even(), 1.0);
            diracCoarseSmoother->DslashXpay(rhs->Odd(), lhs->Even(), QUDA_ODD_PARITY, lhs->Odd(), 1.0);*/
            diracCoarseResidual->M(*ihs, *lhs);
            (dynamic_cast<DiracCoarse*>(diracCoarseResidual))->CloverInv(rhs->Even(), ihs->Even(), QUDA_EVEN_PARITY);
            (dynamic_cast<DiracCoarse*>(diracCoarseResidual))->CloverInv(rhs->Odd(), ihs->Odd(), QUDA_ODD_PARITY);
            std::complex<float> *rhs_data = (std::complex<float>*)rhs->V();
            std::complex<float> *pointer_in = &(mat_cplx(index*lhs->Volume()*lhs->Nspin()*lhs->Ncolor()));
            for (int i = 0; i < length; i++) { pointer_in[i] = rhs_data[i]; }
          }
        }
      }
      delete lhs;
      delete ihs;
      delete rhs;

      Eigen::ComplexEigenSolver<cMatrix> eigensolve_cplx_indef(length);
      eigensolve_cplx_indef.compute(mat_cplx);
      cMatrix eigs = eigensolve_cplx_indef.eigenvalues();
      for (int i = 0; i < length; i++) {
        printfQuda("%d %.8e %.8e\n", i, eigs(i).real(), eigs(i).imag());
      }
      errorQuda("Well that's enough.\n");
    }


    if (param.mg_global.smoother_solve_type[param.level+1] == QUDA_DIRECT_PC_SOLVE) {
      diracParam.type = QUDA_COARSEPC_DIRAC;
      diracParam.tmp1 = &(tmp_coarse->Even());
      diracCoarseSmoother = new DiracCoarsePC(static_cast<DiracCoarse&>(*diracCoarseResidual), diracParam);
      {
        bool schwarz = param.mg_global.smoother_schwarz_type[param.level+1] != QUDA_INVALID_SCHWARZ;
        for (int i=0; i<4; i++) diracParam.commDim[i] = schwarz ? 0 : 1;
      }
      diracCoarseSmootherSloppy = new DiracCoarsePC(static_cast<DiracCoarse&>(*diracCoarseSmoother),diracParam);
    } else {
      diracParam.type = QUDA_COARSE_DIRAC;
      diracParam.tmp1 = tmp_coarse;
      diracCoarseSmoother = new DiracCoarse(static_cast<DiracCoarse&>(*diracCoarseResidual), diracParam);
      {
        bool schwarz = param.mg_global.smoother_schwarz_type[param.level+1] != QUDA_INVALID_SCHWARZ;
        for (int i=0; i<4; i++) diracParam.commDim[i] = schwarz ? 0 : 1;
      }
      diracCoarseSmootherSloppy = new DiracCoarse(static_cast<DiracCoarse&>(*diracCoarseSmoother),diracParam);
    }

    if (matCoarseResidual) delete matCoarseResidual;
    if (matCoarseSmoother) delete matCoarseSmoother;
    if (matCoarseSmootherSloppy) delete matCoarseSmootherSloppy;
    matCoarseResidual = new DiracM(*diracCoarseResidual);
    matCoarseSmoother = new DiracM(*diracCoarseSmoother);
    matCoarseSmootherSloppy = new DiracM(*diracCoarseSmootherSloppy);

    if (getVerbosity() >= QUDA_VERBOSE) printfQuda("Coarse Dirac operator done\n");
    postTrace();
  }

  void MG::destroyCoarseSolver() {
    postTrace();
    if (param.cycle_type == QUDA_MG_CYCLE_VCYCLE && param.level < param.Nlevel-2) {
      // nothing to do
    } else if (param.cycle_type == QUDA_MG_CYCLE_RECURSIVE || param.level == param.Nlevel-2) {
      if (coarse_solver) {
        delete coarse_solver;
        coarse_solver = nullptr;
      }
      if (param_coarse_solver) {
        delete param_coarse_solver;
        param_coarse_solver = nullptr;
      }
    } else {
      errorQuda("Multigrid cycle type %d not supported", param.cycle_type);
    }
    postTrace();
  }

  void MG::createCoarseSolver() {
    postTrace();
    if (getVerbosity() >= QUDA_VERBOSE) printfQuda("Creating coarse solver wrapper\n");
    destroyCoarseSolver();
    if (param.cycle_type == QUDA_MG_CYCLE_VCYCLE && param.level < param.Nlevel-2) {
      // if coarse solver is not a bottom solver and on the second to bottom level then we can just use the coarse solver as is
      coarse_solver = coarse;
      if (getVerbosity() >= QUDA_VERBOSE) printfQuda("Assigned coarse solver to coarse MG operator\n");
    } else if (param.cycle_type == QUDA_MG_CYCLE_RECURSIVE || param.level == param.Nlevel-2) {
      param_coarse_solver = new SolverParam(param);

      param_coarse_solver->inv_type = param.mg_global.coarse_solver[param.level+1];
      param_coarse_solver->is_preconditioner = false;
      param_coarse_solver->sloppy_converge = true; // this means we don't check the true residual before declaring convergence

      param_coarse_solver->preserve_source = QUDA_PRESERVE_SOURCE_NO;  // or can this be no
      param_coarse_solver->return_residual = false; // coarse solver does need to return residual vector
      param_coarse_solver->use_init_guess = QUDA_USE_INIT_GUESS_NO;
      param_coarse_solver->Nkrylov = (param_coarse_solver->inv_type == QUDA_BICGSTABL_INVERTER || param_coarse_solver->inv_type == QUDA_CA_GCR_INVERTER) ? 6 : 20;

      param_coarse_solver->tol = param.mg_global.coarse_solver_tol[param.level+1];
      param_coarse_solver->global_reduction = true;
      param_coarse_solver->compute_true_res = false;
      param_coarse_solver->delta = 1e-8;
      param_coarse_solver->pipeline = 8;

      param_coarse_solver->maxiter = param.mg_global.coarse_solver_maxiter[param.level+1];
      param_coarse_solver->Nkrylov = param_coarse_solver->maxiter < 20 ? param_coarse_solver->maxiter : 20;
      if (param_coarse_solver->inv_type == QUDA_CA_CG_INVERTER ||
          param_coarse_solver->inv_type == QUDA_CA_CGNE_INVERTER ||
          param_coarse_solver->inv_type == QUDA_CA_CGNR_INVERTER ||
          param_coarse_solver->inv_type == QUDA_CA_GCR_INVERTER) {
        param_coarse_solver->ca_basis = param.mg_global.coarse_solver_ca_basis[param.level+1];
        param_coarse_solver->ca_lambda_min = param.mg_global.coarse_solver_ca_lambda_min[param.level+1];
        param_coarse_solver->ca_lambda_max = param.mg_global.coarse_solver_ca_lambda_max[param.level+1];
        param_coarse_solver->Nkrylov = param.mg_global.coarse_solver_ca_basis_size[param.level+1];
      }
      param_coarse_solver->inv_type_precondition = (param.level<param.Nlevel-2 || coarse->presmoother) ? QUDA_MG_INVERTER : QUDA_INVALID_INVERTER;
      param_coarse_solver->preconditioner = (param.level<param.Nlevel-2 || coarse->presmoother) ? coarse : nullptr;
      param_coarse_solver->mg_instance = true;
      param_coarse_solver->verbosity_precondition = param.mg_global.verbosity[param.level+1];

      // preconditioned solver wrapper is uniform precision
      param_coarse_solver->precision = r_coarse->Precision();
      param_coarse_solver->precision_sloppy = param_coarse_solver->precision;
      param_coarse_solver->precision_precondition = param_coarse_solver->precision_sloppy;

      if (param.mg_global.coarse_grid_solution_type[param.level+1] == QUDA_MATPC_SOLUTION) {
        Solver *solver = Solver::create(*param_coarse_solver, *matCoarseSmoother, *matCoarseSmoother, *matCoarseSmoother, profile);
        sprintf(coarse_prefix,"MG level %d (%s): ", param.level+2, param.mg_global.location[param.level+1] == QUDA_CUDA_FIELD_LOCATION ? "GPU" : "CPU" );
        coarse_solver = new PreconditionedSolver(*solver, *matCoarseSmoother->Expose(), *param_coarse_solver, profile, coarse_prefix);
      } else {
        Solver *solver = Solver::create(*param_coarse_solver, *matCoarseResidual, *matCoarseResidual, *matCoarseResidual, profile);
        sprintf(coarse_prefix,"MG level %d (%s): ", param.level+2, param.mg_global.location[param.level+1] == QUDA_CUDA_FIELD_LOCATION ? "GPU" : "CPU" );
        coarse_solver = new PreconditionedSolver(*solver, *matCoarseResidual->Expose(), *param_coarse_solver, profile, coarse_prefix);
      }

      if (getVerbosity() >= QUDA_VERBOSE) printfQuda("Assigned coarse solver to preconditioned GCR solver\n");
    } else {
      errorQuda("Multigrid cycle type %d not supported", param.cycle_type);
    }
    if (getVerbosity() >= QUDA_VERBOSE) printfQuda("Coarse solver wrapper done\n");
    postTrace();
  }

  MG::~MG() {
    if (param.level < param.Nlevel-1) {
      if (rng) rng->Release();
      delete rng;

      if (param.level == param.Nlevel-1 || param.cycle_type == QUDA_MG_CYCLE_RECURSIVE) {
	if (coarse_solver) delete coarse_solver;
	if (param_coarse_solver) delete param_coarse_solver;
      }

      if (B_coarse) {
	int nVec_coarse = std::max(param.Nvec, param.mg_global.n_vec[param.level+1]);
	for (int i=0; i<nVec_coarse; i++) if ((*B_coarse)[i]) delete (*B_coarse)[i];
	delete B_coarse;
      }
      if (coarse) delete coarse;
      if (transfer) delete transfer;
      if (matCoarseSmootherSloppy) delete matCoarseSmootherSloppy;
      if (diracCoarseSmootherSloppy) delete diracCoarseSmootherSloppy;
      if (matCoarseSmoother) delete matCoarseSmoother;
      if (diracCoarseSmoother) delete diracCoarseSmoother;
      if (matCoarseResidual) delete matCoarseResidual;
      if (diracCoarseResidual) delete diracCoarseResidual;
      if (postsmoother) delete postsmoother;
      if (param_postsmooth) delete param_postsmooth;
    }

    if (presmoother) delete presmoother;
    if (param_presmooth) delete param_presmooth;

    if (b_tilde && param.smoother_solve_type == QUDA_DIRECT_PC_SOLVE) delete b_tilde;
    if (r) delete r;
    if (r_coarse) delete r_coarse;
    if (x_coarse) delete x_coarse;
    if (tmp_coarse) delete tmp_coarse;

    if (param_coarse) delete param_coarse;

    if (getVerbosity() >= QUDA_VERBOSE) profile.Print();
  }

  // FIXME need to make this more robust (implement Solver::flops() for all solvers)
  double MG::flops() const {
    double flops = 0;

    if (param_coarse_solver) {
      flops += param_coarse_solver->gflops * 1e9;
      param_coarse_solver->gflops = 0;
    } else if (param.level < param.Nlevel-1) {
      flops += coarse->flops();
    }

    if (param_presmooth) {
      flops += param_presmooth->gflops * 1e9;
      param_presmooth->gflops = 0;
    }

    if (param_postsmooth) {
      flops += param_postsmooth->gflops * 1e9;
      param_postsmooth->gflops = 0;
    }

    if (transfer) {
      flops += transfer->flops();
    }

    return flops;
  }

  /**
     ESW debugging function
   */
  int getPrintVectorIndex(const int X[4], const int coord[4])
  {
    //x[4] = cb_index/(X[3]*X[2]*X[1]*X[0]/2);
    //x[3] = (cb_index/(X[2]*X[1]*X[0]/2) % X[3];
    //x[2] = (cb_index/(X[1]*X[0]/2)) % X[2];
    //x[1] = (cb_index/(X[0]/2)) % X[1];
    //x[0] = 2*(cb_index%(X[0]/2)) + ((x[3]+x[2]+x[1]+parity)&1);
    int idx = ((((coord[3]*X[2]+coord[2])*X[1]+coord[1])*X[0])+coord[0]) >> 1;
    int phase = (coord[0]+coord[1]+coord[2]+coord[3])%2;
    return 2*idx+phase;
  }

  /**
     Verification that the constructed multigrid operator is valid
   */
  void MG::verify() {
    setOutputPrefix(prefix);

    // temporary fields used for verification
    ColorSpinorParam csParam(*r);
    csParam.create = QUDA_NULL_FIELD_CREATE;
    ColorSpinorField *tmp1 = ColorSpinorField::Create(csParam);
    ColorSpinorField *tmp2 = ColorSpinorField::Create(csParam);
    double deviation;

    QudaPrecision prec = (param.mg_global.precision_null[param.level] < csParam.Precision())
      ? param.mg_global.precision_null[param.level]  : csParam.Precision();

    // may want to revisit this---these were relaxed for cases where ghost_precision < precision
    // these were set while hacking in tests of quarter precision ghosts
    double tol = (prec == QUDA_QUARTER_PRECISION || prec == QUDA_HALF_PRECISION) ? 5e-2 : prec == QUDA_SINGLE_PRECISION ? 1e-3 : 1e-8;

    // No need to check (1 - P P^dagger) v_k for staggered case
    if (!(param.level == 0 && param.is_staggered == QUDA_BOOLEAN_YES)) {
      if (getVerbosity() >= QUDA_SUMMARIZE) printfQuda("Checking 0 = (1 - P P^\\dagger) v_k for %d vectors\n", param.Nvec);

      for (int i=0; i<param.Nvec; i++) {
        // as well as copying to the correct location this also changes basis if necessary
        *tmp1 = *param.B[i];

        transfer->R(*r_coarse, *tmp1);
        transfer->P(*tmp2, *r_coarse);

        // ESW lots of verbosity comments
        /*if (getVerbosity() >= QUDA_VERBOSE)*/
        printfQuda("Vector %d: norms v_k = %e P^\\dagger v_k = %e P P^\\dagger v_k = %e\n",
                i, norm2(*tmp1), norm2(*r_coarse), norm2(*tmp2));

        deviation = sqrt( xmyNorm(*tmp1, *tmp2) / norm2(*tmp1) );
        /*if (getVerbosity() >= QUDA_VERBOSE)*/ printfQuda("L2 relative deviation = %e\n", deviation);
        if (deviation > tol) errorQuda("L2 relative deviation for k=%d failed, %e > %e", i, deviation, tol);
      }
    }

#if 0
    if (getVerbosity() >= QUDA_SUMMARIZE)
      printfQuda("Checking 1 > || (1 - D P (P^\\dagger D P) P^\\dagger v_k || / || v_k || for %d vectors\n",
		 param.Nvec);

    for (int i=0; i<param.Nvec; i++) {
      transfer->R(*r_coarse, *(param.B[i]));
      (*coarse)(*x_coarse, *r_coarse); // this needs to be an exact solve to pass
      setOutputPrefix(prefix); // restore output prefix
      transfer->P(*tmp2, *x_coarse);
      param.matResidual(*tmp1,*tmp2);
      *tmp2 = *(param.B[i]);
      if (getVerbosity() >= QUDA_VERBOSE) {
	printfQuda("Vector %d: norms %e %e ", i, norm2(*param.B[i]), norm2(*tmp1));
	printfQuda("relative residual = %e\n", sqrt(xmyNorm(*tmp2, *tmp1) / norm2(*param.B[i])) );
      }
    }
#endif

    if ( esw_matelem_debug )
    {
      setOutputPrefix("");

      // Get lattice size
      const int* latDim = tmp1->X();

      // Set a source
      int source[4] = { 1, 0, 0, 0 };
      int sink[4];

      // Matrix elements of original operator
      for (int c3 = 0; c3 < 3; c3++)
      {
        printfQuda("\nOriginal operator, color %d\n", c3);

        // ESW make sure I know how to take matrix elements of the original op.
        tmp1->Source(QUDA_POINT_SOURCE, getPrintVectorIndex(latDim, source), 0, c3);

        printfQuda("Printing site (%d, %d, %d, %d) of tmp1\n", source[0], source[1], source[2], source[3]);
        tmp1->PrintVector(getPrintVectorIndex(latDim, source));

        // Apply the fine matvec
        (*param.matResidual)(*tmp2,*tmp1);

        sink[0] = source[0]; sink[1] = source[1]; sink[2] = source[2]; sink[3] = source[3];
        printfQuda("Printing site (%d, %d, %d, %d) of tmp2\n", sink[0], sink[1], sink[2], sink[3]);
        tmp2->PrintVector(getPrintVectorIndex(latDim, sink));
        Complex matelem = cDotProduct(*tmp1, *tmp2);
        printfQuda("ESW Debug: Local matrix element fine staggered (%.8e, %.8e)\n", matelem.real(), matelem.imag());
        printfQuda("Mass for comparison: %.8e. Should be off by a factor of 2.\n", diracResidual->Mass());

        // Check other matrix elements.
        
        // +x
        printfQuda("ESW Debug: +x mat elem: ");
        sink[0] = (source[0]+1)%latDim[0]; sink[1] = source[1]; sink[2] = source[2]; sink[3] = source[3];
        tmp2->PrintVector(getPrintVectorIndex(latDim, sink));
        // -x
        printfQuda("ESW Debug: -x mat elem: ");
        sink[0] = (source[0]-1+latDim[0])%latDim[0]; sink[1] = source[1]; sink[2] = source[2]; sink[3] = source[3];
        tmp2->PrintVector(getPrintVectorIndex(latDim, sink));
        // +y
        printfQuda("ESW Debug: +y mat elem: ");
        sink[0] = source[0]; sink[1] = (source[1]+1)%latDim[1]; sink[2] = source[2]; sink[3] = source[3];
        tmp2->PrintVector(getPrintVectorIndex(latDim, sink));
        // -y
        printfQuda("ESW Debug: -y mat elem: ");
        sink[0] = source[0]; sink[1] = (source[1]-1+latDim[1])%latDim[1]; sink[2] = source[2]; sink[3] = source[3];
        tmp2->PrintVector(getPrintVectorIndex(latDim, sink));
        // +z
        printfQuda("ESW Debug: +z mat elem: ");
        sink[0] = source[0]; sink[1] = source[1]; sink[2] = (source[2]+1)%latDim[2]; sink[3] = source[3];
        tmp2->PrintVector(getPrintVectorIndex(latDim, sink));
        // -z
        printfQuda("ESW Debug: -z mat elem: ");
        sink[0] = source[0]; sink[1] = source[1]; sink[2] = (source[2]-1+latDim[2])%latDim[2]; sink[3] = source[3];
        tmp2->PrintVector(getPrintVectorIndex(latDim, sink));
        // +t
        printfQuda("ESW Debug: +t mat elem: ");
        sink[0] = source[0]; sink[1] = source[1]; sink[2] = source[2]; sink[3] = (source[3]+1)%latDim[3];
        tmp2->PrintVector(getPrintVectorIndex(latDim, sink));
        // -t
        printfQuda("ESW Debug: -t mat elem: ");
        sink[0] = source[0]; sink[1] = source[1]; sink[2] = source[2]; sink[3] = (source[3]-1+latDim[3])%latDim[3];
        tmp2->PrintVector(getPrintVectorIndex(latDim, sink));

      }

      setOutputPrefix(prefix);
    } // esw_debug

    /*if (getVerbosity() >= QUDA_SUMMARIZE)*/ printfQuda("\nChecking 0 = (1 - P^\\dagger P) eta_c\n");
    x_coarse->Source(QUDA_RANDOM_SOURCE);
    transfer->P(*tmp2, *x_coarse);
    transfer->R(*r_coarse, *tmp2);
    /*if (getVerbosity() >= QUDA_VERBOSE)*/ printfQuda("Vector norms %e %e (fine tmp %e) ", norm2(*x_coarse), norm2(*r_coarse), norm2(*tmp2));

    deviation = sqrt( xmyNorm(*x_coarse, *r_coarse) / norm2(*x_coarse) );
    /*if (getVerbosity() >= QUDA_VERBOSE)*/ printfQuda("L2 relative deviation = %e\n", deviation);
    if (deviation > tol ) errorQuda("L2 relative deviation = %e > %e failed", deviation, tol);
    if (getVerbosity() >= QUDA_SUMMARIZE) printfQuda("Checking 0 = (D_c - P^\\dagger D P) (native coarse operator to emulated operator)\n");

    // ESW this is valid for staggered because we're testing a unitary transform
    /*
    if (getVerbosity() >= QUDA_SUMMARIZE) printfQuda("\nStaggered unitarity: Checking 0 = (1 - P P^\\dagger) eta_c\n");
    tmp1->Source(QUDA_RANDOM_SOURCE);
    transfer->R(*x_coarse, *tmp1);
    transfer->P(*tmp2, *x_coarse);
    if (getVerbosity() >= QUDA_VERBOSE) printfQuda("Vector norms %e %e (fine tmp %e) ", norm2(*tmp1), norm2(*tmp2), norm2(*x_coarse));

    deviation = sqrt( xmyNorm(*tmp1, *tmp2) / norm2(*tmp1) );
    if (getVerbosity() >= QUDA_VERBOSE) printfQuda("L2 relative deviation = %e\n", deviation);
    if (deviation > tol ) errorQuda("L2 relative deviation = %e > %e failed", deviation, tol);
    if (getVerbosity() >= QUDA_SUMMARIZE) printfQuda("\nChecking 0 = (D_c - P^\\dagger D P) (native coarse operator to emulated operator)\n");
    */

    // Re-initialize x_coarse
    x_coarse->Source(QUDA_RANDOM_SOURCE);

    ColorSpinorField *tmp_coarse = param.B[0]->CreateCoarse(param.geoBlockSize, param.spinBlockSize, param.Nvec, r->Precision(), param.mg_global.location[param.level+1]);

    zero(*tmp_coarse);
    zero(*r_coarse);

    if ( esw_matelem_debug )
    {
      setOutputPrefix("");
      printfQuda("\n--------------------\n");

      // Get lattice size
      const int* latDimCoarse = x_coarse->X();

      // Set a source
      int source[4] = { 1, 0, 0, 0 };

      // ESW debug
      for (int xc = 0; xc < 2/*6*/; xc++)
      {
        for (int s3 = 0; s3 < tmp_coarse->Nspin(); s3++)
        {
          for (int c3 = 0; c3 < tmp_coarse->Ncolor(); c3+=8) // corresponds to the 3 source colors
          {
            
            //tmp_coarse->Source(QUDA_RANDOM_SOURCE);
            source[0] = xc & 1; source[1] = (xc & 2)>>1; source[2] = (xc & 4)>>2; source[3] = (xc & 8)>>3;
            printfQuda("\nSite (%d,%d,%d,%d), Coarse spin %d, Coarse color %d\n", source[0], source[1], source[2], source[3], s3, c3);
            tmp_coarse->Source(QUDA_POINT_SOURCE, getPrintVectorIndex(latDimCoarse, source), s3, c3);
            transfer->P(*tmp1, *tmp_coarse);

            if (param.coarse_grid_solution_type == QUDA_MATPC_SOLUTION && param.smoother_solve_type == QUDA_DIRECT_PC_SOLVE) {
              double kappa = diracResidual->Kappa();
              double mass = diracResidual->Mass();
              if (param.level==0) {
                if (tmp1->Nspin() == 4)
                {
                  diracSmoother->DslashXpay(tmp2->Even(), tmp1->Odd(), QUDA_EVEN_PARITY, tmp1->Even(), -kappa);
                  diracSmoother->DslashXpay(tmp2->Odd(), tmp1->Even(), QUDA_ODD_PARITY, tmp1->Odd(), -kappa);
                } else if (tmp1->Nspin() == 2) { // if the coarse op is on top
                  diracSmoother->DslashXpay(tmp2->Even(), tmp1->Odd(), QUDA_EVEN_PARITY, tmp1->Even(), 1.0);
                  diracSmoother->DslashXpay(tmp2->Odd(), tmp1->Even(), QUDA_ODD_PARITY, tmp1->Odd(), 1.0);
                } else { // staggered
                  diracSmoother->DslashXpay(tmp2->Even(), tmp1->Odd(), QUDA_EVEN_PARITY, tmp1->Even(), 2.0*mass); // stag convention
                  diracSmoother->DslashXpay(tmp2->Odd(), tmp1->Even(), QUDA_ODD_PARITY, tmp1->Odd(), 2.0*mass); // stag convention
                }
              } else { // this is a hack since the coarse Dslash doesn't properly use the same xpay conventions yet
                diracSmoother->DslashXpay(tmp2->Even(), tmp1->Odd(), QUDA_EVEN_PARITY, tmp1->Even(), 1.0);
                diracSmoother->DslashXpay(tmp2->Odd(), tmp1->Even(), QUDA_ODD_PARITY, tmp1->Odd(), 1.0);
              }
            } else {
              //printfQuda("ESW directly performing staggered matvec\n");
              (*param.matResidual)(*tmp2,*tmp1);
            }

            transfer->R(*x_coarse, *tmp2);
            (*param_coarse->matResidual)(*r_coarse, *tmp_coarse);

            // ESW print components
            printfQuda("\nEmulated component:\n");
            x_coarse->PrintVector(getPrintVectorIndex(latDimCoarse, source));
            printfQuda("\nCoarse component:\n");
            r_coarse->PrintVector(getPrintVectorIndex(latDimCoarse, source));

            if (c3 == 0 && s3 == 0)
            {
              printfQuda("\nEmulated:\n");
              for (int i = 0; i < 2/**2*2*2*/; i++) { x_coarse->PrintVector(i); }
              printfQuda("\nCoarse:\n");
              for (int i = 0; i < 2/**2*2*2*/; i++) { r_coarse->PrintVector(i); }
            }
          }
        }
      }
      setOutputPrefix(prefix);
    } // esw_debug


    tmp_coarse->Source(QUDA_RANDOM_SOURCE);
    transfer->P(*tmp1, *tmp_coarse);

    if (param.coarse_grid_solution_type == QUDA_MATPC_SOLUTION && param.smoother_solve_type == QUDA_DIRECT_PC_SOLVE) {
      double kappa = diracResidual->Kappa();
      double mass = diracResidual->Mass();
      if (param.level==0) {
        if (tmp1->Nspin() == 4)
        {
          diracSmoother->DslashXpay(tmp2->Even(), tmp1->Odd(), QUDA_EVEN_PARITY, tmp1->Even(), -kappa);
          diracSmoother->DslashXpay(tmp2->Odd(), tmp1->Even(), QUDA_ODD_PARITY, tmp1->Odd(), -kappa);
        } else if (tmp1->Nspin() == 2) { // if the coarse op is on top
          diracSmoother->DslashXpay(tmp2->Even(), tmp1->Odd(), QUDA_EVEN_PARITY, tmp1->Even(), 1.0);
          diracSmoother->DslashXpay(tmp2->Odd(), tmp1->Even(), QUDA_ODD_PARITY, tmp1->Odd(), 1.0);
        } else { // staggered
          diracSmoother->DslashXpay(tmp2->Even(), tmp1->Odd(), QUDA_EVEN_PARITY, tmp1->Even(), 2.0*mass); // stag convention
          diracSmoother->DslashXpay(tmp2->Odd(), tmp1->Even(), QUDA_ODD_PARITY, tmp1->Odd(), 2.0*mass); // stag convention
        }
      } else { // this is a hack since the coarse Dslash doesn't properly use the same xpay conventions yet
        diracSmoother->DslashXpay(tmp2->Even(), tmp1->Odd(), QUDA_EVEN_PARITY, tmp1->Even(), 1.0);
        diracSmoother->DslashXpay(tmp2->Odd(), tmp1->Even(), QUDA_ODD_PARITY, tmp1->Odd(), 1.0);
      }
    } else {
      //printfQuda("ESW directly performing staggered matvec\n");
      // FIX ME FOR ASQTAD
      (*param.matResidual)(*tmp2,*tmp1);
    }

    transfer->R(*x_coarse, *tmp2);
    (*param_coarse->matResidual)(*r_coarse, *tmp_coarse);


    /*if (getVerbosity() >= QUDA_VERBOSE)*/ printfQuda("emulated vs actual\n");

    if (getVerbosity() >= QUDA_VERBOSE) {
      setOutputPrefix("");
      deviation = sqrt(xmyNorm(*x_coarse, *r_coarse) / norm2(*x_coarse));
      printfQuda("deviation %e\n", deviation);
      const int* latDimCoarse = x_coarse->X();

      int source[4] = { 0, 0, 0, 0 };
      for (int tc = 0; tc < latDimCoarse[3]; tc++) {
        for (int zc = 0; zc < latDimCoarse[2]; zc++) {
          for (int yc = 0; yc < latDimCoarse[1]; yc++) {
            for (int xc = 0; xc < latDimCoarse[0]; xc++) {
              source[0] = xc; source[1] = yc; source[2] = zc; source[3] = tc;
              printfQuda("(%d, %d, %d, %d)\n", xc, yc, zc, tc);
              r_coarse->PrintVector(getPrintVectorIndex(latDimCoarse, source));
            }
          }
        }
      }
    } else {
      /*if (getVerbosity() >= QUDA_VERBOSE)*/ printfQuda("Vector norms Emulated=%e Native=%e ", norm2(*x_coarse), norm2(*r_coarse));

      deviation = sqrt( xmyNorm(*x_coarse, *r_coarse) / norm2(*x_coarse) );
    }

    // When the mu is shifted on the coarse level; we can compute exxactly the error we introduce in the check:
    //  it is given by 2*kappa*delta_mu || tmp_coarse ||; where tmp_coarse is the random vector generated for the test
    if(diracResidual->Mu() != 0) {
      double delta_factor = param.mg_global.mu_factor[param.level+1] - param.mg_global.mu_factor[param.level];
      if(fabs(delta_factor) > tol ) {
	double delta_a = delta_factor * 2.0 * diracResidual->Kappa() *
	  diracResidual->Mu() * transfer->Vectors().TwistFlavor();
	deviation -= fabs(delta_a) * sqrt( norm2(*tmp_coarse) / norm2(*x_coarse) );
	deviation = fabs(deviation);
      }
    }
    /*if (getVerbosity() >= QUDA_VERBOSE)*/ printfQuda("L2 relative deviation = %e\n\n", deviation);
    
    // ESW need to fix asqtad verify
    if (/*param.B[0]->Nspin() != 1 &&*/ deviation > tol) errorQuda("failed, deviation = %e (tol=%e)", deviation, tol);
    
    // here we check that the Hermitian conjugate operator is working
    // as expected for both the smoother and residual Dirac operators
    if (param.coarse_grid_solution_type == QUDA_MATPC_SOLUTION && param.smoother_solve_type == QUDA_DIRECT_PC_SOLVE) {

      // dirty (read: lazy) hack to figure out if this level is a
      // preconditioned staggered op
      if (tmp2->Nspin() == 1) {
        diracSmoother->M(tmp2->Even(), tmp1->Odd()); // staggered!
      } else {
        diracSmoother->MdagM(tmp2->Even(), tmp1->Odd());
      }
      Complex dot = cDotProduct(tmp2->Even(),tmp1->Odd());
      double deviation = std::fabs(dot.imag()) / std::fabs(dot.real());
      /*if (getVerbosity() >= QUDA_VERBOSE)*/ printfQuda("Smoother normal operator test (eta^dag M^dag M eta): real=%e imag=%e, relative imaginary deviation=%e\n",
						     real(dot), imag(dot), deviation);
      if (deviation > tol) errorQuda("failed, deviation = %e (tol=%e)", deviation, tol);

      diracResidual->MdagM(*tmp2, *tmp1);
      dot = cDotProduct(*tmp2,*tmp1);

      deviation = std::fabs(dot.imag()) / std::fabs(dot.real());
      /*if (getVerbosity() >= QUDA_VERBOSE)*/ printfQuda("Residual normal operator test (eta^dag M^dag M eta): real=%e imag=%e, relative imaginary deviation=%e\n",
						     real(dot), imag(dot), deviation);
      if (deviation > tol) errorQuda("failed, deviation = %e (tol=%e)", deviation, tol);
    } else {
      diracResidual->MdagM(*tmp2, *tmp1);
      Complex dot = cDotProduct(*tmp1,*tmp2);

      double deviation = std::fabs(dot.imag()) / std::fabs(dot.real());
      /*if (getVerbosity() >= QUDA_VERBOSE)*/ printfQuda("Normal operator test (eta^dag M^dag M eta): real=%e imag=%e, relative imaginary deviation=%e\n",
						     real(dot), imag(dot), deviation);
      if (deviation > tol) errorQuda("failed, deviation = %e (tol=%e)", deviation, tol);
    }

#ifdef ARPACK_LIB
    printfQuda("\nCheck eigenvector overlap for level %d\n", param.level);

    int nmodes = 128;
    int ncv    = 256;
    double arpack_tol = 1e-7;
    char *which = (char*)malloc(256*sizeof(char));
    sprintf(which, "SM");/* ARPACK which="{S,L}{R,I,M}" */

    ColorSpinorParam cpuParam(*param.B[0]);
    cpuParam.create = QUDA_ZERO_FIELD_CREATE;

    cpuParam.location = QUDA_CPU_FIELD_LOCATION;
    cpuParam.fieldOrder = QUDA_SPACE_SPIN_COLOR_FIELD_ORDER;

    if(param.smoother_solve_type == QUDA_DIRECT_PC_SOLVE) { 
      cpuParam.x[0] /= 2; 
      cpuParam.siteSubset = QUDA_PARITY_SITE_SUBSET; 
    }

    std::vector<ColorSpinorField*> evecsBuffer;
    evecsBuffer.reserve(nmodes);

    for (int i = 0; i < nmodes; i++) evecsBuffer.push_back( new cpuColorSpinorField(cpuParam) );

    QudaPrecision matPrecision = QUDA_SINGLE_PRECISION;//manually ajusted?
    QudaPrecision arpPrecision = QUDA_DOUBLE_PRECISION;//precision used in ARPACK routines, may not coincide with matvec precision
    
    void *evalsBuffer =  arpPrecision == QUDA_DOUBLE_PRECISION ? static_cast<void*>(new std::complex<double>[nmodes+1]) : static_cast<void*>( new std::complex<float>[nmodes+1]);
    //
    arpackSolve( evecsBuffer, evalsBuffer, *param.matSmooth,  matPrecision,  arpPrecision, arpack_tol, nmodes, ncv,  which);

    for (int i=0; i<nmodes; i++) {
      // as well as copying to the correct location this also changes basis if necessary
      *tmp1 = *evecsBuffer[i];

      transfer->R(*r_coarse, *tmp1);
      transfer->P(*tmp2, *r_coarse);

      printfQuda("Vector %d: norms v_k = %e P^\\dagger v_k = %e P P^\\dagger v_k = %e\n",
		 i, norm2(*tmp1), norm2(*r_coarse), norm2(*tmp2));

      deviation = sqrt( xmyNorm(*tmp1, *tmp2) / norm2(*tmp1) );
      printfQuda("L2 relative deviation = %e\n", deviation);
    }

    for (unsigned int i = 0; i < evecsBuffer.size(); i++) delete evecsBuffer[i];

    if( arpPrecision == QUDA_DOUBLE_PRECISION )  delete static_cast<std::complex<double>* >(evalsBuffer);
    else                                         delete static_cast<std::complex<float>* > (evalsBuffer);
 
    free(which);
#else
    warningQuda("\nThis test requires ARPACK.\n");
#endif

    delete tmp1;
    delete tmp2;
    delete tmp_coarse;
  }

  void MG::operator()(ColorSpinorField &x, ColorSpinorField &b) {
    char prefix_bkup[100];  strncpy(prefix_bkup, prefix, 100);  setOutputPrefix(prefix);

    // if input vector is single parity then we must be solving the
    // preconditioned system in general this can only happen on the
    // top level
    QudaSolutionType outer_solution_type = b.SiteSubset() == QUDA_FULL_SITE_SUBSET ? QUDA_MAT_SOLUTION : QUDA_MATPC_SOLUTION;
    QudaSolutionType inner_solution_type = param.coarse_grid_solution_type;

    if (debug) printfQuda("outer_solution_type = %d, inner_solution_type = %d\n", outer_solution_type, inner_solution_type);
    if ( esw_debug ) printfQuda("smoother_solve_type = %d\n", param.smoother_solve_type);

    if ( outer_solution_type == QUDA_MATPC_SOLUTION && inner_solution_type == QUDA_MAT_SOLUTION)
      errorQuda("Unsupported solution type combination");

    if ( inner_solution_type == QUDA_MATPC_SOLUTION && param.smoother_solve_type != QUDA_DIRECT_PC_SOLVE)
      errorQuda("For this coarse grid solution type, a preconditioned smoother is required");

    if ( debug ) printfQuda("entering V-cycle with x2=%e, r2=%e\n", norm2(x), norm2(b));

    if (param.level < param.Nlevel-1) {
      //transfer->setTransferGPU(false); // use this to force location of transfer (need to check if still works for multi-level)
      
      // do the pre smoothing
      if ( debug ) printfQuda("pre-smoothing b2=%e site subset %d\n", norm2(b), b.SiteSubset());

      ColorSpinorField *out=nullptr, *in=nullptr;

      ColorSpinorField &residual = b.SiteSubset() == QUDA_FULL_SITE_SUBSET ? *r : r->Even();

      // FIXME only need to make a copy if not preconditioning
      residual = b; // copy source vector since we will overwrite source with iterated residual

      diracSmoother->prepare(in, out, x, residual, outer_solution_type);

      // b_tilde holds either a copy of preconditioned source or a pointer to original source
      if (param.smoother_solve_type == QUDA_DIRECT_PC_SOLVE) *b_tilde = *in;
      else b_tilde = &b;

      if ( esw_debug ) printfQuda("about to apply pre-smoother\n");

      if (presmoother) (*presmoother)(*out, *in); else zero(*out);

      if ( debug ) printfQuda("applied pre-smoother\n");

      ColorSpinorField &solution = inner_solution_type == outer_solution_type ? x : x.Even();
      diracSmoother->reconstruct(solution, b, inner_solution_type);

      // if using preconditioned smoother then need to reconstruct full residual
      // FIXME extend this check for precision, Schwarz, etc.
      bool use_solver_residual =
        ( (param.smoother_solve_type == QUDA_DIRECT_PC_SOLVE && inner_solution_type == QUDA_MATPC_SOLUTION) ||
          (param.smoother_solve_type == QUDA_DIRECT_SOLVE && inner_solution_type == QUDA_MAT_SOLUTION) )
        ? true : false;

      // FIXME this is currently borked if inner solver is preconditioned
      double r2 = 0.0;
      /*if (inner_solution_type == QUDA_MAT_SOLUTION)
      {
        if (use_solver_residual) {
          if (debug) r2 = norm2(*r);
        } else {
          (*param.matResidual)(*r, x);
          if (debug) r2 = xmyNorm(b, *r);
          else axpby(1.0, b, -1.0, *r);
        }
      }*/

      // We need this to ensure that the coarse level has been created.
      // e.g. in case of iterative setup with MG we use just pre- and post-smoothing at the first iteration.
      if (transfer) {

        // restrict to the coarse grid
        transfer->R(*r_coarse, residual);
        if ( debug ) printfQuda("after pre-smoothing x2 = %e, r2 = %e, r_coarse2 = %e\n", norm2(x), r2, norm2(*r_coarse));

        // recurse to the next lower level
        (*coarse_solver)(*x_coarse, *r_coarse);

        setOutputPrefix(prefix); // restore prefix after return from coarse grid

        if ( debug ) printfQuda("after coarse solve x_coarse2 = %e r_coarse2 = %e\n", norm2(*x_coarse), norm2(*r_coarse));

        // prolongate back to this grid
        if ( esw_debug ) printfQuda("r site subset = %d\n", r->SiteSubset());
        ColorSpinorField &x_coarse_2_fine = inner_solution_type == QUDA_MAT_SOLUTION ? *r : r->Even(); // define according to inner solution type
        transfer->P(x_coarse_2_fine, *x_coarse); // repurpose residual storage

        xpy(x_coarse_2_fine, solution); // sum to solution FIXME - sum should be done inside the transfer operator

        if ( debug ) {
          printfQuda("Prolongated coarse solution y2 = %e\n", norm2(*r));
          printfQuda("after coarse-grid correction x2 = %e, r2 = %e\n", 
                     norm2(x), norm2(*r));
        }
      }

      if ( debug ) printfQuda("preparing to post smooth\n");

      // do the post smoothing
      //residual = outer_solution_type == QUDA_MAT_SOLUTION ? *r : r->Even(); // refine for outer solution type
      if (param.smoother_solve_type == QUDA_DIRECT_PC_SOLVE) {
        in = b_tilde;
      } else { // this incurs unecessary copying
        *r = b;
        in = r;
      }

      // we should keep a copy of the prepared right hand side as we've already destroyed it
      //dirac.prepare(in, out, solution, residual, inner_solution_type);

      if (postsmoother) (*postsmoother)(*out, *in); // for inner solve preconditioned, in the should be the original prepared rhs

      if ( debug ) printfQuda("exited postsmooth, about to reconstruct\n");

      diracSmoother->reconstruct(x, b, outer_solution_type);

      if ( debug ) printfQuda("finished reconstruct\n");

    } else { // do the coarse grid solve

      ColorSpinorField *out=nullptr, *in=nullptr;

      diracSmoother->prepare(in, out, x, b, outer_solution_type);

      if (presmoother) (*presmoother)(*out, *in);
      diracSmoother->reconstruct(x, b, outer_solution_type);
    }

    // currently broken if inner solver is preconditioned
    /*if ( debug && inner_solution_type == QUDA_MAT_SOLUTION ) {
      printfQuda("About to compute residual\n");
      (*param.matResidual)(*r, x);
      double r2 = xmyNorm(b, *r);
      printfQuda("leaving V-cycle with x2=%e, r2=%e\n", norm2(x), r2);
    }*/

    setOutputPrefix(param.level == 0 ? "" : prefix_bkup);
  }

  //supports seperate reading or single file read
  void MG::loadVectors(std::vector<ColorSpinorField*> &B) {

    profile_global.TPSTART(QUDA_PROFILE_IO);

    std::string vec_infile(param.mg_global.vec_infile);
    vec_infile += "_level_";
    vec_infile += std::to_string(param.level);

    const int Nvec = B.size();
    if (getVerbosity() >= QUDA_VERBOSE) printfQuda("Start loading %d vectors from %s\n", Nvec, vec_infile.c_str());

    if (strcmp(vec_infile.c_str(),"")!=0) {
#ifdef HAVE_QIO
      std::vector<ColorSpinorField*> B_;
      if (B[0]->Location() == QUDA_CUDA_FIELD_LOCATION) {
        ColorSpinorParam csParam(*B[0]);
        csParam.fieldOrder = QUDA_SPACE_SPIN_COLOR_FIELD_ORDER;
        csParam.setPrecision(B[0]->Precision() < QUDA_SINGLE_PRECISION ? QUDA_SINGLE_PRECISION : B[0]->Precision());
        csParam.location = QUDA_CPU_FIELD_LOCATION;
        csParam.create = QUDA_NULL_FIELD_CREATE;
        for (int i=0; i<Nvec; i++) {
          B_.push_back(ColorSpinorField::Create(csParam));
        }
      } else {
        for (int i=0; i<Nvec; i++) {
          B_.push_back(B[i]);
        }
      }

      void **V = static_cast<void**>(safe_malloc(Nvec*sizeof(void*)));
      for (int i=0; i<Nvec; i++) V[i] = B_[i]->V();

      read_spinor_field(vec_infile.c_str(), &V[0], B_[0]->Precision(), B_[0]->X(),
			B_[0]->Ncolor(), B_[0]->Nspin(), Nvec, 0,  (char**)0);

      host_free(V);

      if (B[0]->Location() == QUDA_CUDA_FIELD_LOCATION) {
        for (int i=0; i<Nvec; i++) {
          *B[i] = *B_[i];
          delete B_[i];
        }
      }

#else
      errorQuda("\nQIO library was not built.\n");      
#endif
    } else {
      if (getVerbosity() >= QUDA_VERBOSE) printfQuda("Using %d constant nullvectors\n", Nvec);

      for (int i = 0; i < (Nvec < 2 ? Nvec : 2); i++) {
	zero(*B[i]);
#if 1
	ColorSpinorParam csParam(*B[i]);
	csParam.create = QUDA_ZERO_FIELD_CREATE;
	ColorSpinorField *tmp = ColorSpinorField::Create(csParam);
	for (int s=i; s<4; s+=2) {
	  for (int c=0; c<B[i]->Ncolor(); c++) {
            tmp->Source(QUDA_CONSTANT_SOURCE, 1, s, c);
	    //tmp->Source(QUDA_SINUSOIDAL_SOURCE, 3, s, 2); // sin in dim 3, mode s, offset = 2
	    xpy(*tmp,*B[i]);
	  }
	}
	delete tmp;
#else
	if (getVerbosity() >= QUDA_VERBOSE) printfQuda("Using random source for nullvector = %d\n",i);
	B[i]->Source(QUDA_RANDOM_SOURCE);
#endif
      }

      for (int i=2; i<Nvec; i++) B[i] -> Source(QUDA_RANDOM_SOURCE);
    }

    if (getVerbosity() >= QUDA_VERBOSE) printfQuda("Done loading vectors\n");
    profile_global.TPSTOP(QUDA_PROFILE_IO);
    profile_global.TPSTART(QUDA_PROFILE_INIT);
  }

  void MG::saveVectors(std::vector<ColorSpinorField*> &B) const {
#ifdef HAVE_QIO

    profile_global.TPSTART(QUDA_PROFILE_IO);

    const int Nvec = B.size();
    std::vector<ColorSpinorField*> B_;
    if (B[0]->Location() == QUDA_CUDA_FIELD_LOCATION) {
      ColorSpinorParam csParam(*B[0]);
      csParam.fieldOrder = QUDA_SPACE_SPIN_COLOR_FIELD_ORDER;
      csParam.setPrecision(B[0]->Precision() < QUDA_SINGLE_PRECISION ? QUDA_SINGLE_PRECISION : B[0]->Precision());
      csParam.location = QUDA_CPU_FIELD_LOCATION;
      csParam.create = QUDA_NULL_FIELD_CREATE;
      for (int i=0; i<Nvec; i++) {
        B_.push_back(ColorSpinorField::Create(csParam));
        *B_[i] = *B[i];
      }
    } else {
      for (int i=0; i<Nvec; i++) {
        B_.push_back(B[i]);
      }
    }

    std::string vec_outfile(param.mg_global.vec_outfile);
    vec_outfile += "_level_";
    vec_outfile += std::to_string(param.level);

    if (strcmp(param.mg_global.vec_outfile,"")!=0) {
      if (getVerbosity() >= QUDA_VERBOSE) printfQuda("Start saving %d vectors to %s\n", Nvec, vec_outfile.c_str());

      void **V = static_cast<void**>(safe_malloc(Nvec*sizeof(void*)));
      for (int i=0; i<Nvec; i++) V[i] = B_[i]->V();

      write_spinor_field(vec_outfile.c_str(), &V[0], B_[0]->Precision(), B_[0]->X(),
			 B_[0]->Ncolor(), B_[0]->Nspin(), Nvec, 0,  (char**)0);

      host_free(V);
      if (getVerbosity() >= QUDA_VERBOSE) printfQuda("Done saving vectors\n");
    }

    if (B[0]->Location() == QUDA_CUDA_FIELD_LOCATION) {
      for (int i=0; i<Nvec; i++) delete B_[i];
    }

    profile_global.TPSTOP(QUDA_PROFILE_IO);
#else
    if (strcmp(param.mg_global.vec_outfile,"")!=0) {
      errorQuda("\nQIO library was not built.\n");
    }
#endif
  }

  void MG::dumpNullVectors() const
  {
    saveVectors(param.B);
    if (param.level < param.Nlevel-2) coarse->dumpNullVectors();
  }

  void MG::generateNullVectors(std::vector<ColorSpinorField*> &B, bool refresh) {
    setOutputPrefix(prefix);

    SolverParam solverParam(param);  // Set solver field parameters:
    // set null-space generation options - need to expose these
    solverParam.maxiter = refresh ? param.mg_global.setup_maxiter_refresh[param.level] : param.mg_global.setup_maxiter[param.level];
    solverParam.tol = param.mg_global.setup_tol[param.level];
    solverParam.use_init_guess = QUDA_USE_INIT_GUESS_YES;
    solverParam.delta = 1e-1;
    solverParam.inv_type = param.mg_global.setup_inv_type[param.level];
    // Hard coded for now...
    if (solverParam.inv_type == QUDA_CA_CG_INVERTER ||
        solverParam.inv_type == QUDA_CA_CGNE_INVERTER ||
        solverParam.inv_type == QUDA_CA_CGNR_INVERTER ||
        solverParam.inv_type == QUDA_CA_GCR_INVERTER) {
      solverParam.ca_basis = param.mg_global.setup_ca_basis[param.level];
      solverParam.ca_lambda_min = param.mg_global.setup_ca_lambda_min[param.level];
      solverParam.ca_lambda_max = param.mg_global.setup_ca_lambda_max[param.level];
      solverParam.Nkrylov = param.mg_global.setup_ca_basis_size[param.level];
    } else {
      solverParam.Nkrylov = 4;
    }
    solverParam.pipeline = (solverParam.inv_type == QUDA_BICGSTAB_INVERTER ? 0 : 4); // FIXME: pipeline != 0 breaks BICGSTAB
    solverParam.precision = r->Precision();

    if (param.level == 0) { // this enables half precision on the fine grid only if set
      solverParam.precision_sloppy = param.mg_global.invert_param->cuda_prec_precondition;
      solverParam.precision_precondition = param.mg_global.invert_param->cuda_prec_precondition;
    } else {
      solverParam.precision_precondition = solverParam.precision;
    }
    solverParam.residual_type = static_cast<QudaResidualType>(QUDA_L2_RELATIVE_RESIDUAL);
    solverParam.compute_null_vector = QUDA_COMPUTE_NULL_VECTOR_YES;
    ColorSpinorParam csParam(*B[0]);  // Create spinor field parameters:
    csParam.setPrecision(r->Precision(), r->Precision(), true); // ensure native ordering
    csParam.location = QUDA_CUDA_FIELD_LOCATION; // hard code to GPU location for null-space generation for now
    csParam.gammaBasis = (B[0]->Nspin() == 1) ? QUDA_DEGRAND_ROSSI_GAMMA_BASIS : QUDA_UKQCD_GAMMA_BASIS;

//#define ESW_MRHS

#ifdef ESW_MRHS
    // ESW HACK: Hard code naive multi-rhs for now
    const int num_simul = 2;
    if (B.size() % num_simul != 0) {
      errorQuda("For multi-RHS null vector generation, number of simultaneous solves must divide into null space size.\n");
    }

    csParam.is_composite = true;
    csParam.composite_dim = num_simul;
#endif

    csParam.create = QUDA_ZERO_FIELD_CREATE;
    ColorSpinorField *b = static_cast<ColorSpinorField*>(new cudaColorSpinorField(csParam));
    ColorSpinorField *x = static_cast<ColorSpinorField*>(new cudaColorSpinorField(csParam));

    csParam.create = QUDA_NULL_FIELD_CREATE;

    // if we not using GCR/MG smoother then we need to switch off Schwarz since regular Krylov solvers do not support it
    bool schwarz_reset = solverParam.inv_type != QUDA_MG_INVERTER && param.mg_global.smoother_schwarz_type[param.level] != QUDA_INVALID_SCHWARZ;
    if (schwarz_reset) {
      if (getVerbosity() >= QUDA_VERBOSE) printfQuda("Disabling Schwarz for null-space finding");
      int commDim[QUDA_MAX_DIM];
      for (int i=0; i<QUDA_MAX_DIM; i++) commDim[i] = 1;
        diracSmootherSloppy->setCommDim(commDim);
    }

    // if quarter precision halo, promote for null-space finding to half precision
    QudaPrecision halo_precision = diracSmootherSloppy->HaloPrecision();
    if (halo_precision == QUDA_QUARTER_PRECISION) diracSmootherSloppy->setHaloPrecision(QUDA_HALF_PRECISION);

    Solver *solve;
    DiracMdagM *mdagm = (solverParam.inv_type == QUDA_CG_INVERTER || solverParam.inv_type == QUDA_CA_CG_INVERTER) ? new DiracMdagM(*diracSmoother) : nullptr;
    DiracMdagM *mdagmSloppy = (solverParam.inv_type == QUDA_CG_INVERTER || solverParam.inv_type == QUDA_CA_CG_INVERTER) ? new DiracMdagM(*diracSmootherSloppy) : nullptr;
    if (solverParam.inv_type == QUDA_CG_INVERTER || solverParam.inv_type == QUDA_CA_CG_INVERTER) {
#ifdef ESW_MRHS
      solverParam.num_src = num_simul;
#endif
      solve = Solver::create(solverParam, *mdagm, *mdagmSloppy, *mdagmSloppy, profile);
    } else if(solverParam.inv_type == QUDA_MG_INVERTER) {
      // in case MG has not been created, we create the Smoother
      if (!transfer) createSmoother();

      // run GCR with the MG as a preconditioner
      solverParam.inv_type_precondition = QUDA_MG_INVERTER;
      solverParam.schwarz_type = QUDA_ADDITIVE_SCHWARZ;
      solverParam.precondition_cycle = 1;
      solverParam.tol_precondition = 1e-1;
      solverParam.maxiter_precondition = 1;
      solverParam.omega = 1.0;
      solverParam.verbosity_precondition = param.mg_global.verbosity[param.level+1];
      solverParam.precision_sloppy = solverParam.precision;
      solverParam.compute_true_res = 0;
      solverParam.preconditioner = this;

      solverParam.inv_type = QUDA_GCR_INVERTER;
      solve = Solver::create(solverParam, *param.matSmooth, *param.matSmooth, *param.matSmoothSloppy, profile);
      solverParam.inv_type = QUDA_MG_INVERTER;
    } else {
      solve = Solver::create(solverParam, *param.matSmooth, *param.matSmoothSloppy, *param.matSmoothSloppy, profile);
    }

    for (int si=0; si<param.mg_global.num_setup_iter[param.level]; si++ ) {
      if (getVerbosity() >= QUDA_VERBOSE) printfQuda("Running vectors setup on level %d iter %d of %d\n", param.level+1, si+1, param.mg_global.num_setup_iter[param.level]);

      // global orthonormalization of the initial null-space vectors
      if(param.mg_global.pre_orthonormalize) {
        for(int i=0; i<(int)B.size(); i++) {
          for (int j=0; j<i; j++) {
            Complex alpha = cDotProduct(*B[j], *B[i]);// <j,i>
            caxpy(-alpha, *B[j], *B[i]); // i-<j,i>j
          }
          double nrm2 = norm2(*B[i]);
          if (nrm2 > 1e-16) ax(1.0 /sqrt(nrm2), *B[i]);// i/<i,i>
          else errorQuda("\nCannot normalize %u vector\n", i);
        }
      }

#ifdef ESW_MRHS
      // Guaranteed above that this divides in evenly.
      const int num_simul_solves = (int)B.size() / num_simul;
#endif

      
#ifdef ESW_MRHS
      for (int i = 0; i < num_simul_solves; i++) {
#else
      // launch solver for each source
      for (int i=0; i<(int)B.size(); i++) {
#endif
        if (param.mg_global.setup_type == QUDA_TEST_VECTOR_SETUP) { // DDalphaAMG test vector idea
          zero(*x); // with zero initial guess
#ifdef ESW_MRHS
          for (int j = 0; j < num_simul; j++) {
            b->Component(j) = *B[i*num_simul+j];
          }
#else
          *b = *B[i];
#endif
        } else {
#ifdef ESW_MRHS
          for (int j = 0; j < num_simul; j++) {
            x->Component(j) = *B[i*num_simul+j];
          }
#else
          *x = *B[i];
          zero(*b);
#endif
        }

        if (getVerbosity() >= QUDA_VERBOSE) printfQuda("Initial guess = %g\n", norm2(*x));
        if (getVerbosity() >= QUDA_VERBOSE) printfQuda("Initial rhs = %g\n", norm2(*b));
#ifdef ESW_MRHS
        printfQuda("Launching solver for null-space vector %d through %d of %d total\n", i*num_simul, (i+1)*num_simul-1, (int)B.size());
#else
        printfQuda("Launching solver for null-space vector %d of %d total\n", i, (int)B.size());
#endif
        ColorSpinorField *out=nullptr, *in=nullptr;
        diracSmoother->prepare(in, out, *x, *b, QUDA_MAT_SOLUTION);
        if (&in == &out) errorQuda("Fields cannot alias");
        (*solve)(*out, *in);
        diracSmoother->reconstruct(*x, *b, QUDA_MAT_SOLUTION);

        if (getVerbosity() >= QUDA_VERBOSE) printfQuda("Solution = %g\n", norm2(*x));
#ifdef ESW_MRHS
        for (int j = 0; j < num_simul; j++) {
          *B[i*num_simul+j] = x->Component(j);
        }
#else
        *B[i] = *x;
#endif
      }

      // global orthonormalization of the generated null-space vectors
      if (param.mg_global.post_orthonormalize) {
        for(int i=0; i<(int)B.size(); i++) {
          for (int j=0; j<i; j++) {
            Complex alpha = cDotProduct(*B[j], *B[i]);// <j,i>
            caxpy(-alpha, *B[j], *B[i]); // i-<j,i>j
          }
          double nrm2 = norm2(*B[i]);
          if (sqrt(nrm2) > 1e-16) ax(1.0/sqrt(nrm2), *B[i]);// i/<i,i>
          else errorQuda("\nCannot normalize %u vector (nrm=%e)\n", i, sqrt(nrm2));
        }
      }

      if (solverParam.inv_type == QUDA_MG_INVERTER) {

        if (transfer) {
          resetTransfer = true;
          reset();
          if ( param.level < param.Nlevel-2 ) {
            if ( param.mg_global.generate_all_levels == QUDA_BOOLEAN_YES ) {
              coarse->generateNullVectors(*B_coarse, refresh);
            } else {
              if (getVerbosity() >= QUDA_VERBOSE) printfQuda("Restricting null space vectors\n");
              for (int i=0; i<param.Nvec; i++) {
                zero(*(*B_coarse)[i]);
                transfer->R(*(*B_coarse)[i], *(param.B[i]));
              }
              // rebuild the transfer operator in the coarse level
              coarse->resetTransfer = true;
              coarse->reset();
            }
          }
        } else {
          reset();
        }
      }
    }

    delete solve;
    if (mdagm) delete mdagm;
    if (mdagmSloppy) delete mdagmSloppy;

    diracSmootherSloppy->setHaloPrecision(halo_precision); // restore halo precision

    delete x;
    delete b;

    // reenable Schwarz
    if (schwarz_reset) {
      if (getVerbosity() >= QUDA_VERBOSE) printfQuda("Reenabling Schwarz for null-space finding");
      int commDim[QUDA_MAX_DIM];
      for (int i=0; i<QUDA_MAX_DIM; i++) commDim[i] = 0;
      diracSmootherSloppy->setCommDim(commDim);
    }

    if (param.mg_global.vec_store == QUDA_BOOLEAN_YES) { // conditional store of null vectors
      saveVectors(B);
    }

    return;
  }

  // generate a full span of free vectors.
  // FIXME: Assumes fine level is SU(3).
  void MG::buildFreeVectors(std::vector<ColorSpinorField*> &B) {

    setOutputPrefix("");

    const int Nvec = B.size();

    // Given the number of colors and spins, figure out if the number
    // of vectors in 'B' makes sense.
    const int Ncolor = B[0]->Ncolor();
    const int Nspin = B[0]->Nspin();

    if (Ncolor == 3) // fine level
    {
      if (Nspin == 4) // Wilson or Twisted Mass (singlet)
      {
        // There needs to be 6 null vectors -> 12 after chirality.
        if (Nvec != 6)
          errorQuda("\nError in MG::buildFreeVectors: Wilson-type fermions require Nvec = 6");
        
        if (getVerbosity() >= QUDA_VERBOSE) printfQuda("Building %d free field vectors for Wilson-type fermions\n", Nvec);

        // Zero the null vectors.
        for (int i = 0; i < Nvec ;i++) zero(*B[i]);
        
        // Create a temporary vector.
        ColorSpinorParam csParam(*B[0]);
        csParam.create = QUDA_ZERO_FIELD_CREATE;
        ColorSpinorField *tmp = ColorSpinorField::Create(csParam);

        int counter = 0;
        for (int c = 0; c < Ncolor; c++)
        {
          for (int s = 0; s < 2; s++)
          {
            tmp->Source(QUDA_CONSTANT_SOURCE, 1, s, c);
            xpy(*tmp, *B[counter]);
            tmp->Source(QUDA_CONSTANT_SOURCE, 1, s+2, c);
            xpy(*tmp, *B[counter]);
            counter++;
          }
        }

        delete tmp;
      }
      else if (Nspin == 1) // Staggered
      {
        // There needs to be 24 null vectors -> 48 after chirality.
        if (Nvec != 24)
          errorQuda("\nError in MG::buildFreeVectors: Staggered-type fermions require Nvec = 24\n");
        
        if (getVerbosity() >= QUDA_VERBOSE) printfQuda("Building %d free field vectors for Staggered-type fermions\n", Nvec);

        // Zero the null vectors.
        for (int i = 0; i < Nvec ;i++)
          zero(*B[i]);
        
        // Create a temporary vector.
        ColorSpinorParam csParam(*B[0]);
        csParam.create = QUDA_ZERO_FIELD_CREATE;
        ColorSpinorField *tmp = ColorSpinorField::Create(csParam);

        // Build free null vectors.
        for (int c = 0; c < B[0]->Ncolor(); c++)
        {
          // Need to pair an even+odd corner together
          // since they'll get split up.
          // 0000, 0001
          tmp->Source(QUDA_CORNER_SOURCE, 1, 0x0, c);
          xpy(*tmp,*B[8*c+0]);
          tmp->Source(QUDA_CORNER_SOURCE, 1, 0x1, c);
          xpy(*tmp,*B[8*c+0]);

          // 0010, 0011
          tmp->Source(QUDA_CORNER_SOURCE, 1, 0x2, c);
          xpy(*tmp,*B[8*c+1]);
          tmp->Source(QUDA_CORNER_SOURCE, 1, 0x3, c);
          xpy(*tmp,*B[8*c+1]);

          // 0100, 0101
          tmp->Source(QUDA_CORNER_SOURCE, 1, 0x4, c);
          xpy(*tmp,*B[8*c+2]);
          tmp->Source(QUDA_CORNER_SOURCE, 1, 0x5, c);
          xpy(*tmp,*B[8*c+2]);

          // 0110, 0111
          tmp->Source(QUDA_CORNER_SOURCE, 1, 0x6, c);
          xpy(*tmp,*B[8*c+3]);
          tmp->Source(QUDA_CORNER_SOURCE, 1, 0x7, c);
          xpy(*tmp,*B[8*c+3]);

          // 1000, 1001
          tmp->Source(QUDA_CORNER_SOURCE, 1, 0x8, c);
          xpy(*tmp,*B[8*c+4]);
          tmp->Source(QUDA_CORNER_SOURCE, 1, 0x9, c);
          xpy(*tmp,*B[8*c+4]);

          // 1010, 1011
          tmp->Source(QUDA_CORNER_SOURCE, 1, 0xA, c);
          xpy(*tmp,*B[8*c+5]);
          tmp->Source(QUDA_CORNER_SOURCE, 1, 0xB, c);
          xpy(*tmp,*B[8*c+5]);

          // 1100, 1101
          tmp->Source(QUDA_CORNER_SOURCE, 1, 0xC, c);
          xpy(*tmp,*B[8*c+6]);
          tmp->Source(QUDA_CORNER_SOURCE, 1, 0xD, c);
          xpy(*tmp,*B[8*c+6]);

          // 1110, 1111
          tmp->Source(QUDA_CORNER_SOURCE, 1, 0xE, c);
          xpy(*tmp,*B[8*c+7]);
          tmp->Source(QUDA_CORNER_SOURCE, 1, 0xF, c);
          xpy(*tmp,*B[8*c+7]);
        }

        delete tmp;
      }
      else
      {
        errorQuda("\nError in MG::buildFreeVectors: Unsupported combo of Nc %d, Nspin %d", Ncolor, Nspin);
      }
    }
    else // coarse level
    {
      if (Nspin == 2)
      {
        // There needs to be Ncolor null vectors.
        if (Nvec != Ncolor)
          errorQuda("\nError in MG::buildFreeVectors: Coarse fermions require Nvec = Ncolor");
        
        if (getVerbosity() >= QUDA_VERBOSE) printfQuda("Building %d free field vectors for Coarse fermions\n", Ncolor);

        // Zero the null vectors.
        for (int i = 0; i < Nvec; i++) zero(*B[i]);
        
        // Create a temporary vector.
        ColorSpinorParam csParam(*B[0]);
        csParam.create = QUDA_ZERO_FIELD_CREATE;
        ColorSpinorField *tmp = ColorSpinorField::Create(csParam);

        for (int c = 0; c < Ncolor; c++)
        {
          tmp->Source(QUDA_CONSTANT_SOURCE, 1, 0, c);
          xpy(*tmp, *B[c]);
          tmp->Source(QUDA_CONSTANT_SOURCE, 1, 1, c);
          xpy(*tmp, *B[c]);
        }

        delete tmp;
      }
      else if (Nspin == 1)
      {
        // There needs to be Ncolor null vectors.
        if (Nvec != Ncolor)
          errorQuda("\nError in MG::buildFreeVectors: Coarse fermions require Nvec = Ncolor");
        
        if (getVerbosity() >= QUDA_VERBOSE) printfQuda("Building %d free field vectors for Coarse fermions\n", Ncolor);

        // Zero the null vectors.
        for (int i = 0; i < Nvec; i++) zero(*B[i]);
        
        // Create a temporary vector.
        ColorSpinorParam csParam(*B[0]);
        csParam.create = QUDA_ZERO_FIELD_CREATE;
        ColorSpinorField *tmp = ColorSpinorField::Create(csParam);

        for (int c = 0; c < Ncolor; c++)
        {
          tmp->Source(QUDA_CONSTANT_SOURCE, 1, 0, c);
          xpy(*tmp, *B[c]);
        }

        delete tmp;
      }
      else
      {
        errorQuda("\nError in MG::buildFreeVectors: Unexpected Nspin = %d for coarse fermions", Nspin);
      }
    }

    // global orthonormalization of the generated null-space vectors
    if(param.mg_global.post_orthonormalize) {
      for(int i=0; i<(int)B.size(); i++) {
        double nrm2 = norm2(*B[i]);
        if (nrm2 > 1e-16) ax(1.0 /sqrt(nrm2), *B[i]);// i/<i,i>
        else errorQuda("\nCannot normalize %u vector\n", i);
      }
    }

    // Debugging
    /*const int* latDim = B[0]->X();
    for (int v = 0; v < 24; v++)
    {
      int source[4];
      printfQuda("Vector %d\n", v);
      source[0] = 6; source[1] = 6; source[2] = 6; source[3] = 6;
      (*B[v]).PrintVector(getPrintVectorIndex(latDim, source));
      source[0] = 7; source[1] = 6; source[2] = 6; source[3] = 6;
      (*B[v]).PrintVector(getPrintVectorIndex(latDim, source));
      source[0] = 6; source[1] = 7; source[2] = 6; source[3] = 6;
      (*B[v]).PrintVector(getPrintVectorIndex(latDim, source));
      source[0] = 7; source[1] = 7; source[2] = 6; source[3] = 6;
      (*B[v]).PrintVector(getPrintVectorIndex(latDim, source));
      source[0] = 6; source[1] = 6; source[2] = 7; source[3] = 6;
      (*B[v]).PrintVector(getPrintVectorIndex(latDim, source));
      source[0] = 7; source[1] = 6; source[2] = 7; source[3] = 6;
      (*B[v]).PrintVector(getPrintVectorIndex(latDim, source));
      source[0] = 6; source[1] = 7; source[2] = 7; source[3] = 6;
      (*B[v]).PrintVector(getPrintVectorIndex(latDim, source));
      source[0] = 7; source[1] = 7; source[2] = 7; source[3] = 6;
      (*B[v]).PrintVector(getPrintVectorIndex(latDim, source));
      source[0] = 6; source[1] = 6; source[2] = 6; source[3] = 7;
      (*B[v]).PrintVector(getPrintVectorIndex(latDim, source));
      source[0] = 7; source[1] = 6; source[2] = 6; source[3] = 7;
      (*B[v]).PrintVector(getPrintVectorIndex(latDim, source));
      source[0] = 6; source[1] = 7; source[2] = 6; source[3] = 7;
      (*B[v]).PrintVector(getPrintVectorIndex(latDim, source));
      source[0] = 7; source[1] = 7; source[2] = 6; source[3] = 7;
      (*B[v]).PrintVector(getPrintVectorIndex(latDim, source));
      source[0] = 6; source[1] = 6; source[2] = 7; source[3] = 7;
      (*B[v]).PrintVector(getPrintVectorIndex(latDim, source));
      source[0] = 7; source[1] = 6; source[2] = 7; source[3] = 7;
      (*B[v]).PrintVector(getPrintVectorIndex(latDim, source));
      source[0] = 6; source[1] = 7; source[2] = 7; source[3] = 7;
      (*B[v]).PrintVector(getPrintVectorIndex(latDim, source));
      source[0] = 7; source[1] = 7; source[2] = 7; source[3] = 7;
      (*B[v]).PrintVector(getPrintVectorIndex(latDim, source));
    }*/

    if (getVerbosity() >= QUDA_VERBOSE) printfQuda("Done building free vectors\n");
    setOutputPrefix(prefix);
  }

}<|MERGE_RESOLUTION|>--- conflicted
+++ resolved
@@ -95,14 +95,6 @@
         } else { // generate free field vectors
           buildFreeVectors(param.B);
         }
-<<<<<<< HEAD
-=======
-        if ( param.mg_global.num_setup_iter[param.level] > 0 ) generateNullVectors(param.B);
-      } else if (param.mg_global.vec_load == QUDA_BOOLEAN_YES) { // only conditional load of null vectors
-        loadVectors(param.B);
-      } else { // generate free field vectors
-        buildFreeVectors(param.B);
->>>>>>> 8b119de2
       }
     }
 
