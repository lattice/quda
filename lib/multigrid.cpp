#include <multigrid.h>
#include <qio_field.h>
#include <string.h>

#include <quda_arpack_interface.h>

namespace quda {  

  using namespace blas;

  static bool debug = false;

  MG::MG(MGParam &param, TimeProfile &profile_global)
    : Solver(param, profile), param(param), transfer(0), resetTransfer(false), presmoother(0), postsmoother(0),
      profile_global(profile_global),
      profile( "MG level " + std::to_string(param.level+1), false ),
      coarse(nullptr), fine(param.fine), coarse_solver(nullptr),
      param_coarse(nullptr), param_presmooth(nullptr), param_postsmooth(nullptr), param_coarse_solver(nullptr),
      r(nullptr), r_coarse(nullptr), x_coarse(nullptr), tmp_coarse(nullptr),
      diracResidual(param.matResidual->Expose()), diracSmoother(param.matSmooth->Expose()), diracSmootherSloppy(param.matSmoothSloppy->Expose()),
      diracCoarseResidual(nullptr), diracCoarseSmoother(nullptr), diracCoarseSmootherSloppy(nullptr),
      matCoarseResidual(nullptr), matCoarseSmoother(nullptr), matCoarseSmootherSloppy(nullptr)
  {
    // for reporting level 1 is the fine level but internally use level 0 for indexing
    sprintf(prefix,"MG level %d (%s): ", param.level+1, param.location == QUDA_CUDA_FIELD_LOCATION ? "GPU" : "CPU" );
    setVerbosity(param.mg_global.verbosity[param.level]);
    setOutputPrefix(prefix);

<<<<<<< HEAD
    printfQuda("Creating level %d of %d levels\n", param.level+1, param.Nlevel);

    if (param.level < param.Nlevel-1) {
      if (param.mg_global.compute_null_vector == QUDA_COMPUTE_NULL_VECTOR_YES) {
        if (param.mg_global.generate_all_levels == QUDA_BOOLEAN_YES || param.level == 0) {
          generateNullVectors(param.B);
        }
      } else if (strcmp(param.mg_global.vec_infile,"")!=0) { // only load if infile is defined and not computing
        loadVectors(param.B);
      } else { // generate free field vectors.

      }
    }

=======
>>>>>>> e52bd47c
    if (param.level >= QUDA_MAX_MG_LEVEL)
      errorQuda("Level=%d is greater than limit of multigrid recursion depth", param.level+1);

    if (param.coarse_grid_solution_type == QUDA_MATPC_SOLUTION && param.smoother_solve_type != QUDA_DIRECT_PC_SOLVE)
      errorQuda("Cannot use preconditioned coarse grid solution without preconditioned smoother solve");

    // allocating vectors
    {
      // create residual vectors
      ColorSpinorParam csParam(*(param.B[0]));
      csParam.create = QUDA_NULL_FIELD_CREATE;
      csParam.location = param.location;
      if (csParam.location==QUDA_CUDA_FIELD_LOCATION) {
	// all coarse GPU vectors use FLOAT2 ordering
	csParam.fieldOrder = (csParam.precision == QUDA_DOUBLE_PRECISION || param.level > 0 || param.B[0]->Nspin() == 1) ? 
	  QUDA_FLOAT2_FIELD_ORDER : QUDA_FLOAT4_FIELD_ORDER;
	csParam.setPrecision(csParam.precision);
	csParam.gammaBasis = param.level > 0 ? QUDA_DEGRAND_ROSSI_GAMMA_BASIS: QUDA_UKQCD_GAMMA_BASIS;
      }
      if(param.B[0]->Nspin() == 1) {//NEW:We need this hack for staggered to avoid unnecessary basis checks
        csParam.gammaBasis = param.B[0]->GammaBasis();
      }
      r = ColorSpinorField::Create(csParam);

      // if we're using preconditioning then allocate storate for the preconditioned source vector
      if (param.smoother_solve_type == QUDA_DIRECT_PC_SOLVE) {
	csParam.x[0] /= 2;
	csParam.siteSubset = QUDA_PARITY_SITE_SUBSET;
	b_tilde = ColorSpinorField::Create(csParam);
      }
    }

    if (param.level < param.Nlevel-1) {
      if (param.mg_global.compute_null_vector == QUDA_COMPUTE_NULL_VECTOR_YES) {
	if (param.mg_global.generate_all_levels == QUDA_BOOLEAN_YES || param.level == 0) {
          // Initializing to random vector and allocating B_gpu
          for(int i=0; i<(int)param.B.size(); i++) {
            param.B[i]->Source(QUDA_RANDOM_SOURCE);
          }
        }
        if ( param.mg_global.num_setup_iter[param.level] > 0 ) generateNullVectors(param.B);
      } else if (strcmp(param.mg_global.vec_infile,"")!=0) { // only load if infile is defined and not computing
	loadVectors(param.B);
      }
    }

    // in case of iterative setup with MG the coarse level may be already built
    if(!transfer)
      reset();

    setOutputPrefix("");
  }

  void MG::reset() {

    setVerbosity(param.mg_global.verbosity[param.level]);
    setOutputPrefix(prefix);

    if (getVerbosity() >= QUDA_SUMMARIZE) printfQuda("%s level %d of %d levels\n", transfer ? "Resetting":"Creating", param.level+1, param.Nlevel);
    createSmoother();

    // if not on the coarsest level, update next
    if (param.level < param.Nlevel-1) {

      if (transfer) {
        // restoring FULL parity in Transfer changed at the end of this procedure
        transfer->setSiteSubset(QUDA_FULL_SITE_SUBSET, QUDA_INVALID_PARITY);
        if (resetTransfer) {
          transfer->reset();
          resetTransfer = false;
        }
      } else {
        // create transfer operator
        if (getVerbosity() >= QUDA_SUMMARIZE) printfQuda("Creating transfer operator\n");
        transfer = new Transfer(param.B, param.Nvec, param.geoBlockSize, param.spinBlockSize,
                                param.mg_global.precision_null[param.level], param.location == QUDA_CUDA_FIELD_LOCATION ? true : false, profile);
        for (int i=0; i<QUDA_MAX_MG_LEVEL; i++) param.mg_global.geo_block_size[param.level][i] = param.geoBlockSize[i];

        // create coarse residual vector
        r_coarse = param.B[0]->CreateCoarse(param.geoBlockSize, param.spinBlockSize, param.Nvec, param.mg_global.location[param.level+1]);

        // create coarse solution vector
        x_coarse = param.B[0]->CreateCoarse(param.geoBlockSize, param.spinBlockSize, param.Nvec, param.mg_global.location[param.level+1]);

        // create coarse temporary vector
        tmp_coarse = param.B[0]->CreateCoarse(param.geoBlockSize, param.spinBlockSize, param.Nvec, param.mg_global.location[param.level+1]);

        B_coarse = new std::vector<ColorSpinorField*>();
        int nVec_coarse = std::max(param.Nvec, param.mg_global.n_vec[param.level+1]);
        B_coarse->resize(nVec_coarse);

        for (int i=0; i<nVec_coarse; i++)
          (*B_coarse)[i] = param.B[0]->CreateCoarse(param.geoBlockSize, param.spinBlockSize, param.Nvec);

        // if we're not generating on all levels then we need to propagate the vectors down
        if (param.mg_global.generate_all_levels == QUDA_BOOLEAN_NO) {
          printfQuda("Restricting null space vectors\n");
          for (int i=0; i<param.Nvec; i++) {
            zero(*(*B_coarse)[i]);
            transfer->R(*(*B_coarse)[i], *(param.B[i]));
          }
        }
        if (getVerbosity() >= QUDA_SUMMARIZE) printfQuda("Transfer operator done\n");
      }

      createCoarseDirac();

      // creating or resetting the coarse level
      if (coarse) {
        coarse->param.updateInvertParam(*param.mg_global.invert_param);
        coarse->param.delta = 1e-20;
        coarse->param.precision = param.mg_global.invert_param->cuda_prec_precondition;
        coarse->param.matResidual = matCoarseResidual;
        coarse->param.matSmooth = matCoarseSmoother;
        coarse->param.matSmoothSloppy = matCoarseSmootherSloppy;
        coarse->reset();
      } else {
        // create the next multigrid level
        param_coarse = new MGParam(param, *B_coarse, matCoarseResidual, matCoarseSmoother, matCoarseSmootherSloppy, param.level+1);
        param_coarse->fine = this;
        param_coarse->delta = 1e-20;
        param_coarse->precision = param.mg_global.invert_param->cuda_prec_precondition;

        coarse = new MG(*param_coarse, profile_global);
      }
      setOutputPrefix(prefix); // restore since we just popped back from coarse grid

      createCoarseSolver();

      // now we can run the verification if requested
      if (param.mg_global.run_verify) verify();

      // resize the on-GPU null-space components to single-parity if we're doing a
      // single-parity solve (memory saving technique).
      {
        QudaSiteSubset site_subset = param.coarse_grid_solution_type == QUDA_MATPC_SOLUTION ? QUDA_PARITY_SITE_SUBSET : QUDA_FULL_SITE_SUBSET;
        QudaMatPCType matpc_type = param.mg_global.invert_param->matpc_type;
        QudaParity parity = (matpc_type == QUDA_MATPC_EVEN_EVEN || matpc_type == QUDA_MATPC_EVEN_EVEN_ASYMMETRIC) ? QUDA_EVEN_PARITY : QUDA_ODD_PARITY;
        transfer->setSiteSubset(site_subset, parity); // use this to force location of transfer
      }
    }

    if (getVerbosity() >= QUDA_SUMMARIZE) printfQuda("Level %d of %d done\n", param.level+1, param.Nlevel);

    // print out profiling information for the adaptive setup
    if (getVerbosity() >= QUDA_SUMMARIZE) profile.Print();
    // Reset the profile for accurate solver timing
    profile.TPRESET();
  }

  void MG::createSmoother() {
    // create the smoother for this level
    if (getVerbosity() >= QUDA_SUMMARIZE) printfQuda("Creating smoother\n");
    diracResidual = param.matResidual->Expose();
    diracSmoother = param.matSmooth->Expose();
    diracSmootherSloppy = param.matSmoothSloppy->Expose();

    if (param_presmooth) delete param_presmooth;
    param_presmooth = new SolverParam(param);

    param_presmooth->is_preconditioner = false;
    param_presmooth->preserve_source = QUDA_PRESERVE_SOURCE_NO;
    param_presmooth->use_init_guess = QUDA_USE_INIT_GUESS_NO;

    param_presmooth->precision = param.mg_global.invert_param->cuda_prec_sloppy;
    param_presmooth->precision_sloppy = (param.level == 0) ? param.mg_global.invert_param->cuda_prec_precondition : param.mg_global.invert_param->cuda_prec_sloppy;
    param_presmooth->precision_precondition = (param.level == 0) ? param.mg_global.invert_param->cuda_prec_precondition : param.mg_global.invert_param->cuda_prec_sloppy;

    param_presmooth->inv_type = param.smoother;
    param_presmooth->inv_type_precondition = QUDA_INVALID_INVERTER;
    param_presmooth->residual_type = (param_presmooth->inv_type == QUDA_MR_INVERTER) ? QUDA_INVALID_RESIDUAL : QUDA_L2_RELATIVE_RESIDUAL;
    param_presmooth->Nsteps = param.mg_global.smoother_schwarz_cycle[param.level];
    param_presmooth->maxiter = (param.level < param.Nlevel-1) ? param.nu_pre : param.nu_pre + param.nu_post;

    param_presmooth->Nkrylov = param_presmooth->maxiter;
    param_presmooth->pipeline = param_presmooth->maxiter;
    param_presmooth->tol = param.smoother_tol;
    param_presmooth->global_reduction = param.global_reduction;

    param_presmooth->schwarz_type = param.mg_global.smoother_schwarz_type[param.level];

    // inner solver should recompute the true residual after each cycle if using Schwarz preconditioning
    param_presmooth->compute_true_res = (param_presmooth->schwarz_type != QUDA_INVALID_SCHWARZ) ? true : false;

    if (presmoother) delete presmoother;
    presmoother = ( (param.level < param.Nlevel-1 || param_presmooth->schwarz_type != QUDA_INVALID_SCHWARZ) &&  param_presmooth->inv_type != QUDA_INVALID_INVERTER) ?
      Solver::create(*param_presmooth, *param.matSmooth, *param.matSmoothSloppy, *param.matSmoothSloppy, profile) : nullptr;

    if (param.level < param.Nlevel-1) { //Create the post smoother
      if (param_postsmooth) delete param_postsmooth;
      param_postsmooth = new SolverParam(*param_presmooth);
      param_postsmooth->use_init_guess = QUDA_USE_INIT_GUESS_YES;
      // At the moment CGNE doesn't hold well an initial guess
      if(param.smoother == QUDA_CGNE_INVERTER) param_presmooth->inv_type = QUDA_MR_INVERTER;

      param_postsmooth->maxiter = param.nu_post;

      // we never need to compute the true residual for a post smoother
      param_postsmooth->compute_true_res = false;

      if (postsmoother) delete postsmoother;
      postsmoother = (param_postsmooth->inv_type != QUDA_INVALID_INVERTER) ?
	Solver::create(*param_postsmooth, *param.matSmooth, *param.matSmoothSloppy, *param.matSmoothSloppy, profile) : nullptr;
    }
    if (getVerbosity() >= QUDA_SUMMARIZE) printfQuda("Smoother done\n");
  }

  void MG::createCoarseDirac() {
    if (getVerbosity() >= QUDA_SUMMARIZE) printfQuda("Creating coarse Dirac operator\n");
    // check if we are coarsening the preconditioned system then
    bool preconditioned_coarsen = (param.coarse_grid_solution_type == QUDA_MATPC_SOLUTION && param.smoother_solve_type == QUDA_DIRECT_PC_SOLVE);
    QudaMatPCType matpc_type = param.mg_global.invert_param->matpc_type;

    // create coarse grid operator
    DiracParam diracParam;
    diracParam.transfer = transfer;

    diracParam.dirac = preconditioned_coarsen ? const_cast<Dirac*>(diracSmoother) : const_cast<Dirac*>(diracResidual);
    diracParam.kappa = diracParam.dirac->Kappa();
    diracParam.mu = diracParam.dirac->Mu();
    diracParam.mu_factor = param.mg_global.mu_factor[param.level+1]-param.mg_global.mu_factor[param.level];

    diracParam.dagger = QUDA_DAG_NO;
    diracParam.matpcType = matpc_type;
    diracParam.tmp1 = tmp_coarse;
    // use even-odd preconditioning for the coarse grid solver
    if (diracCoarseResidual) delete diracCoarseResidual;
    diracCoarseResidual = new DiracCoarse(diracParam);

    // create smoothing operators
    diracParam.dirac = const_cast<Dirac*>(param.matSmooth->Expose());

    if (diracCoarseSmoother) delete diracCoarseSmoother;
    if (diracCoarseSmootherSloppy) delete diracCoarseSmootherSloppy;
    if (param.mg_global.smoother_solve_type[param.level+1] == QUDA_DIRECT_PC_SOLVE) {
      diracParam.type = QUDA_COARSEPC_DIRAC;
      diracParam.tmp1 = &(tmp_coarse->Even());
      diracCoarseSmoother = new DiracCoarsePC(static_cast<DiracCoarse&>(*diracCoarseResidual), diracParam);
      {
        bool schwarz = param.mg_global.smoother_schwarz_type[param.level+1] != QUDA_INVALID_SCHWARZ;
        for (int i=0; i<4; i++) diracParam.commDim[i] = schwarz ? 0 : 1;
      }
      diracCoarseSmootherSloppy = new DiracCoarsePC(static_cast<DiracCoarse&>(*diracCoarseSmoother),diracParam);
    } else {
      diracParam.type = QUDA_COARSE_DIRAC;
      diracParam.tmp1 = tmp_coarse;
      diracCoarseSmoother = new DiracCoarse(static_cast<DiracCoarse&>(*diracCoarseResidual), diracParam);
      {
        bool schwarz = param.mg_global.smoother_schwarz_type[param.level+1] != QUDA_INVALID_SCHWARZ;
        for (int i=0; i<4; i++) diracParam.commDim[i] = schwarz ? 0 : 1;
      }
      diracCoarseSmootherSloppy = new DiracCoarse(static_cast<DiracCoarse&>(*diracCoarseSmoother),diracParam);
    }

    if (matCoarseResidual) delete matCoarseResidual;
    if (matCoarseSmoother) delete matCoarseSmoother;
    if (matCoarseSmootherSloppy) delete matCoarseSmootherSloppy;
    matCoarseResidual = new DiracM(*diracCoarseResidual);
    matCoarseSmoother = new DiracM(*diracCoarseSmoother);
    matCoarseSmootherSloppy = new DiracM(*diracCoarseSmootherSloppy);

    if (getVerbosity() >= QUDA_SUMMARIZE) printfQuda("Coarse Dirac operator done\n");
  }

  void MG::createCoarseSolver() {
    if (getVerbosity() >= QUDA_SUMMARIZE) printfQuda("Creating coarse solver wrapper\n");
    if (param.cycle_type == QUDA_MG_CYCLE_VCYCLE && param.level < param.Nlevel-2) {
      // if coarse solver is not a bottom solver and on the second to bottom level then we can just use the coarse solver as is
      coarse_solver = coarse;
      if (getVerbosity() >= QUDA_SUMMARIZE) printfQuda("Assigned coarse solver to coarse MG operator\n");
    } else if (param.cycle_type == QUDA_MG_CYCLE_RECURSIVE || param.level == param.Nlevel-2) {
      if (param_coarse_solver) delete param_coarse_solver;
      param_coarse_solver = new SolverParam(param);

      param_coarse_solver->inv_type = param.mg_global.coarse_solver[param.level];
      param_coarse_solver->is_preconditioner = false;
      param_coarse_solver->sloppy_converge = true; // this means we don't check the true residual before declaring convergence

      param_coarse_solver->preserve_source = QUDA_PRESERVE_SOURCE_YES;  // or can this be no
      param_coarse_solver->use_init_guess = QUDA_USE_INIT_GUESS_NO;
      param_coarse_solver->Nkrylov = 20;
      param_coarse_solver->tol = param.mg_global.coarse_solver_tol[param.level+1];
      param_coarse_solver->global_reduction = true;
      param_coarse_solver->compute_true_res = false;
      param_coarse_solver->delta = 1e-8;
      param_coarse_solver->pipeline = 8;

      param_coarse_solver->maxiter = param.mg_global.coarse_solver_maxiter[param.level+1];
      param_coarse_solver->inv_type_precondition = (param.level<param.Nlevel-2 || coarse->presmoother) ? QUDA_MG_INVERTER : QUDA_INVALID_INVERTER;
      param_coarse_solver->preconditioner = (param.level<param.Nlevel-2 || coarse->presmoother) ? coarse : nullptr;
      param_coarse_solver->mg_instance = true;
      param_coarse_solver->verbosity_precondition = param.mg_global.verbosity[param.level+1];

      // need this to ensure we don't use half precision on the preconditioner in GCR
      param_coarse_solver->precision_precondition = param_coarse_solver->precision_sloppy;

      if (coarse_solver) delete coarse_solver;
      if (param.mg_global.coarse_grid_solution_type[param.level+1] == QUDA_MATPC_SOLUTION) {
	Solver *solver = Solver::create(*param_coarse_solver, *matCoarseSmoother, *matCoarseSmoother, *matCoarseSmoother, profile);
	sprintf(coarse_prefix,"MG level %d (%s): ", param.level+2, param.mg_global.location[param.level+1] == QUDA_CUDA_FIELD_LOCATION ? "GPU" : "CPU" );
	coarse_solver = new PreconditionedSolver(*solver, *matCoarseSmoother->Expose(), *param_coarse_solver, profile, coarse_prefix);
      } else {
	Solver *solver = Solver::create(*param_coarse_solver, *matCoarseResidual, *matCoarseResidual, *matCoarseResidual, profile);
	sprintf(coarse_prefix,"MG level %d (%s): ", param.level+2, param.mg_global.location[param.level+1] == QUDA_CUDA_FIELD_LOCATION ? "GPU" : "CPU" );
	coarse_solver = new PreconditionedSolver(*solver, *matCoarseResidual->Expose(), *param_coarse_solver, profile, coarse_prefix);
      }

      if (getVerbosity() >= QUDA_SUMMARIZE) printfQuda("Assigned coarse solver to preconditioned GCR solver\n");
    } else {
      errorQuda("Multigrid cycle type %d not supported", param.cycle_type);
    }
    if (getVerbosity() >= QUDA_SUMMARIZE) printfQuda("Coarse solver wrapper done\n");
  }

  MG::~MG() {
    if (param.level < param.Nlevel-1) {
      if (param.level == param.Nlevel-1 || param.cycle_type == QUDA_MG_CYCLE_RECURSIVE) {
	if (coarse_solver) delete coarse_solver;
	if (param_coarse_solver) delete param_coarse_solver;
      }

      if (B_coarse) {
	int nVec_coarse = std::max(param.Nvec, param.mg_global.n_vec[param.level+1]);
	for (int i=0; i<nVec_coarse; i++) if ((*B_coarse)[i]) delete (*B_coarse)[i];
	delete B_coarse;
      }
      if (coarse) delete coarse;
      if (transfer) delete transfer;
      if (matCoarseSmootherSloppy) delete matCoarseSmootherSloppy;
      if (diracCoarseSmootherSloppy) delete diracCoarseSmootherSloppy;
      if (matCoarseSmoother) delete matCoarseSmoother;
      if (diracCoarseSmoother) delete diracCoarseSmoother;
      if (matCoarseResidual) delete matCoarseResidual;
      if (diracCoarseResidual) delete diracCoarseResidual;
      if (postsmoother) delete postsmoother;
      if (param_postsmooth) delete param_postsmooth;
    }

    if (presmoother) delete presmoother;
    if (param_presmooth) delete param_presmooth;

    if (b_tilde && param.smoother_solve_type == QUDA_DIRECT_PC_SOLVE) delete b_tilde;
    if (r) delete r;
    if (r_coarse) delete r_coarse;
    if (x_coarse) delete x_coarse;
    if (tmp_coarse) delete tmp_coarse;

    if (param_coarse) delete param_coarse;

    if (getVerbosity() >= QUDA_SUMMARIZE) profile.Print();
  }

  // FIXME need to make this more robust (implement Solver::flops() for all solvers)
  double MG::flops() const {
    double flops = 0;

    if (param_coarse_solver) {
      flops += param_coarse_solver->gflops * 1e9;
      param_coarse_solver->gflops = 0;
    } else if (param.level < param.Nlevel-1) {
      flops += coarse->flops();
    }

    if (param_presmooth) {
      flops += param_presmooth->gflops * 1e9;
      param_presmooth->gflops = 0;
    }

    if (param_postsmooth) {
      flops += param_postsmooth->gflops * 1e9;
      param_postsmooth->gflops = 0;
    }

    if (transfer) {
      flops += transfer->flops();
    }

    return flops;
  }

  /**
     Verification that the constructed multigrid operator is valid
   */
  void MG::verify() {
    setOutputPrefix(prefix);

    // temporary fields used for verification
    ColorSpinorParam csParam(*r);
    csParam.create = QUDA_NULL_FIELD_CREATE;
    ColorSpinorField *tmp1 = ColorSpinorField::Create(csParam);
    ColorSpinorField *tmp2 = ColorSpinorField::Create(csParam);
    double deviation;

    QudaPrecision prec = (param.mg_global.precision_null[param.level] < csParam.precision)
      ? param.mg_global.precision_null[param.level]  : csParam.precision;
    double tol = prec == QUDA_HALF_PRECISION ? 5e-3 : prec == QUDA_SINGLE_PRECISION ? 1e-4 : 1e-10;

    printfQuda("\n");
    printfQuda("Checking 0 = (1 - P P^\\dagger) v_k for %d vectors\n", param.Nvec);

    for (int i=0; i<param.Nvec; i++) {
      // as well as copying to the correct location this also changes basis if necessary
      *tmp1 = *param.B[i]; 

      transfer->R(*r_coarse, *tmp1);
      transfer->P(*tmp2, *r_coarse);

      printfQuda("Vector %d: norms v_k = %e P^\\dagger v_k = %e P P^\\dagger v_k = %e\n",
		 i, norm2(*tmp1), norm2(*r_coarse), norm2(*tmp2));

      deviation = sqrt( xmyNorm(*tmp1, *tmp2) / norm2(*tmp1) );
      printfQuda("L2 relative deviation = %e\n", deviation);
      if (deviation > tol) errorQuda("failed");
    }

#if 0
    printfQuda("Checking 1 > || (1 - D P (P^\\dagger D P) P^\\dagger v_k || / || v_k || for %d vectors\n", 
	       param.Nvec);

    for (int i=0; i<param.Nvec; i++) {
      transfer->R(*r_coarse, *(param.B[i]));
      (*coarse)(*x_coarse, *r_coarse); // this needs to be an exact solve to pass
      setOutputPrefix(prefix); // restore output prefix
      transfer->P(*tmp2, *x_coarse);
      param.matResidual(*tmp1,*tmp2);
      *tmp2 = *(param.B[i]);
      printfQuda("Vector %d: norms %e %e ", i, norm2(*param.B[i]), norm2(*tmp1));
      printfQuda("relative residual = %e\n", sqrt(xmyNorm(*tmp2, *tmp1) / norm2(*param.B[i])) );
    }
#endif

    printfQuda("\n");
    printfQuda("Checking 0 = (1 - P^\\dagger P) eta_c\n");
    x_coarse->Source(QUDA_RANDOM_SOURCE);
    transfer->P(*tmp2, *x_coarse);
    transfer->R(*r_coarse, *tmp2);
    printfQuda("Vector norms %e %e (fine tmp %e) ", norm2(*x_coarse), norm2(*r_coarse), norm2(*tmp2));

    deviation = sqrt( xmyNorm(*x_coarse, *r_coarse) / norm2(*x_coarse) );
    printfQuda("L2 relative deviation = %e\n", deviation);
    if (deviation > tol ) errorQuda("failed");

    printfQuda("\n");
    printfQuda("Comparing native coarse operator to emulated operator\n");
    ColorSpinorField *tmp_coarse = param.B[0]->CreateCoarse(param.geoBlockSize, param.spinBlockSize, param.Nvec, param.mg_global.location[param.level+1]);
    zero(*tmp_coarse);
    zero(*r_coarse);

    tmp_coarse->Source(QUDA_RANDOM_SOURCE);

    if(param.coarse_grid_solution_type == QUDA_MATPC_SOLUTION && param.smoother_solve_type == QUDA_DIRECT_PC_SOLVE && param.B[0]->Nspin() == 1) {
      reset();

      transfer->P(tmp1->Even(), *tmp_coarse);
      (*param.matSmooth)(tmp2->Even(), tmp1->Even());
      transfer->R(*x_coarse, tmp2->Even());

    } else {//original code:

      transfer->P(*tmp1, *tmp_coarse);

      if (param.coarse_grid_solution_type == QUDA_MATPC_SOLUTION && param.smoother_solve_type == QUDA_DIRECT_PC_SOLVE) {
        double kappa = diracResidual->Kappa();
        if (param.level==0) {
	  diracSmoother->DslashXpay(tmp2->Even(), tmp1->Odd(), QUDA_EVEN_PARITY, tmp1->Even(), -kappa);
	  diracSmoother->DslashXpay(tmp2->Odd(), tmp1->Even(), QUDA_ODD_PARITY, tmp1->Odd(), -kappa);
        } else { // this is a hack since the coarse Dslash doesn't properly use the same xpay conventions yet
	  diracSmoother->DslashXpay(tmp2->Even(), tmp1->Odd(), QUDA_EVEN_PARITY, tmp1->Even(), 1.0);
	  diracSmoother->DslashXpay(tmp2->Odd(), tmp1->Even(), QUDA_ODD_PARITY, tmp1->Odd(), 1.0);
        }
      } else {
        (*param.matResidual)(*tmp2,*tmp1);
      }

      transfer->R(*x_coarse, *tmp2);
    }

    (*param_coarse->matResidual)(*r_coarse, *tmp_coarse);

#if 0 // enable to print out emulated and actual coarse-grid operator vectors for debugging
    printfQuda("emulated\n");
    for (int x=0; x<x_coarse->Volume(); x++) tmp1->PrintVector(x);

    printfQuda("actual\n");
    for (int x=0; x<r_coarse->Volume(); x++) tmp2->PrintVector(x);
#endif

    printfQuda("Vector norms Emulated=%e Native=%e ", norm2(*x_coarse), norm2(*r_coarse));

    deviation = sqrt( xmyNorm(*x_coarse, *r_coarse) / norm2(*x_coarse) );

    // When the mu is shifted on the coarse level; we can compute exxactly the error we introduce in the check:
    //  it is given by 2*kappa*delta_mu || tmp_coarse ||; where tmp_coarse is the random vector generated for the test
    if(diracResidual->Mu() != 0) {
      double delta_factor = param.mg_global.mu_factor[param.level+1] - param.mg_global.mu_factor[param.level];
      if(fabs(delta_factor) > tol ) {
	double delta_a = delta_factor * 2.0 * diracResidual->Kappa() *
	  diracResidual->Mu() * transfer->Vectors().TwistFlavor();
	deviation -= fabs(delta_a) * sqrt( norm2(*tmp_coarse) / norm2(*x_coarse) );
	deviation = fabs(deviation);
      }
    }
    printfQuda("L2 relative deviation = %e\n\n", deviation);
    if (deviation > tol) errorQuda("failed");
    
    // here we check that the Hermitian conjugate operator is working
    // as expected for both the smoother and residual Dirac operators
    if (param.coarse_grid_solution_type == QUDA_MATPC_SOLUTION && param.smoother_solve_type == QUDA_DIRECT_PC_SOLVE) {
      diracSmoother->MdagM(tmp2->Even(), tmp1->Odd());
      Complex dot = cDotProduct(tmp2->Even(),tmp1->Odd());
      double deviation = std::fabs(dot.imag()) / std::fabs(dot.real());
      printfQuda("Smoother normal operator test (eta^dag M^dag M eta): real=%e imag=%e, relative imaginary deviation=%e\n",
		 real(dot), imag(dot), deviation);
      if (deviation > tol) errorQuda("failed");

      diracResidual->MdagM(*tmp2, *tmp1);
      dot = cDotProduct(*tmp2,*tmp1);

      deviation = std::fabs(dot.imag()) / std::fabs(dot.real());
      printfQuda("Residual normal operator test (eta^dag M^dag M eta): real=%e imag=%e, relative imaginary deviation=%e\n",
		 real(dot), imag(dot), deviation);
      if (deviation > tol) errorQuda("failed");
    } else {
      diracResidual->MdagM(*tmp2, *tmp1);
      Complex dot = cDotProduct(*tmp1,*tmp2);

      double deviation = std::fabs(dot.imag()) / std::fabs(dot.real());
      printfQuda("Normal operator test (eta^dag M^dag M eta): real=%e imag=%e, relative imaginary deviation=%e\n",
		 real(dot), imag(dot), deviation);
      if (deviation > tol) errorQuda("failed");
    }

#ifdef ARPACK_LIB
    printfQuda("\n");
    printfQuda("Check eigenvector overlap for level %d\n", param.level );

    int nmodes = 128;
    int ncv    = 256;
    double arpack_tol = 1e-7;
    char *which = (char*)malloc(256*sizeof(char));
    sprintf(which, "SM");/* ARPACK which="{S,L}{R,I,M}" */

    ColorSpinorParam cpuParam(*param.B[0]);
    cpuParam.create = QUDA_ZERO_FIELD_CREATE;

    cpuParam.location = QUDA_CPU_FIELD_LOCATION;
    cpuParam.fieldOrder = QUDA_SPACE_SPIN_COLOR_FIELD_ORDER;

    if(param.smoother_solve_type == QUDA_DIRECT_PC_SOLVE) { 
      cpuParam.x[0] /= 2; 
      cpuParam.siteSubset = QUDA_PARITY_SITE_SUBSET; 
    }

    std::vector<ColorSpinorField*> evecsBuffer;
    evecsBuffer.reserve(nmodes);

    for (int i = 0; i < nmodes; i++) evecsBuffer.push_back( new cpuColorSpinorField(cpuParam) );

    QudaPrecision matPrecision = QUDA_SINGLE_PRECISION;//manually ajusted?
    QudaPrecision arpPrecision = QUDA_DOUBLE_PRECISION;//precision used in ARPACK routines, may not coincide with matvec precision
    
    void *evalsBuffer =  arpPrecision == QUDA_DOUBLE_PRECISION ? static_cast<void*>(new std::complex<double>[nmodes+1]) : static_cast<void*>( new std::complex<float>[nmodes+1]);
    //
    arpackSolve( evecsBuffer, evalsBuffer, param.matSmooth,  matPrecision,  arpPrecision, arpack_tol, nmodes, ncv,  which);

    for (int i=0; i<nmodes; i++) {
      // as well as copying to the correct location this also changes basis if necessary
      *tmp1 = *evecsBuffer[i]; 

      transfer->R(*r_coarse, *tmp1);
      transfer->P(*tmp2, *r_coarse);

      printfQuda("Vector %d: norms v_k = %e P^\\dagger v_k = %e P P^\\dagger v_k = %e\n",
		 i, norm2(*tmp1), norm2(*r_coarse), norm2(*tmp2));

      deviation = sqrt( xmyNorm(*tmp1, *tmp2) / norm2(*tmp1) );
      printfQuda("L2 relative deviation = %e\n", deviation);
    }

    for (unsigned int i = 0; i < evecsBuffer.size(); i++) delete evecsBuffer[i];

    if( arpPrecision == QUDA_DOUBLE_PRECISION )  delete static_cast<std::complex<double>* >(evalsBuffer);
    else                                         delete static_cast<std::complex<float>* > (evalsBuffer);
 
    free(which);
#else
    warningQuda("\nThis test requires ARPACK.\n");
#endif

    delete tmp1;
    delete tmp2;
    delete tmp_coarse;
  }

  void MG::operator()(ColorSpinorField &x, ColorSpinorField &b) {
    char prefix_bkup[100];  strncpy(prefix_bkup, prefix, 100);  setOutputPrefix(prefix);

    // if input vector is single parity then we must be solving the
    // preconditioned system in general this can only happen on the
    // top level
    QudaSolutionType outer_solution_type = b.SiteSubset() == QUDA_FULL_SITE_SUBSET ? QUDA_MAT_SOLUTION : QUDA_MATPC_SOLUTION;
    QudaSolutionType inner_solution_type = param.coarse_grid_solution_type;

    if (debug) printfQuda("outer_solution_type = %d, inner_solution_type = %d\n", outer_solution_type, inner_solution_type);

    if ( outer_solution_type == QUDA_MATPC_SOLUTION && inner_solution_type == QUDA_MAT_SOLUTION)
      errorQuda("Unsupported solution type combination");

    if ( inner_solution_type == QUDA_MATPC_SOLUTION && param.smoother_solve_type != QUDA_DIRECT_PC_SOLVE)
      errorQuda("For this coarse grid solution type, a preconditioned smoother is required");

    if ( debug ) printfQuda("entering V-cycle with x2=%e, r2=%e\n", norm2(x), norm2(b));

    if (param.level < param.Nlevel-1) {
      //transfer->setTransferGPU(false); // use this to force location of transfer (need to check if still works for multi-level)
      
      // do the pre smoothing
      if ( debug ) printfQuda("pre-smoothing b2=%e\n", norm2(b));

      ColorSpinorField *out=nullptr, *in=nullptr;

      ColorSpinorField &residual = b.SiteSubset() == QUDA_FULL_SITE_SUBSET ? *r : r->Even();

      // FIXME only need to make a copy if not preconditioning
      residual = b; // copy source vector since we will overwrite source with iterated residual

      diracSmoother->prepare(in, out, x, residual, outer_solution_type);

      // b_tilde holds either a copy of preconditioned source or a pointer to original source
      if (param.smoother_solve_type == QUDA_DIRECT_PC_SOLVE) *b_tilde = *in;
      else b_tilde = &b;

      (*presmoother)(*out, *in);

      ColorSpinorField &solution = inner_solution_type == outer_solution_type ? x : x.Even();
      diracSmoother->reconstruct(solution, b, inner_solution_type);

      // if using preconditioned smoother then need to reconstruct full residual
      // FIXME extend this check for precision, Schwarz, etc.
      bool use_solver_residual =
	( (param.smoother_solve_type == QUDA_DIRECT_PC_SOLVE && inner_solution_type == QUDA_MATPC_SOLUTION) ||
	  (param.smoother_solve_type == QUDA_DIRECT_SOLVE && inner_solution_type == QUDA_MAT_SOLUTION) )
	? true : false;

      // FIXME this is currently borked if inner solver is preconditioned
      double r2 = 0.0;
      if (use_solver_residual) {
	if (debug) r2 = norm2(*r);
      } else {
	(*param.matResidual)(*r, x);
	if (debug) r2 = xmyNorm(b, *r);
	else axpby(1.0, b, -1.0, *r);
      }

      // We need this to ensure that the coarse level has been created.
      // e.g. in case of iterative setup with MG we use just pre- and post-smoothing at the first iteration.
      if (transfer) {
        // restrict to the coarse grid
        transfer->R(*r_coarse, residual);
        if ( debug ) printfQuda("after pre-smoothing x2 = %e, r2 = %e, r_coarse2 = %e\n", norm2(x), r2, norm2(*r_coarse));

        // recurse to the next lower level
        (*coarse_solver)(*x_coarse, *r_coarse);

        setOutputPrefix(prefix); // restore prefix after return from coarse grid

        if ( debug ) printfQuda("after coarse solve x_coarse2 = %e r_coarse2 = %e\n", norm2(*x_coarse), norm2(*r_coarse));

        // prolongate back to this grid
        ColorSpinorField &x_coarse_2_fine = inner_solution_type == QUDA_MAT_SOLUTION ? *r : r->Even(); // define according to inner solution type
        transfer->P(x_coarse_2_fine, *x_coarse); // repurpose residual storage

        xpy(x_coarse_2_fine, solution); // sum to solution FIXME - sum should be done inside the transfer operator
        if ( debug ) {
          printfQuda("Prolongated coarse solution y2 = %e\n", norm2(*r));
          printfQuda("after coarse-grid correction x2 = %e, r2 = %e\n", 
                     norm2(x), norm2(*r));
        }
      }

      // do the post smoothing
      //residual = outer_solution_type == QUDA_MAT_SOLUTION ? *r : r->Even(); // refine for outer solution type
      if (param.smoother_solve_type == QUDA_DIRECT_PC_SOLVE) {
	in = b_tilde;
      } else { // this incurs unecessary copying
	*r = b;
	in = r;
      }

      // we should keep a copy of the prepared right hand side as we've already destroyed it
      //dirac.prepare(in, out, solution, residual, inner_solution_type);

      (*postsmoother)(*out, *in); // for inner solve preconditioned, in the should be the original prepared rhs

      diracSmoother->reconstruct(x, b, outer_solution_type);

    } else { // do the coarse grid solve

      ColorSpinorField *out=nullptr, *in=nullptr;

      diracSmoother->prepare(in, out, x, b, outer_solution_type);

      (*presmoother)(*out, *in);
      diracSmoother->reconstruct(x, b, outer_solution_type);
    }

    if ( debug ) {
      (*param.matResidual)(*r, x);
      double r2 = xmyNorm(b, *r);
      printfQuda("leaving V-cycle with x2=%e, r2=%e\n", norm2(x), r2);
    }

    setOutputPrefix(param.level == 0 ? "" : prefix_bkup);
  }

  //supports seperate reading or single file read
  void MG::loadVectors(std::vector<ColorSpinorField*> &B) {
    profile_global.TPSTOP(QUDA_PROFILE_INIT);
    profile_global.TPSTART(QUDA_PROFILE_IO);

    std::string vec_infile(param.mg_global.vec_infile);
    vec_infile += "_level_";
    vec_infile += std::to_string(param.level);

    const int Nvec = B.size();
    printfQuda("Start loading %d vectors from %s\n", Nvec, vec_infile.c_str());

    void **V = new void*[Nvec];
    for (int i=0; i<Nvec; i++) { 
      V[i] = B[i]->V();
      if (V[i] == NULL) {
        printfQuda("Could not allocate V[%d]\n", i);
      }
    }

    if (strcmp(vec_infile.c_str(),"")!=0) {
#ifdef HAVE_QIO
      read_spinor_field(vec_infile.c_str(), &V[0], B[0]->Precision(), B[0]->X(),
			B[0]->Ncolor(), B[0]->Nspin(), Nvec, 0,  (char**)0);
#else
      errorQuda("\nQIO library was not built.\n");      
#endif
    } else {
      errorQuda("\nIn MG::loadVectors, no input file was specified.\n");
    }

    printfQuda("Done loading vectors\n");
    profile_global.TPSTOP(QUDA_PROFILE_IO);
    profile_global.TPSTART(QUDA_PROFILE_INIT);
  }

  void MG::saveVectors(std::vector<ColorSpinorField*> &B) {
#ifdef HAVE_QIO
    profile_global.TPSTOP(QUDA_PROFILE_INIT);
    profile_global.TPSTART(QUDA_PROFILE_IO);
    std::string vec_outfile(param.mg_global.vec_outfile);
    vec_outfile += "_level_";
    vec_outfile += std::to_string(param.level);

    if (strcmp(param.mg_global.vec_outfile,"")!=0) {
      const int Nvec = B.size();
      printfQuda("Start saving %d vectors to %s\n", Nvec, vec_outfile.c_str());

      void **V = static_cast<void**>(safe_malloc(Nvec*sizeof(void*)));
      for (int i=0; i<Nvec; i++) {
	V[i] = B[i]->V();
	if (V[i] == NULL) {
	  printfQuda("Could not allocate V[%d]\n", i);
	}
      }

      write_spinor_field(vec_outfile.c_str(), &V[0], B[0]->Precision(), B[0]->X(),
			 B[0]->Ncolor(), B[0]->Nspin(), Nvec, 0,  (char**)0);

      host_free(V);
      printfQuda("Done saving vectors\n");
    }

    profile_global.TPSTOP(QUDA_PROFILE_IO);
    profile_global.TPSTART(QUDA_PROFILE_INIT);
#else
    if (strcmp(param.mg_global.vec_outfile,"")!=0) {
      errorQuda("\nQIO library was not built.\n");
    }
#endif
  }

<<<<<<< HEAD
  void MG::generateNullVectors(std::vector<ColorSpinorField*> &B) {
    printfQuda("\nGenerate null vectors\n");
=======
  void MG::generateNullVectors(std::vector<ColorSpinorField*> B) {
    setOutputPrefix(prefix);
>>>>>>> e52bd47c

    SolverParam solverParam(param);  // Set solver field parameters:

    // set null-space generation options - need to expose these
    solverParam.maxiter = 500;
    solverParam.tol = param.mg_global.setup_tol[param.level];
    solverParam.use_init_guess = QUDA_USE_INIT_GUESS_YES;
    solverParam.delta = 1e-1;
    solverParam.inv_type = param.mg_global.setup_inv_type[param.level];
    solverParam.Nkrylov = 4;
    solverParam.pipeline = (solverParam.inv_type == QUDA_BICGSTAB_INVERTER ? 0 : 4); // FIXME: pipeline != 0 breaks BICGSTAB
    solverParam.precision = B[0]->Precision();
    
    if (param.level == 0) { // this enables half precision on the fine grid only if set
      solverParam.precision_sloppy = param.mg_global.invert_param->cuda_prec_precondition;
      solverParam.precision_precondition = param.mg_global.invert_param->cuda_prec_precondition;
    } else {
      solverParam.precision_precondition = solverParam.precision;
    }
    solverParam.residual_type = static_cast<QudaResidualType>(QUDA_L2_RELATIVE_RESIDUAL);
    solverParam.compute_null_vector = QUDA_COMPUTE_NULL_VECTOR_YES;

    ColorSpinorParam csParam(*B[0]);  // Create spinor field parameters:
    // to force setting the field to be native first set to double-precision native order
    // then use the setPrecision method to set to native order
    csParam.fieldOrder = QUDA_FLOAT2_FIELD_ORDER;
    csParam.precision = QUDA_DOUBLE_PRECISION;
    csParam.setPrecision(B[0]->Precision());

    csParam.location = QUDA_CUDA_FIELD_LOCATION; // hard code to GPU location for null-space generation for now
    //for staggered we need to pass basis check in copy routines.
    csParam.gammaBasis = (B[0]->Nspin() == 1) ? param.B[0]->GammaBasis() : QUDA_UKQCD_GAMMA_BASIS;
    csParam.create = QUDA_ZERO_FIELD_CREATE;
    ColorSpinorField *b = static_cast<ColorSpinorField*>(new cudaColorSpinorField(csParam));
    csParam.create = QUDA_NULL_FIELD_CREATE;

    std::vector<ColorSpinorField*> B_gpu;

    Solver *solve;
    DiracMdagM *mdagm = (solverParam.inv_type == QUDA_CG_INVERTER) ? new DiracMdagM(*diracSmoother) : nullptr;
    DiracMdagM *mdagmSloppy = (solverParam.inv_type == QUDA_CG_INVERTER) ? new DiracMdagM(*diracSmootherSloppy) : nullptr;
    if(solverParam.inv_type == QUDA_CG_INVERTER) {
      solverParam.maxiter = 2000;
      solve = Solver::create(solverParam, *mdagm, *mdagm, *mdagmSloppy, profile);
    } else if(solverParam.inv_type == QUDA_MG_INVERTER) {
      // in case MG has not been created, we create the Smoother
      if (!transfer) createSmoother();

      // run GCR with the MG as a preconditioner
      solverParam.maxiter = 10;
      solverParam.inv_type_precondition = QUDA_MG_INVERTER;
      solverParam.schwarz_type = QUDA_ADDITIVE_SCHWARZ;
      solverParam.precondition_cycle = 1;
      solverParam.tol_precondition = 1e-1;
      solverParam.maxiter_precondition = 1;
      solverParam.omega = 1.0;
      solverParam.verbosity_precondition = param.mg_global.verbosity[param.level+1];
      solverParam.precision_sloppy = solverParam.precision;
      solverParam.compute_true_res = 0;
      solverParam.preconditioner = this;

      solverParam.inv_type = QUDA_GCR_INVERTER;
      solve = Solver::create(solverParam, *param.matSmooth, *param.matSmooth, *param.matSmoothSloppy, profile);
      solverParam.inv_type = QUDA_MG_INVERTER;
    } else {
      solve = Solver::create(solverParam, *param.matSmooth, *param.matSmooth, *param.matSmoothSloppy, profile);
    }

    for(int i=0; i<(int)B.size(); i++) {
      B_gpu.push_back(ColorSpinorField::Create(csParam));
      *B_gpu[i] = *B[i];
    }

    for(int si=0; si<param.mg_global.num_setup_iter[param.level]; si++ ) {
      printfQuda("Running vectors setup on level %d iter %d of %d\n", param.level+1, si+1, param.mg_global.num_setup_iter[param.level]);

      // global orthonormalization of the initial null-space vectors
      if(param.mg_global.pre_orthonormalize) {
	for(int i=0; i<(int)B.size(); i++) {
	  for (int j=0; j<i; j++) {
	    Complex alpha = cDotProduct(*B_gpu[j], *B_gpu[i]);// <j,i>
	    caxpy(-alpha, *B_gpu[j], *B_gpu[i]); // i-<j,i>j
	  }
	  double nrm2 = norm2(*B_gpu[i]);
	  if (nrm2 > 1e-16) ax(1.0 /sqrt(nrm2), *B_gpu[i]);// i/<i,i>
	  else errorQuda("\nCannot normalize %u vector\n", i);
	}
      }

      // launch solver for each source
      for(int i=0; i<(int)B.size(); i++) {
	ColorSpinorField *x = B_gpu[i];
	if(param.mg_global.setup_type == QUDA_TEST_VECTOR_SETUP) { // DDalphaAMG test vector idea
	  *b = *B_gpu[i];  // inverting against the vector
	  zero(*x);       // with zero initial guess
	} else {
          *x = *B_gpu[i];
	}

	if (getVerbosity() >= QUDA_VERBOSE) printfQuda("Initial guess = %g\n", norm2(*x));
	if (getVerbosity() >= QUDA_VERBOSE) printfQuda("Initial rhs = %g\n", norm2(*b));

	ColorSpinorField *out=nullptr, *in=nullptr;
	diracSmoother->prepare(in, out, *x, *b, QUDA_MAT_SOLUTION);
	(*solve)(*out, *in);
	diracSmoother->reconstruct(*x, *b, QUDA_MAT_SOLUTION);

	if (getVerbosity() >= QUDA_VERBOSE) printfQuda("Solution = %g\n", norm2(*x));
      }

      // global orthonormalization of the generated null-space vectors
      if(param.mg_global.post_orthonormalize) {
	for(int i=0; i<(int)B.size(); i++) {
	  for (int j=0; j<i; j++) {
	    Complex alpha = cDotProduct(*B_gpu[j], *B_gpu[i]);// <j,i>
	    caxpy(-alpha, *B_gpu[j], *B_gpu[i]); // i-<j,i>j
	  }
	  double nrm2 = norm2(*B_gpu[i]);
	  if (nrm2 > 1e-16) ax(1.0 /sqrt(nrm2), *B_gpu[i]);// i/<i,i>
	  else errorQuda("\nCannot normalize %u vector\n", i);
	}
      }

      if(solverParam.inv_type == QUDA_MG_INVERTER) {
        for (int i=0; i<(int)B.size(); i++) {
          *B[i] = *B_gpu[i];
        }

        if (transfer) {
          resetTransfer = true;
          reset();
          if ( param.level < param.Nlevel-2 ) {
            if ( param.mg_global.generate_all_levels == QUDA_BOOLEAN_YES ) {
              coarse->generateNullVectors(*B_coarse);
            } else {
              printfQuda("Restricting null space vectors\n");
              for (int i=0; i<param.Nvec; i++) {
                zero(*(*B_coarse)[i]);
                transfer->R(*(*B_coarse)[i], *(param.B[i]));
              }
              // rebuild the transfer operator in the coarse level
              coarse->resetTransfer = true;
              coarse->reset();
            }
          }
        } else {
          reset();
        }
      }
    }

    delete solve;
    if (mdagm) delete mdagm;
    if (mdagmSloppy) delete mdagmSloppy;
    delete b;

    // storing and freeing B_gpu
    for (int i=0; i<(int)B.size(); i++) {
      // in case of QUDA_MG_INVERTER the copy has been already done
      if(solverParam.inv_type != QUDA_MG_INVERTER)
        *B[i] = *B_gpu[i];
      delete B_gpu[i];
    }

    if (strcmp(param.mg_global.vec_outfile,"")!=0) { // only save if outfile is defined
      saveVectors(B);
    }

    return;
  }

  // generate a full span of free vectors.
  // FIXME: Assumes fine level is SU(3).
  void MG::buildFreeVectors(std::vector<ColorSpinorField*> &B) {

    const int Nvec = B.size();

    // Given the number of colors and spins, figure out if the number
    // of vectors in 'B' makes sense.
    const int Ncolor = B[0]->Ncolor();
    const int Nspin = B[0]->Nspin();

    if (Ncolor == 3) // fine level
    {
      if (Nspin == 4) // Wilson or Twisted Mass (singlet)
      {
        // There needs to be 6 null vectors -> 12 after chirality.
        if (Nvec != 6)
          errorQuda("\nError in MG::buildFreeVectors: Wilson-type fermions require Nvec = 6.\n");
        
        printfQuda("Building 6 free field vectors for Wilson-type fermions.\n");

        // Zero the null vectors.
        for (int i = 0; i < Nvec ;i++)
          zero(*B[i]);
        
        // Create a temporary vector.
        ColorSpinorParam csParam(*B[0]);
        csParam.create = QUDA_ZERO_FIELD_CREATE;
        ColorSpinorField *tmp = ColorSpinorField::Create(csParam);

        int counter = 0;
        for (int c = 0; c < Ncolor; c++)
        {
          for (int s = 0; s < 2; s++)
          {
            tmp->Source(QUDA_CONSTANT_SOURCE, 1, s, c);
            xpy(*tmp, *B[counter]);
            tmp->Source(QUDA_CONSTANT_SOURCE, 1, s+2, c);
            xpy(*tmp, *B[counter]);
            counter++;
          }
        }

        delete tmp;
      }
      else if (Nspin == 1) // Staggered
      {
        // There needs to be 24 null vectors -> 48 after chirality.
        if (Nvec != 24)
          errorQuda("\nError in MG::buildFreeVectors: Staggered-type fermions require Nvec = 24.\n");
        
        printfQuda("Building 24 free field vectors for Staggered-type fermions.\n");

        // Zero the null vectors.
        for (int i = 0; i < Nvec ;i++)
          zero(*B[i]);
        
        // Create a temporary vector.
        ColorSpinorParam csParam(*B[0]);
        csParam.create = QUDA_ZERO_FIELD_CREATE;
        ColorSpinorField *tmp = ColorSpinorField::Create(csParam);

        // Build free null vectors.
        for (int c = 0; c < B[0]->Ncolor(); c++)
        {
          // Need to pair an even+odd corner together
          // since they'll get split up.

          // 0000, 0001
          tmp->Source(QUDA_CORNER_SOURCE, 1, 0x0, c);
          xpy(*tmp,*B[8*c+0]);
          tmp->Source(QUDA_CORNER_SOURCE, 1, 0x1, c);
          xpy(*tmp,*B[8*c+0]);

          // 0010, 0011
          tmp->Source(QUDA_CORNER_SOURCE, 1, 0x2, c);
          xpy(*tmp,*B[8*c+1]);
          tmp->Source(QUDA_CORNER_SOURCE, 1, 0x3, c);
          xpy(*tmp,*B[8*c+1]);

          // 0100, 0101
          tmp->Source(QUDA_CORNER_SOURCE, 1, 0x4, c);
          xpy(*tmp,*B[8*c+2]);
          tmp->Source(QUDA_CORNER_SOURCE, 1, 0x5, c);
          xpy(*tmp,*B[8*c+2]);

          // 0110, 0111
          tmp->Source(QUDA_CORNER_SOURCE, 1, 0x6, c);
          xpy(*tmp,*B[8*c+3]);
          tmp->Source(QUDA_CORNER_SOURCE, 1, 0x7, c);
          xpy(*tmp,*B[8*c+3]);

          // 1000, 1001
          tmp->Source(QUDA_CORNER_SOURCE, 1, 0x8, c);
          xpy(*tmp,*B[8*c+4]);
          tmp->Source(QUDA_CORNER_SOURCE, 1, 0x9, c);
          xpy(*tmp,*B[8*c+4]);

          // 1010, 1011
          tmp->Source(QUDA_CORNER_SOURCE, 1, 0xA, c);
          xpy(*tmp,*B[8*c+5]);
          tmp->Source(QUDA_CORNER_SOURCE, 1, 0xB, c);
          xpy(*tmp,*B[8*c+5]);

          // 1100, 1101
          tmp->Source(QUDA_CORNER_SOURCE, 1, 0xC, c);
          xpy(*tmp,*B[8*c+6]);
          tmp->Source(QUDA_CORNER_SOURCE, 1, 0xD, c);
          xpy(*tmp,*B[8*c+6]);

          // 1110, 1111
          tmp->Source(QUDA_CORNER_SOURCE, 1, 0xE, c);
          xpy(*tmp,*B[8*c+7]);
          tmp->Source(QUDA_CORNER_SOURCE, 1, 0xF, c);
          xpy(*tmp,*B[8*c+7]);
        }

        delete tmp;
      }
      else
      {
        errorQuda("\nError in MG::buildFreeVectors: Unsupported combo of Nc %d, Nspin %d.\n", Ncolor, Nspin);
      }
    }
    else // coarse level
    {
      if (Nspin == 2)
      {
        // There needs to be Ncolor null vectors.
        if (Nvec != Ncolor)
          errorQuda("\nError in MG::buildFreeVectors: Coarse fermions require Nvec = Ncolor.\n");
        
        printfQuda("Building %d free field vectors for Coarse fermions.\n", Ncolor);

        // Zero the null vectors.
        for (int i = 0; i < Nvec; i++)
          zero(*B[i]);
        
        // Create a temporary vector.
        ColorSpinorParam csParam(*B[0]);
        csParam.create = QUDA_ZERO_FIELD_CREATE;
        ColorSpinorField *tmp = ColorSpinorField::Create(csParam);

        for (int c = 0; c < Ncolor; c++)
        {
          tmp->Source(QUDA_CONSTANT_SOURCE, 1, 0, c);
          xpy(*tmp, *B[c]);
          tmp->Source(QUDA_CONSTANT_SOURCE, 1, 1, c);
          xpy(*tmp, *B[c]);
        }

        delete tmp;
      }
      else if (Nspin == 1)
      {
        // There needs to be Ncolor null vectors.
        if (Nvec != Ncolor)
          errorQuda("\nError in MG::buildFreeVectors: Coarse fermions require Nvec = Ncolor.\n");
        
        printfQuda("Building %d free field vectors for Coarse fermions.\n", Ncolor);

        // Zero the null vectors.
        for (int i = 0; i < Nvec; i++)
          zero(*B[i]);
        
        // Create a temporary vector.
        ColorSpinorParam csParam(*B[0]);
        csParam.create = QUDA_ZERO_FIELD_CREATE;
        ColorSpinorField *tmp = ColorSpinorField::Create(csParam);

        for (int c = 0; c < Ncolor; c++)
        {
          tmp->Source(QUDA_CONSTANT_SOURCE, 1, 0, c);
          xpy(*tmp, *B[c]);
        }

        delete tmp;
      }
      else
      {
        errorQuda("\nError in MG::buildFreeVectors: Unexpected Nspin = %d for coarse fermions.\n", Nspin);
      }
    }

    printfQuda("Done building free vectors\n");
  }


}<|MERGE_RESOLUTION|>--- conflicted
+++ resolved
@@ -26,23 +26,6 @@
     setVerbosity(param.mg_global.verbosity[param.level]);
     setOutputPrefix(prefix);
 
-<<<<<<< HEAD
-    printfQuda("Creating level %d of %d levels\n", param.level+1, param.Nlevel);
-
-    if (param.level < param.Nlevel-1) {
-      if (param.mg_global.compute_null_vector == QUDA_COMPUTE_NULL_VECTOR_YES) {
-        if (param.mg_global.generate_all_levels == QUDA_BOOLEAN_YES || param.level == 0) {
-          generateNullVectors(param.B);
-        }
-      } else if (strcmp(param.mg_global.vec_infile,"")!=0) { // only load if infile is defined and not computing
-        loadVectors(param.B);
-      } else { // generate free field vectors.
-
-      }
-    }
-
-=======
->>>>>>> e52bd47c
     if (param.level >= QUDA_MAX_MG_LEVEL)
       errorQuda("Level=%d is greater than limit of multigrid recursion depth", param.level+1);
 
@@ -830,13 +813,8 @@
 #endif
   }
 
-<<<<<<< HEAD
   void MG::generateNullVectors(std::vector<ColorSpinorField*> &B) {
-    printfQuda("\nGenerate null vectors\n");
-=======
-  void MG::generateNullVectors(std::vector<ColorSpinorField*> B) {
     setOutputPrefix(prefix);
->>>>>>> e52bd47c
 
     SolverParam solverParam(param);  // Set solver field parameters:
 
