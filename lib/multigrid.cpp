--- conflicted
+++ resolved
@@ -322,12 +322,7 @@
       Solver::create(*param_presmooth, *param.matSmooth, *param.matSmoothSloppy, *param.matSmoothSloppy,
                      *param.matSmoothSloppy, profile) :
       nullptr;
-<<<<<<< HEAD
-    // DMH
-    if (param.level < param.Nlevel-1) { //Create the post smoother
-=======
     if (param.level < param.Nlevel - 1) { // Create the post smoother
->>>>>>> 5962f0ab
       param_postsmooth = new SolverParam(*param_presmooth);
       param_postsmooth->return_residual = false;  // post smoother does not need to return the residual vector
       param_postsmooth->use_init_guess = QUDA_USE_INIT_GUESS_YES;
@@ -1263,11 +1258,7 @@
     DiracMdagM *mdagmSloppy = (solverParam.inv_type == QUDA_CG_INVERTER || solverParam.inv_type == QUDA_CA_CG_INVERTER) ? new DiracMdagM(*diracSmootherSloppy) : nullptr;
     if (solverParam.inv_type == QUDA_CG_INVERTER || solverParam.inv_type == QUDA_CA_CG_INVERTER) {
       solve = Solver::create(solverParam, *mdagm, *mdagmSloppy, *mdagmSloppy, *mdagmSloppy, profile);
-<<<<<<< HEAD
-    } else if(solverParam.inv_type == QUDA_MG_INVERTER) {
-=======
     } else if (solverParam.inv_type == QUDA_MG_INVERTER) {
->>>>>>> 5962f0ab
       // in case MG has not been created, we create the Smoother
       if (!transfer) createSmoother();
 
