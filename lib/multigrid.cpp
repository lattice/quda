--- conflicted
+++ resolved
@@ -508,12 +508,9 @@
       diracParam.tmp1 = tmp_coarse;
       diracParam.tmp2 = tmp2_coarse;
       diracParam.halo_precision = param.mg_global.precision_null[param.level];
-<<<<<<< HEAD
       diracParam.mg_use_mma = param.use_mma;
-=======
-      diracParam.use_mma = param.use_mma;
+      diracParam.mg_use_mma = param.use_mma;
       diracParam.allow_truncation = (param.mg_global.allow_truncation == QUDA_BOOLEAN_TRUE) ? true : false;
->>>>>>> 1a6ec182
 
       diracCoarseResidual = new DiracCoarse(diracParam, param.setup_location == QUDA_CUDA_FIELD_LOCATION ? true : false,
                                             param.mg_global.setup_minimize_memory == QUDA_BOOLEAN_TRUE ? true : false);
