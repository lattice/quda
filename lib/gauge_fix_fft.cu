--- conflicted
+++ resolved
@@ -367,19 +367,11 @@
                    double alpha, int autotune, double tolerance, int stopWtheta)
     {
       if (gauge_dir != 3) {
-<<<<<<< HEAD
-	if (getVerbosity() > QUDA_SUMMARIZE) printfQuda("Starting Landau gauge fixing with FFTs...\n");
+        logQuda(QUDA_SUMMARIZE, "Starting Landau gauge fixing with FFTs...\n");
         gaugeFixingFFT<store_t, recon, 4>(data, Nsteps, verbose_interval, alpha, autotune, tolerance, stopWtheta);
       } else {
-	if (getVerbosity() > QUDA_SUMMARIZE) printfQuda("Starting Coulomb gauge fixing with FFTs...\n");
+        logQuda(QUDA_SUMMARIZE, "Starting Coulomb gauge fixing with FFTs...\n");
         gaugeFixingFFT<store_t, recon, 3>(data, Nsteps, verbose_interval, alpha, autotune, tolerance, stopWtheta);
-=======
-        logQuda(QUDA_SUMMARIZE, "Starting Landau gauge fixing with FFTs...\n");
-        gaugeFixingFFT<Float, recon, 4>(data, Nsteps, verbose_interval, alpha, autotune, tolerance, stopWtheta);
-      } else {
-        logQuda(QUDA_SUMMARIZE, "Starting Coulomb gauge fixing with FFTs...\n");
-        gaugeFixingFFT<Float, recon, 3>(data, Nsteps, verbose_interval, alpha, autotune, tolerance, stopWtheta);
->>>>>>> b87195b3
       }
     }
   };
