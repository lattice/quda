#ifdef USE_LEGACY_DSLASH

#include <cstdlib>
#include <cstdio>
#include <string>
#include <iostream>
#include <typeinfo>

#include <color_spinor_field.h>
#include <clover_field.h>

// these control the Wilson-type actions
#ifdef GPU_WILSON_DIRAC
//#define DIRECT_ACCESS_LINK
//#define DIRECT_ACCESS_WILSON_SPINOR
//#define DIRECT_ACCESS_WILSON_ACCUM
//#define DIRECT_ACCESS_WILSON_INTER
//#define DIRECT_ACCESS_WILSON_PACK_SPINOR
//#define DIRECT_ACCESS_CLOVER
#endif // GPU_WILSON_DIRAC

#include <quda_internal.h>
#include <dslash_quda.h>
#include <dslash.h>
#include <sys/time.h>
#include <blas_quda.h>

#include <inline_ptx.h>
#include <dslash_policy.cuh>

#if (__COMPUTE_CAPABILITY__ >= 700)
#include <cublas_v2.h>
#include <mma.h>
#endif

namespace quda {

  namespace mobius {

    template<class T>
    struct MDWFSharedMemory
    {
      __device__ inline operator T*()
      {
        extern __shared__ int __smem[];
        return (T*)__smem;
      }

      __device__ inline operator const T*() const
      {
        extern __shared__ int __smem[];
        return (T*)__smem;
      }
    };

#undef GPU_STAGGERED_DIRAC
#include <dslash_constants.h>
#include <dslash_textures.h>
#include <dslash_index.cuh>

    // Enable shared memory dslash for Fermi architecture
    //#define SHARED_WILSON_DSLASH
    //#define SHARED_8_BYTE_WORD_SIZE // 8-byte shared memory access

#ifdef GPU_DOMAIN_WALL_DIRAC
#include <mdw_dslash4_def.h>      // Dslash4, intermediate operator for Mobius Mat_4 kernels
#include <mdw_dslash4pre_def.h>   // Dslash4pre, intermediate operator for Mobius Mat_4 kernels
#include <mdw_dslash5_def.h>      // Dslash5 Mobius Domain Wall kernels
#include <mdw_dslash5inv_def.h>   // Dslash5inv Mobius Domain Wall kernels
#include <mdw_dslash4_dslash5inv_dslash4pre_def.h>   // Dslash5inv Mobius Domain Wall kernels
#include <mdw_dslash4_dslash5inv_xpay_dslash5inv_dagger_def.h>   // Dslash5inv Mobius Domain Wall kernels
#include <mdw_dslash4_dagger_dslash4pre_dagger_dslash5inv_dagger_def.h>
#include <mdw_dslash4_dagger_dslash4pre_dagger_xpay_def.h>
#include <mdw_dslash5inv_def_sm.h>
#include <mdw_dslash5inv_def_sm_tc.h>
#endif

#ifndef DSLASH_SHARED_FLOATS_PER_THREAD
#define DSLASH_SHARED_FLOATS_PER_THREAD 0
#endif

#include <dslash_quda.cuh>
  }

  using namespace mobius;

#ifdef GPU_DOMAIN_WALL_DIRAC
  //Dslash class definition for Mobius Domain Wall Fermion
  template <typename sFloat, typename gFloat>
  class MDWFDslashPCCuda : public DslashCuda {

  private:
    const int DS_type;

    bool checkGrid(TuneParam &param) const {
      if (param.grid.x > (unsigned int)deviceProp.maxGridSize[0] || param.grid.y > (unsigned int)deviceProp.maxGridSize[1]) {
        warningQuda("Autotuner is skipping blockDim=(%u,%u,%u), gridDim=(%u,%u,%u) because lattice volume is too large",
		    param.block.x, param.block.y, param.block.z, 
		    param.grid.x, param.grid.y, param.grid.z);
        return false;
      } else {
        return true;
      }
    }

  protected:
    
    virtual bool tuneGridDim() const {         
      if(DS_type == 9){
        return true;
      }
      return false;
    }
    
    virtual bool advanceGridDim(TuneParam &param) const
    {
      if (tuneGridDim()) {
        const unsigned int max_blocks = maxGridSize();
        const int step = deviceProp.multiProcessorCount/4;
        param.grid.x += step;
        if (param.grid.x > max_blocks) {
          param.grid.x = minGridSize();
          return false;
        } else {
          return true;
        }
      } else {
        return false;
      }
    }

    virtual unsigned int maxGridSize() const { return 32*deviceProp.multiProcessorCount; }

    bool advanceBlockDim(TuneParam &param) const
    {
//      const unsigned int max_shared = deviceProp.sharedMemPerBlock;
      const unsigned int max_shared = deviceProp.major>=7 ? 96*1024 : deviceProp.sharedMemPerBlock;
      const int step[2] = { deviceProp.warpSize, 1 };
//      const int step[2] = { 16, 1 };
      bool advance[2] = { false, false };

      // first try to advance block.x
      param.block.x += step[0];
      //memory constraint
      if (param.block.x > (unsigned int)deviceProp.maxThreadsDim[0] ||
          shared_bytes_per_block(param.block.x, param.block.y) > max_shared) {
        advance[0] = false;
        param.block.x = step[0]; // reset block.x
      } else {
        advance[0] = true; // successfully advanced block.x
      }
<<<<<<< HEAD
      
      if(DS_type < 4){
        if (!advance[0]) {  // if failed to advance block.x, now try block.y
          param.block.y += step[1];
  
          if (param.block.y > (unsigned)in->X(4) ||
              sharedBytesPerThread()*param.block.x*param.block.y > max_shared) {
            advance[1] = false;
            param.block.y = step[1]; // reset block.x
          } else {
            advance[1] = true; // successfully advanced block.y
          }
        }
      }
      
      if (advance[0] || advance[1]) {
        if( param.block.x*param.block.y*param.block.z > (unsigned)deviceProp.maxThreadsPerBlock ){
          return false;
        }
        
        if(DS_type < 9){
          param.grid = dim3( (dslashParam.threads+param.block.x-1) / param.block.x, 
			      (in->X(4)+param.block.y-1) / param.block.y, 1);
        }
        param.shared_bytes = shared_bytes_per_block(param.block.x, param.block.y);
        
=======

      if (!advance[0]) {  // if failed to advance block.x, now try block.y
        param.block.y += step[1];

	//memory constraint
        if (param.block.y > (unsigned)in->X(4) ||
            sharedBytesPerThread()*param.block.x*param.block.y > max_shared) {
          advance[1] = false;
          param.block.y = step[1]; // reset block.y
        } else {
          advance[1] = true; // successfully advanced block.y
        }
      }

      //thread constraint
      if ( (advance[0] || advance[1]) && param.block.x*param.block.y*param.block.z <= (unsigned)deviceProp.maxThreadsPerBlock) {
        param.grid = dim3( (dslashParam.threads+param.block.x-1) / param.block.x, 
			   (in->X(4)+param.block.y-1) / param.block.y, 1);

>>>>>>> 35147ef4
        bool advance = true;
        if (!checkGrid(param)) advance = advanceBlockDim(param);
        return advance;
      } else {
        return false;
      }
    }

		bool advanceSharedBytes(TuneParam &param) const
    {
      if (tuneSharedBytes()) {
//				const int max_shared = deviceProp.sharedMemPerBlock;
				const unsigned int max_shared = deviceProp.major>=7 ? 96*1024 : deviceProp.sharedMemPerBlock;
				const int max_blocks_per_sm = std::min(deviceProp.maxThreadsPerMultiProcessor / (param.block.x*param.block.y*param.block.z), maxBlocksPerSM());
				int blocks_per_sm = max_shared / (param.shared_bytes ? param.shared_bytes : 1);
				if (blocks_per_sm > max_blocks_per_sm) blocks_per_sm = max_blocks_per_sm;
				param.shared_bytes = (blocks_per_sm > 0 ? max_shared / blocks_per_sm + 1 : max_shared + 1);
			
				if ((size_t)param.shared_bytes > max_shared) {
				  TuneParam next(param);
				  advanceBlockDim(next); // to get next blockDim
				  // int nthreads = next.block.x * next.block.y * next.block.z;
				  param.shared_bytes = shared_bytes_per_block(next.block.x,next.block.y) > sharedBytesPerBlock(param) ?
				     shared_bytes_per_block(next.block.x,next.block.y) : sharedBytesPerBlock(param);
				  return false;
				} else {
				  return true;
				}
      } else {
				return false;
      }
    }
    
//    virtual bool advanceTuneParam(TuneParam &param) const
//    {
//      return advanceSharedBytes(param) || advanceBlockDim(param) || advanceGridDim(param) || advanceAux(param);
//    }

    unsigned int sharedBytesPerThread() const { 
      if(DS_type >= 4){
        return 24*(in->Precision()==8?8:4);
      }else{
        return 0;
      }
    }
 
    unsigned int shared_bytes_per_block(int x, int y) const { 
      if(DS_type == 9){
        return ( (y*4)*(y*4+0)+(y*4)*(x*6+16)*1 )*2; // 4*4*2 TODO: fix this!
      }else{
        return sharedBytesPerThread()*x*y;
      }
    }
 
  public:
    MDWFDslashPCCuda(cudaColorSpinorField *out, const GaugeField &gauge, const cudaColorSpinorField *in,
		     const cudaColorSpinorField *x, const double mferm, const double a,
                     const double *b_5, const double *c_5, const double m5,
                     const int parity, const int dagger, const int *commOverride, const int DS_type)
      : DslashCuda(out, in, x, gauge, parity, dagger, commOverride), DS_type(DS_type)
    { 
      dslashParam.a = a;
      dslashParam.a_f = a;
      dslashParam.mferm = mferm;
      dslashParam.mferm_f = mferm;

      memcpy(dslashParam.mdwf_b5_d, b_5, out->X(4)*sizeof(double));
      memcpy(dslashParam.mdwf_c5_d, c_5, out->X(4)*sizeof(double));
      for (int s=0; s<out->X(4); s++) {
        dslashParam.mdwf_b5_f[s] = (float)dslashParam.mdwf_b5_d[s];
        dslashParam.mdwf_c5_f[s] = (float)dslashParam.mdwf_c5_d[s];
      }

      dslashParam.m5_d = m5;
      dslashParam.m5_f = (float)m5;
    }
    virtual ~MDWFDslashPCCuda() { unbindSpinorTex<sFloat>(in, out, x); }

    TuneKey tuneKey() const
    {
      TuneKey key = DslashCuda::tuneKey();
      if(dslashParam.partial_length){
        
        char config[256];
        switch(DS_type){
          case 0:
            if(dslashParam.expanding){
              sprintf(config, ",Dslash4,partial%d,%d,%d,%d,expand%d,%d,%d,%d", dslashParam.R[0], dslashParam.R[1], dslashParam.R[2], dslashParam.R[3],
                dslashParam.Rz[0], dslashParam.Rz[1], dslashParam.Rz[2], dslashParam.Rz[3]);
            }else{
              sprintf(config, ",Dslash4,partial%d,%d,%d,%d", dslashParam.R[0], dslashParam.R[1], dslashParam.R[2], dslashParam.R[3]);
            }
            strcat(key.aux,config);
            break;
          case 1:
            sprintf(config, ",Dslash4pre,partial%d,%d,%d,%d", dslashParam.R[0], dslashParam.R[1], dslashParam.R[2], dslashParam.R[3]);
            strcat(key.aux,config);
            break;
          case 2:
            sprintf(config, ",Dslash5,partial%d,%d,%d,%d", dslashParam.R[0], dslashParam.R[1], dslashParam.R[2], dslashParam.R[3]);
            strcat(key.aux,config);
            break;
          case 3:
            sprintf(config, ",Dslash5inv,partial%d,%d,%d,%d", dslashParam.R[0], dslashParam.R[1], dslashParam.R[2], dslashParam.R[3]);
            strcat(key.aux,config);
          	break;
					case 4:
            if(dslashParam.expanding){
              sprintf(config, ",Dslash4Dslash5invDslash4pre,partial%d,%d,%d,%d,expand%d,%d,%d,%d", dslashParam.R[0], dslashParam.R[1], dslashParam.R[2], dslashParam.R[3],
                dslashParam.Rz[0], dslashParam.Rz[1], dslashParam.Rz[2], dslashParam.Rz[3]);
            }else{
              sprintf(config, ",Dslash4Dslash5invDslash4pre,partial%d,%d,%d,%d", dslashParam.R[0], dslashParam.R[1], dslashParam.R[2], dslashParam.R[3]);
            }
            strcat(key.aux,config);
            break;
					case 5:
            if(dslashParam.expanding){
              sprintf(config, ",Dslash4Dslash5invXpayDslash5invDagger,partial%d,%d,%d,%d,expand%d,%d,%d,%d", 
								dslashParam.R[0], dslashParam.R[1], dslashParam.R[2], dslashParam.R[3],
                dslashParam.Rz[0], dslashParam.Rz[1], dslashParam.Rz[2], dslashParam.Rz[3]);
            }else{
              sprintf(config, ",Dslash4Dslash5invXpayDslash5invDagger,partial%d,%d,%d,%d", dslashParam.R[0], dslashParam.R[1], dslashParam.R[2], dslashParam.R[3]);
            }
            strcat(key.aux,config);
            break;
					case 6:
            if(dslashParam.expanding){
              sprintf(config, ",Dslash4DaggerDslash4preDaggerDslash5invDagger,partial%d,%d,%d,%d,expand%d,%d,%d,%d", 
								dslashParam.R[0], dslashParam.R[1], dslashParam.R[2], dslashParam.R[3],
                dslashParam.Rz[0], dslashParam.Rz[1], dslashParam.Rz[2], dslashParam.Rz[3]);
            }else{
              sprintf(config, ",Dslash4DaggerDslash4preDaggerDslash5invDagger,partial%d,%d,%d,%d", dslashParam.R[0], dslashParam.R[1], dslashParam.R[2], dslashParam.R[3]);
            }
            strcat(key.aux,config);
            break;
          case 7:
            if(dslashParam.expanding){
              sprintf(config, ",Dslash4DaggerDslash4preDaggerXpay,partial%d,%d,%d,%d,expand%d,%d,%d,%d", 
								dslashParam.R[0], dslashParam.R[1], dslashParam.R[2], dslashParam.R[3],
                dslashParam.Rz[0], dslashParam.Rz[1], dslashParam.Rz[2], dslashParam.Rz[3]);
            }else{
              sprintf(config, ",Dslash4DaggerDslash4preDaggerXpay,partial%d,%d,%d,%d", dslashParam.R[0], dslashParam.R[1], dslashParam.R[2], dslashParam.R[3]);
            }
            strcat(key.aux,config);
            break;
					case 8:
            if(dslashParam.expanding){
              sprintf(config, ",Dslash5invSm,partial%d,%d,%d,%d,expand%d,%d,%d,%d", 
								dslashParam.R[0], dslashParam.R[1], dslashParam.R[2], dslashParam.R[3],
                dslashParam.Rz[0], dslashParam.Rz[1], dslashParam.Rz[2], dslashParam.Rz[3]);
            }else{
              sprintf(config, ",Dslash5invSm,partial%d,%d,%d,%d", dslashParam.R[0], dslashParam.R[1], dslashParam.R[2], dslashParam.R[3]);
            }
            strcat(key.aux,config);
            break;
					case 9:
            if(dslashParam.expanding){
              sprintf(config, ",Dslash5invSmTc,partial%d,%d,%d,%d,expand%d,%d,%d,%d", 
								dslashParam.R[0], dslashParam.R[1], dslashParam.R[2], dslashParam.R[3],
                dslashParam.Rz[0], dslashParam.Rz[1], dslashParam.Rz[2], dslashParam.Rz[3]);
            }else{
              sprintf(config, ",Dslash5invSmTc,partial%d,%d,%d,%d", dslashParam.R[0], dslashParam.R[1], dslashParam.R[2], dslashParam.R[3]);
            }
            strcat(key.aux,config);
            break;
        }
      
      }else{

        switch(DS_type){
          case 0:
            strcat(key.aux,",Dslash4");
            break;
          case 1:
            strcat(key.aux,",Dslash4pre");
            break;
          case 2:
            strcat(key.aux,",Dslash5");
            break;
          case 3:
            strcat(key.aux,",Dslash5inv");
            break;
          case 4:
            strcat(key.aux,",Dslash4Dslash5invDslash4pre");
            break;
					case 5:
            strcat(key.aux,",Dslash4Dslash5invXpayDslash5invDagger");
            break;
					case 6:
            strcat(key.aux,",Dslash4DaggerDslash4preDaggerDslash5invDagger");
            break;
          case 7:
            strcat(key.aux,",Dslash4DaggerDslash4preDaggerXpay");
            break;
					case 8:
            strcat(key.aux,",Dslash5invSm");
            break;
          case 9:
            strcat(key.aux,",Dslash5invSmTc");
            break;
        }
      
      }
      return key;
    }

    virtual void initTuneParam(TuneParam &param) const
    {
      Tunable::initTuneParam(param);
      if(DS_type >= 4){ 
        // For these kernels, for one 4D-site all corresponding 5D-sites have to be within the same block,
        // since shared memory is used.
        param.block = dim3( param.block.x, in->X(4), 1);
//        param.block = dim3( 16, in->X(4), 1);
      }
      param.shared_bytes = shared_bytes_per_block(param.block.x, param.block.y);
        printfQuda( "Shared memory %08lu is larger than limit %08lu?\n", (size_t)param.shared_bytes, (size_t)(deviceProp.major>=7 ? 96*1024 : deviceProp.sharedMemPerBlock) );
//      if( (size_t)param.shared_bytes > (size_t)deviceProp.sharedMemPerBlock ) 
      param.grid = dim3( (dslashParam.threads+param.block.x-1) / param.block.x, 
			 (in->X(4)+param.block.y-1) / param.block.y, 1);
      if(DS_type == 9){
        param.grid = dim3(80,1,1);
      }
      bool ok = true;
      if (!checkGrid(param)) ok = advanceBlockDim(param);
      if (!ok) errorQuda("Lattice volume is too large for even the largest blockDim");
    }

    /** sets default values for when tuning is disabled */
    virtual void defaultTuneParam(TuneParam &param) const
    {
      Tunable::defaultTuneParam(param);
      if(DS_type >= 4){ 
        // For these kernels, for one 4D-site all corresponding 5D-sites have to be within the same block,
        // since shared memory is used.
        param.block = dim3( param.block.x, in->X(4), 1);
//        param.block = dim3( 16, in->X(4), 1);
      }
      param.shared_bytes = shared_bytes_per_block(param.block.x, param.block.y);
      param.grid = dim3( (dslashParam.threads+param.block.x-1) / param.block.x, 
			 (in->X(4)+param.block.y-1) / param.block.y, 1);
      if(DS_type == 9){
        param.grid = dim3(80,1,1);
      }
      bool ok = true;
      if (!checkGrid(param)) ok = advanceBlockDim(param);
      if (!ok) errorQuda("Lattice volume is too large for even the largest blockDim");
    }

    void apply(const cudaStream_t &stream)
    {
#ifndef USE_TEXTURE_OBJECTS
      if (dslashParam.kernel_type == INTERIOR_KERNEL) bindSpinorTex<sFloat>(in, out, x);
#endif // USE_TEXTURE_OBJECTS
      TuneParam tp = tuneLaunch(*this, getTuning(), getVerbosity());
      setParam();
      switch(DS_type){
        case 0:
          DSLASH(MDWFDslash4, tp.grid, tp.block, tp.shared_bytes, stream, dslashParam);
          break;
        case 1:
          DSLASH(MDWFDslash4pre, tp.grid, tp.block, tp.shared_bytes, stream, dslashParam);
          break;
        case 2:
          DSLASH(MDWFDslash5, tp.grid, tp.block, tp.shared_bytes, stream, dslashParam);
          break;
        case 3:
          DSLASH(MDWFDslash5inv, tp.grid, tp.block, tp.shared_bytes, stream, dslashParam);
          break;
        case 4:
          DSLASH(MDWFDslash4Dslash5invDslash4pre, tp.grid, tp.block, tp.shared_bytes, stream, dslashParam);
          break;
				case 5:
          DSLASH(MDWFDslash4Dslash5invXpayDslash5invDagger, tp.grid, tp.block, tp.shared_bytes, stream, dslashParam);
          break;
				case 6:
          DSLASH(MDWFDslash4DaggerDslash4preDaggerDslash5invDagger, tp.grid, tp.block, tp.shared_bytes, stream, dslashParam);
          break;
        case 7:
          DSLASH(MDWFDslash4DaggerDslash4preDaggerXpay, tp.grid, tp.block, tp.shared_bytes, stream, dslashParam);
          break;
				case 8:
          DSLASH(MDWFDslash5invSm, tp.grid, tp.block, tp.shared_bytes, stream, dslashParam);
          break;
        case 9:
          DSLASH(MDWFDslash5invSmTc, tp.grid, tp.block, tp.shared_bytes, stream, dslashParam);
          break;
        default:
          errorQuda("invalid Dslash type");
      }
    }

    long long flops() const {
      long long Ls = in->X(4);
			long long vol4d = 0;
			if( dslashParam.partial_length ){
      	vol4d = dslashParam.partial_length;
			}else{
        vol4d = in->VolumeCB() / Ls;
			}
      long long bulk = (Ls-2)*vol4d;
      long long wall = 2*vol4d;
      long long flops = 0;
      switch(DS_type){
        case 0:
          if( dslashParam.partial_length ){
            flops = 1320ll*dslashParam.partial_length*Ls;
          }else{
            flops = DslashCuda::flops();
          }
          break;
        case 1:
          flops = 72ll*vol4d*Ls + 96ll*bulk + 120ll*wall;
          break;
        case 2:
          flops = (x ? 96ll : 48ll)*vol4d*Ls + 96ll*bulk + 120ll*wall;
          break;
        case 3:
				case 8:
				case 9:
						flops = 144ll*vol4d*Ls*Ls + 3ll*Ls*(Ls-1ll);
					break;
        case 4:
				case 6:
            flops = 1320ll*vol4d*Ls + 144ll*vol4d*Ls*Ls + 3ll*Ls*(Ls-1ll) + 72ll*vol4d*Ls + 96ll*bulk + 120ll*wall;
					break;
				case 5:
            flops = (x?1368ll:1320ll)*vol4d*Ls + 144ll*vol4d*Ls*Ls + 3ll*Ls*(Ls-1ll);
          break;
        case 7:
            flops = (x?1368ll:1320ll)*vol4d*Ls + 72ll*vol4d*Ls + 96ll*bulk + 120ll*wall;
       		break; 
				default:
          errorQuda("invalid Dslash type");
      }
      return flops;
    }

    long long bytes() const {
      bool isFixed = (in->Precision() == sizeof(short) || in->Precision() == sizeof(char)) ? true : false;
      int spinor_bytes = 2 * in->Ncolor() * in->Nspin() * in->Precision() + (isFixed ? sizeof(float) : 0);
      long long Ls = in->X(4);
      long long bytes = 0;

      switch(DS_type){
        case 0:
        case 4:
				case 5:
				case 6:
        case 7:
          if( dslashParam.partial_length ){
            bytes = (x?16ll:15ll)*spinor_bytes*(long long)dslashParam.partial_length*Ls;
          }else{
            bytes = DslashCuda::bytes();
          }
          break;
        case 1:
        case 2:
          bytes = (x ? 5ll : 4ll) * spinor_bytes * in->VolumeCB();
          break;
        case 3:
				case 8:
        case 9:
          bytes = (x ? Ls + 2 : Ls + 1) * spinor_bytes * in->VolumeCB();
          break;
        default:
          errorQuda("invalid Dslash type");
      }
      return bytes;
    }
  };
#endif // GPU_DOMAIN_WALL_DIRAC

  //-----------------------------------------------------
  // Modification for 4D preconditioned Mobius DWF operator
  // Additional Arg. is added to give a function name.
  //
  // pre-defined DS_type list
  // 0 = MDWF dslash4
  // 1 = MDWF dslash4pre
  // 2 = MDWF dslash5
  // 3 = MDWF dslash5inv
  //-----------------------------------------------------

  void MDWFDslashCuda(cudaColorSpinorField *out, const cudaGaugeField &gauge,
		      const cudaColorSpinorField *in, const int parity, const int dagger,
		      const cudaColorSpinorField *x, const double &m_f, const double &k2,
                      const double *b_5, const double *c_5, const double &m5,
		      const int *commOverride, const int DS_type, TimeProfile &profile)
  {
#ifdef GPU_DOMAIN_WALL_DIRAC
    using namespace dslash;
    const_cast<cudaColorSpinorField*>(in)->createComms(1);

    DslashCuda *dslash = nullptr;
    if (in->Precision() == QUDA_DOUBLE_PRECISION) {
      dslash = new MDWFDslashPCCuda<double2,double2>(out, gauge, in, x, m_f, k2, b_5, c_5, m5, parity, dagger, commOverride, DS_type);
    } else if (in->Precision() == QUDA_SINGLE_PRECISION) {
      dslash = new MDWFDslashPCCuda<float4,float4>(out, gauge, in, x, m_f, k2, b_5, c_5, m5, parity, dagger, commOverride, DS_type);
    } else if (in->Precision() == QUDA_HALF_PRECISION) {
      dslash = new MDWFDslashPCCuda<short4,short4>(out, gauge, in, x, m_f, k2, b_5, c_5, m5, parity, dagger, commOverride, DS_type);
    }

    // the parameters passed to dslashCuda must be 4-d volume and 3-d
    // faces because Ls is added as the y-dimension in thread space
    int ghostFace[QUDA_MAX_DIM];
    for (int i=0; i<4; i++) ghostFace[i] = in->GhostFace()[i] / in->X(4);

    DslashPolicyImp<DslashCuda>* dslashImp = nullptr;
    if (DS_type != 0) {
      dslashImp = DslashFactory<DslashCuda>::create(QudaDslashPolicy::QUDA_DSLASH_NC);
      (*dslashImp)(*dslash, const_cast<cudaColorSpinorField*>(in), in->Volume()/in->X(4), ghostFace, profile);
      delete dslashImp;
    } else {
      DslashPolicyTune<DslashCuda> dslash_policy(*dslash, const_cast<cudaColorSpinorField*>(in), in->Volume()/in->X(4), ghostFace, profile);
      dslash_policy.apply(0);
    }

    delete dslash;
#else
    errorQuda("Domain wall dslash has not been built");
#endif
  }
 
	void set_shared_memory_on_volta(const void* f, const char* name){
			cudaDeviceProp device_prop;
			cudaGetDeviceProperties( &device_prop, 0 );
			if(device_prop.major < 7) return;
			
			auto found = qudaFuncSetAttribute(f, cudaFuncAttributeMaxDynamicSharedMemorySize, 96*1024);
			printfQuda("Found %s: %s\n", name, cudaGetErrorString(found));
			
			found = qudaFuncSetAttribute(f, cudaFuncAttributePreferredSharedMemoryCarveout, 100);
			printfQuda("Found %s: %s\n", name, cudaGetErrorString(found));
			
			cudaFuncAttributes cfa;
			found = cudaFuncGetAttributes(&cfa, f);
			printfQuda("Found %s: %s\n", name, cudaGetErrorString(found));
			
			printfQuda("Actual maximum:         %d\n", (int)cfa.maxDynamicSharedSizeBytes);
			printfQuda("Actual maximum percent: %d\n", (int)cfa.preferredShmemCarveout);
	}

  void mdwf_dslash_cuda_partial(cudaColorSpinorField *out, const cudaGaugeField &gauge,
		      const cudaColorSpinorField *in, const int parity, const int dagger,
		      const cudaColorSpinorField *x, const double &m_f, const double &k2,
                      const double *b_5, const double *c_5, const double &m5,
		      const int *commOverride, const int DS_type, TimeProfile &profile, int sp_idx_length, int R_[4], int_fastdiv Xs_[4],
          bool expanding_, std::array<int,4> Rz_)
  {
		static bool init = false;
#ifdef GPU_DOMAIN_WALL_DIRAC
    const_cast<cudaColorSpinorField*>(in)->createComms(1);

//    if(DS_type == 9){
//      cudaDeviceProp device_prop;
//      cudaGetDeviceProperties( &device_prop, 0 );
//      if(device_prop.major < 7 || in->Precision() != QUDA_HALF_PRECISION){
//        errorQuda("Your are either NOT rich enough to buy a Volta or TOO rich to buy a Volta.\n");
//      }
//    }

		if(!init){
			set_shared_memory_on_volta((const void*)MDWFDslash4Dslash5invDslash4preH18Kernel<INTERIOR_KERNEL>, 
				"MDWFDslash4Dslash5invDslash4preH18Kernel<INTERIOR_KERNEL>");
			set_shared_memory_on_volta((const void*)MDWFDslash4Dslash5invXpayDslash5invDaggerH18XpayKernel<INTERIOR_KERNEL>, 
				"MDWFDslash4Dslash5invXpayDslash5invDaggerH18XpayKernel<INTERIOR_KERNEL>");
			set_shared_memory_on_volta((const void*)MDWFDslash4DaggerDslash4preDaggerDslash5invDaggerH18Kernel<INTERIOR_KERNEL>, 
				"MDWFDslash4DaggerDslash4preDaggerDslash5invDaggerH18Kernel<INTERIOR_KERNEL>");
      
      set_shared_memory_on_volta((const void*)MDWFDslash5invSmTcH18DaggerKernel<INTERIOR_KERNEL>, 
				"MDWFDslash5invSmTcH18DaggerKernel<INTERIOR_KERNEL>");
      set_shared_memory_on_volta((const void*)MDWFDslash5invSmH18DaggerKernel<INTERIOR_KERNEL>, 
				"MDWFDslash5invSmH18DaggerKernel<INTERIOR_KERNEL>");
			
      set_shared_memory_on_volta((const void*)MDWFDslash4DaggerDslash4preDaggerXpayH18XpayKernel<INTERIOR_KERNEL>, 
				"MDWFDslash4DaggerDslash4preDaggerXpayH18XpayKernel<INTERIOR_KERNEL>");
			init = true;
		  // cudaFuncSetSharedMemConfig((const void*)MDWFDslash5invSmTcH18DaggerKernel<INTERIOR_KERNEL>, cudaSharedMemBankSizeEightByte);
    }

    DslashCuda *dslash = nullptr;
    if (in->Precision() == QUDA_DOUBLE_PRECISION) {
      dslash = new MDWFDslashPCCuda<double2,double2>(out, gauge, in, x, m_f, k2, b_5, c_5, m5, parity, dagger, commOverride, DS_type);
    } else if (in->Precision() == QUDA_SINGLE_PRECISION) {
      dslash = new MDWFDslashPCCuda<float4,float4>(out, gauge, in, x, m_f, k2, b_5, c_5, m5, parity, dagger, commOverride, DS_type);
    } else if (in->Precision() == QUDA_HALF_PRECISION) {
      dslash = new MDWFDslashPCCuda<short4,short4>(out, gauge, in, x, m_f, k2, b_5, c_5, m5, parity, dagger, commOverride, DS_type);
    }

<<<<<<< HEAD
    dslash->dslashParam.partial_length = sp_idx_length;
    dslash->dslashParam.R[0] = R_[0];
    dslash->dslashParam.R[1] = R_[1];
    dslash->dslashParam.R[2] = R_[2];
    dslash->dslashParam.R[3] = R_[3];

    dslash->dslashParam.Xs[0] = Xs_[0];
    dslash->dslashParam.Xs[1] = Xs_[1];
    dslash->dslashParam.Xs[2] = Xs_[2];
    dslash->dslashParam.Xs[3] = Xs_[3];

//    printfQuda("volume: %dx%dx%dx%d; R: %dx%dx%dx%d; partial_length=%d.\n", 
//                                                               int(dslash->dslashParam.Xs[0]),
//                                                               int(dslash->dslashParam.Xs[1]),
//                                                               int(dslash->dslashParam.Xs[2]),
//                                                               int(dslash->dslashParam.Xs[3]), 
//                                                               int(dslash->dslashParam.R[0]), 
//                                                               int(dslash->dslashParam.R[1]), 
//                                                               int(dslash->dslashParam.R[2]), 
//                                                               int(dslash->dslashParam.R[3]), 
//                                                               sp_idx_length);
    
    if(expanding_){
      dslash->dslashParam.expanding = true;
      dslash->dslashParam.Rz[0] = Rz_[0];
      dslash->dslashParam.Rz[1] = Rz_[1];
      dslash->dslashParam.Rz[2] = Rz_[2];
      dslash->dslashParam.Rz[3] = Rz_[3];
    } 

    // the parameters passed to dslashCuda must be 4-d volume and 3-d
    // faces because Ls is added as the y-dimension in thread space
    int ghostFace[QUDA_MAX_DIM];
    for (int i=0; i<4; i++) ghostFace[i] = in->GhostFace()[i] / in->X(4);

    DslashPolicyImp<DslashCuda>* dslashImp = nullptr;
    if (DS_type != 0) {
      dslashImp = DslashFactory<DslashCuda>::create(QudaDslashPolicy::QUDA_DSLASH_NC);
      (*dslashImp)(*dslash, const_cast<cudaColorSpinorField*>(in), sp_idx_length, ghostFace, profile);
      delete dslashImp;
    } else {
      DslashPolicyTune<DslashCuda> dslash_policy(*dslash, const_cast<cudaColorSpinorField*>(in), sp_idx_length, ghostFace, profile);
      dslash_policy.apply(0);
    }
    // sp_idx_length is the param.threads

    delete dslash;
#else
    errorQuda("Domain wall dslash has not been built");
#endif
  }
}
=======
}

#endif
>>>>>>> 35147ef4
<|MERGE_RESOLUTION|>--- conflicted
+++ resolved
@@ -149,7 +149,6 @@
       } else {
         advance[0] = true; // successfully advanced block.x
       }
-<<<<<<< HEAD
       
       if(DS_type < 4){
         if (!advance[0]) {  // if failed to advance block.x, now try block.y
@@ -176,27 +175,6 @@
         }
         param.shared_bytes = shared_bytes_per_block(param.block.x, param.block.y);
         
-=======
-
-      if (!advance[0]) {  // if failed to advance block.x, now try block.y
-        param.block.y += step[1];
-
-	//memory constraint
-        if (param.block.y > (unsigned)in->X(4) ||
-            sharedBytesPerThread()*param.block.x*param.block.y > max_shared) {
-          advance[1] = false;
-          param.block.y = step[1]; // reset block.y
-        } else {
-          advance[1] = true; // successfully advanced block.y
-        }
-      }
-
-      //thread constraint
-      if ( (advance[0] || advance[1]) && param.block.x*param.block.y*param.block.z <= (unsigned)deviceProp.maxThreadsPerBlock) {
-        param.grid = dim3( (dslashParam.threads+param.block.x-1) / param.block.x, 
-			   (in->X(4)+param.block.y-1) / param.block.y, 1);
-
->>>>>>> 35147ef4
         bool advance = true;
         if (!checkGrid(param)) advance = advanceBlockDim(param);
         return advance;
@@ -687,7 +665,6 @@
       dslash = new MDWFDslashPCCuda<short4,short4>(out, gauge, in, x, m_f, k2, b_5, c_5, m5, parity, dagger, commOverride, DS_type);
     }
 
-<<<<<<< HEAD
     dslash->dslashParam.partial_length = sp_idx_length;
     dslash->dslashParam.R[0] = R_[0];
     dslash->dslashParam.R[1] = R_[1];
@@ -740,8 +717,5 @@
 #endif
   }
 }
-=======
-}
-
-#endif
->>>>>>> 35147ef4
+
+#endif