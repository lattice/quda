--- conflicted
+++ resolved
@@ -1,47 +1,7 @@
 #include <dslash_wilson.hpp>
-
-/**
-   This is the basic gauged Wilson operator
-   TODO
-   - gauge fix support
-*/
 
 namespace quda
 {
-
-<<<<<<< HEAD
-  template <typename Arg> class Wilson : public Dslash<wilson, Arg>
-  {
-    using Dslash = Dslash<wilson, Arg>;
-
-  public:
-    Wilson(Arg &arg, cvector_ref<ColorSpinorField> &out, cvector_ref<const ColorSpinorField> &in,
-           const ColorSpinorField &halo) :
-      Dslash(arg, out, in, halo)
-    {
-    }
-
-    void apply(const qudaStream_t &stream)
-    {
-      TuneParam tp = tuneLaunch(*this, getTuning(), getVerbosity());
-      Dslash::setParam(tp);
-      Dslash::template instantiate<packShmem>(tp, stream);
-    }
-  };
-
-  template <typename Float, int nColor, QudaReconstructType recon> struct WilsonApply {
-
-    WilsonApply(cvector_ref<ColorSpinorField> &out, cvector_ref<const ColorSpinorField> &in, const GaugeField &U,
-                double a, cvector_ref<const ColorSpinorField> &x, int parity, bool dagger, const int *comm_override,
-                TimeProfile &profile)
-    {
-      constexpr int nDim = 4;
-      auto halo = ColorSpinorField::create_comms_batch(in);
-      WilsonArg<Float, nColor, nDim, recon> arg(out, in, halo, U, a, x, parity, dagger, comm_override);
-      Wilson<decltype(arg)> wilson(arg, out, in, halo);
-      dslash::DslashPolicyTune<decltype(wilson)> policy(wilson, in, halo, profile);
-    }
-  };
 
   // Apply the Wilson operator
   // out(x) = M*in = - a*\sum_mu U_{-\mu}(x)in(x+mu) + U^\dagger_mu(x-mu)in(x-mu)
@@ -49,25 +9,11 @@
   void ApplyWilson(cvector_ref<ColorSpinorField> &out, cvector_ref<const ColorSpinorField> &in, const GaugeField &U,
                    double a, cvector_ref<const ColorSpinorField> &x, int parity, bool dagger, const int *comm_override,
                    TimeProfile &profile)
-=======
-  // Apply the Wilson operator
-  // out(x) = M*in = - a*\sum_mu U_{-\mu}(x)in(x+mu) + U^\dagger_mu(x-mu)in(x-mu)
-  // Uses the a normalization for the Wilson operator.
-#ifdef GPU_WILSON_DIRAC
-  void ApplyWilson(ColorSpinorField &out, const ColorSpinorField &in, const GaugeField &U, double a,
-                   const ColorSpinorField &x, int parity, bool dagger, const int *comm_override, TimeProfile &profile)
-  {
-    auto dummy = DistanceType<false>();
-    instantiate<WilsonApply, WilsonReconstruct>(out, in, U, a, 0, -1, x, parity, dagger, comm_override, dummy, profile);
-  }
-#else
-  void ApplyWilson(ColorSpinorField &, const ColorSpinorField &, const GaugeField &, double, const ColorSpinorField &,
-                   int, bool, const int *, TimeProfile &)
->>>>>>> f8855bbe
   {
     if (in[0].Ndim() == 5) errorQuda("Unexpected nDim = 5");
     if constexpr (is_enabled<QUDA_WILSON_DSLASH>()) {
-      instantiate<WilsonApply, WilsonReconstruct>(out, in, U, a, x, parity, dagger, comm_override, profile);
+      auto dummy = DistanceType<false>();
+      instantiate<WilsonApply, WilsonReconstruct>(out, in, U, a, 0, -1, x, parity, dagger, comm_override, dummy, profile);
     } else {
       errorQuda("Wilson operator has not been built");
     }
