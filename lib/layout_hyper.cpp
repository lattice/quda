/*
   setup_layout()  sets up layout
   node_number()   returns the node number on which a site lives
   node_index()    returns the index of the site on the node
   get_coords()    gives lattice coords from node & index
*/

// for int max
#include <limits>

#include <stdlib.h>
#include <stdio.h>
#include <qmp.h>
#include <layout_hyper.h>
#include <util_quda.h>

/* The following globals are required:
   QMP_get_logical_topology()
   QMP_logical_topology_is_declared()
   this_node
   QMP_abort()
*/

static int *squaresize = nullptr; /* dimensions of hypercubes */
static int *nsquares = nullptr;   /* number of hypercubes in each direction */
static int ndim;
static size_t *size1[2] = {nullptr, nullptr}, *size2 = nullptr;
static size_t sites_on_node;
static int *mcoord = nullptr;
static bool single_parity = false;

int quda_setup_layout(int len[], int nd, int, int single_parity_)
{
  ndim = nd;
  single_parity = single_parity_;

  if (squaresize) free(squaresize);
  squaresize = (int *)malloc(ndim * sizeof(int));

  if (nsquares) free(nsquares);
  nsquares = (int *)malloc(ndim * sizeof(int));

  if (mcoord) free(mcoord);
  mcoord = (int *)malloc(ndim * sizeof(int));

  /* setup QMP logical topology */
  if (!QMP_logical_topology_is_declared()) {
    if (QMP_declare_logical_topology(nsquares, ndim) != 0) return 1;
  }

  // use the predetermined geometry
  for (int i = 0; i < ndim; i++) {
    nsquares[i] = QMP_get_logical_dimensions()[i];
    squaresize[i] = len[i] / nsquares[i];
  }

  sites_on_node = 1;
  for (int i = 0; i < ndim; ++i) { sites_on_node *= squaresize[i]; }

  if (size1[0]) free(size1[0]);
  size1[0] = (size_t *)malloc(2 * (ndim + 1) * sizeof(size_t));
  size1[1] = size1[0] + ndim + 1;

  if (size2) free(size2);
  size2 = (size_t *)malloc((ndim + 1) * sizeof(size_t));

  size1[0][0] = 1;
  size1[1][0] = 0;
  size2[0] = 1;
  for (int i = 1; i <= ndim; i++) {
    size1[0][i] = size2[i - 1] * (squaresize[i - 1] / 2) + size1[0][i - 1] * (squaresize[i - 1] % 2);
    size1[1][i] = size2[i - 1] * (squaresize[i - 1] / 2) + size1[1][i - 1] * (squaresize[i - 1] % 2);
    size2[i] = size1[0][i] + size1[1][i];
    // printf("%s %i\t%i\t%i\n", __func__, size1[0][i], size1[1][i], size2[i]);
  }
  return 0;
}

int quda_node_number(const int x[])
{
  for (int i = 0; i < ndim; i++) { mcoord[i] = x[i] / squaresize[i]; }
  return QMP_get_node_number_from(mcoord);
}

#ifdef QIO_HAS_EXTENDED_LAYOUT
int quda_node_number_ext(const int x[], void *arg)
{
  (void)arg;
  return quda_node_number(x);
}
#endif // QIO_HAS_EXTENDED_LAYOUT

size_t quda_node_index_helper(const int x[])
{
  size_t r = 0, p = 0;

  for (int i = ndim - 1; i >= 0; --i) {
    r = r * squaresize[i] + (x[i] % squaresize[i]);
    p += x[i];
  }

  if (!single_parity) {
    if (p % 2 == 0) { /* even site */
      r /= 2;
    } else {
      r = (r + sites_on_node) / 2;
    }
  }

  return r;
}

#ifdef QIO_HAS_EXTENDED_LAYOUT
QIO_Index quda_node_index_ext(const int x[], void *arg)
{
  (void)arg;
  return static_cast<QIO_Index>(quda_node_index_helper(x));
}
#else
int quda_node_index(const int x[])
{
  size_t node_idx = quda_node_index_helper(x);

<<<<<<< HEAD
  if (node_idx > static_cast<size_t>(std::numeric_limits<int>::max()))
=======
  if (node_idx > static_cast<size_t>(std::numeric_limits<int>::max()) )
>>>>>>> 8a6178b4
    errorQuda("Invalid node_idx %lu", node_idx);
  
  return static_cast<int>(node_idx);
}
#endif // QIO_HAS_EXTENDED_LAYOUT

void quda_get_coords_helper(int x[], int node, size_t index)
{
  size_t si = index;
  int *m = QMP_get_logical_coordinates_from(node);

  size_t s = 0;
  for (int i = 0; i < ndim; ++i) {
    x[i] = m[i] * squaresize[i];
    s += x[i];
  }

  if (!single_parity) {
    s &= 1;

    if (index >= size1[s][ndim]) {
      index -= size1[s][ndim];
      s ^= 1;
    }

    for (int i = ndim - 1; i > 0; i--) {
      x[i] += 2 * (index / size2[i]);
      index %= size2[i];
      if (index >= size1[s][i]) {
        index -= size1[s][i];
        s ^= 1;
        x[i]++;
      }
    }
    x[0] += 2 * index + s;
  } else {
    // ((t*Z + z) * Y + y) * X + x
    for (int i = ndim - 1; i > 0; i--) {
      x[i] += index / size2[i];
      index %= size2[i];
    }
    x[0] += index;
  }

  free(m);

  /* Check the result */
#ifdef QIO_HAS_EXTENDED_LAYOUT
  size_t node_index = quda_node_index_ext(x, NULL);
#else
  size_t node_index = static_cast<size_t>(quda_node_index(x));
#endif
  if (node_index != si) {
    if (quda_this_node == 0) {
      fprintf(stderr, "get_coords: error in layout!\n");
      for (int i = 0; i < ndim; i++) {
        fprintf(stderr, "%lu\t%lu\t%lu\n", (size_t)size1[0][i], (size_t)size1[1][i], (size_t)size2[i]);
      }
      fprintf(stderr, "%i\tindex=%lu\tx=(", node, (size_t)si);
      for (int i = 0; i < ndim; i++) fprintf(stderr, i < ndim - 1 ? "%i, " : "%i)\n", x[i]);
    }
    QMP_abort(1);
    exit(1);
  }
}

#ifdef QIO_HAS_EXTENDED_LAYOUT
void quda_get_coords_ext(int x[], int node, QIO_Index index, void *arg)
{
  (void)arg;

  if (index > static_cast<QIO_Index>(std::numeric_limits<int>::max()) || index < 0)
    errorQuda("Invalid index %lu", index);
  quda_get_coords_helper(x, node, static_cast<size_t>(index));
}
#else
void quda_get_coords(int x[], int node, int index) { quda_get_coords_helper(x, node, static_cast<size_t>(index)); }
#endif // QIO_HAS_EXTENDED_LAYOUT

/* The number of sites on the specified node */
#ifdef QIO_HAS_EXTENDED_LAYOUT
QIO_Index quda_num_sites_ext(int, void *) { return sites_on_node; }
#else
int quda_num_sites(int)
{
  if (sites_on_node > static_cast<size_t>(std::numeric_limits<int>::max()))
    errorQuda("Invalid sites_on_node %lu", sites_on_node);

  return static_cast<int>(sites_on_node);
}
#endif // QIO_HAS_EXTENDED_LAYOUT<|MERGE_RESOLUTION|>--- conflicted
+++ resolved
@@ -121,11 +121,7 @@
 {
   size_t node_idx = quda_node_index_helper(x);
 
-<<<<<<< HEAD
-  if (node_idx > static_cast<size_t>(std::numeric_limits<int>::max()))
-=======
   if (node_idx > static_cast<size_t>(std::numeric_limits<int>::max()) )
->>>>>>> 8a6178b4
     errorQuda("Invalid node_idx %lu", node_idx);
   
   return static_cast<int>(node_idx);
